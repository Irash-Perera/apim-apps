<?xml version="1.0" encoding="utf-8"?>
<!--
    ~ Copyright (c) 2009-2011, WSO2 Inc. (http://www.wso2.org) All Rights
    Reserved. ~ ~ Licensed under the Apache License, Version 2.0 (the
    "License"); ~ you may not use this file except in compliance with the
    License. ~ You may obtain a copy of the License at ~ ~
    http://www.apache.org/licenses/LICENSE-2.0 ~ ~ Unless required by
    applicable law or agreed to in writing, software ~ distributed under
    the License is distributed on an "AS IS" BASIS, ~ WITHOUT WARRANTIES
    OR CONDITIONS OF ANY KIND, either express or implied. ~ See the
    License for the specific language governing permissions and ~
    limitations under the License.
-->

<project xmlns="http://maven.apache.org/POM/4.0.0" xmlns:xsi="http://www.w3.org/2001/XMLSchema-instance"
         xsi:schemaLocation="http://maven.apache.org/POM/4.0.0 http://maven.apache.org/maven-v4_0_0.xsd">

<<<<<<< HEAD
    <parent>
        <groupId>org.wso2.carbon.apimgt</groupId>
        <artifactId>apimgt</artifactId>
        <version>5.0.4-SNAPSHOT</version>
        <relativePath>../pom.xml</relativePath>
    </parent>
=======
	<parent>
		<groupId>org.wso2.carbon.apimgt</groupId>
		<artifactId>apimgt</artifactId>
		<version>6.0.0-SNAPSHOT</version>
		<relativePath>../pom.xml</relativePath>
	</parent>
>>>>>>> 7dc31f7f


    <modelVersion>4.0.0</modelVersion>
    <artifactId>org.wso2.carbon.apimgt.keymgt.client</artifactId>
    <packaging>bundle</packaging>
    <name>WSO2 Carbon - API Key Mgt Client</name>
    <description>Key Management Client functionality for API Mgt/Store solution</description>
    <url>http://wso2.org</url>

    <dependencies>
        <dependency>
            <groupId>org.wso2.carbon</groupId>
            <artifactId>org.wso2.carbon.core</artifactId>
        </dependency>
        <dependency>
            <groupId>org.wso2.carbon</groupId>
            <artifactId>org.wso2.carbon.utils</artifactId>
        </dependency>
        <dependency>
            <groupId>org.wso2.carbon</groupId>
            <artifactId>org.wso2.carbon.logging</artifactId>
        </dependency>
        <dependency>
            <groupId>org.wso2.carbon.apimgt</groupId>
            <artifactId>org.wso2.carbon.apimgt.keymgt.stub</artifactId>
        </dependency>
        <dependency>
            <groupId>org.wso2.carbon</groupId>
            <artifactId>org.wso2.carbon.authenticator.stub</artifactId>
        </dependency>
        <dependency>
            <groupId>org.wso2.carbon.apimgt</groupId>
            <artifactId>org.wso2.carbon.apimgt.handlers.security.stub</artifactId>
        </dependency>
        <dependency>
            <groupId>org.wso2.carbon.apimgt</groupId>
            <artifactId>org.wso2.carbon.apimgt.api</artifactId>
        </dependency>
    </dependencies>

    <build>
        <plugins>
            <plugin>
                <groupId>org.apache.maven.plugins</groupId>
                <artifactId>maven-surefire-plugin</artifactId>
                <configuration>
                    <excludes>
                        <exclude>**/Abstract*</exclude>
                    </excludes>
                </configuration>
            </plugin>
            <plugin>
                <groupId>org.apache.felix</groupId>
                <artifactId>maven-scr-plugin</artifactId>
            </plugin>
            <plugin>
                <groupId>org.apache.felix</groupId>
                <artifactId>maven-bundle-plugin</artifactId>

                <extensions>true</extensions>
                <configuration>
                    <instructions>
                        <Bundle-SymbolicName>
                            ${project.artifactId}
                        </Bundle-SymbolicName>
                        <Import-Package>
                            org.apache.commons.logging.*; version="${commons.logging.imp.pkg.version}",
                            *;resolution:=optional
                        </Import-Package>
                        <Export-Package>
                            org.wso2.carbon.apimgt.keymgt.client.*;version="${carbon.apimgt.version}"
                        </Export-Package>
                    </instructions>
                </configuration>
            </plugin>
        </plugins>
    </build>

</project>
<|MERGE_RESOLUTION|>--- conflicted
+++ resolved
@@ -12,100 +12,90 @@
     limitations under the License.
 -->
 
-<project xmlns="http://maven.apache.org/POM/4.0.0" xmlns:xsi="http://www.w3.org/2001/XMLSchema-instance"
-         xsi:schemaLocation="http://maven.apache.org/POM/4.0.0 http://maven.apache.org/maven-v4_0_0.xsd">
+<project xmlns="http://maven.apache.org/POM/4.0.0" xmlns:xsi="http://www.w3.org/2001/XMLSchema-instance" xsi:schemaLocation="http://maven.apache.org/POM/4.0.0 http://maven.apache.org/maven-v4_0_0.xsd">
 
-<<<<<<< HEAD
-    <parent>
-        <groupId>org.wso2.carbon.apimgt</groupId>
-        <artifactId>apimgt</artifactId>
-        <version>5.0.4-SNAPSHOT</version>
-        <relativePath>../pom.xml</relativePath>
-    </parent>
-=======
 	<parent>
 		<groupId>org.wso2.carbon.apimgt</groupId>
 		<artifactId>apimgt</artifactId>
 		<version>6.0.0-SNAPSHOT</version>
 		<relativePath>../pom.xml</relativePath>
 	</parent>
->>>>>>> 7dc31f7f
 
 
-    <modelVersion>4.0.0</modelVersion>
-    <artifactId>org.wso2.carbon.apimgt.keymgt.client</artifactId>
-    <packaging>bundle</packaging>
-    <name>WSO2 Carbon - API Key Mgt Client</name>
-    <description>Key Management Client functionality for API Mgt/Store solution</description>
-    <url>http://wso2.org</url>
+	<modelVersion>4.0.0</modelVersion>
+	<artifactId>org.wso2.carbon.apimgt.keymgt.client</artifactId>
+	<packaging>bundle</packaging>
+	<name>WSO2 Carbon - API Key Mgt Client</name>
+	<description>Key Management Client functionality for API Mgt/Store solution</description>
+	<url>http://wso2.org</url>
 
-    <dependencies>
-        <dependency>
-            <groupId>org.wso2.carbon</groupId>
-            <artifactId>org.wso2.carbon.core</artifactId>
-        </dependency>
-        <dependency>
-            <groupId>org.wso2.carbon</groupId>
-            <artifactId>org.wso2.carbon.utils</artifactId>
-        </dependency>
-        <dependency>
-            <groupId>org.wso2.carbon</groupId>
-            <artifactId>org.wso2.carbon.logging</artifactId>
-        </dependency>
-        <dependency>
-            <groupId>org.wso2.carbon.apimgt</groupId>
-            <artifactId>org.wso2.carbon.apimgt.keymgt.stub</artifactId>
-        </dependency>
-        <dependency>
-            <groupId>org.wso2.carbon</groupId>
-            <artifactId>org.wso2.carbon.authenticator.stub</artifactId>
-        </dependency>
-        <dependency>
-            <groupId>org.wso2.carbon.apimgt</groupId>
-            <artifactId>org.wso2.carbon.apimgt.handlers.security.stub</artifactId>
-        </dependency>
+	<dependencies>
+		<dependency>
+			<groupId>org.wso2.carbon</groupId>
+			<artifactId>org.wso2.carbon.core</artifactId>
+		</dependency>
+		<dependency>
+			<groupId>org.wso2.carbon</groupId>
+			<artifactId>org.wso2.carbon.utils</artifactId>
+		</dependency>
+		<dependency>
+			<groupId>org.wso2.carbon</groupId>
+			<artifactId>org.wso2.carbon.logging</artifactId>
+		</dependency>
+		<dependency>
+			<groupId>org.wso2.carbon.apimgt</groupId>
+			<artifactId>org.wso2.carbon.apimgt.keymgt.stub</artifactId>
+		</dependency>
+		<dependency>
+			<groupId>org.wso2.carbon</groupId>
+			<artifactId>org.wso2.carbon.authenticator.stub</artifactId>
+		</dependency>
+		<dependency>
+			<groupId>org.wso2.carbon.apimgt</groupId>
+			<artifactId>org.wso2.carbon.apimgt.handlers.security.stub</artifactId>
+        	</dependency>
         <dependency>
             <groupId>org.wso2.carbon.apimgt</groupId>
             <artifactId>org.wso2.carbon.apimgt.api</artifactId>
         </dependency>
-    </dependencies>
+	</dependencies>
 
-    <build>
-        <plugins>
-            <plugin>
-                <groupId>org.apache.maven.plugins</groupId>
-                <artifactId>maven-surefire-plugin</artifactId>
-                <configuration>
-                    <excludes>
-                        <exclude>**/Abstract*</exclude>
-                    </excludes>
-                </configuration>
-            </plugin>
-            <plugin>
-                <groupId>org.apache.felix</groupId>
-                <artifactId>maven-scr-plugin</artifactId>
-            </plugin>
-            <plugin>
-                <groupId>org.apache.felix</groupId>
-                <artifactId>maven-bundle-plugin</artifactId>
+	<build>
+		<plugins>
+			<plugin>
+				<groupId>org.apache.maven.plugins</groupId>
+				<artifactId>maven-surefire-plugin</artifactId>
+				<configuration>
+					<excludes>
+						<exclude>**/Abstract*</exclude>
+					</excludes>
+				</configuration>
+			</plugin>
+			<plugin>
+				<groupId>org.apache.felix</groupId>
+				<artifactId>maven-scr-plugin</artifactId>
+			</plugin>
+			<plugin>
+				<groupId>org.apache.felix</groupId>
+				<artifactId>maven-bundle-plugin</artifactId>
 
-                <extensions>true</extensions>
-                <configuration>
-                    <instructions>
-                        <Bundle-SymbolicName>
-                            ${project.artifactId}
-                        </Bundle-SymbolicName>
-                        <Import-Package>
-                            org.apache.commons.logging.*; version="${commons.logging.imp.pkg.version}",
+				<extensions>true</extensions>
+				<configuration>
+					<instructions>
+						<Bundle-SymbolicName>
+							${project.artifactId}
+						</Bundle-SymbolicName>
+						<Import-Package>
+							org.apache.commons.logging.*; version="${commons.logging.imp.pkg.version}",
                             *;resolution:=optional
-                        </Import-Package>
-                        <Export-Package>
-                            org.wso2.carbon.apimgt.keymgt.client.*;version="${carbon.apimgt.version}"
-                        </Export-Package>
-                    </instructions>
-                </configuration>
-            </plugin>
-        </plugins>
-    </build>
+						</Import-Package>
+						<Export-Package>
+							org.wso2.carbon.apimgt.keymgt.client.*;version="${carbon.apimgt.version}"
+						</Export-Package>
+					</instructions>
+				</configuration>
+			</plugin>
+		</plugins>
+	</build>
 
 </project>
