--- conflicted
+++ resolved
@@ -198,10 +198,10 @@
             <artifactId>org.wso2.carbon.governance.lcm</artifactId>
         </dependency>
         <dependency>
-<<<<<<< HEAD
             <groupId>org.wso2.carbon.event-processing</groupId>
             <artifactId>org.wso2.carbon.event.processor.stub</artifactId>
-=======
+        </dependency>
+        <dependency>
             <groupId>org.wso2.orbit.io.swagger</groupId>
             <artifactId>swagger-codegen</artifactId>
         </dependency>
@@ -212,7 +212,6 @@
         <dependency>
             <groupId>org.wso2.orbit.io.swagger</groupId>
             <artifactId>swagger-parser</artifactId>
->>>>>>> d0deebf3
         </dependency>
     </dependencies>
     <build>
