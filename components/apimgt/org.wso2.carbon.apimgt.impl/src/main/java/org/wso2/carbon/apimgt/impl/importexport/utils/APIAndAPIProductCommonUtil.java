--- conflicted
+++ resolved
@@ -520,11 +520,7 @@
             List<Documentation> documents = apiProvider.getAllDocumentation(apiUUID, currentTenantDomain);
             if (documents != null) {
                 for (Documentation documentation : documents) {
-<<<<<<< HEAD
-                    apiProvider.removeDocumentation(identifier, documentation.getId(), tenantDomain);
-=======
                     apiProvider.removeDocumentation(apiUUID, documentation.getId());
->>>>>>> 6771c733
                 }
             }
             //load document file if exists
