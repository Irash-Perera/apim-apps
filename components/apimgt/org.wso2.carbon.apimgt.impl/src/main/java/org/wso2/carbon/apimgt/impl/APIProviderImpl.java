/*
*  Copyright (c) 2005-2013, WSO2 Inc. (http://www.wso2.org) All Rights Reserved.
*
*  WSO2 Inc. licenses this file to you under the Apache License,
*  Version 2.0 (the "License"); you may not use this file except
*  in compliance with the License.
*  You may obtain a copy of the License at
*
*    http://www.apache.org/licenses/LICENSE-2.0
*
* Unless required by applicable law or agreed to in writing,
* software distributed under the License is distributed on an
* "AS IS" BASIS, WITHOUT WARRANTIES OR CONDITIONS OF ANY
* KIND, either express or implied.  See the License for the
* specific language governing permissions and limitations
* under the License.
*/

package org.wso2.carbon.apimgt.impl;

import org.apache.axiom.om.OMAbstractFactory;
import org.apache.axiom.om.OMElement;
import org.apache.axiom.om.OMFactory;
import org.apache.axiom.om.util.AXIOMUtil;
import org.apache.axis2.AxisFault;
import org.apache.axis2.Constants;
import org.apache.axis2.client.ServiceClient;
import org.apache.axis2.clustering.ClusteringAgent;
import org.apache.axis2.clustering.ClusteringFault;
import org.apache.commons.lang.StringUtils;
import org.apache.commons.logging.Log;
import org.apache.commons.logging.LogFactory;
import org.json.simple.JSONObject;
import org.json.simple.parser.JSONParser;
import org.json.simple.parser.ParseException;
import org.wso2.carbon.CarbonConstants;
import org.wso2.carbon.apimgt.api.APIManagementException;
import org.wso2.carbon.apimgt.api.APIProvider;
import org.wso2.carbon.apimgt.api.FaultGatewaysException;
import org.wso2.carbon.apimgt.api.dto.UserApplicationAPIUsage;
<<<<<<< HEAD
import org.wso2.carbon.apimgt.api.model.API;
import org.wso2.carbon.apimgt.api.model.APIIdentifier;
import org.wso2.carbon.apimgt.api.model.APIStatus;
import org.wso2.carbon.apimgt.api.model.APIStore;
import org.wso2.carbon.apimgt.api.model.CORSConfiguration;
import org.wso2.carbon.apimgt.api.model.Documentation;
import org.wso2.carbon.apimgt.api.model.DuplicateAPIException;
import org.wso2.carbon.apimgt.api.model.LifeCycleEvent;
import org.wso2.carbon.apimgt.api.model.Provider;
import org.wso2.carbon.apimgt.api.model.ResourceFile;
import org.wso2.carbon.apimgt.api.model.SubscribedAPI;
import org.wso2.carbon.apimgt.api.model.Subscriber;
import org.wso2.carbon.apimgt.api.model.Tier;
import org.wso2.carbon.apimgt.api.model.URITemplate;
import org.wso2.carbon.apimgt.api.model.Usage;
import org.wso2.carbon.apimgt.api.model.policy.APIPolicy;
import org.wso2.carbon.apimgt.api.model.policy.ApplicationPolicy;
import org.wso2.carbon.apimgt.api.model.policy.GlobalPolicy;
import org.wso2.carbon.apimgt.api.model.policy.Pipeline;
import org.wso2.carbon.apimgt.api.model.policy.Policy;
import org.wso2.carbon.apimgt.api.model.policy.PolicyConstants;
import org.wso2.carbon.apimgt.api.model.policy.SubscriptionPolicy;
=======
import org.wso2.carbon.apimgt.api.model.*;
import org.wso2.carbon.apimgt.impl.Notification.EmailNotifier;
import org.wso2.carbon.apimgt.impl.Notification.NotificationDTO;
import org.wso2.carbon.apimgt.impl.Notification.NotifierConstants;
>>>>>>> 91837776
import org.wso2.carbon.apimgt.impl.clients.RegistryCacheInvalidationClient;
import org.wso2.carbon.apimgt.impl.clients.TierCacheInvalidationClient;
import org.wso2.carbon.apimgt.impl.dao.ApiMgtDAO;
import org.wso2.carbon.apimgt.impl.dto.Environment;
import org.wso2.carbon.apimgt.impl.dto.TierPermissionDTO;
import org.wso2.carbon.apimgt.impl.internal.ServiceReferenceHolder;
import org.wso2.carbon.apimgt.impl.publishers.WSO2APIPublisher;
import org.wso2.carbon.apimgt.impl.template.APITemplateBuilder;
import org.wso2.carbon.apimgt.impl.template.APITemplateBuilderImpl;
import org.wso2.carbon.apimgt.impl.template.APITemplateException;
import org.wso2.carbon.apimgt.impl.template.ThrottlePolicyTemplateBuilder;
import org.wso2.carbon.apimgt.impl.utils.APIAuthenticationAdminClient;
import org.wso2.carbon.apimgt.impl.utils.APINameComparator;
import org.wso2.carbon.apimgt.impl.utils.APIStoreNameComparator;
import org.wso2.carbon.apimgt.impl.utils.APIUtil;
import org.wso2.carbon.apimgt.impl.utils.APIVersionComparator;
import org.wso2.carbon.apimgt.impl.utils.StatUpdateClusterMessage;
import org.wso2.carbon.apimgt.statsupdate.stub.GatewayStatsUpdateServiceAPIManagementExceptionException;
import org.wso2.carbon.apimgt.statsupdate.stub.GatewayStatsUpdateServiceClusteringFaultException;
import org.wso2.carbon.apimgt.statsupdate.stub.GatewayStatsUpdateServiceExceptionException;
import org.wso2.carbon.apimgt.statsupdate.stub.GatewayStatsUpdateServiceStub;
import org.wso2.carbon.context.PrivilegedCarbonContext;
import org.wso2.carbon.governance.api.common.dataobjects.GovernanceArtifact;
import org.wso2.carbon.governance.api.exception.GovernanceException;
import org.wso2.carbon.governance.api.generic.GenericArtifactManager;
import org.wso2.carbon.governance.api.generic.dataobjects.GenericArtifact;
import org.wso2.carbon.governance.api.util.GovernanceUtils;
import org.wso2.carbon.governance.custom.lifecycles.checklist.beans.LifecycleBean;
import org.wso2.carbon.governance.custom.lifecycles.checklist.util.CheckListItem;
import org.wso2.carbon.governance.custom.lifecycles.checklist.util.LifecycleBeanPopulator;
import org.wso2.carbon.governance.custom.lifecycles.checklist.util.Property;
import org.wso2.carbon.registry.common.CommonConstants;
import org.wso2.carbon.registry.core.ActionConstants;
import org.wso2.carbon.registry.core.Association;
import org.wso2.carbon.registry.core.CollectionImpl;
import org.wso2.carbon.registry.core.Registry;
import org.wso2.carbon.registry.core.RegistryConstants;
import org.wso2.carbon.registry.core.Resource;
import org.wso2.carbon.registry.core.config.RegistryContext;
import org.wso2.carbon.registry.core.exceptions.RegistryException;
import org.wso2.carbon.registry.core.jdbc.realm.RegistryAuthorizationManager;
import org.wso2.carbon.registry.core.pagination.PaginationContext;
import org.wso2.carbon.registry.core.session.UserRegistry;
import org.wso2.carbon.registry.core.utils.RegistryUtils;
import org.wso2.carbon.user.api.AuthorizationManager;
import org.wso2.carbon.user.api.UserStoreException;
import org.wso2.carbon.utils.CarbonUtils;
import org.wso2.carbon.utils.multitenancy.MultitenantConstants;
import org.wso2.carbon.utils.multitenancy.MultitenantUtils;

import javax.cache.Cache;
import javax.cache.Caching;
import javax.xml.namespace.QName;
import javax.xml.stream.XMLStreamException;
import java.io.File;
import java.io.InputStream;
import java.nio.charset.Charset;
import java.rmi.RemoteException;
import java.util.ArrayList;
import java.util.Collection;
import java.util.Collections;
import java.util.HashMap;
import java.util.HashSet;
import java.util.Iterator;
import java.util.List;
import java.util.Map;
import java.util.Set;
import java.util.SortedSet;
import java.util.StringTokenizer;
import java.util.TreeSet;
import java.util.UUID;
import java.util.concurrent.ConcurrentHashMap;
import java.util.regex.Matcher;
import java.util.regex.Pattern;

/**
 * This class provides the core API provider functionality. It is implemented in a very
 * self-contained and 'pure' manner, without taking requirements like security into account,
 * which are subject to frequent change. Due to this 'pure' nature and the significance of
 * the class to the overall API management functionality, the visibility of the class has
 * been reduced to package level. This means we can still use it for internal purposes and
 * possibly even extend it, but it's totally off the limits of the users. Users wishing to
 * pragmatically access this functionality should use one of the extensions of this
 * class which is visible to them. These extensions may add additional features like
 * security to this class.
 */
class APIProviderImpl extends AbstractAPIManager implements APIProvider {
	
	private static final Log log = LogFactory.getLog(APIProviderImpl.class);

    public APIProviderImpl(String username) throws APIManagementException {
        super(username);
    }

    /**
     * Returns a list of all #{@link org.wso2.carbon.apimgt.api.model.Provider} available on the system.
     *
     * @return Set<Provider>
     * @throws org.wso2.carbon.apimgt.api.APIManagementException
     *          if failed to get Providers
     */
    @Override
    public Set<Provider> getAllProviders() throws APIManagementException {
        Set<Provider> providerSet = new HashSet<Provider>();
        GenericArtifactManager artifactManager = APIUtil.getArtifactManager(registry,
                                                                            APIConstants.PROVIDER_KEY);
        try {
            GenericArtifact[] genericArtifact = artifactManager.getAllGenericArtifacts();
            if (genericArtifact == null || genericArtifact.length == 0) {
                return providerSet;
            }
            for (GenericArtifact artifact : genericArtifact) {
                Provider provider = new Provider(artifact.getAttribute(APIConstants.PROVIDER_OVERVIEW_NAME));
                provider.setDescription(APIConstants.PROVIDER_OVERVIEW_DESCRIPTION);
                provider.setEmail(APIConstants.PROVIDER_OVERVIEW_EMAIL);
                providerSet.add(provider);
            }
        } catch (GovernanceException e) {
            handleException("Failed to get all providers", e);
        }
        return providerSet;
    }

    /**
     * Get a list of APIs published by the given provider. If a given API has multiple APIs,
     * only the latest version will
     * be included in this list.
     *
     * @param providerId , provider id
     * @return set of API
     * @throws org.wso2.carbon.apimgt.api.APIManagementException
     *          if failed to get set of API
     */
    @Override
    public List<API> getAPIsByProvider(String providerId) throws APIManagementException {

        List<API> apiSortedList = new ArrayList<API>();

        try {
            providerId = APIUtil.replaceEmailDomain(providerId);
            String providerPath = APIConstants.API_ROOT_LOCATION + RegistryConstants.PATH_SEPARATOR + providerId;
            GenericArtifactManager artifactManager = APIUtil.getArtifactManager(registry, APIConstants.API_KEY);
            Association[] associations = registry.getAssociations(providerPath, APIConstants.PROVIDER_ASSOCIATION);
            for (Association association : associations) {
                String apiPath = association.getDestinationPath();
                Resource resource = registry.get(apiPath);
                String apiArtifactId = resource.getUUID();
                if (apiArtifactId != null) {
                    GenericArtifact apiArtifact = artifactManager.getGenericArtifact(apiArtifactId);
                    apiSortedList.add(APIUtil.getAPI(apiArtifact, registry));
                } else {
                    throw new GovernanceException("artifact id is null of " + apiPath);
                }
            }

        } catch (RegistryException e) {
            handleException("Failed to get APIs for provider : " + providerId, e);
        }
        Collections.sort(apiSortedList, new APINameComparator());

        return apiSortedList;

    }


    /**
     * Get a list of all the consumers for all APIs
     *
     * @param providerId if of the provider
     * @return Set<Subscriber>
     * @throws org.wso2.carbon.apimgt.api.APIManagementException
     *          if failed to get subscribed APIs of given provider
     */
    @Override
    public Set<Subscriber> getSubscribersOfProvider(String providerId) throws APIManagementException {

        Set<Subscriber> subscriberSet = null;
        try {
            subscriberSet = apiMgtDAO.getSubscribersOfProvider(providerId);
        } catch (APIManagementException e) {
            handleException("Failed to get Subscribers for : " + providerId, e);
        }
        return subscriberSet;
    }

    /**
     * get details of provider
     *
     * @param providerName name of the provider
     * @return Provider
     * @throws org.wso2.carbon.apimgt.api.APIManagementException
     *          if failed to get Provider
     */
    @Override
    public Provider getProvider(String providerName) throws APIManagementException {
        Provider provider = null;
        String providerPath = APIUtil.getMountedPath(RegistryContext.getBaseInstance(),
                                                     RegistryConstants.GOVERNANCE_REGISTRY_BASE_PATH) +
                              APIConstants.PROVIDERS_PATH + RegistryConstants.PATH_SEPARATOR + providerName;
        try {
            GenericArtifactManager artifactManager = APIUtil.getArtifactManager(registry, APIConstants.PROVIDER_KEY);
            Resource providerResource = registry.get(providerPath);
            String artifactId = providerResource.getUUID();
            if (artifactId == null) {
                throw new APIManagementException("artifact it is null");
            }
            GenericArtifact providerArtifact = artifactManager.getGenericArtifact(artifactId);
            provider = APIUtil.getProvider(providerArtifact);

        } catch (RegistryException e) {
            handleException("Failed to get Provider form : " + providerName, e);
        }
        return provider;
    }

    /**
     * Return Usage of given APIIdentifier
     *
     * @param apiIdentifier APIIdentifier
     * @return Usage
     */
    @Override
    public Usage getUsageByAPI(APIIdentifier apiIdentifier) {
        return null;
    }

    /**
     * Return Usage of given provider and API
     *
     * @param providerId if of the provider
     * @param apiName    name of the API
     * @return Usage
     */
    @Override
    public Usage getAPIUsageByUsers(String providerId, String apiName) {
        return null;
    }

    /**
     * Returns usage details of all APIs published by a provider
     *
     * @param providerName Provider Id
     * @return UserApplicationAPIUsages for given provider
     * @throws org.wso2.carbon.apimgt.api.APIManagementException
     *          If failed to get UserApplicationAPIUsage
     */
    @Override
    public UserApplicationAPIUsage[] getAllAPIUsageByProvider(String providerName) throws APIManagementException {
        return apiMgtDAO.getAllAPIUsageByProvider(providerName);
    }

    /**
     * Returns usage details of a particular API
     *
     * @param apiId API identifier
     * @return UserApplicationAPIUsages for given provider
     * @throws org.wso2.carbon.apimgt.api.APIManagementException
     *          If failed to get UserApplicationAPIUsage
     */
    @Override
    public List<SubscribedAPI> getAPIUsageByAPIId(APIIdentifier apiId) throws APIManagementException {
        APIIdentifier apiIdEmailReplaced = new APIIdentifier(APIUtil.replaceEmailDomain(apiId.getProviderName()),
                apiId.getApiName(), apiId.getVersion());
        UserApplicationAPIUsage[] allApiResult = apiMgtDAO.getAllAPIUsageByProvider(apiId.getProviderName());
        List<SubscribedAPI> subscribedAPIs = new ArrayList<SubscribedAPI>();
        for (UserApplicationAPIUsage usage : allApiResult) {
            for (SubscribedAPI apiSubscription : usage.getApiSubscriptions()) {
                APIIdentifier subsApiId = apiSubscription.getApiId();
                APIIdentifier subsApiIdEmailReplaced = new APIIdentifier(
                        APIUtil.replaceEmailDomain(subsApiId.getProviderName()), subsApiId.getApiName(),
                        subsApiId.getVersion());
                if (subsApiIdEmailReplaced.equals(apiIdEmailReplaced)) {
                    subscribedAPIs.add(apiSubscription);
                }
            }
        }
        return subscribedAPIs;
    }

    /**
     * Shows how a given consumer uses the given API.
     *
     * @param apiIdentifier APIIdentifier
     * @param consumerEmail E-mal Address of consumer
     * @return Usage
     */
    @Override
    public Usage getAPIUsageBySubscriber(APIIdentifier apiIdentifier, String consumerEmail) {
        return null;
    }

    /**
     * Returns full list of Subscribers of an API
     *
     * @param identifier APIIdentifier
     * @return Set<Subscriber>
     * @throws org.wso2.carbon.apimgt.api.APIManagementException
     *          if failed to get Subscribers
     */
    @Override
    public Set<Subscriber> getSubscribersOfAPI(APIIdentifier identifier) throws APIManagementException {

        Set<Subscriber> subscriberSet = null;
        try {
            subscriberSet = apiMgtDAO.getSubscribersOfAPI(identifier);
        } catch (APIManagementException e) {
            handleException("Failed to get subscribers for API : " + identifier.getApiName(), e);
        }
        return subscriberSet;
    }

    /**
     * this method returns the Set<APISubscriptionCount> for given provider and api
     *
     * @param identifier APIIdentifier
     * @return Set<APISubscriptionCount>
     * @throws org.wso2.carbon.apimgt.api.APIManagementException
     *          if failed to get APISubscriptionCountByAPI
     */
    @Override
    public long getAPISubscriptionCountByAPI(APIIdentifier identifier) throws APIManagementException {
        long count = 0L;
        try {
            count = apiMgtDAO.getAPISubscriptionCountByAPI(identifier);
        } catch (APIManagementException e) {
            handleException("Failed to get APISubscriptionCount for: " + identifier.getApiName(), e);
        }
        return count;
    }

    @Override
    public void addTier(Tier tier) throws APIManagementException {
        addOrUpdateTier(tier, false);
    }

    @Override
    public void updateTier(Tier tier) throws APIManagementException {
        addOrUpdateTier(tier, true);
    }

    private void addOrUpdateTier(Tier tier, boolean update) throws APIManagementException {
        if (APIConstants.UNLIMITED_TIER.equals(tier.getName())) {
            throw new APIManagementException("Changes on the '" + APIConstants.UNLIMITED_TIER + "' " +
                                             "tier are not allowed");
        }

        Set<Tier> tiers = getAllTiers();
        if (update && !tiers.contains(tier)) {
            throw new APIManagementException("No tier exists by the name: " + tier.getName());
        }

        Set<Tier> finalTiers = new HashSet<Tier>();
        for (Tier t : tiers) {
            if (!t.getName().equals(tier.getName())) {
                finalTiers.add(t);
            }
        }

        invalidateTierCache();

        finalTiers.add(tier);
        saveTiers(finalTiers);
    }

    /**
     * This method is to cleanup tier cache when update or deletion is performed
     */
    private void invalidateTierCache() {

        try {
            // Note that this call happens to store node in a distributed setup.
            TierCacheInvalidationClient tierCacheInvalidationClient = new TierCacheInvalidationClient();
            tierCacheInvalidationClient.clearCaches(tenantDomain);

            // Clear registry cache. Note that this call happens to gateway node in a distributed setup.
            RegistryCacheInvalidationClient registryCacheInvalidationClient = new RegistryCacheInvalidationClient();
            registryCacheInvalidationClient.clearTiersResourceCache(tenantDomain);
        } catch (APIManagementException e) {
            // This means that there is an exception when trying to clear the cache.
            // But we should not break the flow in such scenarios.
            // Hence we log the exception and continue to the flow
            log.error("Error while invalidating the tier cache", e);
        }
    }

    private void saveTiers(Collection<Tier> tiers) throws APIManagementException {
        OMFactory fac = OMAbstractFactory.getOMFactory();
        OMElement root = fac.createOMElement(APIConstants.POLICY_ELEMENT);
        OMElement assertion = fac.createOMElement(APIConstants.ASSERTION_ELEMENT);
        boolean isTenantFlowStarted = false;
        try {
            if (tenantDomain != null && !MultitenantConstants.SUPER_TENANT_DOMAIN_NAME.equals(tenantDomain)) {
                isTenantFlowStarted = true;
                PrivilegedCarbonContext.startTenantFlow();
                PrivilegedCarbonContext.getThreadLocalCarbonContext().setTenantDomain(tenantDomain, true);
            }
            Resource resource = registry.newResource();
            for (Tier tier : tiers) {
                // This is because we do not save the unlimited tier to the tiers.xml file.
                if(APIConstants.UNLIMITED_TIER.equals(tier.getName())){
                    continue;
                }
                // This is a new tier. Hence the policyContent will be null
                if(tier.getPolicyContent() == null){
                    // This means we have to create the policy from scratch.
                    assertion.addChild(createThrottlePolicy(tier));
                }else {
                    String policy = new String(tier.getPolicyContent(), Charset.defaultCharset());
                    assertion.addChild(AXIOMUtil.stringToOM(policy));
                }
            }
            root.addChild(assertion);
            resource.setContent(root.toString());
            registry.put(APIConstants.API_TIER_LOCATION, resource);
        } catch (XMLStreamException e) {
            handleException("Error while constructing tier policy file", e);
        } catch (RegistryException e) {
            handleException("Error while saving tier configurations to the registry", e);
        } finally {
            if (isTenantFlowStarted) {
                PrivilegedCarbonContext.endTenantFlow();
            }
        }
    }

    private OMElement createThrottlePolicy(Tier tier) throws APIManagementException {
        OMElement throttlePolicy = null;
        String policy = APIConstants.THROTTLE_POLICY_TEMPLATE;

        StringBuilder attributeBuilder = new StringBuilder();
        Map<String, Object> tierAttributes = tier.getTierAttributes();

        if(tierAttributes != null){
            for (Map.Entry<String, Object> entry : tierAttributes.entrySet()) {
                if(entry.getValue() instanceof String){
                    String attributeName = entry.getKey().trim();
                    String attributeValue = ((String)entry.getValue()).trim();

                    // We see whether the attribute name is empty.
                    if (!attributeName.isEmpty()) {
                        attributeBuilder.append(String.format(APIConstants.THROTTLE_POLICY_ATTRIBUTE_TEMPLATE,
                                                              attributeName, attributeValue, attributeName));
                    }
                }else {
                    if(log.isDebugEnabled()){
                        log.debug("Unrecognized throttle attribute value : " + entry.getValue() +
                                  " of attribute name : " + entry.getKey());
                    }
                }
            }
        }

        // We add the "description", "billing plan" and "stop on quota reach" as custom attributes
        attributeBuilder.append(String.format(APIConstants.THROTTLE_POLICY_ATTRIBUTE_TEMPLATE,
                                              APIConstants.THROTTLE_TIER_DESCRIPTION_ATTRIBUTE,
                                              tier.getDescription().trim(),
                                              APIConstants.THROTTLE_TIER_DESCRIPTION_ATTRIBUTE));

        attributeBuilder.append(String.format(APIConstants.THROTTLE_POLICY_ATTRIBUTE_TEMPLATE,
                                              APIConstants.THROTTLE_TIER_PLAN_ATTRIBUTE,
                                              tier.getTierPlan().trim(),
                                              APIConstants.THROTTLE_TIER_PLAN_ATTRIBUTE));

        attributeBuilder.append(String.format(APIConstants.THROTTLE_POLICY_ATTRIBUTE_TEMPLATE,
                                              APIConstants.THROTTLE_TIER_QUOTA_ACTION_ATTRIBUTE,
                                              String.valueOf(tier.isStopOnQuotaReached()),
                                              APIConstants.THROTTLE_TIER_QUOTA_ACTION_ATTRIBUTE));

        // Note: We assume that the unit time is in milliseconds.
        policy = String.format(policy, tier.getName(), tier.getRequestCount(), tier.getUnitTime(),
                               attributeBuilder.toString());

        try {
            throttlePolicy = AXIOMUtil.stringToOM(policy);
        } catch (XMLStreamException e) {
            handleException("Invalid policy xml generated", e);
        }
        return throttlePolicy;
    }

    @Override
    public void removeTier(Tier tier) throws APIManagementException {
        if (APIConstants.UNLIMITED_TIER.equals(tier.getName())) {
            handleException("Changes on the '" + APIConstants.UNLIMITED_TIER + "' " +
                                             "tier are not allowed");
        }

        Set<Tier> tiers = getAllTiers();
        // We need to see whether this used in any of the APIs
        GenericArtifact[] tierArtifacts = null;
        boolean isTenantFlowStarted = false;
        try {
            if (tenantDomain != null && !MultitenantConstants.SUPER_TENANT_DOMAIN_NAME.equals(tenantDomain)) {
                isTenantFlowStarted = true;
                PrivilegedCarbonContext.startTenantFlow();
                PrivilegedCarbonContext.getThreadLocalCarbonContext().setTenantDomain(tenantDomain, true);
            }
            PrivilegedCarbonContext.getThreadLocalCarbonContext().setUsername(this.username);
            GenericArtifactManager artifactManager = APIUtil.getArtifactManager(registry, APIConstants.API_KEY);
            try {
                // The search name pattern is this
                // tier=Gold|| OR ||Gold||
                String query = "tier=\"" + tier.getName() + "\\||\" \"\\||" + tier.getName() + "\\||\" \"\\||" + tier
                        .getName() + '\"';
                tierArtifacts = artifactManager.findGovernanceArtifacts(query);
            } catch (GovernanceException e) {
                handleException("Unable to check the usage of the tier ", e);
            }
        } catch (APIManagementException e) {
            handleException("Unable to delete the tier", e);
        } finally {
            if (isTenantFlowStarted) {
                PrivilegedCarbonContext.endTenantFlow();
            }
        }

        if (tierArtifacts != null && tierArtifacts.length > 0) {
            // This means that there is at least one API that is using this tier. Hence we can not delete.
            handleException("Unable to remove this tier. Tier in use");
        }

        if (tiers.remove(tier)) {
            saveTiers(tiers);
            invalidateTierCache();
        } else {
            handleException("No tier exists by the name: " + tier.getName());
        }
    }

    /**
     * Adds a new API to the Store
     *
     * @param api API
     * @throws org.wso2.carbon.apimgt.api.APIManagementException
     *          if failed to add API
     */
    @Override
    public void addAPI(API api) throws APIManagementException {
        try {           
            createAPI(api);

            if (log.isDebugEnabled()) {
                log.debug("API details successfully added to the registry. API Name: " + api.getId().getApiName()
                        + ", API Version : " + api.getId().getVersion() + ", API context : " + api.getContext());
            }

            int tenantId;
            String tenantDomain = MultitenantUtils
                    .getTenantDomain(APIUtil.replaceEmailDomainBack(api.getId().getProviderName()));
            try {
                tenantId = ServiceReferenceHolder.getInstance().getRealmService().getTenantManager()
                        .getTenantId(tenantDomain);
            } catch (UserStoreException e) {
                throw new APIManagementException(
                        "Error in retrieving Tenant Information while adding api :" + api.getId().getApiName(), e);
            }
            apiMgtDAO.addAPI(api,tenantId);

            if (log.isDebugEnabled()) {
                log.debug("API details successfully added to the API Manager Database. API Name: " + api.getId()
                        .getApiName() + ", API Version : " + api.getId().getVersion() + ", API context : " + api
                        .getContext());
            }

            if (APIUtil.isAPIManagementEnabled()) {
            	Cache contextCache = APIUtil.getAPIContextCache();
            	Boolean apiContext = null;

                Object cachedObject = contextCache.get(api.getContext());
                if (cachedObject != null) {
            		apiContext = Boolean.valueOf(cachedObject.toString());
            	} 
            	if (apiContext == null) {
                    contextCache.put(api.getContext(), Boolean.TRUE);
                }
            }
        } catch (APIManagementException e) {          
            throw new APIManagementException("Error in adding API :" + api.getId().getApiName(), e);
        }
    }

    /**
     * Persist API Status into a property of API Registry resource
     *
     * @param artifactId API artifact ID
     * @param apiStatus Current status of the API
     * @throws APIManagementException on error
     */
    private void saveAPIStatus(String artifactId, String apiStatus) throws APIManagementException{
        try{
            Resource resource = registry.get(artifactId);
            if (resource != null) {
                String propValue = resource.getProperty(APIConstants.API_STATUS);
                if (propValue == null) {
                    resource.addProperty(APIConstants.API_STATUS, apiStatus);
                } else {
                    resource.setProperty(APIConstants.API_STATUS, apiStatus);
                }
                registry.put(artifactId,resource);
            }
        }catch (RegistryException e) {
            handleException("Error while adding API", e);
        }
    }

    @Override
    public String getDefaultVersion(APIIdentifier apiid) throws APIManagementException{

        String defaultVersion=null;
        try{
            defaultVersion=apiMgtDAO.getDefaultVersion(apiid);
        } catch (APIManagementException e) {
            handleException("Error while getting default version :" + apiid.getApiName(), e);
        }
        return defaultVersion;
    }



    public String getPublishedDefaultVersion(APIIdentifier apiid) throws APIManagementException{

        String defaultVersion=null;
        try{
            defaultVersion=apiMgtDAO.getPublishedDefaultVersion(apiid);
        } catch (APIManagementException e) {
            handleException("Error while getting published default version :" + apiid.getApiName(), e);
        }
        return defaultVersion;
    }


    /**
     * This method is used to save the wsdl file in the registry
     * This is used when user starts api creation with a soap endpoint
     *
     * @param api api object
     * @throws APIManagementException
     * @throws RegistryException
     */
    private void updateWsdl(API api) throws APIManagementException {

        boolean transactionCommitted = false;
        try {
            registry.beginTransaction();
            String apiArtifactId = registry.get(APIUtil.getAPIPath(api.getId())).getUUID();
            GenericArtifactManager artifactManager = APIUtil.getArtifactManager(registry,
                    APIConstants.API_KEY);
            GenericArtifact artifact = artifactManager.getGenericArtifact(apiArtifactId);
            GenericArtifact apiArtifact = APIUtil.createAPIArtifactContent(artifact, api);
            String artifactPath = GovernanceUtils.getArtifactPath(registry, apiArtifact.getId());
            if (APIUtil.isValidWSDLURL(api.getWsdlUrl(), false)) {
                String path = APIUtil.createWSDL(registry, api);
                if (path != null) {
                    registry.addAssociation(artifactPath, path, CommonConstants.ASSOCIATION_TYPE01);
                    apiArtifact.setAttribute(APIConstants.API_OVERVIEW_WSDL, api.getWsdlUrl()); //reset the wsdl path
                    artifactManager.updateGenericArtifact(apiArtifact); //update the  artifact
                }
            }
            registry.commitTransaction();
            transactionCommitted = true;
        } catch (RegistryException e) {
            try {
                registry.rollbackTransaction();
            } catch (RegistryException ex) {
                handleException("Error occurred while rolling back the transaction.", ex);
            }
            throw new APIManagementException("Error occurred while saving the wsdl in the registry.", e);
        } finally {
            try {
                if (!transactionCommitted) {
                    registry.rollbackTransaction();
                }
            } catch (RegistryException ex) {
                handleException("Error occurred while rolling back the transaction.", ex);
            }
        }
    }


    /**
     * Updates an existing API
     *
     * @param api API
     * @throws org.wso2.carbon.apimgt.api.APIManagementException
     *          if failed to update API
     * @throws org.wso2.carbon.apimgt.api.FaultGatewaysException on Gateway Failure
     */
    @Override
    public void updateAPI(API api) throws APIManagementException, FaultGatewaysException {
        Map<String, Map<String, String>> failedGateways = new ConcurrentHashMap<String, Map<String, String>>();
        API oldApi = getAPI(api.getId());
        if (oldApi.getStatus().equals(api.getStatus())) {

                String previousDefaultVersion = getDefaultVersion(api.getId());
                String publishedDefaultVersion = getPublishedDefaultVersion(api.getId());

                if(previousDefaultVersion!=null){

                APIIdentifier defaultAPIId = new APIIdentifier(api.getId().getProviderName(), api.getId().getApiName(),
                        previousDefaultVersion);
                if (api.isDefaultVersion() ^ api.getId().getVersion().equals(previousDefaultVersion)) { // A change has
                                                                                                        // happen
                    // Remove the previous default API entry from the Registry
                    updateDefaultAPIInRegistry(defaultAPIId, false);
                    if (!api.isDefaultVersion()) {// default api tick is removed
                        // todo: if it is ok, these two variables can be put to the top of the function to remove
                        // duplication
                        APIManagerConfiguration config = ServiceReferenceHolder.getInstance()
                                .getAPIManagerConfigurationService().getAPIManagerConfiguration();
                        String gatewayType = config.getFirstProperty(APIConstants.API_GATEWAY_TYPE);
                        if (APIConstants.API_GATEWAY_TYPE_SYNAPSE.equalsIgnoreCase(gatewayType)) {
                            removeDefaultAPIFromGateway(api);
                        }
                    }
                }
                }

                //Update WSDL in the registry
                if (api.getWsdlUrl() != null) {
                    updateWsdl(api);
                }

                boolean updatePermissions = false;
                if(!oldApi.getVisibility().equals(api.getVisibility()) ||
                   (APIConstants.API_RESTRICTED_VISIBILITY.equals(oldApi.getVisibility()) &&
                    !api.getVisibleRoles().equals(oldApi.getVisibleRoles()))){
                    updatePermissions = true;
                }
                updateApiArtifact(api, true,updatePermissions);
                if (!oldApi.getContext().equals(api.getContext())) {
                    api.setApiHeaderChanged(true);
                }

                int tenantId;
                String tenantDomain = MultitenantUtils
                        .getTenantDomain(APIUtil.replaceEmailDomainBack(api.getId().getProviderName()));
                try {
                    tenantId = ServiceReferenceHolder.getInstance().getRealmService().getTenantManager()
                            .getTenantId(tenantDomain);
                } catch (UserStoreException e) {
                    throw new APIManagementException(
                            "Error in retrieving Tenant Information while updating api :" + api.getId().getApiName(), e);
                }
                apiMgtDAO.updateAPI(api,tenantId);
                if (log.isDebugEnabled()) {
                    log.debug("Successfully updated the API: " + api.getId() + " in the database");
                }

                APIManagerConfiguration config = ServiceReferenceHolder.getInstance().
                        getAPIManagerConfigurationService().getAPIManagerConfiguration();
                boolean gatewayExists = config.getApiGatewayEnvironments().size() > 0;
                String gatewayType = config.getFirstProperty(APIConstants.API_GATEWAY_TYPE);
                boolean isAPIPublished = false;
                // gatewayType check is required when API Management is deployed on other servers to avoid synapse
                if (APIConstants.API_GATEWAY_TYPE_SYNAPSE.equalsIgnoreCase(gatewayType)) {
                    isAPIPublished = isAPIPublished(api);
                    if (gatewayExists) {
                        if (isAPIPublished) {
                            API apiPublished = getAPI(api.getId());
                            apiPublished.setAsDefaultVersion(api.isDefaultVersion());
                            if (api.getId().getVersion().equals(previousDefaultVersion) && !api.isDefaultVersion()) {
                                // default version tick has been removed so a default api for current should not be
                                // added/updated
                                apiPublished.setAsPublishedDefaultVersion(false);
                            } else {
                                apiPublished.setAsPublishedDefaultVersion(
                                        api.getId().getVersion().equals(publishedDefaultVersion));
                            }
                            apiPublished.setOldInSequence(oldApi.getInSequence());
                            apiPublished.setOldOutSequence(oldApi.getOutSequence());
                            //old api contain what environments want to remove
                            Set<String> environmentsToRemove = new HashSet<String>(oldApi.getEnvironments());
                            //updated api contain what environments want to add
                            Set<String> environmentsToPublish = new HashSet<String>(apiPublished.getEnvironments());
                            Set<String> environmentsRemoved = new HashSet<String>(oldApi.getEnvironments());
                            if (!environmentsToPublish.isEmpty() && !environmentsToRemove.isEmpty()) {
                                // this block will sort what gateways have to remove and published
                                environmentsRemoved.retainAll(environmentsToPublish);
                                environmentsToRemove.removeAll(environmentsRemoved);
                            }
                            // map contain failed to publish Environments
                            Map<String, String> failedToPublishEnvironments = publishToGateway(apiPublished);
                            apiPublished.setEnvironments(environmentsToRemove);
                            // map contain failed to remove Environments
                            Map<String, String> failedToRemoveEnvironments = removeFromGateway(apiPublished);
                            environmentsToPublish.removeAll(failedToPublishEnvironments.keySet());
                            environmentsToPublish.addAll(failedToRemoveEnvironments.keySet());
                            apiPublished.setEnvironments(environmentsToPublish);
                            updateApiArtifact(apiPublished, true, false);
                            failedGateways.clear();
                            failedGateways.put("UNPUBLISHED", failedToRemoveEnvironments);
                            failedGateways.put("PUBLISHED", failedToPublishEnvironments);
                        } else if (api.getStatus() != APIStatus.CREATED && api.getStatus() != APIStatus.RETIRED) {
                            if ("INLINE".equals(api.getImplementation()) && api.getEnvironments().isEmpty()){
                                api.setEnvironments(
                                        ServiceReferenceHolder.getInstance().getAPIManagerConfigurationService()
                                                              .getAPIManagerConfiguration().getApiGatewayEnvironments()
                                                              .keySet());
                            }
                            Map<String, String> failedToPublishEnvironments = publishToGateway(api);
                            if (!failedToPublishEnvironments.isEmpty()) {
                                Set<String> publishedEnvironments =
                                        new HashSet<String>(api.getEnvironments());
                                publishedEnvironments.removeAll(failedToPublishEnvironments.keySet());
                                api.setEnvironments(publishedEnvironments);
                                updateApiArtifact(api, true, false);
                                failedGateways.clear();
                                failedGateways.put("PUBLISHED", failedToPublishEnvironments);
                                failedGateways.put("UNPUBLISHED", Collections.<String,String>emptyMap());
                            }
                        }
                    } else {
                        log.debug("Gateway is not existed for the current API Provider");
                    }
                }

                //If gateway(s) exist, remove resource paths saved on the cache.

                if (gatewayExists && isAPIPublished && !oldApi.getUriTemplates().equals(api.getUriTemplates())) {
                    Set<URITemplate> resourceVerbs = api.getUriTemplates();

                    Map<String, Environment> gatewayEns = config.getApiGatewayEnvironments();
                    for (Environment environment : gatewayEns.values()) {
                        try {
                        APIAuthenticationAdminClient client =
                                new APIAuthenticationAdminClient(environment);
                        if(resourceVerbs != null){
                            for (URITemplate resourceVerb : resourceVerbs) {
                                String resourceURLContext = resourceVerb.getUriTemplate();
                                client.invalidateResourceCache(api.getContext(), api.getId().getVersion(),
                                        resourceURLContext, resourceVerb.getHTTPVerb());
                                if (log.isDebugEnabled()) {
                                    log.debug("Calling invalidation cache");
                                }
                            }
                        }
                        } catch (AxisFault ex) {
                             /*
                            didn't throw this exception to handle multiple gateway publishing feature therefore
                            this didn't break invalidating cache from the all the gateways if one gateway is
                            unreachable
                             */
                            log.error("Error while invalidating from environment " +
                                      environment.getName(), ex);
                        }
                    }

                }
            

                // update apiContext cache
                if (APIUtil.isAPIManagementEnabled()) {
                    Cache contextCache = APIUtil.getAPIContextCache();
                    contextCache.remove(oldApi.getContext());
                    contextCache.put(api.getContext(), Boolean.TRUE);
                }


        } else {
            // We don't allow API status updates via this method.
            // Use changeAPIStatus for that kind of updates.
            throw new APIManagementException("Invalid API update operation involving API status changes");
        }
        if (!failedGateways.isEmpty() &&
            (!failedGateways.get("UNPUBLISHED").isEmpty() || !failedGateways.get("PUBLISHED").isEmpty())) {
            throw new FaultGatewaysException(failedGateways);
        }
    }

    @Override
    public void manageAPI(API api) throws APIManagementException, FaultGatewaysException {
        updateAPI(api);
    }

    private void updateApiArtifact(API api, boolean updateMetadata, boolean updatePermissions)
            throws APIManagementException {

        //Validate Transports
        validateAndSetTransports(api);
        boolean transactionCommitted = false;
        try {
            registry.beginTransaction();
            String apiArtifactId = registry.get(APIUtil.getAPIPath(api.getId())).getUUID();
            GenericArtifactManager artifactManager = APIUtil.getArtifactManager(registry, APIConstants.API_KEY);
            GenericArtifact artifact = artifactManager.getGenericArtifact(apiArtifactId);
            GenericArtifact updateApiArtifact = APIUtil.createAPIArtifactContent(artifact, api);
            String artifactPath = GovernanceUtils.getArtifactPath(registry, updateApiArtifact.getId());
            org.wso2.carbon.registry.core.Tag[] oldTags = registry.getTags(artifactPath);
            if (oldTags != null) {
                for (org.wso2.carbon.registry.core.Tag tag : oldTags) {
                    registry.removeTag(artifactPath, tag.getTagName());
                }
            }
            Set<String> tagSet = api.getTags();
            if (tagSet != null) {
                for (String tag : tagSet) {
                    registry.applyTag(artifactPath, tag);
                }
            }
            if (api.isDefaultVersion()) {
                updateApiArtifact.setAttribute(APIConstants.API_OVERVIEW_IS_DEFAULT_VERSION, "true");
            } else {
                updateApiArtifact.setAttribute(APIConstants.API_OVERVIEW_IS_DEFAULT_VERSION, "false");
            }

            if (updateMetadata && api.getEndpointConfig() != null && !api.getEndpointConfig().isEmpty()) {
                // If WSDL URL get change only we update registry WSDL resource. If its registry resource patch we
                // will skip registry update. Only if this API created with WSDL end point type we need to update
                // wsdls for each update.
                //check for wsdl endpoint
                org.json.JSONObject response1 = new org.json.JSONObject(api.getEndpointConfig());
                String wsdlURL;
                if ("wsdl".equalsIgnoreCase(response1.get("endpoint_type").toString()) && response1.has
                        ("production_endpoints")) {
                    wsdlURL = response1.getJSONObject("production_endpoints").get("url").toString();

                    if (APIUtil.isValidWSDLURL(wsdlURL, true)) {
                        String path = APIUtil.createWSDL(registry, api);
                        if (path != null) {
                            registry.addAssociation(artifactPath, path, CommonConstants.ASSOCIATION_TYPE01);
                            // reset the wsdl path to permlink
                            updateApiArtifact.setAttribute(APIConstants.API_OVERVIEW_WSDL, api.getWsdlUrl());
                        }
                    }
                }
                if (api.getUrl() != null && !"".equals(api.getUrl())) {
                    String path = APIUtil.createEndpoint(api.getUrl(), registry);
                    if (path != null) {
                        registry.addAssociation(artifactPath, path, CommonConstants.ASSOCIATION_TYPE01);
                    }
                }
            }
            artifactManager.updateGenericArtifact(updateApiArtifact);
            //write API Status to a separate property. This is done to support querying APIs using custom query (SQL)
            //to gain performance
            String apiStatus = api.getStatus().getStatus();
            saveAPIStatus(artifactPath, apiStatus);
            String[] visibleRoles = new String[0];
            if (updatePermissions) {
                clearResourcePermissions(artifactPath, api.getId());
                String visibleRolesList = api.getVisibleRoles();

                if (visibleRolesList != null) {
                    visibleRoles = visibleRolesList.split(",");
                }
                APIUtil.setResourcePermissions(api.getId().getProviderName(), api.getVisibility(), visibleRoles,
                                               artifactPath);
            }
            registry.commitTransaction();
            transactionCommitted = true;
            if (updatePermissions) {
                APIManagerConfiguration config = ServiceReferenceHolder.getInstance().
                        getAPIManagerConfigurationService().getAPIManagerConfiguration();
                boolean isSetDocLevelPermissions = Boolean.parseBoolean(
                        config.getFirstProperty(APIConstants.API_PUBLISHER_ENABLE_API_DOC_VISIBILITY_LEVELS));
                String docRootPath = APIUtil.getAPIDocPath(api.getId());
                if (isSetDocLevelPermissions) {
                    // Retain the docs
                    List<Documentation> docs = getAllDocumentation(api.getId());

                    for (Documentation doc : docs) {
                        if ((APIConstants.DOC_API_BASED_VISIBILITY).equalsIgnoreCase(doc.getVisibility().name())) {
                            String documentationPath = APIUtil.getAPIDocPath(api.getId()) + doc.getName();
                            APIUtil.setResourcePermissions(api.getId().getProviderName(), api.getVisibility(),
                                                           visibleRoles, documentationPath);
                            if (Documentation.DocumentSourceType.INLINE.equals(doc.getSourceType())) {

                                String contentPath = APIUtil.getAPIDocContentPath(api.getId(), doc.getName());
                                APIUtil.setResourcePermissions(api.getId().getProviderName(), api.getVisibility(),
                                                               visibleRoles, contentPath);
                            } else if (Documentation.DocumentSourceType.FILE.equals(doc.getSourceType()) &&
                                       doc.getFilePath() != null) {
                                String filePath = APIUtil.getDocumentationFilePath(api.getId(), doc.getFilePath()
                                        .split("files" + RegistryConstants.PATH_SEPARATOR)[1]);
                                APIUtil.setResourcePermissions(api.getId().getProviderName(), api.getVisibility(),
                                                               visibleRoles, filePath);
                            }
                        }
                    }
                } else {
                    APIUtil.setResourcePermissions(api.getId().getProviderName(), api.getVisibility(), visibleRoles,
                                                   docRootPath);
                }
            }
        } catch (Exception e) {
            try {
                registry.rollbackTransaction();
            } catch (RegistryException re) {
                // Throwing an error from this level will mask the original exception
                log.error("Error while rolling back the transaction for API: " + api.getId().getApiName(), re);
            }
            handleException("Error while performing registry transaction operation", e);
        } finally {
            try {
                if (!transactionCommitted) {
                    registry.rollbackTransaction();
                }
            } catch (RegistryException ex) {
                handleException("Error occurred while rolling back the transaction.", ex);
            }
        }
    }

    /**
     *
     * @return true if the API was added successfully
     * @throws APIManagementException
     */
    @Override
    public  boolean updateAPIStatus(APIIdentifier identifier, String status, boolean publishToGateway, boolean
            deprecateOldVersions
            ,boolean makeKeysForwardCompatible)
            throws APIManagementException, FaultGatewaysException {
        boolean success = false;
        String provider = identifier.getProviderName();
        String providerTenantMode = identifier.getProviderName();
        provider = APIUtil.replaceEmailDomain(provider);
        String name = identifier.getApiName();
        String version = identifier.getVersion();
        boolean isTenantFlowStarted = false;
        try {
            String tenantDomain = MultitenantUtils.getTenantDomain(APIUtil.replaceEmailDomainBack(providerTenantMode));
            if (tenantDomain != null && !MultitenantConstants.SUPER_TENANT_DOMAIN_NAME.equals(tenantDomain)) {
                isTenantFlowStarted = true;
                PrivilegedCarbonContext.startTenantFlow();
                PrivilegedCarbonContext.getThreadLocalCarbonContext().setTenantDomain(tenantDomain, true);
            }
            APIIdentifier apiId = new APIIdentifier(provider, name, version);
            API api = getAPI(apiId);
            if (api != null) {
                APIStatus oldStatus = api.getStatus();
                APIStatus newStatus = APIUtil.getApiStatus(status);
                String currentUser = this.username;
                changeAPIStatus(api, newStatus, APIUtil.appendDomainWithUser(currentUser,tenantDomain), publishToGateway);

                if ((oldStatus.equals(APIStatus.CREATED) || oldStatus.equals(APIStatus.PROTOTYPED))
                        && newStatus.equals(APIStatus.PUBLISHED)) {
                    if (makeKeysForwardCompatible) {
                        makeAPIKeysForwardCompatible(api);
                    }
                    if (deprecateOldVersions) {
                        List<API> apiList = getAPIsByProvider(provider);
                        APIVersionComparator versionComparator = new APIVersionComparator();
                        for (API oldAPI : apiList) {
                            if (oldAPI.getId().getApiName().equals(name) &&
                                    versionComparator.compare(oldAPI, api) < 0 &&
                                    (oldAPI.getStatus().equals(APIStatus.PUBLISHED))) {
                                changeLifeCycleStatus(oldAPI.getId(), APIConstants.API_LC_ACTION_DEPRECATE);
                            }
                        }
                    }
                }
                success = true;
                if (log.isDebugEnabled()) {
                    log.debug("API status successfully updated to: " + newStatus + " in API Name: " + api.getId()
                            .getApiName() + ", API Version : " + api.getId().getVersion() + ", API context : " + api
                            .getContext());
                }
            } else {
                handleException("Couldn't find an API with the name-" + name + "version-" + version);
            }
        } catch (FaultGatewaysException e) {
            handleException("Error while publishing to/un-publishing from  API gateway", e);
            return false;
        } finally {
            if (isTenantFlowStarted) {
                PrivilegedCarbonContext.endTenantFlow();
            }
        }
        return success;
    }

    @Override
    public void changeAPIStatus(API api, APIStatus status, String userId, boolean updateGatewayConfig)
            throws APIManagementException, FaultGatewaysException {
        Map<String, Map<String,String>> failedGateways = new ConcurrentHashMap<String, Map<String, String>>();
        APIStatus currentStatus = api.getStatus();
        if (!currentStatus.equals(status)) {
            api.setStatus(status);
            try {
                //If API status changed to publish we should add it to recently added APIs list
                //this should happen in store-publisher cluster domain if deployment is distributed
                //IF new API published we will add it to recently added APIs
                Caching.getCacheManager(APIConstants.API_MANAGER_CACHE_MANAGER)
                        .getCache(APIConstants.RECENTLY_ADDED_API_CACHE_NAME).removeAll();

                APIManagerConfiguration config = ServiceReferenceHolder.getInstance()
                        .getAPIManagerConfigurationService().getAPIManagerConfiguration();
                String gatewayType = config.getFirstProperty(APIConstants.API_GATEWAY_TYPE);

                api.setAsPublishedDefaultVersion(
                        api.getId().getVersion().equals(apiMgtDAO.getPublishedDefaultVersion(api.getId())));

                if (APIConstants.API_GATEWAY_TYPE_SYNAPSE.equalsIgnoreCase(gatewayType) && updateGatewayConfig) {
                    if (APIStatus.PUBLISHED.equals(status) || APIStatus.DEPRECATED.equals(status) ||
                        APIStatus.BLOCKED.equals(status) || APIStatus.PROTOTYPED.equals(status)) {
                        Map<String, String> failedToPublishEnvironments = publishToGateway(api);
                        if (!failedToPublishEnvironments.isEmpty()) {
                            Set<String> publishedEnvironments = new HashSet<String>(api.getEnvironments());
                            publishedEnvironments.removeAll(new ArrayList<String>(failedToPublishEnvironments.keySet()));
                            api.setEnvironments(publishedEnvironments);
                            updateApiArtifact(api, true, false);
                            failedGateways.clear();
                            failedGateways.put("UNPUBLISHED", Collections.<String,String>emptyMap());
                            failedGateways.put("PUBLISHED", failedToPublishEnvironments);
                        }
                    } else { // API Status : RETIRED
                        Map<String, String> failedToRemoveEnvironments = removeFromGateway(api);
                        apiMgtDAO.removeAllSubscriptions(api.getId());
                        if (!failedToRemoveEnvironments.isEmpty()) {
                            Set<String> publishedEnvironments = new HashSet<String>(api.getEnvironments());
                            publishedEnvironments.addAll(failedToRemoveEnvironments.keySet());
                            api.setEnvironments(publishedEnvironments);
                            updateApiArtifact(api, true, false);
                            failedGateways.clear();

                            failedGateways.put("UNPUBLISHED", failedToRemoveEnvironments);
                            failedGateways.put("PUBLISHED", Collections.<String,String>emptyMap());
                        }
                    }
                }

                updateApiArtifact(api, false,false);
                apiMgtDAO.recordAPILifeCycleEvent(api.getId(), currentStatus, status, userId);

                if(api.isDefaultVersion() || api.isPublishedDefaultVersion()){ //published default version need to be changed
                    apiMgtDAO.updateDefaultAPIPublishedVersion(api.getId(), currentStatus, status);
                }

            } catch (APIManagementException e) {
            	handleException("Error occurred in the status change : " + api.getId().getApiName() + ". "
            	                                                                                + e.getMessage(), e);
            }
        }
        if (!failedGateways.isEmpty() &&
            (!failedGateways.get("UNPUBLISHED").isEmpty() || !failedGateways.get("PUBLISHED").isEmpty())) {
            throw new FaultGatewaysException(failedGateways);
        }
    }

    @Override
    public Map<String, String> propergateAPIStatusChangeToGateways(APIIdentifier identifier, APIStatus newStatus)
            throws APIManagementException {
        Map<String, String> failedGateways = new HashMap<String, String>();
        String provider = identifier.getProviderName();
        String providerTenantMode = identifier.getProviderName();
        provider = APIUtil.replaceEmailDomain(provider);
        String name = identifier.getApiName();
        String version = identifier.getVersion();
        boolean isTenantFlowStarted = false;
        try {
            String tenantDomain = MultitenantUtils.getTenantDomain(APIUtil.replaceEmailDomainBack(providerTenantMode));
            if (tenantDomain != null && !MultitenantConstants.SUPER_TENANT_DOMAIN_NAME.equals(tenantDomain)) {
                isTenantFlowStarted = true;
                PrivilegedCarbonContext.startTenantFlow();
                PrivilegedCarbonContext.getThreadLocalCarbonContext().setTenantDomain(tenantDomain, true);
            }

            APIIdentifier apiId = new APIIdentifier(provider, name, version);
            API api = getAPI(apiId);
            if (api != null) {
                APIStatus currentStatus = api.getStatus();
               
                if (!currentStatus.equals(newStatus)) {
                    api.setStatus(newStatus);

                    APIManagerConfiguration config = ServiceReferenceHolder.getInstance()
                            .getAPIManagerConfigurationService().getAPIManagerConfiguration();
                    String gatewayType = config.getFirstProperty(APIConstants.API_GATEWAY_TYPE);

                    api.setAsPublishedDefaultVersion(api.getId().getVersion()
                            .equals(apiMgtDAO.getPublishedDefaultVersion(api.getId())));

                    if (APIConstants.API_GATEWAY_TYPE_SYNAPSE.equalsIgnoreCase(gatewayType)) {
                        if (APIStatus.PUBLISHED.equals(newStatus) || APIStatus.DEPRECATED.equals(newStatus)
                            || APIStatus.BLOCKED.equals(newStatus) || APIStatus.PROTOTYPED.equals(newStatus)) {
                            failedGateways = publishToGateway(api);
                        } else { // API Status : RETIRED or CREATED
                            failedGateways = removeFromGateway(api);
                        }
                    }

                }
            } else {
                handleException("Couldn't find an API with the name-" + name + "version-" + version);
            }

        } finally {
            if (isTenantFlowStarted) {
                PrivilegedCarbonContext.endTenantFlow();
            }
        }

        return failedGateways;
    }

    @Override
    public boolean updateAPIforStateChange(APIIdentifier identifier, APIStatus newStatus,
            Map<String, String> failedGatewaysMap) throws APIManagementException, FaultGatewaysException {

        boolean isSuccess = false;
        Map<String, Map<String, String>> failedGateways = new ConcurrentHashMap<String, Map<String, String>>();
        String provider = identifier.getProviderName();
        String providerTenantMode = identifier.getProviderName();
        provider = APIUtil.replaceEmailDomain(provider);
        String name = identifier.getApiName();
        String version = identifier.getVersion();

        boolean isTenantFlowStarted = false;
        try {
            String tenantDomain = MultitenantUtils.getTenantDomain(APIUtil.replaceEmailDomainBack(providerTenantMode));
            if (tenantDomain != null && !MultitenantConstants.SUPER_TENANT_DOMAIN_NAME.equals(tenantDomain)) {
                isTenantFlowStarted = true;
                PrivilegedCarbonContext.startTenantFlow();
                PrivilegedCarbonContext.getThreadLocalCarbonContext().setTenantDomain(tenantDomain, true);
            }

            APIIdentifier apiId = new APIIdentifier(provider, name, version);
            API api = getAPI(apiId);
            if (api != null) {
                APIStatus currentStatus = api.getStatus();
             
                if (!currentStatus.equals(newStatus)) {
                    api.setStatus(newStatus);

                    // If API status changed to publish we should add it to recently added APIs list
                    // this should happen in store-publisher cluster domain if deployment is distributed
                    // IF new API published we will add it to recently added APIs
                    Caching.getCacheManager(APIConstants.API_MANAGER_CACHE_MANAGER)
                            .getCache(APIConstants.RECENTLY_ADDED_API_CACHE_NAME).removeAll();


                    api.setAsPublishedDefaultVersion(api.getId().getVersion()
                            .equals(apiMgtDAO.getPublishedDefaultVersion(api.getId())));

                    if (failedGatewaysMap != null) {

                        if (APIStatus.PUBLISHED.equals(newStatus) || APIStatus.DEPRECATED.equals(newStatus)
                            || APIStatus.BLOCKED.equals(newStatus) || APIStatus.PROTOTYPED.equals(newStatus)) {
                            Map<String, String> failedToPublishEnvironments = failedGatewaysMap;
                            if (!failedToPublishEnvironments.isEmpty()) {
                                Set<String> publishedEnvironments = new HashSet<String>(api.getEnvironments());
                                publishedEnvironments.removeAll(new ArrayList<String>(failedToPublishEnvironments
                                        .keySet()));
                                api.setEnvironments(publishedEnvironments);
                                updateApiArtifact(api, true, false);
                                failedGateways.clear();
                                failedGateways.put("UNPUBLISHED", Collections.<String, String> emptyMap());
                                failedGateways.put("PUBLISHED", failedToPublishEnvironments);

                            }
                        } else { // API Status : RETIRED or CREATED
                            Map<String, String> failedToRemoveEnvironments = failedGatewaysMap;
                            apiMgtDAO.removeAllSubscriptions(api.getId());
                            if (!failedToRemoveEnvironments.isEmpty()) {
                                Set<String> publishedEnvironments = new HashSet<String>(api.getEnvironments());
                                publishedEnvironments.addAll(failedToRemoveEnvironments.keySet());
                                api.setEnvironments(publishedEnvironments);
                                updateApiArtifact(api, true, false);
                                failedGateways.clear();
                                failedGateways.put("UNPUBLISHED", failedToRemoveEnvironments);
                                failedGateways.put("PUBLISHED", Collections.<String, String> emptyMap());

                            }
                        }
                    }

                    updateApiArtifact(api, false, false);

                    if (api.isDefaultVersion() || api.isPublishedDefaultVersion()) { // published default version need
                                                                                     // to be changed
                        apiMgtDAO.updateDefaultAPIPublishedVersion(api.getId(), currentStatus, newStatus);
                    }
                }
                isSuccess = true;
            } else {
                handleException("Couldn't find an API with the name-" + name + "version-" + version);
            }

        } finally {
            if (isTenantFlowStarted) {
                PrivilegedCarbonContext.endTenantFlow();
            }
        }

        if (!failedGateways.isEmpty()
                && (!failedGateways.get("UNPUBLISHED").isEmpty() || !failedGateways.get("PUBLISHED").isEmpty())) {
            throw new FaultGatewaysException(failedGateways);
        }
        return isSuccess;
    }

    /**
     * Function returns true if the specified API already exists in the registry
     * @param identifier
     * @return
     * @throws APIManagementException
     */
    public boolean checkIfAPIExists(APIIdentifier identifier) throws APIManagementException {
        String apiPath = APIUtil.getAPIPath(identifier);
        try {
            String tenantDomain = MultitenantUtils
                    .getTenantDomain(APIUtil.replaceEmailDomainBack(identifier.getProviderName()));
            Registry registry;
            if (!MultitenantConstants.SUPER_TENANT_DOMAIN_NAME.equals(tenantDomain)) {
                int id = ServiceReferenceHolder.getInstance().getRealmService().getTenantManager()
                        .getTenantId(tenantDomain);
                registry = ServiceReferenceHolder.getInstance().getRegistryService().getGovernanceSystemRegistry(id);
            } else {
                if (this.tenantDomain != null
                        && !MultitenantConstants.SUPER_TENANT_DOMAIN_NAME.equals(this.tenantDomain)) {
                    registry = ServiceReferenceHolder.getInstance().getRegistryService().getGovernanceUserRegistry(
                            identifier.getProviderName(), MultitenantConstants.SUPER_TENANT_ID);
                } else {
                    if (this.tenantDomain != null
                            && !MultitenantConstants.SUPER_TENANT_DOMAIN_NAME.equals(this.tenantDomain)) {
                        registry = ServiceReferenceHolder.getInstance().getRegistryService().getGovernanceUserRegistry(
                                identifier.getProviderName(), MultitenantConstants.SUPER_TENANT_ID);
                    } else {
                        registry = this.registry;
                    }
                }
            }

            return registry.resourceExists(apiPath);
        } catch (RegistryException e) {
            handleException("Failed to get API from : " + apiPath, e);
            return false;
        } catch (UserStoreException e) {
            handleException("Failed to get API from : " + apiPath, e);
            return false;
        }
    }

    public void makeAPIKeysForwardCompatible(API api) throws APIManagementException {
        String provider = api.getId().getProviderName();
        String apiName = api.getId().getApiName();
        Set<String> versions = getAPIVersions(provider, apiName);
        APIVersionComparator comparator = new APIVersionComparator();
        for (String version : versions) {
            API otherApi = getAPI(new APIIdentifier(provider, apiName, version));
            if (comparator.compare(otherApi, api) < 0 && !otherApi.getStatus().equals(APIStatus.RETIRED)) {
                apiMgtDAO.makeKeysForwardCompatible(provider, apiName, version,
                                                    api.getId().getVersion(), api.getContext());
            }
        }
    }

    private Map<String, String> publishToGateway(API api) throws APIManagementException {
        Map<String, String> failedEnvironment;
        APITemplateBuilder builder = null;
        String tenantDomain = null;
        if (api.getId().getProviderName().contains("AT")) {
            String provider = api.getId().getProviderName().replace("-AT-", "@");
            tenantDomain = MultitenantUtils.getTenantDomain( provider);
        }

        try{
            builder = getAPITemplateBuilder(api);
        }catch(Exception e){
            handleException("Error while publishing to Gateway ", e);
        }


        APIGatewayManager gatewayManager = APIGatewayManager.getInstance();
        failedEnvironment = gatewayManager.publishToGateway(api, builder, tenantDomain);
        if (log.isDebugEnabled()) {
            String logMessage = "API Name: " + api.getId().getApiName() + ", API Version " + api.getId().getVersion()
                    + " published to gateway";
            log.debug(logMessage);
        }
        return failedEnvironment;
    }

    private void validateAndSetTransports(API api) throws APIManagementException {
        String transports = api.getTransports();
        if(transports != null && !("null".equalsIgnoreCase(transports)))    {
            if (transports.contains(",")) {
                StringTokenizer st = new StringTokenizer(transports, ",");
                while (st.hasMoreTokens()) {
                    checkIfValidTransport(st.nextToken());
                }
            } else  {
                checkIfValidTransport(transports);
            }
        } else  {
            api.setTransports(Constants.TRANSPORT_HTTP + ',' + Constants.TRANSPORT_HTTPS);
        }
    }

    private void checkIfValidTransport(String transport) throws APIManagementException {
        if(!Constants.TRANSPORT_HTTP.equalsIgnoreCase(transport) && !Constants.TRANSPORT_HTTPS.equalsIgnoreCase(transport)){
            handleException("Unsupported Transport [" + transport + ']');
        }
    }

    private Map<String, String> removeFromGateway(API api) {
        String tenantDomain = null;
        Map<String, String> failedEnvironment;
        if (api.getId().getProviderName().contains("AT")) {
            String provider = api.getId().getProviderName().replace("-AT-", "@");
            tenantDomain = MultitenantUtils.getTenantDomain( provider);
        }

        APIGatewayManager gatewayManager = APIGatewayManager.getInstance();
        failedEnvironment = gatewayManager.removeFromGateway(api, tenantDomain);
        if (log.isDebugEnabled()) {
            String logMessage = "API Name: " + api.getId().getApiName() + ", API Version " + api.getId().getVersion()
                    + " deleted from gateway";
            log.debug(logMessage);
        }
        return failedEnvironment;
    }

    public Map<String, String> removeDefaultAPIFromGateway(API api) {
        String tenantDomain = null;
        if (api.getId().getProviderName().contains("AT")) {
            String provider = api.getId().getProviderName().replace("-AT-", "@");
            tenantDomain = MultitenantUtils.getTenantDomain( provider);
        }

        APIGatewayManager gatewayManager = APIGatewayManager.getInstance();
        return gatewayManager.removeDefaultAPIFromGateway(api, tenantDomain);

    }

    private boolean isAPIPublished(API api)throws APIManagementException {
            String tenantDomain = null;
			if (api.getId().getProviderName().contains("AT")) {
				String provider = api.getId().getProviderName().replace("-AT-", "@");
				tenantDomain = MultitenantUtils.getTenantDomain( provider);
			}
            APIGatewayManager gatewayManager = APIGatewayManager.getInstance();
            return gatewayManager.isAPIPublished(api, tenantDomain);
        }

    private APITemplateBuilder getAPITemplateBuilder(API api) throws APIManagementException {
        APITemplateBuilderImpl vtb = new APITemplateBuilderImpl(api);
        Map<String, String> corsProperties = new HashMap<String, String>();
        corsProperties.put(APIConstants.CORSHeaders.IMPLEMENTATION_TYPE_HANDLER_VALUE, api.getImplementation());

        if (api.getCorsConfiguration() != null && api.getCorsConfiguration().isCorsConfigurationEnabled()) {
            CORSConfiguration corsConfiguration = api.getCorsConfiguration();
            if (corsConfiguration.getAccessControlAllowHeaders() != null) {
                StringBuilder allowHeaders = new StringBuilder();
                for (String header : corsConfiguration.getAccessControlAllowHeaders()) {
                    allowHeaders.append(header).append(',');
                }
                if (allowHeaders.length() != 0) {
                    allowHeaders.deleteCharAt(allowHeaders.length() - 1);
                    corsProperties.put(APIConstants.CORSHeaders.ALLOW_HEADERS_HANDLER_VALUE, allowHeaders.toString());
                }
            }
            if (corsConfiguration.getAccessControlAllowOrigins() != null) {
                StringBuilder allowOrigins = new StringBuilder();
                for (String origin : corsConfiguration.getAccessControlAllowOrigins()) {
                    allowOrigins.append(origin).append(',');
                }
                if (allowOrigins.length() != 0) {
                    allowOrigins.deleteCharAt(allowOrigins.length() - 1);
                    corsProperties.put(APIConstants.CORSHeaders.ALLOW_ORIGIN_HANDLER_VALUE, allowOrigins.toString());
                }
            }
            if (corsConfiguration.getAccessControlAllowMethods() != null) {
                StringBuilder allowedMethods = new StringBuilder();
                for (String methods : corsConfiguration.getAccessControlAllowMethods()) {
                    allowedMethods.append(methods).append(',');
                }
                if (allowedMethods.length() != 0) {
                    allowedMethods.deleteCharAt(allowedMethods.length() - 1);
                    corsProperties.put(APIConstants.CORSHeaders.ALLOW_METHODS_HANDLER_VALUE, allowedMethods.toString());
                }
            }
            if (corsConfiguration.isAccessControlAllowCredentials()) {
                corsProperties.put(APIConstants.CORSHeaders.ALLOW_CREDENTIALS_HANDLER_VALUE,
                                   String.valueOf(corsConfiguration.isAccessControlAllowCredentials()));
            }
            vtb.addHandler("org.wso2.carbon.apimgt.gateway.handlers.security.CORSRequestHandler", corsProperties);
        } else if (APIUtil.isCORSEnabled()) {
            vtb.addHandler("org.wso2.carbon.apimgt.gateway.handlers.security.CORSRequestHandler", corsProperties);
        }
        if(!api.getStatus().equals(APIStatus.PROTOTYPED)) {

            vtb.addHandler("org.wso2.carbon.apimgt.gateway.handlers.security.APIAuthenticationHandler",
                           Collections.<String,String>emptyMap());
            
            Map<String, String> properties = new HashMap<String, String>();
            
            APIManagerConfiguration config = ServiceReferenceHolder.getInstance().getAPIManagerConfigurationService()
                    .getAPIManagerConfiguration();
            boolean isGlobalThrottlingEnabled = Boolean.parseBoolean(config.getFirstProperty(APIConstants.API_GLOBAL_CEP_ENABLE));
            
            if(isGlobalThrottlingEnabled){
                vtb.addHandler("org.wso2.carbon.apimgt.gateway.handlers.throttling.CEPBasedThrottleHandler",
                        Collections.<String, String> emptyMap());
            } else {
                properties.put("id", "A");
                properties.put("policyKey", "gov:" + APIConstants.API_TIER_LOCATION);
                properties.put("policyKeyApplication", "gov:" + APIConstants.APP_TIER_LOCATION);
                properties.put("policyKeyResource", "gov:" + APIConstants.RES_TIER_LOCATION);

                if(api.getProductionMaxTps() != null){
                    properties.put("productionMaxCount",api.getProductionMaxTps());
                }

                if(api.getSandboxMaxTps() != null){
                    properties.put("sandboxMaxCount",api.getSandboxMaxTps());
                }

                vtb.addHandler("org.wso2.carbon.apimgt.gateway.handlers.throttling.APIThrottleHandler", properties);
            }
    
            vtb.addHandler("org.wso2.carbon.apimgt.usage.publisher.APIMgtUsageHandler", Collections.<String,String>emptyMap());

            properties = new HashMap<String, String>();
            properties.put("configKey", "gov:" + APIConstants.GA_CONFIGURATION_LOCATION);
            vtb.addHandler("org.wso2.carbon.apimgt.usage.publisher.APIMgtGoogleAnalyticsTrackingHandler", properties);

            String extensionHandlerPosition = getExtensionHandlerPosition();
            if (extensionHandlerPosition != null && "top".equalsIgnoreCase(extensionHandlerPosition)) {
                vtb.addHandlerPriority("org.wso2.carbon.apimgt.gateway.handlers.ext.APIManagerExtensionHandler",
                                       Collections.<String,String>emptyMap(), 0);
            } else {
                vtb.addHandler("org.wso2.carbon.apimgt.gateway.handlers.ext.APIManagerExtensionHandler",
                               Collections.<String,String>emptyMap());
            }
        }

        return vtb;
    }

    public void updateDefaultAPIInRegistry(APIIdentifier apiIdentifier,boolean value) throws APIManagementException{
        try {

            GenericArtifactManager artifactManager = APIUtil.getArtifactManager(registry,
                    APIConstants.API_KEY);
            String defaultAPIPath = APIConstants.API_LOCATION + RegistryConstants.PATH_SEPARATOR +
                    apiIdentifier.getProviderName() +
                    RegistryConstants.PATH_SEPARATOR + apiIdentifier.getApiName() +
                    RegistryConstants.PATH_SEPARATOR + apiIdentifier.getVersion() +
                    APIConstants.API_RESOURCE_NAME;

            Resource defaultAPISourceArtifact = registry.get(defaultAPIPath);
            GenericArtifact defaultAPIArtifact = artifactManager.getGenericArtifact(
                    defaultAPISourceArtifact.getUUID());
            defaultAPIArtifact.setAttribute(APIConstants.API_OVERVIEW_IS_DEFAULT_VERSION, String.valueOf(value));
            artifactManager.updateGenericArtifact(defaultAPIArtifact);

        } catch (RegistryException e) {
            String msg = "Failed to update default API version : " + apiIdentifier.getVersion() + " of : "
                    + apiIdentifier.getApiName();
            handleException(msg, e);
        }
    }

    /**
     * Add a file to a document of source type FILE 
     * 
     * @param apiId API identifier the document belongs to
     * @param documentation document
     * @param filename name of the file
     * @param content content of the file as an Input Stream
     * @param contentType content type of the file
     * @throws APIManagementException if failed to add the file
     */
    public void addFileToDocumentation(APIIdentifier apiId, Documentation documentation, String filename,
            InputStream content, String contentType) throws APIManagementException {
        if (Documentation.DocumentSourceType.FILE.equals(documentation.getSourceType())) {
            ResourceFile icon = new ResourceFile(content, contentType);
            String filePath = APIUtil.getDocumentationFilePath(apiId, filename);
            API api;
            try {
                api = getAPI(apiId);
                String visibleRolesList = api.getVisibleRoles();
                String[] visibleRoles = new String[0];
                if (visibleRolesList != null) {
                    visibleRoles = visibleRolesList.split(",");
                }
                APIUtil.setResourcePermissions(api.getId().getProviderName(), api.getVisibility(), visibleRoles,
                        filePath);
                documentation.setFilePath(addResourceFile(filePath, icon));
                APIUtil.setFilePermission(filePath);
            } catch (APIManagementException e) {
                handleException("Failed to add file to document " + documentation.getName(), e);
            }
        } else {
            String errorMsg = "Cannot add file to the Document. Document " + documentation.getName()
                    + "'s Source type is not FILE.";
            handleException(errorMsg);
        }
    }

    /**
     * Create a new version of the <code>api</code>, with version <code>newVersion</code>
     *
     * @param api        The API to be copied
     * @param newVersion The version of the new API
     * @throws org.wso2.carbon.apimgt.api.model.DuplicateAPIException
     *          If the API trying to be created already exists
     * @throws org.wso2.carbon.apimgt.api.APIManagementException
     *          If an error occurs while trying to create
     *          the new version of the API
     */
    public void createNewAPIVersion(API api, String newVersion) throws DuplicateAPIException,
                                                                       APIManagementException {
        String apiSourcePath = APIUtil.getAPIPath(api.getId());

        String targetPath = APIConstants.API_LOCATION + RegistryConstants.PATH_SEPARATOR +
                            api.getId().getProviderName() +
                            RegistryConstants.PATH_SEPARATOR + api.getId().getApiName() +
                            RegistryConstants.PATH_SEPARATOR + newVersion +
                            APIConstants.API_RESOURCE_NAME;

        boolean transactionCommitted = false;
        try {
            if (registry.resourceExists(targetPath)) {
                throw new DuplicateAPIException("API version already exist with version :" + newVersion);
            }
            registry.beginTransaction();
            Resource apiSourceArtifact = registry.get(apiSourcePath);
            GenericArtifactManager artifactManager = APIUtil.getArtifactManager(registry, APIConstants.API_KEY);
            GenericArtifact artifact = artifactManager.getGenericArtifact(apiSourceArtifact.getUUID());

            //Create new API version
            artifact.setId(UUID.randomUUID().toString());
            artifact.setAttribute(APIConstants.API_OVERVIEW_VERSION, newVersion);

            //Check the status of the existing api,if its not in 'CREATED' status set
            //the new api status as "CREATED"
            String status = artifact.getAttribute(APIConstants.API_OVERVIEW_STATUS);
            if (!APIConstants.CREATED.equals(status)) {
                artifact.setAttribute(APIConstants.API_OVERVIEW_STATUS, APIConstants.CREATED);
            }

            if(api.isDefaultVersion())  {
                artifact.setAttribute(APIConstants.API_OVERVIEW_IS_DEFAULT_VERSION, "true");
                //Check whether an existing API is set as default version.
                String defaultVersion = getDefaultVersion(api.getId());

                //if so, change its DefaultAPIVersion attribute to false

                if(defaultVersion!=null)    {
                    APIIdentifier defaultAPIId = new APIIdentifier(api.getId().getProviderName(),api.getId().getApiName(),
                                                                   defaultVersion);
                    updateDefaultAPIInRegistry(defaultAPIId,false);
                }
            } else  {
                artifact.setAttribute(APIConstants.API_OVERVIEW_IS_DEFAULT_VERSION, "false");
            }
            //Check whether the existing api has its own thumbnail resource and if yes,add that image
            //thumb to new API                                       thumbnail path as well.
            String thumbUrl = APIConstants.API_IMAGE_LOCATION + RegistryConstants.PATH_SEPARATOR +
                              api.getId().getProviderName() + RegistryConstants.PATH_SEPARATOR +
                              api.getId().getApiName() + RegistryConstants.PATH_SEPARATOR +
                              api.getId().getVersion() + RegistryConstants.PATH_SEPARATOR + APIConstants.API_ICON_IMAGE;
            if (registry.resourceExists(thumbUrl)) {
                Resource oldImage = registry.get(thumbUrl);
                apiSourceArtifact.getContentStream();
                APIIdentifier newApiId = new APIIdentifier(api.getId().getProviderName(),
                                                           api.getId().getApiName(), newVersion);
                ResourceFile icon = new ResourceFile(oldImage.getContentStream(), oldImage.getMediaType());
                artifact.setAttribute(APIConstants.API_OVERVIEW_THUMBNAIL_URL,
                                      addResourceFile(APIUtil.getIconPath(newApiId), icon));
            }
            // If the API has custom mediation policy, copy it to new version.

            String inSeqFilePath = APIUtil.getSequencePath(api.getId(), "in");

            if (registry.resourceExists(inSeqFilePath)) {

                APIIdentifier newApiId = new APIIdentifier(api.getId().getProviderName(),
                                                           api.getId().getApiName(), newVersion);

                String inSeqNewFilePath = APIUtil.getSequencePath(newApiId, "in");
                org.wso2.carbon.registry.api.Collection inSeqCollection =
                        (org.wso2.carbon.registry.api.Collection) registry.get(inSeqFilePath);
                if (inSeqCollection != null) {
                    String[] inSeqChildPaths = inSeqCollection.getChildren();
                    for (String inSeqChildPath : inSeqChildPaths)    {
                        Resource inSequence = registry.get(inSeqChildPath);

                        ResourceFile seqFile = new ResourceFile(inSequence.getContentStream(), inSequence.getMediaType());
                        OMElement seqElment = APIUtil.buildOMElement(inSequence.getContentStream());
                        String seqFileName = seqElment.getAttributeValue(new QName("name"));
                        addResourceFile(inSeqNewFilePath + seqFileName, seqFile);
                    }
                }
            }


            String outSeqFilePath = APIUtil.getSequencePath(api.getId(), "out");

            if (registry.resourceExists(outSeqFilePath)) {

                APIIdentifier newApiId = new APIIdentifier(api.getId().getProviderName(),
                                                           api.getId().getApiName(), newVersion);

                String outSeqNewFilePath = APIUtil.getSequencePath(newApiId, "out");
                org.wso2.carbon.registry.api.Collection outSeqCollection =
                        (org.wso2.carbon.registry.api.Collection) registry.get(outSeqFilePath);
                if (outSeqCollection != null) {
                    String[] outSeqChildPaths = outSeqCollection.getChildren();
                    for (String outSeqChildPath : outSeqChildPaths)    {
                        Resource outSequence = registry.get(outSeqChildPath);

                        ResourceFile seqFile = new ResourceFile(outSequence.getContentStream(), outSequence.getMediaType());
                        OMElement seqElment = APIUtil.buildOMElement(outSequence.getContentStream());
                        String seqFileName = seqElment.getAttributeValue(new QName("name"));
                        addResourceFile(outSeqNewFilePath + seqFileName, seqFile);
                    }
                }
            }



            // Here we keep the old context
            String oldContext =  artifact.getAttribute(APIConstants.API_OVERVIEW_CONTEXT);

            // We need to change the context by setting the new version
            // This is a change that is coming with the context version strategy
            String contextTemplate = artifact.getAttribute(APIConstants.API_OVERVIEW_CONTEXT_TEMPLATE);
            artifact.setAttribute(APIConstants.API_OVERVIEW_CONTEXT, contextTemplate.replace("{version}", newVersion));

            artifactManager.addGenericArtifact(artifact);
            String artifactPath = GovernanceUtils.getArtifactPath(registry, artifact.getId());
            //Attach the API lifecycle
            artifact.attachLifecycle(APIConstants.API_LIFE_CYCLE);
            registry.addAssociation(APIUtil.getAPIProviderPath(api.getId()), targetPath,
                                    APIConstants.PROVIDER_ASSOCIATION);
            String roles=artifact.getAttribute(APIConstants.API_OVERVIEW_VISIBLE_ROLES);
            String[] rolesSet = new String[0];
            if (roles != null) {
                rolesSet = roles.split(",");
            }
            APIUtil.setResourcePermissions(api.getId().getProviderName(), 
            		artifact.getAttribute(APIConstants.API_OVERVIEW_VISIBILITY), rolesSet, artifactPath);
            //Here we have to set permission specifically to image icon we added
            String iconPath = artifact.getAttribute(APIConstants.API_OVERVIEW_THUMBNAIL_URL);
            if (iconPath != null) {
            	iconPath=iconPath.substring(iconPath.lastIndexOf("/apimgt"));
                APIUtil.copyResourcePermissions(api.getId().getProviderName(),thumbUrl,iconPath);
            }
            // Retain the tags
            org.wso2.carbon.registry.core.Tag[] tags = registry.getTags(apiSourcePath);
            if (tags != null) {
                for (org.wso2.carbon.registry.core.Tag tag : tags) {
                    registry.applyTag(targetPath, tag.getTagName());
                }
            }
            
            
            // Retain the docs
            List<Documentation> docs = getAllDocumentation(api.getId());
            APIIdentifier newId = new APIIdentifier(api.getId().getProviderName(),
                                                    api.getId().getApiName(), newVersion);
            API newAPI = getAPI(newId,api.getId(), oldContext);

            if(api.isDefaultVersion()){
                newAPI.setAsDefaultVersion(true);
            }else{
                newAPI.setAsDefaultVersion(false);
            }

            for (Documentation doc : docs) {
                /* copying the file in registry for new api */
                Documentation.DocumentSourceType sourceType = doc.getSourceType();
                if (sourceType == Documentation.DocumentSourceType.FILE) {
                    String absoluteSourceFilePath = doc.getFilePath();
                    // extract the prepend
                    // ->/registry/resource/_system/governance/ and for
                    // tenant
                    // /t/my.com/registry/resource/_system/governance/
                    int prependIndex = absoluteSourceFilePath.indexOf(APIConstants.API_LOCATION);
                    String prependPath = absoluteSourceFilePath.substring(0, prependIndex);
                    // get the file name from absolute file path
                    int fileNameIndex = absoluteSourceFilePath.lastIndexOf(RegistryConstants.PATH_SEPARATOR);
                    String fileName = absoluteSourceFilePath.substring(fileNameIndex + 1);
                    // create relative file path of old location
                    String sourceFilePath = absoluteSourceFilePath.substring(prependIndex);
                    // create the relative file path where file should be
                    // copied
                    String targetFilePath =
                                            APIConstants.API_LOCATION + RegistryConstants.PATH_SEPARATOR +
                                                    newId.getProviderName() + RegistryConstants.PATH_SEPARATOR +
                                                    newId.getApiName() + RegistryConstants.PATH_SEPARATOR +
                                                    newId.getVersion() + RegistryConstants.PATH_SEPARATOR +
                                                    APIConstants.DOC_DIR + RegistryConstants.PATH_SEPARATOR +
                                                    APIConstants.DOCUMENT_FILE_DIR + RegistryConstants.PATH_SEPARATOR +
                                                    fileName;
                    // copy the file from old location to new location(for
                    // new api)
                    registry.copy(sourceFilePath, targetFilePath);
                    // update the filepath attribute in doc artifact to
                    // create new doc artifact for new version of api
                    doc.setFilePath(prependPath + targetFilePath);
                }
                createDocumentation(newAPI, doc);
                String content = getDocumentationContent(api.getId(), doc.getName());
                if (content != null) {
                    addDocumentationContent(newAPI, doc.getName(), content);
                }
            }

            //Copy Swagger 2.0 resources for New version. 
            String resourcePath = APIUtil.getSwagger20DefinitionFilePath(api.getId().getApiName(), 
                                                                         api.getId().getVersion(),
                                                                         api.getId().getProviderName());
            if (registry.resourceExists(resourcePath + APIConstants.API_DOC_2_0_RESOURCE_NAME)) {
                JSONObject swaggerObject = (JSONObject) new JSONParser()
                        .parse(definitionFromSwagger20.getAPIDefinition(api.getId(), registry));
                JSONObject infoObject = (JSONObject) swaggerObject.get("info");
                infoObject.remove("version");
                infoObject.put("version", newAPI.getId().getVersion());
                definitionFromSwagger20.saveAPIDefinition(newAPI, swaggerObject.toJSONString(), registry);
            }
            
            // Make sure to unset the isLatest flag on the old version
            GenericArtifact oldArtifact = artifactManager.getGenericArtifact(
                    apiSourceArtifact.getUUID());
            oldArtifact.setAttribute(APIConstants.API_OVERVIEW_IS_LATEST, "false");
            artifactManager.updateGenericArtifact(oldArtifact);

            int tenantId;
            String tenantDomain = MultitenantUtils.getTenantDomain(APIUtil.replaceEmailDomainBack(api.getId().getProviderName()));
            try {
                tenantId = ServiceReferenceHolder.getInstance().getRealmService().getTenantManager().getTenantId(tenantDomain);
            } catch (UserStoreException e) {
                throw new APIManagementException("Error in retrieving Tenant Information while adding api :"
                        +api.getId().getApiName(),e);
            }

            apiMgtDAO.addAPI(newAPI, tenantId);
            registry.commitTransaction();
            transactionCommitted = true;

            if(log.isDebugEnabled()) {
                String logMessage = "Successfully created new version : " + newVersion + " of : " + api.getId().getApiName();
                log.debug(logMessage);
            }

            try {
                String isNotificationEnabled = ServiceReferenceHolder.getInstance().getAPIManagerConfigurationService
                        ().getAPIManagerConfiguration().getFirstProperty(NotifierConstants.NOTIFICATION_ENABLED);

                if ("true".equalsIgnoreCase(isNotificationEnabled)) {
                    String notificationClass = ServiceReferenceHolder.getInstance().getAPIManagerConfigurationService
                            ().getAPIManagerConfiguration().getFirstProperty(NotifierConstants.NOTIFIER_CLASS);

                    EmailNotifier email = (EmailNotifier) APIUtil.getClassForName(notificationClass).newInstance();
                    Properties prop = new Properties();
                    prop.put(NotifierConstants.API_KEY, api.getId());
                    prop.put(NotifierConstants.NEW_API_KEY, newAPI.getId());
                    email.sendNotifications(new NotificationDTO(prop, NotifierConstants.NOTIFICATION_TYPE_NEW_VERSION));
                }
            } catch (APIManagementException e) {
                log.error(e.getMessage(), e);
            }

        } catch (ParseException e) {
            String msg = "Couldn't Create json Object from Swagger object for version" + newVersion + " of : " +
                                 api.getId().getApiName();
            handleException(msg, e);
        } catch (Exception e) {
            try {
                registry.rollbackTransaction();
            } catch (RegistryException re) {
                handleException("Error while rolling back the transaction for API: " + api.getId(), re);
            }
            String msg = "Failed to create new version : " + newVersion + " of : " + api.getId().getApiName();
            handleException(msg, e);
        } finally {
            try {
                if (!transactionCommitted) {
                    registry.rollbackTransaction();
                }
            } catch (RegistryException ex) {
                handleException("Error while rolling back the transaction for API: " + api.getId(), ex);
            }
        }
    }

    /**
     * Removes a given documentation
     *
     * @param apiId   APIIdentifier
     * @param docType the type of the documentation
     * @param docName name of the document
     * @throws org.wso2.carbon.apimgt.api.APIManagementException
     *          if failed to remove documentation
     */
    public void removeDocumentation(APIIdentifier apiId, String docName, String docType) throws APIManagementException {
        String docPath = APIUtil.getAPIDocPath(apiId) + docName;

        try {
            String apiArtifactId = registry.get(docPath).getUUID();
            GenericArtifactManager artifactManager = APIUtil.getArtifactManager(registry,APIConstants.DOCUMENTATION_KEY);
            GenericArtifact artifact = artifactManager.getGenericArtifact(apiArtifactId);
            String docFilePath =  artifact.getAttribute(APIConstants.DOC_FILE_PATH);

            if(docFilePath!=null)   {
                File tempFile = new File(docFilePath);
                String fileName = tempFile.getName();
                docFilePath = APIUtil.getDocumentationFilePath(apiId,fileName);
                if(registry.resourceExists(docFilePath))    {
                    registry.delete(docFilePath);
                }
            }

            Association[] associations = registry.getAssociations(docPath, APIConstants.DOCUMENTATION_KEY);
            for (Association association : associations) {
                registry.delete(association.getDestinationPath());
            }
        } catch (RegistryException e) {
            handleException("Failed to delete documentation", e);
        }
    }

    /**
     * 
     * @param apiId   APIIdentifier
     * @param docId UUID of the doc
     * @throws APIManagementException if failed to remove documentation
     */
    public void removeDocumentation(APIIdentifier apiId, String docId)
            throws APIManagementException {
        String docPath ;

        try {
            GenericArtifactManager artifactManager = APIUtil.getArtifactManager(registry,
                                                                                APIConstants.DOCUMENTATION_KEY);
            GenericArtifact artifact = artifactManager.getGenericArtifact(docId);
            docPath = artifact.getPath();
            String docFilePath =  artifact.getAttribute(APIConstants.DOC_FILE_PATH);

            if(docFilePath!=null)
            {
                File tempFile = new File(docFilePath);
                String fileName = tempFile.getName();
                docFilePath = APIUtil.getDocumentationFilePath(apiId,fileName);
                if(registry.resourceExists(docFilePath))
                {
                    registry.delete(docFilePath);
                }
            }

            Association[] associations = registry.getAssociations(docPath,
                                                                  APIConstants.DOCUMENTATION_KEY);

            for (Association association : associations) {
                registry.delete(association.getDestinationPath());
            }
        } catch (RegistryException e) {
            handleException("Failed to delete documentation", e);
        }
    }


    /**
     * Adds Documentation to an API
     *
     * @param apiId         APIIdentifier
     * @param documentation Documentation
     * @throws org.wso2.carbon.apimgt.api.APIManagementException
     *          if failed to add documentation
     */
    public void addDocumentation(APIIdentifier apiId, Documentation documentation) throws APIManagementException {
    	API api = getAPI(apiId);
    	createDocumentation(api, documentation);
    }

    /**
     * This method used to save the documentation content
     *
     * @param api,        API
     * @param documentationName, name of the inline documentation
     * @param text,              content of the inline documentation
     * @throws org.wso2.carbon.apimgt.api.APIManagementException
     *          if failed to add the document as a resource to registry
     */    
    public void addDocumentationContent(API api, String documentationName, String text) throws APIManagementException {
    	
    	APIIdentifier identifier = api.getId();
    	String documentationPath = APIUtil.getAPIDocPath(identifier) + documentationName;
    	String contentPath = APIUtil.getAPIDocPath(identifier) + APIConstants.INLINE_DOCUMENT_CONTENT_DIR +
    			RegistryConstants.PATH_SEPARATOR + documentationName;
        boolean isTenantFlowStarted = false;
        try {
            if (tenantDomain != null && !MultitenantConstants.SUPER_TENANT_DOMAIN_NAME.equals(tenantDomain)) {
                PrivilegedCarbonContext.startTenantFlow();
                isTenantFlowStarted = true;

                PrivilegedCarbonContext.getThreadLocalCarbonContext().setTenantDomain(tenantDomain, true);
            }

            Resource docResource = registry.get(documentationPath);
            GenericArtifactManager artifactManager = new GenericArtifactManager(registry,
                                                         APIConstants.DOCUMENTATION_KEY);
            GenericArtifact docArtifact = artifactManager.getGenericArtifact(docResource.getUUID());
            Documentation doc = APIUtil.getDocumentation(docArtifact);
            
            Resource docContent;
            
            if (!registry.resourceExists(contentPath)) {
            	docContent = registry.newResource();
            } else {
            	docContent = registry.get(contentPath);            	
            }
            
            /* This is a temporary fix for doc content replace issue. We need to add 
             * separate methods to add inline content resource in document update */
            if (!APIConstants.NO_CONTENT_UPDATE.equals(text)) {
            	docContent.setContent(text);
            }
            docContent.setMediaType(APIConstants.DOCUMENTATION_INLINE_CONTENT_TYPE);
            registry.put(contentPath, docContent);
            registry.addAssociation(documentationPath, contentPath, APIConstants.DOCUMENTATION_CONTENT_ASSOCIATION);
            String apiPath = APIUtil.getAPIPath(identifier);
            String[] authorizedRoles = getAuthorizedRoles(apiPath);
            String docVisibility=doc.getVisibility().name();
            String visibility=api.getVisibility();
            if(docVisibility!=null){
                if(APIConstants.DOC_SHARED_VISIBILITY.equalsIgnoreCase(docVisibility)){
                    authorizedRoles=null;
                    visibility=APIConstants.DOC_SHARED_VISIBILITY;
                } else if(APIConstants.DOC_OWNER_VISIBILITY.equalsIgnoreCase(docVisibility)){
                    authorizedRoles=null;
                    visibility=APIConstants.DOC_OWNER_VISIBILITY;
                }
            }

            APIUtil.setResourcePermissions(api.getId().getProviderName(),visibility, authorizedRoles,contentPath);
        } catch (RegistryException e) {
            String msg = "Failed to add the documentation content of : "
                         + documentationName + " of API :" + identifier.getApiName();
            handleException(msg, e);
        } catch (UserStoreException e) {
            String msg = "Failed to add the documentation content of : "
                         + documentationName + " of API :" + identifier.getApiName();
            handleException(msg, e);
        } finally {
            if (isTenantFlowStarted) {
                PrivilegedCarbonContext.endTenantFlow();
            }
        }
    }

    /**
     * Updates a given documentation
     *
     * @param apiId         APIIdentifier
     * @param documentation Documentation
     * @throws org.wso2.carbon.apimgt.api.APIManagementException
     *          if failed to update docs
     */
    public void updateDocumentation(APIIdentifier apiId, Documentation documentation) throws APIManagementException {

        String apiPath = APIUtil.getAPIPath(apiId);
        API api = getAPI(apiPath);
        String docPath = APIConstants.API_ROOT_LOCATION + RegistryConstants.PATH_SEPARATOR + apiId.getProviderName() +
                                 RegistryConstants.PATH_SEPARATOR + apiId.getApiName() +
                                 RegistryConstants.PATH_SEPARATOR + apiId.getVersion() +
                                 RegistryConstants.PATH_SEPARATOR + APIConstants.DOC_DIR +
                                 RegistryConstants.PATH_SEPARATOR + documentation.getName();

        try {
            String apiArtifactId = registry.get(docPath).getUUID();
            GenericArtifactManager artifactManager = APIUtil.getArtifactManager(registry,APIConstants.DOCUMENTATION_KEY);
            GenericArtifact artifact = artifactManager.getGenericArtifact(apiArtifactId);
            String docVisibility = documentation.getVisibility().name();
            String[] authorizedRoles = new String[0];
            String visibleRolesList = api.getVisibleRoles();
            if (visibleRolesList != null) {
                authorizedRoles = visibleRolesList.split(",");
            }
            String visibility = api.getVisibility();
            if (docVisibility != null) {
                if (APIConstants.DOC_SHARED_VISIBILITY.equalsIgnoreCase(docVisibility)) {
                    authorizedRoles = null;
                    visibility = APIConstants.DOC_SHARED_VISIBILITY;
                } else if (APIConstants.DOC_OWNER_VISIBILITY.equalsIgnoreCase(docVisibility)) {
                    authorizedRoles = null;
                    visibility = APIConstants.DOC_OWNER_VISIBILITY;
                }
            }
            
            GenericArtifact updateApiArtifact = APIUtil.createDocArtifactContent(artifact, apiId, documentation);
            artifactManager.updateGenericArtifact(updateApiArtifact);
            clearResourcePermissions(docPath, apiId);

            APIUtil.setResourcePermissions(api.getId().getProviderName(), visibility, authorizedRoles,
                                           artifact.getPath());

            String docFilePath = artifact.getAttribute(APIConstants.DOC_FILE_PATH);
            if (docFilePath != null && !"".equals(docFilePath)) {
                // The docFilePatch comes as
                // /t/tenanatdoman/registry/resource/_system/governance/apimgt/applicationdata..
                // We need to remove the
                // /t/tenanatdoman/registry/resource/_system/governance section
                // to set permissions.
                int startIndex = docFilePath.indexOf("governance") + "governance".length();
                String filePath = docFilePath.substring(startIndex, docFilePath.length());
                APIUtil.setResourcePermissions(api.getId().getProviderName(), visibility, authorizedRoles, filePath);
            }

        } catch (RegistryException e) {
            handleException("Failed to update documentation", e);
        }
    }

    /**
     * Copies current Documentation into another version of the same API.
     *
     * @param toVersion Version to which Documentation should be copied.
     * @param apiId     id of the APIIdentifier
     * @throws org.wso2.carbon.apimgt.api.APIManagementException
     *          if failed to copy docs
     */
    public void copyAllDocumentation(APIIdentifier apiId, String toVersion) throws APIManagementException {

        String oldVersion = APIUtil.getAPIDocPath(apiId);
        String newVersion = APIConstants.API_ROOT_LOCATION + RegistryConstants.PATH_SEPARATOR +
                            apiId.getProviderName() + RegistryConstants.PATH_SEPARATOR + apiId.getApiName() +
                            RegistryConstants.PATH_SEPARATOR + toVersion + RegistryConstants.PATH_SEPARATOR +
                            APIConstants.DOC_DIR;

        try {
            Resource resource = registry.get(oldVersion);
            if (resource instanceof org.wso2.carbon.registry.core.Collection) {
                String[] docsPaths = ((org.wso2.carbon.registry.core.Collection) resource).getChildren();
                for (String docPath : docsPaths) {
                    registry.copy(docPath, newVersion);
                }
            }
        } catch (RegistryException e) {
            handleException("Failed to copy docs to new version : " + newVersion, e);
        }
    }

    /**
     * Create an Api
     *
     * @param api API
     * @throws APIManagementException if failed to create API
     */
    private void createAPI(API api) throws APIManagementException {
        GenericArtifactManager artifactManager = APIUtil.getArtifactManager(registry, APIConstants.API_KEY);

        //Validate Transports
        validateAndSetTransports(api);
        boolean transactionCommitted = false;
        try {
            registry.beginTransaction();
            GenericArtifact genericArtifact =
                    artifactManager.newGovernanceArtifact(new QName(api.getId().getApiName()));
            GenericArtifact artifact = APIUtil.createAPIArtifactContent(genericArtifact, api);
            artifactManager.addGenericArtifact(artifact);
            //Attach the API lifecycle
            artifact.attachLifecycle(APIConstants.API_LIFE_CYCLE);
            String artifactPath = GovernanceUtils.getArtifactPath(registry, artifact.getId());
            String providerPath = APIUtil.getAPIProviderPath(api.getId());
            //provider ------provides----> API
            registry.addAssociation(providerPath, artifactPath, APIConstants.PROVIDER_ASSOCIATION);
            Set<String> tagSet = api.getTags();
            if (tagSet != null) {
                for (String tag : tagSet) {
                    registry.applyTag(artifactPath, tag);
                }
            }           
            if (APIUtil.isValidWSDLURL(api.getWsdlUrl(), false)) {
                String path = APIUtil.createWSDL(registry, api);
                if (path != null) {
                    registry.addAssociation(artifactPath, path, CommonConstants.ASSOCIATION_TYPE01);
                    artifact.setAttribute(APIConstants.API_OVERVIEW_WSDL, api.getWsdlUrl()); //reset the wsdl path to permlink
                    artifactManager.updateGenericArtifact(artifact); //update the  artifact
                }
            }

            if (api.getUrl() != null && !api.getUrl().isEmpty())    {
                String path = APIUtil.createEndpoint(api.getUrl(), registry);
                if (path != null) {
                    registry.addAssociation(artifactPath, path, CommonConstants.ASSOCIATION_TYPE01);
                }
            }
            //write API Status to a separate property. This is done to support querying APIs using custom query (SQL)
            //to gain performance
            String apiStatus = api.getStatus().getStatus();
            saveAPIStatus(artifactPath, apiStatus);
            String visibleRolesList = api.getVisibleRoles();
            String[] visibleRoles = new String[0];
            if (visibleRolesList != null) {
                visibleRoles = visibleRolesList.split(",");
            }
            APIUtil.setResourcePermissions(api.getId().getProviderName(), api.getVisibility(), visibleRoles,
                    artifactPath);
            registry.commitTransaction();
            transactionCommitted = true;

            if (log.isDebugEnabled()) {
                String logMessage =
                        "API Name: " + api.getId().getApiName() + ", API Version " + api.getId().getVersion()
                                + " created";
                log.debug(logMessage);
            }
        } catch (Exception e) {
        	 try {
                 registry.rollbackTransaction();
             } catch (RegistryException re) {
                 // Throwing an error here would mask the original exception
                 log.error("Error while rolling back the transaction for API: " +
                                 api.getId().getApiName(), re);
             }
             handleException("Error while performing registry transaction operation", e);
        } finally {
            try {
                if (!transactionCommitted) {
                    registry.rollbackTransaction();
                }
            } catch (RegistryException ex) {
                handleException("Error while rolling back the transaction for API: " + api.getId().getApiName(), ex);
            }
        }
    }

    /**
     * This function is to set resource permissions based on its visibility
     *
     * @param artifactPath API resource path
     * @throws APIManagementException Throwing exception
     */
    private void clearResourcePermissions(String artifactPath, APIIdentifier apiId) throws APIManagementException {
        try {
            String resourcePath = RegistryUtils.getAbsolutePath(RegistryContext.getBaseInstance(),
                    APIUtil.getMountedPath(RegistryContext.getBaseInstance(),
                            RegistryConstants.GOVERNANCE_REGISTRY_BASE_PATH) + artifactPath);
            String tenantDomain = MultitenantUtils
                    .getTenantDomain(APIUtil.replaceEmailDomainBack(apiId.getProviderName()));
            if (!MultitenantConstants.SUPER_TENANT_DOMAIN_NAME.equals(tenantDomain)) {
                AuthorizationManager authManager = ServiceReferenceHolder.getInstance().getRealmService()
                        .getTenantUserRealm(((UserRegistry) registry).getTenantId()).getAuthorizationManager();
                authManager.clearResourceAuthorizations(resourcePath);
            } else {
                RegistryAuthorizationManager authorizationManager = new RegistryAuthorizationManager(
                        ServiceReferenceHolder.getUserRealm());
                authorizationManager.clearResourceAuthorizations(resourcePath);
            }
        } catch (UserStoreException e) {
            handleException("Error while adding role permissions to API", e);
        }
    }
    /**
     * Create a documentation
     *
     * @param api         API
     * @param documentation Documentation
     * @throws APIManagementException if failed to add documentation
     */
    private void createDocumentation(API api, Documentation documentation) throws APIManagementException {
        try {
            APIIdentifier apiId = api.getId();
            GenericArtifactManager artifactManager = new GenericArtifactManager(registry,APIConstants.DOCUMENTATION_KEY);
            GenericArtifact artifact = artifactManager.newGovernanceArtifact(new QName(documentation.getName()));
            artifactManager.addGenericArtifact(APIUtil.createDocArtifactContent(artifact, apiId, documentation));
            String apiPath = APIUtil.getAPIPath(apiId);

            //Adding association from api to documentation . (API -----> doc)
            registry.addAssociation(apiPath, artifact.getPath(),APIConstants.DOCUMENTATION_ASSOCIATION);
            String docVisibility = documentation.getVisibility().name();
            String[] authorizedRoles = getAuthorizedRoles(apiPath);
            String visibility = api.getVisibility();
            if (docVisibility != null) {
                if (APIConstants.DOC_SHARED_VISIBILITY.equalsIgnoreCase(docVisibility)) {
                    authorizedRoles = null;
                    visibility = APIConstants.DOC_SHARED_VISIBILITY;
                } else if (APIConstants.DOC_OWNER_VISIBILITY.equalsIgnoreCase(docVisibility)) {
                    authorizedRoles = null;
                    visibility = APIConstants.DOC_OWNER_VISIBILITY;
                }
            }
            APIUtil.setResourcePermissions(api.getId().getProviderName(),visibility, authorizedRoles, artifact.getPath());
            String docFilePath = artifact.getAttribute(APIConstants.DOC_FILE_PATH);
            if (docFilePath != null && !"".equals(docFilePath)) {
                //The docFilePatch comes as /t/tenanatdoman/registry/resource/_system/governance/apimgt/applicationdata..
                //We need to remove the /t/tenanatdoman/registry/resource/_system/governance section to set permissions.
                int startIndex = docFilePath.indexOf("governance") + "governance".length();
                String filePath = docFilePath.substring(startIndex, docFilePath.length());
                APIUtil.setResourcePermissions(api.getId().getProviderName(),visibility, authorizedRoles, filePath);
                registry.addAssociation(artifact.getPath(), filePath,APIConstants.DOCUMENTATION_FILE_ASSOCIATION);
            }
            documentation.setId(artifact.getId());
        } catch (RegistryException e) {
            handleException("Failed to add documentation", e);
        } catch (UserStoreException e) {
            handleException("Failed to add documentation", e);
        }
    }



    private String[] getAuthorizedRoles(String artifactPath) throws UserStoreException {
        String resourcePath = RegistryUtils.getAbsolutePath(RegistryContext.getBaseInstance(),
                                                            APIUtil.getMountedPath(RegistryContext.getBaseInstance(),
                                                                                   RegistryConstants.GOVERNANCE_REGISTRY_BASE_PATH) +
                                                            artifactPath);

        if (!MultitenantConstants.SUPER_TENANT_DOMAIN_NAME.equals(tenantDomain)) {
            int tenantId = ServiceReferenceHolder.getInstance().getRealmService().
                    getTenantManager().getTenantId(tenantDomain);
            AuthorizationManager authManager = ServiceReferenceHolder.getInstance().getRealmService().
                    getTenantUserRealm(tenantId).getAuthorizationManager();
            return authManager.getAllowedRolesForResource(resourcePath,ActionConstants.GET);
        } else {
            RegistryAuthorizationManager authorizationManager = new RegistryAuthorizationManager
                    (ServiceReferenceHolder.getUserRealm());
            return authorizationManager.getAllowedRolesForResource(resourcePath,ActionConstants.GET);
        }
    }

    /**
     * Returns the details of all the life-cycle changes done per api
     *
     * @param apiId API Identifier
     * @return List of lifecycle events per given api
     * @throws org.wso2.carbon.apimgt.api.APIManagementException
     *          If failed to get Lifecycle Events
     */
    public List<LifeCycleEvent> getLifeCycleEvents(APIIdentifier apiId) throws APIManagementException {
        return apiMgtDAO.getLifeCycleEvents(apiId);
    }

    /**
     * Update the subscription status
     *
     * @param apiId API Identifier
     * @param subStatus Subscription Status
     * @param appId Application Id              *
     * @throws org.wso2.carbon.apimgt.api.APIManagementException
     *          If failed to update subscription status
     */
    public void updateSubscription(APIIdentifier apiId,String subStatus,int appId) throws APIManagementException {
        apiMgtDAO.updateSubscription(apiId,subStatus,appId);
    }

    /**
     * This method is used to update the subscription
     *
     * @param subscribedAPI subscribedAPI object that represents the new subscription detals
     * @throws APIManagementException if failed to update subscription
     */
    public void updateSubscription(SubscribedAPI subscribedAPI) throws APIManagementException {
        apiMgtDAO.updateSubscription(subscribedAPI);
    }

    public void deleteAPI(APIIdentifier identifier) throws APIManagementException {
        String path = APIConstants.API_ROOT_LOCATION + RegistryConstants.PATH_SEPARATOR +
                      identifier.getProviderName() + RegistryConstants.PATH_SEPARATOR +
                      identifier.getApiName()+RegistryConstants.PATH_SEPARATOR+identifier.getVersion();
        
        String apiArtifactPath = APIUtil.getAPIPath(identifier);
      
        try {

            long subsCount = apiMgtDAO.getAPISubscriptionCountByAPI(identifier);
            if(subsCount > 0){
                handleException("Cannot remove the API as active subscriptions exist.", null);
            }

            GovernanceUtils.loadGovernanceArtifacts((UserRegistry) registry);
            GenericArtifactManager artifactManager = APIUtil.getArtifactManager(registry, APIConstants.API_KEY);
            Resource apiResource = registry.get(path);
            String artifactId = apiResource.getUUID();
            
            Resource apiArtifactResource = registry.get(apiArtifactPath);
            String apiArtifactResourceId = apiArtifactResource.getUUID();
            if (artifactId == null) {
                throw new APIManagementException("artifact id is null for : " + path);
            }
           
            GenericArtifact apiArtifact = artifactManager.getGenericArtifact(apiArtifactResourceId);
            String inSequence = apiArtifact.getAttribute(APIConstants.API_OVERVIEW_INSEQUENCE);
            String outSequence = apiArtifact.getAttribute(APIConstants.API_OVERVIEW_OUTSEQUENCE);
            String environments = apiArtifact.getAttribute(APIConstants.API_OVERVIEW_ENVIRONMENTS);
            
            //Delete the dependencies associated  with the api artifact
			GovernanceArtifact[] dependenciesArray = apiArtifact.getDependencies();

			if (dependenciesArray.length > 0) {
                for (GovernanceArtifact artifact : dependenciesArray)   {
                    registry.delete(artifact.getPath());
                }
			}
            String isDefaultVersion = apiArtifact.getAttribute(APIConstants.API_OVERVIEW_IS_DEFAULT_VERSION);
            artifactManager.removeGenericArtifact(artifactId);

            String thumbPath = APIUtil.getIconPath(identifier);
            if (registry.resourceExists(thumbPath)) {
                registry.delete(thumbPath);
            }
            
            /*Remove API Definition Resource - swagger*/
            String apiDefinitionFilePath = APIConstants.API_DOC_LOCATION + RegistryConstants.PATH_SEPARATOR + 
            		identifier.getApiName() + '-'  + identifier.getVersion() + '-' + identifier.getProviderName();
            if (registry.resourceExists(apiDefinitionFilePath)) {
            	registry.delete(apiDefinitionFilePath);
            }

            APIManagerConfiguration config = ServiceReferenceHolder.getInstance().getAPIManagerConfigurationService()
                .getAPIManagerConfiguration();
            boolean gatewayExists = config.getApiGatewayEnvironments().size() > 0;
            String gatewayType = config.getFirstProperty(APIConstants.API_GATEWAY_TYPE);

            API api = new API(identifier);
            api.setAsDefaultVersion(Boolean.parseBoolean(isDefaultVersion));
            api.setAsPublishedDefaultVersion(api.getId().getVersion().equals(apiMgtDAO.getPublishedDefaultVersion(api.getId())));

            // gatewayType check is required when API Management is deployed on
            // other servers to avoid synapse
            if (gatewayExists && "Synapse".equals(gatewayType)) {
               
                api.setInSequence(inSequence); // need to remove the custom sequences
                api.setOutSequence(outSequence);
                api.setEnvironments(APIUtil.extractEnvironmentsForAPI(environments));
                removeFromGateway(api);
                if (api.isDefaultVersion()) {
                    removeDefaultAPIFromGateway(api);
                }
            
            } else {
                log.debug("Gateway is not existed for the current API Provider");
            }
            //Check if there are already published external APIStores.If yes,removing APIs from them.
            Set<APIStore> apiStoreSet = getPublishedExternalAPIStores(api.getId());
            WSO2APIPublisher wso2APIPublisher = new WSO2APIPublisher();
            if (apiStoreSet != null && !apiStoreSet.isEmpty()) {
                for (APIStore store : apiStoreSet) {
                    wso2APIPublisher.deleteFromStore(api.getId(), APIUtil.getExternalAPIStore(store.getName(), tenantId));
                }
            }

            //if manageAPIs == true
            if (APIUtil.isAPIManagementEnabled()) {
                Cache contextCache = APIUtil.getAPIContextCache();
                String context = apiMgtDAO.getAPIContext(identifier);
                contextCache.remove(context);
                contextCache.put(context, Boolean.FALSE);
            }

            apiMgtDAO.deleteAPI(identifier);

            if (log.isDebugEnabled()) {
                String logMessage =
                        "API Name: " + api.getId().getApiName() + ", API Version " + api.getId().getVersion()
                                + " successfully removed from the database.";
                log.debug(logMessage);
            }

            /*remove empty directories*/
            String apiCollectionPath = APIConstants.API_ROOT_LOCATION + RegistryConstants.PATH_SEPARATOR +
                identifier.getProviderName() + RegistryConstants.PATH_SEPARATOR + identifier.getApiName();
            if(registry.resourceExists(apiCollectionPath)){
            	Resource apiCollection=registry.get(apiCollectionPath);
            	CollectionImpl collection=(CollectionImpl)apiCollection;
            	//if there is no other versions of apis delete the directory of the api
            	if(collection.getChildCount() == 0){
                    if(log.isDebugEnabled()){
                        log.debug("No more versions of the API found, removing API collection from registry");
                    }
            		registry.delete(apiCollectionPath);		
            	}
            }

            String apiProviderPath=APIConstants.API_ROOT_LOCATION + RegistryConstants.PATH_SEPARATOR +
                                   identifier.getProviderName();
            if(registry.resourceExists(apiProviderPath)){
            	Resource providerCollection=registry.get(apiProviderPath);
            	CollectionImpl collection=(CollectionImpl)providerCollection;
            	//if there is no api for given provider delete the provider directory
            	if(collection.getChildCount() == 0){
                    if(log.isDebugEnabled()){
                        log.debug("No more APIs from the provider " + identifier.getProviderName() + " found. " +
                            "Removing provider collection from registry");
                    }
            		registry.delete(apiProviderPath);		
            	}
            }
        } catch (RegistryException e) {
            handleException("Failed to remove the API from : " + path, e);
        }
    }
  
    public Map<Documentation, API> searchAPIsByDoc(String searchTerm, String searchType) throws APIManagementException {
        return APIUtil.searchAPIsByDoc(registry, tenantId, username, searchTerm, APIConstants.PUBLISHER_CLIENT);
    }
    
    /**
     * Search APIs based on given search term
     * @param searchTerm
     * @param searchType
     * @param providerId
     * 
     * @throws APIManagementException
     */
    
	public List<API> searchAPIs(String searchTerm, String searchType, String providerId) throws APIManagementException {
		List<API> foundApiList = new ArrayList<API>();
		String regex = "(?i)[\\w.|-]*" + searchTerm.trim() + "[\\w.|-]*";
		Pattern pattern;
		Matcher matcher;
		String apiConstant = null;
		try {
			if (providerId != null) {
                List<API> apiList = getAPIsByProvider(providerId);
				if (apiList == null || apiList.isEmpty()) {
					return apiList;
				}
				pattern = Pattern.compile(regex);
				for (API api : apiList) {
					if ("Name".equalsIgnoreCase(searchType)) {
						apiConstant = api.getId().getApiName();
					} else if ("Provider".equalsIgnoreCase(searchType)) {
						apiConstant = api.getId().getProviderName();
					} else if ("Version".equalsIgnoreCase(searchType)) {
						apiConstant = api.getId().getVersion();
					} else if ("Context".equalsIgnoreCase(searchType)) {
						apiConstant = api.getContext();
					} else if ("Status".equalsIgnoreCase(searchType)) {
						apiConstant = api.getStatus().getStatus();
					} else if (APIConstants.THROTTLE_TIER_DESCRIPTION_ATTRIBUTE.equalsIgnoreCase(searchType)) {
						apiConstant = api.getDescription();
					}
					if (apiConstant != null) {
						matcher = pattern.matcher(apiConstant);
						if (matcher.find()) {
                            foundApiList.add(api);
						}
					}
					if ("Subcontext".equalsIgnoreCase(searchType)) {
						Set<URITemplate> urls = api.getUriTemplates();
						for (URITemplate url : urls) {
                            matcher = pattern.matcher(url.getUriTemplate());
                            if (matcher.find()) {
                                foundApiList.add(api);
                                break;
                            }
                        }
					}
				}
			} else {
                foundApiList = searchAPIs(searchTerm, searchType);
			}
		} catch (APIManagementException e) {
			handleException("Failed to search APIs with type", e);
		}
		Collections.sort(foundApiList, new APINameComparator());
		return foundApiList;
	}

	/**
	 * Search APIs 
	 * @param searchTerm
	 * @param searchType
	 * @return
	 * @throws APIManagementException
	 */
	 
	private List<API> searchAPIs(String searchTerm, String searchType) throws APIManagementException {
		List<API> apiList = new ArrayList<API>();

		Pattern pattern;
		Matcher matcher;
		String searchCriteria = APIConstants.API_OVERVIEW_NAME;
		boolean isTenantFlowStarted = false;
		String userName = this.username;
		try {
			if (tenantDomain != null && !MultitenantConstants.SUPER_TENANT_DOMAIN_NAME.equals(tenantDomain)) {
				isTenantFlowStarted = true;
				PrivilegedCarbonContext.startTenantFlow();
				PrivilegedCarbonContext.getThreadLocalCarbonContext().setTenantDomain(tenantDomain, true);
			}
			PrivilegedCarbonContext.getThreadLocalCarbonContext().setUsername(userName);
			GenericArtifactManager artifactManager = APIUtil.getArtifactManager(registry, APIConstants.API_KEY);
			if (artifactManager != null) {
				if ("Name".equalsIgnoreCase(searchType)) {
					searchCriteria = APIConstants.API_OVERVIEW_NAME;
				} else if ("Version".equalsIgnoreCase(searchType)) {
					searchCriteria = APIConstants.API_OVERVIEW_VERSION;
				} else if ("Context".equalsIgnoreCase(searchType)) {
					searchCriteria = APIConstants.API_OVERVIEW_CONTEXT;
				} else if (APIConstants.THROTTLE_TIER_DESCRIPTION_ATTRIBUTE.equalsIgnoreCase(searchType)) {
					searchCriteria = APIConstants.API_OVERVIEW_DESCRIPTION;
				} else if ("Provider".equalsIgnoreCase(searchType)) {
					searchCriteria = APIConstants.API_OVERVIEW_PROVIDER;
					searchTerm = searchTerm.replaceAll("@", "-AT-");
				} else if ("Status".equalsIgnoreCase(searchType)) {
					searchCriteria = APIConstants.API_OVERVIEW_STATUS;
				} 
				
				String regex = "(?i)[\\w.|-]*" + searchTerm.trim() + "[\\w.|-]*";
				pattern = Pattern.compile(regex);
				
				if ("Subcontext".equalsIgnoreCase(searchType)) {
					
					List<API> allAPIs = getAllAPIs();
					for (API api : allAPIs) {
						Set<URITemplate> urls = api.getUriTemplates();
						for (URITemplate url : urls) {
                            matcher = pattern.matcher(url.getUriTemplate());
                            if (matcher.find()) {
                                apiList.add(api);
                                break;
                            }
                        }
					}					
					
				} else {					
					GenericArtifact[] genericArtifacts = artifactManager.getAllGenericArtifacts();
					if (genericArtifacts == null || genericArtifacts.length == 0) {
						return apiList;
					}
					
					for (GenericArtifact artifact : genericArtifacts) {
						String value = artifact.getAttribute(searchCriteria);
						
						if (value != null) {
							matcher = pattern.matcher(value);
							if (matcher.find()) {
                                API resultAPI = APIUtil.getAPI(artifact, registry);
                                if (resultAPI != null) {
                                    apiList.add(resultAPI);
                                }
							}
						}				
				    }	
				} 

			}
		} catch (RegistryException e) {
			handleException("Failed to search APIs with type", e);
		} finally {
			if (isTenantFlowStarted) {
				PrivilegedCarbonContext.endTenantFlow();
			}
		}
		return apiList;
	}

    /**
     * Retrieves Extension Handler Position from the tenant-config.json
     *
     * @return ExtensionHandlerPosition
     * @throws APIManagementException
     */
    private String getExtensionHandlerPosition() throws APIManagementException {
        String extensionHandlerPosition = null;
        APIMRegistryService apimRegistryService = new APIMRegistryServiceImpl();
        try {
            String content = apimRegistryService.getConfigRegistryResourceContent(tenantDomain, APIConstants
                    .API_TENANT_CONF_LOCATION);
            if (content != null) {
                JSONParser jsonParser = new JSONParser();
                JSONObject tenantConf = (JSONObject) jsonParser.parse(content);
                extensionHandlerPosition = (String) tenantConf.get(APIConstants.EXTENSION_HANDLER_POSITION);
            }
        } catch (RegistryException e) {
            handleException("Couldn't read tenant configuration from tenant registry", e);
        }catch (UserStoreException  e) {
            handleException("Couldn't read tenant configuration from tenant registry", e);
        } catch (ParseException e) {
            handleException("Couldn't parse tenant configuration for reading extension handler position", e);
        }
        return extensionHandlerPosition;
    }

    /**
     * Update the Tier Permissions
     *
     * @param tierName Tier Name
     * @param permissionType Permission Type
     * @param roles Roles          
     * @throws org.wso2.carbon.apimgt.api.APIManagementException
     *          If failed to update subscription status
     */
    public void updateTierPermissions(String tierName, String permissionType, String roles) throws APIManagementException {
        apiMgtDAO.updateTierPermissions(tierName, permissionType, roles, tenantId);
    }

	@Override
	public Set<TierPermissionDTO> getTierPermissions() throws APIManagementException {
		return apiMgtDAO.getTierPermissions(tenantId);
	}

    /**
     * When enabled publishing to external APIStores support,publish the API to external APIStores
     * @param api The API which need to published
     * @param apiStoreSet The APIStores set to which need to publish API
     * @throws org.wso2.carbon.apimgt.api.APIManagementException
     *          If failed to update subscription status
     */
    @Override
    public void publishToExternalAPIStores(API api, Set<APIStore> apiStoreSet, boolean apiOlderVersionExist)
            throws APIManagementException {

        Set<APIStore> publishedStores = new HashSet<APIStore>();
        StringBuilder errorStatus = new StringBuilder("Failure to publish to External Stores : ");
        boolean failure = false;

        for (APIStore store : apiStoreSet) {
            org.wso2.carbon.apimgt.api.model.APIPublisher publisher = store.getPublisher();
            
            try {
                // First trying to publish the API to external APIStore
                boolean published;
                String version = ApiMgtDAO.getInstance().getLastPublishedAPIVersionFromAPIStore(api.getId(),
                                                                                                store.getName());

                if (apiOlderVersionExist && version != null) {
                    published = publisher.createVersionedAPIToStore(api, store, version);
                    publisher.updateToStore(api, store);
                } else {
                    published = publisher.publishToStore(api, store);
                }

                if (published) { // If published,then save to database.
                    publishedStores.add(store);
                }
            } catch (APIManagementException e) {
                failure = true;
                log.error(e);
                errorStatus.append(store.getDisplayName()).append(',');
            }
        }
        if (!publishedStores.isEmpty()) {
            addExternalAPIStoresDetails(api.getId(), publishedStores);
        }    
        
        if (failure) {
            throw new APIManagementException(errorStatus.substring(0, errorStatus.length() -2));
        }

    }
    /**
     * Update the API to external APIStores and database
     * @param api The API which need to published
     * @param apiStoreSet The APIStores set to which need to publish API
     * @throws org.wso2.carbon.apimgt.api.APIManagementException
     *          If failed to update subscription status
     */
    @Override
    public boolean updateAPIsInExternalAPIStores(API api, Set<APIStore> apiStoreSet, boolean apiOlderVersionExist)
            throws APIManagementException {
        Set<APIStore> publishedStores=getPublishedExternalAPIStores(api.getId());
        Set<APIStore> notPublishedAPIStores = new HashSet<APIStore>();
        Set<APIStore> modifiedPublishedApiStores = new HashSet<APIStore>();
        Set<APIStore> updateApiStores = new HashSet<APIStore>();
        Set<APIStore> removedApiStores = new HashSet<APIStore>();
        StringBuilder errorStatus = new StringBuilder("Failed to update External Stores : ");
        boolean failure = false;
        if(publishedStores != null){
            removedApiStores.addAll(publishedStores);
            removedApiStores.removeAll(apiStoreSet);
        }
        for (APIStore apiStore: apiStoreSet) {
            boolean publishedToStore = false;
            if (publishedStores != null) {
                for (APIStore store : publishedStores) {  //If selected external store in edit page is already saved in db
                    if (store.equals(apiStore)) { //Check if there's a modification happened in config file external store definition
                        try {
                            if (!isAPIAvailableInExternalAPIStore(api, apiStore)) {
                                // API is not available
                                continue;
                            }
                        } catch (APIManagementException e) {
                            failure = true;
                            log.error(e);
                            errorStatus.append(store.getDisplayName()).append(',');
                        }
                        if (!store.getEndpoint().equals(apiStore.getEndpoint())
                            || !store.getType().equals(apiStore.getType())
                            || !store.getDisplayName().equals(apiStore.getDisplayName())) {
                            //Include the store definition to update the db stored APIStore set
                            modifiedPublishedApiStores.add(APIUtil.getExternalAPIStore(store.getName(), tenantId));
                        }
                        publishedToStore=true; //Already the API has published to external APIStore

                        //In this case,the API is already added to external APIStore,thus we don't need to publish it again.
                        //We need to update the API in external Store.
                        //Include to update API in external APIStore
                        updateApiStores.add(APIUtil.getExternalAPIStore(store.getName(), tenantId));
                    }
                }
            }
            if (!publishedToStore) {  //If the API has not yet published to selected external APIStore
                notPublishedAPIStores.add(APIUtil.getExternalAPIStore(apiStore.getName(), tenantId));
            }
        }
        //Publish API to external APIStore which are not yet published
        try {
            publishToExternalAPIStores(api, notPublishedAPIStores, apiOlderVersionExist);
        } catch (APIManagementException e) {
            handleException("Failed to publish API to external Store. ", e);
        }
        //Update the APIs which are already exist in the external APIStore
        updateAPIInExternalAPIStores(api,updateApiStores);
        updateExternalAPIStoresDetails(api.getId(),modifiedPublishedApiStores); //Update database saved published APIStore details,if there are any
        //modifications in api-manager.xml

        deleteFromExternalAPIStores(api, removedApiStores);
        if (failure) {
            throw new APIManagementException(errorStatus.substring(0, errorStatus.length() -2));
        }
        return true;
    }

    private void deleteFromExternalAPIStores(API api, Set<APIStore> removedApiStores)  throws APIManagementException {
        Set<APIStore> removalCompletedStores = new HashSet<APIStore>();
        StringBuilder errorStatus = new StringBuilder("Failed to delete from External Stores : ");
        boolean failure = false;
        for (APIStore store : removedApiStores) {
            org.wso2.carbon.apimgt.api.model.APIPublisher publisher =
                    APIUtil.getExternalAPIStore(store.getName(), tenantId).getPublisher();
            try {
                boolean deleted = publisher.deleteFromStore(
                        api.getId(), APIUtil.getExternalAPIStore(store.getName(), tenantId));
                if (deleted) {
                    // If the attempt is successful, database will be
                    // changed deleting the External store mappings.
                    removalCompletedStores.add(store);
                }
            } catch (APIManagementException e) {
                failure = true;
                log.error(e);
                errorStatus.append(store.getDisplayName()).append(',');
            }
        }
        if (!removalCompletedStores.isEmpty()) {
            removeExternalAPIStoreDetails(api.getId(), removalCompletedStores);
        }

        if (failure) {
            throw new APIManagementException(errorStatus.substring(0, errorStatus.length() - 2));
        }
    }

    private void removeExternalAPIStoreDetails(APIIdentifier id, Set<APIStore> removalCompletedStores)
            throws APIManagementException {
        apiMgtDAO.deleteExternalAPIStoresDetails(id, removalCompletedStores);
    }

    private boolean isAPIAvailableInExternalAPIStore(API api, APIStore store) throws APIManagementException {
        org.wso2.carbon.apimgt.api.model.APIPublisher publisher = store.getPublisher();
        return publisher.isAPIAvailable(api, store);

    }


    /**
     * When enabled publishing to external APIStores support,updating the API existing in external APIStores
     * @param api The API which need to published
     * @param apiStoreSet The APIStores set to which need to publish API
     * @throws org.wso2.carbon.apimgt.api.APIManagementException
     *          If failed to update subscription status
     */

    private void updateAPIInExternalAPIStores(API api, Set<APIStore> apiStoreSet)
            throws APIManagementException {
        if (apiStoreSet != null && !apiStoreSet.isEmpty()) {
            StringBuilder errorStatus = new StringBuilder("Failed to update External Stores : ");
            boolean failure = false;
            for (APIStore store : apiStoreSet) {
                try {
                    org.wso2.carbon.apimgt.api.model.APIPublisher publisher = store.getPublisher();
                    publisher.updateToStore(api, store);
                } catch (APIManagementException e) {
                    failure = true;
                    log.error(e);
                    errorStatus.append(store.getDisplayName()).append(',');
                }
            }
            
            if (failure) {
                throw new APIManagementException(errorStatus.substring(0, errorStatus.length() -2));
            }
        }


    }
    /**
     * When enabled publishing to external APIStores support,update external apistores data in db
     * @param apiId The API Identifier which need to update in db
     * @param apiStoreSet The APIStores set which need to update in db
     * @throws org.wso2.carbon.apimgt.api.APIManagementException
     *          If failed to update subscription status
     */

    private void updateExternalAPIStoresDetails(APIIdentifier apiId, Set<APIStore> apiStoreSet)
            throws APIManagementException {
        apiMgtDAO.updateExternalAPIStoresDetails(apiId, apiStoreSet);


    }


    private boolean addExternalAPIStoresDetails(APIIdentifier apiId,Set<APIStore> apiStoreSet) throws APIManagementException {
        return apiMgtDAO.addExternalAPIStoresDetails(apiId,apiStoreSet);
    }
    /**
     * When enabled publishing to external APIStores support,get all the external apistore details which are
     * published and stored in db and which are not unpublished
     * @param apiId The API Identifier which need to update in db
     * @throws org.wso2.carbon.apimgt.api.APIManagementException
     *          If failed to update subscription status
     */
    @Override
    public Set<APIStore> getExternalAPIStores(APIIdentifier apiId)
            throws APIManagementException {
        if (APIUtil.isAPIsPublishToExternalAPIStores(tenantId)) {
            SortedSet<APIStore> sortedApiStores = new TreeSet<APIStore>(new APIStoreNameComparator());
            Set<APIStore> publishedStores = apiMgtDAO.getExternalAPIStoresDetails(apiId);
            sortedApiStores.addAll(publishedStores);
            return APIUtil.getExternalAPIStores(sortedApiStores, tenantId);
        } else {
            return null;
        }
    }
    /**
     * When enabled publishing to external APIStores support,get only the published external apistore details which are
     * stored in db
     * @param apiId The API Identifier which need to update in db
     * @throws org.wso2.carbon.apimgt.api.APIManagementException
     *          If failed to update subscription status
     */
    @Override
    public Set<APIStore> getPublishedExternalAPIStores(APIIdentifier apiId)
            throws APIManagementException {
        Set<APIStore> storesSet;
        SortedSet<APIStore> configuredAPIStores = new TreeSet<APIStore>(new APIStoreNameComparator());
        configuredAPIStores.addAll(APIUtil.getExternalStores(tenantId));        
        if (APIUtil.isAPIsPublishToExternalAPIStores(tenantId)) {
            storesSet =  apiMgtDAO.getExternalAPIStoresDetails(apiId);
            //Retains only the stores that contained in configuration
            storesSet.retainAll(configuredAPIStores);
            return storesSet;
        } else {
            return null;
        }
    }

	/**
	 * Get stored custom inSequences from governanceSystem registry
	 * 
	 * @throws APIManagementException
	 */

	public List<String> getCustomInSequences(APIIdentifier apiIdentifier) throws APIManagementException {

		List<String> sequenceList = new ArrayList<String>();
		try {
			UserRegistry registry = ServiceReferenceHolder.getInstance().getRegistryService().getGovernanceSystemRegistry(tenantId);
			if (registry.resourceExists(APIConstants.API_CUSTOM_INSEQUENCE_LOCATION)) {
	            org.wso2.carbon.registry.api.Collection inSeqCollection =
                        (org.wso2.carbon.registry.api.Collection) registry.get(APIConstants.API_CUSTOM_INSEQUENCE_LOCATION);
	            if (inSeqCollection != null) {
	                String[] inSeqChildPaths = inSeqCollection.getChildren();
                    for (String inSeqChildPath : inSeqChildPaths)    {
                        Resource inSequence = registry.get(inSeqChildPath);
                        OMElement seqElment = APIUtil.buildOMElement(inSequence.getContentStream());
                        sequenceList.add(seqElment.getAttributeValue(new QName("name")));
                    }
                }
            }

            String customInSeqFileLocation = APIUtil.getSequencePath(apiIdentifier, "in");

            if(registry.resourceExists(customInSeqFileLocation))    {
                org.wso2.carbon.registry.api.Collection inSeqCollection =
                        (org.wso2.carbon.registry.api.Collection) registry.get(customInSeqFileLocation);
                if (inSeqCollection != null) {
                    String[] inSeqChildPaths = inSeqCollection.getChildren();
                    for (String inSeqChildPath : inSeqChildPaths)    {
                        Resource inSequence = registry.get(inSeqChildPath);
                        OMElement seqElment = APIUtil.buildOMElement(inSequence.getContentStream());
                        sequenceList.add(seqElment.getAttributeValue(new QName("name")));
                    }
                }
            }


		} catch (Exception e) {
			handleException("Issue is in getting custom InSequences from the Registry", e);
		}
		return sequenceList;
	}

	/**
	 * Get stored custom outSequences from governanceSystem registry
	 * 
	 * @throws APIManagementException
	 */

	public List<String> getCustomOutSequences(APIIdentifier apiIdentifier) throws APIManagementException {

		List<String> sequenceList = new ArrayList<String>();
		try {
			UserRegistry registry = ServiceReferenceHolder.getInstance().getRegistryService()
			                                              .getGovernanceSystemRegistry(tenantId);
			if (registry.resourceExists(APIConstants.API_CUSTOM_OUTSEQUENCE_LOCATION)) {
	            org.wso2.carbon.registry.api.Collection outSeqCollection =
                        (org.wso2.carbon.registry.api.Collection) registry.get(APIConstants.API_CUSTOM_OUTSEQUENCE_LOCATION);
	            if (outSeqCollection !=null) {
	                String[] outSeqChildPaths = outSeqCollection.getChildren();
                    for (String childPath : outSeqChildPaths)   {
                        Resource outSequence = registry.get(childPath);
                        OMElement seqElment = APIUtil.buildOMElement(outSequence.getContentStream());
                        sequenceList.add(seqElment.getAttributeValue(new QName("name")));
                    }
                }
            }

            String customOutSeqFileLocation = APIUtil.getSequencePath(apiIdentifier, "out");

            if(registry.resourceExists(customOutSeqFileLocation))    {
                org.wso2.carbon.registry.api.Collection outSeqCollection =
                        (org.wso2.carbon.registry.api.Collection) registry.get(customOutSeqFileLocation);
                if (outSeqCollection != null) {
                    String[] outSeqChildPaths = outSeqCollection.getChildren();
                    for (String outSeqChildPath : outSeqChildPaths)    {
                        Resource outSequence = registry.get(outSeqChildPath);
                        OMElement seqElment = APIUtil.buildOMElement(outSequence.getContentStream());
                        sequenceList.add(seqElment.getAttributeValue(new QName("name")));
                    }
                }
            }

		} catch (Exception e) {
			handleException("Issue is in getting custom OutSequences from the Registry", e);
		}
		return sequenceList;
	}

    /**
     * Get stored custom fault sequences from governanceSystem registry
     *
     * @throws APIManagementException
     */

    public List<String> getCustomFaultSequences() throws APIManagementException {

        List<String> sequenceList = new ArrayList<String>();
        try {
            UserRegistry registry = ServiceReferenceHolder.getInstance().getRegistryService()
                    .getGovernanceSystemRegistry(tenantId);
            if (registry.resourceExists(APIConstants.API_CUSTOM_FAULTSEQUENCE_LOCATION)) {
                org.wso2.carbon.registry.api.Collection faultSeqCollection =
                        (org.wso2.carbon.registry.api.Collection) registry.get(APIConstants.API_CUSTOM_FAULTSEQUENCE_LOCATION);
                if (faultSeqCollection !=null) {
                    String[] faultSeqChildPaths = faultSeqCollection.getChildren();
                    for (String faultSeqChildPath : faultSeqChildPaths) {
                        Resource outSequence = registry.get(faultSeqChildPath);
                        OMElement seqElment = APIUtil.buildOMElement(outSequence.getContentStream());
                        sequenceList.add(seqElment.getAttributeValue(new QName("name")));
                    }

                }
            }

        } catch (Exception e) {
            handleException("Issue is in getting custom Fault Sequences from the Registry", e);
        }
        return sequenceList;
    }

    /**
     * This method is used to initiate the web service calls and cluster messages related to stats publishing status
     *
     * @param receiverUrl   event receiver url
     * @param user          username of the event receiver
     * @param password      password of the event receiver
     * @param updatedStatus status of the stat publishing state
     */
    public void callStatUpdateService(String receiverUrl, String user, String password, boolean updatedStatus) {

        //all mandatory parameters should not be null in order to start the process
        if (receiverUrl != null && user != null && password != null) {

            if (log.isDebugEnabled()) {
                log.debug("Updating Stats publishing status of Store/Publisher domain to : " + updatedStatus);
            }

            //get the cluster message agent to publisher-store domain
            ClusteringAgent clusteringAgent = ServiceReferenceHolder.getContextService().getServerConfigContext().
                    getAxisConfiguration().getClusteringAgent();

            if (clusteringAgent != null) {
                //changing stat publishing status at other nodes via a cluster message
                try {
                    clusteringAgent.sendMessage(new StatUpdateClusterMessage(updatedStatus,receiverUrl,user,password), true);
                } catch (ClusteringFault clusteringFault) {
                    //error is only logged because initially gateway has modified the status
                    String errorMessage = "Failed to send cluster message to Publisher/Store domain and " +
                            "update stats publishing status.";
                    log.error(errorMessage, clusteringFault);
                }
                if (log.isDebugEnabled()) {
                    log.debug("Successfully updated Stats publishing status to : " + updatedStatus);
                }
            }

            Map<String, Environment> gatewayEnvironments = ServiceReferenceHolder.getInstance().
                    getAPIManagerConfigurationService().getAPIManagerConfiguration().getApiGatewayEnvironments();

            Set gatewayEntries = gatewayEnvironments.entrySet();
            Iterator<Map.Entry<String,Environment>> gatewayIterator = gatewayEntries.iterator();

            while(gatewayIterator.hasNext()){

                Environment currentGatewayEnvironment = gatewayIterator.next().getValue();
                String gatewayServiceUrl = currentGatewayEnvironment.getServerURL();
                String gatewayUserName = currentGatewayEnvironment.getUserName();
                String gatewayPassword = currentGatewayEnvironment.getPassword();

                try {
                    //get the stub and the call the admin service with the credentials
                    GatewayStatsUpdateServiceStub stub =
                            new GatewayStatsUpdateServiceStub(gatewayServiceUrl + APIConstants.GATEWAY_STATS_SERVICE);
                    ServiceClient gatewayServiceClient = stub._getServiceClient();
                    CarbonUtils.setBasicAccessSecurityHeaders(gatewayUserName, gatewayPassword, gatewayServiceClient);
                    stub.updateStatPublishGateway(receiverUrl, user, password, updatedStatus);
                } catch (AxisFault e) {
                    //error is only logged because the process should be executed in all gateway environments
                    log.error("Error in calling Stats update web service in Gateway Environment : " +
                            currentGatewayEnvironment.getName(), e);
                } catch (RemoteException e) {
                    //error is only logged because the change is affected in gateway environments,
                    // and the process should be executed in all environments and domains
                    log.error("Error in updating Stats publish status in Gateway : " +
                            currentGatewayEnvironment.getName(), e);
                } catch (GatewayStatsUpdateServiceAPIManagementExceptionException e) {
                    //error is only logged because the process should continue in other gateways
                    log.error("Error in Stat Update web service call to Gateway : " +
                            currentGatewayEnvironment.getName(), e);
                } catch (GatewayStatsUpdateServiceClusteringFaultException e) {
                    //error is only logged because the status should be updated in other gateways
                    log.error("Failed to send cluster message to update stats publishing status in Gateway : " +
                            currentGatewayEnvironment.getName(), e);
                } catch (GatewayStatsUpdateServiceExceptionException e) {
                    //error is only logged because the process should continue in other gateways
                    log.error("Updating EventingConfiguration failed, a dirty Stat publishing status exists in : " +
                            currentGatewayEnvironment.getName(), e);
                }
            }
        } else {
            //if at least one mandatory parameter is null, the process is not initiated
            log.error("Event receiver URL and username and password all should not be null.");
        }
    }

	@Override
	public boolean isSynapseGateway() throws APIManagementException {
		APIManagerConfiguration config = ServiceReferenceHolder.getInstance().
                getAPIManagerConfigurationService().getAPIManagerConfiguration();
		String gatewayType = config.getFirstProperty(APIConstants.API_GATEWAY_TYPE);
        return APIConstants.API_GATEWAY_TYPE_SYNAPSE.equalsIgnoreCase(gatewayType);
	}

    /**
     * Returns the all the Consumer keys of applications which are subscribed to the given API
     *
     * @param apiIdentifier APIIdentifier
     * @return a String array of ConsumerKeys
     * @throws APIManagementException
     */
    public String[] getConsumerKeys(APIIdentifier apiIdentifier) throws APIManagementException {

        return apiMgtDAO.getConsumerKeys(apiIdentifier);
    }

    @Override
    public void saveSwagger20Definition(APIIdentifier apiId, String jsonText) throws APIManagementException {
        try {
            PrivilegedCarbonContext.startTenantFlow();
            PrivilegedCarbonContext.getThreadLocalCarbonContext().setTenantDomain(tenantDomain, true);
            definitionFromSwagger20.saveAPIDefinition(getAPI(apiId), jsonText, registry);

        } finally {
            PrivilegedCarbonContext.endTenantFlow();
        }
    }

    public boolean changeLifeCycleStatus(APIIdentifier apiIdentifier, String action)
            throws APIManagementException, FaultGatewaysException{
        try {
            PrivilegedCarbonContext.startTenantFlow();
            PrivilegedCarbonContext.getThreadLocalCarbonContext().setUsername(this.username);
            PrivilegedCarbonContext.getThreadLocalCarbonContext().setTenantDomain(this.tenantDomain, true);

            GenericArtifact apiArtifact = APIUtil.getAPIArtifact(apiIdentifier, registry);
            String targetStatus;
            if (apiArtifact != null) {
                String currentStatus = apiArtifact.getLifecycleState();
                targetStatus = "";
                if (!currentStatus.equalsIgnoreCase(action)) {
                    apiArtifact.invokeAction(action, APIConstants.API_LIFE_CYCLE);
                    targetStatus = apiArtifact.getLifecycleState();
                    if(!currentStatus.equals(targetStatus)){
                        apiMgtDAO.recordAPILifeCycleEvent(apiIdentifier, currentStatus.toUpperCase(), targetStatus.toUpperCase(),
                                this.username);
                    }
                }
                if (log.isDebugEnabled()) {
                    String logMessage =
                            "API Status changed successfully. API Name: " + apiIdentifier.getApiName() + ", API Version " +
                            apiIdentifier.getVersion() + ", New Status : " + targetStatus;
                    log.debug(logMessage);
                }
                return true;
            }
        } catch (GovernanceException e) {
            String cause = e.getCause().getMessage();
            if (!StringUtils.isEmpty(cause)) {
                if (cause.contains("FaultGatewaysException:")) {
                    Map<String, Map<String, String>> faultMap = new HashMap<String, Map<String, String>>();
                    String faultJsonString;
                    if (!StringUtils.isEmpty(cause) && cause.split("FaultGatewaysException:").length > 1) {
                        faultJsonString = cause.split("FaultGatewaysException:")[1];
                        try {
                            JSONObject faultGatewayJson = (JSONObject) new JSONParser().parse(faultJsonString);
                            faultMap.putAll(faultGatewayJson);
                            throw new FaultGatewaysException(faultMap);
                        } catch (ParseException e1) {
                            log.error("Couldn't parse the Failed Environment json", e);
                            handleException("Couldn't parse the Failed Environment json : " + e.getMessage(), e);
                        }
                    }
                } else if (cause.contains("APIManagementException:")) {
                    // This exception already logged from APIExecutor class hence this no need to logged again
                    handleException(
                            "Failed to change the life cycle status : " + cause.split("APIManagementException:")[1], e);
                } else {
                    /* This exception already logged from APIExecutor class hence this no need to logged again
                    This block handles the all the exception which not have custom cause message*/
                    handleException("Failed to change the life cycle status : " + e.getMessage(), e);
                }
            }
            return false;
        }
         finally {
            PrivilegedCarbonContext.endTenantFlow();
        }
        return false;
    }

    @Override
    public boolean changeAPILCCheckListItems(APIIdentifier apiIdentifier, int checkItem, boolean checkItemValue)
            throws APIManagementException {

        String providerTenantMode = apiIdentifier.getProviderName();

        boolean success = false;
        boolean isTenantFlowStarted = false;
        try {
            
            String tenantDomain = MultitenantUtils.getTenantDomain(APIUtil.replaceEmailDomainBack(providerTenantMode));
            if (tenantDomain != null && !MultitenantConstants.SUPER_TENANT_DOMAIN_NAME.equals(tenantDomain)) {
                isTenantFlowStarted = true;
                PrivilegedCarbonContext.startTenantFlow();
                PrivilegedCarbonContext.getThreadLocalCarbonContext().setTenantDomain(tenantDomain, true);
            }
            GenericArtifact apiArtifact = APIUtil.getAPIArtifact(apiIdentifier, registry);
            try {
                if (apiArtifact != null) {
                    if (checkItemValue && !apiArtifact.isLCItemChecked(checkItem, APIConstants.API_LIFE_CYCLE)) {
                        apiArtifact.checkLCItem(checkItem, APIConstants.API_LIFE_CYCLE);
                    } else if (!checkItemValue && apiArtifact.isLCItemChecked(checkItem, APIConstants.API_LIFE_CYCLE)) {
                        apiArtifact.uncheckLCItem(checkItem, APIConstants.API_LIFE_CYCLE);
                    }
                    success = true;
                }
            } catch (GovernanceException e) {
                handleException("Error while setting registry lifecycle checklist items for the API: " +
                        apiIdentifier.getApiName(), e);
            }
        } finally {
            if (isTenantFlowStarted) {
                PrivilegedCarbonContext.endTenantFlow();
            }
        }
        return success;
    }

    /**
     * This method is to set a lifecycle check list item given the APIIdentifier and the checklist item name.
     * If the given item not in the allowed lifecycle check items list or item is already checked, this will stay 
     * silent and return false. Otherwise, the checklist item will be updated and returns true.
     *
     * @param apiIdentifier APIIdentifier
     * @param checkItemName Name of the checklist item
     * @param checkItemValue Value to be set to the checklist item
     * @return boolean value representing success not not
     * @throws APIManagementException
     */
    @Override
    public boolean checkAndChangeAPILCCheckListItem(APIIdentifier apiIdentifier, String checkItemName,
            boolean checkItemValue)
            throws APIManagementException {
        Map<String, Object> lifeCycleData = getAPILifeCycleData(apiIdentifier);
        if (lifeCycleData != null && lifeCycleData.get(APIConstants.LC_CHECK_ITEMS) != null && lifeCycleData
                .get(APIConstants.LC_CHECK_ITEMS) instanceof ArrayList) {
            List checkListItems = (List) lifeCycleData.get(APIConstants.LC_CHECK_ITEMS);
            for (Object item : checkListItems) {
                if (item instanceof CheckListItem) {
                    CheckListItem checkListItem = (CheckListItem) item;
                    int index = Integer.parseInt(checkListItem.getOrder());
                    if (checkListItem.getName().equals(checkItemName)) {
                        changeAPILCCheckListItems(apiIdentifier, index, checkItemValue);
                        return true;
                    }
                }
            }
        }
        return false;
    }
    @Override
    /*
    * This method returns the lifecycle data for an API including current state,next states.
    *
    * @param apiId APIIdentifier
    * @return Map<String,Object> a map with lifecycle data
    */
    public Map<String, Object> getAPILifeCycleData(APIIdentifier apiId) throws APIManagementException {
        String path = APIUtil.getAPIPath(apiId);
        Map<String, Object> lcData = new HashMap<String, Object>();
    

        String providerTenantMode = apiId.getProviderName();

        boolean isTenantFlowStarted = false;
        try {
            String tenantDomain = MultitenantUtils.getTenantDomain(APIUtil.replaceEmailDomainBack(providerTenantMode));
            if (tenantDomain != null && !MultitenantConstants.SUPER_TENANT_DOMAIN_NAME.equals(tenantDomain)) {
                isTenantFlowStarted = true;
                PrivilegedCarbonContext.startTenantFlow();
                PrivilegedCarbonContext.getThreadLocalCarbonContext().setTenantDomain(tenantDomain, true);
            }
            Resource apiSourceArtifact = registry.get(path);
            GenericArtifactManager artifactManager = APIUtil.getArtifactManager(registry,
                    APIConstants.API_KEY);
            GenericArtifact artifact = artifactManager.getGenericArtifact(
                    apiSourceArtifact.getUUID());
            //Get all the actions corresponding to current state of the api artifact
            String[] actions = artifact.getAllLifecycleActions(APIConstants.API_LIFE_CYCLE);
            //Put next states into map
            lcData.put(APIConstants.LC_NEXT_STATES, actions);
            String lifeCycleState = artifact.getLifecycleState();
            LifecycleBean bean;

            bean = LifecycleBeanPopulator.getLifecycleBean(path, (UserRegistry) registry, configRegistry);
            if (bean != null) {
                ArrayList<CheckListItem> checkListItems = new ArrayList<CheckListItem>();
                ArrayList<String> permissionList = new ArrayList<String>();
                //Get lc properties
                Property[] lifecycleProps = bean.getLifecycleProperties();
                //Get roles of the current session holder
                String[] roleNames = bean.getRolesOfUser();
                for (Property property : lifecycleProps) {
                    String propName = property.getKey();
                    String[] propValues = property.getValues();
                    //Check for permission properties if any exists
                    if (propValues != null && propValues.length != 0) {
                        if (propName.startsWith(APIConstants.LC_PROPERTY_CHECKLIST_PREFIX) &&
                                propName.endsWith(APIConstants.LC_PROPERTY_PERMISSION_SUFFIX) &&
                                propName.contains(APIConstants.API_LIFE_CYCLE)) {
                            for (String role : roleNames) {
                                for (String propValue : propValues) {
                                    String key = propName.replace(APIConstants.LC_PROPERTY_CHECKLIST_PREFIX, "")
                                                 .replace(APIConstants.LC_PROPERTY_PERMISSION_SUFFIX, "");
                                    if (propValue.equals(role)) {
                                        permissionList.add(key);
                                    } else if (propValue.startsWith(APIConstants.LC_PROPERTY_CHECKLIST_PREFIX) &&
                                               propValue.endsWith(APIConstants.LC_PROPERTY_PERMISSION_SUFFIX)) {
                                        permissionList.add(key);
                                    }
                                }
                            }
                        }
                    }
                }
                //Check for lifecycle checklist item properties defined
                for (Property property : lifecycleProps) {
                    String propName = property.getKey();
                    String[] propValues = property.getValues();

                    if (propValues != null && propValues.length != 0) {

                        CheckListItem checkListItem = new CheckListItem();
                        checkListItem.setVisible("false");
                        if (propName.startsWith(APIConstants.LC_PROPERTY_CHECKLIST_PREFIX) &&
                                propName.endsWith(APIConstants.LC_PROPERTY_ITEM_SUFFIX) &&
                                propName.contains(APIConstants.API_LIFE_CYCLE)) {
                            if (propValues.length > 2) {
                                for (String param : propValues) {
                                    if (param.startsWith(APIConstants.LC_STATUS)) {
                                        checkListItem.setLifeCycleStatus(param.substring(7));
                                    } else if (param.startsWith(APIConstants.LC_CHECK_ITEM_NAME)) {
                                        checkListItem.setName(param.substring(5));
                                    } else if (param.startsWith(APIConstants.LC_CHECK_ITEM_VALUE)) {
                                        checkListItem.setValue(param.substring(6));
                                    } else if (param.startsWith(APIConstants.LC_CHECK_ITEM_ORDER)) {
                                        checkListItem.setOrder(param.substring(6));
                                    }
                                }
                            }

                            String key = propName.replace(APIConstants.LC_PROPERTY_CHECKLIST_PREFIX, "").
                                    replace(APIConstants.LC_PROPERTY_ITEM_SUFFIX, "");
                            if (permissionList.contains(key)) { //Set visible to true if the checklist item permits
                                checkListItem.setVisible("true");
                            }
                        }

                        if (checkListItem.matchLifeCycleStatus(lifeCycleState)) {
                            checkListItems.add(checkListItem);
                        }
                    }
                }
                lcData.put("items", checkListItems);
            }
        } catch (Exception e) {
            handleException(e.getMessage(), e);
        } finally {
            if (isTenantFlowStarted) {
                PrivilegedCarbonContext.endTenantFlow();
            }
        }
        return lcData;
    }

    @Override
    public String getAPILifeCycleStatus(APIIdentifier apiIdentifier) throws APIManagementException {
        try {
            PrivilegedCarbonContext.startTenantFlow();
            PrivilegedCarbonContext.getThreadLocalCarbonContext().setUsername(this.username);
            PrivilegedCarbonContext.getThreadLocalCarbonContext().setTenantDomain(this.tenantDomain, true);
            GenericArtifact apiArtifact = APIUtil.getAPIArtifact(apiIdentifier, registry);            
            return apiArtifact.getLifecycleState();
        } catch (GovernanceException e) {
            handleException("Failed to get the life cycle status : " + e.getMessage(), e);
            return null;
        } finally {
            PrivilegedCarbonContext.endTenantFlow();
        }
    }

    @Override
    public Map<String, Object> getAllPaginatedAPIs(String tenantDomain, int start, int end)
            throws APIManagementException {
        Map<String, Object> result = new HashMap<String, Object>();
        List<API> apiSortedList = new ArrayList<API>();
        int totalLength = 0;
        boolean isTenantFlowStarted = false;

        try {
            String paginationLimit = ServiceReferenceHolder.getInstance().getAPIManagerConfigurationService()
                                                           .getAPIManagerConfiguration()
                                                           .getFirstProperty(APIConstants.API_PUBLISHER_APIS_PER_PAGE);

            // If the Config exists use it to set the pagination limit
            final int maxPaginationLimit;
            if (paginationLimit != null) {
                // The additional 1 added to the maxPaginationLimit is to help us determine if more
                // APIs may exist so that we know that we are unable to determine the actual total
                // API count. We will subtract this 1 later on so that it does not interfere with
                // the logic of the rest of the application
                int pagination = Integer.parseInt(paginationLimit);
                // Because the store jaggery pagination logic is 10 results per a page we need to set pagination
                // limit to at least 11 or the pagination done at this level will conflict with the store pagination
                // leading to some of the APIs not being displayed
                if (pagination < 11) {
                    pagination = 11;
                    log.warn(
                            "Value of '" + APIConstants.API_PUBLISHER_APIS_PER_PAGE + "' is too low, defaulting to 11");
                }

                maxPaginationLimit = start + pagination + 1;
            }
            // Else if the config is not specifed we go with default functionality and load all
            else {
                maxPaginationLimit = Integer.MAX_VALUE;
            }
            Registry userRegistry;
            boolean isTenantMode = (tenantDomain != null);
            if ((isTenantMode && this.tenantDomain == null) ||
                (isTenantMode && isTenantDomainNotMatching(tenantDomain))) {
                if (!MultitenantConstants.SUPER_TENANT_DOMAIN_NAME.equals(tenantDomain)) {
                    PrivilegedCarbonContext.startTenantFlow();
                    PrivilegedCarbonContext.getThreadLocalCarbonContext().setTenantDomain(tenantDomain, true);
                    isTenantFlowStarted = true;
                }
                int tenantId = ServiceReferenceHolder.getInstance().getRealmService().getTenantManager()
                                                     .getTenantId(tenantDomain);
                APIUtil.loadTenantRegistry(tenantId);
                userRegistry = ServiceReferenceHolder.getInstance().
                        getRegistryService().getGovernanceUserRegistry(CarbonConstants.REGISTRY_ANONNYMOUS_USERNAME,
                                                                       tenantId);
                PrivilegedCarbonContext.getThreadLocalCarbonContext()
                                       .setUsername(CarbonConstants.REGISTRY_ANONNYMOUS_USERNAME);
            } else {
                userRegistry = registry;
                PrivilegedCarbonContext.getThreadLocalCarbonContext().setUsername(this.username);
            }
            PaginationContext.init(start, end, "ASC", APIConstants.PROVIDER_OVERVIEW_NAME, maxPaginationLimit);
            GenericArtifactManager artifactManager = APIUtil.getArtifactManager(userRegistry, APIConstants.API_KEY);
            Map<String, List<String>> listMap = new HashMap<String, List<String>>();

            if (artifactManager != null) {
                GenericArtifact[] genericArtifacts = artifactManager.findGenericArtifacts(listMap);
                totalLength = PaginationContext.getInstance().getLength();
                if (genericArtifacts == null || genericArtifacts.length == 0) {
                    result.put("apis", apiSortedList);
                    result.put("totalLength", totalLength);
                    return result;
                }
                // Check to see if we can speculate that there are more APIs to be loaded
                if (maxPaginationLimit == totalLength) {
                    // performance hit
                    --totalLength; // Remove the additional 1 we added earlier when setting max pagination limit
                }
                int tempLength = 0;
                for (GenericArtifact artifact : genericArtifacts) {

                    API api = APIUtil.getAPI(artifact);

                    if (api != null) {
                        apiSortedList.add(api);
                    }
                    tempLength++;
                    if (tempLength >= totalLength) {
                        break;
                    }
                }
                Collections.sort(apiSortedList, new APINameComparator());
            }

        } catch (RegistryException e) {
            handleException("Failed to get all APIs", e);
        } catch (UserStoreException e) {
            handleException("Failed to get all APIs", e);
        } finally {
            PaginationContext.destroy();
            if (isTenantFlowStarted) {
                PrivilegedCarbonContext.endTenantFlow();
            }
        }

        result.put("apis", apiSortedList);
        result.put("totalLength", totalLength);
        return result;
    }

    private boolean isTenantDomainNotMatching(String tenantDomain) {
        if (this.tenantDomain != null) {
            return !(this.tenantDomain.equals(tenantDomain));
        }
        return true;
    }

    /**
     * Deploy policy to global CEP and persist the policy object
     * @param policy policy object
     */
    
    public void addPolicy(Policy policy) throws APIManagementException {

        // generate policy

        ThrottlePolicyTemplateBuilder policyBuilder = new ThrottlePolicyTemplateBuilder();
        List<String> policies = new ArrayList<String>();

        try {
            if (policy instanceof APIPolicy) {
                APIPolicy apiPolicy = (APIPolicy) policy;
                policies = policyBuilder.getThrottlePolicyForAPILevel(apiPolicy);
                apiMgtDAO.addAPIPolicy(apiPolicy);
            } else if (policy instanceof ApplicationPolicy) {
                ApplicationPolicy appPolicy = (ApplicationPolicy) policy;
                String policyString = policyBuilder.getThrottlePolicyForAppLevel(appPolicy);
                policies.add(policyString);
                apiMgtDAO.addApplicationPolicy(appPolicy);
            } else if (policy instanceof SubscriptionPolicy) {
                SubscriptionPolicy subPolicy = (SubscriptionPolicy) policy;
                String policyString = policyBuilder.getThrottlePolicyForSubscriptionLevel(subPolicy);
                policies.add(policyString);
                apiMgtDAO.addSubscriptionPolicy(subPolicy);
            } else if (policy instanceof GlobalPolicy) {
                GlobalPolicy globalPolicy = (GlobalPolicy) policy;
                String policyString = policyBuilder.getThrottlePolicyForGlobalLevel(globalPolicy);
                policies.add(policyString);
                apiMgtDAO.addGlobalPolicy(globalPolicy);
            }
         
        } catch (APITemplateException e) {
            String msg = "Error while generating policy: ";
            log.error(msg, e);
            throw new APIManagementException(msg);
        } catch (Exception e) {
            String msg = "Error while saving policy to database: ";
            log.error(msg, e);
            throw new APIManagementException(msg);
        }


        // deploy in global cep and gateway manager
        ThrottlePolicyDeploymentManager manager = ThrottlePolicyDeploymentManager.getInstance();
        try {
            for (String policyString : policies) {
                if (!(policy instanceof GlobalPolicy)) {    //exclude global level policies deploying to GlobalCEP
                    manager.deployPolicyToGlobalCEP(policyString);
                }
                manager.deployPolicyToGatewayManager(policyString);
            }
        } catch (APIManagementException e) {
            String msg = "Error while deploying policy: ";
            log.error(msg, e);

            // TODO rollback db if deployment failed

            throw new APIManagementException(msg);
        }

    }

    /**
     *
     * @param ip ip address as a string
     * @return ip address in long
     */
    public long ipToLong(String ip) {
        long ipAddressinLong = 0;
        if (ip != null) {
            //convert ipaddress into a long
            String[] ipAddressArray = ip.split("\\.");    //split by "." and add to an array

            for (int i = 0; i < ipAddressArray.length; i++) {
                int power = 3 - i;
                long ipAddress = Long.parseLong(ipAddressArray[i]);   //parse to long
                ipAddressinLong += ipAddress * Math.pow(256, power);
            }
        }
        return ipAddressinLong;
    }

    /**
     *
     * @param username username to recognize tenant
     * @param level policy level to be applied
     * @return
     * @throws APIManagementException
     */
    public String[] getPolicyNames(String username, String level) throws APIManagementException {
        String[] policyNames = apiMgtDAO.getPolicyNames(level, username);
        return policyNames;
    }

    /**
     * @param username    username to recognize the tenant
     * @param policyLevel policy level
     * @param policyName  name of the policy to be deleted
     * @throws APIManagementException
     */
    public void deletePolicy(String username, String policyLevel, String policyName) throws APIManagementException {
        int tenantID = APIUtil.getTenantId(username);
        List<String> policyFileNames = new ArrayList<String>();
        String policyFile = null;
        if (PolicyConstants.POLICY_LEVEL_API.equals(policyLevel)) {
            //need to load whole policy object to get the pipelines
            APIPolicy policy = apiMgtDAO.getAPIPolicy(policyName, APIUtil.getTenantId(username));

            if (PolicyConstants.ACROSS_ALL.equals(policy.getUserLevel())) {
                policyFile = PolicyConstants.POLICY_LEVEL_API + "_" + policyName + "_all_";
            } else if (PolicyConstants.PER_USER.equals(policy.getUserLevel())) {
                policyFile = PolicyConstants.POLICY_LEVEL_API + "_" + policyName + "_per_";
            }
            //add default policy file name
            policyFileNames.add(policyFile + "elseCondition");

            for (int i = 0; i < policy.getPipelines().size(); i++) {
                policyFileNames.add(policyFile + "condition" + i);
            }

        } else if (PolicyConstants.POLICY_LEVEL_APP.equals(policyLevel)) {
            policyFile = PolicyConstants.POLICY_LEVEL_APP + "_" + policyName;
            policyFileNames.add(policyFile);
        } else if (PolicyConstants.POLICY_LEVEL_SUB.equals(policyLevel)) {
            policyFile = PolicyConstants.POLICY_LEVEL_SUB + "_" + policyName;
            policyFileNames.add(policyFile);
        } else if (PolicyConstants.POLICY_LEVEL_GLOBAL.equals(policyLevel)) {
        	policyFile = PolicyConstants.POLICY_LEVEL_GLOBAL + "_" + policyName;
            policyFileNames.add(policyFile);
        }

        ThrottlePolicyDeploymentManager manager = ThrottlePolicyDeploymentManager.getInstance();
      
        try {
            //undeploy from gateway
            manager.undeployPolicyFromGatewayManager(policyFileNames.toArray(new String[policyFileNames.size()]));
            //undeploy from global cep
            if (!PolicyConstants.POLICY_LEVEL_GLOBAL.equals(policyLevel)) { //exclude global level policies
                manager.undeployPolicyFromGlobalCEP(policyFileNames);
            }
        } catch (Exception e) {
            String msg = "Error while undeploying policy: ";
            log.error(msg, e);
            throw new APIManagementException(msg);
        }
        //remove from database
        apiMgtDAO.removeThrottlePolicy(policyLevel, policyName, tenantID);
    }
}<|MERGE_RESOLUTION|>--- conflicted
+++ resolved
@@ -38,7 +38,6 @@
 import org.wso2.carbon.apimgt.api.APIProvider;
 import org.wso2.carbon.apimgt.api.FaultGatewaysException;
 import org.wso2.carbon.apimgt.api.dto.UserApplicationAPIUsage;
-<<<<<<< HEAD
 import org.wso2.carbon.apimgt.api.model.API;
 import org.wso2.carbon.apimgt.api.model.APIIdentifier;
 import org.wso2.carbon.apimgt.api.model.APIStatus;
@@ -61,12 +60,9 @@
 import org.wso2.carbon.apimgt.api.model.policy.Policy;
 import org.wso2.carbon.apimgt.api.model.policy.PolicyConstants;
 import org.wso2.carbon.apimgt.api.model.policy.SubscriptionPolicy;
-=======
-import org.wso2.carbon.apimgt.api.model.*;
 import org.wso2.carbon.apimgt.impl.Notification.EmailNotifier;
 import org.wso2.carbon.apimgt.impl.Notification.NotificationDTO;
 import org.wso2.carbon.apimgt.impl.Notification.NotifierConstants;
->>>>>>> 91837776
 import org.wso2.carbon.apimgt.impl.clients.RegistryCacheInvalidationClient;
 import org.wso2.carbon.apimgt.impl.clients.TierCacheInvalidationClient;
 import org.wso2.carbon.apimgt.impl.dao.ApiMgtDAO;
@@ -1552,13 +1548,13 @@
 
             vtb.addHandler("org.wso2.carbon.apimgt.gateway.handlers.security.APIAuthenticationHandler",
                            Collections.<String,String>emptyMap());
-            
+
             Map<String, String> properties = new HashMap<String, String>();
-            
+
             APIManagerConfiguration config = ServiceReferenceHolder.getInstance().getAPIManagerConfigurationService()
                     .getAPIManagerConfiguration();
             boolean isGlobalThrottlingEnabled = Boolean.parseBoolean(config.getFirstProperty(APIConstants.API_GLOBAL_CEP_ENABLE));
-            
+
             if(isGlobalThrottlingEnabled){
                 vtb.addHandler("org.wso2.carbon.apimgt.gateway.handlers.throttling.CEPBasedThrottleHandler",
                         Collections.<String, String> emptyMap());
@@ -1578,7 +1574,7 @@
 
                 vtb.addHandler("org.wso2.carbon.apimgt.gateway.handlers.throttling.APIThrottleHandler", properties);
             }
-    
+
             vtb.addHandler("org.wso2.carbon.apimgt.usage.publisher.APIMgtUsageHandler", Collections.<String,String>emptyMap());
 
             properties = new HashMap<String, String>();
@@ -3635,7 +3631,7 @@
      * Deploy policy to global CEP and persist the policy object
      * @param policy policy object
      */
-    
+
     public void addPolicy(Policy policy) throws APIManagementException {
 
         // generate policy
@@ -3664,7 +3660,7 @@
                 policies.add(policyString);
                 apiMgtDAO.addGlobalPolicy(globalPolicy);
             }
-         
+
         } catch (APITemplateException e) {
             String msg = "Error while generating policy: ";
             log.error(msg, e);
@@ -3766,7 +3762,7 @@
         }
 
         ThrottlePolicyDeploymentManager manager = ThrottlePolicyDeploymentManager.getInstance();
-      
+
         try {
             //undeploy from gateway
             manager.undeployPolicyFromGatewayManager(policyFileNames.toArray(new String[policyFileNames.size()]));
