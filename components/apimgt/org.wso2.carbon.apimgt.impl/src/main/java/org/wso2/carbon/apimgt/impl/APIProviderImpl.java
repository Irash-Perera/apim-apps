/*
*  Copyright (c) 2005-2013, WSO2 Inc. (http://www.wso2.org) All Rights Reserved.
*
*  WSO2 Inc. licenses this file to you under the Apache License,
*  Version 2.0 (the "License"); you may not use this file except
*  in compliance with the License.
*  You may obtain a copy of the License at
*
*    http://www.apache.org/licenses/LICENSE-2.0
*
* Unless required by applicable law or agreed to in writing,
* software distributed under the License is distributed on an
* "AS IS" BASIS, WITHOUT WARRANTIES OR CONDITIONS OF ANY
* KIND, either express or implied.  See the License for the
* specific language governing permissions and limitations
* under the License.
*/

package org.wso2.carbon.apimgt.impl;

import org.apache.axiom.om.OMAbstractFactory;
import org.apache.axiom.om.OMElement;
import org.apache.axiom.om.OMFactory;
import org.apache.axiom.om.util.AXIOMUtil;
import org.apache.axis2.AxisFault;
import org.apache.axis2.Constants;
import org.apache.commons.logging.Log;
import org.apache.commons.logging.LogFactory;
import org.json.simple.JSONArray;
import org.json.simple.JSONObject;
import org.json.simple.parser.JSONParser;
import org.json.simple.parser.ParseException;
import org.wso2.carbon.apimgt.api.APIManagementException;
import org.wso2.carbon.apimgt.api.APIProvider;
import org.wso2.carbon.apimgt.api.dto.UserApplicationAPIUsage;
import org.wso2.carbon.apimgt.api.model.*;
import org.wso2.carbon.apimgt.impl.dto.Environment;
import org.wso2.carbon.apimgt.impl.dto.TierPermissionDTO;
import org.wso2.carbon.apimgt.impl.internal.ServiceReferenceHolder;
import org.wso2.carbon.apimgt.impl.observers.APIStatusObserverList;
import org.wso2.carbon.apimgt.impl.template.APITemplateBuilder;
import org.wso2.carbon.apimgt.impl.template.APITemplateBuilderImpl;
import org.wso2.carbon.apimgt.impl.utils.*;
import org.wso2.carbon.context.PrivilegedCarbonContext;
import org.wso2.carbon.governance.api.common.dataobjects.GovernanceArtifact;
import org.wso2.carbon.governance.api.exception.GovernanceException;
import org.wso2.carbon.governance.api.generic.GenericArtifactManager;
import org.wso2.carbon.governance.api.generic.dataobjects.GenericArtifact;
import org.wso2.carbon.governance.api.util.GovernanceUtils;
import org.wso2.carbon.registry.common.CommonConstants;
import org.wso2.carbon.registry.core.*;
import org.wso2.carbon.registry.core.config.RegistryContext;
import org.wso2.carbon.registry.core.exceptions.RegistryException;
import org.wso2.carbon.registry.core.jdbc.realm.RegistryAuthorizationManager;
import org.wso2.carbon.registry.core.session.UserRegistry;
import org.wso2.carbon.registry.core.utils.RegistryUtils;
import org.wso2.carbon.user.api.AuthorizationManager;
import org.wso2.carbon.user.api.UserStoreException;
import org.wso2.carbon.utils.multitenancy.MultitenantConstants;
import org.wso2.carbon.utils.multitenancy.MultitenantUtils;
import org.wso2.carbon.apimgt.impl.publishers.WSO2APIPublisher;

import javax.cache.Cache;
import javax.cache.Caching;
import javax.xml.namespace.QName;
import javax.xml.stream.XMLStreamException;

import java.io.File;
import java.util.*;
import java.util.Collection;
import java.util.concurrent.ConcurrentHashMap;
import java.util.regex.Matcher;
import java.util.regex.Pattern;

/**
 * This class provides the core API provider functionality. It is implemented in a very
 * self-contained and 'pure' manner, without taking requirements like security into account,
 * which are subject to frequent change. Due to this 'pure' nature and the significance of
 * the class to the overall API management functionality, the visibility of the class has
 * been reduced to package level. This means we can still use it for internal purposes and
 * possibly even extend it, but it's totally off the limits of the users. Users wishing to
 * programmatically access this functionality should use one of the extensions of this
 * class which is visible to them. These extensions may add additional features like
 * security to this class.
 */
class APIProviderImpl extends AbstractAPIManager implements APIProvider {
	
	private static final Log log = LogFactory.getLog(APIProviderImpl.class);

    public APIProviderImpl(String username) throws APIManagementException {
        super(username);
    }

    /**
     * Returns a list of all #{@link org.wso2.carbon.apimgt.api.model.Provider} available on the system.
     *
     * @return Set<Provider>
     * @throws org.wso2.carbon.apimgt.api.APIManagementException
     *          if failed to get Providers
     */
    public Set<Provider> getAllProviders() throws APIManagementException {
        Set<Provider> providerSet = new HashSet<Provider>();
        GenericArtifactManager artifactManager = APIUtil.getArtifactManager(registry,
                                                                            APIConstants.PROVIDER_KEY);
        try {
            GenericArtifact[] genericArtifact = artifactManager.getAllGenericArtifacts();
            if (genericArtifact == null || genericArtifact.length == 0) {
                return providerSet;
            }
            for (GenericArtifact artifact : genericArtifact) {
                Provider provider =
                        new Provider(artifact.getAttribute(APIConstants.PROVIDER_OVERVIEW_NAME));
                provider.setDescription(APIConstants.PROVIDER_OVERVIEW_DESCRIPTION);
                provider.setEmail(APIConstants.PROVIDER_OVERVIEW_EMAIL);
                providerSet.add(provider);
            }
        } catch (GovernanceException e) {
            handleException("Failed to get all providers", e);
        }
        return providerSet;
    }

    /**
     * Get a list of APIs published by the given provider. If a given API has multiple APIs,
     * only the latest version will
     * be included in this list.
     *
     * @param providerId , provider id
     * @return set of API
     * @throws org.wso2.carbon.apimgt.api.APIManagementException
     *          if failed to get set of API
     */
    public List<API> getAPIsByProvider(String providerId) throws APIManagementException {

        List<API> apiSortedList = new ArrayList<API>();

        try {
            providerId = APIUtil.replaceEmailDomain(providerId);
            String providerPath = APIConstants.API_ROOT_LOCATION + RegistryConstants.PATH_SEPARATOR +
                                  providerId;
            GenericArtifactManager artifactManager = APIUtil.getArtifactManager(registry,
                                                                                APIConstants.API_KEY);
            Association[] associations = registry.getAssociations(providerPath,
                                                                  APIConstants.PROVIDER_ASSOCIATION);
            for (Association association : associations) {
                String apiPath = association.getDestinationPath();
                Resource resource = registry.get(apiPath);
                String apiArtifactId = resource.getUUID();
                if (apiArtifactId != null) {
                    GenericArtifact apiArtifact = artifactManager.getGenericArtifact(apiArtifactId);
                    apiSortedList.add(APIUtil.getAPI(apiArtifact, registry));
                } else {
                    throw new GovernanceException("artifact id is null of " + apiPath);
                }
            }

        } catch (RegistryException e) {
            handleException("Failed to get APIs for provider : " + providerId, e);
        }
        Collections.sort(apiSortedList, new APINameComparator());

        return apiSortedList;

    }


    /**
     * Get a list of all the consumers for all APIs
     *
     * @param providerId if of the provider
     * @return Set<Subscriber>
     * @throws org.wso2.carbon.apimgt.api.APIManagementException
     *          if failed to get subscribed APIs of given provider
     */
    public Set<Subscriber> getSubscribersOfProvider(String providerId)
            throws APIManagementException {

        Set<Subscriber> subscriberSet = null;
        try {
            subscriberSet = apiMgtDAO.getSubscribersOfProvider(providerId);
        } catch (APIManagementException e) {
            handleException("Failed to get Subscribers for : " + providerId, e);
        }
        return subscriberSet;
    }

    /**
     * get details of provider
     *
     * @param providerName name of the provider
     * @return Provider
     * @throws org.wso2.carbon.apimgt.api.APIManagementException
     *          if failed to get Provider
     */
    public Provider getProvider(String providerName) throws APIManagementException {
        Provider provider = null;
        String providerPath =
                              APIUtil.getMountedPath(RegistryContext.getBaseInstance(),
                                                     RegistryConstants.GOVERNANCE_REGISTRY_BASE_PATH) +
                                      APIConstants.PROVIDERS_PATH +
                                      RegistryConstants.PATH_SEPARATOR + providerName;
        try {
            GenericArtifactManager artifactManager = APIUtil.getArtifactManager(registry,
                                                                                APIConstants.PROVIDER_KEY);
            Resource providerResource = registry.get(providerPath);
            String artifactId =
                    providerResource.getUUID();
            if (artifactId == null) {
                throw new APIManagementException("artifact it is null");
            }
            GenericArtifact providerArtifact = artifactManager.getGenericArtifact(artifactId);
            provider = APIUtil.getProvider(providerArtifact);

        } catch (RegistryException e) {
            handleException("Failed to get Provider form : " + providerName, e);
        }
        return provider;
    }

    /**
     * Return Usage of given APIIdentifier
     *
     * @param apiIdentifier APIIdentifier
     * @return Usage
     */
    public Usage getUsageByAPI(APIIdentifier apiIdentifier) {
        return null;
    }

    /**
     * Return Usage of given provider and API
     *
     * @param providerId if of the provider
     * @param apiName    name of the API
     * @return Usage
     */
    public Usage getAPIUsageByUsers(String providerId, String apiName) {
        return null;
    }

    /**
     * Returns usage details of all APIs published by a provider
     *
     * @param providerName Provider Id
     * @return UserApplicationAPIUsages for given provider
     * @throws org.wso2.carbon.apimgt.api.APIManagementException
     *          If failed to get UserApplicationAPIUsage
     */
    public UserApplicationAPIUsage[] getAllAPIUsageByProvider(
            String providerName) throws APIManagementException {
        return apiMgtDAO.getAllAPIUsageByProvider(providerName);
    }

    /**
     * Shows how a given consumer uses the given API.
     *
     * @param apiIdentifier APIIdentifier
     * @param consumerEmail E-mal Address of consumer
     * @return Usage
     */
    public Usage getAPIUsageBySubscriber(APIIdentifier apiIdentifier, String consumerEmail) {
        return null;
    }

    /**
     * Returns full list of Subscribers of an API
     *
     * @param identifier APIIdentifier
     * @return Set<Subscriber>
     * @throws org.wso2.carbon.apimgt.api.APIManagementException
     *          if failed to get Subscribers
     */
    public Set<Subscriber> getSubscribersOfAPI(APIIdentifier identifier)
            throws APIManagementException {

        Set<Subscriber> subscriberSet = null;
        try {
            subscriberSet = apiMgtDAO.getSubscribersOfAPI(identifier);
        } catch (APIManagementException e) {
            handleException("Failed to get subscribers for API : " + identifier.getApiName(), e);
        }
        return subscriberSet;
    }

    /**
     * this method returns the Set<APISubscriptionCount> for given provider and api
     *
     * @param identifier APIIdentifier
     * @return Set<APISubscriptionCount>
     * @throws org.wso2.carbon.apimgt.api.APIManagementException
     *          if failed to get APISubscriptionCountByAPI
     */
    public long getAPISubscriptionCountByAPI(APIIdentifier identifier)
            throws APIManagementException {
        long count = 0L;
        try {
            count = apiMgtDAO.getAPISubscriptionCountByAPI(identifier);
        } catch (APIManagementException e) {
            handleException("Failed to get APISubscriptionCount for: " + identifier.getApiName(), e);
        }
        return count;
    }

    public void addTier(Tier tier) throws APIManagementException {
        addOrUpdateTier(tier, false);
    }

    public void updateTier(Tier tier) throws APIManagementException {
        addOrUpdateTier(tier, true);
    }

    private void addOrUpdateTier(Tier tier, boolean update) throws APIManagementException {
        if (APIConstants.UNLIMITED_TIER.equals(tier.getName())) {
            throw new APIManagementException("Changes on the '" + APIConstants.UNLIMITED_TIER + "' " +
                                             "tier are not allowed");
        }

        Set<Tier> tiers = getTiers();
        if (update && !tiers.contains(tier)) {
            throw new APIManagementException("No tier exists by the name: " + tier.getName());
        }

        Set<Tier> finalTiers = new HashSet<Tier>();
        for (Tier t : tiers) {
            if (!t.getName().equals(tier.getName())) {
                finalTiers.add(t);
            }
        }
        finalTiers.add(tier);
        saveTiers(finalTiers);
    }

    private void saveTiers(Collection<Tier> tiers) throws APIManagementException {
        OMFactory fac = OMAbstractFactory.getOMFactory();
        OMElement root = fac.createOMElement(APIConstants.POLICY_ELEMENT);
        OMElement assertion = fac.createOMElement(APIConstants.ASSERTION_ELEMENT);
        try {
            Resource resource = registry.newResource();
            for (Tier tier : tiers) {
                String policy = new String(tier.getPolicyContent());
                assertion.addChild(AXIOMUtil.stringToOM(policy));
                // if (tier.getDescription() != null && !"".equals(tier.getDescription())) {
                //     resource.setProperty(APIConstants.TIER_DESCRIPTION_PREFIX + tier.getName(),
                //              tier.getDescription());
                //  }
            }
            //resource.setProperty(APIConstants.TIER_DESCRIPTION_PREFIX + APIConstants.UNLIMITED_TIER,
            //        APIConstants.UNLIMITED_TIER_DESC);
            root.addChild(assertion);
            resource.setContent(root.toString());
            registry.put(APIConstants.API_TIER_LOCATION, resource);
        } catch (XMLStreamException e) {
            handleException("Error while constructing tier policy file", e);
        } catch (RegistryException e) {
            handleException("Error while saving tier configurations to the registry", e);
        }
    }

    public void removeTier(Tier tier) throws APIManagementException {
        if (APIConstants.UNLIMITED_TIER.equals(tier.getName())) {
            throw new APIManagementException("Changes on the '" + APIConstants.UNLIMITED_TIER + "' " +
                                             "tier are not allowed");
        }

        Set<Tier> tiers = getTiers();
        if (tiers.remove(tier)) {
            saveTiers(tiers);
        } else {
            throw new APIManagementException("No tier exists by the name: " + tier.getName());
        }
    }

    /**
     * Adds a new API to the Store
     *
     * @param api API
     * @throws org.wso2.carbon.apimgt.api.APIManagementException
     *          if failed to add API
     */
    public void addAPI(API api) throws APIManagementException {
        try {           
            createAPI(api);
            int tenantId = -1234;
            String tenantDomain = MultitenantUtils.getTenantDomain(APIUtil.replaceEmailDomainBack(api.getId().getProviderName()));
            try {
                tenantId = ServiceReferenceHolder.getInstance().getRealmService().getTenantManager().getTenantId(tenantDomain);
            } catch (UserStoreException e) {
                throw new APIManagementException("Error in retrieving Tenant Information while adding api :"
                        +api.getId().getApiName(),e);
            }
            apiMgtDAO.addAPI(api,tenantId);
            if (APIUtil.isAPIManagementEnabled()) {
            	Cache contextCache = APIUtil.getAPIContextCache();
            	Boolean apiContext = null;
            	if (contextCache.get(api.getContext()) != null) {
            		apiContext = Boolean.parseBoolean(contextCache.get(api.getContext()).toString());
            	} 
            	if (apiContext == null) {
                    contextCache.put(api.getContext(), true);
                }
            }
        } catch (APIManagementException e) {          
            throw new APIManagementException("Error in adding API :"+api.getId().getApiName(),e);
        }
    }

    /**
     * Persist API Status into a property of API Registry resource
     *
     * @param artifactId API artifact ID
     * @param apiStatus Current status of the API
     * @throws org.wso2.carbon.apimgt.api.APIManagementException on error
     */
    private void saveAPIStatus(String artifactId, String apiStatus) throws APIManagementException{
        try{
            Resource resource = registry.get(artifactId);
            if (resource != null) {
                String propValue = resource.getProperty(APIConstants.API_STATUS);
                if (propValue == null) {
                    resource.addProperty(APIConstants.API_STATUS, apiStatus);
                } else {
                    resource.setProperty(APIConstants.API_STATUS, apiStatus);
                }
                registry.put(artifactId,resource);
            }
        }catch (RegistryException e) {
            handleException("Error while adding API", e);
        }
    }


    public String getDefaultVersion(APIIdentifier apiid) throws APIManagementException{

        String defaultVersion=null;
        try{
            defaultVersion=apiMgtDAO.getDefaultVersion(apiid);
        } catch (APIManagementException e) {
            handleException("Error while getting default version :" +apiid.getApiName(),e);
        }
        return defaultVersion;
    }



    public String getPublishedDefaultVersion(APIIdentifier apiid) throws APIManagementException{

        String defaultVersion=null;
        try{
            defaultVersion=apiMgtDAO.getPublishedDefaultVersion(apiid);
        } catch (APIManagementException e) {
            handleException("Error while getting published default version :" +apiid.getApiName(),e);
        }
        return defaultVersion;
    }


    /**
     * Updates an existing API
     *
     * @param api API
     * @throws org.wso2.carbon.apimgt.api.APIManagementException
     *          if failed to update API
     * @return map of failed environments
     */
    public Map<String, List<String>> updateAPI(API api) throws APIManagementException {
        Map<String, List<String>> failedGateways = new HashMap<String, List<String>>();
        API oldApi = getAPI(api.getId());
        if (oldApi.getStatus().equals(api.getStatus())) {
            try {

                String previousDefaultVersion = getDefaultVersion(api.getId());
                String publishedDefaultVersion = getPublishedDefaultVersion(api.getId());

                if(previousDefaultVersion!=null){

                    APIIdentifier defaultAPIId=new APIIdentifier(api.getId().getProviderName(),api.getId().getApiName(),previousDefaultVersion);
                    if(api.isDefaultVersion() ^ api.getId().getVersion().equals(previousDefaultVersion)){ //A change has happen
                        //Remove the previous default API entry from the Registry
                        updateDefaultAPIInRegistry(defaultAPIId,false);
                        if(!api.isDefaultVersion()){//default api tick is removed
                            //todo: if it is ok, these two variables can be put to the top of the function to remove duplication
                            APIManagerConfiguration config = ServiceReferenceHolder.getInstance().
                                    getAPIManagerConfigurationService().getAPIManagerConfiguration();
                            String gatewayType = config.getFirstProperty(APIConstants.API_GATEWAY_TYPE);
                            if (gatewayType.equalsIgnoreCase(APIConstants.API_GATEWAY_TYPE_SYNAPSE)) {
                                removeDefaultAPIFromGateway(api);
                            }
                        }
                    }
                }

                boolean updatePermissions = false;
                if(!oldApi.getVisibility().equals(api.getVisibility()) || (oldApi.getVisibility().equals(APIConstants.API_RESTRICTED_VISIBILITY) && !api.getVisibleRoles().equals(oldApi.getVisibleRoles()))){
                    updatePermissions = true;
                }
                updateApiArtifact(api, true,updatePermissions);
                if (!oldApi.getContext().equals(api.getContext())) {
                    api.setApiHeaderChanged(true);
                }

                int tenantId = -1234;
                String tenantDomain = MultitenantUtils.getTenantDomain(APIUtil.replaceEmailDomainBack(api.getId().getProviderName()));
                try {
                    tenantId = ServiceReferenceHolder.getInstance().getRealmService().getTenantManager().getTenantId(tenantDomain);
                } catch (UserStoreException e) {
                    throw new APIManagementException("Error in retrieving Tenant Information while updating api :"
                            +api.getId().getApiName(),e);
                }
                apiMgtDAO.updateAPI(api,tenantId);

                APIManagerConfiguration config = ServiceReferenceHolder.getInstance().
                        getAPIManagerConfigurationService().getAPIManagerConfiguration();
                boolean gatewayExists = config.getApiGatewayEnvironments().size() > 0;
                String gatewayType = config.getFirstProperty(APIConstants.API_GATEWAY_TYPE);
                boolean isAPIPublished = false;
                // gatewayType check is required when API Management is deployed on other servers to avoid synapse
                if (gatewayType.equalsIgnoreCase(APIConstants.API_GATEWAY_TYPE_SYNAPSE)) {
                    isAPIPublished = isAPIPublished(api);
                    if (gatewayExists) {
                        if (isAPIPublished) {
                            API apiPublished = getAPI(api.getId());
                            apiPublished.setAsDefaultVersion(api.isDefaultVersion());
                            if(api.getId().getVersion().equals(previousDefaultVersion) && !api.isDefaultVersion()){
                                //default version tick has been removed so a default api for current should not be added/updated
                                apiPublished.setAsPublishedDefaultVersion(false);
                            }else{
                                apiPublished.setAsPublishedDefaultVersion(api.getId().getVersion().equals(publishedDefaultVersion));
                            }
                            apiPublished.setOldInSequence(oldApi.getInSequence());
                            apiPublished.setOldOutSequence(oldApi.getOutSequence());
                            Set<String> environmentsToRemove =
                                    new HashSet<String>(oldApi.getEnvironments());
                            Set<String> environmentsToPublish =
                                    new HashSet<String>(apiPublished.getEnvironments());
                            Set<String> environmentsRemoved =
                                    new HashSet<String>(oldApi.getEnvironments());
                            if (!environmentsToPublish.isEmpty() && !environmentsToRemove.isEmpty()) {
                                environmentsRemoved.retainAll(environmentsToPublish);
                                environmentsToPublish.removeAll(environmentsToRemove);
                                environmentsToRemove.removeAll(environmentsRemoved);
                            }
                            apiPublished.setEnvironments(environmentsToRemove);
                            List<String> failedToRemoveEnvironments =
                                    removeFromGateway(apiPublished);
                            apiPublished.setEnvironments(environmentsToPublish);
                            List<String> failedToPublishEnvironments =
                                    publishToGateway(apiPublished);
                            environmentsRemoved.addAll(environmentsToPublish);
                            environmentsRemoved.removeAll(failedToPublishEnvironments);
                            environmentsRemoved.addAll(failedToRemoveEnvironments);
                            if (environmentsRemoved.isEmpty())
                            apiPublished.setEnvironments(environmentsRemoved);
                            updateApiArtifact(apiPublished, true, false);
                            failedGateways.clear();
                            failedGateways.put("UNPUBLISHED", failedToRemoveEnvironments);
                            failedGateways.put("PUBLISHED", failedToPublishEnvironments);
                        } else if (api.getStatus() == APIStatus.PUBLISHED) {
                            List<String> failedToPublishEnvironments = publishToGateway(api);
                            if (!failedToPublishEnvironments.isEmpty()) {
                                Set<String> publishedEnvironments =
                                        new HashSet<String>(api.getEnvironments());
                                publishedEnvironments.removeAll(failedToPublishEnvironments);
                                api.setEnvironments(publishedEnvironments);
                                updateApiArtifact(api, true, false);
                                failedGateways.clear();
                                failedGateways.put("PUBLISHED", failedToPublishEnvironments);
                                failedGateways.put("UNPUBLISHED", new ArrayList<String>(0));
                            }
                        }
                    } else {
                        log.debug("Gateway is not existed for the current API Provider");
                    }
                }

                //If gateway(s) exist, remove resource paths saved on the cache.
                if (gatewayExists) {
                    if (isAPIPublished && !oldApi.getUriTemplates().equals(api.getUriTemplates())) {
                        Set<URITemplate> resourceVerbs = api.getUriTemplates();

                        Map<String, Environment> gatewayEns = config.getApiGatewayEnvironments();
                        for (Environment environment : gatewayEns.values()) {
                            try {
                            APIAuthenticationAdminClient client =
                                    new APIAuthenticationAdminClient(environment);
                            if(resourceVerbs != null){
                                for(URITemplate resourceVerb : resourceVerbs){
                                    String resourceURLContext = resourceVerb.getUriTemplate();
                                    //If url context ends with the '*' character.
                                    //if(resourceURLContext.endsWith("*")){
                                        //Remove the ending '*'
                                    //    resourceURLContext = resourceURLContext.substring(0, resourceURLContext.length() - 1);
                                    //}
                                    client.invalidateResourceCache(api.getContext(),api.getId().getVersion(),resourceURLContext,resourceVerb.getHTTPVerb());
                                    if (log.isDebugEnabled()) {
                                        log.debug("Calling invalidation cache");
                                    }
                                }
                            }
                            } catch (AxisFault ex) {
                                log.error("Error while invalidating from environment " +
                                          environment.getName(), ex);
                            }
                        }

                    }
                }

                /* Create API Definition for Swagger Console if not created already*/
                String apiDefinitionFilePath = APIUtil.getAPIDefinitionFilePath(api.getId().getApiName(), api.getId().getVersion(), api.getId().getProviderName());
                if (!registry.resourceExists(apiDefinitionFilePath)) {
                	createUpdateAPIDefinition(api);
                }

                //update apiContext cache
                if (APIUtil.isAPIManagementEnabled()) {
                    Cache contextCache = APIUtil.getAPIContextCache();
                    contextCache.remove(oldApi.getContext());
                    contextCache.put(api.getContext(), true);
                }

            } catch (APIManagementException e) {
            	handleException("Error while updating the API :" +api.getId().getApiName(),e);
            } catch (RegistryException e) {
            	handleException("Error while creating swagger 1.1 API definition:" + api.getId().getApiName(),e);
			}

        } else {
            // We don't allow API status updates via this method.
            // Use changeAPIStatus for that kind of updates.
            throw new APIManagementException("Invalid API update operation involving API status changes");
        }
        return failedGateways;
    }



    private void updateApiArtifact(API api, boolean updateMetadata,boolean updatePermissions) throws APIManagementException {

        //Validate Transports
        validateAndSetTransports(api);

        try {
        	registry.beginTransaction();
            String apiArtifactId = registry.get(APIUtil.getAPIPath(api.getId())).getUUID();
            GenericArtifactManager artifactManager = APIUtil.getArtifactManager(registry,
                                                                                APIConstants.API_KEY);
            GenericArtifact artifact = artifactManager.getGenericArtifact(apiArtifactId);
            GenericArtifact updateApiArtifact = APIUtil.createAPIArtifactContent(artifact, api);
            String artifactPath = GovernanceUtils.getArtifactPath(registry, updateApiArtifact.getId());
            org.wso2.carbon.registry.core.Tag[] oldTags = registry.getTags(artifactPath);
            if (oldTags != null) {
                for (org.wso2.carbon.registry.core.Tag tag : oldTags) {
                    registry.removeTag(artifactPath, tag.getTagName());
                }
            }

            Set<String> tagSet = api.getTags();
            if (tagSet != null) {
                for (String tag : tagSet) {
                    registry.applyTag(artifactPath, tag);
                }
            }

            if(api.isDefaultVersion()){
                updateApiArtifact.setAttribute(APIConstants.API_OVERVIEW_IS_DEFAULT_VERSION, "true");
            }else{
                updateApiArtifact.setAttribute(APIConstants.API_OVERVIEW_IS_DEFAULT_VERSION, "false");
            }

            if (updateMetadata && api.getEndpointConfig() != null) {
                // If WSDL URL get change only we update registry WSDL resource. If its registry resource patch we
                // will skip registry update. Only if this API created with WSDL end point type we need to update wsdls for each update.
                //check for wsdl endpoint
                org.json.JSONObject response1 = new org.json.JSONObject(api.getEndpointConfig());
                String wsdlURL = api.getWsdlUrl();
                if(response1.get("endpoint_type").toString().equalsIgnoreCase("wsdl")
                        && response1.has("production_endpoints")){
                    wsdlURL = response1.getJSONObject("production_endpoints").get("url").toString();
                    
                    if (APIUtil.isValidWSDLURL(wsdlURL, true)) {
                        String path = APIUtil.createWSDL(registry, api);
                        if (path != null) {
                            registry.addAssociation(artifactPath, path, CommonConstants.ASSOCIATION_TYPE01);
                            // reset the wsdl path to permlink
                            updateApiArtifact.setAttribute(APIConstants.API_OVERVIEW_WSDL, api.getWsdlUrl());
                        }
                    }
                }                

                if (api.getUrl() != null && !"".equals(api.getUrl())){
                    String path = APIUtil.createEndpoint(api.getUrl(), registry);
                    if (path != null) {
                        registry.addAssociation(artifactPath, path, CommonConstants.ASSOCIATION_TYPE01);
                    }
                }
            }
            
            artifactManager.updateGenericArtifact(updateApiArtifact);
            
            //write API Status to a separate property. This is done to support querying APIs using custom query (SQL)
            //to gain performance
            String apiStatus = api.getStatus().getStatus();
            saveAPIStatus(artifactPath, apiStatus);
            String[] visibleRoles = new String[0];
            if(updatePermissions){
                clearResourcePermissions(artifactPath, api.getId());
                String visibleRolesList = api.getVisibleRoles();

                if (visibleRolesList != null) {
                    visibleRoles = visibleRolesList.split(",");
                }
                APIUtil.setResourcePermissions(api.getId().getProviderName(), api.getVisibility(),visibleRoles,artifactPath);


            }
            registry.commitTransaction();
            if(updatePermissions){
            APIManagerConfiguration config = ServiceReferenceHolder.getInstance().
                                             getAPIManagerConfigurationService().getAPIManagerConfiguration();
            boolean isSetDocLevelPermissions = Boolean.parseBoolean(config.getFirstProperty(APIConstants.API_PUBLISHER_ENABLE_API_DOC_VISIBILITY_LEVELS));
            String docRootPath=  APIUtil.getAPIDocPath(api.getId());
            if(isSetDocLevelPermissions){
                // Retain the docs
                List<Documentation> docs = getAllDocumentation(api.getId());

                for (Documentation doc : docs) {
                    if(APIConstants.API_DEFINITION_DOC_NAME.equals(doc.getName())){
                        String swaggerPath=APIUtil.getAPIDefinitionFilePath(api.getId().getApiName(),api.getId().getVersion(),api.getId().getProviderName());
                        Resource resource = registry.get(swaggerPath);
                        String visibility=resource.getProperty(APIConstants.VISIBILITY);
                        if ((APIConstants.DOC_API_BASED_VISIBILITY).equalsIgnoreCase(visibility)) {
                            APIUtil.setResourcePermissions(api.getId().getProviderName(), api.getVisibility(),visibleRoles,swaggerPath);
                        }
                    }else{
                        if ((APIConstants.DOC_API_BASED_VISIBILITY).equalsIgnoreCase(doc.getVisibility().name())) {
                            String documentationPath = APIUtil.getAPIDocPath(api.getId()) + doc.getName();
                            APIUtil.setResourcePermissions(api.getId().getProviderName(), api.getVisibility(),visibleRoles,documentationPath);
                            if (Documentation.DocumentSourceType.INLINE.equals(doc.getSourceType())) {
                                String contentPath = APIUtil.getAPIDocContentPath(api.getId(), doc.getName());
                                APIUtil.setResourcePermissions(api.getId().getProviderName(), api.getVisibility(),visibleRoles,contentPath);
                            }else if (Documentation.DocumentSourceType.FILE.equals(doc.getSourceType()) && doc.getFilePath()!=null) {
                                String filePath = APIUtil.getDocumentationFilePath(api.getId(), doc.getFilePath().split("files"+RegistryConstants.PATH_SEPARATOR)[1]);
                                APIUtil.setResourcePermissions(api.getId().getProviderName(), api.getVisibility(),visibleRoles,filePath);
                            }
                        }

                    }

            }}else{
                APIUtil.setResourcePermissions(api.getId().getProviderName(), api.getVisibility(),visibleRoles,docRootPath);
            }
            }
        } catch (Exception e) {
        	 try {
                 registry.rollbackTransaction();
             } catch (RegistryException re) {
                 handleException("Error while rolling back the transaction for API: " +
                                 api.getId().getApiName(), re);
             }
             handleException("Error while performing registry transaction operation", e);
           
        }
    }
    
    /**
     * Create API Definition in JSON and save in the registry
     *
     * @param api API
     * @throws org.wso2.carbon.apimgt.api.APIManagementException
     *          if failed to generate the content and save
     */
    private void createUpdateAPIDefinition(API api) throws APIManagementException {
    	APIIdentifier identifier = api.getId(); 
    	
    	try{
    		String jsonText = APIUtil.createSwaggerJSONContent(api);
    		
    		String resourcePath = APIUtil.getAPIDefinitionFilePath(identifier.getApiName(), identifier.getVersion(),identifier.getProviderName());
    		
    		Resource resource = registry.newResource();
    		    		
    		resource.setContent(jsonText);
    		resource.setMediaType("application/json");
    		registry.put(resourcePath, resource);
    		
    		/*Set permissions to anonymous role */
    		APIUtil.setResourcePermissions(api.getId().getProviderName(), null, null, resourcePath);
    			    
    	} catch (RegistryException e) {
    		handleException("Error while adding API Definition for " + identifier.getApiName() + "-" + identifier.getVersion(), e);
		} catch (APIManagementException e) {
			handleException("Error while adding API Definition for " + identifier.getApiName() + "-" + identifier.getVersion(), e);
		}
    }

    public Map<String, List<String>> changeAPIStatus(API api, APIStatus status, String userId,
                                                     boolean updateGatewayConfig) throws APIManagementException {
        Map<String, List<String>> failedGateways = new ConcurrentHashMap<String, List<String>>();
        APIStatus currentStatus = api.getStatus();
        if (!currentStatus.equals(status)) {
            api.setStatus(status);
            MultitenantUtils.getTenantDomain(username);
            PrivilegedCarbonContext.startTenantFlow();
            PrivilegedCarbonContext.getThreadLocalCarbonContext().setTenantDomain(tenantDomain, true);
            try {
                //If API status changed to publish we should add it to recently added APIs list
                //this should happen in store-publisher cluster domain if deployment is distributed
                //IF new API published we will add it to recently added APIs
                Caching.getCacheManager(APIConstants.API_MANAGER_CACHE_MANAGER).getCache(APIConstants.RECENTLY_ADDED_API_CACHE_NAME).removeAll();
                APIStatusObserverList observerList = APIStatusObserverList.getInstance();
                observerList.notifyObservers(currentStatus, status, api);
                APIManagerConfiguration config = ServiceReferenceHolder.getInstance().
                        getAPIManagerConfigurationService().getAPIManagerConfiguration();
                String gatewayType = config.getFirstProperty(APIConstants.API_GATEWAY_TYPE);

                api.setAsPublishedDefaultVersion(api.getId().getVersion().equals(apiMgtDAO.getPublishedDefaultVersion(api.getId())));

                if (gatewayType.equalsIgnoreCase(APIConstants.API_GATEWAY_TYPE_SYNAPSE) && updateGatewayConfig) {
                    if (status.equals(APIStatus.PUBLISHED) || status.equals(APIStatus.DEPRECATED) ||
                        status.equals(APIStatus.BLOCKED) || status.equals(APIStatus.PROTOTYPED)) {
                        List<String> failedToPublishEnvironments = publishToGateway(api);
                        if (!failedToPublishEnvironments.isEmpty()) {
                            Set<String> publishedEnvironments =
                                    new HashSet<String>(api.getEnvironments());
                            publishedEnvironments.removeAll(failedToPublishEnvironments);
                            api.setEnvironments(publishedEnvironments);
                            updateApiArtifact(api, true, false);
                            failedGateways.clear();
                            failedGateways.put("UNPUBLISHED", Collections.EMPTY_LIST);
                            failedGateways.put("PUBLISHED", failedToPublishEnvironments);
                        }
                    } else {
                        List<String> failedToRemoveEnvironments = removeFromGateway(api);
                        if (!failedToRemoveEnvironments.isEmpty()) {
                            Set<String> publishedEnvironments =
                                    new HashSet<String>(api.getEnvironments());
                            publishedEnvironments.addAll(failedToRemoveEnvironments);
                            api.setEnvironments(publishedEnvironments);
                            updateApiArtifact(api, true, false);
                            failedGateways.clear();
                            failedGateways.put("UNPUBLISHED", failedToRemoveEnvironments);
                            failedGateways.put("PUBLISHED", Collections.EMPTY_LIST);
                        }
                    }
                }

                updateApiArtifact(api, false,false);
                apiMgtDAO.recordAPILifeCycleEvent(api.getId(), currentStatus, status, userId);

                if(api.isDefaultVersion() || api.isPublishedDefaultVersion()){ //published default version need to be changed
                    apiMgtDAO.updateDefaultAPIPublishedVersion(api.getId(), currentStatus, status);
                }

            } catch (APIManagementException e) {
            	handleException("Error occured in the status change : " + api.getId().getApiName() , e);
            }
            finally {
                PrivilegedCarbonContext.endTenantFlow();
            }
        }
        return failedGateways;
    }

    /**
     * Function returns true if the specified API already exists in the registry
     * @param identifier
     * @return
     * @throws org.wso2.carbon.apimgt.api.APIManagementException
     */
    public boolean checkIfAPIExists(APIIdentifier identifier) throws APIManagementException {
        String apiPath = APIUtil.getAPIPath(identifier);
        try {
            String tenantDomain = MultitenantUtils.getTenantDomain(APIUtil.replaceEmailDomainBack(identifier.getProviderName()));
            Registry registry;
            if (!tenantDomain.equals(MultitenantConstants.SUPER_TENANT_DOMAIN_NAME)) {
                int id = ServiceReferenceHolder.getInstance().getRealmService().getTenantManager().getTenantId(tenantDomain);
                registry = ServiceReferenceHolder.getInstance().
                        getRegistryService().getGovernanceSystemRegistry(id);
            } else {
                if (this.tenantDomain != null && !this.tenantDomain.equals(MultitenantConstants.SUPER_TENANT_DOMAIN_NAME)) {
                    registry = ServiceReferenceHolder.getInstance().
                            getRegistryService().getGovernanceUserRegistry(identifier.getProviderName(), MultitenantConstants.SUPER_TENANT_ID);
                } else {
                    if (this.tenantDomain != null && !this.tenantDomain.equals(MultitenantConstants.SUPER_TENANT_DOMAIN_NAME)) {
                        registry = ServiceReferenceHolder.getInstance().
                                getRegistryService().getGovernanceUserRegistry(identifier.getProviderName(), MultitenantConstants.SUPER_TENANT_ID);
                    } else {
                        registry = this.registry;
                    }
                }
            }
            GenericArtifactManager artifactManager = APIUtil.getArtifactManager(registry,
                    APIConstants.API_KEY);
            boolean result = registry.resourceExists(apiPath);
            return result;
        } catch (RegistryException e) {
            handleException("Failed to get API from : " + apiPath, e);
            return false;
        } catch (UserStoreException e) {
            handleException("Failed to get API from : " + apiPath, e);
            return false;
        }
    }

    public void makeAPIKeysForwardCompatible(API api) throws APIManagementException {
        String provider = api.getId().getProviderName();
        String apiName = api.getId().getApiName();
        Set<String> versions = getAPIVersions(provider, apiName);
        APIVersionComparator comparator = new APIVersionComparator();
        for (String version : versions) {
            API otherApi = getAPI(new APIIdentifier(provider, apiName, version));
            if (comparator.compare(otherApi, api) < 0 && !otherApi.getStatus().equals(APIStatus.RETIRED)) {
                apiMgtDAO.makeKeysForwardCompatible(provider, apiName, version,
                                                    api.getId().getVersion(), api.getContext());
            }
        }
    }

    private List<String> publishToGateway(API api) throws APIManagementException {
        List<String> failedEnvironment;
        APITemplateBuilder builder = null;
        String tenantDomain = null;
        if (api.getId().getProviderName().contains("AT")) {
            String provider = api.getId().getProviderName().replace("-AT-", "@");
            tenantDomain = MultitenantUtils.getTenantDomain( provider);
        }

        try{
            builder = getAPITemplateBuilder(api);
        }catch(Exception e){
            handleException("Error while publishing to Gateway ", e);
        }


        APIGatewayManager gatewayManager = APIGatewayManager.getInstance();
        failedEnvironment = gatewayManager.publishToGateway(api, builder, tenantDomain);
        if (log.isDebugEnabled()) {
        	String logMessage = "API Name: " + api.getId().getApiName() + ", API Version "+api.getId().getVersion()+" published to gateway";
        	log.debug(logMessage);
        }
        return failedEnvironment;
    }

    private void validateAndSetTransports(API api) throws APIManagementException {
        String transports = api.getTransports();
        if(transports != null && !("null".equalsIgnoreCase(transports))){
            if (transports.contains(",")) {
                StringTokenizer st = new StringTokenizer(transports, ",");
                while (st.hasMoreTokens()) {
                    checkIfValidTransport(st.nextToken());
                }
            }else{
                checkIfValidTransport(transports);
            }
        }else{
            api.setTransports(Constants.TRANSPORT_HTTP+","+Constants.TRANSPORT_HTTPS);
            return;
        }
    }

    private void checkIfValidTransport(String transport) throws APIManagementException {
        if(!Constants.TRANSPORT_HTTP.equalsIgnoreCase(transport) && !Constants.TRANSPORT_HTTPS.equalsIgnoreCase(transport)){
            handleException("Unsupported Transport [" + transport + "]");
        }
    }

    private List<String> removeFromGateway(API api) {
        String tenantDomain = null;
        List<String> failedEnvironment;
        if (api.getId().getProviderName().contains("AT")) {
            String provider = api.getId().getProviderName().replace("-AT-", "@");
            tenantDomain = MultitenantUtils.getTenantDomain( provider);
        }

        APIGatewayManager gatewayManager = APIGatewayManager.getInstance();
        failedEnvironment = gatewayManager.removeFromGateway(api, tenantDomain);
        if(log.isDebugEnabled()){
        	String logMessage = "API Name: " + api.getId().getApiName() + ", API Version "+api.getId().getVersion()+" deleted from gateway";
        	log.debug(logMessage);
        }
        return failedEnvironment;
    }

    public List<String> removeDefaultAPIFromGateway(API api) {
        String tenantDomain = null;
        if (api.getId().getProviderName().contains("AT")) {
            String provider = api.getId().getProviderName().replace("-AT-", "@");
            tenantDomain = MultitenantUtils.getTenantDomain( provider);
        }

        APIGatewayManager gatewayManager = APIGatewayManager.getInstance();
        return gatewayManager.removeDefaultAPIFromGateway(api, tenantDomain);

    }

    private boolean isAPIPublished(API api) {
            String tenantDomain = null;
			if (api.getId().getProviderName().contains("AT")) {
				String provider = api.getId().getProviderName().replace("-AT-", "@");
				tenantDomain = MultitenantUtils.getTenantDomain( provider);
			}
            APIGatewayManager gatewayManager = APIGatewayManager.getInstance();
            return gatewayManager.isAPIPublished(api, tenantDomain);
        }

    private APITemplateBuilder getAPITemplateBuilder(API api){
        APITemplateBuilderImpl vtb = new APITemplateBuilderImpl(api);

        if(!api.getStatus().equals(APIStatus.PROTOTYPED)) {
            vtb.addHandler("org.wso2.carbon.apimgt.gateway.handlers.security.APIAuthenticationHandler", Collections.EMPTY_MAP);

            Map<String, String> properties = new HashMap<String, String>();
            properties.put("id", "A");
            properties.put("policyKey", "gov:" + APIConstants.API_TIER_LOCATION);
            vtb.addHandler("org.wso2.carbon.apimgt.gateway.handlers.throttling.APIThrottleHandler", properties);

            vtb.addHandler("org.wso2.carbon.apimgt.usage.publisher.APIMgtUsageHandler", Collections.EMPTY_MAP);

            properties = new HashMap<String, String>();
            properties.put("configKey", "gov:" + APIConstants.GA_CONFIGURATION_LOCATION);
            vtb.addHandler("org.wso2.carbon.apimgt.usage.publisher.APIMgtGoogleAnalyticsTrackingHandler", properties);

            APIManagerConfiguration config = ServiceReferenceHolder.getInstance().
                    getAPIManagerConfigurationService().getAPIManagerConfiguration();
            String extensionHandlerPosition = config.getFirstProperty(APIConstants.EXTENSION_HANDLER_POSITION);
            if (extensionHandlerPosition != null && "top".equalsIgnoreCase(extensionHandlerPosition)) {
                vtb.addHandlerPriority("org.wso2.carbon.apimgt.gateway.handlers.ext.APIManagerExtensionHandler", Collections.EMPTY_MAP, 0);
            } else {
                vtb.addHandler("org.wso2.carbon.apimgt.gateway.handlers.ext.APIManagerExtensionHandler", Collections.EMPTY_MAP);
            }
        }
        return vtb;
    }

    public void updateDefaultAPIInRegistry(APIIdentifier apiIdentifier,boolean value) throws APIManagementException{
        try {

            GenericArtifactManager artifactManager = APIUtil.getArtifactManager(registry,
                    APIConstants.API_KEY);
            String defaultAPIPath = APIConstants.API_LOCATION + RegistryConstants.PATH_SEPARATOR +
                    apiIdentifier.getProviderName() +
                    RegistryConstants.PATH_SEPARATOR + apiIdentifier.getApiName() +
                    RegistryConstants.PATH_SEPARATOR + apiIdentifier.getVersion() +
                    APIConstants.API_RESOURCE_NAME;

            Resource defaultAPISourceArtifact = registry.get(defaultAPIPath);
            GenericArtifact defaultAPIArtifact = artifactManager.getGenericArtifact(
                    defaultAPISourceArtifact.getUUID());
            defaultAPIArtifact.setAttribute(APIConstants.API_OVERVIEW_IS_DEFAULT_VERSION, String.valueOf(value));
            artifactManager.updateGenericArtifact(defaultAPIArtifact);

        } catch (RegistryException e) {
            String msg = "Failed to update default API version : " + apiIdentifier.getVersion() + " of : "
                    + apiIdentifier.getApiName();
            handleException(msg, e);
        }
    }

    /**
     * Create a new version of the <code>api</code>, with version <code>newVersion</code>
     *
     * @param api        The API to be copied
     * @param newVersion The version of the new API
     * @throws org.wso2.carbon.apimgt.api.model.DuplicateAPIException
     *          If the API trying to be created already exists
     * @throws org.wso2.carbon.apimgt.api.APIManagementException
     *          If an error occurs while trying to create
     *          the new version of the API
     */
    public void createNewAPIVersion(API api, String newVersion) throws DuplicateAPIException,
                                                                       APIManagementException {
        String apiSourcePath = APIUtil.getAPIPath(api.getId());

        String targetPath = APIConstants.API_LOCATION + RegistryConstants.PATH_SEPARATOR +
                            api.getId().getProviderName() +
                            RegistryConstants.PATH_SEPARATOR + api.getId().getApiName() +
                            RegistryConstants.PATH_SEPARATOR + newVersion +
                            APIConstants.API_RESOURCE_NAME;
        try {
            if (registry.resourceExists(targetPath)) {
                throw new DuplicateAPIException("API version already exist with version :"
                                                + newVersion);
            }
            Resource apiSourceArtifact = registry.get(apiSourcePath);
            GenericArtifactManager artifactManager = APIUtil.getArtifactManager(registry,
                                                                                APIConstants.API_KEY);
            GenericArtifact artifact = artifactManager.getGenericArtifact(
                    apiSourceArtifact.getUUID());

            //Create new API version
            artifact.setId(UUID.randomUUID().toString());
            artifact.setAttribute(APIConstants.API_OVERVIEW_VERSION, newVersion);

            //Check the status of the existing api,if its not in 'CREATED' status set
            //the new api status as "CREATED"
            String status = artifact.getAttribute(APIConstants.API_OVERVIEW_STATUS);
            if (!status.equals(APIConstants.CREATED)) {
                artifact.setAttribute(APIConstants.API_OVERVIEW_STATUS, APIConstants.CREATED);
            }

            if(api.isDefaultVersion()){
                artifact.setAttribute(APIConstants.API_OVERVIEW_IS_DEFAULT_VERSION, "true");
                //Check whether an existing API is set as default version.
                String defaultVersion = getDefaultVersion(api.getId());

                //if so, change its DefaultAPIVersion attribute to false

                if(defaultVersion!=null){
                    APIIdentifier defaultAPIId=new APIIdentifier(api.getId().getProviderName(),api.getId().getApiName(),defaultVersion);
                    updateDefaultAPIInRegistry(defaultAPIId,false);
                }
            }else{
                artifact.setAttribute(APIConstants.API_OVERVIEW_IS_DEFAULT_VERSION, "false");
            }
            //Check whether the existing api has its own thumbnail resource and if yes,add that image
            //thumb to new API                                       thumbnail path as well.
            String thumbUrl = APIConstants.API_IMAGE_LOCATION + RegistryConstants.PATH_SEPARATOR +
                              api.getId().getProviderName() + RegistryConstants.PATH_SEPARATOR +
                              api.getId().getApiName() + RegistryConstants.PATH_SEPARATOR +
                              api.getId().getVersion() + RegistryConstants.PATH_SEPARATOR + APIConstants.API_ICON_IMAGE;
            if (registry.resourceExists(thumbUrl)) {
                Resource oldImage = registry.get(thumbUrl);
                apiSourceArtifact.getContentStream();
                APIIdentifier newApiId = new APIIdentifier(api.getId().getProviderName(),
                                                           api.getId().getApiName(), newVersion);
                Icon icon = new Icon(oldImage.getContentStream(), oldImage.getMediaType());
                artifact.setAttribute(APIConstants.API_OVERVIEW_THUMBNAIL_URL,
                                      addIcon(APIUtil.getIconPath(newApiId), icon));
            }
<<<<<<< HEAD
=======
            // Here we keep the old context
            String oldContext =  artifact.getAttribute(APIConstants.API_OVERVIEW_CONTEXT);
>>>>>>> 830a95fa

            // We need to change the context by setting the new version
            // This is a change that is coming with the context version strategy
            String contextTemplate = artifact.getAttribute(APIConstants.API_OVERVIEW_CONTEXT_TEMPLATE);
            artifact.setAttribute(APIConstants.API_OVERVIEW_CONTEXT, contextTemplate.replace("{version}", newVersion));

            artifactManager.addGenericArtifact(artifact);
            String artifactPath = GovernanceUtils.getArtifactPath(registry, artifact.getId());
            registry.addAssociation(APIUtil.getAPIProviderPath(api.getId()), targetPath,
                                    APIConstants.PROVIDER_ASSOCIATION);
            String roles=artifact.getAttribute(APIConstants.API_OVERVIEW_VISIBLE_ROLES);
            String[] rolesSet = new String[0];
            if (roles != null) {
                rolesSet = roles.split(",");
            }
            APIUtil.setResourcePermissions(api.getId().getProviderName(), 
            		artifact.getAttribute(APIConstants.API_OVERVIEW_VISIBILITY), rolesSet, artifactPath);
            //Here we have to set permission specifically to image icon we added
            String iconPath = artifact.getAttribute(APIConstants.API_OVERVIEW_THUMBNAIL_URL);
            if (iconPath != null) {
            	iconPath=iconPath.substring(iconPath.lastIndexOf("/apimgt"));
                APIUtil.copyResourcePermissions(api.getId().getProviderName(),thumbUrl,iconPath);
            }
            // Retain the tags
            org.wso2.carbon.registry.core.Tag[] tags = registry.getTags(apiSourcePath);
            if (tags != null) {
                for (org.wso2.carbon.registry.core.Tag tag : tags) {
                    registry.applyTag(targetPath, tag.getTagName());
                }
            }

            // Retain the docs
            List<Documentation> docs = getAllDocumentation(api.getId());
            APIIdentifier newId = new APIIdentifier(api.getId().getProviderName(),
                                                    api.getId().getApiName(), newVersion);
            API newAPI = getAPI(newId,api.getId(), oldContext);

            if(api.isDefaultVersion()){
                newAPI.setAsDefaultVersion(true);
            }else{
                newAPI.setAsDefaultVersion(false);
            }

            for (Documentation doc : docs) {
            	/* If the document is API Definition for swagger */
            	if (doc.getName().equals(APIConstants.API_DEFINITION_DOC_NAME)) {
            		/* Create the JSON Content again for API with new definition */
            		String content = APIUtil.createSwaggerJSONContent(newAPI);
            		addAPIDefinitionContent(newId, doc.getName(), content);
            		setPermissionToAPIDefinition(newAPI, doc);
				} else {
					/* copying the file in registry for new api */
					Documentation.DocumentSourceType sourceType = doc.getSourceType();
					if (sourceType == Documentation.DocumentSourceType.FILE) {
						String absoluteSourceFilePath = doc.getFilePath();
						// extract the prepend
						// ->/registry/resource/_system/governance/ and for
						// tenant
						// /t/my.com/registry/resource/_system/governance/
						int prependIndex =
						                   absoluteSourceFilePath.indexOf(APIConstants.API_LOCATION);
						String prependPath = absoluteSourceFilePath.substring(0, prependIndex);
						// get the file name from absolute file path
						int fileNameIndex =
						                    absoluteSourceFilePath.lastIndexOf(RegistryConstants.PATH_SEPARATOR);
						String fileName = absoluteSourceFilePath.substring(fileNameIndex + 1);
						// create relative file path of old location
						String sourceFilePath = absoluteSourceFilePath.substring(prependIndex);
						// create the relative file path where file should be
						// copied
						String targetFilePath =
						                        APIConstants.API_LOCATION +
						                                RegistryConstants.PATH_SEPARATOR +
						                                newId.getProviderName() +
						                                RegistryConstants.PATH_SEPARATOR +
						                                newId.getApiName() +
						                                RegistryConstants.PATH_SEPARATOR +
						                                newId.getVersion() +
						                                RegistryConstants.PATH_SEPARATOR +
						                                APIConstants.DOC_DIR +
						                                RegistryConstants.PATH_SEPARATOR +
						                                APIConstants.DOCUMENT_FILE_DIR +
						                                RegistryConstants.PATH_SEPARATOR + fileName;
						// copy the file from old location to new location(for
						// new api)
						registry.copy(sourceFilePath, targetFilePath);
						// update the filepath attribute in doc artifact to
						// create new doc artifact for new version of api
						doc.setFilePath(prependPath + targetFilePath);
					}
					createDocumentation(newAPI, doc);
					String content = getDocumentationContent(api.getId(), doc.getName());
					if (content != null) {
						addDocumentationContent(newAPI, doc.getName(), content);
					}
            	}
            }
            
            //copy only if there are swagger 1.2 data. APIs created before APIM 1.7 do not have swagger 1.2
            //data entry in the registry. When copying a migrated API just ignore the swagger 1.2. 
            //getSwagger12Definition() method will handle displaying the swagger 1.1 apis           
            String resourcePath = APIUtil.getSwagger12DefinitionFilePath(api.getId().getApiName(),
            		api.getId().getVersion(), api.getId().getProviderName());            
            if (registry.resourceExists(resourcePath + APIConstants.API_DOC_1_2_RESOURCE_NAME)) {            	
            	 copySwagger12Resources(api.getId(), newId);            	 
			}
            
            // Make sure to unset the isLatest flag on the old version
            GenericArtifact oldArtifact = artifactManager.getGenericArtifact(
                    apiSourceArtifact.getUUID());
            oldArtifact.setAttribute(APIConstants.API_OVERVIEW_IS_LATEST, "false");
            artifactManager.updateGenericArtifact(oldArtifact);

            int tenantId = -1234;
            String tenantDomain = MultitenantUtils.getTenantDomain(APIUtil.replaceEmailDomainBack(api.getId().getProviderName()));
            try {
                tenantId = ServiceReferenceHolder.getInstance().getRealmService().getTenantManager().getTenantId(tenantDomain);
            } catch (UserStoreException e) {
                throw new APIManagementException("Error in retrieving Tenant Information while adding api :"
                        +api.getId().getApiName(),e);
            }

            apiMgtDAO.addAPI(newAPI,tenantId);

        } catch (RegistryException e) {
            String msg = "Failed to create new version : " + newVersion + " of : "
                         + api.getId().getApiName();
            handleException(msg, e);
        }
    }

    /**
     * Set the permission to api definition document
     * @param newAPI
     * @param documentation
     * @throws org.wso2.carbon.apimgt.api.APIManagementException
     */	
	private void setPermissionToAPIDefinition(API newAPI, Documentation documentation)
	                                                                                  throws APIManagementException {
		
		APIIdentifier identifier=newAPI.getId();
		API api = newAPI;
		String apiDefinitionFilePath =
		                               APIUtil.getAPIDefinitionFilePath(identifier.getApiName(),
		                                                                identifier.getVersion(),
		                                                                identifier.getProviderName());
		try {
			String docVisibility = documentation.getVisibility().name();
			String apiPath = APIUtil.getAPIPath(identifier);
			String[] authorizedRoles = getAuthorizedRoles(apiPath);
			String visibility = api.getVisibility();
			if (docVisibility != null) {
				if (APIConstants.DOC_SHARED_VISIBILITY.equalsIgnoreCase(docVisibility)) {
					authorizedRoles = null;
					visibility = APIConstants.DOC_SHARED_VISIBILITY;
				} else if (APIConstants.DOC_OWNER_VISIBILITY.equalsIgnoreCase(docVisibility)) {
					authorizedRoles = null;
					visibility = APIConstants.DOC_OWNER_VISIBILITY;
				}
			}
			APIUtil.setResourcePermissions(api.getId().getProviderName(), visibility,
			                               authorizedRoles, apiDefinitionFilePath);
		} catch (UserStoreException e) {
            handleException("Failed to set permission to copied swagger api definition of:"
                    + api.getId().getApiName() + " version :" + api.getId().getVersion(), e);
        }

	}
	
    private void copySwagger12Resources(APIIdentifier apiId, APIIdentifier newAPIId) throws APIManagementException{
    	String resourcePath = APIUtil.getSwagger12DefinitionFilePath(apiId.getApiName(),
                apiId.getVersion(), apiId.getProviderName());
		
		JSONParser parser = new JSONParser();
		JSONObject apiJSON = null;
		try {
			Resource apiDocResource = registry.get(resourcePath + APIConstants.API_DOC_1_2_RESOURCE_NAME);
			String apiDocContent = new String((byte []) apiDocResource.getContent());
			apiJSON = (JSONObject) parser.parse(apiDocContent);
			updateSwagger12Definition(newAPIId, APIConstants.API_DOC_1_2_RESOURCE_NAME, apiJSON.toJSONString());
			
			JSONArray pathConfigs = (JSONArray) apiJSON.get("apis");
			
			for (int k = 0; k < pathConfigs.size(); k++) {
				JSONObject pathConfig = (JSONObject) pathConfigs.get(k);
				String pathName = (String) pathConfig.get("path");
				pathName = pathName.startsWith("/") ? pathName : ("/" + pathName);
				
				Resource pathResource = registry.get(resourcePath + pathName);
				String pathContent = new String((byte []) pathResource.getContent());
				JSONObject pathJSON = (JSONObject) parser.parse(pathContent);
				updateSwagger12Definition(newAPIId, pathName, pathJSON.toJSONString());
			}
		} catch (RegistryException e) {
			handleException("Error while retrieving Swagger Definition for " + apiId.getApiName() + "-" + 
											apiId.getVersion(), e);
		} catch (ParseException e) {
			handleException("Error while parsing Swagger Definition for " + apiId.getApiName() + "-" + 
											apiId.getVersion() + " in " + resourcePath, e);
		} 
    }

    /**
     * Removes a given documentation
     *
     * @param apiId   APIIdentifier
     * @param docType the type of the documentation
     * @param docName name of the document
     * @throws org.wso2.carbon.apimgt.api.APIManagementException
     *          if failed to remove documentation
     */
    public void removeDocumentation(APIIdentifier apiId, String docName, String docType)
            throws APIManagementException {
        String docPath = APIUtil.getAPIDocPath(apiId) + docName;

        try {
            String apiArtifactId = registry.get(docPath).getUUID();
            GenericArtifactManager artifactManager = APIUtil.getArtifactManager(registry,
                                                                                APIConstants.DOCUMENTATION_KEY);
            GenericArtifact artifact = artifactManager.getGenericArtifact(apiArtifactId);
            String docFilePath =  artifact.getAttribute(APIConstants.DOC_FILE_PATH);

            if(docFilePath!=null)
            {
                File tempFile = new File(docFilePath);
                String fileName = tempFile.getName();
                docFilePath = APIUtil.getDocumentationFilePath(apiId,fileName);
                if(registry.resourceExists(docFilePath))
                {
                    registry.delete(docFilePath);
                }
            }

            Association[] associations = registry.getAssociations(docPath,
                                                                  APIConstants.DOCUMENTATION_KEY);
            for (Association association : associations) {
                registry.delete(association.getDestinationPath());
            }
        } catch (RegistryException e) {
            handleException("Failed to delete documentation", e);
        }
    }

    /**
     * Adds Documentation to an API
     *
     * @param apiId         APIIdentifier
     * @param documentation Documentation
     * @throws org.wso2.carbon.apimgt.api.APIManagementException
     *          if failed to add documentation
     */
    public void addDocumentation(APIIdentifier apiId, Documentation documentation)
    		throws APIManagementException {
    	API api = getAPI(apiId);
    	createDocumentation(api, documentation);
    }

    /**
     * This method used to save the documentation content
     *
     * @param api,        API
     * @param documentationName, name of the inline documentation
     * @param text,              content of the inline documentation
     * @throws org.wso2.carbon.apimgt.api.APIManagementException
     *          if failed to add the document as a resource to registry
     */    
    public void addDocumentationContent(API api, String documentationName, String text)
            throws APIManagementException {
    	
    	APIIdentifier identifier = api.getId();
    	String documentationPath = APIUtil.getAPIDocPath(identifier) + documentationName;
    	String contentPath = APIUtil.getAPIDocPath(identifier) + APIConstants.INLINE_DOCUMENT_CONTENT_DIR +
    			RegistryConstants.PATH_SEPARATOR + documentationName;
        try {
            Resource docResource = registry.get(documentationPath);
            GenericArtifactManager artifactManager = new GenericArtifactManager(registry,
                                                         APIConstants.DOCUMENTATION_KEY);
            GenericArtifact docArtifact = artifactManager.getGenericArtifact(
                                          docResource.getUUID());
            Documentation doc = APIUtil.getDocumentation(docArtifact);
            
            Resource docContent = null;
            
            if (!registry.resourceExists(contentPath)) {
            	docContent = registry.newResource();
            } else {
            	docContent = registry.get(contentPath);            	
            }
            
            /* This is a temporary fix for doc content replace issue. We need to add 
             * separate methods to add inline content resource in document update */
            if (!APIConstants.NO_CONTENT_UPDATE.equals(text)) {
            	docContent.setContent(text);
            }
            docContent.setMediaType(APIConstants.DOCUMENTATION_INLINE_CONTENT_TYPE);
            registry.put(contentPath, docContent);
            registry.addAssociation(documentationPath, contentPath,
                                    APIConstants.DOCUMENTATION_CONTENT_ASSOCIATION);
            String apiPath = APIUtil.getAPIPath(identifier);
            String[] authorizedRoles = getAuthorizedRoles(apiPath);
            String docVisibility=doc.getVisibility().name();
            String visibility=api.getVisibility();
            if(docVisibility!=null){
                if(APIConstants.DOC_SHARED_VISIBILITY.equalsIgnoreCase(docVisibility)){
                    authorizedRoles=null;
                    visibility=APIConstants.DOC_SHARED_VISIBILITY;
                } else if(APIConstants.DOC_OWNER_VISIBILITY.equalsIgnoreCase(docVisibility)){
                    authorizedRoles=null;
                    visibility=APIConstants.DOC_OWNER_VISIBILITY;
                }
            }

            APIUtil.setResourcePermissions(api.getId().getProviderName(),visibility
            		,authorizedRoles,contentPath);
        } catch (RegistryException e) {
            String msg = "Failed to add the documentation content of : "
                         + documentationName + " of API :" + identifier.getApiName();
            handleException(msg, e);
        } catch (UserStoreException e) {
            String msg = "Failed to add the documentation content of : "
                         + documentationName + " of API :" + identifier.getApiName();
            handleException(msg, e);
        }
    }
    
    /**
     * This method used to update the API definition content - Swagger
     *
     * @param identifier,        API identifier
     * @param documentationName, name of the inline documentation
     * @param text,              content of the inline documentation
     * @throws org.wso2.carbon.apimgt.api.APIManagementException
     *          if failed to add the document as a resource to registry
     */
    public void addAPIDefinitionContent(APIIdentifier identifier, String documentationName, String text) 
    					throws APIManagementException {
    	String contentPath = APIUtil.getAPIDefinitionFilePath(identifier.getApiName(), identifier.getVersion(),identifier.getProviderName());
    	
    	try {
            Resource docContent = registry.newResource();
            docContent.setContent(text);
            docContent.setMediaType("text/plain");
            docContent.setProperty(APIConstants.VISIBILITY,APIConstants.DOC_API_BASED_VISIBILITY);
            registry.put(contentPath, docContent);

            //Commented below section as to set same permissions set we are giving to /_system/governance/apimgt/applicationdata/api-docs/api_name-version-provider location to apply with json content
           /* String apiPath = APIUtil.getAPIPath(identifier);
            API api = getAPI(apiPath);
            String visibleRolesList = api.getVisibleRoles();
            String[] visibleRoles = new String[0];
            if (visibleRolesList != null) {
                visibleRoles = visibleRolesList.split(",");
            }
    		APIUtil.setResourcePermissions(api.getId().getProviderName(), api.getVisibility(), visibleRoles, contentPath);  */
    	} catch (RegistryException e) {
            String msg = "Failed to add the API Definition content of : "
                         + documentationName + " of API :" + identifier.getApiName();
            handleException(msg, e);
        } 
    }

    /**
     * Updates a given documentation
     *
     * @param apiId         APIIdentifier
     * @param documentation Documentation
     * @throws org.wso2.carbon.apimgt.api.APIManagementException
     *          if failed to update docs
     */
    public void updateDocumentation(APIIdentifier apiId, Documentation documentation)
            throws APIManagementException {

        String apiPath = APIUtil.getAPIPath(apiId);
        API api=getAPI(apiPath);
        if (documentation.getName().equals(APIConstants.API_DEFINITION_DOC_NAME)) {
        try{
        String swaggerDocPath = APIUtil.getAPIDefinitionFilePath(apiId.getApiName(), apiId.getVersion(), apiId.getProviderName());
        String[] authorizedRoles = getAuthorizedRoles(swaggerDocPath);
        String docVisibility=documentation.getVisibility().name();
        Resource resource = registry.get(swaggerDocPath);
        resource.setProperty(APIConstants.VISIBILITY,docVisibility);
        registry.put(swaggerDocPath,resource);

        String visibility= api.getVisibility();
        if(docVisibility!=null){
        if(APIConstants.DOC_SHARED_VISIBILITY.equalsIgnoreCase(docVisibility)){
        authorizedRoles=null;
        visibility=APIConstants.DOC_SHARED_VISIBILITY;
        } else if(APIConstants.DOC_OWNER_VISIBILITY.equalsIgnoreCase(docVisibility)){
        authorizedRoles = null;
        visibility=APIConstants.DOC_OWNER_VISIBILITY;
        }
        }
        APIUtil.setResourcePermissions(api.getId().getProviderName(),
                    visibility, authorizedRoles, swaggerDocPath);
        } catch (Exception e) {
            handleException("Failed to update swagger documentation permission", e);
        }
        }else{
        String docPath = APIConstants.API_ROOT_LOCATION + RegistryConstants.PATH_SEPARATOR +
                         apiId.getProviderName() + RegistryConstants.PATH_SEPARATOR + apiId.getApiName() +
                         RegistryConstants.PATH_SEPARATOR + apiId.getVersion() + RegistryConstants.PATH_SEPARATOR +
                         APIConstants.DOC_DIR + RegistryConstants.PATH_SEPARATOR + documentation.getName();

        try {
            String apiArtifactId = registry.get(docPath).getUUID();
            GenericArtifactManager artifactManager = APIUtil.getArtifactManager(registry,
                                                                                APIConstants.DOCUMENTATION_KEY);
            GenericArtifact artifact = artifactManager.getGenericArtifact(apiArtifactId);
            String docVisibility=documentation.getVisibility().name();
            String[] authorizedRoles = new String[0];
            String visibleRolesList = api.getVisibleRoles();
            if (visibleRolesList != null) {
                authorizedRoles = visibleRolesList.split(",");
            }
            String visibility= api.getVisibility();
            if(docVisibility!=null){
                if(APIConstants.DOC_SHARED_VISIBILITY.equalsIgnoreCase(docVisibility)){
                    authorizedRoles=null;
                    visibility=APIConstants.DOC_SHARED_VISIBILITY;
                } else if(APIConstants.DOC_OWNER_VISIBILITY.equalsIgnoreCase(docVisibility)){
                    authorizedRoles = null;
                    visibility=APIConstants.DOC_OWNER_VISIBILITY;
                }
            }
            if (!documentation.getName().equals(APIConstants.API_DEFINITION_DOC_NAME)) {
            GenericArtifact updateApiArtifact = APIUtil.createDocArtifactContent(artifact, apiId, documentation);
            artifactManager.updateGenericArtifact(updateApiArtifact);
            clearResourcePermissions(docPath, apiId);
            }

            APIUtil.setResourcePermissions(api.getId().getProviderName(),
                    visibility, authorizedRoles, artifact.getPath());
            
            String docFilePath = artifact.getAttribute(APIConstants.DOC_FILE_PATH);
            if(docFilePath != null && !docFilePath.equals("")) {
                //The docFilePatch comes as /t/tenanatdoman/registry/resource/_system/governance/apimgt/applicationdata..
                //We need to remove the /t/tenanatdoman/registry/resource/_system/governance section to set permissions.
                int startIndex = docFilePath.indexOf("governance") + "governance".length();
                String filePath = docFilePath.substring(startIndex, docFilePath.length());
                APIUtil.setResourcePermissions(api.getId().getProviderName(),
                        visibility,authorizedRoles, filePath);
            }

        } catch (RegistryException e) {
            handleException("Failed to update documentation", e);
        }
        }
    }

    /**
     * Copies current Documentation into another version of the same API.
     *
     * @param toVersion Version to which Documentation should be copied.
     * @param apiId     id of the APIIdentifier
     * @throws org.wso2.carbon.apimgt.api.APIManagementException
     *          if failed to copy docs
     */
    public void copyAllDocumentation(APIIdentifier apiId, String toVersion)
            throws APIManagementException {

        String oldVersion = APIUtil.getAPIDocPath(apiId);
        String newVersion = APIConstants.API_ROOT_LOCATION + RegistryConstants.PATH_SEPARATOR +
                            apiId.getProviderName() + RegistryConstants.PATH_SEPARATOR + apiId.getApiName() +
                            RegistryConstants.PATH_SEPARATOR + toVersion + RegistryConstants.PATH_SEPARATOR +
                            APIConstants.DOC_DIR;

        try {
            Resource resource = registry.get(oldVersion);
            if (resource instanceof org.wso2.carbon.registry.core.Collection) {
                String[] docsPaths = ((org.wso2.carbon.registry.core.Collection) resource).getChildren();
                for (String docPath : docsPaths) {
                    registry.copy(docPath, newVersion);
                }
            }
        } catch (RegistryException e) {
            handleException("Failed to copy docs to new version : " + newVersion, e);
        }
    }

    /**
     * Create an Api
     *
     * @param api API
     * @throws org.wso2.carbon.apimgt.api.APIManagementException if failed to create API
     */
    private void createAPI(API api) throws APIManagementException {
        GenericArtifactManager artifactManager = APIUtil.getArtifactManager(registry,
                                                                            APIConstants.API_KEY);

        //Validate Transports
        validateAndSetTransports(api);
        try {
            registry.beginTransaction();
            GenericArtifact genericArtifact =
                    artifactManager.newGovernanceArtifact(new QName(api.getId().getApiName()));
            GenericArtifact artifact = APIUtil.createAPIArtifactContent(genericArtifact, api);
            artifactManager.addGenericArtifact(artifact);
            String artifactPath = GovernanceUtils.getArtifactPath(registry, artifact.getId());
            String providerPath = APIUtil.getAPIProviderPath(api.getId());
            //provider ------provides----> API
            registry.addAssociation(providerPath, artifactPath, APIConstants.PROVIDER_ASSOCIATION);
            Set<String> tagSet = api.getTags();
            if (tagSet != null && tagSet.size() > 0) {
                for (String tag : tagSet) {
                    registry.applyTag(artifactPath, tag);
                }
            }           
            if (APIUtil.isValidWSDLURL(api.getWsdlUrl(), false)) {
                String path = APIUtil.createWSDL(registry, api);
                if (path != null) {
                    registry.addAssociation(artifactPath, path, CommonConstants.ASSOCIATION_TYPE01);
                    artifact.setAttribute(APIConstants.API_OVERVIEW_WSDL, api.getWsdlUrl()); //reset the wsdl path to permlink
                    artifactManager.updateGenericArtifact(artifact); //update the  artifact
                }
            }

            if (api.getUrl() != null && !"".equals(api.getUrl())){
                String path = APIUtil.createEndpoint(api.getUrl(), registry);
                if (path != null) {
                    registry.addAssociation(artifactPath, path, CommonConstants.ASSOCIATION_TYPE01);
                }
            }
            //write API Status to a separate property. This is done to support querying APIs using custom query (SQL)
            //to gain performance
            String apiStatus = api.getStatus().getStatus();
            saveAPIStatus(artifactPath, apiStatus);
            String visibleRolesList = api.getVisibleRoles();
            String[] visibleRoles = new String[0];
            if (visibleRolesList != null) {
                visibleRoles = visibleRolesList.split(",");
            }
            APIUtil.setResourcePermissions(api.getId().getProviderName(), api.getVisibility(), visibleRoles, artifactPath);
            registry.commitTransaction();

            /* Generate API Definition for Swagger Console if any URI templates are available */
            if (api.getUriTemplates().size() > 0) {
            	createUpdateAPIDefinition(api);
            }            
            if(log.isDebugEnabled()){
            	String logMessage = "API Name: " + api.getId().getApiName() + ", API Version "+api.getId().getVersion()+" created";
            	log.debug(logMessage);
            }
        } catch (Exception e) {
        	 try {
                 registry.rollbackTransaction();
             } catch (RegistryException re) {
                 handleException("Error while rolling back the transaction for API: " +
                                 api.getId().getApiName(), re);
             }
             handleException("Error while performing registry transaction operation", e);
        }
        
    }

    /**
     * This function is to set resource permissions based on its visibility
     *
     * @param artifactPath API resource path
     * @throws org.wso2.carbon.apimgt.api.APIManagementException Throwing exception
     */
    private void clearResourcePermissions(String artifactPath, APIIdentifier apiId)
            throws APIManagementException {
        try {
            String resourcePath =
                                  RegistryUtils.getAbsolutePath(RegistryContext.getBaseInstance(),
                                                                APIUtil.getMountedPath(RegistryContext.getBaseInstance(),
                                                                                       RegistryConstants.GOVERNANCE_REGISTRY_BASE_PATH) +
                                                                        artifactPath);
            String tenantDomain = MultitenantUtils.getTenantDomain(
                    APIUtil.replaceEmailDomainBack(apiId.getProviderName()));
            if (!tenantDomain.equals(
                    MultitenantConstants.SUPER_TENANT_DOMAIN_NAME)) {
                AuthorizationManager authManager = ServiceReferenceHolder.getInstance().
                        getRealmService().getTenantUserRealm(((UserRegistry) registry).getTenantId()).
                        getAuthorizationManager();
                authManager.clearResourceAuthorizations(resourcePath);
            } else {
                RegistryAuthorizationManager authorizationManager = new RegistryAuthorizationManager(ServiceReferenceHolder.getUserRealm());
                authorizationManager.clearResourceAuthorizations(resourcePath);
            }
        } catch (UserStoreException e) {
            handleException("Error while adding role permissions to API", e);
        }
    }
    /**
     * Create a documentation
     *
     * @param api         API
     * @param documentation Documentation
     * @throws org.wso2.carbon.apimgt.api.APIManagementException if failed to add documentation
     */
    private void createDocumentation(API api, Documentation documentation)
            throws APIManagementException {
        try {
        	APIIdentifier apiId = api.getId();
        	GenericArtifactManager artifactManager = new GenericArtifactManager(registry,
        			APIConstants.DOCUMENTATION_KEY);
            GenericArtifact artifact =
                    artifactManager.newGovernanceArtifact(new QName(documentation.getName()));
            artifactManager.addGenericArtifact(
                    APIUtil.createDocArtifactContent(artifact, apiId, documentation));
            String apiPath = APIUtil.getAPIPath(apiId);
            //Adding association from api to documentation . (API -----> doc)
            registry.addAssociation(apiPath, artifact.getPath(),
                                    APIConstants.DOCUMENTATION_ASSOCIATION);
            String docVisibility=documentation.getVisibility().name();
            String[] authorizedRoles=getAuthorizedRoles(apiPath);
            String visibility=api.getVisibility();
            if(docVisibility!=null){
            if(APIConstants.DOC_SHARED_VISIBILITY.equalsIgnoreCase(docVisibility)){
            authorizedRoles=null;
            visibility=APIConstants.DOC_SHARED_VISIBILITY;
            } else if(APIConstants.DOC_OWNER_VISIBILITY.equalsIgnoreCase(docVisibility)){
            authorizedRoles=null;
            visibility=APIConstants.DOC_OWNER_VISIBILITY;
            }
            }
            APIUtil.setResourcePermissions(api.getId().getProviderName(),
                   visibility, authorizedRoles, artifact.getPath());
            String docFilePath = artifact.getAttribute(APIConstants.DOC_FILE_PATH);
            if(docFilePath != null && !docFilePath.equals("")){
                //The docFilePatch comes as /t/tenanatdoman/registry/resource/_system/governance/apimgt/applicationdata..
                //We need to remove the /t/tenanatdoman/registry/resource/_system/governance section to set permissions.
                int startIndex = docFilePath.indexOf("governance") + "governance".length();
                String filePath = docFilePath.substring(startIndex, docFilePath.length());
                APIUtil.setResourcePermissions(api.getId().getProviderName(),
                        visibility,authorizedRoles, filePath);
                registry.addAssociation(artifact.getPath(), filePath,
                        APIConstants.DOCUMENTATION_FILE_ASSOCIATION);
            }
        } catch (RegistryException e) {
            handleException("Failed to add documentation", e);
        } catch (UserStoreException e) {
            handleException("Failed to add documentation", e);
        }
    }
    
    
   
    private String[] getAuthorizedRoles(String artifactPath) throws UserStoreException {
        String resourcePath =
                              RegistryUtils.getAbsolutePath(RegistryContext.getBaseInstance(),
                                                            APIUtil.getMountedPath(RegistryContext.getBaseInstance(),
                                                                                   RegistryConstants.GOVERNANCE_REGISTRY_BASE_PATH) +
                                                                    artifactPath);
        if (!tenantDomain.equals(
                MultitenantConstants.SUPER_TENANT_DOMAIN_NAME)) {
        int tenantId = ServiceReferenceHolder.getInstance().getRealmService().
                    getTenantManager().getTenantId(tenantDomain);
        AuthorizationManager authManager = ServiceReferenceHolder.getInstance().getRealmService().
                                           getTenantUserRealm(tenantId).getAuthorizationManager();
        return authManager.getAllowedRolesForResource(resourcePath,ActionConstants.GET);
        }else{
        RegistryAuthorizationManager authorizationManager = new RegistryAuthorizationManager
                (ServiceReferenceHolder.getUserRealm());
        return authorizationManager.getAllowedRolesForResource(resourcePath,ActionConstants.GET);
        }
    }

    /**
     * Returns the details of all the life-cycle changes done per api
     *
     * @param apiId API Identifier
     * @return List of lifecycle events per given api
     * @throws org.wso2.carbon.apimgt.api.APIManagementException
     *          If failed to get Lifecycle Events
     */
    public List<LifeCycleEvent> getLifeCycleEvents(APIIdentifier apiId) throws APIManagementException {
        return apiMgtDAO.getLifeCycleEvents(apiId);
    }

    /**
     * Update the subscription status
     *
     * @param apiId API Identifier
     * @param subStatus Subscription Status
     * @param appId Application Id              *
     * @return int value with subscription id
     * @throws org.wso2.carbon.apimgt.api.APIManagementException
     *          If failed to update subscription status
     */
    public void updateSubscription(APIIdentifier apiId,String subStatus,int appId) throws APIManagementException {
        apiMgtDAO.updateSubscription(apiId,subStatus,appId);
    }

    public void deleteAPI(APIIdentifier identifier) throws APIManagementException {
        String path = APIConstants.API_ROOT_LOCATION + RegistryConstants.PATH_SEPARATOR +
                      identifier.getProviderName() + RegistryConstants.PATH_SEPARATOR +
                      identifier.getApiName()+RegistryConstants.PATH_SEPARATOR+identifier.getVersion();
        
        String apiArtifactPath = APIUtil.getAPIPath(identifier);
      
        try {

            long subsCount = apiMgtDAO.getAPISubscriptionCountByAPI(identifier);
            if(subsCount > 0){
                handleException("Cannot remove the API. Active Subscriptions Exist", null);
            }

            GovernanceUtils.loadGovernanceArtifacts((UserRegistry) registry);
            GenericArtifactManager artifactManager = APIUtil.getArtifactManager(registry,
                                                                                APIConstants.API_KEY);
            Resource apiResource = registry.get(path);
            String artifactId = apiResource.getUUID();
            
            Resource apiArtifactResource = registry.get(apiArtifactPath);
            String apiArtifactResourceId = apiArtifactResource.getUUID();
            if (artifactId == null) {
                throw new APIManagementException("artifact id is null for : " + path);
            }
           
            GenericArtifact apiArtifact = artifactManager.getGenericArtifact(apiArtifactResourceId);
            String inSequence = apiArtifact.getAttribute(APIConstants.API_OVERVIEW_INSEQUENCE);
            String outSequence = apiArtifact.getAttribute(APIConstants.API_OVERVIEW_OUTSEQUENCE);
            
            //Delete the dependencies associated  with the api artifact
			GovernanceArtifact[] dependenciesArray = apiArtifact.getDependencies();

			if (dependenciesArray.length > 0) {
				for (int i = 0; i < dependenciesArray.length; i++) {
					registry.delete(dependenciesArray[i].getPath());
				}
			}
            String isDefaultVersion = apiArtifact.getAttribute(APIConstants.API_OVERVIEW_IS_DEFAULT_VERSION);
            artifactManager.removeGenericArtifact(artifactId);

            String thumbPath = APIUtil.getIconPath(identifier);
            if (registry.resourceExists(thumbPath)) {
                registry.delete(thumbPath);
            }
            
            /*Remove API Definition Resource - swagger*/
            String apiDefinitionFilePath = APIConstants.API_DOC_LOCATION + RegistryConstants.PATH_SEPARATOR + 
            		identifier.getApiName() +"-"  + identifier.getVersion() +"-"+identifier.getProviderName();
            if (registry.resourceExists(apiDefinitionFilePath)) {
            	registry.delete(apiDefinitionFilePath);
            }

            APIManagerConfiguration config = ServiceReferenceHolder.getInstance().
                    getAPIManagerConfigurationService().getAPIManagerConfiguration();
            boolean gatewayExists = config.getApiGatewayEnvironments().size() > 0;
            String gatewayType = config.getFirstProperty(APIConstants.API_GATEWAY_TYPE);

            API api = new API(identifier);
            api.setAsDefaultVersion(Boolean.valueOf(isDefaultVersion));
            api.setAsPublishedDefaultVersion(api.getId().getVersion().equals(apiMgtDAO.getPublishedDefaultVersion(api.getId())));

            // gatewayType check is required when API Management is deployed on other servers to avoid synapse
            if (gatewayExists && gatewayType.equals("Synapse")) {
                //if (isAPIPublished(api)) {
            		api.setInSequence(inSequence); //need to remove the custom sequences
            		api.setOutSequence(outSequence);
                    removeFromGateway(api);
                    if(api.isDefaultVersion()){
                        removeDefaultAPIFromGateway(api);
                    }
                //}
            } else {
                log.debug("Gateway is not existed for the current API Provider");
            }
            //Check if there are already published external APIStores.If yes,removing APIs from them.
            Set<APIStore> apiStoreSet = getPublishedExternalAPIStores(api.getId());
            if (apiStoreSet != null && apiStoreSet.size() != 0) {
                for (APIStore store : apiStoreSet) {
                	new WSO2APIPublisher().deleteFromStore(api.getId(), APIUtil.getExternalAPIStore(store.getName(), tenantId));
                }
            }
            apiMgtDAO.deleteAPI(identifier);
            //if manageAPIs == true
            if (APIUtil.isAPIManagementEnabled()) {
            	 Cache contextCache = APIUtil.getAPIContextCache();
                contextCache.remove(api.getContext());
                contextCache.put(api.getContext(), false);
            }
            /*remove empty directories*/
            String apiCollectionPath = APIConstants.API_ROOT_LOCATION + RegistryConstants.PATH_SEPARATOR +
            		identifier.getProviderName() + RegistryConstants.PATH_SEPARATOR +
            		identifier.getApiName();            
            if(registry.resourceExists(apiCollectionPath)){
            	Resource apiCollection=registry.get(apiCollectionPath);
            	CollectionImpl collection=(CollectionImpl)apiCollection;
            	//if there is no other versions of apis delete the directory of the api
            	if(collection.getChildCount() == 0){
                    if(log.isDebugEnabled()){
                        log.debug("No more versions of the API found, removing API collection from registry");
                    }
            		registry.delete(apiCollectionPath);		
            	}
            }

            String apiProviderPath=APIConstants.API_ROOT_LOCATION + RegistryConstants.PATH_SEPARATOR +
            		identifier.getProviderName();            
            if(registry.resourceExists(apiProviderPath)){
            	Resource providerCollection=registry.get(apiProviderPath);
            	CollectionImpl collection=(CollectionImpl)providerCollection;
            	//if there is no api for given provider delete the provider directory
            	if(collection.getChildCount() == 0){
                    if(log.isDebugEnabled()){
                        log.debug("No more APIs from the provider " + identifier.getProviderName() + " found. " +
                                "Removing provider collection from registry");
                    }
            		registry.delete(apiProviderPath);		
            	}
            }
        } catch (RegistryException e) {
            handleException("Failed to remove the API from : " + path, e);
        }
    }
  
    public Map<Documentation, API> searchAPIsByDoc(String searchTerm, String searchType) throws APIManagementException {
    	return APIUtil.searchAPIsByDoc(registry, tenantId, username, searchTerm, searchType);
    }
    
    /**
     * Search APIs based on given search term
     * @param searchTerm
     * @param searchType
     * @param providerId
     * 
     * @throws org.wso2.carbon.apimgt.api.APIManagementException
     */
    
	public List<API> searchAPIs(String searchTerm, String searchType, String providerId)
	                                                                                    throws APIManagementException {
		List<API> foundApiList = new ArrayList<API>();
		String regex = "(?i)[\\w.|-]*" + searchTerm.trim() + "[\\w.|-]*";
		Pattern pattern;
		Matcher matcher = null;
		String apiConstant = null;
		try {
			if (providerId != null) {
                List<API> apiList = getAPIsByProvider(providerId);
				if (apiList == null || apiList.size() == 0) {
					return apiList;
				}
				pattern = Pattern.compile(regex);
				for (API api : apiList) {
					if (searchType.equalsIgnoreCase("Name")) {
						apiConstant = api.getId().getApiName();
					} else if (searchType.equalsIgnoreCase("Provider")) {
						apiConstant = api.getId().getProviderName();
					} else if (searchType.equalsIgnoreCase("Version")) {
						apiConstant = api.getId().getVersion();
					} else if (searchType.equalsIgnoreCase("Context")) {
						apiConstant = api.getContext();
					} else if (searchType.equalsIgnoreCase("Status")) {
						apiConstant = api.getStatus().getStatus();
					} else if (searchType.equalsIgnoreCase("Description")) {
						apiConstant = api.getDescription();
					}
					if (apiConstant != null) {
						matcher = pattern.matcher(apiConstant);
						if (matcher != null && matcher.find()) {
                            foundApiList.add(api);
						}
					}
					if (searchType.equalsIgnoreCase("Subcontext")) {
						Set<URITemplate> urls = api.getUriTemplates();
						if (urls.size() > 0) {
							for (URITemplate url : urls) {
								matcher = pattern.matcher(url.getUriTemplate());
								if (matcher != null && matcher.find()) {
                                    foundApiList.add(api);
									break;
								}
							}
						}
					}
				}
			} else {
                foundApiList = searchAPIs(searchTerm, searchType);
			}
		} catch (APIManagementException e) {
			handleException("Failed to search APIs with type", e);
		}
		Collections.sort(foundApiList, new APINameComparator());
		return foundApiList;
	}

	/**
	 * Search APIs 
	 * @param searchTerm
	 * @param searchType
	 * @return
	 * @throws org.wso2.carbon.apimgt.api.APIManagementException
	 */
	 
	private List<API> searchAPIs(String searchTerm, String searchType) throws APIManagementException {
		List<API> apiList = new ArrayList<API>();
//		final String searchValue = searchTerm.trim();
		
		Pattern pattern;
		Matcher matcher = null;
		String searchCriteria = APIConstants.API_OVERVIEW_NAME;
		boolean isTenantFlowStarted = false;
		String userName = this.username;
		try {
			if (tenantDomain != null &&
			    !MultitenantConstants.SUPER_TENANT_DOMAIN_NAME.equals(tenantDomain)) {
				isTenantFlowStarted = true;
				PrivilegedCarbonContext.startTenantFlow();
				PrivilegedCarbonContext.getThreadLocalCarbonContext().setTenantDomain(tenantDomain,
				                                                                      true);
			}
			PrivilegedCarbonContext.getThreadLocalCarbonContext().setUsername(userName);
			GenericArtifactManager artifactManager =
			                                         APIUtil.getArtifactManager(registry,
			                                                                    APIConstants.API_KEY);
			if (artifactManager != null) {
				if (searchType.equalsIgnoreCase("Name")) {
					searchCriteria = APIConstants.API_OVERVIEW_NAME;
				} else if (searchType.equalsIgnoreCase("Version")) {
					searchCriteria = APIConstants.API_OVERVIEW_VERSION;
				} else if (searchType.equalsIgnoreCase("Context")) {
					searchCriteria = APIConstants.API_OVERVIEW_CONTEXT;
				} else if (searchType.equalsIgnoreCase("Description")) {
					searchCriteria = APIConstants.API_OVERVIEW_DESCRIPTION;
				} else if (searchType.equalsIgnoreCase("Provider")) {
					searchCriteria = APIConstants.API_OVERVIEW_PROVIDER;
					searchTerm = searchTerm.replaceAll("@", "-AT-");
				} else if (searchType.equalsIgnoreCase("Status")) {
					searchCriteria = APIConstants.API_OVERVIEW_STATUS;
				} 
				
//				Map<String, List<String>> listMap = new HashMap<String, List<String>>();
//				listMap.put(searchCriteria, new ArrayList<String>() {
//					{
//						add(searchValue);
//					}
//				});
//				GenericArtifact[] genericArtifacts = artifactManager.findGenericArtifacts(listMap);
//				if (genericArtifacts == null || genericArtifacts.length == 0) {
//					return apiList;
//				}
//				for (GenericArtifact artifact : genericArtifacts) {
//					apiList.add(APIUtil.getAPI(artifact, registry));
//				}
				String regex = "(?i)[\\w.|-]*" + searchTerm.trim() + "[\\w.|-]*";
				pattern = Pattern.compile(regex);
				
				if (searchType.equalsIgnoreCase("Subcontext")) {
					
					List<API> allAPIs = getAllAPIs();
					for (API api : allAPIs) {
						Set<URITemplate> urls = api.getUriTemplates();
						if (urls.size() > 0) {
							for (URITemplate url : urls) {
								matcher = pattern.matcher(url.getUriTemplate());
								if (matcher != null && matcher.find()) {
									apiList.add(api);
									break;
								}
							}
						}
					}					
					
				} else {					
					GenericArtifact[] genericArtifacts = artifactManager.getAllGenericArtifacts();
					if (genericArtifacts == null || genericArtifacts.length == 0) {
						return apiList;
					}
					
					for (GenericArtifact artifact : genericArtifacts) {
						String value = artifact.getAttribute(searchCriteria);
						
						if (value != null) {
							matcher = pattern.matcher(value);
							if (matcher != null && matcher.find()) {
								apiList.add(APIUtil.getAPI(artifact, registry));
							}
						}				
				    }	
				} 

			}
		} catch (RegistryException e) {
			handleException("Failed to search APIs with type", e);
		} finally {
			if (isTenantFlowStarted) {
				PrivilegedCarbonContext.endTenantFlow();
			}
		}
		return apiList;
	}

    /**
     * Update the Tier Permissions
     *
     * @param tierName Tier Name
     * @param permissionType Permission Type
     * @param roles Roles          
     * @throws org.wso2.carbon.apimgt.api.APIManagementException
     *          If failed to update subscription status
     */
    public void updateTierPermissions(String tierName, String permissionType, String roles) throws APIManagementException {
        apiMgtDAO.updateTierPermissions(tierName, permissionType, roles, tenantId);
    }

	@Override
	public Set<TierPermissionDTO> getTierPermissions() throws APIManagementException {
		Set<TierPermissionDTO> tierPermissions = apiMgtDAO.getTierPermissions(tenantId);
		return tierPermissions;
	}

    /**
     * When enabled publishing to external APIStores support,publish the API to external APIStores
     * @param api The API which need to published
     * @param apiStoreSet The APIStores set to which need to publish API
     * @throws org.wso2.carbon.apimgt.api.APIManagementException
     *          If failed to update subscription status
     */
    @Override
    public void publishToExternalAPIStores(API api, Set<APIStore> apiStoreSet)
            throws APIManagementException {

        Set<APIStore> publishedStores = new HashSet<APIStore>();
        if (apiStoreSet.size() > 0) {
            for (APIStore store : apiStoreSet) {
                org.wso2.carbon.apimgt.api.model.APIPublisher publisher = store.getPublisher();
                boolean published=publisher.publishToStore(api, store);//First trying to publish the API to external APIStore

                if (published) { //If published,then save to database.
                    publishedStores.add(store);
                }
            }
            if (publishedStores.size() != 0) {
                addExternalAPIStoresDetails(api.getId(), publishedStores);
            }
        }

    }
    /**
     * Update the API to external APIStores and database
     * @param api The API which need to published
     * @param apiStoreSet The APIStores set to which need to publish API
     * @throws org.wso2.carbon.apimgt.api.APIManagementException
     *          If failed to update subscription status
     */
    @Override
    public boolean updateAPIsInExternalAPIStores(API api, Set<APIStore> apiStoreSet) throws APIManagementException {
        boolean updated=false;
        Set<APIStore> publishedStores=getPublishedExternalAPIStores(api.getId());
        Set<APIStore> notPublishedAPIStores = new HashSet<APIStore>();
        Set<APIStore> modifiedPublishedApiStores = new HashSet<APIStore>();
        Set<APIStore> updateApiStores = new HashSet<APIStore>();
        Set<APIStore> removedApiStores = new HashSet<APIStore>();
        if(publishedStores != null){
            removedApiStores.addAll(publishedStores);
            removedApiStores.removeAll(apiStoreSet);
        }
        for (APIStore apiStore: apiStoreSet) {
            boolean publishedToStore=false;
            for (APIStore store : publishedStores) {  //If selected external store in edit page is already saved in db
            	if (store.equals(apiStore)) { //Check if there's a modification happened in config file external store definition
                    if (!isAPIAvailableInExternalAPIStore(api, apiStore)) {
                    // API is not available
            	    continue;
                    }
                    if (!store.getEndpoint().equals(apiStore.getEndpoint()) || !store.getType().equals((apiStore.getType()))||!store.getDisplayName().equals(apiStore.getDisplayName())) {
                        //Include the store definition to update the db stored APIStore set
                    	modifiedPublishedApiStores.add(APIUtil.getExternalAPIStore(store.getName(), tenantId));
                    }
                    publishedToStore=true; //Already the API has published to external APIStore

                    //In this case,the API is already added to external APIStore,thus we don't need to publish it again.
                    //We need to update the API in external Store.
                    //Include to update API in external APIStore
                    updateApiStores.add(APIUtil.getExternalAPIStore(store.getName(), tenantId));


                }

            }
            if (!publishedToStore) {  //If the API has not yet published to selected external APIStore
                notPublishedAPIStores.add(APIUtil.getExternalAPIStore(apiStore.getName(), tenantId));
            }

        }
        //Publish API to external APIStore which are not yet published
        try {
            publishToExternalAPIStores(api, notPublishedAPIStores);
        } catch (APIManagementException e) {
            e.printStackTrace();
        }
        //Update the APIs which are already exist in the external APIStore
        updateAPIInExternalAPIStores(api,updateApiStores);
        updateExternalAPIStoresDetails(api.getId(),modifiedPublishedApiStores); //Update database saved published APIStore details,if there are any
        //modifications in api-manager.xml

        deleteFromExternalAPIStores(api, removedApiStores);
        updated=true;
        return updated;
    }

    private void deleteFromExternalAPIStores(API api, Set<APIStore> removedApiStores)  throws APIManagementException {
        Set<APIStore> removalCompletedStores = new HashSet<APIStore>();
        if (removedApiStores.size() > 0) {
            for (APIStore store : removedApiStores) {

                org.wso2.carbon.apimgt.api.model.APIPublisher publisher = store.getPublisher();
                boolean deleted=publisher.deleteFromStore(api.getId(), APIUtil.getExternalAPIStore(store.getName(), tenantId));
                if (deleted) {
                    //If the attempt is successful, database will be changed deleting the External store mappings.
                    removalCompletedStores.add(store);
                }

            }
            if (removalCompletedStores.size() != 0) {
                removeExternalAPIStoreDetails(api.getId(), removalCompletedStores);
            }
        }
    }

    private void removeExternalAPIStoreDetails(APIIdentifier id, Set<APIStore> removalCompletedStores)
            throws APIManagementException {
        apiMgtDAO.deleteExternalAPIStoresDetails(id, removalCompletedStores);
    }

    private boolean isAPIAvailableInExternalAPIStore(API api, APIStore store) throws APIManagementException {
        org.wso2.carbon.apimgt.api.model.APIPublisher publisher = store.getPublisher();
        return publisher.isAPIAvailable(api, store);

    }


    /**
     * When enabled publishing to external APIStores support,updating the API existing in external APIStores
     * @param api The API which need to published
     * @param apiStoreSet The APIStores set to which need to publish API
     * @throws org.wso2.carbon.apimgt.api.APIManagementException
     *          If failed to update subscription status
     */

    private void updateAPIInExternalAPIStores(API api, Set<APIStore> apiStoreSet)
            throws APIManagementException {
        if (apiStoreSet != null && apiStoreSet.size() > 0) {
            for (APIStore store : apiStoreSet) {
                org.wso2.carbon.apimgt.api.model.APIPublisher publisher = store.getPublisher();
                boolean published=publisher.updateToStore(api, store);
            }
        }


    }
    /**
     * When enabled publishing to external APIStores support,update external apistores data in db
     * @param apiId The API Identifier which need to update in db
     * @param apiStoreSet The APIStores set which need to update in db
     * @throws org.wso2.carbon.apimgt.api.APIManagementException
     *          If failed to update subscription status
     */

    private void updateExternalAPIStoresDetails(APIIdentifier apiId, Set<APIStore> apiStoreSet)
            throws APIManagementException {
        apiMgtDAO.updateExternalAPIStoresDetails(apiId, apiStoreSet);


    }


    private boolean addExternalAPIStoresDetails(APIIdentifier apiId,Set<APIStore> apiStoreSet) throws APIManagementException {
        return apiMgtDAO.addExternalAPIStoresDetails(apiId,apiStoreSet);
    }
    /**
     * When enabled publishing to external APIStores support,get all the external apistore details which are
     * published and stored in db and which are not unpublished
     * @param apiId The API Identifier which need to update in db
     * @throws org.wso2.carbon.apimgt.api.APIManagementException
     *          If failed to update subscription status
     */
    @Override
    public Set<APIStore> getExternalAPIStores(APIIdentifier apiId)
            throws APIManagementException {
        if (APIUtil.isAPIsPublishToExternalAPIStores(tenantId)) {
            SortedSet<APIStore> sortedApiStores = new TreeSet<APIStore>(new APIStoreNameComparator());
            Set<APIStore> publishedStores = apiMgtDAO.getExternalAPIStoresDetails(apiId);
            sortedApiStores.addAll(publishedStores);
            return APIUtil.getExternalAPIStores(sortedApiStores, tenantId);
        } else {
            return null;
        }
    }
    /**
     * When enabled publishing to external APIStores support,get only the published external apistore details which are
     * stored in db
     * @param apiId The API Identifier which need to update in db
     * @throws org.wso2.carbon.apimgt.api.APIManagementException
     *          If failed to update subscription status
     */
    @Override
    public Set<APIStore> getPublishedExternalAPIStores(APIIdentifier apiId)
            throws APIManagementException {
        if (APIUtil.isAPIsPublishToExternalAPIStores(tenantId)) {
            return apiMgtDAO.getExternalAPIStoresDetails(apiId);

        } else {
            return null;
        }
    }

	/**
	 * Get stored custom inSequences from governanceSystem registry
	 * 
	 * @throws org.wso2.carbon.apimgt.api.APIManagementException
	 */

	public List<String> getCustomInSequences() throws APIManagementException {

		List<String> sequenceList = new ArrayList<String>();
		try {
			UserRegistry registry = ServiceReferenceHolder.getInstance().getRegistryService()
			                                              .getGovernanceSystemRegistry(tenantId);
			if (registry.resourceExists(APIConstants.API_CUSTOM_INSEQUENCE_LOCATION)) {
	            org.wso2.carbon.registry.api.Collection inSeqCollection =
	                                                                      (org.wso2.carbon.registry.api.Collection) registry.get(APIConstants.API_CUSTOM_INSEQUENCE_LOCATION);
	            if (inSeqCollection != null) {
	             //   SequenceMediatorFactory factory = new SequenceMediatorFactory();
	                String[] inSeqChildPaths = inSeqCollection.getChildren();
	                for (int i = 0; i < inSeqChildPaths.length; i++) {
		                Resource inSequence = registry.get(inSeqChildPaths[i]);
		                OMElement seqElment = APIUtil.buildOMElement(inSequence.getContentStream());
		                sequenceList.add(seqElment.getAttributeValue(new QName("name")));		               
	                }
                }
            }

		} catch (Exception e) {
			handleException("Issue is in getting custom InSequences from the Registry", e);
		}
		return sequenceList;
	}

	/**
	 * Get stored custom outSequences from governanceSystem registry
	 * 
	 * @throws org.wso2.carbon.apimgt.api.APIManagementException
	 */

	public List<String> getCustomOutSequences() throws APIManagementException {

		List<String> sequenceList = new ArrayList<String>();
		try {
			UserRegistry registry = ServiceReferenceHolder.getInstance().getRegistryService()
			                                              .getGovernanceSystemRegistry(tenantId);
			if (registry.resourceExists(APIConstants.API_CUSTOM_OUTSEQUENCE_LOCATION)) {
	            org.wso2.carbon.registry.api.Collection outSeqCollection =
	                                                                       (org.wso2.carbon.registry.api.Collection) registry.get(APIConstants.API_CUSTOM_OUTSEQUENCE_LOCATION);
	            if (outSeqCollection !=null) {
	                String[] outSeqChildPaths = outSeqCollection.getChildren();
	                for (int i = 0; i < outSeqChildPaths.length; i++) {
		                Resource outSequence = registry.get(outSeqChildPaths[i]);
		                OMElement seqElment = APIUtil.buildOMElement(outSequence.getContentStream());
		         
		                sequenceList.add(seqElment.getAttributeValue(new QName("name")));		               
	                }
                }
            }

		} catch (Exception e) {
			handleException("Issue is in getting custom OutSequences from the Registry", e);
		}
		return sequenceList;
	}

    /**
     * Get stored custom fault sequences from governanceSystem registry
     *
     * @throws org.wso2.carbon.apimgt.api.APIManagementException
     */

    public List<String> getCustomFaultSequences() throws APIManagementException {

        List<String> sequenceList = new ArrayList<String>();
        try {
            UserRegistry registry = ServiceReferenceHolder.getInstance().getRegistryService()
                    .getGovernanceSystemRegistry(tenantId);
            if (registry.resourceExists(APIConstants.API_CUSTOM_FAULTSEQUENCE_LOCATION)) {
                org.wso2.carbon.registry.api.Collection faultSeqCollection =
                        (org.wso2.carbon.registry.api.Collection) registry.get(APIConstants.API_CUSTOM_FAULTSEQUENCE_LOCATION);
                if (faultSeqCollection !=null) {
                    String[] faultSeqChildPaths = faultSeqCollection.getChildren();
                    for (int i = 0; i < faultSeqChildPaths.length; i++) {
                        Resource outSequence = registry.get(faultSeqChildPaths[i]);
                        OMElement seqElment = APIUtil.buildOMElement(outSequence.getContentStream());

                        sequenceList.add(seqElment.getAttributeValue(new QName("name")));
                    }
                }
            }

        } catch (Exception e) {
            handleException("Issue is in getting custom Fault Sequences from the Registry", e);
        }
        return sequenceList;
    }

	@Override
	public boolean isSynapseGateway() throws APIManagementException {
		APIManagerConfiguration config = ServiceReferenceHolder.getInstance().
                getAPIManagerConfigurationService().getAPIManagerConfiguration();
		String gatewayType = config.getFirstProperty(APIConstants.API_GATEWAY_TYPE);
        if (!gatewayType.equalsIgnoreCase(APIConstants.API_GATEWAY_TYPE_SYNAPSE)) {
        	return false;
        }
		return true;
	}
	
	@Override
	public void updateSwagger12Definition(APIIdentifier apiId, String fileName, 
									String jsonText) throws APIManagementException {
		try{
    		String resourcePath = APIUtil.getSwagger12DefinitionFilePath(apiId.getApiName(), 
    				apiId.getVersion(), apiId.getProviderName());
    		
    		resourcePath = resourcePath + fileName;
    		
    		Resource resource = registry.newResource();
    		    		
    		resource.setContent(jsonText);
    		resource.setMediaType("application/json");
    		registry.put(resourcePath, resource);
    		
    		/*Set permissions to anonymous role */
    		APIUtil.setResourcePermissions(apiId.getProviderName(), null, null, resourcePath);
    			    
    	} catch (RegistryException e) {
    		handleException("Error while adding Swagger Definition for " + apiId.getApiName() + "-" + apiId.getVersion(), e);
		} catch (APIManagementException e) {
			handleException("Error while adding Swagger Definition for " + apiId.getApiName() + "-" + apiId.getVersion(), e);
		}
		
	}
	
	@Override
	public String getSwagger12Definition(APIIdentifier apiId) throws APIManagementException {
		String resourcePath = APIUtil.getSwagger12DefinitionFilePath(apiId.getApiName(),
                apiId.getVersion(), apiId.getProviderName());
		
		JSONParser parser = new JSONParser();
		JSONObject apiJSON = null;
		try {
			if (!registry.resourceExists(resourcePath + APIConstants.API_DOC_1_2_RESOURCE_NAME)) {
				return APIUtil.createSwagger12JSONContent(getAPI(apiId));
			}
			Resource apiDocResource = registry.get(resourcePath + APIConstants.API_DOC_1_2_RESOURCE_NAME);
			String apiDocContent = new String((byte []) apiDocResource.getContent());
			apiJSON = (JSONObject) parser.parse(apiDocContent);
			JSONArray pathConfigs = (JSONArray) apiJSON.get("apis");
			
			for (int k = 0; k < pathConfigs.size(); k++) {
				JSONObject pathConfig = (JSONObject) pathConfigs.get(k);
				String pathName = (String) pathConfig.get("path");
				pathName = pathName.startsWith("/") ? pathName : ("/" + pathName);
				
				Resource pathResource = registry.get(resourcePath + pathName);
				String pathContent = new String((byte []) pathResource.getContent());
				JSONObject pathJSON = (JSONObject) parser.parse(pathContent);
				pathConfig.put("file", pathJSON);
		       }
		} catch (RegistryException e) {
			handleException("Error while retrieving Swagger Definition for " + apiId.getApiName() + "-" + 
											apiId.getVersion(), e);
		} catch (ParseException e) {
			handleException("Error while parsing Swagger Definition for " + apiId.getApiName() + "-" + 
											apiId.getVersion() + " in " + resourcePath, e);
		}
		return apiJSON.toJSONString();
	}

    /**
     * Returns the all the Consumer keys of applications which are subscribed to the given API
     *
     * @param apiIdentifier APIIdentifier
     * @return a String array of ConsumerKeys
     * @throws APIManagementException
     */
    public String[] getConsumerKeys(APIIdentifier apiIdentifier) throws APIManagementException {

        return apiMgtDAO.getConsumerKeys(apiIdentifier);
    }
	
}

<|MERGE_RESOLUTION|>--- conflicted
+++ resolved
@@ -1127,11 +1127,8 @@
                 artifact.setAttribute(APIConstants.API_OVERVIEW_THUMBNAIL_URL,
                                       addIcon(APIUtil.getIconPath(newApiId), icon));
             }
-<<<<<<< HEAD
-=======
             // Here we keep the old context
             String oldContext =  artifact.getAttribute(APIConstants.API_OVERVIEW_CONTEXT);
->>>>>>> 830a95fa
 
             // We need to change the context by setting the new version
             // This is a change that is coming with the context version strategy
