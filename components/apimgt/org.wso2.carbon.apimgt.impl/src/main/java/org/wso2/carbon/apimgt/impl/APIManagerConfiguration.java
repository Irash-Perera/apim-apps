--- conflicted
+++ resolved
@@ -149,15 +149,6 @@
     }
 
     /**
-<<<<<<< HEAD
-     * Returns the configuration of the InMemory Subscription validation.
-     *
-     * @return configuration of the internal data service from the api-manager configuration
-     */
-    public SubscriptionValidationConfig getSubscriptionValidationConfig() {
-
-        return inMemorySubsValidationConfig;
-=======
      * Returns Product REST APIs' cache configuration by reading from api-manager.xml
      *
      * @return Product REST APIs' cache configuration.
@@ -173,12 +164,21 @@
                 .cacheControlHeadersEnabled(cacheControlHeadersEnabled)
                 .cacheControlHeadersMaxAge(cacheControlHeadersMaxAge)
                 .build();
->>>>>>> b403acdf
+    }
+
+    /**
+     * Returns the configuration of the InMemory Subscription validation.
+     *
+     * @return configuration of the internal data service from the api-manager configuration
+     */
+    public SubscriptionValidationConfig getSubscriptionValidationConfig() {
+
+        return inMemorySubsValidationConfig;
     }
 
     /**
      * Populate this configuration by reading an XML file at the given location. This method
-     * can be e xecuted only once on a given APIManagerConfiguration instance. Once invoked and
+     * can be executed only once on a given APIManagerConfiguration instance. Once invoked and
      * successfully populated, it will ignore all subsequent invocations.
      *
      * @param filePath Path of the XML descriptor file
