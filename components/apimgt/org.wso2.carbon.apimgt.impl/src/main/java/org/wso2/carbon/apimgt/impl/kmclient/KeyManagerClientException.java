--- conflicted
+++ resolved
@@ -38,14 +38,8 @@
     }
 
     public KeyManagerClientException(int statusCode, String reason) {
-<<<<<<< HEAD
-
-        super("Received status code: " + Integer.toString(statusCode) + " Reason: " + reason);
-
-=======
-        super(StringUtils.isNotEmpty(reason) ? "Received status code: ".concat(Integer.toString(statusCode).concat(reason)) :
-                "Received status code: ".concat(Integer.toString(statusCode)));
->>>>>>> b1e7c0b9
+        super("Received status code: " + statusCode + " Reason: " + reason);
+      
     }
 
 }