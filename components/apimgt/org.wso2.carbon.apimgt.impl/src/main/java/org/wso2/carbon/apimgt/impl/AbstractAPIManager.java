--- conflicted
+++ resolved
@@ -890,7 +890,7 @@
                     + documentationName + " of API: " + identifier.getApiName();
             handleException(msg, e);
         } catch (org.wso2.carbon.user.api.UserStoreException e) {
-            handleException("Failed to get ddocument content found for documentation: "
+            handleException("Failed to get document content found for documentation: "
                     + documentationName + " of API: " + identifier.getApiName(), e);
         } finally {
             if (isTenantFlowStarted) {
@@ -1502,10 +1502,7 @@
 
     /**
      * gets the swagger definition timestamps as a map
-<<<<<<< HEAD
-=======
-     *
->>>>>>> ed9355be
+     *
      * @param apiIdentifier
      * @return
      * @throws APIManagementException
@@ -1524,30 +1521,19 @@
             } else {
                 registryType = registry;
             }
-<<<<<<< HEAD
-            return definitionFromSwagger20.getAPISwaggerDefinitionTimeStamps(apiIdentifier,registryType);
-        } catch (org.wso2.carbon.user.api.UserStoreException e) {
-            e.printStackTrace();
-        } catch (RegistryException e) {
-            e.printStackTrace();
-=======
             return definitionFromSwagger20.getAPISwaggerDefinitionTimeStamps(apiIdentifier, registryType);
         } catch (org.wso2.carbon.user.api.UserStoreException e) {
             log.error("Error while getting the lastUpdated time due to " + e.getMessage(), e);
 
         } catch (RegistryException e) {
             log.debug("Error while getting the lastUpdated time due to " + e.getMessage(), e);
->>>>>>> ed9355be
         }
         return null;
     }
 
     /**
      * get the thumbnailLastUpdatedTime for a thumbnail for a given api
-<<<<<<< HEAD
-=======
-     *
->>>>>>> ed9355be
+     *
      * @param apiIdentifier
      * @return
      * @throws APIManagementException
