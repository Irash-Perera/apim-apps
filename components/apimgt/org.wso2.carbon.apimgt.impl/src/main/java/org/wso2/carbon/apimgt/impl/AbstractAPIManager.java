--- conflicted
+++ resolved
@@ -4077,11 +4077,7 @@
             String msg = "Failed to get AsyncAPI documentation of API : " + apiId;
             throw new APIManagementException(msg, e);
         } finally {
-<<<<<<< HEAD
-            if (tenantFlowStarted){
-=======
             if (tenantFlowStarted) {
->>>>>>> d07e91be
                 endTenantFlow();
             }
         }
