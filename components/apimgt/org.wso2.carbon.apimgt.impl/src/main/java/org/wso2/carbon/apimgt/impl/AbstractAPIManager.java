/*
*  Copyright (c) 2005-2011, WSO2 Inc. (http://www.wso2.org) All Rights Reserved.
*
*  WSO2 Inc. licenses this file to you under the Apache License,
*  Version 2.0 (the "License"); you may not use this file except
*  in compliance with the License.
*  You may obtain a copy of the License at
*
*    http://www.apache.org/licenses/LICENSE-2.0
*
* Unless required by applicable law or agreed to in writing,
* software distributed under the License is distributed on an
* "AS IS" BASIS, WITHOUT WARRANTIES OR CONDITIONS OF ANY
* KIND, either express or implied.  See the License for the
* specific language governing permissions and limitations
* under the License.
*/

package org.wso2.carbon.apimgt.impl;

import org.apache.commons.logging.Log;
import org.apache.commons.logging.LogFactory;
import org.wso2.carbon.CarbonConstants;
import org.wso2.carbon.apimgt.api.APIDefinition;
import org.wso2.carbon.apimgt.api.APIManagementException;
import org.wso2.carbon.apimgt.api.APIManager;
import org.wso2.carbon.apimgt.api.APIMgtResourceAlreadyExistsException;
import org.wso2.carbon.apimgt.api.APIMgtResourceNotFoundException;
import org.wso2.carbon.apimgt.api.model.API;
import org.wso2.carbon.apimgt.api.model.APIIdentifier;
import org.wso2.carbon.apimgt.api.model.APIKey;
import org.wso2.carbon.apimgt.api.model.Application;
import org.wso2.carbon.apimgt.api.model.Documentation;
import org.wso2.carbon.apimgt.api.model.DocumentationType;
import org.wso2.carbon.apimgt.api.model.Icon;
import org.wso2.carbon.apimgt.api.model.SubscribedAPI;
import org.wso2.carbon.apimgt.api.model.Subscriber;
import org.wso2.carbon.apimgt.api.model.Tier;
import org.wso2.carbon.apimgt.impl.dao.ApiMgtDAO;
import org.wso2.carbon.apimgt.impl.definitions.APIDefinitionFromSwagger20;
import org.wso2.carbon.apimgt.impl.internal.ServiceReferenceHolder;
import org.wso2.carbon.apimgt.impl.utils.APINameComparator;
import org.wso2.carbon.apimgt.impl.utils.APIUtil;
import org.wso2.carbon.apimgt.impl.utils.LRUCache;
import org.wso2.carbon.apimgt.impl.utils.TierNameComparator;
import org.wso2.carbon.context.PrivilegedCarbonContext;
import org.wso2.carbon.governance.api.common.dataobjects.GovernanceArtifact;
import org.wso2.carbon.governance.api.generic.GenericArtifactManager;
import org.wso2.carbon.governance.api.generic.dataobjects.GenericArtifact;
import org.wso2.carbon.registry.core.ActionConstants;
import org.wso2.carbon.registry.core.Association;
import org.wso2.carbon.registry.core.Collection;
import org.wso2.carbon.registry.core.Registry;
import org.wso2.carbon.registry.core.RegistryConstants;
import org.wso2.carbon.registry.core.Resource;
import org.wso2.carbon.registry.core.config.RegistryContext;
import org.wso2.carbon.registry.core.exceptions.RegistryException;
import org.wso2.carbon.registry.core.jdbc.realm.RegistryAuthorizationManager;
import org.wso2.carbon.registry.core.session.UserRegistry;
import org.wso2.carbon.registry.core.utils.RegistryUtils;
import org.wso2.carbon.user.api.AuthorizationManager;
import org.wso2.carbon.user.core.UserRealm;
import org.wso2.carbon.user.core.UserStoreException;
import org.wso2.carbon.utils.multitenancy.MultitenantConstants;
import org.wso2.carbon.utils.multitenancy.MultitenantUtils;

import java.util.ArrayList;
import java.util.Collections;
import java.util.Date;
import java.util.HashSet;
import java.util.List;
import java.util.Map;
import java.util.Set;
import java.util.SortedSet;
import java.util.TreeSet;

/**
 * The basic abstract implementation of the core APIManager interface. This implementation uses
 * the governance system registry for storing APIs and related metadata.
 */
public abstract class AbstractAPIManager implements APIManager {

    protected Log log = LogFactory.getLog(getClass());

    protected Registry registry;
    protected UserRegistry configRegistry;
    protected ApiMgtDAO apiMgtDAO;
    protected int tenantId = MultitenantConstants.INVALID_TENANT_ID; //-1 the issue does not occur.;
    protected String tenantDomain;
    protected String username;
    private LRUCache<String, GenericArtifactManager> genericArtifactCache = new LRUCache<String, GenericArtifactManager>(
            5);

    // API definitions from swagger v2.0
    protected static APIDefinition definitionFromSwagger20 = new APIDefinitionFromSwagger20();

    public AbstractAPIManager() throws APIManagementException {
    }

    public AbstractAPIManager(String username) throws APIManagementException {
        apiMgtDAO = new ApiMgtDAO();

        try {
            if (username == null) {

                this.registry = ServiceReferenceHolder.getInstance().getRegistryService().getGovernanceUserRegistry();
                this.configRegistry = ServiceReferenceHolder.getInstance().getRegistryService().getConfigSystemRegistry();

                this.username= CarbonConstants.REGISTRY_ANONNYMOUS_USERNAME;
                ServiceReferenceHolder.setUserRealm((ServiceReferenceHolder.getInstance().getRealmService().getBootstrapRealm()));
            } else {
                String tenantDomainName = MultitenantUtils.getTenantDomain(username);
                String tenantUserName = MultitenantUtils.getTenantAwareUsername(username);
                int tenantId = ServiceReferenceHolder.getInstance().getRealmService().getTenantManager().getTenantId(tenantDomainName);
                this.tenantId=tenantId;
                this.tenantDomain=tenantDomainName;
                this.username=tenantUserName;

                APIUtil.loadTenantRegistry(tenantId);

                this.registry = ServiceReferenceHolder.getInstance().
                        getRegistryService().getGovernanceUserRegistry(tenantUserName, tenantId);

                this.configRegistry = ServiceReferenceHolder.getInstance().getRegistryService().getConfigSystemRegistry(tenantId);

                //load resources for each tenants.
                APIUtil.loadloadTenantAPIRXT( tenantUserName, tenantId);
                APIUtil.loadTenantAPIPolicy( tenantUserName, tenantId);
                APIUtil.writeDefinedSequencesToTenantRegistry(tenantId);
                ServiceReferenceHolder.setUserRealm((UserRealm)(ServiceReferenceHolder.getInstance().
                        getRealmService().getTenantUserRealm(tenantId)));
            }
            ServiceReferenceHolder.setUserRealm(ServiceReferenceHolder.getInstance().
                    getRegistryService().getConfigSystemRegistry().getUserRealm());
            registerCustomQueries(configRegistry, username);
        } catch (RegistryException e) {
            handleException("Error while obtaining registry objects", e);
        } catch (org.wso2.carbon.user.api.UserStoreException e) {
            handleException("Error while getting user registry for user:"+username, e);
        }

    }

    /**
     * method to register custom registry queries
     * @param registry  Registry instance to use
     * @throws RegistryException n error
     */
    private void registerCustomQueries(UserRegistry registry, String username)
            throws RegistryException, APIManagementException {
        String tagsQueryPath = RegistryConstants.QUERIES_COLLECTION_PATH + "/tag-summary";
        String latestAPIsQueryPath = RegistryConstants.QUERIES_COLLECTION_PATH + "/latest-apis";
        String resourcesByTag = RegistryConstants.QUERIES_COLLECTION_PATH + "/resource-by-tag";
        String path = RegistryUtils.getAbsolutePath(RegistryContext.getBaseInstance(),
                                                    APIUtil.getMountedPath(RegistryContext.getBaseInstance(),
                                                                           RegistryConstants.GOVERNANCE_REGISTRY_BASE_PATH) +
                                                    APIConstants.GOVERNANCE_COMPONENT_REGISTRY_LOCATION);
        if (username == null) {
            try {
                UserRealm realm = ServiceReferenceHolder.getUserRealm();
                RegistryAuthorizationManager authorizationManager = new RegistryAuthorizationManager(realm);
                authorizationManager.authorizeRole(APIConstants.ANONYMOUS_ROLE, path, ActionConstants.GET);

            } catch (UserStoreException e) {
                handleException("Error while setting the permissions", e);
            }
        }else if (!tenantDomain.equals(MultitenantConstants.SUPER_TENANT_DOMAIN_NAME)) {
            int tenantId;
            try {
                tenantId = ServiceReferenceHolder.getInstance().getRealmService().
                        getTenantManager().getTenantId(tenantDomain);
                AuthorizationManager authManager = ServiceReferenceHolder.getInstance().getRealmService().
                        getTenantUserRealm(tenantId).getAuthorizationManager();
                authManager.authorizeRole(APIConstants.ANONYMOUS_ROLE, path, ActionConstants.GET);
            } catch (org.wso2.carbon.user.api.UserStoreException e) {
                handleException("Error while setting the permissions", e);
            }

        }

        if (!registry.resourceExists(tagsQueryPath)) {
            Resource resource = registry.newResource();

            //Tag Search Query
            //'MOCK_PATH' used to bypass ChrootWrapper -> filterSearchResult. A valid registry path is
            // a must for executeQuery results to be passed to client side
            String sql1 =
                    "SELECT '" + APIUtil.getMountedPath(RegistryContext.getBaseInstance(),
                                                        RegistryConstants.GOVERNANCE_REGISTRY_BASE_PATH) +
                    APIConstants.GOVERNANCE_COMPONENT_REGISTRY_LOCATION + "' AS MOCK_PATH, " +
                    "   RT.REG_TAG_NAME AS TAG_NAME, " +
                    "   COUNT(RT.REG_TAG_NAME) AS USED_COUNT " +
                    "FROM " +
                    "   REG_RESOURCE_TAG RRT, " +
                    "   REG_TAG RT, " +
                    "   REG_RESOURCE R, " +
                    "   REG_RESOURCE_PROPERTY RRP, " +
                    "   REG_PROPERTY RP " +
                    "WHERE " +
                    "   RT.REG_ID = RRT.REG_TAG_ID  " +
                    "   AND R.REG_MEDIA_TYPE = 'application/vnd.wso2-api+xml' " +
                    "   AND RRT.REG_VERSION = R.REG_VERSION " +
                    "   AND RRP.REG_VERSION = R.REG_VERSION " +
                    "   AND RP.REG_NAME = 'STATUS' " +
                    "   AND RRP.REG_PROPERTY_ID = RP.REG_ID " +
                    "   AND (RP.REG_VALUE !='DEPRECATED' AND RP.REG_VALUE !='CREATED' AND RP.REG_VALUE !='BLOCKED' AND RP.REG_VALUE !='RETIRED') " +
                    "GROUP BY " +
                    "   RT.REG_TAG_NAME";
            resource.setContent(sql1);
            resource.setMediaType(RegistryConstants.SQL_QUERY_MEDIA_TYPE);
            resource.addProperty(RegistryConstants.RESULT_TYPE_PROPERTY_NAME,
                                 RegistryConstants.TAG_SUMMARY_RESULT_TYPE);
            registry.put(tagsQueryPath, resource);
        }
        if (!registry.resourceExists(latestAPIsQueryPath)) {
            //Recently added APIs
            Resource resource = registry.newResource();
//            String sql =
//                    "SELECT " +
//                    "   RR.REG_PATH_ID," +
//                    "   RR.REG_NAME " +
//                    "FROM " +
//                    "   REG_RESOURCE RR " +
//                    "WHERE " +
//                    "   RR.REG_MEDIA_TYPE = 'application/vnd.wso2-api+xml' " +
//                    "ORDER BY " +
//                    "   RR.REG_LAST_UPDATED_TIME DESC ";
            String sql =
                    "SELECT " +
                    "   RR.REG_PATH_ID AS REG_PATH_ID, " +
                    "   RR.REG_NAME AS REG_NAME " +
                    "FROM " +
                    "   REG_RESOURCE RR, " +
                    "   REG_RESOURCE_PROPERTY RRP, " +
                    "   REG_PROPERTY RP " +
                    "WHERE " +
                    "   RR.REG_MEDIA_TYPE = 'application/vnd.wso2-api+xml' " +
                    "   AND RRP.REG_VERSION = RR.REG_VERSION " +
                    "   AND RP.REG_NAME = 'STATUS' " +
                    "   AND RRP.REG_PROPERTY_ID = RP.REG_ID " +
                    "   AND (RP.REG_VALUE !='DEPRECATED' AND RP.REG_VALUE !='CREATED') " +
                    "ORDER BY " +
                    "   RR.REG_LAST_UPDATED_TIME " +
                    "DESC ";
            resource.setContent(sql);
            resource.setMediaType(RegistryConstants.SQL_QUERY_MEDIA_TYPE);
            resource.addProperty(RegistryConstants.RESULT_TYPE_PROPERTY_NAME,
                                 RegistryConstants.RESOURCES_RESULT_TYPE);
            registry.put(latestAPIsQueryPath, resource);
        }
        if(!registry.resourceExists(resourcesByTag)){
            Resource resource = registry.newResource();
            String sql =
                    "SELECT '" + APIUtil.getMountedPath(RegistryContext.getBaseInstance(),
                                                        RegistryConstants.GOVERNANCE_REGISTRY_BASE_PATH) +
                    APIConstants.GOVERNANCE_COMPONENT_REGISTRY_LOCATION + "' AS MOCK_PATH, " +
                    "   R.REG_UUID AS REG_UUID " +
                    "FROM " +
                    "   REG_RESOURCE_TAG RRT, " +
                    "   REG_TAG RT, " +
                    "   REG_RESOURCE R, " +
                    "   REG_PATH RP " +
                    "WHERE " +
                    "   RT.REG_TAG_NAME = ? " +
                    "   AND R.REG_MEDIA_TYPE = 'application/vnd.wso2-api+xml' " +
                    "   AND RP.REG_PATH_ID = R.REG_PATH_ID " +
                    "   AND RT.REG_ID = RRT.REG_TAG_ID " +
                    "   AND RRT.REG_VERSION = R.REG_VERSION ";

            resource.setContent(sql);
            resource.setMediaType(RegistryConstants.SQL_QUERY_MEDIA_TYPE);
            resource.addProperty(RegistryConstants.RESULT_TYPE_PROPERTY_NAME,
                                 RegistryConstants.RESOURCE_UUID_RESULT_TYPE);
            registry.put(resourcesByTag, resource);
        }
    }

    public void cleanup() {

    }

    public List<API> getAllAPIs() throws APIManagementException {
        List<API> apiSortedList = new ArrayList<API>();
        boolean isTenantFlowStarted = false;
        try {
            if (tenantDomain != null && !MultitenantConstants.SUPER_TENANT_DOMAIN_NAME.equals(tenantDomain)) {
                isTenantFlowStarted = true;
                PrivilegedCarbonContext.startTenantFlow();
                PrivilegedCarbonContext.getThreadLocalCarbonContext().setTenantDomain(tenantDomain, true);
            }
            GenericArtifactManager artifactManager = APIUtil.getArtifactManager(registry,
                                                                                APIConstants.API_KEY);
            GenericArtifact[] artifacts = artifactManager.getAllGenericArtifacts();
            for (GenericArtifact artifact : artifacts) {
                API api = APIUtil.getAPI(artifact);
                if (api != null) {
                    apiSortedList.add(api);
                }
            }
        } catch (RegistryException e) {
            handleException("Failed to get APIs from the registry", e);
        } finally {
            if (isTenantFlowStarted) {
                PrivilegedCarbonContext.endTenantFlow();
            }
        }

        Collections.sort(apiSortedList, new APINameComparator());
        return apiSortedList;
    }

    public API getAPI(APIIdentifier identifier) throws APIManagementException {
        String apiPath = APIUtil.getAPIPath(identifier);
        try {
            String tenantDomain = MultitenantUtils.getTenantDomain(APIUtil.replaceEmailDomainBack(identifier.getProviderName()));
            Registry registry;
            if (!tenantDomain.equals(MultitenantConstants.SUPER_TENANT_DOMAIN_NAME)) {
                int id = ServiceReferenceHolder.getInstance().getRealmService().getTenantManager().getTenantId(tenantDomain);
                APIUtil.loadTenantRegistry(id);
                registry = ServiceReferenceHolder.getInstance().
                        getRegistryService().getGovernanceSystemRegistry(id);                
            } else {
                if (this.tenantDomain != null && !this.tenantDomain.equals(MultitenantConstants.SUPER_TENANT_DOMAIN_NAME)) {
                    registry = ServiceReferenceHolder.getInstance().
                            getRegistryService().getGovernanceUserRegistry(identifier.getProviderName(), MultitenantConstants.SUPER_TENANT_ID);
                } else {
                    registry = this.registry;
                }
            }
            GenericArtifactManager artifactManager = APIUtil.getArtifactManager(registry,
                                                                                APIConstants.API_KEY);
            Resource apiResource = registry.get(apiPath);
            String artifactId = apiResource.getUUID();
            if (artifactId == null) {
                throw new APIManagementException("artifact id is null for : " + apiPath);
            }
            GenericArtifact apiArtifact = artifactManager.getGenericArtifact(artifactId);
            return APIUtil.getAPIForPublishing(apiArtifact, registry);

        } catch (RegistryException e) {
            handleException("Failed to get API from : " + apiPath, e);
            return null;
        } catch (org.wso2.carbon.user.api.UserStoreException e) {
            handleException("Failed to get API from : " + apiPath, e);
            return null;
        }
    }

    /**
     * Get API by registry artifact id
     *
     * @param uuid  Registry artifact id
     * @param requestedTenantDomain tenantDomain for the registry
     * @return API of the provided artifact id
     * @throws APIManagementException
     */
    public API getAPIbyUUID(String uuid, String requestedTenantDomain) throws APIManagementException {
        try {
            Registry registry;
            if (requestedTenantDomain != null && !requestedTenantDomain.equals(MultitenantConstants.SUPER_TENANT_DOMAIN_NAME)) {
                int id = ServiceReferenceHolder.getInstance().getRealmService().getTenantManager()
                        .getTenantId(requestedTenantDomain);
                registry = ServiceReferenceHolder.getInstance().
                        getRegistryService().getGovernanceSystemRegistry(id);
            } else {
                if (this.tenantDomain != null && !this.tenantDomain
                        .equals(MultitenantConstants.SUPER_TENANT_DOMAIN_NAME)) {
                    // at this point, requested tenant = carbon.super but logged in user is anonymous or tenant
                    registry = ServiceReferenceHolder.getInstance().
                            getRegistryService().getGovernanceSystemRegistry(MultitenantConstants.SUPER_TENANT_ID);
                } else {
                    // both requested tenant and logged in user's tenant are carbon.super
                    registry = this.registry;
                }
            }

            GenericArtifactManager artifactManager = APIUtil.getArtifactManager(registry, APIConstants.API_KEY);

            GenericArtifact apiArtifact = artifactManager.getGenericArtifact(uuid);
            if (apiArtifact != null) {
                return APIUtil.getAPIForPublishing(apiArtifact, registry);
            } else {
                handleResourceNotFoundException(
                        "Failed to get API. API artifact corresponding to artifactId " + uuid + " does not exist");
                return null;
            }
        } catch (RegistryException e) {
            handleException("Failed to get API", e);
        } catch (org.wso2.carbon.user.api.UserStoreException e) {
            handleException("Failed to get API", e);
            return null;
        }
        return null;
    }

    /**
     * Get minimal details of API by registry artifact id
     *
     * @param uuid  Registry artifact id
     * @return API of the provided artifact id
     * @throws APIManagementException
     */
    public API getAPIInfoByUUID(String uuid, String requestedTenantDomain) throws APIManagementException {
        try {
            Registry registry;
            if (requestedTenantDomain != null && !requestedTenantDomain.equals(
                    MultitenantConstants.SUPER_TENANT_DOMAIN_NAME)) {
                int id = ServiceReferenceHolder.getInstance().getRealmService().getTenantManager()
                        .getTenantId(requestedTenantDomain);
                registry = ServiceReferenceHolder.getInstance().
                        getRegistryService().getGovernanceSystemRegistry(id);
            } else {
                if (this.tenantDomain != null && !this.tenantDomain
                        .equals(MultitenantConstants.SUPER_TENANT_DOMAIN_NAME)) {
                    // at this point, requested tenant = carbon.super but logged in user is anonymous or tenant
                    registry = ServiceReferenceHolder.getInstance().
                            getRegistryService().getGovernanceSystemRegistry(MultitenantConstants.SUPER_TENANT_ID);
                } else {
                    // both requested tenant and logged in user's tenant are carbon.super
                    registry = this.registry;
                }
            }
            GenericArtifactManager artifactManager = APIUtil.getArtifactManager(registry, APIConstants.API_KEY);

            GenericArtifact apiArtifact = artifactManager.getGenericArtifact(uuid);
            if (apiArtifact != null) {
                return APIUtil.getAPIInformation(apiArtifact, registry);
            } else {
                handleResourceNotFoundException(
                        "Failed to get API. API artifact corresponding to artifactId " + uuid + " does not exist");
                return null;
            }
        } catch (RegistryException e) {
            handleException("Failed to get API", e);
            return null;
        } catch (org.wso2.carbon.user.api.UserStoreException e) {
            handleException("Failed to get API", e);
            return null;
        }
    }

    /**
     * Get minimal details of API by API identifier
     *
     * @param identifier APIIdentifier object
     * @return API of the provided APIIdentifier
     * @throws APIManagementException
     */
    public API getAPIInfo(APIIdentifier identifier)
            throws APIManagementException {
        String apiPath = APIUtil.getAPIPath(identifier);

        boolean tenantFlowStarted = false;

        try {
            String tenantDomain = MultitenantUtils.getTenantDomain(
                    APIUtil.replaceEmailDomainBack(identifier.getProviderName()));

            PrivilegedCarbonContext.startTenantFlow();
            PrivilegedCarbonContext.getThreadLocalCarbonContext().setTenantDomain(tenantDomain, true);
            tenantFlowStarted = true;

            Registry registry = getRegistry(identifier, apiPath);
            if (registry != null) {
                Resource apiResource = registry.get(apiPath);
                String artifactId = apiResource.getUUID();
                if (artifactId == null) {
                    throw new APIManagementException("artifact id is null for : " + apiPath);
                }
                GenericArtifactManager artifactManager = getGenericArtifactManager(identifier, registry);
                GovernanceArtifact apiArtifact = artifactManager.getGenericArtifact(artifactId);
                return APIUtil.getAPIInformation(apiArtifact, registry);
            } else {
                handleException("Failed to get registry from api identifier: " + identifier.toString());
                return null;
            }
        } catch (RegistryException e) {
            handleException("Failed to get API from : " + apiPath, e);
            return null;
        } finally {
            if (tenantFlowStarted) {
                PrivilegedCarbonContext.endTenantFlow();
            }
        }
    }

    private GenericArtifactManager getGenericArtifactManager(APIIdentifier identifier, Registry registry)
            throws APIManagementException {

        String tenantDomain = MultitenantUtils
                .getTenantDomain(APIUtil.replaceEmailDomainBack(identifier.getProviderName()));
        GenericArtifactManager manager = genericArtifactCache.get(tenantDomain);
        if (manager != null) {
            return manager;
        }
        manager = APIUtil.getArtifactManager(registry, APIConstants.API_KEY);
        genericArtifactCache.put(tenantDomain, manager);
        return manager;
    }

    private Registry getRegistry(APIIdentifier identifier, String apiPath)
            throws APIManagementException {
        Registry passRegistry;
        try {
            String tenantDomain = MultitenantUtils
                    .getTenantDomain(APIUtil.replaceEmailDomainBack(identifier.getProviderName()));
            if (!tenantDomain.equals(MultitenantConstants.SUPER_TENANT_DOMAIN_NAME)) {
                int id = ServiceReferenceHolder.getInstance().getRealmService().getTenantManager()
                        .getTenantId(tenantDomain);
                // explicitly load the tenant's registry
                APIUtil.loadTenantRegistry(id);
                passRegistry = ServiceReferenceHolder.getInstance().getRegistryService()
                        .getGovernanceSystemRegistry(id);
            } else {
                if (this.tenantDomain != null && !this.tenantDomain
                        .equals(MultitenantConstants.SUPER_TENANT_DOMAIN_NAME)) {
                    // explicitly load the tenant's registry
                    APIUtil.loadTenantRegistry(MultitenantConstants.SUPER_TENANT_ID);
                    passRegistry = ServiceReferenceHolder.getInstance().getRegistryService().getGovernanceUserRegistry(
                            identifier.getProviderName(), MultitenantConstants.SUPER_TENANT_ID);
                } else {
                    passRegistry = this.registry;
                }
            }
        } catch (RegistryException e) {
            handleException("Failed to get API from registry on path of : " + apiPath, e);
            return null;
        } catch (org.wso2.carbon.user.api.UserStoreException e) {
            handleException("Failed to get API from registry on path of : " + apiPath, e);
            return null;
        }
        return passRegistry;
    }

    public API getAPI(String apiPath) throws APIManagementException {
        try {
            GenericArtifactManager artifactManager = APIUtil.getArtifactManager(registry,
                                                                                APIConstants.API_KEY);
            Resource apiResource = registry.get(apiPath);
            String artifactId = apiResource.getUUID();
            if (artifactId == null) {
                throw new APIManagementException("artifact id is null for : " + apiPath);
            }
            GenericArtifact apiArtifact = artifactManager.getGenericArtifact(artifactId);
            return APIUtil.getAPI(apiArtifact);

        } catch (RegistryException e) {
            handleException("Failed to get API from : " + apiPath, e);
            return null;
        }
    }

    public boolean isAPIAvailable(APIIdentifier identifier) throws APIManagementException {
        String path = APIConstants.API_ROOT_LOCATION + RegistryConstants.PATH_SEPARATOR +
                      identifier.getProviderName() + RegistryConstants.PATH_SEPARATOR +
                      identifier.getApiName() + RegistryConstants.PATH_SEPARATOR + identifier.getVersion();
        try {
            return registry.resourceExists(path);
        } catch (RegistryException e) {
            handleException("Failed to check availability of api :" + path, e);
            return false;
        }
    }

    public Set<String> getAPIVersions(String providerName, String apiName)
            throws APIManagementException {

        Set<String> versionSet = new HashSet<String>();
        String apiPath = APIConstants.API_LOCATION + RegistryConstants.PATH_SEPARATOR +
                         providerName + RegistryConstants.PATH_SEPARATOR + apiName;
        try {
            Resource resource = registry.get(apiPath);
            if (resource instanceof Collection) {
                Collection collection = (Collection) resource;
                String[] versionPaths = collection.getChildren();
                if (versionPaths == null || versionPaths.length == 0) {
                    return versionSet;
                }
                for (String path : versionPaths) {
                    versionSet.add(path.substring(apiPath.length() + 1));
                }
            } else {
                throw new APIManagementException("API version must be a collection " + apiName);
            }
        } catch (RegistryException e) {
            handleException("Failed to get versions for API: " + apiName, e);
        }
        return versionSet;
    }

    /** Returns the swagger 2.0 definition of the given API
     * 
     * @param apiId id of the APIIdentifier
     * @return An String containing the swagger 2.0 definition
     * @throws APIManagementException
     */
    @Override
    public String getSwagger20Definition(APIIdentifier apiId) throws APIManagementException {
        return definitionFromSwagger20.getAPIDefinition(apiId, registry);
    }

    public String addIcon(String resourcePath, Icon icon) throws APIManagementException {
        try {
            Resource thumb = registry.newResource();
            thumb.setContentStream(icon.getContent());
            thumb.setMediaType(icon.getContentType());
            registry.put(resourcePath, thumb);
            if(tenantDomain.equalsIgnoreCase(MultitenantConstants.SUPER_TENANT_DOMAIN_NAME)){
            return RegistryConstants.PATH_SEPARATOR + "registry"
                   + RegistryConstants.PATH_SEPARATOR + "resource"
                   + RegistryConstants.PATH_SEPARATOR + "_system"
                   + RegistryConstants.PATH_SEPARATOR + "governance"
                   + resourcePath;
            }
            else{
                return "/t/"+tenantDomain+ RegistryConstants.PATH_SEPARATOR + "registry"
                        + RegistryConstants.PATH_SEPARATOR + "resource"
                        + RegistryConstants.PATH_SEPARATOR + "_system"
                        + RegistryConstants.PATH_SEPARATOR + "governance"
                        + resourcePath;
            }
        } catch (RegistryException e) {
            handleException("Error while adding the icon image to the registry", e);
        }
        return null;
    }

    /**
     * Checks whether the given document already exists for the given api
     *
     * @param identifier API Identifier
     * @param docName Name of the document
     * @return true if document already exists for the given api
     * @throws APIManagementException if failed to check existence of the documentation
     */
    public boolean isDocumentationExist(APIIdentifier identifier, String docName) throws APIManagementException {
        String docPath = APIConstants.API_ROOT_LOCATION + RegistryConstants.PATH_SEPARATOR +
                         identifier.getProviderName() + RegistryConstants.PATH_SEPARATOR +
                         identifier.getApiName() + RegistryConstants.PATH_SEPARATOR +
                         identifier.getVersion() + RegistryConstants.PATH_SEPARATOR +
                         APIConstants.DOC_DIR + RegistryConstants.PATH_SEPARATOR + docName;
        try {
            return registry.resourceExists(docPath);
        } catch (RegistryException e) {
            handleException("Failed to check existence of the document :" + docPath, e);
        }
        return false;
    }

    public List<Documentation> getAllDocumentation(APIIdentifier apiId) throws APIManagementException {
        List<Documentation> documentationList = new ArrayList<Documentation>();
        String apiResourcePath = APIUtil.getAPIPath(apiId);
        try {
        	Association[] docAssociations = registry.getAssociations(apiResourcePath,
                                                                     APIConstants.DOCUMENTATION_ASSOCIATION);
            for (Association association : docAssociations) {
                String docPath = association.getDestinationPath();

                Resource docResource = registry.get(docPath);
                GenericArtifactManager artifactManager = new GenericArtifactManager(registry,
                                                                                    APIConstants.DOCUMENTATION_KEY);
                GenericArtifact docArtifact = artifactManager.getGenericArtifact(docResource.getUUID());
                Documentation doc = APIUtil.getDocumentation(docArtifact);
                Date contentLastModifiedDate;
                Date docLastModifiedDate = docResource.getLastModified();
                if (Documentation.DocumentSourceType.INLINE.equals(doc.getSourceType())) {
                    String contentPath = APIUtil.getAPIDocContentPath(apiId, doc.getName());
                    contentLastModifiedDate = registry.get(contentPath).getLastModified();
                    doc.setLastUpdated((contentLastModifiedDate.after(docLastModifiedDate) ?
                                        contentLastModifiedDate : docLastModifiedDate));
                } else  {
                    doc.setLastUpdated(docLastModifiedDate);
                }
                documentationList.add(doc);
            }

        } catch (RegistryException e) {
            handleException("Failed to get documentations for api " + apiId.getApiName(), e);
        }
        return documentationList;
    }

    public List<Documentation> getAllDocumentation(APIIdentifier apiId,String loggedUsername) throws APIManagementException {
        List<Documentation> documentationList = new ArrayList<Documentation>();
        String apiResourcePath = APIUtil.getAPIPath(apiId);
        try {
            String tenantDomain = MultitenantUtils.getTenantDomain(APIUtil.replaceEmailDomainBack(apiId.getProviderName()));
            Registry registryType;
            /* If the API provider is a tenant, load tenant registry*/
            boolean isTenantMode=(tenantDomain != null);
            if ((isTenantMode && this.tenantDomain==null) || (isTenantMode && isTenantDomainNotMatching(tenantDomain))) {//Tenant store anonymous mode
                int tenantId = ServiceReferenceHolder.getInstance().getRealmService().getTenantManager()
                        .getTenantId(tenantDomain);
                registryType = ServiceReferenceHolder.getInstance().
                        getRegistryService().getGovernanceUserRegistry(CarbonConstants.REGISTRY_ANONNYMOUS_USERNAME, tenantId);
            } else {
                registryType = registry;
            }
            Association[] docAssociations = registryType.getAssociations(apiResourcePath,
                                                                         APIConstants.DOCUMENTATION_ASSOCIATION);
            for (Association association : docAssociations) {
                String docPath = association.getDestinationPath();
                Resource docResource = null;
                try {
                    docResource = registryType.get(docPath);
                } catch (org.wso2.carbon.registry.core.secure.AuthorizationFailedException e) {
                    //do nothing. Permission not allowed to access the doc.
                }catch (RegistryException e){
                    handleException("Failed to get documentations for api " + apiId.getApiName(), e);
                }
                if (docResource != null) {
                    GenericArtifactManager artifactManager = new GenericArtifactManager(registryType,
                                                                                        APIConstants.DOCUMENTATION_KEY);
                    GenericArtifact docArtifact = artifactManager.getGenericArtifact(
                            docResource.getUUID());
                    Documentation doc = APIUtil.getDocumentation(docArtifact, apiId.getProviderName());
                    Date contentLastModifiedDate;
                    Date docLastModifiedDate = docResource.getLastModified();
                    if (Documentation.DocumentSourceType.INLINE.equals(doc.getSourceType())) {
                        String contentPath = APIUtil.getAPIDocContentPath(apiId, doc.getName());
                        try    {
                            contentLastModifiedDate = registryType.get(contentPath).getLastModified();
                            doc.setLastUpdated((contentLastModifiedDate.after(docLastModifiedDate) ?
                                                contentLastModifiedDate : docLastModifiedDate));
                        } catch (org.wso2.carbon.registry.core.secure.AuthorizationFailedException e) {
                            //do nothing. Permission not allowed to access the doc.
                        }

                    } else  {
                        doc.setLastUpdated(docLastModifiedDate);
                    }
                    documentationList.add(doc);
                }
            }
        } catch (RegistryException e) {
            handleException("Failed to get documentations for api " + apiId.getApiName(), e);
        } catch (org.wso2.carbon.user.api.UserStoreException e) {
            handleException("Failed to get documentations for api " + apiId.getApiName(), e);
        }
        return documentationList;
    }

    private boolean isTenantDomainNotMatching(String tenantDomain) {
        if (this.tenantDomain != null) {
            return !(this.tenantDomain.equals(tenantDomain));
        }
        return true;
    }

    public Documentation getDocumentation(APIIdentifier apiId, DocumentationType docType,
                                          String docName) throws APIManagementException {
        Documentation documentation = null;
        String docPath = APIUtil.getAPIDocPath(apiId) + docName;
        GenericArtifactManager artifactManager = APIUtil.getArtifactManager(registry,
                                                                            APIConstants.DOCUMENTATION_KEY);
        try {
            Resource docResource = registry.get(docPath);
            GenericArtifact artifact = artifactManager.getGenericArtifact(docResource.getUUID());
            documentation = APIUtil.getDocumentation(artifact);
        } catch (RegistryException e) {
            handleException("Failed to get documentation details", e);
        }
        return documentation;
    }

    /**
     * Get a documentation by artifact Id
     * 
     * @param docId artifact id of the document
     * @param requestedTenantDomain tenant domain of the registry where the artifact is located
     * @return Document object which represents the artifact id
     * @throws APIManagementException
     */
    public Documentation getDocumentation(String docId, String requestedTenantDomain) throws APIManagementException {
        Documentation documentation = null;
        try {
            Registry registryType;
            boolean isTenantMode = (requestedTenantDomain != null);
            //Tenant store anonymous mode if current tenant and the required tenant is not matching
            if ((isTenantMode && this.tenantDomain == null) || (isTenantMode && isTenantDomainNotMatching(
                    requestedTenantDomain))) {
                int tenantId = ServiceReferenceHolder.getInstance().getRealmService().getTenantManager()
                        .getTenantId(requestedTenantDomain);
                registryType = ServiceReferenceHolder.getInstance().
                        getRegistryService()
                        .getGovernanceUserRegistry(CarbonConstants.REGISTRY_ANONNYMOUS_USERNAME, tenantId);
            } else {
                registryType = registry;
            }
            GenericArtifactManager artifactManager = APIUtil.getArtifactManager(registryType,
                    APIConstants.DOCUMENTATION_KEY);
            GenericArtifact artifact = artifactManager.getGenericArtifact(docId);
            if (null != artifact) {
                documentation = APIUtil.getDocumentation(artifact);
            }
        } catch (RegistryException e) {
            handleException("Failed to get documentation details", e);
        } catch (org.wso2.carbon.user.api.UserStoreException e) {
            handleException("Failed to get documentation details", e);
        }
        return documentation;
    }

    public String getDocumentationContent(APIIdentifier identifier, String documentationName)
            throws APIManagementException {
        String contentPath = APIUtil.getAPIDocPath(identifier) +
                             APIConstants.INLINE_DOCUMENT_CONTENT_DIR + RegistryConstants.PATH_SEPARATOR +
                             documentationName;
        String tenantDomain = MultitenantUtils.getTenantDomain(APIUtil.replaceEmailDomainBack(identifier.getProviderName()));
        Registry registry;
        try {
	        /* If the API provider is a tenant, load tenant registry*/
	        if (!tenantDomain.equals(MultitenantConstants.SUPER_TENANT_DOMAIN_NAME)) {
	            int id = ServiceReferenceHolder.getInstance().getRealmService().getTenantManager().getTenantId(tenantDomain);
	            registry = ServiceReferenceHolder.getInstance().
	                    getRegistryService().getGovernanceSystemRegistry(id);
            } else {
                if (this.tenantDomain != null && !this.tenantDomain.equals(MultitenantConstants.SUPER_TENANT_DOMAIN_NAME)) {
                    registry = ServiceReferenceHolder.getInstance().
                            getRegistryService().getGovernanceUserRegistry(identifier.getProviderName(), MultitenantConstants.SUPER_TENANT_ID);
                } else {
                    registry = this.registry;
                }
            }

            if (registry.resourceExists(contentPath)) {
                Resource docContent = registry.get(contentPath);
                Object content = docContent.getContent();
                if (content != null) {
                    return new String((byte[]) docContent.getContent());
                }
            }
        } catch (RegistryException e) {
            String msg = "No document content found for documentation: "
                         + documentationName + " of API: "+identifier.getApiName();
            handleException(msg, e);
        } catch (org.wso2.carbon.user.api.UserStoreException e) {
        	handleException("Failed to get ddocument content found for documentation: "
        				 + documentationName + " of API: "+identifier.getApiName(), e);
		}
        return null;
    }

    public Subscriber getSubscriberById(String accessToken) throws APIManagementException {
        return apiMgtDAO.getSubscriberById(accessToken);
    }

    public boolean isContextExist(String context) throws APIManagementException {
        // Since we don't have tenant in the APIM table, we do the filtering using this hack
        if(context!=null && context.startsWith("/t/"))
            context = context.replace("/t/" + MultitenantUtils.getTenantDomainFromUrl(context),""); //removing prefix
    	if (tenantDomain != null && !MultitenantConstants.SUPER_TENANT_DOMAIN_NAME.equals(tenantDomain)) {
            context = "/t/" + tenantDomain + context;
        }
        return ApiMgtDAO.isContextExist(context);
    }
    
    public boolean isScopeKeyExist(String scopeKey, int tenantid) throws APIManagementException {

        return apiMgtDAO.isScopeKeyExist(scopeKey, tenantid);
    }

    public boolean isScopeKeyAssigned(APIIdentifier identifier, String scopeKey, int tenantid) 
                                                                                    throws APIManagementException {

        return apiMgtDAO.isScopeKeyAssigned(identifier, scopeKey, tenantid);
    }      


    public boolean isApiNameExist(String apiName) throws APIManagementException {
        String tenantName = MultitenantConstants.SUPER_TENANT_DOMAIN_NAME;
        if (tenantDomain != null && !MultitenantConstants.SUPER_TENANT_DOMAIN_NAME.equals(tenantDomain)) {
            tenantName = tenantDomain;
        }
        return apiMgtDAO.isApiNameExist(apiName, tenantName);
    }

    public void addSubscriber(Subscriber subscriber, String groupingId)
            throws APIManagementException {
        apiMgtDAO.addSubscriber(subscriber, groupingId);
    }

    public void updateSubscriber(Subscriber subscriber)
            throws APIManagementException {
        apiMgtDAO.updateSubscriber(subscriber);
    }

    public Subscriber getSubscriber(int subscriberId)
            throws APIManagementException {
        return apiMgtDAO.getSubscriber(subscriberId);
    }

    public Icon getIcon(APIIdentifier identifier) throws APIManagementException {
        String artifactPath = APIConstants.API_IMAGE_LOCATION + RegistryConstants.PATH_SEPARATOR +
                              identifier.getProviderName() + RegistryConstants.PATH_SEPARATOR +
                              identifier.getApiName() + RegistryConstants.PATH_SEPARATOR + identifier.getVersion();

        String thumbPath = artifactPath + RegistryConstants.PATH_SEPARATOR + APIConstants.API_ICON_IMAGE;
        try {
            if (registry.resourceExists(thumbPath)) {
                Resource res = registry.get(thumbPath);
                return new Icon(res.getContentStream(), res.getMediaType());
            }
        } catch (RegistryException e) {
            handleException("Error while loading API icon from the registry", e);
        }
        return null;
    }

    public Set<API> getSubscriberAPIs(Subscriber subscriber) throws APIManagementException {
        SortedSet<API> apiSortedSet = new TreeSet<API>(new APINameComparator());
        Set<SubscribedAPI> subscribedAPIs = apiMgtDAO.getSubscribedAPIs(subscriber, null);
        boolean isTenantFlowStarted = false;
        try {
	        if(tenantDomain != null && !MultitenantConstants.SUPER_TENANT_DOMAIN_NAME.equals(tenantDomain)){
	        	isTenantFlowStarted = true;
	            PrivilegedCarbonContext.startTenantFlow();
	            PrivilegedCarbonContext.getThreadLocalCarbonContext().setTenantDomain(tenantDomain, true);
	        }
	        for (SubscribedAPI subscribedAPI : subscribedAPIs) {
	            String apiPath = APIUtil.getAPIPath(subscribedAPI.getApiId());
	            Resource resource;
	            try {
	                resource = registry.get(apiPath);
	                GenericArtifactManager artifactManager = new GenericArtifactManager(registry, APIConstants.API_KEY);
	                GenericArtifact artifact = artifactManager.getGenericArtifact(
	                        resource.getUUID());
	                API api = APIUtil.getAPI(artifact, registry);
	                if (api != null) {
	                    apiSortedSet.add(api);
	                }
	            } catch (RegistryException e) {
	                handleException("Failed to get APIs for subscriber: " + subscriber.getName(), e);
	            }
	        }
        } finally {
        	if (isTenantFlowStarted) {
        		PrivilegedCarbonContext.endTenantFlow();
        	}
        }
        return apiSortedSet;
    }

    /**
     * Returns the corresponding application given the uuid
     * @param uuid uuid of the Application
     * @return it will return Application corresponds to the uuid provided.
     * @throws APIManagementException
     */
    public Application getApplicationByUUID(String uuid) throws APIManagementException {
        return apiMgtDAO.getApplicationByUUID(uuid);
    }

    /** returns the SubscribedAPI object which is related to the UUID
     *
     * @param uuid UUID of Subscription
     * @return SubscribedAPI object which is related to the UUID
     * @throws APIManagementException
     */
    public SubscribedAPI getSubscriptionByUUID(String uuid) throws APIManagementException {
        return apiMgtDAO.getSubscriptionByUUID(uuid);
    }

    protected void handleException(String msg, Exception e) throws APIManagementException {
        log.error(msg, e);
        throw new APIManagementException(msg, e);
    }

    protected void handleException(String msg) throws APIManagementException {
        log.error(msg);
        throw new APIManagementException(msg);
    }

    protected void handleResourceAlreadyExistsException(String msg) throws APIMgtResourceAlreadyExistsException {
        log.error(msg);
        throw new APIMgtResourceAlreadyExistsException(msg);
    }

    protected void handleResourceNotFoundException(String msg) throws APIMgtResourceNotFoundException {
        log.error(msg);
        throw new APIMgtResourceNotFoundException(msg);
    }

    public boolean isApplicationTokenExists(String accessToken) throws APIManagementException {
        return apiMgtDAO.isAccessTokenExists(accessToken);
    }

    public boolean isApplicationTokenRevoked(String accessToken) throws APIManagementException {
        return apiMgtDAO.isAccessTokenRevoked(accessToken);
    }


    public APIKey getAccessTokenData(String accessToken) throws APIManagementException {
        return apiMgtDAO.getAccessTokenData(accessToken);
    }

    public Map<Integer, APIKey> searchAccessToken(String searchType, String searchTerm, String loggedInUser)
            throws APIManagementException {
        if (searchType == null) {
            return apiMgtDAO.getAccessTokens(searchTerm);
        } else {
            if (searchType.equalsIgnoreCase("User")) {
                return apiMgtDAO.getAccessTokensByUser(searchTerm, loggedInUser);
            } else if (searchType.equalsIgnoreCase("Before")) {
                return apiMgtDAO.getAccessTokensByDate(searchTerm, false, loggedInUser);
            }  else if (searchType.equalsIgnoreCase("After")) {
                return apiMgtDAO.getAccessTokensByDate(searchTerm, true, loggedInUser);
            } else {
                return apiMgtDAO.getAccessTokens(searchTerm);
            }
        }

    }
    public Set<APIIdentifier> getAPIByAccessToken(String accessToken) throws APIManagementException{
        return apiMgtDAO.getAPIByAccessToken(accessToken);
    }
    public API getAPI(APIIdentifier identifier,APIIdentifier oldIdentifier, String oldContext) throws
                                                                                          APIManagementException {
        String apiPath = APIUtil.getAPIPath(identifier);
        try {
            GenericArtifactManager artifactManager = APIUtil.getArtifactManager(registry,
                                                                                APIConstants.API_KEY);
            Resource apiResource = registry.get(apiPath);
            String artifactId = apiResource.getUUID();
            if (artifactId == null) {
                throw new APIManagementException("artifact id is null for : " + apiPath);
            }
            GenericArtifact apiArtifact = artifactManager.getGenericArtifact(artifactId);
            return APIUtil.getAPI(apiArtifact, registry,oldIdentifier, oldContext);

        } catch (RegistryException e) {
            handleException("Failed to get API from : " + apiPath, e);
            return null;
        }
    }

    /**
     * Returns a list of pre-defined # {@link org.wso2.carbon.apimgt.api.model.Tier} in the system.
     *
     * @return Set<Tier>
     */
    public Set<Tier> getTiers() throws APIManagementException {
        Set<Tier> tiers = new TreeSet<Tier>(new TierNameComparator());

        Map<String, Tier> tierMap;
        if (tenantId == MultitenantConstants.INVALID_TENANT_ID) {
            tierMap = APIUtil.getTiers();
        } else {
            PrivilegedCarbonContext.startTenantFlow();
            PrivilegedCarbonContext.getThreadLocalCarbonContext().setTenantId(tenantId, true);
            tierMap = APIUtil.getTiers(tenantId);
            PrivilegedCarbonContext.endTenantFlow();
        }
        tiers.addAll(tierMap.values());

        return tiers;
    }

    /**
     * Returns a list of pre-defined # {@link org.wso2.carbon.apimgt.api.model.Tier} in the system.
     *
     * @return Set<Tier>
     */
    public Set<Tier> getTiers(String tenantDomain) throws APIManagementException {
        PrivilegedCarbonContext.startTenantFlow();
        PrivilegedCarbonContext.getThreadLocalCarbonContext().setTenantDomain(tenantDomain, true);
        Set<Tier> tiers = new TreeSet<Tier>(new TierNameComparator());

        Map<String, Tier> tierMap;
        int requestedTenantId = PrivilegedCarbonContext.getThreadLocalCarbonContext().getTenantId();
        if (requestedTenantId == 0 || requestedTenantId == MultitenantConstants.INVALID_TENANT_ID) {
            tierMap = APIUtil.getTiers();
        } else {
            tierMap = APIUtil.getTiers(requestedTenantId);
        }
        tiers.addAll(tierMap.values());
        PrivilegedCarbonContext.endTenantFlow();
        return tiers;
    }

    /**
     * Returns a list of pre-defined # {@link org.wso2.carbon.apimgt.api.model.Tier} in the system.
     *
<<<<<<< HEAD
     * @param tierType     type of the tiers (api,resource ot application)
     * @param username current logged user
     * @return Set<Tier> return list of tier names
     * @throws APIManagementException APIManagementException if failed to get the predefined tiers
=======
     * @return Set<Tier>
     */
    public Set<Tier> getAppTiers() throws APIManagementException {
        Set<Tier> tiers = new TreeSet<Tier>(new TierNameComparator());

        Map<String, Tier> tierMap;
        if (tenantId == MultitenantConstants.INVALID_TENANT_ID) {
            tierMap = APIUtil.getAppTiers();
        } else {
            PrivilegedCarbonContext.startTenantFlow();
            PrivilegedCarbonContext.getThreadLocalCarbonContext().setTenantId(tenantId, true);
            tierMap = APIUtil.getAppTiers(tenantId);
            PrivilegedCarbonContext.endTenantFlow();
        }
        tiers.addAll(tierMap.values());

        return tiers;
    }

    /**
     * Returns a list of pre-defined # {@link org.wso2.carbon.apimgt.api.model.Tier} in the system.
     *
     * @return Set<Tier>
>>>>>>> 679cd930
     */
    public Set<Tier> getTiers(int tierType, String username) throws APIManagementException {
        Set<Tier> tiers = new TreeSet<Tier>(new TierNameComparator());

<<<<<<< HEAD
        String tenantDomain = MultitenantUtils.getTenantDomain(username);
        Map<String, Tier> tierMap = APIUtil.getTiers(tierType, tenantDomain);

=======
        Map<String, Tier> tierMap;
        int requestedTenantId = PrivilegedCarbonContext.getThreadLocalCarbonContext().getTenantId();
        if (requestedTenantId == 0 || requestedTenantId == MultitenantConstants.INVALID_TENANT_ID) {
            tierMap = APIUtil.getAppTiers();
        } else {
            tierMap = APIUtil.getAppTiers(requestedTenantId);
        }
        tiers.addAll(tierMap.values());
        PrivilegedCarbonContext.endTenantFlow();
        return tiers;
    }

    /**
     * Returns a list of pre-defined # {@link org.wso2.carbon.apimgt.api.model.Tier} in the system.
     *
     * @return Set<Tier>
     */
    public Set<Tier> getResTiers() throws APIManagementException {
        Set<Tier> tiers = new TreeSet<Tier>(new TierNameComparator());

        Map<String, Tier> tierMap;
        if (tenantId == MultitenantConstants.INVALID_TENANT_ID) {
            tierMap = APIUtil.getResTiers();
        } else {
            PrivilegedCarbonContext.startTenantFlow();
            PrivilegedCarbonContext.getThreadLocalCarbonContext().setTenantId(tenantId, true);
            tierMap = APIUtil.getResTiers(tenantId);
            PrivilegedCarbonContext.endTenantFlow();
        }
>>>>>>> 679cd930
        tiers.addAll(tierMap.values());

        return tiers;
    }

    /**
     * Returns a list of pre-defined # {@link org.wso2.carbon.apimgt.api.model.Tier} in the system.
     *
<<<<<<< HEAD
=======
     * @return Set<Tier>
     */
    public Set<Tier> getResTiers(String tenantDomain) throws APIManagementException {
        PrivilegedCarbonContext.startTenantFlow();
        PrivilegedCarbonContext.getThreadLocalCarbonContext().setTenantDomain(tenantDomain, true);
        Set<Tier> tiers = new TreeSet<Tier>(new TierNameComparator());

        Map<String, Tier> tierMap;
        int requestedTenantId = PrivilegedCarbonContext.getThreadLocalCarbonContext().getTenantId();
        if (requestedTenantId == 0 || requestedTenantId == MultitenantConstants.INVALID_TENANT_ID) {
            tierMap = APIUtil.getResTiers();
        } else {
            tierMap = APIUtil.getResTiers(requestedTenantId);
        }
        tiers.addAll(tierMap.values());
        PrivilegedCarbonContext.endTenantFlow();
        return tiers;
    }

    /**
     * Returns a list of pre-defined # {@link org.wso2.carbon.apimgt.api.model.Tier} in the system.
     *
>>>>>>> 679cd930
     * @return Map<String, String>
     */
    public Map<String,String> getTenantDomainMappings(String tenantDomain, String apiType) throws APIManagementException {
        Map<String,String> domains = APIUtil.getDomainMappings(tenantDomain, apiType);
        return domains;
    }


    public boolean isDuplicateContextTemplate(String contextTemplate) throws APIManagementException{

        if (contextTemplate != null && contextTemplate.startsWith("/t/"))
            contextTemplate =
                    contextTemplate.replace("/t/" + MultitenantUtils.getTenantDomainFromUrl(contextTemplate), "");
        if (tenantDomain != null && !MultitenantConstants.SUPER_TENANT_DOMAIN_NAME.equals(tenantDomain)) {
            contextTemplate = "/t/" + tenantDomain + contextTemplate;
        }
        return apiMgtDAO.isDuplicateContextTemplate(contextTemplate);
    }
}<|MERGE_RESOLUTION|>--- conflicted
+++ resolved
@@ -1081,26 +1081,17 @@
     /**
      * Returns a list of pre-defined # {@link org.wso2.carbon.apimgt.api.model.Tier} in the system.
      *
-<<<<<<< HEAD
      * @param tierType     type of the tiers (api,resource ot application)
      * @param username current logged user
      * @return Set<Tier> return list of tier names
      * @throws APIManagementException APIManagementException if failed to get the predefined tiers
-=======
-     * @return Set<Tier>
-     */
-    public Set<Tier> getAppTiers() throws APIManagementException {
+     */
+    public Set<Tier> getTiers(int tierType, String username) throws APIManagementException {
         Set<Tier> tiers = new TreeSet<Tier>(new TierNameComparator());
 
-        Map<String, Tier> tierMap;
-        if (tenantId == MultitenantConstants.INVALID_TENANT_ID) {
-            tierMap = APIUtil.getAppTiers();
-        } else {
-            PrivilegedCarbonContext.startTenantFlow();
-            PrivilegedCarbonContext.getThreadLocalCarbonContext().setTenantId(tenantId, true);
-            tierMap = APIUtil.getAppTiers(tenantId);
-            PrivilegedCarbonContext.endTenantFlow();
-        }
+        String tenantDomain = MultitenantUtils.getTenantDomain(username);
+        Map<String, Tier> tierMap = APIUtil.getTiers(tierType, tenantDomain);
+
         tiers.addAll(tierMap.values());
 
         return tiers;
@@ -1109,80 +1100,6 @@
     /**
      * Returns a list of pre-defined # {@link org.wso2.carbon.apimgt.api.model.Tier} in the system.
      *
-     * @return Set<Tier>
->>>>>>> 679cd930
-     */
-    public Set<Tier> getTiers(int tierType, String username) throws APIManagementException {
-        Set<Tier> tiers = new TreeSet<Tier>(new TierNameComparator());
-
-<<<<<<< HEAD
-        String tenantDomain = MultitenantUtils.getTenantDomain(username);
-        Map<String, Tier> tierMap = APIUtil.getTiers(tierType, tenantDomain);
-
-=======
-        Map<String, Tier> tierMap;
-        int requestedTenantId = PrivilegedCarbonContext.getThreadLocalCarbonContext().getTenantId();
-        if (requestedTenantId == 0 || requestedTenantId == MultitenantConstants.INVALID_TENANT_ID) {
-            tierMap = APIUtil.getAppTiers();
-        } else {
-            tierMap = APIUtil.getAppTiers(requestedTenantId);
-        }
-        tiers.addAll(tierMap.values());
-        PrivilegedCarbonContext.endTenantFlow();
-        return tiers;
-    }
-
-    /**
-     * Returns a list of pre-defined # {@link org.wso2.carbon.apimgt.api.model.Tier} in the system.
-     *
-     * @return Set<Tier>
-     */
-    public Set<Tier> getResTiers() throws APIManagementException {
-        Set<Tier> tiers = new TreeSet<Tier>(new TierNameComparator());
-
-        Map<String, Tier> tierMap;
-        if (tenantId == MultitenantConstants.INVALID_TENANT_ID) {
-            tierMap = APIUtil.getResTiers();
-        } else {
-            PrivilegedCarbonContext.startTenantFlow();
-            PrivilegedCarbonContext.getThreadLocalCarbonContext().setTenantId(tenantId, true);
-            tierMap = APIUtil.getResTiers(tenantId);
-            PrivilegedCarbonContext.endTenantFlow();
-        }
->>>>>>> 679cd930
-        tiers.addAll(tierMap.values());
-
-        return tiers;
-    }
-
-    /**
-     * Returns a list of pre-defined # {@link org.wso2.carbon.apimgt.api.model.Tier} in the system.
-     *
-<<<<<<< HEAD
-=======
-     * @return Set<Tier>
-     */
-    public Set<Tier> getResTiers(String tenantDomain) throws APIManagementException {
-        PrivilegedCarbonContext.startTenantFlow();
-        PrivilegedCarbonContext.getThreadLocalCarbonContext().setTenantDomain(tenantDomain, true);
-        Set<Tier> tiers = new TreeSet<Tier>(new TierNameComparator());
-
-        Map<String, Tier> tierMap;
-        int requestedTenantId = PrivilegedCarbonContext.getThreadLocalCarbonContext().getTenantId();
-        if (requestedTenantId == 0 || requestedTenantId == MultitenantConstants.INVALID_TENANT_ID) {
-            tierMap = APIUtil.getResTiers();
-        } else {
-            tierMap = APIUtil.getResTiers(requestedTenantId);
-        }
-        tiers.addAll(tierMap.values());
-        PrivilegedCarbonContext.endTenantFlow();
-        return tiers;
-    }
-
-    /**
-     * Returns a list of pre-defined # {@link org.wso2.carbon.apimgt.api.model.Tier} in the system.
-     *
->>>>>>> 679cd930
      * @return Map<String, String>
      */
     public Map<String,String> getTenantDomainMappings(String tenantDomain, String apiType) throws APIManagementException {
