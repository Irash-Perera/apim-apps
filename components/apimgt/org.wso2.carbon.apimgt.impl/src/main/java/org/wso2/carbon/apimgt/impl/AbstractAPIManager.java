/*
*  Copyright (c) 2005-2011, WSO2 Inc. (http://www.wso2.org) All Rights Reserved.
*
*  WSO2 Inc. licenses this file to you under the Apache License,
*  Version 2.0 (the "License"); you may not use this file except
*  in compliance with the License.
*  You may obtain a copy of the License at
*
*    http://www.apache.org/licenses/LICENSE-2.0
*
* Unless required by applicable law or agreed to in writing,
* software distributed under the License is distributed on an
* "AS IS" BASIS, WITHOUT WARRANTIES OR CONDITIONS OF ANY
* KIND, either express or implied.  See the License for the
* specific language governing permissions and limitations
* under the License.
*/

package org.wso2.carbon.apimgt.impl;

import com.google.gson.Gson;
import org.apache.axiom.om.OMAttribute;
import org.apache.axiom.om.OMElement;
import org.apache.axiom.om.util.AXIOMUtil;
import org.apache.commons.io.IOUtils;
import org.apache.commons.lang3.StringUtils;
import org.apache.commons.logging.Log;
import org.apache.commons.logging.LogFactory;
import org.apache.http.entity.ContentType;
import org.apache.solr.client.solrj.util.ClientUtils;
import org.json.JSONException;
import org.json.XML;
import org.json.simple.JSONObject;
import org.json.simple.parser.JSONParser;
import org.json.simple.parser.ParseException;
import org.wso2.carbon.CarbonConstants;
import org.wso2.carbon.apimgt.api.APIManagementException;
import org.wso2.carbon.apimgt.api.APIManager;
import org.wso2.carbon.apimgt.api.APIMgtResourceAlreadyExistsException;
import org.wso2.carbon.apimgt.api.APIMgtResourceNotFoundException;
import org.wso2.carbon.apimgt.api.ApplicationNameWhiteSpaceValidationException;
import org.wso2.carbon.apimgt.api.ApplicationNameWithInvalidCharactersException;
import org.wso2.carbon.apimgt.api.BlockConditionNotFoundException;
import org.wso2.carbon.apimgt.api.ExceptionCodes;
import org.wso2.carbon.apimgt.api.PolicyNotFoundException;
import org.wso2.carbon.apimgt.api.dto.KeyManagerConfigurationDTO;
import org.wso2.carbon.apimgt.api.model.API;
import org.wso2.carbon.apimgt.api.model.APICategory;
import org.wso2.carbon.apimgt.api.model.APIIdentifier;
import org.wso2.carbon.apimgt.api.model.APIKey;
import org.wso2.carbon.apimgt.api.model.APIProduct;
import org.wso2.carbon.apimgt.api.model.APIProductIdentifier;
import org.wso2.carbon.apimgt.api.model.APIProductResource;
import org.wso2.carbon.apimgt.api.model.APIRevision;
import org.wso2.carbon.apimgt.api.model.AccessTokenInfo;
import org.wso2.carbon.apimgt.api.model.ApiTypeWrapper;
import org.wso2.carbon.apimgt.api.model.Application;
import org.wso2.carbon.apimgt.api.model.Documentation;
import org.wso2.carbon.apimgt.api.model.DocumentationContent;
import org.wso2.carbon.apimgt.api.model.DocumentationType;
import org.wso2.carbon.apimgt.api.model.Identifier;
import org.wso2.carbon.apimgt.api.model.KeyManager;
import org.wso2.carbon.apimgt.api.model.Mediation;
import org.wso2.carbon.apimgt.api.model.OAuthApplicationInfo;
import org.wso2.carbon.apimgt.api.model.ResourceFile;
import org.wso2.carbon.apimgt.api.model.Scope;
import org.wso2.carbon.apimgt.api.model.SubscribedAPI;
import org.wso2.carbon.apimgt.api.model.Subscriber;
import org.wso2.carbon.apimgt.api.model.Tier;
import org.wso2.carbon.apimgt.api.model.URITemplate;
import org.wso2.carbon.apimgt.api.model.Wsdl;
import org.wso2.carbon.apimgt.api.model.graphql.queryanalysis.GraphqlComplexityInfo;
import org.wso2.carbon.apimgt.api.model.policy.Policy;
import org.wso2.carbon.apimgt.api.model.policy.PolicyConstants;
import org.wso2.carbon.apimgt.impl.dao.ApiMgtDAO;
import org.wso2.carbon.apimgt.impl.dao.ScopesDAO;
import org.wso2.carbon.apimgt.impl.definitions.AsyncApiParserUtil;
import org.wso2.carbon.apimgt.impl.definitions.GraphQLSchemaDefinition;
import org.wso2.carbon.apimgt.impl.definitions.OASParserUtil;
import org.wso2.carbon.apimgt.impl.dto.ThrottleProperties;
import org.wso2.carbon.apimgt.impl.dto.WorkflowDTO;
import org.wso2.carbon.apimgt.impl.factory.KeyManagerHolder;
import org.wso2.carbon.apimgt.impl.indexing.indexer.DocumentIndexer;
import org.wso2.carbon.apimgt.impl.internal.ServiceReferenceHolder;
import org.wso2.carbon.apimgt.persistence.APIPersistence;
import org.wso2.carbon.apimgt.persistence.PersistenceManager;
import org.wso2.carbon.apimgt.persistence.dto.DevPortalAPI;
import org.wso2.carbon.apimgt.persistence.dto.DocumentContent;
import org.wso2.carbon.apimgt.persistence.dto.DocumentSearchResult;
import org.wso2.carbon.apimgt.persistence.dto.Organization;
import org.wso2.carbon.apimgt.persistence.dto.PublisherAPI;
import org.wso2.carbon.apimgt.persistence.dto.PublisherAPIInfo;
import org.wso2.carbon.apimgt.persistence.dto.PublisherAPISearchResult;
import org.wso2.carbon.apimgt.persistence.dto.UserContext;
import org.wso2.carbon.apimgt.persistence.exceptions.APIPersistenceException;
import org.wso2.carbon.apimgt.persistence.exceptions.AsyncSpecPersistenceException;
import org.wso2.carbon.apimgt.persistence.exceptions.DocumentationPersistenceException;
import org.wso2.carbon.apimgt.persistence.exceptions.GraphQLPersistenceException;
import org.wso2.carbon.apimgt.persistence.exceptions.OASPersistenceException;
import org.wso2.carbon.apimgt.persistence.exceptions.ThumbnailPersistenceException;
import org.wso2.carbon.apimgt.persistence.exceptions.WSDLPersistenceException;
import org.wso2.carbon.apimgt.persistence.mapper.APIMapper;
import org.wso2.carbon.apimgt.persistence.mapper.DocumentMapper;
import org.wso2.carbon.apimgt.persistence.utils.RegistryPersistenceUtil;
import org.wso2.carbon.apimgt.impl.token.ClaimsRetriever;
import org.wso2.carbon.apimgt.impl.utils.APIAPIProductNameComparator;
import org.wso2.carbon.apimgt.impl.utils.APINameComparator;
import org.wso2.carbon.apimgt.impl.utils.APIProductNameComparator;
import org.wso2.carbon.apimgt.impl.utils.APIUtil;
import org.wso2.carbon.apimgt.impl.utils.ContentSearchResultNameComparator;
import org.wso2.carbon.apimgt.impl.utils.LRUCache;
import org.wso2.carbon.apimgt.impl.utils.TierNameComparator;
import org.wso2.carbon.apimgt.impl.workflow.WorkflowStatus;
import org.wso2.carbon.context.CarbonContext;
import org.wso2.carbon.context.PrivilegedCarbonContext;
import org.wso2.carbon.governance.api.common.dataobjects.GovernanceArtifact;
import org.wso2.carbon.governance.api.exception.GovernanceException;
import org.wso2.carbon.governance.api.generic.GenericArtifactManager;
import org.wso2.carbon.governance.api.generic.dataobjects.GenericArtifact;
import org.wso2.carbon.governance.api.util.GovernanceUtils;
import org.wso2.carbon.registry.common.ResourceData;
import org.wso2.carbon.registry.core.ActionConstants;
import org.wso2.carbon.registry.core.Association;
import org.wso2.carbon.registry.core.Collection;
import org.wso2.carbon.registry.core.Registry;
import org.wso2.carbon.registry.core.RegistryConstants;
import org.wso2.carbon.registry.core.Resource;
import org.wso2.carbon.registry.core.config.RegistryContext;
import org.wso2.carbon.registry.core.exceptions.RegistryException;
import org.wso2.carbon.registry.core.jdbc.realm.RegistryAuthorizationManager;
import org.wso2.carbon.registry.core.pagination.PaginationContext;
import org.wso2.carbon.registry.core.service.RegistryService;
import org.wso2.carbon.registry.core.session.UserRegistry;
import org.wso2.carbon.registry.core.utils.RegistryUtils;
import org.wso2.carbon.registry.indexing.RegistryConfigLoader;
import org.wso2.carbon.registry.indexing.indexer.Indexer;
import org.wso2.carbon.registry.indexing.indexer.IndexerException;
import org.wso2.carbon.registry.indexing.service.ContentBasedSearchService;
import org.wso2.carbon.registry.indexing.service.SearchResultsBean;
import org.wso2.carbon.user.api.AuthorizationManager;
import org.wso2.carbon.user.core.UserRealm;
import org.wso2.carbon.user.core.UserStoreException;
import org.wso2.carbon.user.core.tenant.TenantManager;
import org.wso2.carbon.utils.multitenancy.MultitenantConstants;
import org.wso2.carbon.utils.multitenancy.MultitenantUtils;

import java.io.IOException;
import java.nio.charset.Charset;
import java.util.ArrayList;
import java.util.Arrays;
import java.util.Collections;
import java.util.Date;
import java.util.HashMap;
import java.util.HashSet;
import java.util.LinkedHashMap;
import java.util.LinkedHashSet;
import java.util.List;
import java.util.ListIterator;
import java.util.Map;
import java.util.Properties;
import java.util.Set;
import java.util.SortedMap;
import java.util.SortedSet;
import java.util.TreeSet;
import java.util.UUID;

import javax.xml.namespace.QName;
import javax.xml.stream.XMLStreamException;

import static org.wso2.carbon.apimgt.impl.workflow.WorkflowConstants.WF_TYPE_AM_API_STATE;

/**
 * The basic abstract implementation of the core APIManager interface. This implementation uses
 * the governance system registry for storing APIs and related metadata.
 */
public abstract class AbstractAPIManager implements APIManager {

    // API definitions from swagger v2.0
    protected Log log = LogFactory.getLog(getClass());
    protected Registry registry;
    protected UserRegistry configRegistry;
    protected ApiMgtDAO apiMgtDAO;
    protected ScopesDAO scopesDAO;
    protected int tenantId = MultitenantConstants.INVALID_TENANT_ID; //-1 the issue does not occur.;
    protected String tenantDomain;
    protected String username;
    protected static final GraphQLSchemaDefinition schemaDef = new GraphQLSchemaDefinition();
    // Property to indicate whether access control restriction feature is enabled.
    protected boolean isAccessControlRestrictionEnabled = false;
    APIPersistence apiPersistenceInstance;

    private LRUCache<String, GenericArtifactManager> genericArtifactCache = new LRUCache<String, GenericArtifactManager>(
            5);
    private org.wso2.carbon.apimgt.persistence.dto.ResourceFile wsdl;

    public AbstractAPIManager() throws APIManagementException {
    }

    public AbstractAPIManager(String username) throws APIManagementException {
        apiMgtDAO = ApiMgtDAO.getInstance();
        scopesDAO = ScopesDAO.getInstance();
        try {
            if (username == null) {

                this.registry = getRegistryService().getGovernanceUserRegistry();
                this.configRegistry = getRegistryService().getConfigSystemRegistry();

                this.username = CarbonConstants.REGISTRY_ANONNYMOUS_USERNAME;
                ServiceReferenceHolder.setUserRealm((ServiceReferenceHolder.getInstance().getRealmService().getBootstrapRealm()));
            } else {
                String tenantDomainName = MultitenantUtils.getTenantDomain(username);
                String tenantUserName = getTenantAwareUsername(username);
                int tenantId = getTenantManager().getTenantId(tenantDomainName);
                this.tenantId = tenantId;
                this.tenantDomain = tenantDomainName;
                this.username = tenantUserName;

                loadTenantRegistry(tenantId);

                this.registry = getRegistryService().getGovernanceUserRegistry(tenantUserName, tenantId);

                this.configRegistry = getRegistryService().getConfigSystemRegistry(tenantId);

                //load resources for each tenants.
                APIUtil.loadloadTenantAPIRXT(tenantUserName, tenantId);
                APIUtil.loadTenantAPIPolicy(tenantUserName, tenantId);

                //Check whether GatewayType is "Synapse" before attempting to load Custom-Sequences into registry
                APIManagerConfiguration configuration = getAPIManagerConfiguration();

                String gatewayType = configuration.getFirstProperty(APIConstants.API_GATEWAY_TYPE);

                if (APIConstants.API_GATEWAY_TYPE_SYNAPSE.equalsIgnoreCase(gatewayType)) {
                    APIUtil.writeDefinedSequencesToTenantRegistry(tenantId);
                }

                ServiceReferenceHolder.setUserRealm((UserRealm) (ServiceReferenceHolder.getInstance().
                        getRealmService().getTenantUserRealm(tenantId)));
            }
            ServiceReferenceHolder.setUserRealm(getRegistryService().getConfigSystemRegistry().getUserRealm());
            registerCustomQueries(configRegistry, username);
        } catch (RegistryException e) {
            String msg = "Error while obtaining registry objects";
            throw new APIManagementException(msg, e);
        } catch (org.wso2.carbon.user.api.UserStoreException e) {
            String msg = "Error while getting user registry for user:" + username;
            throw new APIManagementException(msg, e);
        }
        Properties properties = new Properties();
        properties.put(APIConstants.ALLOW_MULTIPLE_STATUS, APIUtil.isAllowDisplayAPIsWithMultipleStatus());
        apiPersistenceInstance = PersistenceManager.getPersistenceInstance(properties);

    }

    /**
     * method to register custom registry queries
     *
     * @param registry Registry instance to use
     * @throws RegistryException n error
     */
    protected void registerCustomQueries(UserRegistry registry, String username)
            throws RegistryException, APIManagementException {
        String tagsQueryPath = RegistryConstants.QUERIES_COLLECTION_PATH + "/tag-summary";
        String latestAPIsQueryPath = RegistryConstants.QUERIES_COLLECTION_PATH + "/latest-apis";
        String resourcesByTag = RegistryConstants.QUERIES_COLLECTION_PATH + "/resource-by-tag";
        String path = RegistryUtils.getAbsolutePath(RegistryContext.getBaseInstance(),
                APIUtil.getMountedPath(RegistryContext.getBaseInstance(),
                        RegistryConstants.GOVERNANCE_REGISTRY_BASE_PATH) +
                        APIConstants.GOVERNANCE_COMPONENT_REGISTRY_LOCATION);
        if (username == null) {
            try {
                UserRealm realm = ServiceReferenceHolder.getUserRealm();
                RegistryAuthorizationManager authorizationManager = new RegistryAuthorizationManager(realm);
                authorizationManager.authorizeRole(APIConstants.ANONYMOUS_ROLE, path, ActionConstants.GET);

            } catch (UserStoreException e) {
                String msg = "Error while setting the permissions";
                throw new APIManagementException(msg, e);
            }
        } else if (!MultitenantConstants.SUPER_TENANT_DOMAIN_NAME.equals(tenantDomain)) {
            int tenantId;
            try {
                tenantId = getTenantManager().getTenantId(tenantDomain);
                AuthorizationManager authManager = ServiceReferenceHolder.getInstance().getRealmService().
                        getTenantUserRealm(tenantId).getAuthorizationManager();
                authManager.authorizeRole(APIConstants.ANONYMOUS_ROLE, path, ActionConstants.GET);
            } catch (org.wso2.carbon.user.api.UserStoreException e) {
                String msg = "Error while setting the permissions";
                throw new APIManagementException(msg, e);
            }

        }

        if (!registry.resourceExists(tagsQueryPath)) {
            Resource resource = registry.newResource();

            //Tag Search Query
            //'MOCK_PATH' used to bypass ChrootWrapper -> filterSearchResult. A valid registry path is
            // a must for executeQuery results to be passed to client side
            String sql1 =
                    "SELECT '" + APIUtil.getMountedPath(RegistryContext.getBaseInstance(),
                            RegistryConstants.GOVERNANCE_REGISTRY_BASE_PATH) +
                            APIConstants.GOVERNANCE_COMPONENT_REGISTRY_LOCATION + "' AS MOCK_PATH, " +
                            "   RT.REG_TAG_NAME AS TAG_NAME, " +
                            "   COUNT(RT.REG_TAG_NAME) AS USED_COUNT " +
                            "FROM " +
                            "   REG_RESOURCE_TAG RRT, " +
                            "   REG_TAG RT, " +
                            "   REG_RESOURCE R, " +
                            "   REG_RESOURCE_PROPERTY RRP, " +
                            "   REG_PROPERTY RP " +
                            "WHERE " +
                            "   RT.REG_ID = RRT.REG_TAG_ID  " +
                            "   AND R.REG_MEDIA_TYPE = 'application/vnd.wso2-api+xml' " +
                            "   AND RRT.REG_VERSION = R.REG_VERSION " +
                            "   AND RRP.REG_VERSION = R.REG_VERSION " +
                            "   AND RP.REG_NAME = 'STATUS' " +
                            "   AND RRP.REG_PROPERTY_ID = RP.REG_ID " +
                            "   AND (RP.REG_VALUE !='DEPRECATED' AND RP.REG_VALUE !='CREATED' AND RP.REG_VALUE !='BLOCKED' AND RP.REG_VALUE !='RETIRED') " +
                            "GROUP BY " +
                            "   RT.REG_TAG_NAME";
            resource.setContent(sql1);
            resource.setMediaType(RegistryConstants.SQL_QUERY_MEDIA_TYPE);
            resource.addProperty(RegistryConstants.RESULT_TYPE_PROPERTY_NAME,
                    RegistryConstants.TAG_SUMMARY_RESULT_TYPE);
            registry.put(tagsQueryPath, resource);
        }
        if (!registry.resourceExists(latestAPIsQueryPath)) {
            //Recently added APIs
            Resource resource = registry.newResource();
            String sql =
                    "SELECT " +
                            "   RR.REG_PATH_ID AS REG_PATH_ID, " +
                            "   RR.REG_NAME AS REG_NAME " +
                            "FROM " +
                            "   REG_RESOURCE RR, " +
                            "   REG_RESOURCE_PROPERTY RRP, " +
                            "   REG_PROPERTY RP " +
                            "WHERE " +
                            "   RR.REG_MEDIA_TYPE = 'application/vnd.wso2-api+xml' " +
                            "   AND RRP.REG_VERSION = RR.REG_VERSION " +
                            "   AND RP.REG_NAME = 'STATUS' " +
                            "   AND RRP.REG_PROPERTY_ID = RP.REG_ID " +
                            "   AND (RP.REG_VALUE !='DEPRECATED' AND RP.REG_VALUE !='CREATED') " +
                            "ORDER BY " +
                            "   RR.REG_LAST_UPDATED_TIME " +
                            "DESC ";
            resource.setContent(sql);
            resource.setMediaType(RegistryConstants.SQL_QUERY_MEDIA_TYPE);
            resource.addProperty(RegistryConstants.RESULT_TYPE_PROPERTY_NAME,
                    RegistryConstants.RESOURCES_RESULT_TYPE);
            registry.put(latestAPIsQueryPath, resource);
        }
        if (!registry.resourceExists(resourcesByTag)) {
            Resource resource = registry.newResource();
            String sql =
                    "SELECT '" + APIUtil.getMountedPath(RegistryContext.getBaseInstance(),
                            RegistryConstants.GOVERNANCE_REGISTRY_BASE_PATH) +
                            APIConstants.GOVERNANCE_COMPONENT_REGISTRY_LOCATION + "' AS MOCK_PATH, " +
                            "   R.REG_UUID AS REG_UUID " +
                            "FROM " +
                            "   REG_RESOURCE_TAG RRT, " +
                            "   REG_TAG RT, " +
                            "   REG_RESOURCE R, " +
                            "   REG_PATH RP " +
                            "WHERE " +
                            "   RT.REG_TAG_NAME = ? " +
                            "   AND R.REG_MEDIA_TYPE = 'application/vnd.wso2-api+xml' " +
                            "   AND RP.REG_PATH_ID = R.REG_PATH_ID " +
                            "   AND RT.REG_ID = RRT.REG_TAG_ID " +
                            "   AND RRT.REG_VERSION = R.REG_VERSION ";

            resource.setContent(sql);
            resource.setMediaType(RegistryConstants.SQL_QUERY_MEDIA_TYPE);
            resource.addProperty(RegistryConstants.RESULT_TYPE_PROPERTY_NAME,
                    RegistryConstants.RESOURCE_UUID_RESULT_TYPE);
            registry.put(resourcesByTag, resource);
        }
    }

    public void cleanup() {

    }

    public List<API> getAllAPIs() throws APIManagementException {
        List<API> apiSortedList = new ArrayList<API>();

        Organization org = new Organization(tenantDomain);
        String[] roles = APIUtil.getFilteredUserRoles(username);
        Map<String, Object> properties = APIUtil.getUserProperties(username);
        UserContext userCtx = new UserContext(username, org, properties, roles);
        try {
            PublisherAPISearchResult searchAPIs = apiPersistenceInstance.searchAPIsForPublisher(org, "", 0,
                    Integer.MAX_VALUE, userCtx);

            if (searchAPIs != null) {
                List<PublisherAPIInfo> list = searchAPIs.getPublisherAPIInfoList();
                for (PublisherAPIInfo publisherAPIInfo : list) {
                    API mappedAPI = APIMapper.INSTANCE.toApi(publisherAPIInfo);
                    apiSortedList.add(mappedAPI);
                }
            }
        } catch (APIPersistenceException e) {
            throw new APIManagementException("Error while searching the api ", e);
        }

        Collections.sort(apiSortedList, new APINameComparator());
        return apiSortedList;
    }

    /**
     * To check authorization of the API against current logged in user. If the user is not authorized an exception
     * will be thrown.
     *
     * @param identifier API identifier
     * @throws APIManagementException APIManagementException
     */
    protected void checkAccessControlPermission(Identifier identifier) throws APIManagementException {
       // Implementation different based on invocation come from publisher or store
    }


    protected API getApi(GovernanceArtifact artifact) throws APIManagementException {
        return APIUtil.getAPI(artifact);
    }

    public API getAPI(APIIdentifier identifier) throws APIManagementException {
        String apiPath = APIUtil.getAPIPath(identifier);
        Registry registry;
        try {
            String apiTenantDomain = getTenantDomain(identifier);
            int apiTenantId = getTenantManager()
                    .getTenantId(apiTenantDomain);
            if (!MultitenantConstants.SUPER_TENANT_DOMAIN_NAME.equals(apiTenantDomain)) {
                APIUtil.loadTenantRegistry(apiTenantId);
            }

            if (this.tenantDomain == null || !this.tenantDomain.equals(apiTenantDomain)) { //cross tenant scenario
                registry = getRegistryService().getGovernanceUserRegistry(
                        getTenantAwareUsername(APIUtil.replaceEmailDomainBack(identifier.getProviderName())), apiTenantId);
            } else {
                registry = this.registry;
            }
            GenericArtifactManager artifactManager = getAPIGenericArtifactManagerFromUtil(registry,
                    APIConstants.API_KEY);
            Resource apiResource = registry.get(apiPath);
            String artifactId = apiResource.getUUID();
            if (artifactId == null) {
                throw new APIManagementException("artifact id is null for : " + apiPath);
            }
            GenericArtifact apiArtifact = artifactManager.getGenericArtifact(artifactId);

            API api = APIUtil.getAPIForPublishing(apiArtifact, registry);
            APIUtil.updateAPIProductDependencies(api, registry);
            api.setSwaggerDefinition(getOpenAPIDefinition(identifier, tenantDomain));
            if (api.getType() != null && APIConstants.APITransportType.GRAPHQL.toString().equals(api.getType())){
                api.setGraphQLSchema(getGraphqlSchema(api.getId()));
            }
            //check for API visibility
            if (APIConstants.API_GLOBAL_VISIBILITY.equals(api.getVisibility())) { //global api
                return api;
            }
            if (this.tenantDomain == null || !this.tenantDomain.equals(apiTenantDomain)) {
                throw new APIManagementException("User " + username + " does not have permission to view API : "
                        + api.getId().getApiName());
            }

            return api;

        } catch (RegistryException e) {
            String msg = "Failed to get API from : " + apiPath;
            throw new APIManagementException(msg, e);
        } catch (org.wso2.carbon.user.api.UserStoreException e) {
            String msg = "Failed to get API from : " + apiPath;
            throw new APIManagementException(msg, e);
        }
    }

    protected String getTenantAwareUsername(String username) {
        return MultitenantUtils.getTenantAwareUsername(username);
    }

    protected String getTenantDomain(Identifier identifier) {
        return MultitenantUtils.getTenantDomain(
                APIUtil.replaceEmailDomainBack(identifier.getProviderName()));
    }

    protected API getApiForPublishing(Registry registry, GovernanceArtifact apiArtifact) throws APIManagementException {
        API api = APIUtil.getAPIForPublishing(apiArtifact, registry);
        APIUtil.updateAPIProductDependencies(api, registry);
        return api;
    }

    protected void loadTenantRegistry(int apiTenantId) throws RegistryException {
        APIUtil.loadTenantRegistry(apiTenantId);
    }

    /**
     * Get API by registry artifact id
     *
     * @param uuid                  Registry artifact id
     * @param requestedTenantDomain tenantDomain for the registry
     * @return API of the provided artifact id
     * @throws APIManagementException
     */
    public API getAPIbyUUID(String uuid, String requestedTenantDomain) throws APIManagementException {
        boolean tenantFlowStarted = false;
        try {
            Registry registry;
            if (requestedTenantDomain != null && !MultitenantConstants.SUPER_TENANT_DOMAIN_NAME.equals
                    (requestedTenantDomain)) {
                int id = getTenantManager()
                        .getTenantId(requestedTenantDomain);
                startTenantFlow(requestedTenantDomain);
                tenantFlowStarted = true;
                registry = getRegistryService().getGovernanceSystemRegistry(id);
            } else {
                if (this.tenantDomain != null && !MultitenantConstants.SUPER_TENANT_DOMAIN_NAME.equals(this.tenantDomain)) {
                    // at this point, requested tenant = carbon.super but logged in user is anonymous or tenant
                    registry = getRegistryService().getGovernanceSystemRegistry(MultitenantConstants.SUPER_TENANT_ID);
                } else {
                    // both requested tenant and logged in user's tenant are carbon.super
                    registry = this.registry;
                }
            }

            GenericArtifactManager artifactManager = getAPIGenericArtifactManagerFromUtil(registry,
                    APIConstants.API_KEY);

            GenericArtifact apiArtifact = artifactManager.getGenericArtifact(uuid);
            if (apiArtifact != null) {
                API api = getApiForPublishing(registry, apiArtifact);
                APIIdentifier apiIdentifier = api.getId();
                WorkflowDTO workflowDTO = APIUtil.getAPIWorkflowStatus(apiIdentifier, WF_TYPE_AM_API_STATE);
                if (workflowDTO != null) {
                    WorkflowStatus status = workflowDTO.getStatus();
                    api.setWorkflowStatus(status.toString());
                }
                return api;
            } else {
                String msg = "Failed to get API. API artifact corresponding to artifactId " + uuid + " does not exist";
                throw new APIMgtResourceNotFoundException(msg);
            }
        } catch (RegistryException e) {
            String msg = "Failed to get API";
            throw new APIManagementException(msg, e);
        } catch (org.wso2.carbon.user.api.UserStoreException e) {
            String msg = "Failed to get API";
            throw new APIManagementException(msg, e);
        } finally {
            if (tenantFlowStarted) {
                endTenantFlow();
            }
        }
    }

    /**
     * Get API or APIProduct by registry artifact id
     *
     * @param uuid                  Registry artifact id
     * @param requestedTenantDomain tenantDomain for the registry
     * @return ApiTypeWrapper wrapping the API or APIProduct of the provided artifact id
     * @throws APIManagementException
     */
    public ApiTypeWrapper getAPIorAPIProductByUUID(String uuid, String requestedTenantDomain)
            throws APIManagementException {
        boolean tenantFlowStarted = false;
        try {
            Registry registry;
            if (requestedTenantDomain != null) {
                int id = getTenantManager().getTenantId(requestedTenantDomain);
                startTenantFlow(requestedTenantDomain);
                tenantFlowStarted = true;
                if (APIConstants.WSO2_ANONYMOUS_USER.equals(this.username)) {
                    registry = getRegistryService().getGovernanceUserRegistry(this.username, id);
                } else if (this.tenantDomain != null && !this.tenantDomain.equals(requestedTenantDomain)) {
                    registry = getRegistryService().getGovernanceSystemRegistry(id);
                } else {
                    registry = this.registry;
                }
            } else {
                registry = this.registry;
            }


            GenericArtifactManager artifactManager = getAPIGenericArtifactManagerFromUtil(registry,
                    APIConstants.API_KEY);

            GenericArtifact apiArtifact = artifactManager.getGenericArtifact(uuid);
            if (apiArtifact != null) {
                String type = apiArtifact.getAttribute(APIConstants.API_OVERVIEW_TYPE);

                if (APIConstants.API_PRODUCT.equals(type)) {
                    APIProduct apiProduct = getApiProduct(registry, apiArtifact);
                    String productTenantDomain = getTenantDomain(apiProduct.getId());
                    if (APIConstants.API_GLOBAL_VISIBILITY.equals(apiProduct.getVisibility())) {
                        return new ApiTypeWrapper(apiProduct);
                    }

                    if (this.tenantDomain == null || !this.tenantDomain.equals(productTenantDomain)) {
                        throw new APIManagementException(
                                "User " + username + " does not have permission to view API Product : " + apiProduct
                                        .getId().getName());
                    }

                    return new ApiTypeWrapper(apiProduct);

                } else {
                    API api = getApiForPublishing(registry, apiArtifact);
                    String apiTenantDomain = getTenantDomain(api.getId());
                    if (APIConstants.API_GLOBAL_VISIBILITY.equals(api.getVisibility())) {
                        return new ApiTypeWrapper(api);
                    }

                    if (this.tenantDomain == null || !this.tenantDomain.equals(apiTenantDomain)) {
                        throw new APIManagementException(
                                "User " + username + " does not have permission to view API : " + api.getId()
                                        .getApiName());
                    }

                    return new ApiTypeWrapper(api);
                }
            } else {
                String msg = "Failed to get API. API artifact corresponding to artifactId " + uuid + " does not exist";
                throw new APIMgtResourceNotFoundException(msg);
            }
        } catch (RegistryException | org.wso2.carbon.user.api.UserStoreException e) {
            String msg = "Failed to get API";
            throw new APIManagementException(msg, e);
        } finally {
            if (tenantFlowStarted) {
                endTenantFlow();
            }
        }
    }

    protected TenantManager getTenantManager() {
        return ServiceReferenceHolder.getInstance().getRealmService().getTenantManager();
    }

    protected API getApiInformation(Registry registry, GovernanceArtifact apiArtifact) throws APIManagementException {
        return APIUtil.getAPIInformation(apiArtifact, registry);
    }

    /**
     * Get minimal details of API by API identifier
     *
     * @param identifier APIIdentifier object
     * @return API of the provided APIIdentifier
     * @throws APIManagementException
     */
    public API getLightweightAPI(APIIdentifier identifier) throws APIManagementException {
        String apiPath = APIUtil.getAPIPath(identifier);

        boolean tenantFlowStarted = false;

        try {
            String tenantDomain = getTenantDomain(identifier);

            startTenantFlow(tenantDomain);
            tenantFlowStarted = true;

            Registry registry = getRegistry(identifier, apiPath);
            if (registry != null) {
                Resource apiResource = registry.get(apiPath);
                String artifactId = apiResource.getUUID();
                if (artifactId == null) {
                    throw new APIManagementException("artifact id is null for : " + apiPath);
                }
                GenericArtifactManager artifactManager = getAPIGenericArtifactManager(identifier, registry);
                GovernanceArtifact apiArtifact = artifactManager.getGenericArtifact(artifactId);
                return getApiInformation(registry,apiArtifact);
            } else {
                String msg = "Failed to get registry from api identifier: " + identifier;
                throw new APIManagementException(msg);
            }
        } catch (RegistryException e) {
            String msg = "Failed to get API from : " + apiPath;
            throw new APIManagementException(msg, e);
        } finally {
            if (tenantFlowStarted) {
                endTenantFlow();
            }
        }
    }

    protected void endTenantFlow() {
        PrivilegedCarbonContext.endTenantFlow();
    }

    protected void startTenantFlow(String tenantDomain) {
        PrivilegedCarbonContext.startTenantFlow();
        PrivilegedCarbonContext.getThreadLocalCarbonContext().setTenantDomain(tenantDomain, true);
    }

    private GenericArtifactManager getAPIGenericArtifactManager(APIIdentifier identifier, Registry registry)
            throws APIManagementException {

        String tenantDomain = getTenantDomain(identifier);
        GenericArtifactManager manager = genericArtifactCache.get(tenantDomain);
        if (manager != null) {
            return manager;
        }
        manager = getAPIGenericArtifactManagerFromUtil(registry, APIConstants.API_KEY);
        genericArtifactCache.put(tenantDomain, manager);
        return manager;
    }

    private Registry getRegistry(APIIdentifier identifier, String apiPath)
            throws APIManagementException {
        Registry passRegistry;
        try {
            String tenantDomain = getTenantDomain(identifier);
            if (!MultitenantConstants.SUPER_TENANT_DOMAIN_NAME.equals(tenantDomain)) {
                int id = getTenantManager()
                        .getTenantId(tenantDomain);
                // explicitly load the tenant's registry
                APIUtil.loadTenantRegistry(id);
                passRegistry = getRegistryService()
                        .getGovernanceSystemRegistry(id);
            } else {
                if (this.tenantDomain != null && !MultitenantConstants.SUPER_TENANT_DOMAIN_NAME.equals(this.tenantDomain)) {
                    // explicitly load the tenant's registry
                    APIUtil.loadTenantRegistry(MultitenantConstants.SUPER_TENANT_ID);
                    passRegistry = getRegistryService().getGovernanceUserRegistry(
                            identifier.getProviderName(), MultitenantConstants.SUPER_TENANT_ID);
                } else {
                    passRegistry = this.registry;
                }
            }
        } catch (RegistryException e) {
            String msg = "Failed to get API from registry on path of : " + apiPath;
            throw new APIManagementException(msg, e);
        } catch (org.wso2.carbon.user.api.UserStoreException e) {
            String msg = "Failed to get API from registry on path of : " + apiPath;
            throw new APIManagementException(msg, e);
        }
        return passRegistry;
    }

    public API getAPI(String apiPath) throws APIManagementException {
        try {
            GenericArtifactManager artifactManager = getAPIGenericArtifactManagerFromUtil(registry,
                    APIConstants.API_KEY);
            Resource apiResource = registry.get(apiPath);
            String artifactId = apiResource.getUUID();
            if (artifactId == null) {
                throw new APIManagementException("artifact id is null for : " + apiPath);
            }
            GenericArtifact apiArtifact = artifactManager.getGenericArtifact(artifactId);
            return getApi(apiArtifact);

        } catch (RegistryException e) {
            String msg = "Failed to get API from : " + apiPath;
            throw new APIManagementException(msg, e);
        }
    }

    public boolean isAPIAvailable(APIIdentifier identifier) throws APIManagementException {
        String uuid = apiMgtDAO.getUUIDFromIdentifier(identifier);
        if (uuid == null) {
            return false;
        } else {
            return true;
        }
    }

    public boolean isAPIProductAvailable(APIProductIdentifier identifier) throws APIManagementException {
        String uuid = apiMgtDAO.getUUIDFromIdentifier(identifier);
        if (uuid == null) {
            return false;
        } else {
            return true;
        }
    }

    public Set<String> getAPIVersions(String providerName, String apiName)
            throws APIManagementException {

        return apiMgtDAO.getAPIVersions(apiName, providerName);
    }

    /**
     * Returns list of global mediation policies available
     *
     * @return List of Mediation objects of global mediation policies
     * @throws APIManagementException If failed to get global mediation policies
     */
    @Override
    public List<Mediation> getAllGlobalMediationPolicies() throws APIManagementException {
        List<Mediation> mediationList = new ArrayList<Mediation>();
        Mediation mediation;
        String resourcePath = APIConstants.API_CUSTOM_SEQUENCE_LOCATION;
        try {
            //Resource : customsequences
            Resource resource = registry.get(resourcePath);
            if (resource instanceof Collection) {
                Collection typeCollection = (Collection) resource;
                String[] typeArray = typeCollection.getChildren();
                for (String type : typeArray) {
                    //Resource : in / out / fault
                    Resource typeResource = registry.get(type);
                    if (typeResource instanceof Collection) {
                        String[] sequenceArray = ((Collection) typeResource).getChildren();
                        if (sequenceArray.length > 0) {
                            for (String sequence : sequenceArray) {
                                //Resource : actual resource eg : log_in_msg.xml
                                Resource sequenceResource = registry.get(sequence);
                                String resourceId = sequenceResource.getUUID();
                                try {
                                    String contentString = IOUtils.toString
                                            (sequenceResource.getContentStream(),
                                            RegistryConstants.DEFAULT_CHARSET_ENCODING);
                                    OMElement omElement = AXIOMUtil.stringToOM(contentString);
                                    OMAttribute attribute = omElement.getAttribute(new QName
                                            (PolicyConstants.MEDIATION_NAME_ATTRIBUTE));
                                    String mediationPolicyName = attribute.getAttributeValue();
                                    mediation = new Mediation();
                                    mediation.setUuid(resourceId);
                                    mediation.setName(mediationPolicyName);
                                    //Extract sequence type from the registry resource path
                                    String resourceType = type.substring(type.lastIndexOf("/") + 1);
                                    mediation.setType(resourceType);
                                    //Add mediation to the mediation list
                                    mediationList.add(mediation);
                                } catch (XMLStreamException e) {
                                    //If any exception been caught flow may continue with the next mediation policy
                                    log.error("Error occurred while getting omElement out of " +
                                            "mediation content from "+sequence, e);
                                } catch (IOException e) {
                                    log.error("Error occurred while converting resource " +
                                            "contentStream in to string in "+sequence,e);
                                }
                            }
                        }
                    }
                }
            }
        } catch (RegistryException e) {
            String msg = "Failed to get global mediation policies";
            throw new APIManagementException(msg, e);
        }
        return mediationList;
    }

    /**
     * Return mediation policy corresponds to the given identifier
     *
     * @param mediationPolicyId uuid of the registry resource
     * @return Mediation object related to the given identifier or null
     * @throws APIManagementException If failed to get specified mediation policy
     */
    @Override
    public Mediation getGlobalMediationPolicy(String mediationPolicyId) throws APIManagementException {
        Mediation mediation = null;
        //Get registry resource correspond to identifier
        Resource mediationResource = this.getCustomMediationResourceFromUuid(mediationPolicyId);
        if (mediationResource != null) {
            //Get mediation config details
            try {
                //extracting content stream of mediation policy in to  string
                String contentString = IOUtils.toString(mediationResource.getContentStream(),
                        RegistryConstants.DEFAULT_CHARSET_ENCODING);
                //Get policy name from the mediation config
                OMElement omElement = AXIOMUtil.stringToOM(contentString);
                OMAttribute attribute = omElement.getAttribute(new QName
                        (PolicyConstants.MEDIATION_NAME_ATTRIBUTE));
                String mediationPolicyName = attribute.getAttributeValue();
                mediation = new Mediation();
                mediation.setUuid(mediationResource.getUUID());
                mediation.setName(mediationPolicyName);
                String resourcePath = mediationResource.getPath();
                //Extracting mediation type from the registry resource path
                String[] path = resourcePath.split(RegistryConstants.PATH_SEPARATOR);
                String resourceType = path[(path.length - 2)];
                mediation.setType(resourceType);
                mediation.setConfig(contentString);

            } catch (RegistryException e) {
                log.error("Error occurred while getting content stream of the ,mediation policy ", e);
            } catch (IOException e) {
                log.error("Error occurred while converting content stream of mediation policy " +
                        "into string ", e);
            } catch (XMLStreamException e) {
                log.error("Error occurred while getting omElement out of mediation content ", e);
            }
        }
        return mediation;
    }

    /**
     * Returns list of wsdls
     *
     * @return list of wsdl objects or null
     * @throws APIManagementException If unable to return satisfied wsdl object list
     */
    @Override
    public List<Wsdl> getAllWsdls() throws APIManagementException {

        List<Wsdl> wsdlList = new ArrayList<Wsdl>();
        String resourcePath = APIConstants.API_WSDL_RESOURCE;
        try {
            if (registry.resourceExists(resourcePath)) {
                Resource wsdlResource = registry.get(resourcePath);
                if (wsdlResource instanceof Collection) {
                    String[] wsdlCollection = ((Collection) wsdlResource).getChildren();
                    if (wsdlCollection.length > 0) {
                        for (String wsdlFile : wsdlCollection) {
                            Resource wsdlResourceFile = registry.get(wsdlFile);
                            String uuid = wsdlResourceFile.getUUID();
                            Wsdl wsdl = new Wsdl();
                            String wsdlName = wsdlFile.substring(wsdlFile.lastIndexOf("/") + 1);
                            wsdl.setUuid(uuid);
                            wsdl.setName(wsdlName);
                            wsdlList.add(wsdl);
                        }
                    }
                }
            }
        } catch (RegistryException e) {
            String msg = "Failed to get wsdl list";
            throw new APIManagementException(msg, e);
        }
        return wsdlList;
    }

    /**
     * Return Wsdl specify by identifier
     *
     * @param wsdlId uuid of the wsdl resource
     * @return A Wsdl object related to the given identifier or null
     * @throws APIManagementException If failed to get specified wsdl
     */
    @Override
    public Wsdl getWsdlById(String wsdlId) throws APIManagementException {
        Wsdl wsdl = null;
        //Get registry resource correspond to identifier
        Resource wsdlResource = this.getWsdlResourceFromUuid(wsdlId);
        if (wsdlResource != null) {
            try {
                //extracting content stream of wsdl in to  string
                String contentString = IOUtils.toString(wsdlResource.getContentStream(),
                        RegistryConstants.DEFAULT_CHARSET_ENCODING);
                wsdl = new Wsdl();
                String resourcePath = wsdlResource.getPath();
                String wsdlName = resourcePath.substring(resourcePath.lastIndexOf("/") + 1);
                wsdl.setUuid(wsdlResource.getUUID());
                wsdl.setName(wsdlName);
                wsdl.setConfig(contentString);
            } catch (RegistryException e) {
                log.error("Error occurred while getting content stream of the wsdl " +
                        wsdlResource.getPath(), e);
            } catch (IOException e) {
                log.error("Error occurred while converting content stream of wsdl " +
                        wsdlResource.getPath() + " into string ", e);
            }
        }
        return wsdl;
    }

    /**
     * Returns the wsdl registry resource correspond to the given identifier
     *
     * @param wsdlId uuid of the wsdl resource
     * @return Registry resource of given identifier or null
     * @throws APIManagementException If failed to get the registry resource of given uuid
     */
    @Override
    public Resource getWsdlResourceFromUuid(String wsdlId) throws APIManagementException {
        String resourcePath = APIConstants.API_WSDL_RESOURCE;
        try {
            if (registry.resourceExists(resourcePath)) {
                Resource resource = registry.get(resourcePath);
                //resource : /_system/governance/apimgt/applicationdata/wsdls

                if (resource instanceof Collection) {
                    Collection wsdlCollection = (Collection) resource;
                    String[] wsdlArray = wsdlCollection.getChildren();
                    for (String wsdl : wsdlArray) {
                        Resource wsdlResource = registry.get(wsdl);
                        String resourceId = wsdlResource.getUUID();
                        if (resourceId.equals(wsdlId)) {
                            return wsdlResource;
                        }
                    }
                }
            }
        } catch (RegistryException e) {
            String msg = "Error while accessing registry objects";
            throw new APIManagementException(msg, e);
        }
        return null;
    }

    /**
     * Delete an existing wsdl
     *
     * @param wsdlId uuid of the wsdl
     * @return true if deleted successfully
     * @throws APIManagementException If failed to delete wsdl
     */
    @Override
    public boolean deleteWsdl(String wsdlId) throws APIManagementException {
        //Get registry resource correspond to the uuid
        Resource wsdlResource = this.getWsdlResourceFromUuid(wsdlId);
        if (wsdlResource != null) {
            //If resource exists
            String wsdlResourcePath = wsdlResource.getPath();
            try {
                if (registry.resourceExists(wsdlResourcePath)) {
                    ////TODO : validation if wsdl been use by any API
                    registry.delete(wsdlResourcePath);
                    //Verify if deleted successfully
                    if (!registry.resourceExists(wsdlResourcePath)) {
                        if (log.isDebugEnabled()) {
                            log.debug("Wsdl " + wsdlResourcePath + " deleted successfully");
                        }
                        return true;
                    }
                }
            } catch (RegistryException e) {
                String msg = "Failed to delete wsdl " + wsdlResourcePath;
                throw new APIManagementException(msg, e);
            }
        }
        return false;
    }

    /**
     * Returns the wsdl content in registry specified by the wsdl name
     *
     * @param apiId Api Identifier
     * @return wsdl content matching name if exist else null
     */
    @Override
    public ResourceFile getWSDL(APIIdentifier apiId) throws APIManagementException {
        String apiPath = APIUtil.getAPIPath(apiId);
        int prependIndex = apiPath.indexOf(apiId.getVersion()) + apiId.getVersion().length();
        String apiSourcePath = apiPath.substring(0, prependIndex );
        String wsdlResourcePath = apiSourcePath + RegistryConstants.PATH_SEPARATOR +
                APIUtil.createWsdlFileName(apiId.getProviderName(), apiId.getApiName(), apiId.getVersion());
        String wsdlResourcePathOld = APIConstants.API_WSDL_RESOURCE_LOCATION +
                APIUtil.createWsdlFileName(apiId.getProviderName(), apiId.getApiName(), apiId.getVersion());
        String tenantDomain = getTenantDomain(apiId);
        boolean isTenantFlowStarted = false;
        try {
            Registry registry;
            if (tenantDomain != null && !MultitenantConstants.SUPER_TENANT_DOMAIN_NAME.equals(tenantDomain)) {
                isTenantFlowStarted = true;
                startTenantFlow(tenantDomain);
                int id = getTenantManager().getTenantId(tenantDomain);
                registry = getRegistryService().getGovernanceSystemRegistry(id);
            } else {
                if (this.tenantDomain != null && !MultitenantConstants.SUPER_TENANT_DOMAIN_NAME.equals(this.tenantDomain)) {
                    registry = getRegistryService().getGovernanceUserRegistry(apiId.getProviderName(),
                            MultitenantConstants.SUPER_TENANT_ID);
                } else {
                    registry = this.registry;
                }
            }
            if (registry.resourceExists(wsdlResourcePath)) {
                Resource resource = registry.get(wsdlResourcePath);
                return new ResourceFile(resource.getContentStream(), resource.getMediaType());
            } else if (registry.resourceExists(wsdlResourcePathOld)) {
                Resource resource = registry.get(wsdlResourcePathOld);
                return new ResourceFile(resource.getContentStream(), resource.getMediaType());
            } else {
                wsdlResourcePath =
                        apiSourcePath + RegistryConstants.PATH_SEPARATOR + APIConstants.API_WSDL_ARCHIVE_LOCATION + apiId
                                .getProviderName() + APIConstants.WSDL_PROVIDER_SEPERATOR + apiId.getApiName() +
                                apiId.getVersion() + APIConstants.ZIP_FILE_EXTENSION;
                wsdlResourcePathOld =
                        APIConstants.API_WSDL_RESOURCE_LOCATION + APIConstants.API_WSDL_ARCHIVE_LOCATION + apiId
                                .getProviderName() + APIConstants.WSDL_PROVIDER_SEPERATOR + apiId.getApiName() +
                                apiId.getVersion() + APIConstants.ZIP_FILE_EXTENSION;
                if (registry.resourceExists(wsdlResourcePath)) {
                    Resource resource = registry.get(wsdlResourcePath);
                    return new ResourceFile(resource.getContentStream(), resource.getMediaType());
                } else if (registry.resourceExists(wsdlResourcePathOld)) {
                    Resource resource = registry.get(wsdlResourcePathOld);
                    return new ResourceFile(resource.getContentStream(), resource.getMediaType());
                } else {
                    throw new APIManagementException("No WSDL found for the API: " + apiId,
                            ExceptionCodes.from(ExceptionCodes.NO_WSDL_AVAILABLE_FOR_API, apiId.getApiName(),
                                    apiId.getVersion()));
                }
            }
        } catch (RegistryException | org.wso2.carbon.user.api.UserStoreException e) {
            String msg = "Error while getting wsdl file from the registry for API: " + apiId.toString();
            throw new APIManagementException(msg, e);
        } finally {
            if (isTenantFlowStarted) {
                endTenantFlow();
            }
        }
    }

    @Override
    public ResourceFile getWSDL(String apiId, String tenantDomain) throws APIManagementException {
        try {
            org.wso2.carbon.apimgt.persistence.dto.ResourceFile resource =
                    apiPersistenceInstance.getWSDL(new Organization(tenantDomain), apiId);
            if (resource != null) {
                return new ResourceFile(resource.getContent(), resource.getContentType());
            } else {
                String msg = "Failed to get WSDL. Artifact corresponding to artifactId " + apiId + " does not exist";
                throw new APIMgtResourceNotFoundException(msg);
            }
        } catch (WSDLPersistenceException e) {
            throw new APIManagementException("Error while retrieving wsdl resource for api " + apiId, e);
        }
    }
    /**
     * Create a wsdl in the path specified.
     *
     * @param resourcePath   Registry path of the resource
     * @param wsdlDefinition wsdl content
     */
    @Override
    public void uploadWsdl(String resourcePath, String wsdlDefinition)
            throws APIManagementException {
        try {
            Resource resource = registry.newResource();
            resource.setContent(wsdlDefinition);
            resource.setMediaType(String.valueOf(ContentType.APPLICATION_XML));
            registry.put(resourcePath, resource);
        } catch (RegistryException e) {
            String msg = "Error while uploading wsdl to from the registry ";
            throw new APIManagementException(msg, e);
        }
    }

    /**
     * Update a existing wsdl in the path specified
     *
     * @param resourcePath   Registry path of the resource
     * @param wsdlDefinition wsdl content
     */
    @Override
    public void updateWsdl(String resourcePath, String wsdlDefinition) throws APIManagementException {
        try {
            Resource resource = registry.get(resourcePath);
            resource.setContent(wsdlDefinition);
            registry.put(resourcePath,resource);
        } catch (RegistryException e) {
            String msg = "Error while updating the existing wsdl ";
            throw new APIManagementException(msg, e);
        }
    }

    /**
     * Returns the graphQL content in registry specified by the wsdl name
     *
     * @param apiId Api Identifier
     * @return graphQL content matching name if exist else null
     */
    @Override
    public String getGraphqlSchemaDefinition(APIIdentifier apiId) throws APIManagementException {
        String apiTenantDomain = getTenantDomain(apiId);
        String schema;
        try {
            Registry registryType;
            //Tenant store anonymous mode if current tenant and the required tenant is not matching
            if (this.tenantDomain == null || isTenantDomainNotMatching(apiTenantDomain)) {
                int tenantId = getTenantManager().getTenantId(apiTenantDomain);
                registryType = getRegistryService().getGovernanceUserRegistry(
                        CarbonConstants.REGISTRY_ANONNYMOUS_USERNAME, tenantId);
            } else {
                registryType = registry;
            }
            schema = schemaDef.getGraphqlSchemaDefinition(apiId, registryType);
        } catch (org.wso2.carbon.user.api.UserStoreException | RegistryException e) {
            String msg = "Failed to get graphql schema definition of Graphql API : " + apiId;
            throw new APIManagementException(msg, e);
        }
        return schema;
    }

    @Override
    public String getGraphqlSchemaDefinition(String apiId, String tenantDomain) throws APIManagementException {
        String definition;
        try {
                definition = apiPersistenceInstance.getGraphQLSchema(new Organization(tenantDomain), apiId);
        } catch (GraphQLPersistenceException e) {
            throw new APIManagementException("Error while retrieving graphql definition from the persistance location",
                    e);
        }
        return definition;
    }
    /**
     * Returns the swagger 2.0 definition of the given API
     *
     * @param apiId id of the APIIdentifier
     * @return An String containing the swagger 2.0 definition
     * @throws APIManagementException
     */
    @Override
    public String getOpenAPIDefinition(Identifier apiId, String orgId) throws APIManagementException {
        String apiTenantDomain = getTenantDomain(apiId);
        String definition = null;
        String id;
        if (apiId.getUUID() != null) {
            id = apiId.getUUID();
        } else {
            id = apiMgtDAO.getUUIDFromIdentifier(apiId.getProviderName(), apiId.getName(), apiId.getVersion());
        }
        try {
                definition = apiPersistenceInstance.getOASDefinition(new Organization(orgId), id);
        } catch (OASPersistenceException e) {
            throw new APIManagementException("Error while retrieving OAS definition from the persistance location", e);
        }
        return definition;
    }
    
    @Override
    public String getOpenAPIDefinition(String apiId, String tenantDomain) throws APIManagementException {
        String definition = null;
        try {
                definition = apiPersistenceInstance.getOASDefinition(new Organization(tenantDomain), apiId);
        } catch (OASPersistenceException e) {
            throw new APIManagementException("Error while retrieving OAS definition from the persistance location", e);
        }
        return definition;
    }

    @Override
    public String getAsyncAPIDefinition(String apiId, String tenantDomain) throws APIManagementException {
        String definition = null;
        try {
            definition = apiPersistenceInstance.getAsyncDefinition(new Organization(tenantDomain), apiId);
        } catch (AsyncSpecPersistenceException e) {
            throw new APIManagementException("Error while retrieving Async definition from the persistance location", e);
        }
        return definition;
    }

    public String addResourceFile(Identifier identifier, String resourcePath, ResourceFile resourceFile) throws APIManagementException {
        try {
            Resource thumb = registry.newResource();
            thumb.setContentStream(resourceFile.getContent());
            thumb.setMediaType(resourceFile.getContentType());
            registry.put(resourcePath, thumb);
            if (MultitenantConstants.SUPER_TENANT_DOMAIN_NAME.equalsIgnoreCase(tenantDomain)) {
                return RegistryConstants.PATH_SEPARATOR + "registry"
                        + RegistryConstants.PATH_SEPARATOR + "resource"
                        + RegistryConstants.PATH_SEPARATOR + "_system"
                        + RegistryConstants.PATH_SEPARATOR + "governance"
                        + resourcePath;
            } else {
                return "/t/" + tenantDomain + RegistryConstants.PATH_SEPARATOR + "registry"
                        + RegistryConstants.PATH_SEPARATOR + "resource"
                        + RegistryConstants.PATH_SEPARATOR + "_system"
                        + RegistryConstants.PATH_SEPARATOR + "governance"
                        + resourcePath;
            }
        } catch (RegistryException e) {
            String msg = "Error while adding the resource to the registry";
            throw new APIManagementException(msg, e);
        }
    }

    /**
     * Checks whether the given document already exists for the given api/product
     *
     * @param identifier API/Product Identifier
     * @param docName    Name of the document
     * @return true if document already exists for the given api/product
     * @throws APIManagementException if failed to check existence of the documentation
     */
    public boolean isDocumentationExist(Identifier identifier, String docName) throws APIManagementException {
        String docPath = "";

            docPath = APIConstants.API_ROOT_LOCATION + RegistryConstants.PATH_SEPARATOR + identifier.getProviderName()
                    + RegistryConstants.PATH_SEPARATOR + identifier.getName() + RegistryConstants.PATH_SEPARATOR
                    + identifier.getVersion() + RegistryConstants.PATH_SEPARATOR + APIConstants.DOC_DIR
                    + RegistryConstants.PATH_SEPARATOR + docName;
        try {
            return registry.resourceExists(docPath);
        } catch (RegistryException e) {
            String msg = "Failed to check existence of the document :" + docPath;
            throw new APIManagementException(msg, e);
        }
    }
    
    public List<Documentation> getAllDocumentation(String uuid, String tenantDomain) throws APIManagementException {
        String username = CarbonContext.getThreadLocalCarbonContext().getUsername();

        Organization org = new Organization(tenantDomain);
        UserContext ctx = new UserContext(username, org, null, null);
        List<Documentation> convertedList = null;
        try {
            DocumentSearchResult list =
                    apiPersistenceInstance.searchDocumentation(org, uuid, 0, 0, null, ctx);
            if (list != null) {
                convertedList = new ArrayList<Documentation>();
                List<org.wso2.carbon.apimgt.persistence.dto.Documentation> docList = list.getDocumentationList();
                if (docList != null) {
                    for (int i = 0; i < docList.size(); i++) {
                        convertedList.add(DocumentMapper.INSTANCE.toDocumentation(docList.get(i)));
                    }
                }
            } else {
                convertedList = new ArrayList<Documentation>();
            }
        } catch (DocumentationPersistenceException e) {
            String msg = "Failed to get documentations for api/product " + uuid;
            throw new APIManagementException(msg, e);
        }
        return convertedList;
    }

    public List<Documentation> getAllDocumentation(Identifier id) throws APIManagementException {
        List<Documentation> documentationList = new ArrayList<Documentation>();
        String docArtifactKeyType = StringUtils.EMPTY;
        docArtifactKeyType = APIConstants.DOCUMENTATION_KEY;
        String apiOrAPIProductDocPath;
        APIRevision apiRevision = apiMgtDAO.checkAPIUUIDIsARevisionUUID(id.getUUID());
        if (apiRevision != null && apiRevision.getApiUUID() != null) {
            apiOrAPIProductDocPath = APIUtil.getAPIOrAPIProductRevisionDocPath(apiRevision.getApiUUID(), apiRevision.getId());
        } else {
            apiOrAPIProductDocPath = APIUtil.getAPIOrAPIProductDocPath(id);
        }
        String pathToContent = apiOrAPIProductDocPath + APIConstants.INLINE_DOCUMENT_CONTENT_DIR;
        String pathToDocFile = apiOrAPIProductDocPath + APIConstants.DOCUMENT_FILE_DIR;
        try {
            if (registry.resourceExists(apiOrAPIProductDocPath)) {
                Resource resource = registry.get(apiOrAPIProductDocPath);
                if (resource instanceof org.wso2.carbon.registry.core.Collection) {
                    List<String> docPaths = getDocPaths((org.wso2.carbon.registry.core.Collection) resource,
                            apiOrAPIProductDocPath);
                    for (String docPath : docPaths) {
                        if (!(docPath.equalsIgnoreCase(pathToContent) || docPath.equalsIgnoreCase(pathToDocFile))) {
                            Resource docResource = registry.get(docPath);
                            GenericArtifactManager artifactManager = getAPIGenericArtifactManager(registry,
                                    docArtifactKeyType);
                            GenericArtifact docArtifact = artifactManager.getGenericArtifact(docResource.getUUID());
                            Documentation doc = APIUtil.getDocumentation(docArtifact);
                            Date contentLastModifiedDate;
                            Date docLastModifiedDate = docResource.getLastModified();
                            if (Documentation.DocumentSourceType.INLINE.equals(doc.getSourceType())
                                    || Documentation.DocumentSourceType.MARKDOWN.equals(doc.getSourceType())) {
                                String contentPath = StringUtils.EMPTY;
                                if (id instanceof APIIdentifier) {
                                    contentPath = APIUtil.getAPIDocContentPath((APIIdentifier) id, doc.getName());
                                } else if (id instanceof APIProductIdentifier) {
                                    contentPath = APIUtil.getProductDocContentPath((APIProductIdentifier) id, doc.getName());
                                }
                                contentLastModifiedDate = registry.get(contentPath).getLastModified();
                                doc.setLastUpdated((contentLastModifiedDate.after(docLastModifiedDate) ?
                                        contentLastModifiedDate : docLastModifiedDate));
                            } else {
                                doc.setLastUpdated(docLastModifiedDate);
                            }
                            documentationList.add(doc);
                        }
                    }
                }
            }
        } catch (RegistryException e) {
            String msg = "Failed to get documentations for api/product " + id.getName();
            throw new APIManagementException(msg, e);
        }
        return documentationList;
    }

    /**
     * Get API Documents within the provided registry collection
     * In case the document names contained '/' character, need to get only leaf node documents within them
     *
     * @param docCollection registry collection
     * @param apiOrAPIProductDocPath base api/api product document path
     * @return
     * @throws APIManagementException
     */
    private List<String> getDocPaths(org.wso2.carbon.registry.core.Collection docCollection,
            String apiOrAPIProductDocPath) throws APIManagementException {
        List<String> docPaths = new ArrayList<>();
        String pathToContent = apiOrAPIProductDocPath + APIConstants.INLINE_DOCUMENT_CONTENT_DIR;
        String pathToDocFile = apiOrAPIProductDocPath + APIConstants.DOCUMENT_FILE_DIR;
        try {
            String[] resourcePaths = docCollection.getChildren();
            for (String resourcePath : resourcePaths) {
                if (!(resourcePath.equals(pathToContent) || resourcePath.equals(pathToDocFile))) {
                    Resource resource = registry.get(resourcePath);
                    if (resource instanceof org.wso2.carbon.registry.core.Collection) {
                        docPaths.addAll(getDocPaths((org.wso2.carbon.registry.core.Collection) resource,
                                apiOrAPIProductDocPath));
                    } else {
                        docPaths.add(resourcePath);
                    }
                }
            }
        } catch (RegistryException e) {
            String msg = "Failed to get documents for api/product";
            throw new APIManagementException(msg, e);
        }
        return docPaths;
    }

    public List<Documentation> getAllDocumentation(APIIdentifier apiId, String loggedUsername) throws APIManagementException {
        List<Documentation> documentationList = new ArrayList<Documentation>();
        try {
            String tenantDomain = getTenantDomain(apiId);
            Registry registryType;
            /* If the API provider is a tenant, load tenant registry*/
            boolean isTenantMode = (tenantDomain != null);
            if ((isTenantMode && this.tenantDomain == null) || (isTenantMode && isTenantDomainNotMatching(tenantDomain))) {//Tenant store anonymous mode
                int tenantId = getTenantManager()
                        .getTenantId(tenantDomain);
                registryType = getRegistryService().getGovernanceUserRegistry(CarbonConstants.REGISTRY_ANONNYMOUS_USERNAME, tenantId);
            } else {
                registryType = registry;
            }
            String apiOrAPIProductDocPath = APIUtil.getAPIOrAPIProductDocPath(apiId);
            String pathToContent = apiOrAPIProductDocPath + APIConstants.INLINE_DOCUMENT_CONTENT_DIR;
            String pathToDocFile = apiOrAPIProductDocPath + APIConstants.DOCUMENT_FILE_DIR;

            if (registry.resourceExists(apiOrAPIProductDocPath)) {
                Resource resource = registry.get(apiOrAPIProductDocPath);
                if (resource instanceof org.wso2.carbon.registry.core.Collection) {
                    String[] docsPaths = ((org.wso2.carbon.registry.core.Collection) resource).getChildren();
                    for (String docPath : docsPaths) {
                        if (!(docPath.equalsIgnoreCase(pathToContent) || docPath.equalsIgnoreCase(pathToDocFile))) {
                            Resource docResource = registry.get(docPath);
                            GenericArtifactManager artifactManager = getAPIGenericArtifactManager(registry,
                                    APIConstants.DOCUMENTATION_KEY);
                            GenericArtifact docArtifact = artifactManager.getGenericArtifact(docResource.getUUID());
                            Documentation doc = APIUtil.getDocumentation(docArtifact, apiId.getProviderName());
                            Date contentLastModifiedDate;
                            Date docLastModifiedDate = docResource.getLastModified();
                            if (Documentation.DocumentSourceType.INLINE.equals(doc.getSourceType())) {
                                String contentPath = APIUtil.getAPIDocContentPath(apiId, doc.getName());
                                try {
                                    contentLastModifiedDate = registryType.get(contentPath).getLastModified();
                                    doc.setLastUpdated((contentLastModifiedDate.after(docLastModifiedDate) ?
                                            contentLastModifiedDate : docLastModifiedDate));
                                } catch (org.wso2.carbon.registry.core.secure.AuthorizationFailedException e) {
                                    //do nothing. Permission not allowed to access the doc.
                                }

                            } else if (Documentation.DocumentSourceType.MARKDOWN.equals(doc.getSourceType())) {
                                String contentPath = APIUtil.getAPIDocContentPath(apiId, doc.getName());
                                try {
                                    contentLastModifiedDate = registryType.get(contentPath).getLastModified();
                                    doc.setLastUpdated((contentLastModifiedDate.after(docLastModifiedDate) ?
                                    contentLastModifiedDate : docLastModifiedDate));
                                } catch (org.wso2.carbon.registry.core.secure.AuthorizationFailedException e) {
                                    //do nothing. Permission not allowed to access the doc.
                                }
                            } else {
                                doc.setLastUpdated(docLastModifiedDate);
                            }
                        documentationList.add(doc);
                        }
                    }
                }
            }
        } catch (RegistryException e) {
            String msg = "Failed to get documentations for api " + apiId.getApiName();
            throw new APIManagementException(msg, e);
        } catch (org.wso2.carbon.user.api.UserStoreException e) {
            String msg = "Failed to get documentations for api " + apiId.getApiName();
            throw new APIManagementException(msg, e);
        }
        return documentationList;
    }

    protected GenericArtifactManager getAPIGenericArtifactManager(Registry registryType, String keyType) throws
            APIManagementException {
        try {
            return new GenericArtifactManager(registryType, keyType);
        } catch (RegistryException e) {
            handleException("Error while retrieving generic artifact manager object",e);
        }
        return null;
    }

    protected GenericArtifactManager getAPIGenericArtifactManagerFromUtil(Registry registry, String keyType)
            throws APIManagementException {
         return APIUtil.getArtifactManager(registry, keyType);
    }

    private boolean isTenantDomainNotMatching(String tenantDomain) {
        if (this.tenantDomain != null) {
            return !(this.tenantDomain.equals(tenantDomain));
        }
        return true;
    }

    public Documentation getDocumentation(APIIdentifier apiId, DocumentationType docType,
                                          String docName) throws APIManagementException {
        Documentation documentation = null;
        String docPath = APIUtil.getAPIDocPath(apiId) + docName;
        GenericArtifactManager artifactManager = getAPIGenericArtifactManagerFromUtil(registry,
                APIConstants.DOCUMENTATION_KEY);
        try {
            Resource docResource = registry.get(docPath);
            GenericArtifact artifact = artifactManager.getGenericArtifact(docResource.getUUID());
            documentation = APIUtil.getDocumentation(artifact);
        } catch (RegistryException e) {
            String msg = "Failed to get documentation details";
            throw new APIManagementException(msg, e);
        }
        return documentation;
    }

    /**
     * Get a documentation by artifact Id
     *
     * @param apiId                 artifact id of the api
     * @param docId                 artifact id of the document
     * @param requestedTenantDomain tenant domain of the registry where the artifact is located
     * @return Document object which represents the artifact id
     * @throws APIManagementException
     */
    public Documentation getDocumentation(String apiId, String docId, String requestedTenantDomain)
            throws APIManagementException {
        Documentation documentation = null;
        try {
            org.wso2.carbon.apimgt.persistence.dto.Documentation doc = apiPersistenceInstance
                    .getDocumentation(new Organization(requestedTenantDomain), apiId, docId);
            if (doc != null) {
               if(log.isDebugEnabled()) {
                   log.debug("Retrieved doc: " + doc);
               }
               documentation = DocumentMapper.INSTANCE.toDocumentation(doc);
            } else {
                String msg = "Failed to get the document. Artifact corresponding to document id " + docId
                        + " does not exist";
                throw new APIMgtResourceNotFoundException(msg);
            }
        } catch (DocumentationPersistenceException e) {
            throw new APIManagementException("Error while retrieving document for id " + docId, e);
        }
        return documentation;
    }
    
    @Override
    public DocumentationContent getDocumentationContent(String apiId, String docId, String requestedTenantDomain)
            throws APIManagementException {
        try {
            DocumentContent content = apiPersistenceInstance
                    .getDocumentationContent(new Organization(requestedTenantDomain), apiId, docId);
            DocumentationContent docContent = null;
            if (content != null) {
                docContent = DocumentMapper.INSTANCE.toDocumentationContent(content);
            } else {
                String msg = "Failed to get the document content. Artifact corresponding to document id " + docId
                        + " does not exist";
                throw new APIMgtResourceNotFoundException(msg);
            }
            return docContent;
        } catch (DocumentationPersistenceException e) {
            throw new APIManagementException("Error while retrieving document content ", e);
        }
    }

    public String getDocumentationContent(Identifier identifier, String documentationName)
            throws APIManagementException {
        String contentPath = StringUtils.EMPTY;
        String identifierType = StringUtils.EMPTY;
        if (identifier instanceof APIIdentifier) {
            contentPath = APIUtil.getAPIDocPath((APIIdentifier) identifier) +
                    APIConstants.INLINE_DOCUMENT_CONTENT_DIR + RegistryConstants.PATH_SEPARATOR +
                    documentationName;
            identifierType = APIConstants.API_IDENTIFIER_TYPE;
        } else if (identifier instanceof APIProductIdentifier) {
            contentPath = APIUtil.getProductDocPath((APIProductIdentifier) identifier) +
                    APIConstants.INLINE_DOCUMENT_CONTENT_DIR + RegistryConstants.PATH_SEPARATOR +
                    documentationName;
            identifierType = APIConstants.API_PRODUCT_IDENTIFIER_TYPE;
        }
        String tenantDomain = getTenantDomain(identifier);
        Registry registry;

        boolean isTenantFlowStarted = false;
        try {
            if (tenantDomain != null && !MultitenantConstants.SUPER_TENANT_DOMAIN_NAME.equals(tenantDomain)) {
                startTenantFlow(tenantDomain);
                isTenantFlowStarted = true;
            }

	        /* If the API provider is a tenant, load tenant registry*/
            if (tenantDomain != null && !MultitenantConstants.SUPER_TENANT_DOMAIN_NAME.equals(tenantDomain)) {
                int id = getTenantManager().getTenantId(tenantDomain);
                registry = getRegistryService().getGovernanceSystemRegistry(id);
            } else {
                if (this.tenantDomain != null && !MultitenantConstants.SUPER_TENANT_DOMAIN_NAME.equals(this.tenantDomain)) {
                    registry = getRegistryService().getGovernanceUserRegistry(identifier.getProviderName(), MultitenantConstants.SUPER_TENANT_ID);
                } else {
                    registry = this.registry;
                }
            }

            if (registry.resourceExists(contentPath)) {
                Resource docContent = registry.get(contentPath);
                Object content = docContent.getContent();
                if (content != null) {
                    return new String((byte[]) docContent.getContent(), Charset.defaultCharset());
                }
            }
        } catch (RegistryException e) {
            String msg = "No document content found for documentation: "
                    + documentationName + " of "+ identifierType + " : " + identifier.getName();
            throw new APIManagementException(msg, e);
        } catch (org.wso2.carbon.user.api.UserStoreException e) {
            String msg = "Failed to get document content found for documentation: "
                    + documentationName + " of " + identifierType + " : " + identifier.getName();
            throw new APIManagementException(msg, e);
        } finally {
            if (isTenantFlowStarted) {
                endTenantFlow();
            }
        }
        return null;
    }

    public GraphqlComplexityInfo getComplexityDetails(APIIdentifier apiIdentifier) throws APIManagementException {
        return apiMgtDAO.getComplexityDetails(apiIdentifier);
    }


    public void addOrUpdateComplexityDetails(APIIdentifier apiIdentifier, GraphqlComplexityInfo graphqlComplexityInfo) throws APIManagementException {
        apiMgtDAO.addOrUpdateComplexityDetails(apiIdentifier, graphqlComplexityInfo);
    }


    public Subscriber getSubscriberById(String accessToken) throws APIManagementException {
        return null;
    }

    public boolean isContextExist(String context) throws APIManagementException {
        // Since we don't have tenant in the APIM table, we do the filtering using this hack
        if (context != null && context.startsWith("/t/"))
            context = context.replace("/t/" + getTenantDomainFromUrl(context), ""); //removing prefix
        if (tenantDomain != null && !MultitenantConstants.SUPER_TENANT_DOMAIN_NAME.equals(tenantDomain)) {
            context = "/t/" + tenantDomain + context;
        }
        return apiMgtDAO.isContextExist(context);
    }

    protected String getTenantDomainFromUrl(String url) {
        return MultitenantUtils.getTenantDomainFromUrl(url);
    }

    /**
     * Check the scope exist in Tenant.
     *
     * @param scopeKey     candidate scope key
     * @param tenantid     tenant id
     * @return true if the scope key is already available
     * @throws APIManagementException if failed to check the context availability
     */
    @Override
    public boolean isScopeKeyExist(String scopeKey, int tenantid) throws APIManagementException {

        return scopesDAO.isScopeExist(scopeKey, tenantid);
    }

    /**
     * Check whether the given scope key is already assigned to any API under given tenant.
     *
     * @param scopeKey     Scope Key
     * @param tenantDomain Tenant Domain
     * @return whether scope is assigned or not
     * @throws APIManagementException if failed to check the scope assignment
     */
    @Override
    public boolean isScopeKeyAssignedToAPI(String scopeKey, String tenantDomain) throws APIManagementException {

        if (log.isDebugEnabled()) {
            log.debug("Checking whether the scope:" + scopeKey + " is attached to any API in tenant: " + tenantDomain);
        }
        int tenantId = APIUtil.getTenantIdFromTenantDomain(tenantDomain);
        return apiMgtDAO.isScopeKeyAssigned(scopeKey, tenantId);
    }

    /**
     * Check whether the given scope key is already assigned to an API as local scope under given tenant.
     * The different versions of the same API will not be take into consideration.
     *
     * @param apiIdentifier API Identifier
     * @param scopeKey   candidate scope key
     * @param tenantId   tenant id
     * @return true if the scope key is already attached as a local scope in any API
     * @throws APIManagementException if failed to check the local scope availability
     */
    public boolean isScopeKeyAssignedLocally(APIIdentifier apiIdentifier, String scopeKey, int tenantId)
            throws APIManagementException {

        if (log.isDebugEnabled()) {
            log.debug("Checking whether scope: " + scopeKey + " is assigned to another API as a local scope"
                    + " in tenant: " + tenantId);
        }
        return apiMgtDAO.isScopeKeyAssignedLocally(apiIdentifier, scopeKey, tenantId);
    }

    public boolean isApiNameExist(String apiName) throws APIManagementException {
        String tenantName = MultitenantConstants.SUPER_TENANT_DOMAIN_NAME;
        if (tenantDomain != null && !MultitenantConstants.SUPER_TENANT_DOMAIN_NAME.equals(tenantDomain)) {
            tenantName = tenantDomain;
        }
        return apiMgtDAO.isApiNameExist(apiName, tenantName);
    }

    public boolean isApiNameWithDifferentCaseExist(String apiName) throws APIManagementException {
        String tenantName = MultitenantConstants.SUPER_TENANT_DOMAIN_NAME;
        if (tenantDomain != null && !MultitenantConstants.SUPER_TENANT_DOMAIN_NAME.equals(tenantDomain)) {
            tenantName = tenantDomain;
        }
        return apiMgtDAO.isApiNameWithDifferentCaseExist(apiName, tenantName);
    }

    public void addSubscriber(String username, String groupingId)
            throws APIManagementException {

        Subscriber subscriber = new Subscriber(username);
        subscriber.setSubscribedDate(new Date());
        try {
            int tenantId = getTenantManager()
                    .getTenantId(getTenantDomain(username));
            SortedMap<String, String> claims = APIUtil.getClaims(username, tenantId, ClaimsRetriever
                    .DEFAULT_DIALECT_URI);
            String email = claims.get(APIConstants.EMAIL_CLAIM);
            if (StringUtils.isNotEmpty(email)) {
                subscriber.setEmail(email);
            } else {
                subscriber.setEmail(StringUtils.EMPTY);
            }
            subscriber.setTenantId(tenantId);
            apiMgtDAO.addSubscriber(subscriber, groupingId);
            //Add a default application once subscriber is added
            if (!APIUtil.isDefaultApplicationCreationDisabledForTenant(tenantId)) {
                addDefaultApplicationForSubscriber(subscriber);
            }
        } catch (APIManagementException e) {
            String msg = "Error while adding the subscriber " + subscriber.getName();
            throw new APIManagementException(msg, e);
        } catch (org.wso2.carbon.user.api.UserStoreException e) {
            String msg = "Error while adding the subscriber " + subscriber.getName();
            throw new APIManagementException(msg, e);
        }
    }

    protected String getTenantDomain(String username) {
        return MultitenantUtils.getTenantDomain(username);
    }

    /**
     * Add default application on the first time a subscriber is added to the database
     *
     * @param subscriber Subscriber
     * @throws APIManagementException if an error occurs while adding default application
     */
    private void addDefaultApplicationForSubscriber(Subscriber subscriber) throws APIManagementException {
        Application defaultApp = new Application(APIConstants.DEFAULT_APPLICATION_NAME, subscriber);
        if (APIUtil.isEnabledUnlimitedTier()) {
            defaultApp.setTier(APIConstants.UNLIMITED_TIER);
        } else {
            Map<String, Tier> throttlingTiers = APIUtil.getTiers(APIConstants.TIER_APPLICATION_TYPE,
                    getTenantDomain(subscriber.getName()));
            Set<Tier> tierValueList = new HashSet<Tier>(throttlingTiers.values());
            List<Tier> sortedTierList = APIUtil.sortTiers(tierValueList);
            defaultApp.setTier(sortedTierList.get(0).getName());
        }
        //application will not be shared within the group
        defaultApp.setGroupId("");
        defaultApp.setTokenType(APIConstants.TOKEN_TYPE_JWT);
        defaultApp.setUUID(UUID.randomUUID().toString());
        defaultApp.setDescription(APIConstants.DEFAULT_APPLICATION_DESCRIPTION);
        apiMgtDAO.addApplication(defaultApp, subscriber.getName());
    }

    public void updateSubscriber(Subscriber subscriber)
            throws APIManagementException {
        apiMgtDAO.updateSubscriber(subscriber);
    }

    public Subscriber getSubscriber(int subscriberId)
            throws APIManagementException {
        return apiMgtDAO.getSubscriber(subscriberId);
    }

    public ResourceFile getIcon(APIIdentifier identifier) throws APIManagementException {
        String artifactOldPath = APIConstants.API_IMAGE_LOCATION + RegistryConstants.PATH_SEPARATOR +
                identifier.getProviderName() + RegistryConstants.PATH_SEPARATOR +
                identifier.getApiName() + RegistryConstants.PATH_SEPARATOR + identifier.getVersion();
        String artifactPath = APIConstants.API_ROOT_LOCATION + RegistryConstants.PATH_SEPARATOR +
                identifier.getProviderName() + RegistryConstants.PATH_SEPARATOR +
                identifier.getApiName() + RegistryConstants.PATH_SEPARATOR + identifier.getVersion();
        String tenantDomain = getTenantDomain(identifier);
        Registry registry;
        boolean isTenantFlowStarted = false;
        try {
            if (tenantDomain != null && !MultitenantConstants.SUPER_TENANT_DOMAIN_NAME.equals(tenantDomain)) {
                startTenantFlow(tenantDomain);
                isTenantFlowStarted = true;
            }

	        /* If the API provider is a tenant, load tenant registry*/
            if (tenantDomain != null && !MultitenantConstants.SUPER_TENANT_DOMAIN_NAME.equals(tenantDomain)) {
                int id = getTenantManager().getTenantId(tenantDomain);
                registry = getRegistryService().getGovernanceSystemRegistry(id);
            } else {
                if (this.tenantDomain != null && !MultitenantConstants.SUPER_TENANT_DOMAIN_NAME.equals(this.tenantDomain)) {
                    registry = getRegistryService().getGovernanceUserRegistry(identifier.getProviderName(), MultitenantConstants.SUPER_TENANT_ID);
                } else {
                    registry = this.registry;
                }
            }
            String oldThumbPath = artifactOldPath + RegistryConstants.PATH_SEPARATOR + APIConstants.API_ICON_IMAGE;
            String thumbPath = artifactPath + RegistryConstants.PATH_SEPARATOR + APIConstants.API_ICON_IMAGE;

            if (registry.resourceExists(thumbPath)) {
                Resource res = registry.get(thumbPath);
                return new ResourceFile(res.getContentStream(), res.getMediaType());
            } else if (registry.resourceExists(oldThumbPath)){
                Resource res = registry.get(oldThumbPath);
                return new ResourceFile(res.getContentStream(), res.getMediaType());
            }
        } catch (RegistryException e) {
            String msg = "Error while loading API icon of API " +  identifier.getApiName()
                    + ":" + identifier.getVersion() + " from the registry";
            throw new APIManagementException(msg, e);
        } catch (org.wso2.carbon.user.api.UserStoreException e) {
            String msg = "Error while loading API icon of API " + identifier.getApiName()
                    + ":" + identifier.getVersion();
            throw new APIManagementException(msg, e);
        } finally {
            if (isTenantFlowStarted) {
                endTenantFlow();
            }
        }
        return null;
    }

    public Set<API> getSubscriberAPIs(Subscriber subscriber) throws APIManagementException {
        SortedSet<API> apiSortedSet = new TreeSet<API>(new APINameComparator());
        Set<SubscribedAPI> subscribedAPIs = apiMgtDAO.getSubscribedAPIs(subscriber, null);
        for (SubscribedAPI subscribedApi : subscribedAPIs) {
            Application application = subscribedApi.getApplication();
            if (application != null) {
                int applicationId = application.getId();
                Set<APIKey> keys = getApplicationKeys(applicationId);
                for (APIKey key : keys) {
                    application.addKey(key);
                }
            }
        }
        boolean isTenantFlowStarted = false;
        try {
            if (tenantDomain != null && !MultitenantConstants.SUPER_TENANT_DOMAIN_NAME.equals(tenantDomain)) {
                isTenantFlowStarted = true;
                startTenantFlow(tenantDomain);
            }
            for (SubscribedAPI subscribedAPI : subscribedAPIs) {
                String apiPath = APIUtil.getAPIPath(subscribedAPI.getApiId());
                Resource resource;
                try {
                    resource = registry.get(apiPath);
                    GenericArtifactManager artifactManager = getAPIGenericArtifactManager(registry,
                            APIConstants.API_KEY);
                    GenericArtifact artifact = artifactManager.getGenericArtifact(
                            resource.getUUID());
                    API api = getAPI(artifact);
                    if (api != null) {
                        apiSortedSet.add(api);
                    }
                } catch (RegistryException e) {
                    String msg = "Failed to get APIs for subscriber: " + subscriber.getName();
                    throw  new APIManagementException(msg, e);
                }
            }
        } finally {
            if (isTenantFlowStarted) {
                endTenantFlow();
            }
        }
        return apiSortedSet;
    }


    /**
     * To get the API from generic artifact, if the user is authorized to view it.
     *
     * @param apiArtifact API Artifact.
     * @return API if the user is authorized  to view this.
     */
    protected API getAPI(GenericArtifact apiArtifact) throws APIManagementException {
        return APIUtil.getAPI(apiArtifact, registry);
    }

    /**
     * Returns the corresponding application given the uuid.
     *
     * @param uuid uuid of the Application.
     * @return it will return Application corresponds to the uuid provided.
     * @throws APIManagementException
     */
    public Application getApplicationByUUID(String uuid) throws APIManagementException {
        Application application = apiMgtDAO.getApplicationByUUID(uuid);
        if (application != null) {
            Set<APIKey> keys = getApplicationKeys(application.getId());
            for (APIKey key : keys) {
                if (APIConstants.JWT.equals(application.getTokenType())) {
                    key.setAccessToken("");
                }
                application.addKey(key);
            }
        }
        return application;
    }

    @Override
    public Application getLightweightApplicationByUUID(String uuid) throws APIManagementException {
        return apiMgtDAO.getApplicationByUUID(uuid);
    }

    /**
     * returns the SubscribedAPI object which is related to the UUID
     *
     * @param uuid UUID of Subscription
     * @return SubscribedAPI object which is related to the UUID
     * @throws APIManagementException
     */
    public SubscribedAPI getSubscriptionByUUID(String uuid) throws APIManagementException {
        return apiMgtDAO.getSubscriptionByUUID(uuid);
    }

    protected final void handleException(String msg, Exception e) throws APIManagementException {
        throw new APIManagementException(msg, e);
    }

    protected final void handleException(String msg) throws APIManagementException {
        throw new APIManagementException(msg);
    }

    protected final void handleResourceAlreadyExistsException(String msg) throws APIMgtResourceAlreadyExistsException {
        throw new APIMgtResourceAlreadyExistsException(msg);
    }

    protected final void handleResourceNotFoundException(String msg) throws APIMgtResourceNotFoundException {
        throw new APIMgtResourceNotFoundException(msg);
    }

    protected final void handlePolicyNotFoundException(String msg) throws PolicyNotFoundException {
        throw new PolicyNotFoundException(msg);
    }

    protected final void handleBlockConditionNotFoundException(String msg) throws BlockConditionNotFoundException {
        throw new BlockConditionNotFoundException(msg);
    }

    protected final void handleApplicationNameContainSpacesException(String msg)
                                                                throws ApplicationNameWhiteSpaceValidationException {
        throw new ApplicationNameWhiteSpaceValidationException(msg);
    }

    protected final void handleApplicationNameContainsInvalidCharactersException(String msg) throws
                                                                        ApplicationNameWithInvalidCharactersException{
        throw new ApplicationNameWithInvalidCharactersException(msg);
    }


    public Set<APIIdentifier> getAPIByAccessToken(String accessToken) throws APIManagementException {
        return Collections.emptySet();
    }

    public API getAPI(APIIdentifier identifier, APIIdentifier oldIdentifier, String oldContext) throws
            APIManagementException {
        String apiPath = APIUtil.getAPIPath(identifier);
        try {
            GenericArtifactManager artifactManager = getAPIGenericArtifactManagerFromUtil(registry,
                    APIConstants.API_KEY);
            Resource apiResource = registry.get(apiPath);
            String artifactId = apiResource.getUUID();
            if (artifactId == null) {
                throw new APIManagementException("artifact id is null for : " + apiPath);
            }
            GenericArtifact apiArtifact = artifactManager.getGenericArtifact(artifactId);
            return APIUtil.getAPI(apiArtifact, registry, oldIdentifier, oldContext);

        } catch (RegistryException e) {
            String msg = "Failed to get API from : " + apiPath;
            throw new APIManagementException(msg, e);
        }
    }

    @Override
    public Set<Tier> getAllTiers() throws APIManagementException {
        Set<Tier> tiers = new TreeSet<Tier>(new TierNameComparator());
        Map<String, Tier> tierMap;

        if (tenantId == MultitenantConstants.INVALID_TENANT_ID) {
            tierMap = APIUtil.getAllTiers();
        } else {
            boolean isTenantFlowStarted = false;
            try {
                if (tenantDomain != null && !MultitenantConstants.SUPER_TENANT_DOMAIN_NAME.equals(tenantDomain)) {
                    startTenantFlow(tenantDomain);
                    isTenantFlowStarted = true;
                }
                tierMap = APIUtil.getAllTiers(tenantId);
            } finally {
                if (isTenantFlowStarted) {
                    endTenantFlow();
                }
            }
        }

        tiers.addAll(tierMap.values());
        return tiers;
    }

    @Override
    public Set<Tier> getAllTiers(String tenantDomain) throws APIManagementException {
        Set<Tier> tiers = new TreeSet<Tier>(new TierNameComparator());
        Map<String, Tier> tierMap;
        boolean isTenantFlowStarted = false;

        try {
            if (tenantDomain != null && !MultitenantConstants.SUPER_TENANT_DOMAIN_NAME.equals(tenantDomain)) {
                startTenantFlow(tenantDomain);
                isTenantFlowStarted = true;
            }

            int requestedTenantId = PrivilegedCarbonContext.getThreadLocalCarbonContext().getTenantId();
            if (requestedTenantId == MultitenantConstants.SUPER_TENANT_ID
                    || requestedTenantId == MultitenantConstants.INVALID_TENANT_ID) {
                tierMap = APIUtil.getAllTiers();
            } else {
                tierMap = APIUtil.getAllTiers(requestedTenantId);
            }
        } finally {
            if (isTenantFlowStarted) {
                endTenantFlow();
            }
        }

        tiers.addAll(tierMap.values());
        return tiers;
    }

    /**
     * Returns a list of pre-defined # {@link org.wso2.carbon.apimgt.api.model.Tier} in the system.
     *
     * @return Set<Tier>
     */
    public Set<Tier> getTiers() throws APIManagementException {
        Set<Tier> tiers = new TreeSet<Tier>(new TierNameComparator());

        Map<String, Tier> tierMap = APIUtil.getTiersFromPolicies(PolicyConstants.POLICY_LEVEL_SUB, tenantId);
        tiers.addAll(tierMap.values());

        return tiers;
    }

    /**
     * Returns a list of pre-defined # {@link org.wso2.carbon.apimgt.api.model.Tier} in the system.
     *
     * @return Set<Tier>
     */
    public Set<Tier> getTiers(String tenantDomain) throws APIManagementException {

        Set<Tier> tiers = new TreeSet<Tier>(new TierNameComparator());
        Map<String, Tier> tierMap = APIUtil.getTiersFromPolicies(PolicyConstants.POLICY_LEVEL_SUB, tenantId);
        tiers.addAll(tierMap.values());
        return tiers;
    }

    /**
     * Returns a list of pre-defined # {@link org.wso2.carbon.apimgt.api.model.Tier} in the system.
     *
     * @param tierType type of the tiers (api,resource ot application)
     * @param username current logged user
     * @return Set<Tier> return list of tier names
     * @throws APIManagementException APIManagementException if failed to get the predefined tiers
     */
    public Set<Tier> getTiers(int tierType, String username) throws APIManagementException {
        Set<Tier> tiers = new TreeSet<Tier>(new TierNameComparator());

        String tenantDomain = getTenantDomain(username);
        Map<String, Tier> tierMap;

        int tenantIdFromUsername = APIUtil.getTenantId(username);
        if (tierType == APIConstants.TIER_API_TYPE) {
            tierMap = APIUtil.getTiersFromPolicies(PolicyConstants.POLICY_LEVEL_SUB, tenantIdFromUsername);
        } else if (tierType == APIConstants.TIER_RESOURCE_TYPE) {
            tierMap = APIUtil.getTiersFromPolicies(PolicyConstants.POLICY_LEVEL_API, tenantIdFromUsername);
        } else if (tierType == APIConstants.TIER_APPLICATION_TYPE) {
            tierMap = APIUtil.getTiersFromPolicies(PolicyConstants.POLICY_LEVEL_APP, tenantIdFromUsername);
        } else {
            throw new APIManagementException("No such a tier type : " + tierType);
        }
        tiers.addAll(tierMap.values());

        return tiers;
    }

    /**
     * Returns a list of pre-defined # {@link org.wso2.carbon.apimgt.api.model.Tier} in the system.
     *
     * @return Map<String, String>
     */
    public Map<String, String> getTenantDomainMappings(String tenantDomain, String apiType) throws APIManagementException {
        return APIUtil.getDomainMappings(tenantDomain, apiType);
    }


    public boolean isDuplicateContextTemplate(String contextTemplate) throws APIManagementException {

        if (tenantDomain != null && !MultitenantConstants.SUPER_TENANT_DOMAIN_NAME.equals(tenantDomain)) {
            if (contextTemplate != null && contextTemplate.startsWith("/t/")) {
                contextTemplate =
                        contextTemplate.replace("/t/" + getTenantDomainFromUrl(contextTemplate), "");
            }
            contextTemplate = "/t/" + tenantDomain + contextTemplate;
        }
        return apiMgtDAO.isDuplicateContextTemplate(contextTemplate);
    }

    @Override
    public List<String> getApiNamesMatchingContext(String contextTemplate) throws APIManagementException {
        return apiMgtDAO.getAPINamesMatchingContext(contextTemplate);
    }


    public Policy[] getPolicies(String username, String level) throws APIManagementException {
        Policy[] policies = null;

        int tenantID = APIUtil.getTenantId(username);

        if (PolicyConstants.POLICY_LEVEL_API.equals(level)) {
            policies = apiMgtDAO.getAPIPolicies(tenantID);
        } else if (PolicyConstants.POLICY_LEVEL_APP.equals(level)) {
            policies = apiMgtDAO.getApplicationPolicies(tenantID);
        } else if (PolicyConstants.POLICY_LEVEL_SUB.equals(level)) {
            policies = apiMgtDAO.getSubscriptionPolicies(tenantID);
        } else if (PolicyConstants.POLICY_LEVEL_GLOBAL.equals(level)) {
            policies = apiMgtDAO.getGlobalPolicies(tenantID);
        }

        //Get the API Manager configurations and check whether the unlimited tier is disabled. If disabled, remove
        // the tier from the array.
        APIManagerConfiguration apiManagerConfiguration = ServiceReferenceHolder.getInstance()
                .getAPIManagerConfigurationService().getAPIManagerConfiguration();
        ThrottleProperties throttleProperties = apiManagerConfiguration.getThrottleProperties();

        if (!throttleProperties.isEnableUnlimitedTier()) {
            List<Policy> policiesWithoutUnlimitedTier = new ArrayList<Policy>();

            if (policies != null) {
                for (Policy policy : policies) {
                    if (!APIConstants.UNLIMITED_TIER_NAME.equalsIgnoreCase(policy.getPolicyName())) {
                        policiesWithoutUnlimitedTier.add(policy);
                    }
                }
            }
            policies = policiesWithoutUnlimitedTier.toArray(new Policy[0]);
        }
        return policies;
    }

    @Override
    public Map<String, Object> searchPaginatedAPIs(String searchQuery, String requestedTenantDomain,
                                                   int start, int end, boolean isLazyLoad) throws APIManagementException {
        return searchPaginatedAPIs(searchQuery, requestedTenantDomain, start, end, isLazyLoad, false);
    }

    @Override
    public Map<String, Object> searchPaginatedAPIs(String searchQuery, String requestedTenantDomain, int start, int end,
            boolean isLazyLoad, boolean isPublisherListing) throws APIManagementException {
        Map<String, Object> result = new HashMap<String, Object>();
        boolean isTenantFlowStarted = false;
        String[] searchQueries = searchQuery.split("&");
        StringBuilder filteredQuery = new StringBuilder();
        String subQuery = null;

        if (log.isDebugEnabled()) {
            log.debug("Original search query received : " + searchQuery);
        }

        // Filtering the queries related with custom properties
        for (String query : searchQueries) {
            if (searchQuery.startsWith(APIConstants.SUBCONTEXT_SEARCH_TYPE_PREFIX) ||
                    searchQuery.startsWith(APIConstants.DOCUMENTATION_SEARCH_TYPE_PREFIX)) {
                subQuery = query;
                break;
            }
            // If the query does not contains "=" then it is an errornous scenario.
            if (query.contains("=")) {
                String[] searchKeys = query.split("=");

                if (searchKeys.length >= 2) {
                    if (!Arrays.asList(APIConstants.API_SEARCH_PREFIXES).contains(searchKeys[0].toLowerCase())) {
                        if (log.isDebugEnabled()) {
                            log.debug(searchKeys[0] + " does not match with any of the reserved key words. Hence"
                                    + " appending " + APIConstants.API_RELATED_CUSTOM_PROPERTIES_PREFIX + " as prefix");
                        }
                        searchKeys[0] = (APIConstants.API_RELATED_CUSTOM_PROPERTIES_PREFIX + searchKeys[0]);
                    }

                    // Ideally query keys for label and  category searchs are as below
                    //      label -> labels_labelName
                    //      category -> apiCategories_categoryName
                    // Since these are not user friendly we allow to use prefixes label and api-category. And label and
                    // category search should only return results that exactly match.
                    if (searchKeys[0].equals(APIConstants.LABEL_SEARCH_TYPE_PREFIX)) {
                        searchKeys[0] = APIConstants.API_LABELS_GATEWAY_LABELS;
                        searchKeys[1] = searchKeys[1].replace("*", "");
                    } else if (searchKeys[0].equals(APIConstants.CATEGORY_SEARCH_TYPE_PREFIX)) {
                        searchKeys[0] = APIConstants.API_CATEGORIES_CATEGORY_NAME;
                        searchKeys[1] = searchKeys[1].replace("*", "");
                    }

                    if (filteredQuery.length() == 0) {
                        filteredQuery.append(searchKeys[0]).append("=").append(searchKeys[1]);
                    } else {
                        filteredQuery.append("&").append(searchKeys[0]).append("=").append(searchKeys[1]);
                    }
                }
            } else {
                filteredQuery.append(query);
            }
        }
        searchQuery = filteredQuery.toString();
        if (log.isDebugEnabled()) {
            log.debug("Final search query after the post processing for the custom properties : " + searchQuery);
        }
        try {
            boolean isTenantMode = (requestedTenantDomain != null);
            if (isTenantMode && !org.wso2.carbon.base.MultitenantConstants.SUPER_TENANT_DOMAIN_NAME.equals(requestedTenantDomain)) {
                isTenantFlowStarted = true;
                startTenantFlow(requestedTenantDomain);
            } else {
                requestedTenantDomain = org.wso2.carbon.base.MultitenantConstants.SUPER_TENANT_DOMAIN_NAME;
                isTenantFlowStarted = true;
                startTenantFlow(requestedTenantDomain);

            }

            Registry userRegistry;
            int tenantIDLocal = 0;
            String userNameLocal = this.username;
            if ((isTenantMode && this.tenantDomain == null) || (isTenantMode && isTenantDomainNotMatching(requestedTenantDomain))) {//Tenant store anonymous mode
                tenantIDLocal = getTenantManager()
                        .getTenantId(requestedTenantDomain);
                APIUtil.loadTenantRegistry(tenantIDLocal);
                userRegistry = getRegistryService().getGovernanceUserRegistry(CarbonConstants.REGISTRY_ANONNYMOUS_USERNAME, tenantIDLocal);
                userNameLocal = CarbonConstants.REGISTRY_ANONNYMOUS_USERNAME;
                if (!requestedTenantDomain.equals(MultitenantConstants.SUPER_TENANT_DOMAIN_NAME)) {
                    APIUtil.loadTenantConfigBlockingMode(requestedTenantDomain);
                }
            } else {
                userRegistry = this.registry;
                tenantIDLocal = tenantId;
            }
            PrivilegedCarbonContext.getThreadLocalCarbonContext().setUsername(userNameLocal);

            if (subQuery != null && subQuery.startsWith(APIConstants.DOCUMENTATION_SEARCH_TYPE_PREFIX)) {
                Map<Documentation, API> apiDocMap =
                        searchAPIDoc(userRegistry, tenantIDLocal, userNameLocal, subQuery.split("=")[1]);
                result.put("apis", apiDocMap);
                /*Pagination for Document search results is not supported yet, hence length is sent as end-start*/
                if (apiDocMap.isEmpty()) {
                    result.put("length", 0);
                } else {
                    result.put("length", end - start);
                }
            } else if (subQuery != null && subQuery.startsWith(APIConstants.SUBCONTEXT_SEARCH_TYPE_PREFIX)) {
                result = searchAPIsByURLPattern(userRegistry, subQuery.split("=")[1], start, end);
            } else if (searchQuery != null && searchQuery.startsWith(APIConstants.CONTENT_SEARCH_TYPE_PREFIX)) {
                result = searchPaginatedAPIsByContent(userRegistry, tenantIDLocal, searchQuery, start, end, isLazyLoad);
            } else {
                result = searchPaginatedAPIs(userRegistry, tenantIDLocal, searchQuery, start, end, isLazyLoad,
                        isPublisherListing);
            }

        } catch (Exception e) {
            String msg = "Failed to Search APIs";
            throw new APIManagementException(msg, e);
        } finally {
            if (isTenantFlowStarted) {
                endTenantFlow();
            }
        }
        return result;
    }

    /**
     * To search API With URL pattern
     * @param registry Registry to search.
     * @param searchTerm Term to be searched.
     * @param start Start index
     * @param end End index.
     * @return All the APIs, that matches given criteria
     * @throws APIManagementException API Management Exception.
     */
    protected Map<String, Object> searchAPIsByURLPattern(Registry registry, String searchTerm, int start, int end)
            throws APIManagementException {
        return APIUtil.searchAPIsByURLPattern(registry, searchTerm, start, end);
    }

    /**
     * Delete an existing global mediation policy
     *
     * @param mediationPolicyId uuid of the global mediation policy
     * @return true if deleted successfully
     * @throws APIManagementException If failed to delete mediation policy
     */
    @Override
    public boolean deleteGlobalMediationPolicy(String mediationPolicyId) throws APIManagementException {
        //Get registry resource correspond to the uuid
        Resource mediationResource = this.getCustomMediationResourceFromUuid(mediationPolicyId);
        if (mediationResource != null) {
            //If resource exists
            String mediationPath = mediationResource.getPath();
            try {
                if (registry.resourceExists(mediationPath)) {
                    ////TODO : validation if policy been use by any API
                    registry.delete(mediationPath);
                    //Verify if deleted successfully
                    if (!registry.resourceExists(mediationPath)) {
                        if (log.isDebugEnabled()) {
                            log.debug("Mediation policy deleted successfully");
                        }
                        return true;
                    }
                }
            } catch (RegistryException e) {
                String msg = "Failed to delete global mediation policy " + mediationPolicyId;
                throw new APIManagementException(msg, e);
            }
        }
        return false;
    }

    /**
     * Returns the uuid of the updated/created mediation policy
     *
     * @param mediationPolicyPath path to the registry resource
     * @return uuid of the given registry resource or null
     */
    @Override
    public String getCreatedResourceUuid(String mediationPolicyPath) {
        try {
            Resource resource = registry.get(mediationPolicyPath);
            return resource.getUUID();
        } catch (RegistryException e) {
            log.error("error occurred while getting created mediation policy uuid", e);
        }
        return null;
    }

    /**
     * Returns the mediation policy registry resource correspond to the given identifier
     *
     * @param mediationPolicyId uuid of the mediation resource
     * @return Registry resource of given identifier or null
     * @throws APIManagementException If failed to get the registry resource of given uuid
     */
    @Override
    public Resource getCustomMediationResourceFromUuid(String mediationPolicyId)
            throws APIManagementException {
        String resourcePath = APIConstants.API_CUSTOM_SEQUENCE_LOCATION;
        try {
            Resource resource = registry.get(resourcePath);
            //resource : customsequences
            if (resource instanceof Collection) {
                Collection typeCollection = (Collection) resource;
                String[] typeArray = typeCollection.getChildren();
                for (String type : typeArray) {
                    Resource typeResource = registry.get(type);
                    //typeResource: in/ out/ fault
                    if (typeResource instanceof Collection) {
                        String[] policyArray = ((Collection) typeResource).getChildren();
                        if (policyArray.length > 0) {
                            for (String policy : policyArray) {
                                Resource mediationResource = registry.get(policy);
                                //mediationResource: eg .log_in_msg.xml
                                String resourceId = mediationResource.getUUID();
                                if (resourceId.equals(mediationPolicyId)) {
                                    //If registry resource id matches given identifier returns that
                                    // registry resource
                                    return mediationResource;
                                }
                            }
                        }
                    }
                }
            }
        } catch (RegistryException e) {
            String msg = "Error while accessing registry objects";
            throw new APIManagementException(msg, e);
        }
        return null;
    }

    /**
     * Returns Registry resource matching given mediation policy identifier
     *
     * @param identifier API identifier
     * @param uuid         mediation policy identifier
     * @param resourcePath registry path to the API resource
     * @return Registry resource matches given identifier or null
     * @throws APIManagementException If fails to get the resource matching given identifier
     */
    @Override
    public Resource getApiSpecificMediationResourceFromUuid(Identifier identifier, String uuid, String resourcePath)
            throws APIManagementException {
        try {
            Resource resource = registry.get(resourcePath);
            if (resource instanceof Collection) {
                Collection typeCollection = (Collection) resource;
                String[] typeArray = typeCollection.getChildren();
                for (String type : typeArray) {
                    //Check for mediation policy resource
                    if ((type.equalsIgnoreCase(resourcePath + RegistryConstants.PATH_SEPARATOR +
                            APIConstants.API_CUSTOM_SEQUENCE_TYPE_IN)) ||
                            (type.equalsIgnoreCase(resourcePath + RegistryConstants.PATH_SEPARATOR +
                                    APIConstants.API_CUSTOM_SEQUENCE_TYPE_OUT)) ||
                            (type.equalsIgnoreCase(resourcePath + RegistryConstants.PATH_SEPARATOR +
                                    APIConstants.API_CUSTOM_SEQUENCE_TYPE_FAULT))) {
                        Resource sequenceType = registry.get(type);
                        //sequenceType eg: in / out /fault
                        if (sequenceType instanceof Collection) {
                            String[] mediationPolicyArr = ((Collection) sequenceType).getChildren();
                            for (String mediationPolicy : mediationPolicyArr) {
                                Resource mediationResource = registry.get(mediationPolicy);
                                String resourceId = mediationResource.getUUID();
                                if (resourceId.equalsIgnoreCase(uuid)) {
                                    return mediationResource;
                                }
                            }
                        }
                    }
                }
            }
        } catch (RegistryException e) {
            String msg = "Error while obtaining registry objects";
            throw new APIManagementException(msg, e);
        }
        return null;
    }

    /**
     * Returns a list of API specific mediation policies from registry
     *
     * @param apiIdentifier API identifier
     * @return List of api specific mediation objects available
     * @throws APIManagementException If unable to get mediation policies of specified API Id
     */
    @Override
    public List<Mediation> getAllApiSpecificMediationPolicies(APIIdentifier apiIdentifier) throws APIManagementException {
        List<Mediation> mediationList = new ArrayList<Mediation>();
        Mediation mediation;
        String apiResourcePath = APIUtil.getAPIPath(apiIdentifier);
        apiResourcePath = apiResourcePath.substring(0, apiResourcePath.lastIndexOf("/"));
        try {
            //Getting API registry resource
            Resource resource = registry.get(apiResourcePath);
            //resource eg: /_system/governance/apimgt/applicationdata/provider/admin/calculatorAPI/2.0
            if (resource instanceof Collection) {
                Collection typeCollection = (Collection) resource;
                String[] typeArray = typeCollection.getChildren();
                for (String type : typeArray) {
                    //Check for mediation policy sequences
                    if ((type.equalsIgnoreCase(apiResourcePath + RegistryConstants.PATH_SEPARATOR +
                            APIConstants.API_CUSTOM_SEQUENCE_TYPE_IN)) ||
                            (type.equalsIgnoreCase(apiResourcePath + RegistryConstants.PATH_SEPARATOR +
                                    APIConstants.API_CUSTOM_SEQUENCE_TYPE_OUT)) ||
                            (type.equalsIgnoreCase(apiResourcePath + RegistryConstants.PATH_SEPARATOR +
                                    APIConstants.API_CUSTOM_SEQUENCE_TYPE_FAULT))) {
                        Resource typeResource = registry.get(type);
                        //typeResource : in / out / fault
                        if (typeResource instanceof Collection) {
                            String[] mediationPolicyArr = ((Collection) typeResource).getChildren();
                            if (mediationPolicyArr.length > 0) {
                                for (String mediationPolicy : mediationPolicyArr) {
                                    Resource policyResource = registry.get(mediationPolicy);
                                    //policyResource eg: custom_in_message

                                    //Get uuid of the registry resource
                                    String resourceId = policyResource.getUUID();

                                    //Get mediation policy config
                                    try {
                                        String contentString = IOUtils.toString
                                                (policyResource.getContentStream(),
                                                        RegistryConstants.DEFAULT_CHARSET_ENCODING);
                                        //Extract name from the policy config
                                        OMElement omElement = AXIOMUtil.stringToOM(contentString);
                                        OMAttribute attribute = omElement.getAttribute(new QName("name"));
                                        String mediationPolicyName = attribute.getAttributeValue();
                                        mediation = new Mediation();
                                        mediation.setUuid(resourceId);
                                        mediation.setName(mediationPolicyName);
                                        //Extracting mediation policy type from the registry resource path
                                        String resourceType = type.substring(type.lastIndexOf("/") + 1);
                                        mediation.setType(resourceType);
                                        mediationList.add(mediation);
                                    } catch (XMLStreamException e) {
                                        // If exception been caught flow will continue with next mediation policy
                                        log.error("Error occurred while getting omElement out of" +
                                                " mediation content", e);
                                    } catch (IOException e) {
                                        log.error("Error occurred while converting the content " +
                                                "stream of mediation " + mediationPolicy + " to string", e);
                                    }

                                }
                            }
                        }
                    }
                }
            }
        } catch (RegistryException e) {
            String msg = "Error occurred  while getting Api Specific mediation policies ";
            throw new APIManagementException(msg, e);
        }
        return mediationList;
    }

    /**
     * Returns the mediation policy name specify inside mediation config
     *
     * @param config mediation config content
     * @return name of the mediation policy or null
     */
    @Override
    public String getMediationNameFromConfig(String config) {
        try {
            //convert xml content in to json
            String configInJson = XML.toJSONObject(config).toString();
            JSONParser parser = new JSONParser();
            //Extracting mediation policy name from the json string
            JSONObject jsonObject = (JSONObject) parser.parse(configInJson);
            JSONObject rootObject = (JSONObject) jsonObject.get(APIConstants.MEDIATION_SEQUENCE_ELEM);
            String name = rootObject.get(APIConstants.POLICY_NAME_ELEM).toString();
            //explicitly add .xml extension to the name and return
            return name + APIConstants.MEDIATION_CONFIG_EXT;
        } catch (JSONException e) {
            log.error("Error occurred while converting the mediation config string to json", e);
        } catch (ParseException e) {
            log.error("Error occurred while parsing config json string in to json object", e);
        }
        return null;
    }

    /**
     * Returns Mediation policy specify by given identifier
     * @param identifier API or Product identifier
     * @param apiResourcePath   registry path to the API resource
     * @param mediationPolicyId mediation policy identifier
     * @return Mediation object contains details of the mediation policy or null
     */
    @Override
    public Mediation getApiSpecificMediationPolicy(Identifier identifier, String apiResourcePath,
            String mediationPolicyId) throws APIManagementException {
        //Get registry resource correspond to given policy identifier
        Resource mediationResource =
                getApiSpecificMediationResourceFromUuid(identifier, mediationPolicyId, apiResourcePath);
        Mediation mediation = null;
        if (mediationResource != null) {
            try {
                //Get mediation policy config content
                String contentString = IOUtils.toString(mediationResource.getContentStream(),
                        RegistryConstants.DEFAULT_CHARSET_ENCODING);
                //Extracting name specified in the mediation config
                OMElement omElement = AXIOMUtil.stringToOM(contentString);
                OMAttribute attribute = omElement.getAttribute(new QName("name"));
                String mediationPolicyName = attribute.getAttributeValue();
                mediation = new Mediation();
                mediation.setUuid(mediationResource.getUUID());
                mediation.setName(mediationPolicyName);
                //Extracting mediation policy type from registry path
                String resourcePath = mediationResource.getPath();
                String[] path = resourcePath.split(RegistryConstants.PATH_SEPARATOR);
                String resourceType = path[(path.length - 2)];
                mediation.setType(resourceType);
                mediation.setConfig(contentString);
            } catch (XMLStreamException e) {
                String errorMsg = "Error occurred while getting omElement out of mediation content";
                throw new APIManagementException(errorMsg, e);
            } catch (IOException e) {
                String errorMsg = "Error occurred while converting content stream into string ";
                throw new APIManagementException(errorMsg, e);
            } catch (RegistryException e) {
                String errorMsg = "Error occurred while accessing content stream of mediation" +
                        " policy";
                throw new APIManagementException(errorMsg, e);
            }
        }
        return mediation;
    }

    /**
     * Delete existing API specific mediation policy
     * @param identifier API or Product identifier
     * @param apiResourcePath   path to the API registry resource
     * @param mediationPolicyId mediation policy identifier
     */
    @Override
    public Boolean deleteApiSpecificMediationPolicy(Identifier identifier, String apiResourcePath,
            String mediationPolicyId) throws APIManagementException {
        Resource mediationResource =
                this.getApiSpecificMediationResourceFromUuid(identifier, mediationPolicyId, apiResourcePath);
        if (mediationResource != null) {
            //If resource exists
            String mediationPath = mediationResource.getPath();
            try {
                if (registry.resourceExists(mediationPath)) {
                    registry.delete(mediationPath);
                    if (!registry.resourceExists(mediationPath)) {
                        if (log.isDebugEnabled()) {
                            log.debug("Mediation policy deleted successfully");
                        }
                        return true;
                    }
                }
            } catch (RegistryException e) {
                String msg = "Failed to delete specific mediation policy ";
                throw new APIManagementException(msg, e);
            }
        }
        return false;
    }


    /**
     * Returns true if resource already exists in registry
     *
     * @param mediationPolicyPath resource path
     * @return true, If resource exists
     */
    @Override
    public boolean checkIfResourceExists(String mediationPolicyPath) throws APIManagementException {
        boolean value = false;
        try {
            if (registry.resourceExists(mediationPolicyPath)) {
                value = true;
            }
        } catch (RegistryException e) {
            String msg = "Error while obtaining registry objects";
            throw new APIManagementException(msg, e);
        }
        return value;
    }

    @Override
    public List<String> getApiVersionsMatchingApiName(String apiName,String username) throws APIManagementException {
        return apiMgtDAO.getAPIVersionsMatchingApiName(apiName,username);
    }
    
    public Map<String, Object> searchPaginatedAPIs(Registry registry, int tenantId, String searchQuery, int start,
            int end, boolean limitAttributes) throws APIManagementException {
        return searchPaginatedAPIs(registry, tenantId, searchQuery, start, end, limitAttributes, false);
    }

    /**
     * Returns API Search result based on the provided query. This search method supports '&' based concatenate
     * search in multiple fields.
     *
     * @param registry
     * @param tenantId
     * @param searchQuery Ex: provider=*admin*&version=*1*
     * @return API result
     * @throws APIManagementException
     */

    public Map<String, Object> searchPaginatedAPIs(Registry registry, int tenantId, String searchQuery, int start,
            int end, boolean limitAttributes, boolean reducedPublisherAPIInfo) throws APIManagementException {

        SortedSet<Object> apiSet = new TreeSet<>(new APIAPIProductNameComparator());
        List<Object> apiList = new ArrayList<>();
        Map<String, Object> result = new HashMap<String, Object>();
        int totalLength = 0;
        boolean isMore = false;
        try {
            String paginationLimit = getAPIManagerConfiguration()
                    .getFirstProperty(APIConstants.API_STORE_APIS_PER_PAGE);

            // If the Config exists use it to set the pagination limit
            final int maxPaginationLimit;
            if (paginationLimit != null) {
                // The additional 1 added to the maxPaginationLimit is to help us determine if more
                // APIs may exist so that we know that we are unable to determine the actual total
                // API count. We will subtract this 1 later on so that it does not interfere with
                // the logic of the rest of the application
                int pagination = Integer.parseInt(paginationLimit);

                // Because the store jaggery pagination logic is 10 results per a page we need to set pagination
                // limit to at least 11 or the pagination done at this level will conflict with the store pagination
                // leading to some of the APIs not being displayed
                if (pagination < 11) {
                    pagination = 11;
                    log.warn("Value of '" + APIConstants.API_STORE_APIS_PER_PAGE + "' is too low, defaulting to 11");
                }
                maxPaginationLimit = start + pagination + 1;
            }
            // Else if the config is not specified we go with default functionality and load all
            else {
                maxPaginationLimit = Integer.MAX_VALUE;
            }
            PaginationContext.init(start, end, "ASC", APIConstants.API_OVERVIEW_NAME, maxPaginationLimit);

            List<GovernanceArtifact> governanceArtifacts = GovernanceUtils
                    .findGovernanceArtifacts(getSearchQuery(searchQuery), registry, APIConstants.API_RXT_MEDIA_TYPE,
                            true);
            totalLength = PaginationContext.getInstance().getLength();
            boolean isFound = true;
            if (governanceArtifacts == null || governanceArtifacts.size() == 0) {
                if (searchQuery.contains(APIConstants.API_OVERVIEW_PROVIDER)) {
                    searchQuery = searchQuery.replaceAll(APIConstants.API_OVERVIEW_PROVIDER, APIConstants.API_OVERVIEW_OWNER);
                    governanceArtifacts = GovernanceUtils.findGovernanceArtifacts(getSearchQuery(searchQuery), registry,
                            APIConstants.API_RXT_MEDIA_TYPE, true);
                    if (governanceArtifacts == null || governanceArtifacts.size() == 0) {
                        isFound = false;
                    }
                } else {
                    isFound = false;
                }
            }

            if (!isFound) {
                result.put("apis", apiSet);
                result.put("length", 0);
                result.put("isMore", isMore);
                return result;
            }

            // Check to see if we can speculate that there are more APIs to be loaded
            if (maxPaginationLimit == totalLength) {
                isMore = true;  // More APIs exist, cannot determine total API count without incurring perf hit
                --totalLength; // Remove the additional 1 added earlier when setting max pagination limit
            }

            int tempLength = 0;
            for (GovernanceArtifact artifact : governanceArtifacts) {
                String type = artifact.getAttribute(APIConstants.API_OVERVIEW_TYPE);

                if (APIConstants.API_PRODUCT.equals(type)) {
                    APIProduct resultAPI = APIUtil.getAPIProduct(artifact, registry);

                    if (resultAPI != null) {
                        apiList.add(resultAPI);
                    }
                } else {
                    API resultAPI;
                    if (APIUtil.getAPIIdentifierFromUUID(artifact.getId()) != null) {
                        if (limitAttributes) {
                            resultAPI = APIUtil.getAPI(artifact);
                        } else {
                            if (reducedPublisherAPIInfo) {
                                resultAPI = APIUtil.getReducedPublisherAPIForListing(artifact, registry);
                            } else {
                                resultAPI = APIUtil.getAPI(artifact, registry);
                            }
                        }
                        if (resultAPI != null) {
                            apiList.add(resultAPI);
                        }
                    }
                }

                // Ensure the APIs returned matches the length, there could be an additional API
                // returned due incrementing the pagination limit when getting from registry
                tempLength++;
                if (tempLength >= totalLength) {
                    break;
                }
            }

            // Creating a apiIds string
            String apiIdsString = "";
            int apiCount = apiList.size();
            if (!reducedPublisherAPIInfo) {
                for (int i = 0; i < apiCount; i++) {
                    Object api = apiList.get(i);
                    String apiId = "";
                    if (api instanceof API) {
                        apiId = ((API) api).getId().getApplicationId();
                    } else if (api instanceof APIProduct) {
                        apiId = ((APIProduct) api).getId().getApplicationId();
                    }

                    if (apiId != null && !apiId.isEmpty()) {
                        if (apiIdsString.isEmpty()) {
                            apiIdsString = apiId;
                        } else {
                            apiIdsString = apiIdsString + "," + apiId;
                        }
                    }
                }
            }

            // setting scope
            if (!apiIdsString.isEmpty() && !reducedPublisherAPIInfo) {

                Map<String, Set<Scope>> apiScopeSet = getScopesForAPIS(apiIdsString);
                if (apiScopeSet.size() > 0) {
                    for (int i = 0; i < apiCount; i++) {
                        Object api = apiList.get(i);
                        String apiId = "";
                        if (api instanceof API) {
                            apiId = ((API) api).getId().getApplicationId();
                        } else if (api instanceof APIProduct) {
                            apiId = ((APIProduct) api).getId().getApplicationId();
                        }
                        if (apiId != null && apiId != "") {
                            Set<Scope> scopes = apiScopeSet.get(apiId);
                            if (api instanceof API) {
                                ((API) api).setScopes(scopes);
                            } else if (api instanceof APIProduct) {
                                ((APIProduct) api).setScopes(scopes);
                            }
                        }
                    }
                }
            }
            apiSet.addAll(apiList);
        } catch (RegistryException e) {
            String msg = "Failed to search APIs with type";
            throw new APIManagementException(msg, e);
        } finally {
            PaginationContext.destroy();
        }
        result.put("apis", apiSet);
        result.put("length", totalLength);
        result.put("isMore", isMore);
        return result;
    }

    private Map<String, Set<Scope>> getScopesForAPIS(String apiIdsString) throws APIManagementException {

        Map<String, Set<Scope>> apiToScopeMapping = new HashMap<>();
        Map<String, Set<String>> apiToScopeKeyMapping = apiMgtDAO.getScopesForAPIS(apiIdsString);
        for (String apiId : apiToScopeKeyMapping.keySet()) {
            Set<Scope> apiScopes = new LinkedHashSet<>();
            Set<String> scopeKeys = apiToScopeKeyMapping.get(apiId);
            for (String scopeKey : scopeKeys) {
                Scope scope = scopesDAO.getScope(scopeKey, tenantId);
                apiScopes.add(scope);
            }
            apiToScopeMapping.put(apiId, apiScopes);
        }
        return apiToScopeMapping;
    }

    /**
     * Search api resources by their content
     *
     * @param registry
     * @param searchQuery
     * @param start
     * @param end
     * @return
     * @throws APIManagementException
     */
    public Map<String, Object> searchPaginatedAPIsByContent(Registry registry, int tenantId, String searchQuery, int start, int end,
            boolean limitAttributes) throws APIManagementException {

        SortedSet<API> apiSet = new TreeSet<API>(new APINameComparator());
        SortedSet<APIProduct> apiProductSet = new TreeSet<APIProduct>(new APIProductNameComparator());
        Map<Documentation, API> docMap = new HashMap<Documentation, API>();
        Map<Documentation, APIProduct> productDocMap = new HashMap<Documentation, APIProduct>();
        Map<String, Object> result = new HashMap<String, Object>();
        int totalLength = 0;
        boolean isMore = false;

        //SortedSet<Object> compoundResult = new TreeSet<Object>(new ContentSearchResultNameComparator());
        ArrayList<Object> compoundResult = new ArrayList<Object>();

        try {
            GenericArtifactManager apiArtifactManager = APIUtil.getArtifactManager(registry, APIConstants.API_KEY);
            GenericArtifactManager docArtifactManager = APIUtil.getArtifactManager(registry, APIConstants.DOCUMENTATION_KEY);

            String paginationLimit = getAPIManagerConfiguration()
                    .getFirstProperty(APIConstants.API_STORE_APIS_PER_PAGE);

            // If the Config exists use it to set the pagination limit
            final int maxPaginationLimit;
            if (paginationLimit != null) {
                // The additional 1 added to the maxPaginationLimit is to help us determine if more
                // APIs may exist so that we know that we are unable to determine the actual total
                // API count. We will subtract this 1 later on so that it does not interfere with
                // the logic of the rest of the application
                int pagination = Integer.parseInt(paginationLimit);

                // Because the store jaggery pagination logic is 10 results per a page we need to set pagination
                // limit to at least 11 or the pagination done at this level will conflict with the store pagination
                // leading to some of the APIs not being displayed
                if (pagination < 11) {
                    pagination = 11;
                    log.warn("Value of '" + APIConstants.API_STORE_APIS_PER_PAGE + "' is too low, defaulting to 11");
                }
                maxPaginationLimit = start + pagination + 1;
            }
            // Else if the config is not specified we go with default functionality and load all
            else {
                maxPaginationLimit = Integer.MAX_VALUE;
            }
            PaginationContext.init(start, end, "ASC", APIConstants.API_OVERVIEW_NAME, maxPaginationLimit);

            if (tenantId == -1) {
                tenantId = MultitenantConstants.SUPER_TENANT_ID;
            }

            UserRegistry systemUserRegistry = ServiceReferenceHolder.getInstance().getRegistryService().getRegistry(CarbonConstants.REGISTRY_SYSTEM_USERNAME, tenantId);
            ContentBasedSearchService contentBasedSearchService = new ContentBasedSearchService();
            String newSearchQuery = getSearchQuery(searchQuery);
            String[] searchQueries = newSearchQuery.split("&");

            String apiState = "";
            String publisherRoles = "";
            Map<String, String> attributes = new HashMap<String, String>();
            for (String searchCriterea : searchQueries) {
                String[] keyVal = searchCriterea.split("=");
                if (APIConstants.STORE_VIEW_ROLES.equals(keyVal[0])) {
                    attributes.put("propertyName", keyVal[0]);
                    attributes.put("rightPropertyValue", keyVal[1]);
                    attributes.put("rightOp", "eq");
                } else if (APIConstants.PUBLISHER_ROLES.equals(keyVal[0])) {
                    publisherRoles = keyVal[1];
                } else {
                    if (APIConstants.LCSTATE_SEARCH_KEY.equals(keyVal[0])) {
                        apiState = keyVal[1];
                        continue;
                    }
                    attributes.put(keyVal[0], keyVal[1]);
                }
            }

            //check whether the new document indexer is engaged
            RegistryConfigLoader registryConfig = RegistryConfigLoader.getInstance();
            Map<String, Indexer> indexerMap = registryConfig.getIndexerMap();
            Indexer documentIndexer = indexerMap.get(APIConstants.DOCUMENT_MEDIA_TYPE_KEY);
            String complexAttribute;
            if (documentIndexer != null && documentIndexer instanceof DocumentIndexer) {
                //field check on document_indexed was added to prevent unindexed(by new DocumentIndexer) from coming up as search results
                //on indexed documents this property is always set to true
                complexAttribute = ClientUtils.escapeQueryChars(APIConstants.API_RXT_MEDIA_TYPE) + " OR mediaType_s:("  + ClientUtils
                        .escapeQueryChars(APIConstants.DOCUMENT_RXT_MEDIA_TYPE) + " AND document_indexed_s:true)";

                //construct query such that publisher roles is checked in properties for api artifacts and in fields for document artifacts
                //this was designed this way so that content search can be fully functional if registry is re-indexed after engaging DocumentIndexer
                if (!StringUtils.isEmpty(publisherRoles)) {
                    complexAttribute =
                            "(" + ClientUtils.escapeQueryChars(APIConstants.API_RXT_MEDIA_TYPE) + " AND publisher_roles_ss:"
                                    + publisherRoles + ") OR mediaType_s:("  + ClientUtils
                                    .escapeQueryChars(APIConstants.DOCUMENT_RXT_MEDIA_TYPE) + " AND publisher_roles_s:" + publisherRoles + ")";
                }
            } else {
                //document indexer required for document content search is not engaged, therefore carry out the search only for api artifact contents
                complexAttribute = ClientUtils.escapeQueryChars(APIConstants.API_RXT_MEDIA_TYPE);
                if (!StringUtils.isEmpty(publisherRoles)) {
                    complexAttribute =
                            "(" + ClientUtils.escapeQueryChars(APIConstants.API_RXT_MEDIA_TYPE) + " AND publisher_roles_ss:"
                                    + publisherRoles + ")";
                }
            }


            attributes.put(APIConstants.DOCUMENTATION_SEARCH_MEDIA_TYPE_FIELD, complexAttribute);
            attributes.put(APIConstants.API_OVERVIEW_STATUS, apiState);

            SearchResultsBean resultsBean = contentBasedSearchService.searchByAttribute(attributes, systemUserRegistry);
            String errorMsg = resultsBean.getErrorMessage();
            if (errorMsg != null) {
                handleException(errorMsg);
            }

            ResourceData[] resourceData = resultsBean.getResourceDataList();

            if (resourceData == null || resourceData.length == 0) {
                result.put("apis", compoundResult);
                result.put("length", 0);
                result.put("isMore", isMore);
            }

            totalLength = PaginationContext.getInstance().getLength();

            // Check to see if we can speculate that there are more APIs to be loaded
            if (maxPaginationLimit == totalLength) {
                isMore = true;  // More APIs exist, cannot determine total API count without incurring perf hit
                --totalLength; // Remove the additional 1 added earlier when setting max pagination limit
            }

            for (ResourceData data : resourceData) {
                String resourcePath = data.getResourcePath();
                if (resourcePath.contains(APIConstants.APIMGT_REGISTRY_LOCATION)) {
                    int index = resourcePath.indexOf(APIConstants.APIMGT_REGISTRY_LOCATION);
                    resourcePath = resourcePath.substring(index);
                    Resource resource = registry.get(resourcePath);
                    if (APIConstants.DOCUMENT_RXT_MEDIA_TYPE.equals(resource.getMediaType()) ||
                            APIConstants.DOCUMENTATION_INLINE_CONTENT_TYPE.equals(resource.getMediaType())) {
                        if (resourcePath.contains(APIConstants.INLINE_DOCUMENT_CONTENT_DIR)) {
                            int indexOfContents = resourcePath.indexOf(APIConstants.INLINE_DOCUMENT_CONTENT_DIR);
                            resourcePath = resourcePath.substring(0, indexOfContents) + data.getName();
                        }
                        Resource docResource = registry.get(resourcePath);
                        String docArtifactId = docResource.getUUID();
                        GenericArtifact docArtifact = docArtifactManager.getGenericArtifact(docArtifactId);
                        Documentation doc = APIUtil.getDocumentation(docArtifact);
                        API associatedAPI = null;
                        APIProduct associatedAPIProduct = null;
                        int indexOfDocumentation = resourcePath.indexOf(APIConstants.DOCUMENTATION_KEY);
                        String apiPath = resourcePath.substring(0, indexOfDocumentation) + APIConstants.API_KEY;
                        Resource apiResource = registry.get(apiPath);
                        String apiArtifactId = apiResource.getUUID();
                        if (apiArtifactId != null) {
                            GenericArtifact apiArtifact = apiArtifactManager.getGenericArtifact(apiArtifactId);
                            if (apiArtifact.getAttribute(APIConstants.API_OVERVIEW_TYPE).
                                    equals(APIConstants.AuditLogConstants.API_PRODUCT)) {
                                associatedAPIProduct = APIUtil.getAPIProduct(apiArtifact, registry);
                            } else {
                                associatedAPI = APIUtil.getAPI(apiArtifact, registry);
                            }
                        } else {
                            throw new GovernanceException("artifact id is null of " + apiPath);
                        }

                        if (associatedAPI != null && doc != null) {
                            docMap.put(doc, associatedAPI);
                        }
                        if (associatedAPIProduct != null && doc != null) {
                            productDocMap.put(doc, associatedAPIProduct);
                        }
                    } else {
                        String apiArtifactId = resource.getUUID();
                        API api;
                        APIProduct apiProduct;
                        if (apiArtifactId != null) {
                            GenericArtifact apiArtifact = apiArtifactManager.getGenericArtifact(apiArtifactId);
                            if (apiArtifact.getAttribute(APIConstants.API_OVERVIEW_TYPE).
                                    equals(APIConstants.API_PRODUCT)) {
                                apiProduct = APIUtil.getAPIProduct(apiArtifact, registry);
                                apiProductSet.add(apiProduct);
                            } else {
                                api = APIUtil.getAPI(apiArtifact, registry);
                                apiSet.add(api);
                            }
                        } else {
                            throw new GovernanceException("artifact id is null for " + resourcePath);
                        }
                    }
                }
            }

            compoundResult.addAll(apiSet);
            compoundResult.addAll(apiProductSet);
            compoundResult.addAll(docMap.entrySet());
            compoundResult.addAll(productDocMap.entrySet());
            compoundResult.sort(new ContentSearchResultNameComparator());
        } catch (RegistryException e) {
            handleException("Failed to search APIs by content", e);
        } catch (IndexerException e) {
            handleException("Failed to search APIs by content", e);
        }

        result.put("apis", compoundResult);
        result.put("length", totalLength);
        result.put("isMore", isMore);
        return result;
    }

    /**
     * gets the swagger definition timestamps as a map
     *
     * @param apiIdentifier
     * @return
     * @throws APIManagementException
     */
    public Map<String, String> getSwaggerDefinitionTimeStamps(APIIdentifier apiIdentifier) throws APIManagementException {
        String apiTenantDomain = getTenantDomain(apiIdentifier);
        try {
            Registry registryType;
            //Tenant store anonymous mode if current tenant and the required tenant is not matching
            if (this.tenantDomain == null || isTenantDomainNotMatching(apiTenantDomain)) {
                int tenantId = getTenantManager().getTenantId(
                        apiTenantDomain);
                registryType = getRegistryService().getGovernanceUserRegistry(
                        CarbonConstants.REGISTRY_ANONNYMOUS_USERNAME, tenantId);
            } else {
                registryType = registry;
            }
            return OASParserUtil.getAPIOpenAPIDefinitionTimeStamps(apiIdentifier, registryType);
        } catch (org.wso2.carbon.user.api.UserStoreException e) {
            log.error("Error while getting the lastUpdated time due to " + e.getMessage(), e);

        } catch (RegistryException e) {
            log.debug("Error while getting the lastUpdated time due to " + e.getMessage(), e);
        }
        return null;
    }

    protected RegistryService getRegistryService() {
        return ServiceReferenceHolder.getInstance().getRegistryService();
    }

    /**
     * get the thumbnailLastUpdatedTime for a thumbnail for a given api
     *
     * @param apiIdentifier
     * @return
     * @throws APIManagementException
     */
    @Override
    public String getThumbnailLastUpdatedTime(APIIdentifier apiIdentifier) throws APIManagementException {
        String artifactPath = APIConstants.API_IMAGE_LOCATION + RegistryConstants.PATH_SEPARATOR +
                apiIdentifier.getProviderName() + RegistryConstants.PATH_SEPARATOR +
                apiIdentifier.getApiName() + RegistryConstants.PATH_SEPARATOR + apiIdentifier.getVersion();

        String thumbPath = artifactPath + RegistryConstants.PATH_SEPARATOR + APIConstants.API_ICON_IMAGE;
        try {
            if (registry.resourceExists(thumbPath)) {
                Resource res = registry.get(thumbPath);
                Date lastModifiedTime = res.getLastModified();
                return lastModifiedTime == null ? String.valueOf(res.getCreatedTime().getTime()) : String.valueOf(lastModifiedTime.getTime());
            }
        } catch (RegistryException e) {
            String msg = "Error while loading API icon from the registry";
            throw new APIManagementException(msg, e);
        }
        return null;

    }

    /**
     * Search Apis by Doc Content
     *
     * @param registry     - Registry which is searched
     * @param tenantID     - Tenant id of logged in domain
     * @param username     - Logged in username
     * @param searchTerm   - Search value for doc
     * @return - Documentation to APIs map
     * @throws APIManagementException - If failed to get ArtifactManager for given tenant
     */
    public Map<Documentation, API> searchAPIDoc(Registry registry, int tenantID, String username,
            String searchTerm) throws APIManagementException {
        return APIUtil.searchAPIsByDoc(registry, tenantID, username, searchTerm, APIConstants.STORE_CLIENT);
    }

    /**
     * Returns API manager configurations.
     *
     * @return APIManagerConfiguration object
     */
    protected APIManagerConfiguration getAPIManagerConfiguration() {
        return ServiceReferenceHolder.getInstance().getAPIManagerConfigurationService()
                .getAPIManagerConfiguration();
    }

    /**
     * To get the search query.
     *
     * @param searchQuery Initial query
     */
    protected String getSearchQuery(String searchQuery) throws APIManagementException {
        return searchQuery;
    }

    /**
     * Returns the key associated with given application id.
     *
     * @param applicationId Id of the Application.
     * @return APIKey The key of the application.
     * @throws APIManagementException
     */
    protected Set<APIKey> getApplicationKeys(int applicationId) throws APIManagementException {

        Set<APIKey> apiKeyList = apiMgtDAO.getKeyMappingsFromApplicationId(applicationId);
        for (APIKey apiKey : apiKeyList) {
            String keyManagerName = apiKey.getKeyManager();
            String consumerKey = apiKey.getConsumerKey();
            if (StringUtils.isNotEmpty(consumerKey)) {
                KeyManagerConfigurationDTO keyManagerConfigurationDTO = apiMgtDAO.getKeyManagerConfigurationByName(tenantDomain, keyManagerName);
                if (keyManagerConfigurationDTO  != null && keyManagerConfigurationDTO.isEnabled()) {
                    KeyManager keyManager = KeyManagerHolder.getKeyManagerInstance(tenantDomain, keyManagerName);
                    if (keyManager != null) {
                        OAuthApplicationInfo oAuthApplicationInfo = keyManager.retrieveApplication(consumerKey);
                        if (StringUtils.isNotEmpty(apiKey.getAppMetaData())) {
                            OAuthApplicationInfo storedOAuthApplicationInfo = new Gson().fromJson(apiKey.getAppMetaData()
                                    , OAuthApplicationInfo.class);
                            if (oAuthApplicationInfo == null) {
                                oAuthApplicationInfo = storedOAuthApplicationInfo;
                            } else {

                                if (StringUtils.isEmpty(oAuthApplicationInfo.getCallBackURL())) {
                                    oAuthApplicationInfo.setCallBackURL(storedOAuthApplicationInfo.getCallBackURL());
                                }
                                if (oAuthApplicationInfo.getParameter(APIConstants.JSON_GRANT_TYPES) == null &&
                                        storedOAuthApplicationInfo.getParameter(APIConstants.JSON_GRANT_TYPES) != null) {
                                    if (storedOAuthApplicationInfo
                                            .getParameter(APIConstants.JSON_GRANT_TYPES) instanceof String) {
                                        oAuthApplicationInfo.addParameter(APIConstants.JSON_GRANT_TYPES,
                                                ((String) storedOAuthApplicationInfo
                                                        .getParameter(APIConstants.JSON_GRANT_TYPES))
                                                        .replace(",", " "));
                                    } else {
                                        oAuthApplicationInfo.addParameter(APIConstants.JSON_GRANT_TYPES,
                                                storedOAuthApplicationInfo.getParameter(APIConstants.JSON_GRANT_TYPES));
                                    }
                                }
                                if (StringUtils.isEmpty(oAuthApplicationInfo.getClientSecret()) &&
                                        StringUtils.isNotEmpty(storedOAuthApplicationInfo.getClientSecret())) {
                                    oAuthApplicationInfo.setClientSecret(storedOAuthApplicationInfo.getClientSecret());
                                }
                            }
                        }
                        AccessTokenInfo tokenInfo = keyManager.getAccessTokenByConsumerKey(consumerKey);
                        if (oAuthApplicationInfo != null) {
                            apiKey.setConsumerSecret(oAuthApplicationInfo.getClientSecret());
                            apiKey.setCallbackUrl(oAuthApplicationInfo.getCallBackURL());
                            apiKey.setGrantTypes(
                                    (String) oAuthApplicationInfo.getParameter(APIConstants.JSON_GRANT_TYPES));
                            if (oAuthApplicationInfo.getParameter(APIConstants.JSON_ADDITIONAL_PROPERTIES) != null) {
                                apiKey.setAdditionalProperties(
                                        oAuthApplicationInfo.getParameter(APIConstants.JSON_ADDITIONAL_PROPERTIES));
                            }
                        }
                        if (tokenInfo != null) {
                            apiKey.setAccessToken(tokenInfo.getAccessToken());
                            apiKey.setValidityPeriod(tokenInfo.getValidityPeriod());
                            apiKey.setTokenScope(getScopeString(tokenInfo.getScopes()));
                        } else {
                            if (log.isDebugEnabled()) {
                                log.debug("Access token does not exist for Consumer Key: " + consumerKey);
                            }
                        }
                    } else {
                        log.error("Key Manager " + keyManagerName + " not initialized in tenant " + tenantDomain);
                    }
                }
            }
        }
        return apiKeyList;
    }

    /**
     * Returns a single string containing the provided array of scopes.
     *
     * @param scopes The array of scopes.
     * @return String Single string containing the provided array of scopes.
     */
    private String getScopeString(String[] scopes) {
        return StringUtils.join(scopes, " ");
    }

    /**
     * Returns the corresponding application given the subscriberId and application name.
     *
     * @param subscriberId subscriberId of the Application
     * @param applicationName name of the Application
     * @throws APIManagementException
     */
    public Application getApplicationBySubscriberIdAndName(int subscriberId, String applicationName) throws
            APIManagementException {
        Application application = apiMgtDAO.getApplicationBySubscriberIdAndName(subscriberId, applicationName);
        if (application != null) {
            Set<APIKey> keys = getApplicationKeys(application.getId());
            for (APIKey key : keys) {
                if (APIConstants.JWT.equals(application.getTokenType())) {
                    key.setAccessToken("");
                }
                application.addKey(key);
            }
        }
        return application;
    }

    /**
     * Get API Product by registry artifact id
     *
     * @param uuid                  Registry artifact id
     * @param requestedTenantDomain tenantDomain for the registry
     * @return API Product of the provided artifact id
     * @throws APIManagementException
     */
    public APIProduct getAPIProductbyUUID(String uuid, String requestedTenantDomain) throws APIManagementException {
        try {
            Registry registry;
            if (requestedTenantDomain != null && !MultitenantConstants.SUPER_TENANT_DOMAIN_NAME.equals
                    (requestedTenantDomain)) {
                int id = getTenantManager()
                        .getTenantId(requestedTenantDomain);
                registry = getRegistryService().getGovernanceSystemRegistry(id);
            } else {
                if (this.tenantDomain != null && !MultitenantConstants.SUPER_TENANT_DOMAIN_NAME.equals(this.tenantDomain)) {
                    // at this point, requested tenant = carbon.super but logged in user is anonymous or tenant
                    registry = getRegistryService().getGovernanceSystemRegistry(MultitenantConstants.SUPER_TENANT_ID);
                } else {
                    // both requested tenant and logged in user's tenant are carbon.super
                    registry = this.registry;
                }
            }

            GenericArtifactManager artifactManager = getAPIGenericArtifactManagerFromUtil(registry,
                    APIConstants.API_KEY);

            GenericArtifact apiProductArtifact = artifactManager.getGenericArtifact(uuid);
            if (apiProductArtifact != null) {
                return getApiProduct(registry, apiProductArtifact);
            } else {
                String msg = "Failed to get API Product. API Product artifact corresponding to artifactId " + uuid + " does not exist";
                throw new APIMgtResourceNotFoundException(msg);
            }
        } catch (RegistryException e) {
            String msg = "Failed to get API Product";
            throw new APIManagementException(msg, e);
        } catch (org.wso2.carbon.user.api.UserStoreException e) {
            String msg = "Failed to get API Product";
            throw new APIManagementException(msg, e);
        }
    }

    /**
     * Get API Product by product identifier
     *
     * @param identifier APIProductIdentifier
     * @return API product identified by provider identifier
     * @throws APIManagementException
     */
    public APIProduct getAPIProduct(APIProductIdentifier identifier) throws APIManagementException {
        String apiProductPath = APIUtil.getAPIProductPath(identifier);
        Registry registry;
        try {
            String productTenantDomain = MultitenantUtils.getTenantDomain(
                    APIUtil.replaceEmailDomainBack(identifier.getProviderName()));
            int productTenantId = getTenantManager()
                    .getTenantId(productTenantDomain);
            if (!MultitenantConstants.SUPER_TENANT_DOMAIN_NAME.equals(productTenantDomain)) {
                APIUtil.loadTenantRegistry(productTenantId);
            }

            if (this.tenantDomain == null || !this.tenantDomain.equals(productTenantDomain)) { //cross tenant scenario
                registry = getRegistryService().getGovernanceUserRegistry(
                        getTenantAwareUsername(APIUtil.replaceEmailDomainBack(identifier.getProviderName())), productTenantId);
            } else {
                registry = this.registry;
            }
            GenericArtifactManager artifactManager = getAPIGenericArtifactManagerFromUtil(registry,
                    APIConstants.API_KEY);
            Resource productResource = registry.get(apiProductPath);
            String artifactId = productResource.getUUID();
            if (artifactId == null) {
                throw new APIManagementException("artifact id is null for : " + apiProductPath);
            }
            GenericArtifact productArtifact = artifactManager.getGenericArtifact(artifactId);

            APIProduct apiProduct = APIUtil.getAPIProduct(productArtifact, registry);

            //todo : implement visibility

            return apiProduct;

        } catch (RegistryException e) {
            String msg = "Failed to get API Product from : " + apiProductPath;
            throw new APIManagementException(msg, e);
        } catch (org.wso2.carbon.user.api.UserStoreException e) {
            String msg = "Failed to get API Product from : " + apiProductPath;
            throw new APIManagementException(msg, e);
        }
    }

    @Override
    public Map<String, Object> searchPaginatedAPIProducts(String searchQuery, String requestedTenantDomain,
            int start, int end) throws APIManagementException {
        Map<String, Object> result = new HashMap<String, Object>();
        boolean isTenantFlowStarted = false;

        if (log.isDebugEnabled()) {
            log.debug("Original search query received : " + searchQuery);
        }

        try {
            boolean isTenantMode = (requestedTenantDomain != null);
            if (isTenantMode && !org.wso2.carbon.base.MultitenantConstants.SUPER_TENANT_DOMAIN_NAME.equals(requestedTenantDomain)) {
                isTenantFlowStarted = true;
                startTenantFlow(requestedTenantDomain);
            } else {
                requestedTenantDomain = org.wso2.carbon.base.MultitenantConstants.SUPER_TENANT_DOMAIN_NAME;
                isTenantFlowStarted = true;
                startTenantFlow(requestedTenantDomain);

            }

            Registry userRegistry;
            int tenantIDLocal = 0;
            String userNameLocal = this.username;
            if ((isTenantMode && this.tenantDomain == null) || (isTenantMode && isTenantDomainNotMatching(requestedTenantDomain))) {//Tenant store anonymous mode
                tenantIDLocal = getTenantManager()
                        .getTenantId(requestedTenantDomain);
                userRegistry = getRegistryService().getGovernanceUserRegistry(CarbonConstants.REGISTRY_ANONNYMOUS_USERNAME, tenantIDLocal);
                userNameLocal = CarbonConstants.REGISTRY_ANONNYMOUS_USERNAME;
            } else {
                userRegistry = this.registry;
                tenantIDLocal = tenantId;
            }
            PrivilegedCarbonContext.getThreadLocalCarbonContext().setUsername(userNameLocal);

            result = searchPaginatedAPIProducts(userRegistry, getSearchQuery(searchQuery), start, end);

        } catch (Exception e) {
            String msg = "Failed to Search APIs";
            throw new APIManagementException(msg, e);
        } finally {
            if (isTenantFlowStarted) {
                endTenantFlow();
            }
        }
        return result;
    }

    /**
     * Returns APIProduct Search result based on the provided query.
     *
     * @param registry
     * @param searchQuery Ex: provider=*admin*
     * @return APIProduct result
     * @throws APIManagementException
     */

    public Map<String, Object> searchPaginatedAPIProducts(Registry registry, String searchQuery, int start, int end)
            throws APIManagementException {
        SortedSet<APIProduct> productSet = new TreeSet<APIProduct>(new APIProductNameComparator());
        List<APIProduct> productList = new ArrayList<APIProduct>();
        Map<String, Object> result = new HashMap<String, Object>();
        int totalLength = 0;
        boolean isMore = false;
        try {
            //for now will use the same config for api products too todo: change this
            String paginationLimit = getAPIManagerConfiguration()
                    .getFirstProperty(APIConstants.API_STORE_APIS_PER_PAGE);

            // If the Config exists use it to set the pagination limit
            final int maxPaginationLimit;
            if (paginationLimit != null) {
                // The additional 1 added to the maxPaginationLimit is to help us determine if more
                // APIs may exist so that we know that we are unable to determine the actual total
                // API count. We will subtract this 1 later on so that it does not interfere with
                // the logic of the rest of the application
                int pagination = Integer.parseInt(paginationLimit);

                // Because the store jaggery pagination logic is 10 results per a page we need to set pagination
                // limit to at least 11 or the pagination done at this level will conflict with the store pagination
                // leading to some of the APIs not being displayed
                if (pagination < 11) {
                    pagination = 11;
                    log.warn("Value of '" + APIConstants.API_STORE_APIS_PER_PAGE + "' is too low, defaulting to 11");
                }
                maxPaginationLimit = start + pagination + 1;
            }
            // Else if the config is not specified we go with default functionality and load all
            else {
                maxPaginationLimit = Integer.MAX_VALUE;
            }
            PaginationContext.init(start, end, "ASC", APIConstants.API_OVERVIEW_NAME, maxPaginationLimit);

            List<GovernanceArtifact> governanceArtifacts = GovernanceUtils
                    .findGovernanceArtifacts(getSearchQuery(searchQuery), registry, APIConstants.API_RXT_MEDIA_TYPE,
                            true);
            totalLength = PaginationContext.getInstance().getLength();
            boolean isFound = true;

            if (!isFound) {
                result.put("products", productSet);
                result.put("length", 0);
                result.put("isMore", isMore);
                return result;
            }

            // Check to see if we can speculate that there are more APIs to be loaded
            if (maxPaginationLimit == totalLength) {
                isMore = true;  // More APIs exist, cannot determine total API count without incurring perf hit
                --totalLength; // Remove the additional 1 added earlier when setting max pagination limit
            }

            int tempLength = 0;
            for (GovernanceArtifact artifact : governanceArtifacts) {
                APIProduct resultAPIProduct = APIUtil.getAPIProduct(artifact, registry);
                if (resultAPIProduct != null) {
                    productList.add(resultAPIProduct);
                }

                // Ensure the APIs returned matches the length, there could be an additional API
                // returned due incrementing the pagination limit when getting from registry
                tempLength++;
                if (tempLength >= totalLength) {
                    break;
                }
            }

            productSet.addAll(productList);
        } catch (RegistryException e) {
            String msg = "Failed to search APIProducts with type";
            throw new APIManagementException(msg, e);
        } finally {
            PaginationContext.destroy();
        }
        result.put("products", productSet);
        result.put("length", totalLength);
        result.put("isMore", isMore);
        return result;
    }

    protected APIProduct getApiProduct(Registry registry, GovernanceArtifact apiArtifact) throws APIManagementException {
        return APIUtil.getAPIProduct(apiArtifact, registry);
    }

    public List<APIProductResource> getResourcesOfAPIProduct(APIProductIdentifier productIdentifier)
            throws APIManagementException {
        return apiMgtDAO.getAPIProductResourceMappings(productIdentifier);
    }

    public ResourceFile getProductIcon(APIProductIdentifier identifier) throws APIManagementException {
        String thumbPath = APIUtil.getProductIconPath(identifier);
        String tenantDomain = MultitenantUtils
                .getTenantDomain(APIUtil.replaceEmailDomainBack(identifier.getProviderName()));
        Registry registry;
        boolean isTenantFlowStarted = false;
        try {
            if (tenantDomain != null && !MultitenantConstants.SUPER_TENANT_DOMAIN_NAME.equals(tenantDomain)) {
                startTenantFlow(tenantDomain);
                isTenantFlowStarted = true;
            }

	        /* If the API provider is a tenant, load tenant registry*/
            if (tenantDomain != null && !MultitenantConstants.SUPER_TENANT_DOMAIN_NAME.equals(tenantDomain)) {
                int id = getTenantManager().getTenantId(tenantDomain);
                registry = getRegistryService().getGovernanceSystemRegistry(id);
            } else {
                if (this.tenantDomain != null && !MultitenantConstants.SUPER_TENANT_DOMAIN_NAME.equals(this.tenantDomain)) {
                    registry = getRegistryService().getGovernanceUserRegistry(identifier.getProviderName(), MultitenantConstants.SUPER_TENANT_ID);
                } else {
                    registry = this.registry;
                }
            }

            if (registry.resourceExists(thumbPath)) {
                Resource res = registry.get(thumbPath);
                return new ResourceFile(res.getContentStream(), res.getMediaType());
            }
        } catch (RegistryException e) {
            String msg = "Error while loading API Product icon of API Product " +  identifier.getName()
                    + ":" + identifier.getVersion() + " from the registry";
            throw new APIManagementException(msg, e);
        } catch (org.wso2.carbon.user.api.UserStoreException e) {
            String msg = "Error while loading API Product icon of API Product " + identifier.getName()
                    + ":" + identifier.getVersion();
            throw new APIManagementException(msg, e);
        } finally {
            if (isTenantFlowStarted) {
                endTenantFlow();
            }
        }
        return null;
    }

    @Override
    public String addProductResourceFile(APIProductIdentifier identifier, String resourcePath,
            ResourceFile resourceFile) throws APIManagementException {
        //todo : implement access control checks here and move to userawareAPIProvider
        return addResourceFile(identifier, resourcePath, resourceFile);
    }


    /**
     * Get an api product documentation by artifact Id
     *
     * @param docId                 artifact id of the document
     * @param requestedTenantDomain tenant domain of the registry where the artifact is located
     * @return Document object which represents the artifact id
     * @throws APIManagementException
     */
    public Documentation getProductDocumentation(String docId, String requestedTenantDomain) throws APIManagementException {
        Documentation documentation = null;
        try {
            Registry registryType;
            boolean isTenantMode = (requestedTenantDomain != null);
            //Tenant store anonymous mode if current tenant and the required tenant is not matching
            if ((isTenantMode && this.tenantDomain == null) || (isTenantMode && isTenantDomainNotMatching(
                    requestedTenantDomain))) {
                int tenantId = getTenantManager()
                        .getTenantId(requestedTenantDomain);
                registryType = getRegistryService()
                        .getGovernanceUserRegistry(CarbonConstants.REGISTRY_ANONNYMOUS_USERNAME, tenantId);
            } else {
                registryType = registry;
            }
            GenericArtifactManager artifactManager = getAPIGenericArtifactManagerFromUtil(registryType, APIConstants
                    .DOCUMENTATION_KEY);
            GenericArtifact artifact = artifactManager.getGenericArtifact(docId);
            APIProductIdentifier productIdentifier = APIUtil.getProductIdentifier(artifact.getPath());
            checkAccessControlPermission(productIdentifier);
            if (null != artifact) {
                documentation = APIUtil.getDocumentation(artifact);
                documentation.setCreatedDate(registryType.get(artifact.getPath()).getCreatedTime());
                Date lastModified = registryType.get(artifact.getPath()).getLastModified();
                if (lastModified != null) {
                    documentation.setLastUpdated(registryType.get(artifact.getPath()).getLastModified());
                }
            }
        } catch (RegistryException e) {
            String msg = "Failed to get documentation details";
            throw new APIManagementException(msg, e);
        } catch (org.wso2.carbon.user.api.UserStoreException e) {
            String msg = "Failed to get documentation details";
            throw new APIManagementException(msg, e);
        }
        return documentation;
    }

    public APIProduct getAPIProduct(String productPath) throws APIManagementException {
        try {
            GenericArtifactManager artifactManager = getAPIGenericArtifactManagerFromUtil(registry,
                    APIConstants.API_KEY);
            Resource productResource = registry.get(productPath);
            String artifactId = productResource.getUUID();
            if (artifactId == null) {
                throw new APIManagementException("artifact id is null for : " + productPath);
            }
            GenericArtifact productArtifact = artifactManager.getGenericArtifact(artifactId);
            return APIUtil.getAPIProduct(productArtifact, registry);

        } catch (RegistryException e) {
            String msg = "Failed to get API Product from : " + productPath;
            throw new APIManagementException(msg, e);
        }
    }

    @Override
    public String getAPIDefinitionOfAPIProduct(APIProduct product) throws APIManagementException {
        String resourcePath = APIUtil.getAPIProductOpenAPIDefinitionFilePath(product.getId());

        JSONParser parser = new JSONParser();
        String apiDocContent = null;
        try {
            if (registry.resourceExists(resourcePath + APIConstants.API_OAS_DEFINITION_RESOURCE_NAME)) {
                Resource apiDocResource = registry.get(resourcePath + APIConstants.API_OAS_DEFINITION_RESOURCE_NAME);
                apiDocContent = new String((byte[]) apiDocResource.getContent(), Charset.defaultCharset());
                parser.parse(apiDocContent);
            } else {
                if (log.isDebugEnabled()) {
                    log.debug("Resource " + APIConstants.API_OAS_DEFINITION_RESOURCE_NAME + " not found at " + resourcePath);
                }
            }
        } catch (RegistryException e) {
            handleException(
                    "Error while retrieving OpenAPI v2.0 or v3.0.0 Definition for " + product.getId().getName() + '-'
                            + product.getId().getProviderName(), e);
        } catch (ParseException e) {
            handleException(
                    "Error while parsing OpenAPI v2.0 or v3.0.0 Definition for " + product.getId().getName() + '-'
                    + product.getId().getProviderName() + " in " + resourcePath, e);
        }
        return apiDocContent;

    }
<<<<<<< HEAD
=======
    
    public String extractQuery(String searchQuery) {
        String[] searchQueries = searchQuery.split("&");
        StringBuilder filteredQuery = new StringBuilder();

        // Filtering the queries related with custom properties
        for (String query : searchQueries) {
            if (searchQuery.startsWith(APIConstants.SUBCONTEXT_SEARCH_TYPE_PREFIX) ||
                    searchQuery.startsWith(APIConstants.DOCUMENTATION_SEARCH_TYPE_PREFIX)) {
                filteredQuery.append(query);
                break;
            }
            // If the query does not contains "=" then it is an errornous scenario.
            if (query.contains("=")) {
                String[] searchKeys = query.split("=");

                if (searchKeys.length >= 2) {
                    if (!Arrays.asList(APIConstants.API_SEARCH_PREFIXES).contains(searchKeys[0].toLowerCase())) {
                        if (log.isDebugEnabled()) {
                            log.debug(searchKeys[0] + " does not match with any of the reserved key words. Hence"
                                    + " appending " + APIConstants.API_RELATED_CUSTOM_PROPERTIES_PREFIX + " as prefix");
                        }
                        searchKeys[0] = (APIConstants.API_RELATED_CUSTOM_PROPERTIES_PREFIX + searchKeys[0]);
                    }

                    // Ideally query keys for label and  category searchs are as below
                    //      label -> labels_labelName
                    //      category -> apiCategories_categoryName
                    // Since these are not user friendly we allow to use prefixes label and api-category. And label and
                    // category search should only return results that exactly match.
                    if (searchKeys[0].equals(APIConstants.LABEL_SEARCH_TYPE_PREFIX)) {
                        searchKeys[0] = APIConstants.API_LABELS_GATEWAY_LABELS;
                        searchKeys[1] = searchKeys[1].replace("*", "");
                    } else if (searchKeys[0].equals(APIConstants.CATEGORY_SEARCH_TYPE_PREFIX)) {
                        searchKeys[0] = APIConstants.API_CATEGORIES_CATEGORY_NAME;
                        searchKeys[1] = searchKeys[1].replace("*", "");
                    }

                    if (filteredQuery.length() == 0) {
                        filteredQuery.append(searchKeys[0]).append("=").append(searchKeys[1]);
                    } else {
                        filteredQuery.append("&").append(searchKeys[0]).append("=").append(searchKeys[1]);
                    }
                }
            } else {
                filteredQuery.append(query);
            }
        }
        return filteredQuery.toString();
    }
    
    protected void populateAPIInformation(String uuid, String requestedTenantDomain, Organization org, API api)
            throws APIManagementException, OASPersistenceException, ParseException {
        //UUID
        if(api.getUuid() == null) {
            api.setUuid(uuid);
        }
        // environment
        String environmentString = null;
        if (api.getEnvironments() != null) {
            environmentString = String.join(",", api.getEnvironments());
        }
        api.setEnvironments(APIUtil.extractEnvironmentsForAPI(environmentString));
        // workflow status
        APIIdentifier apiId = api.getId();
        WorkflowDTO workflow = APIUtil.getAPIWorkflowStatus(apiId, WF_TYPE_AM_API_STATE);
        if (workflow != null) {
            WorkflowStatus status = workflow.getStatus();
            api.setWorkflowStatus(status.toString());
        }
        // TODO try to use a single query to get info from db
        // Ratings
        int internalId = ApiMgtDAO.getInstance().getAPIID(apiId, null);
        api.setRating(APIUtil.getAverageRating(internalId));
        // api level tier
        String apiLevelTier = ApiMgtDAO.getInstance().getAPILevelTier(internalId);
        api.setApiLevelPolicy(apiLevelTier);

        // available tier
        String tiers = null;
        Set<Tier> tiersSet = api.getAvailableTiers();
        Set<String> tierNameSet = new HashSet<String>();
        for (Tier t : tiersSet) {
            tierNameSet.add(t.getName());
        }
        if (api.getAvailableTiers() != null) {
            tiers = String.join("||", tierNameSet);
        }
        Map<String, Tier> definedTiers = APIUtil.getTiers(tenantId);
        Set<Tier> availableTier = APIUtil.getAvailableTiers(definedTiers, tiers, api.getId().getApiName());
        api.setAvailableTiers(availableTier);
        
        //Scopes 
        Map<String, Scope> scopeToKeyMapping = APIUtil.getAPIScopes(api.getId(), requestedTenantDomain);
        api.setScopes(new LinkedHashSet<>(scopeToKeyMapping.values()));

        //templates
        String resourceConfigsString = null;
        if (api.getSwaggerDefinition() != null) {
            resourceConfigsString = api.getSwaggerDefinition();
        } else {
            resourceConfigsString = apiPersistenceInstance.getOASDefinition(org, uuid);
        }
        api.setSwaggerDefinition(resourceConfigsString);

        if (api.getType() != null && APIConstants.APITransportType.GRAPHQL.toString().equals(api.getType())){
                api.setGraphQLSchema(getGraphqlSchemaDefinition(uuid, requestedTenantDomain));
        }

        JSONParser jsonParser = new JSONParser();
        JSONObject paths = null;
        if (resourceConfigsString != null) {
            JSONObject resourceConfigsJSON = (JSONObject) jsonParser.parse(resourceConfigsString);
            paths = (JSONObject) resourceConfigsJSON.get(APIConstants.SWAGGER_PATHS);
        }
        Set<URITemplate> uriTemplates = ApiMgtDAO.getInstance().getURITemplatesOfAPI(api.getId());
        for (URITemplate uriTemplate : uriTemplates) {
            String uTemplate = uriTemplate.getUriTemplate();
            String method = uriTemplate.getHTTPVerb();
            List<Scope> oldTemplateScopes = uriTemplate.retrieveAllScopes();
            List<Scope> newTemplateScopes = new ArrayList<>();
            if (!oldTemplateScopes.isEmpty()) {
                for (Scope templateScope : oldTemplateScopes) {
                    Scope scope = scopeToKeyMapping.get(templateScope.getKey());
                    newTemplateScopes.add(scope);
                }
            }
            uriTemplate.addAllScopes(newTemplateScopes);
            uriTemplate.setResourceURI(api.getUrl());
            uriTemplate.setResourceSandboxURI(api.getSandboxUrl());
            // AWS Lambda: set arn & timeout to URI template
            if (paths != null) {
                JSONObject path = (JSONObject) paths.get(uTemplate);
                if (path != null) {
                    JSONObject operation = (JSONObject) path.get(method.toLowerCase());
                    if (operation != null) {
                        if (operation.containsKey(APIConstants.SWAGGER_X_AMZN_RESOURCE_NAME)) {
                            uriTemplate.setAmznResourceName((String)
                                    operation.get(APIConstants.SWAGGER_X_AMZN_RESOURCE_NAME));
                        }
                        if (operation.containsKey(APIConstants.SWAGGER_X_AMZN_RESOURCE_TIMEOUT)) {
                            uriTemplate.setAmznResourceTimeout(((Long)
                                    operation.get(APIConstants.SWAGGER_X_AMZN_RESOURCE_TIMEOUT)).intValue());
                        }
                    }
                }
            }
        }

        if (APIConstants.IMPLEMENTATION_TYPE_INLINE.equalsIgnoreCase(api.getImplementation())) {
            for (URITemplate template : uriTemplates) {
                template.setMediationScript(template.getAggregatedMediationScript());
            }
        }
        api.setUriTemplates(uriTemplates);
        //CORS . if null is returned, set default config from the configuration
        if(api.getCorsConfiguration() == null) {
            api.setCorsConfiguration(APIUtil.getDefaultCorsConfiguration());
        }
        
        // set category
        List<APICategory> categories = api.getApiCategories();
        if (categories != null) {
            List<String> categoriesOfAPI = new ArrayList<String>();
            for(APICategory apiCategory: categories) {
                categoriesOfAPI.add(apiCategory.getName());
            }
            List<APICategory> categoryList = new ArrayList<>();

            if (!categoriesOfAPI.isEmpty()) {
                // category array retrieved from artifact has only the category name, therefore we need to fetch
                // categories
                // and fill out missing attributes before attaching the list to the api
                List<APICategory> allCategories = APIUtil.getAllAPICategoriesOfTenant(requestedTenantDomain);

                // todo-category: optimize this loop with breaks
                for (String categoryName : categoriesOfAPI) {
                    for (APICategory category : allCategories) {
                        if (categoryName.equals(category.getName())) {
                            categoryList.add(category);
                            break;
                        }
                    }
                }
            }
            api.setApiCategories(categoryList);
        }
    }
    
    protected void populateAPIProductInformation(String uuid, String requestedTenantDomain, Organization org,
            APIProduct apiProduct) throws APIManagementException, OASPersistenceException, ParseException {
        ApiMgtDAO.getInstance().setAPIProductFromDB(apiProduct);
        apiProduct.setRating(Float.toString(APIUtil.getAverageRating(apiProduct.getProductId())));
        
        List<APIProductResource> resources = ApiMgtDAO.getInstance().
                getAPIProductResourceMappings(apiProduct.getId());

        Map<String, Scope> uniqueAPIProductScopeKeyMappings = new LinkedHashMap<>();
        for (APIProductResource resource : resources) {
            List<Scope> resourceScopes = resource.getUriTemplate().retrieveAllScopes();
            ListIterator it = resourceScopes.listIterator();
            while (it.hasNext()) {
                Scope resourceScope = (Scope) it.next();
                String scopeKey = resourceScope.getKey();
                if (!uniqueAPIProductScopeKeyMappings.containsKey(scopeKey)) {
                    resourceScope = APIUtil.getScopeByName(scopeKey, requestedTenantDomain);
                    uniqueAPIProductScopeKeyMappings.put(scopeKey, resourceScope);
                } else {
                    resourceScope = uniqueAPIProductScopeKeyMappings.get(scopeKey);
                }
                it.set(resourceScope);
            }
        }

        for (APIProductResource resource : resources) {
            String resourceAPIUUID = resource.getApiIdentifier().getUUID();
            resource.setApiId(resourceAPIUUID);
            try {
                PublisherAPI publisherAPI = apiPersistenceInstance.getPublisherAPI(org, resourceAPIUUID);
                API api = APIMapper.INSTANCE.toApi(publisherAPI);
                resource.setEndpointConfig(api.getEndpointConfig());
                resource.setEndpointSecurityMap(APIUtil.setEndpointSecurityForAPIProduct(api));
            } catch (APIPersistenceException e) {
                throw new APIManagementException("Error while retrieving the api for api product " + e);
            }

        }
        apiProduct.setProductResources(resources);

        //UUID
        if(apiProduct.getUuid() == null) {
            apiProduct.setUuid(uuid);
        }
        // environment
        String environmentString = null;
        if (apiProduct.getEnvironments() != null) {
            environmentString = String.join(",", apiProduct.getEnvironments());
        }
        apiProduct.setEnvironments(APIUtil.extractEnvironmentsForAPI(environmentString));


        // available tier
        String tiers = null;
        Set<Tier> tiersSet = apiProduct.getAvailableTiers();
        Set<String> tierNameSet = new HashSet<String>();
        for (Tier t : tiersSet) {
            tierNameSet.add(t.getName());
        }
        if (apiProduct.getAvailableTiers() != null) {
            tiers = String.join("||", tierNameSet);
        }
        Map<String, Tier> definedTiers = APIUtil.getTiers(tenantId);
        Set<Tier> availableTier = APIUtil.getAvailableTiers(definedTiers, tiers, apiProduct.getId().getName());
        apiProduct.setAvailableTiers(availableTier);
        
        //Scopes 
        /*
        Map<String, Scope> scopeToKeyMapping = APIUtil.getAPIScopes(api.getId(), requestedTenantDomain);
        apiProduct.setScopes(new LinkedHashSet<>(scopeToKeyMapping.values()));
        */
        //templates
        String resourceConfigsString = null;
        if (apiProduct.getDefinition() != null) {
            resourceConfigsString = apiProduct.getDefinition();
        } else {
            resourceConfigsString = apiPersistenceInstance.getOASDefinition(org, uuid);
            apiProduct.setDefinition(resourceConfigsString);
        }
        //CORS . if null is returned, set default config from the configuration
        if (apiProduct.getCorsConfiguration() == null) {
            apiProduct.setCorsConfiguration(APIUtil.getDefaultCorsConfiguration());
        }
        
        // set category
        List<APICategory> categories = apiProduct.getApiCategories();
        if (categories != null) {
            List<String> categoriesOfAPI = new ArrayList<String>();
            for(APICategory apiCategory: categories) {
                categoriesOfAPI.add(apiCategory.getName());
            }
            List<APICategory> categoryList = new ArrayList<>();

            if (!categoriesOfAPI.isEmpty()) {
                // category array retrieved from artifact has only the category name, therefore we need to fetch
                // categories
                // and fill out missing attributes before attaching the list to the api
                List<APICategory> allCategories = APIUtil.getAllAPICategoriesOfTenant(requestedTenantDomain);

                // todo-category: optimize this loop with breaks
                for (String categoryName : categoriesOfAPI) {
                    for (APICategory category : allCategories) {
                        if (categoryName.equals(category.getName())) {
                            categoryList.add(category);
                            break;
                        }
                    }
                }
            }
            apiProduct.setApiCategories(categoryList);
        }
    }
    
    @Override
    public ResourceFile getIcon(String apiId, String tenantDomain) throws APIManagementException {
        try {
            org.wso2.carbon.apimgt.persistence.dto.ResourceFile resource = apiPersistenceInstance.getThumbnail(new Organization(tenantDomain), apiId);
            if (resource != null) {
                ResourceFile thumbnail = new ResourceFile(resource.getContent(), resource.getContentType());
                return thumbnail;
            }
        } catch (ThumbnailPersistenceException e) {
            throw new APIManagementException("Error while accessing thumbnail resource ", e);
        }
        return null;
    }
>>>>>>> 1a0d21a6

    /**
     * Returns the AsyncAPI definition of the given API
     *
     * @param apiId id of the APIIdentifier
     * @return A String containing the AsyncAPI definition
     * @throws APIManagementException
     */
    @Override
<<<<<<< HEAD
    public String getAsyncAPIDefinition(Identifier apiId) throws APIManagementException{
=======
    public String getAsyncAPIDefinition(Identifier apiId) throws APIManagementException {
>>>>>>> 1a0d21a6
        String apiTenantDomain = getTenantDomain(apiId);
        String asyncApiDoc = null;
        boolean tenantFlowStarted = false;
        try {
            Registry registryType;
            //Tenant store anonymous mode if current tenant and the required tenant is not matching
            if (this.tenantDomain == null || isTenantDomainNotMatching(apiTenantDomain)) {
                if (apiTenantDomain != null) {
                    startTenantFlow(apiTenantDomain);
                    tenantFlowStarted = true;
                }
                int tenantId = getTenantManager().getTenantId(apiTenantDomain);
                registryType = getRegistryService().getGovernanceUserRegistry(
                        CarbonConstants.REGISTRY_ANONNYMOUS_USERNAME, tenantId
                );
            } else {
                registryType = registry;
            }
            asyncApiDoc = AsyncApiParserUtil.getAPIDefinition(apiId, registryType);
        } catch (org.wso2.carbon.user.api.UserStoreException e) {
            String msg = "Failed to get AsyncAPI documentation of API : " + apiId;
            throw new APIManagementException(msg, e);
        } catch (RegistryException e) {
            String msg = "Failed to get AsyncAPI documentation of API : " + apiId;
            throw new APIManagementException(msg, e);
        } finally {
            if (tenantFlowStarted){
                endTenantFlow();
            }
        }
        return asyncApiDoc;
    }
}<|MERGE_RESOLUTION|>--- conflicted
+++ resolved
@@ -1211,7 +1211,7 @@
         }
         return definition;
     }
-    
+
     @Override
     public String getOpenAPIDefinition(String apiId, String tenantDomain) throws APIManagementException {
         String definition = null;
@@ -1281,7 +1281,7 @@
             throw new APIManagementException(msg, e);
         }
     }
-    
+
     public List<Documentation> getAllDocumentation(String uuid, String tenantDomain) throws APIManagementException {
         String username = CarbonContext.getThreadLocalCarbonContext().getUsername();
 
@@ -1534,7 +1534,7 @@
         }
         return documentation;
     }
-    
+
     @Override
     public DocumentationContent getDocumentationContent(String apiId, String docId, String requestedTenantDomain)
             throws APIManagementException {
@@ -3657,9 +3657,7 @@
         return apiDocContent;
 
     }
-<<<<<<< HEAD
-=======
-    
+
     public String extractQuery(String searchQuery) {
         String[] searchQueries = searchQuery.split("&");
         StringBuilder filteredQuery = new StringBuilder();
@@ -3709,7 +3707,7 @@
         }
         return filteredQuery.toString();
     }
-    
+
     protected void populateAPIInformation(String uuid, String requestedTenantDomain, Organization org, API api)
             throws APIManagementException, OASPersistenceException, ParseException {
         //UUID
@@ -3750,8 +3748,8 @@
         Map<String, Tier> definedTiers = APIUtil.getTiers(tenantId);
         Set<Tier> availableTier = APIUtil.getAvailableTiers(definedTiers, tiers, api.getId().getApiName());
         api.setAvailableTiers(availableTier);
-        
-        //Scopes 
+
+        //Scopes
         Map<String, Scope> scopeToKeyMapping = APIUtil.getAPIScopes(api.getId(), requestedTenantDomain);
         api.setScopes(new LinkedHashSet<>(scopeToKeyMapping.values()));
 
@@ -3818,7 +3816,7 @@
         if(api.getCorsConfiguration() == null) {
             api.setCorsConfiguration(APIUtil.getDefaultCorsConfiguration());
         }
-        
+
         // set category
         List<APICategory> categories = api.getApiCategories();
         if (categories != null) {
@@ -3847,12 +3845,12 @@
             api.setApiCategories(categoryList);
         }
     }
-    
+
     protected void populateAPIProductInformation(String uuid, String requestedTenantDomain, Organization org,
             APIProduct apiProduct) throws APIManagementException, OASPersistenceException, ParseException {
         ApiMgtDAO.getInstance().setAPIProductFromDB(apiProduct);
         apiProduct.setRating(Float.toString(APIUtil.getAverageRating(apiProduct.getProductId())));
-        
+
         List<APIProductResource> resources = ApiMgtDAO.getInstance().
                 getAPIProductResourceMappings(apiProduct.getId());
 
@@ -3913,8 +3911,8 @@
         Map<String, Tier> definedTiers = APIUtil.getTiers(tenantId);
         Set<Tier> availableTier = APIUtil.getAvailableTiers(definedTiers, tiers, apiProduct.getId().getName());
         apiProduct.setAvailableTiers(availableTier);
-        
-        //Scopes 
+
+        //Scopes
         /*
         Map<String, Scope> scopeToKeyMapping = APIUtil.getAPIScopes(api.getId(), requestedTenantDomain);
         apiProduct.setScopes(new LinkedHashSet<>(scopeToKeyMapping.values()));
@@ -3931,7 +3929,7 @@
         if (apiProduct.getCorsConfiguration() == null) {
             apiProduct.setCorsConfiguration(APIUtil.getDefaultCorsConfiguration());
         }
-        
+
         // set category
         List<APICategory> categories = apiProduct.getApiCategories();
         if (categories != null) {
@@ -3960,7 +3958,7 @@
             apiProduct.setApiCategories(categoryList);
         }
     }
-    
+
     @Override
     public ResourceFile getIcon(String apiId, String tenantDomain) throws APIManagementException {
         try {
@@ -3974,7 +3972,6 @@
         }
         return null;
     }
->>>>>>> 1a0d21a6
 
     /**
      * Returns the AsyncAPI definition of the given API
@@ -3984,11 +3981,7 @@
      * @throws APIManagementException
      */
     @Override
-<<<<<<< HEAD
-    public String getAsyncAPIDefinition(Identifier apiId) throws APIManagementException{
-=======
     public String getAsyncAPIDefinition(Identifier apiId) throws APIManagementException {
->>>>>>> 1a0d21a6
         String apiTenantDomain = getTenantDomain(apiId);
         String asyncApiDoc = null;
         boolean tenantFlowStarted = false;
