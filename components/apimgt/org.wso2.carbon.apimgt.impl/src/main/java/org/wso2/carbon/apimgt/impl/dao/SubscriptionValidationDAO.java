--- conflicted
+++ resolved
@@ -769,7 +769,6 @@
             } catch (UserStoreException e) {
                 log.error("Error in loading ApplicationPolicy for tenantDomain : " + tenantDomain, e);
             }
-<<<<<<< HEAD
             ps.setInt(1, tenantId);
             ps.setString(2, policyName);
             ResultSet resultSet = ps.executeQuery();
@@ -779,9 +778,6 @@
             if (!apiPolicies.isEmpty()) {
                 policy = apiPolicies.get(0);
             }
-=======
-            //todo
->>>>>>> fdbb6463
 
         } catch (SQLException e) {
             log.error("Error in loading application policies by policyId : " + policyName + " of " + policyName, e);
