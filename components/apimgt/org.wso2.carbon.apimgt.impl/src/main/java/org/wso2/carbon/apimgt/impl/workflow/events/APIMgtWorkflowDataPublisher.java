/*
*  Copyright (c) 2015, WSO2 Inc. (http://www.wso2.org) All Rights Reserved.
*
*  WSO2 Inc. licenses this file to you under the Apache License,
*  Version 2.0 (the "License"); you may not use this file except
*  in compliance with the License.
*  You may obtain a copy of the License at
*
*    http://www.apache.org/licenses/LICENSE-2.0
*
* Unless required by applicable law or agreed to in writing,
* software distributed under the License is distributed on an
* "AS IS" BASIS, WITHOUT WARRANTIES OR CONDITIONS OF ANY
* KIND, either express or implied.  See the License for the
* specific language governing permissions and limitations
* under the License.
*/

package org.wso2.carbon.apimgt.impl.workflow.events;

import org.apache.commons.logging.Log;
import org.apache.commons.logging.LogFactory;
import org.wso2.carbon.apimgt.impl.APIConstants;
import org.wso2.carbon.apimgt.impl.APIManagerAnalyticsConfiguration;
import org.wso2.carbon.apimgt.impl.APIManagerConfiguration;
import org.wso2.carbon.apimgt.impl.dto.WorkflowDTO;
import org.wso2.carbon.apimgt.impl.internal.ServiceReferenceHolder;
import org.wso2.carbon.context.CarbonContext;
import org.wso2.carbon.databridge.agent.thrift.exception.AgentException;
import org.wso2.carbon.databridge.agent.thrift.lb.DataPublisherHolder;
import org.wso2.carbon.databridge.agent.thrift.lb.LoadBalancingDataPublisher;
import org.wso2.carbon.databridge.agent.thrift.lb.ReceiverGroup;
import org.wso2.carbon.databridge.commons.exception.AuthenticationException;
import org.wso2.carbon.databridge.commons.exception.TransportException;

import java.net.MalformedURLException;
import java.util.ArrayList;
import java.util.List;
import java.util.Map;
import java.util.concurrent.ConcurrentHashMap;

/*
* This class will act as data-publisher for workflow events.Reason for not re-using the usage
* publisher bundle is there's a maven cyclic dependency appears if we import it from impl bundle.
*/

public class APIMgtWorkflowDataPublisher {

    private static final Log log = LogFactory.getLog(APIMgtWorkflowDataPublisher.class);
    private LoadBalancingDataPublisher dataPublisher;
    private static Map<String, LoadBalancingDataPublisher> dataPublisherMap;
    static APIManagerConfiguration config = ServiceReferenceHolder.getInstance().
            getAPIManagerConfigurationService().
            getAPIManagerConfiguration();
    static APIManagerAnalyticsConfiguration analyticsConfig = ServiceReferenceHolder.getInstance().
            getAPIManagerConfigurationService().
            getAPIAnalyticsConfiguration();
    boolean enabled = analyticsConfig.isAnalyticsEnabled();
    private static String wfStreamName;
    private static String wfStreamVersion;

    public APIMgtWorkflowDataPublisher() {
        try {
            if (!enabled) {
                return;
            }
            if (log.isDebugEnabled()) {
                log.debug("Initializing APIMgtUsageDataBridgeDataPublisher");
            }
            dataPublisherMap = new ConcurrentHashMap<String, LoadBalancingDataPublisher>();
            this.dataPublisher = getDataPublisher();
            wfStreamName =
                    config.getFirstProperty(APIConstants.API_WF_STREAM_NAME);
            wfStreamVersion =
                    config.getFirstProperty(APIConstants.API_WF_STREAM_VERSION);
            if (wfStreamName == null || wfStreamVersion == null) {
                log.error("Workflow stream name or version is null. Check api-manager.xml");
            }

            //If Workflow Stream Definition does not exist.
            if (!dataPublisher.isStreamDefinitionAdded(wfStreamName,
                                                       wfStreamVersion)) {

                //Get Workflow Stream Definition
                String wfStreamDefinition = getStreamDefinition();

                //Add Workflow Stream Definition;
                dataPublisher.addStreamDefinition(wfStreamDefinition,
                                                  wfStreamName,
                                                  wfStreamVersion);
            }
        } catch (MalformedURLException e) {
            log.error("Error initializing APIMgtWorkflowDataPublisher." + e.getMessage(), e);
        } catch (AgentException e) {
            log.error("Error initializing APIMgtWorkflowDataPublisher." + e.getMessage(), e);
        } catch (AuthenticationException e) {
            log.error("Error initializing APIMgtWorkflowDataPublisher." + e.getMessage(), e);
        } catch (TransportException e) {
            log.error("Error initializing APIMgtWorkflowDataPublisher." + e.getMessage(), e);
        }
    }

    private static LoadBalancingDataPublisher getDataPublisher()
            throws AgentException, MalformedURLException, AuthenticationException,
                   TransportException {

        String tenantDomain = CarbonContext.getThreadLocalCarbonContext().getTenantDomain();

        //Get LoadBalancingDataPublisher which has been registered for the tenant.
<<<<<<< HEAD
        LoadBalancingDataPublisher loadBalancingDataPublisher = APIManagerComponent.
                getDataPublisher(tenantDomain);
        String bamServerURL = analyticsConfig.getBamServerUrlGroups();
        String bamServerUser = analyticsConfig.getBamServerUser();
        String bamServerPassword = analyticsConfig.getBamServerPassword();
=======
        LoadBalancingDataPublisher loadBalancingDataPublisher = getDataPublisher(tenantDomain);
        String bamServerURL = config.getFirstProperty(APIConstants.API_USAGE_BAM_SERVER_URL);
        String bamServerUser = config.getFirstProperty(APIConstants.API_USAGE_BAM_SERVER_USER);
        String bamServerPassword = config.getFirstProperty(APIConstants.API_USAGE_BAM_SERVER_PASSWORD);
>>>>>>> a09163d2

        //If a LoadBalancingDataPublisher had not been registered for the tenant.
        if (loadBalancingDataPublisher == null) {

            List<String> receiverGroups = org.wso2.carbon.databridge.agent.thrift.util.DataPublisherUtil.
                    getReceiverGroups(bamServerURL);

            List<ReceiverGroup> allReceiverGroups = new ArrayList<ReceiverGroup>();

            for (String receiverGroupString : receiverGroups) {
                String[] serverURLs = receiverGroupString.split(",");
                List<DataPublisherHolder> dataPublisherHolders = new ArrayList<DataPublisherHolder>();

                for (String serverURL : serverURLs) {
                    DataPublisherHolder dataPublisherHolder =
                            new DataPublisherHolder(null, serverURL, bamServerUser, bamServerPassword);
                    dataPublisherHolders.add(dataPublisherHolder);
                }

                ReceiverGroup receiverGroup = new ReceiverGroup((ArrayList) dataPublisherHolders);
                allReceiverGroups.add(receiverGroup);
            }

            //Create new LoadBalancingDataPublisher for the tenant.
            loadBalancingDataPublisher = new LoadBalancingDataPublisher((ArrayList) allReceiverGroups);
            try {
                //Add created LoadBalancingDataPublisher.
                addDataPublisher(tenantDomain, loadBalancingDataPublisher);
            } catch (DataPublisherAlreadyExistsException e) {
                log.warn("Attempting to register a data publisher for the tenant " + tenantDomain +
                         " when one already exists. Returning existing data publisher");
                return getDataPublisher(tenantDomain);
            }
        }

        return loadBalancingDataPublisher;
    }

    public static String getStreamDefinition() {

        return "{" +
               "  'name':'" + getWFStreamName() +
               "'," +
               "  'version':'" + getWFStreamVersion() +
               "'," +
               "  'nickName': 'API Manager Workflow Data'," +
               "  'description': 'Workflow Data'," +
               "  'metaData':[" +
               "          {'name':'clientType','type':'STRING'}" +
               "  ]," +
               "  'payloadData':[" +
               "          {'name':'workflowReference','type':'STRING'}," +
               "          {'name':'workflowStatus','type':'STRING'}," +
               "          {'name':'tenantDomain','type':'STRING'}," +
               "          {'name':'workflowType','type':'STRING'}," +
               "          {'name':'createdTime','type':'LONG'}," +
               "          {'name':'updatedTime','type':'LONG'}" +
               "  ]" +

               "}";
    }


    public boolean publishEvent(WorkflowDTO workflowDTO) {
        try {
            if (!enabled) {
                return true;
            }

            if (workflowDTO != null) {
                try {
                    //Publish Workflow data
                    dataPublisher.publish(getWFStreamName(),
                                          getWFStreamVersion(),
                                          System.currentTimeMillis(), new Object[]{"external"},
                                          null,
                                          (Object[]) createPayload(workflowDTO));

                } catch (AgentException e) {
                    log.error("Error while publishing workflow event" +
                              workflowDTO.getWorkflowReference(), e);
                }


            }


        } catch (Throwable e) {
            log.error("Cannot publish workflow event. " + e.getMessage(), e);
        }
        return true;

    }

    public Object createPayload(WorkflowDTO workflowDTO) {
        return new Object[]{workflowDTO.getWorkflowReference(),
                            workflowDTO.getStatus().toString(), workflowDTO.getTenantDomain(),
                            workflowDTO.getWorkflowType(), workflowDTO.getCreatedTime(),
                            workflowDTO.getUpdatedTime()};
    }

    public static String getWFStreamName() {
        return wfStreamName;
    }

    public static String getWFStreamVersion() {
        return wfStreamVersion;
    }

    /**
     * Fetch the data publisher which has been registered under the tenant domain.
     *
     * @param tenantDomain - The tenant domain under which the data publisher is registered
     * @return - Instance of the LoadBalancingDataPublisher which was registered. Null if not registered.
     */
    public static LoadBalancingDataPublisher getDataPublisher(String tenantDomain) {
        if (dataPublisherMap.containsKey(tenantDomain)) {
            return dataPublisherMap.get(tenantDomain);
        }
        return null;
    }

    /**
     * Adds a LoadBalancingDataPublisher to the data publisher map.
     *
     * @param tenantDomain  - The tenant domain under which the data publisher will be registered.
     * @param dataPublisher - Instance of the LoadBalancingDataPublisher
     * @throws org.wso2.carbon.apimgt.impl.workflow.events.DataPublisherAlreadyExistsException
     *          - If a data publisher has already been registered under the
     *          tenant domain
     */
    public static void addDataPublisher(String tenantDomain,
                                        LoadBalancingDataPublisher dataPublisher)
            throws DataPublisherAlreadyExistsException {
        if (dataPublisherMap.containsKey(tenantDomain)) {
            throw new DataPublisherAlreadyExistsException("A DataPublisher has already been created for the tenant " +
                                                          tenantDomain);
        }

        dataPublisherMap.put(tenantDomain, dataPublisher);
    }

}<|MERGE_RESOLUTION|>--- conflicted
+++ resolved
@@ -107,18 +107,10 @@
         String tenantDomain = CarbonContext.getThreadLocalCarbonContext().getTenantDomain();
 
         //Get LoadBalancingDataPublisher which has been registered for the tenant.
-<<<<<<< HEAD
-        LoadBalancingDataPublisher loadBalancingDataPublisher = APIManagerComponent.
-                getDataPublisher(tenantDomain);
+        LoadBalancingDataPublisher loadBalancingDataPublisher = getDataPublisher(tenantDomain);
         String bamServerURL = analyticsConfig.getBamServerUrlGroups();
         String bamServerUser = analyticsConfig.getBamServerUser();
         String bamServerPassword = analyticsConfig.getBamServerPassword();
-=======
-        LoadBalancingDataPublisher loadBalancingDataPublisher = getDataPublisher(tenantDomain);
-        String bamServerURL = config.getFirstProperty(APIConstants.API_USAGE_BAM_SERVER_URL);
-        String bamServerUser = config.getFirstProperty(APIConstants.API_USAGE_BAM_SERVER_USER);
-        String bamServerPassword = config.getFirstProperty(APIConstants.API_USAGE_BAM_SERVER_PASSWORD);
->>>>>>> a09163d2
 
         //If a LoadBalancingDataPublisher had not been registered for the tenant.
         if (loadBalancingDataPublisher == null) {
