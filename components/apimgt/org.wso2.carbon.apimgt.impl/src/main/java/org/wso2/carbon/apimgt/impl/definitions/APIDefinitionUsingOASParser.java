--- conflicted
+++ resolved
@@ -155,15 +155,11 @@
 
     }
 
-<<<<<<< HEAD
-=======
     @Override
     public void saveAPIDefinition(APIProduct apiProduct, String apiDefinitionJSON, Registry registry) throws APIManagementException {
 
     }
 
-    @Override
->>>>>>> 34c46b35
     public String getAPIDefinition(APIIdentifier apiIdentifier, Registry registry)
             throws APIManagementException {
         return null;
@@ -197,7 +193,7 @@
         OAuth2Definition oAuth2Definition = new OAuth2Definition().password("https://test.com");
 
         Set<Scope> scopes = api.getScopes();
-        
+
         if (scopes != null && !scopes.isEmpty()) {
             List<Map<String,String>> xSecurityScopesArray = new ArrayList<>();
             for (Scope scope : scopes) {
@@ -611,7 +607,7 @@
 
     /**
      *  Updates managed info of a provided operation such as auth type and throttling
-     * 
+     *
      * @param uriTemplate URI template
      * @param operation swagger operation
      */
