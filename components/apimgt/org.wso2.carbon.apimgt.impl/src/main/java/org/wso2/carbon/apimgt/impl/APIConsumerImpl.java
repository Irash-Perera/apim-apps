--- conflicted
+++ resolved
@@ -1083,11 +1083,7 @@
         String thumbnailPathPattern = APIConstants.TAGS_INFO_ROOT_LOCATION + "/%s/thumbnail.png";
 
         //if the tenantDomain is not specified super tenant domain is used
-<<<<<<< HEAD
-        if (tenantDomain == null || EMPTY_STRING.equals(tenantDomain.trim())) {
-=======
         if (StringUtils.isBlank(tenantDomain)) {
->>>>>>> 483c064a
             try {
                 tenantDomain = ServiceReferenceHolder.getInstance().getRealmService().getTenantManager().getSuperTenantDomain();
             } catch (org.wso2.carbon.user.core.UserStoreException e) {
@@ -1120,11 +1116,7 @@
                 } catch (RegistryException e) {
                     //warn and proceed to the next tag
                     log.warn(String.format("Error while querying the existence of the description for the tag '%s'",
-<<<<<<< HEAD
-                                           tag.getName()), e);
-=======
                             tag.getName()), e);
->>>>>>> 483c064a
                 }
                 // The resource is assumed to be a byte array since its the content
                 // of a text file.
