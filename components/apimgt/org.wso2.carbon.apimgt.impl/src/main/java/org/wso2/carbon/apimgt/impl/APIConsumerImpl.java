--- conflicted
+++ resolved
@@ -1439,7 +1439,6 @@
      public Set<SubscribedAPI> getSubscribedAPIs(Subscriber subscriber, String applicationName) throws APIManagementException {
         Set<SubscribedAPI> subscribedAPIs = null;
         try {
-<<<<<<< HEAD
         	subscribedAPIs = apiMgtDAO.getSubscribedAPIs(subscriber, applicationName, null);
             if(subscribedAPIs!=null && !subscribedAPIs.isEmpty()){
             	Map<String, Tier> tiers=APIUtil.getTiers(tenantId);
@@ -1448,16 +1447,6 @@
 	                subscribedApi.getTier().setDisplayName(tier!=null?tier.getDisplayName():subscribedApi.getTier().getName());
 	                subscribedAPIs.add(subscribedApi);
 	            }
-=======
-            subscribedAPIs = apiMgtDAO.getSubscribedAPIs(subscriber, applicationName);
-            if (subscribedAPIs != null && !subscribedAPIs.isEmpty()) {
-                Map<String, Tier> tiers = APIUtil.getTiers(tenantId);
-                for (SubscribedAPI subscribedApi : subscribedAPIs) {
-                    Tier tier = tiers.get(subscribedApi.getTier().getName());
-                    subscribedApi.getTier().setDisplayName(tier != null ? tier.getDisplayName() : subscribedApi.getTier().getName());
-                    subscribedAPIs.add(subscribedApi);
-                }
->>>>>>> 2578c05e
             }
         } catch (APIManagementException e) {
             handleException("Failed to get APIs of " + subscriber.getName() + " under application " + applicationName, e);
