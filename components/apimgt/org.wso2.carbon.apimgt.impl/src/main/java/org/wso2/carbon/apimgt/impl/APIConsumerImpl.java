/*
*  Copyright (c) 2005-2010, WSO2 Inc. (http://www.wso2.org) All Rights Reserved.
*
*  WSO2 Inc. licenses this file to you under the Apache License,
*  Version 2.0 (the "License"); you may not use this file except
*  in compliance with the License.
*  You may obtain a copy of the License at
*
*    http://www.apache.org/licenses/LICENSE-2.0
*
* Unless required by applicable law or agreed to in writing,
* software distributed under the License is distributed on an
* "AS IS" BASIS, WITHOUT WARRANTIES OR CONDITIONS OF ANY
* KIND, either express or implied.  See the License for the
* specific language governing permissions and limitations
* under the License.
*/

package org.wso2.carbon.apimgt.impl;

import org.apache.axis2.AxisFault;
import org.apache.commons.logging.Log;
import org.apache.commons.logging.LogFactory;
import org.json.simple.JSONObject;
import org.wso2.carbon.CarbonConstants;
import org.wso2.carbon.apimgt.api.APIConsumer;
import org.wso2.carbon.apimgt.api.APIManagementException;
import org.wso2.carbon.apimgt.api.LoginPostExecutor;
import org.wso2.carbon.apimgt.api.model.API;
import org.wso2.carbon.apimgt.api.model.APIIdentifier;
import org.wso2.carbon.apimgt.api.model.APIKey;
import org.wso2.carbon.apimgt.api.model.APIRating;
import org.wso2.carbon.apimgt.api.model.APIStatus;
import org.wso2.carbon.apimgt.api.model.AccessTokenInfo;
import org.wso2.carbon.apimgt.api.model.AccessTokenRequest;
import org.wso2.carbon.apimgt.api.model.Application;
import org.wso2.carbon.apimgt.api.model.ApplicationConstants;
import org.wso2.carbon.apimgt.api.model.Documentation;
import org.wso2.carbon.apimgt.api.model.KeyManager;
import org.wso2.carbon.apimgt.api.model.OAuthAppRequest;
import org.wso2.carbon.apimgt.api.model.OAuthApplicationInfo;
import org.wso2.carbon.apimgt.api.model.Scope;
import org.wso2.carbon.apimgt.api.model.SubscribedAPI;
import org.wso2.carbon.apimgt.api.model.Subscriber;
import org.wso2.carbon.apimgt.api.model.Tag;
import org.wso2.carbon.apimgt.api.model.Tier;
import org.wso2.carbon.apimgt.impl.dao.ApiMgtDAO;
import org.wso2.carbon.apimgt.impl.dto.ApplicationRegistrationWorkflowDTO;
import org.wso2.carbon.apimgt.impl.dto.ApplicationWorkflowDTO;
import org.wso2.carbon.apimgt.impl.dto.Environment;
import org.wso2.carbon.apimgt.impl.dto.SubscriptionWorkflowDTO;
import org.wso2.carbon.apimgt.impl.dto.TierPermissionDTO;
import org.wso2.carbon.apimgt.impl.dto.WorkflowDTO;
import org.wso2.carbon.apimgt.impl.factory.KeyManagerHolder;
import org.wso2.carbon.apimgt.impl.internal.ServiceReferenceHolder;
import org.wso2.carbon.apimgt.impl.utils.APIAuthenticationAdminClient;
import org.wso2.carbon.apimgt.impl.utils.APINameComparator;
import org.wso2.carbon.apimgt.impl.utils.APIUtil;
import org.wso2.carbon.apimgt.impl.utils.APIVersionComparator;
import org.wso2.carbon.apimgt.impl.utils.ApplicationUtils;
import org.wso2.carbon.apimgt.impl.utils.LRUCache;
import org.wso2.carbon.apimgt.impl.workflow.AbstractApplicationRegistrationWorkflowExecutor;
import org.wso2.carbon.apimgt.impl.workflow.WorkflowConstants;
import org.wso2.carbon.apimgt.impl.workflow.WorkflowException;
import org.wso2.carbon.apimgt.impl.workflow.WorkflowExecutor;
import org.wso2.carbon.apimgt.impl.workflow.WorkflowExecutorFactory;
import org.wso2.carbon.apimgt.impl.workflow.WorkflowStatus;
import org.wso2.carbon.apimgt.keymgt.stub.types.carbon.ApplicationKeysDTO;
import org.wso2.carbon.context.PrivilegedCarbonContext;
import org.wso2.carbon.governance.api.common.dataobjects.GovernanceArtifact;
import org.wso2.carbon.governance.api.exception.GovernanceException;
import org.wso2.carbon.governance.api.generic.GenericArtifactFilter;
import org.wso2.carbon.governance.api.generic.GenericArtifactManager;
import org.wso2.carbon.governance.api.generic.dataobjects.GenericArtifact;
import org.wso2.carbon.governance.api.util.GovernanceUtils;
import org.wso2.carbon.registry.core.ActionConstants;
import org.wso2.carbon.registry.core.Association;
import org.wso2.carbon.registry.core.Collection;
import org.wso2.carbon.registry.core.Registry;
import org.wso2.carbon.registry.core.RegistryConstants;
import org.wso2.carbon.registry.core.Resource;
import org.wso2.carbon.registry.core.config.RegistryContext;
import org.wso2.carbon.registry.core.exceptions.RegistryException;
import org.wso2.carbon.registry.core.pagination.PaginationContext;
import org.wso2.carbon.registry.core.service.RegistryService;
import org.wso2.carbon.registry.core.session.UserRegistry;
import org.wso2.carbon.registry.core.utils.RegistryUtils;
import org.wso2.carbon.user.api.AuthorizationManager;
import org.wso2.carbon.user.api.UserStoreException;
import org.wso2.carbon.utils.multitenancy.MultitenantConstants;
import org.wso2.carbon.utils.multitenancy.MultitenantUtils;

import javax.cache.Caching;
import java.util.ArrayList;
import java.util.Arrays;
import java.util.Comparator;
import java.util.HashMap;
import java.util.HashSet;
import java.util.Iterator;
import java.util.List;
import java.util.Map;
import java.util.Set;
import java.util.SortedSet;
import java.util.TreeSet;

/**
 * This class provides the core API store functionality. It is implemented in a very
 * self-contained and 'pure' manner, without taking requirements like security into account,
 * which are subject to frequent change. Due to this 'pure' nature and the significance of
 * the class to the overall API management functionality, the visibility of the class has
 * been reduced to package level. This means we can still use it for internal purposes and
 * possibly even extend it, but it's totally off the limits of the users. Users wishing to
 * programmatically access this functionality should use one of the extensions of this
 * class which is visible to them. These extensions may add additional features like
 * security to this class.
 */
class APIConsumerImpl extends AbstractAPIManager implements APIConsumer {

    private static final Log log = LogFactory.getLog(APIConsumerImpl.class);

    /* Map to Store APIs against Tag */
    private Map<String, Set<API>> taggedAPIs;
    private boolean isTenantModeStoreView;
    private String requestedTenant;
    private boolean isTagCacheEnabled;
    private Set<Tag> tagSet;
    private long tagCacheValidityTime;
    private long lastUpdatedTime;
    private Object tagCacheMutex = new Object();
    private LRUCache<String,GenericArtifactManager> genericArtifactCache = new LRUCache<String,GenericArtifactManager>(5);
    private Set<API> recentlyAddedAPI;

    public APIConsumerImpl() throws APIManagementException {
        super();
        readTagCacheConfigs();
    }

    public APIConsumerImpl(String username) throws APIManagementException {
        super(username);
        readTagCacheConfigs();
    }

    private void readTagCacheConfigs() {
        APIManagerConfiguration config = ServiceReferenceHolder.getInstance().getAPIManagerConfigurationService().
                getAPIManagerConfiguration();
        String enableTagCache = config.getFirstProperty(APIConstants.API_STORE_TAG_CACHE_DURATION);
        if (enableTagCache == null) {
            isTagCacheEnabled = false;
            tagCacheValidityTime = 0;
        } else {
            isTagCacheEnabled = true;
            tagCacheValidityTime = Long.parseLong(enableTagCache);
        }
    }

    public Subscriber getSubscriber(String subscriberId) throws APIManagementException {
        Subscriber subscriber = null;
        try {
            subscriber = ApiMgtDAO.getSubscriber(subscriberId);
        } catch (APIManagementException e) {
            handleException("Failed to get Subscriber", e);
        }
        return subscriber;
    }


    /**
     * Returns the set of APIs with the given tag from the taggedAPIs Map
     *
     * @param tag
     * @return
     * @throws APIManagementException
     */
    public Set<API> getAPIsWithTag(String tag) throws APIManagementException {
        if (taggedAPIs != null) {
            return taggedAPIs.get(tag);
        }
        this.getAllTags(this.tenantDomain);
        if (taggedAPIs != null) {
            return taggedAPIs.get(tag);
        }
        return null;
    }

    /**
     * Returns the set of APIs with the given tag from the taggedAPIs Map
     *
     * @param tag
     * @return
     * @throws APIManagementException
     */
    public Map<String,Object> getPaginatedAPIsWithTag(String tag,int start,int end) throws APIManagementException {
        List<API> apiSet = new ArrayList<API>();
        Set<API> resultSet = new TreeSet<API>(new APIVersionComparator());
        Map<String, Object> results = new HashMap<String, Object>();
        Set<API> taggedAPISet = this.getAPIsWithTag(tag);
        if (taggedAPISet != null) {
            if (taggedAPISet.size() < end) {
                end = taggedAPISet.size();
            }
            int totalLength;

            apiSet.addAll(taggedAPISet);
            totalLength = apiSet.size();
            if (totalLength <= ((start + end) - 1)) {
                end = totalLength;
            } else {
                end = start + end;
            }
            for (int i = start; i < end; i++) {
                resultSet.add(apiSet.get(i));
            }

            results.put("apis", resultSet);
            results.put("length", taggedAPISet.size());
        } else {
            results.put("apis", null);
            results.put("length", 0);

        }
        return results;
    }


    /**
     * Returns the set of APIs with the given tag, retrieved from registry
     * 
     * @param requestedTenant - Tenant domain of the accessed store
     * @param registry - Current registry; tenant/SuperTenant
     * @param tag
     * @return
     * @throws APIManagementException
     */
    private Set<API> getAPIsWithTag(String requestedTenant, Registry registry, String tag)
            throws APIManagementException {
        Set<API> apiSet = new TreeSet<API>(new APINameComparator());
        boolean isTenantFlowStarted = false;
        try {
            if (requestedTenant != null && !MultitenantConstants.SUPER_TENANT_DOMAIN_NAME.equals(requestedTenant)) {
                PrivilegedCarbonContext.startTenantFlow();
                PrivilegedCarbonContext.getThreadLocalCarbonContext().setTenantDomain(requestedTenant, true);
                isTenantFlowStarted = true;                
            }
            
            String resourceByTagQueryPath = RegistryConstants.QUERIES_COLLECTION_PATH + "/resource-by-tag";
            Map<String, String> params = new HashMap<String, String>();
            params.put("1", tag);
            params.put(RegistryConstants.RESULT_TYPE_PROPERTY_NAME, RegistryConstants.RESOURCE_UUID_RESULT_TYPE);
            Collection collection = registry.executeQuery(resourceByTagQueryPath, params);

            GenericArtifactManager artifactManager = APIUtil.getArtifactManager(registry, APIConstants.API_KEY);

            for (String row : collection.getChildren()) {
                String uuid = row.substring(row.indexOf(";") + 1, row.length());
                GenericArtifact genericArtifact = artifactManager.getGenericArtifact(uuid);
                if (genericArtifact != null &&
                    genericArtifact.getAttribute(APIConstants.API_OVERVIEW_STATUS).equals(APIConstants.PUBLISHED)) {
                    API api = APIUtil.getAPI(genericArtifact);
                    if (api != null) {
                        apiSet.add(api);
                    }
                }
            }

        } catch (RegistryException e) {
            handleException("Failed to get API for tag " + tag, e);
        } finally {
            if (isTenantFlowStarted) {
                PrivilegedCarbonContext.endTenantFlow();
            }
        }
        return apiSet;
    }

    /**
     * The method to get APIs to Store view      *
     *
     * @return Set<API>  Set of APIs
     * @throws APIManagementException
     */
    public Set<API> getAllPublishedAPIs(String tenantDomain) throws APIManagementException {
        SortedSet<API> apiSortedSet = new TreeSet<API>(new APINameComparator());
        SortedSet<API> apiVersionsSortedSet = new TreeSet<API>(new APIVersionComparator());
        try {
            Registry userRegistry;
            boolean isTenantMode=(tenantDomain != null);
            if ((isTenantMode && this.tenantDomain==null) || (isTenantMode && isTenantDomainNotMatching(tenantDomain))) {//Tenant store anonymous mode
                int tenantId = ServiceReferenceHolder.getInstance().getRealmService().getTenantManager()
                        .getTenantId(tenantDomain);
                userRegistry = ServiceReferenceHolder.getInstance().
                        getRegistryService().getGovernanceUserRegistry(CarbonConstants.REGISTRY_ANONNYMOUS_USERNAME, tenantId);
            } else {
                userRegistry = registry;
            }
            this.isTenantModeStoreView = isTenantMode;
            this.requestedTenant = tenantDomain;
            GenericArtifactManager artifactManager = APIUtil.getArtifactManager(userRegistry, APIConstants.API_KEY);
            if (artifactManager != null) {
                GenericArtifact[] genericArtifacts = artifactManager.getAllGenericArtifacts();
                if (genericArtifacts == null || genericArtifacts.length == 0) {
                    return apiSortedSet;
                }

                Map<String, API> latestPublishedAPIs = new HashMap<String, API>();
                List<API> multiVersionedAPIs = new ArrayList<API>();
                Comparator<API> versionComparator = new APIVersionComparator();
                Boolean displayMultipleVersions = APIUtil.isAllowDisplayMultipleVersions();
                Boolean displayAPIsWithMultipleStatus = APIUtil.isAllowDisplayAPIsWithMultipleStatus();
                for (GenericArtifact artifact : genericArtifacts) {
                    // adding the API provider can mark the latest API .
                    String status = artifact.getAttribute(APIConstants.API_OVERVIEW_STATUS);

                    API api = null;
                    //Check the api-manager.xml config file entry <DisplayAllAPIs> value is false
                    if (!displayAPIsWithMultipleStatus) {
                        // then we are only interested in published APIs here...
                        if (status.equals(APIConstants.PUBLISHED)) {
                            api = APIUtil.getAPI(artifact);
                        }
                    } else {   // else we are interested in both deprecated/published APIs here...
                        if (status.equals(APIConstants.PUBLISHED) || status.equals(APIConstants.DEPRECATED)) {
                            api = APIUtil.getAPI(artifact);

                        }

                    }
                    if (api != null) {
                        String key;
                        //Check the configuration to allow showing multiple versions of an API true/false
                        if (!displayMultipleVersions) { //If allow only showing the latest version of an API
                            key = api.getId().getProviderName() + ":" + api.getId().getApiName();
                            API existingAPI = latestPublishedAPIs.get(key);
                            if (existingAPI != null) {
                                // If we have already seen an API with the same name, make sure
                                // this one has a higher version number
                                if (versionComparator.compare(api, existingAPI) > 0) {
                                    latestPublishedAPIs.put(key, api);
                                }
                            } else {
                                // We haven't seen this API before
                                latestPublishedAPIs.put(key, api);
                            }
                        } else { //If allow showing multiple versions of an API
                            key = api.getId().getProviderName() + ":" + api.getId().getApiName() + ":" + api.getId()
                                    .getVersion();
                            multiVersionedAPIs.add(api);
                        }
                    }
                }
                if (!displayMultipleVersions) {
                    for (API api : latestPublishedAPIs.values()) {
                        apiSortedSet.add(api);
                    }
                    return apiSortedSet;
                } else {
                    for (API api : multiVersionedAPIs) {
                        apiVersionsSortedSet.add(api);
                    }
                    return apiVersionsSortedSet;
                }
            }

        } catch (RegistryException e) {
            handleException("Failed to get all published APIs", e);
        } catch (UserStoreException e) {
            handleException("Failed to get all published APIs", e);
        }
        return apiSortedSet;

    }


    /**
     * The method to get APIs to Store view      *
     *
     * @return Set<API>  Set of APIs
     * @throws APIManagementException
     */
    public Map<String,Object> getAllPaginatedPublishedAPIs(String tenantDomain,int start,int end) throws APIManagementException {

    	Boolean displayAPIsWithMultipleStatus = APIUtil.isAllowDisplayAPIsWithMultipleStatus();
    	Map<String, List<String>> listMap = new HashMap<String, List<String>>();
        //Check the api-manager.xml config file entry <DisplayAllAPIs> value is false
        if (!displayAPIsWithMultipleStatus) {
            //Create the search attribute map
            listMap.put(APIConstants.API_OVERVIEW_STATUS, new ArrayList<String>() {{
                add(APIConstants.PUBLISHED);
            }});
        } else{
            return getAllPaginatedAPIs(tenantDomain, start, end);
        }


        Map<String,Object> result=new HashMap<String, Object>();
        SortedSet<API> apiSortedSet = new TreeSet<API>(new APINameComparator());
        SortedSet<API> apiVersionsSortedSet = new TreeSet<API>(new APIVersionComparator());
        int totalLength=0;
        try {
            Registry userRegistry;
            boolean isTenantMode=(tenantDomain != null);
            if ((isTenantMode && this.tenantDomain==null) || (isTenantMode && isTenantDomainNotMatching(tenantDomain))) {//Tenant store anonymous mode
                int tenantId = ServiceReferenceHolder.getInstance().getRealmService().getTenantManager()
                        .getTenantId(tenantDomain);
                // explicitly load the tenant's registry
      	      	APIUtil.loadTenantRegistry(tenantId);
                userRegistry = ServiceReferenceHolder.getInstance().
                        getRegistryService().getGovernanceUserRegistry(CarbonConstants.REGISTRY_ANONNYMOUS_USERNAME, tenantId);
                PrivilegedCarbonContext.getThreadLocalCarbonContext().setUsername(CarbonConstants.REGISTRY_ANONNYMOUS_USERNAME);
            } else {
                userRegistry = registry;
                PrivilegedCarbonContext.getThreadLocalCarbonContext().setUsername(this.username);
            }
            this.isTenantModeStoreView = isTenantMode;
            this.requestedTenant = tenantDomain;

            Map<String, API> latestPublishedAPIs = new HashMap<String, API>();
            List<API> multiVersionedAPIs = new ArrayList<API>();
            Comparator<API> versionComparator = new APIVersionComparator();
            Boolean displayMultipleVersions = APIUtil.isAllowDisplayMultipleVersions();

            PaginationContext.init(start, end, "ASC", APIConstants.API_OVERVIEW_NAME, Integer.MAX_VALUE);

            GenericArtifactManager artifactManager = APIUtil.getArtifactManager(userRegistry, APIConstants.API_KEY);
            if (artifactManager != null) {
                GenericArtifact[] genericArtifacts = artifactManager.findGenericArtifacts(listMap);
                totalLength=PaginationContext.getInstance().getLength();
                if (genericArtifacts == null || genericArtifacts.length == 0) {
                    result.put("apis",apiSortedSet);
                    result.put("totalLength",totalLength);
                    return result;
                }

                for (GenericArtifact artifact : genericArtifacts) {
                    // adding the API provider can mark the latest API .
                    String status = artifact.getAttribute(APIConstants.API_OVERVIEW_STATUS);

                    API api  = APIUtil.getAPI(artifact);

                    if (api != null) {
                        String key;
                        //Check the configuration to allow showing multiple versions of an API true/false
                        if (!displayMultipleVersions) { //If allow only showing the latest version of an API
                            key = api.getId().getProviderName() + ":" + api.getId().getApiName();
                            API existingAPI = latestPublishedAPIs.get(key);
                            if (existingAPI != null) {
                                // If we have already seen an API with the same name, make sure
                                // this one has a higher version number
                                if (versionComparator.compare(api, existingAPI) > 0) {
                                    latestPublishedAPIs.put(key, api);
                                }
                            } else {
                                // We haven't seen this API before
                                latestPublishedAPIs.put(key, api);
                            }
                        } else { //If allow showing multiple versions of an API
                            key = api.getId().getProviderName() + ":" + api.getId().getApiName() + ":" + api.getId()
                                    .getVersion();
                            multiVersionedAPIs.add(api);
                        }
                    }
                }
                if (!displayMultipleVersions) {
                    for (API api : latestPublishedAPIs.values()) {
                        apiSortedSet.add(api);
                    }
                    result.put("apis",apiSortedSet);
                    result.put("totalLength",totalLength);
                    return result;

                } else {
                    for (API api : multiVersionedAPIs) {
                        apiVersionsSortedSet.add(api);
                    }
                    result.put("apis",apiVersionsSortedSet);
                    result.put("totalLength",totalLength);
                    return result;

                }
            }

        } catch (RegistryException e) {
            handleException("Failed to get all published APIs", e);
        } catch (UserStoreException e) {
            handleException("Failed to get all published APIs", e);
        }finally {
            PaginationContext.destroy();
        }
        result.put("apis",apiSortedSet);
        result.put("totalLength",totalLength);
        return result;

    }

    /**
     * The method to get APIs by given status to Store view
     *
     * @return Set<API>  Set of APIs
     * @throws APIManagementException
     */
    @Override
	public Map<String, Object> getAllPaginatedAPIsByStatus(String tenantDomain,
			int start, int end, final String apiStatus, boolean returnAPItags) throws APIManagementException {
    	Boolean displayAPIsWithMultipleStatus = APIUtil.isAllowDisplayAPIsWithMultipleStatus();
    	Map<String, List<String>> listMap = new HashMap<String, List<String>>();
        //Check the api-manager.xml config file entry <DisplayAllAPIs> value is false
        if (APIConstants.PROTOTYPED.equals(apiStatus)) {
            listMap.put(APIConstants.API_OVERVIEW_STATUS, new ArrayList<String>() {{
                add(apiStatus);
            }});
        } else {

            if (!displayAPIsWithMultipleStatus) {
                //Create the search attribute map
                listMap.put(APIConstants.API_OVERVIEW_STATUS, new ArrayList<String>() {{
                    add(apiStatus);
                }});
            } else {
                return getAllPaginatedAPIs(tenantDomain, start, end);
            }
        }

        Map<String,Object> result=new HashMap<String, Object>();
        SortedSet<API> apiSortedSet = new TreeSet<API>(new APINameComparator());
        SortedSet<API> apiVersionsSortedSet = new TreeSet<API>(new APIVersionComparator());
        int totalLength=0;
        boolean isMore = false;
        try {
            Registry userRegistry;
            boolean isTenantMode=(tenantDomain != null);
            if ((isTenantMode && this.tenantDomain==null) || (isTenantMode && isTenantDomainNotMatching(tenantDomain))) {//Tenant store anonymous mode
                int tenantId = ServiceReferenceHolder.getInstance().getRealmService().getTenantManager()
                        .getTenantId(tenantDomain);
                // explicitly load the tenant's registry
                APIUtil.loadTenantRegistry(tenantId);
                userRegistry = ServiceReferenceHolder.getInstance().
                        getRegistryService().getGovernanceUserRegistry(CarbonConstants.REGISTRY_ANONNYMOUS_USERNAME, tenantId);
                PrivilegedCarbonContext.getThreadLocalCarbonContext().setUsername(CarbonConstants.REGISTRY_ANONNYMOUS_USERNAME);
            } else {
                userRegistry = registry;
                PrivilegedCarbonContext.getThreadLocalCarbonContext().setUsername(this.username);
            }
            this.isTenantModeStoreView = isTenantMode;
            this.requestedTenant = tenantDomain;

            Map<String, API> latestPublishedAPIs = new HashMap<String, API>();
            List<API> multiVersionedAPIs = new ArrayList<API>();
            Comparator<API> versionComparator = new APIVersionComparator();
            Boolean displayMultipleVersions = APIUtil.isAllowDisplayMultipleVersions();
            String paginationLimit = ServiceReferenceHolder.getInstance().getAPIManagerConfigurationService()
                                                           .getAPIManagerConfiguration()
                                                           .getFirstProperty(APIConstants.API_STORE_APIS_PER_PAGE);

            // If the Config exists use it to set the pagination limit
            final int maxPaginationLimit;
            if (paginationLimit != null) {
                // The additional 1 added to the maxPaginationLimit is to help us determine if more
                // APIs may exist so that we know that we are unable to determine the actual total
                // API count. We will subtract this 1 later on so that it does not interfere with
                // the logic of the rest of the application
                int pagination = Integer.parseInt(paginationLimit);

                // Because the store jaggery pagination logic is 10 results per a page we need to set pagination
                // limit to at least 11 or the pagination done at this level will conflict with the store pagination
                // leading to some of the APIs not being displayed
                if (pagination < 11) {
                    pagination = 11;
                    log.warn("Value of '" + APIConstants.API_STORE_APIS_PER_PAGE + "' is too low, defaulting to 11");
                }

                maxPaginationLimit = start + pagination + 1;
            }
            // Else if the config is not specifed we go with default functionality and load all
            else {
                maxPaginationLimit = Integer.MAX_VALUE;
            }

            PaginationContext.init(start, end, "ASC", APIConstants.API_OVERVIEW_NAME, maxPaginationLimit);
            GenericArtifactManager artifactManager = APIUtil.getArtifactManager(userRegistry, APIConstants.API_KEY);
            if (artifactManager != null) {
                GenericArtifact[] genericArtifacts = artifactManager.findGenericArtifacts(listMap);
                totalLength=PaginationContext.getInstance().getLength();
                if (genericArtifacts == null || genericArtifacts.length == 0) {
                    result.put("apis",apiSortedSet);
                    result.put("totalLength",totalLength);
                    result.put("isMore", isMore);
                    return result;
                }

                // Check to see if we can speculate that there are more APIs to be loaded
                if (maxPaginationLimit == totalLength) {
                    isMore =
                            true;  // More APIs exist so we cannot determine the total API count without incurring a
                            // performance hit
                    --totalLength; // Remove the additional 1 we added earlier when setting max pagination limit
                }
                int tempLength=0;
                for (GenericArtifact artifact : genericArtifacts) {
                    // adding the API provider can mark the latest API .
                    String status = artifact.getAttribute(APIConstants.API_OVERVIEW_STATUS);

                    API api  = APIUtil.getAPI(artifact);
                    
                    if (api != null) {

                        if (returnAPItags) {
                            String artifactPath = GovernanceUtils.getArtifactPath(registry, artifact.getId());
                            Set<String> tags = new HashSet<String>();
                            org.wso2.carbon.registry.core.Tag[] tag = registry.getTags(artifactPath);
                            for (org.wso2.carbon.registry.core.Tag tag1 : tag) {
                                tags.add(tag1.getTagName());
                            }
                            api.addTags(tags);
                        }

                        String key;
                        //Check the configuration to allow showing multiple versions of an API true/false
                        if (!displayMultipleVersions) { //If allow only showing the latest version of an API
                            key = api.getId().getProviderName() + ":" + api.getId().getApiName();
                            API existingAPI = latestPublishedAPIs.get(key);
                            if (existingAPI != null) {
                                // If we have already seen an API with the same name, make sure
                                // this one has a higher version number
                                if (versionComparator.compare(api, existingAPI) > 0) {
                                    latestPublishedAPIs.put(key, api);
                                }
                            } else {
                                // We haven't seen this API before
                                latestPublishedAPIs.put(key, api);
                            }
                        } else { //If allow showing multiple versions of an API
                            key = api.getId().getProviderName() + ":" + api.getId().getApiName() + ":" + api.getId()
                                    .getVersion();
                            multiVersionedAPIs.add(api);
                        }
                    }
                    tempLength++;
                    if (tempLength >= totalLength){
                        break;
                    }
                }
                if (!displayMultipleVersions) {
                    for (API api : latestPublishedAPIs.values()) {
                        apiSortedSet.add(api);
                    }
                    result.put("apis",apiSortedSet);
                    result.put("totalLength",totalLength);
                    result.put("isMore", isMore);
                    return result;

                } else {
                    for (API api : multiVersionedAPIs) {
                        apiVersionsSortedSet.add(api);
                    }
                    result.put("apis",apiVersionsSortedSet);
                    result.put("totalLength",totalLength);
                    result.put("isMore", isMore);
                    return result;

                }
            }

        } catch (RegistryException e) {
            handleException("Failed to get all published APIs", e);
        } catch (UserStoreException e) {
            handleException("Failed to get all published APIs", e);
        }finally {
            PaginationContext.destroy();
        }
        result.put("apis",apiSortedSet);
        result.put("totalLength", totalLength);
        result.put("isMore", isMore);
        return result;
	}

    /**
     * Re-generates the access token.
     * @param oldAccessToken          Token to be revoked
     * @param clientId                Consumer Key for the Application
     * @param clientSecret            Consumer Secret for the Application
     * @param validityTime            Desired Validity time for the token
     * @param accessAllowDomainsArray List of domains that this access token should be allowed to.
     * @param jsonInput               Additional parameters if Authorization server needs any.
     * @return Renewed Access Token.
     * @throws APIManagementException
     */
    @Override
    public AccessTokenInfo renewAccessToken(String oldAccessToken, String clientId, String clientSecret,
                                            String validityTime, String[] accessAllowDomainsArray,String
            requestedScopes[], String jsonInput) throws APIManagementException {
        // Create Token Request with parameters provided from UI.
        AccessTokenRequest tokenRequest = new AccessTokenRequest();
        tokenRequest.setClientId(clientId);
        tokenRequest.setClientSecret(clientSecret);
        tokenRequest.setValidityPeriod(Long.parseLong(validityTime));
        tokenRequest.setTokenToRevoke(oldAccessToken);
        tokenRequest.setScope(requestedScopes);

        try {
            // Populating additional parameters.
            tokenRequest = ApplicationUtils.populateTokenRequest(jsonInput, tokenRequest);
            KeyManager keyManager = KeyManagerHolder.getKeyManagerInstance();
            AccessTokenInfo tokenResponse = keyManager.getNewApplicationAccessToken(tokenRequest);
            return tokenResponse;

        } catch (APIManagementException e) {
            log.error("Error while re-generating AccessToken", e);
            throw e;
        }
    }


    /**
     * The method to get All PUBLISHED and DEPRECATED APIs, to Store view
     *
     * @return Set<API>  Set of APIs
     * @throws APIManagementException
     */
    public Map<String,Object> getAllPaginatedAPIs(String tenantDomain,int start,int end) throws APIManagementException {
        Map<String,Object> result=new HashMap<String, Object>();
        SortedSet<API> apiSortedSet = new TreeSet<API>(new APINameComparator());
        SortedSet<API> apiVersionsSortedSet = new TreeSet<API>(new APIVersionComparator());
        int totalLength=0;
        try {
            Registry userRegistry;
            boolean isTenantMode=(tenantDomain != null);
            if ((isTenantMode && this.tenantDomain==null) || (isTenantMode && isTenantDomainNotMatching(tenantDomain))) {//Tenant store anonymous mode
                int tenantId = ServiceReferenceHolder.getInstance().getRealmService().getTenantManager()
                        .getTenantId(tenantDomain);
                userRegistry = ServiceReferenceHolder.getInstance().
                        getRegistryService().getGovernanceUserRegistry(CarbonConstants.REGISTRY_ANONNYMOUS_USERNAME, tenantId);
                PrivilegedCarbonContext.getThreadLocalCarbonContext().setUsername(CarbonConstants.REGISTRY_ANONNYMOUS_USERNAME);
            } else {
                userRegistry = registry;
                PrivilegedCarbonContext.getThreadLocalCarbonContext().setUsername(this.username);
            }
            this.isTenantModeStoreView = isTenantMode;
            this.requestedTenant = tenantDomain;

            Map<String, API> latestPublishedAPIs = new HashMap<String, API>();
            List<API> multiVersionedAPIs = new ArrayList<API>();
            Comparator<API> versionComparator = new APIVersionComparator();
            Boolean displayMultipleVersions = APIUtil.isAllowDisplayMultipleVersions();

            GenericArtifactManager artifactManager = APIUtil.getArtifactManager(userRegistry, APIConstants.API_KEY);

            PaginationContext.init(start, end, "ASC", APIConstants.API_OVERVIEW_NAME, Integer.MAX_VALUE);


            boolean noPublishedAPIs = false;
            if (artifactManager != null) {

            	//Create the search attribute map for PUBLISHED APIs
            	Map<String, List<String>> listMap = new HashMap<String, List<String>>();
                listMap.put(APIConstants.API_OVERVIEW_STATUS, new ArrayList<String>() {{
                        add(APIConstants.PUBLISHED);
                    }});

                GenericArtifact[] genericArtifacts = artifactManager.findGenericArtifacts(listMap);
                totalLength = PaginationContext.getInstance().getLength();
                if (genericArtifacts == null || genericArtifacts.length == 0) {
                	noPublishedAPIs = true;
                }
                int publishedAPICount = 0;
                for (GenericArtifact artifact : genericArtifacts) {
                    // adding the API provider can mark the latest API .
                    String status = artifact.getAttribute(APIConstants.API_OVERVIEW_STATUS);

                    API api  = APIUtil.getAPI(artifact);

                    if (api != null) {
                        String key;
                        //Check the configuration to allow showing multiple versions of an API true/false
                        if (!displayMultipleVersions) { //If allow only showing the latest version of an API
                            key = api.getId().getProviderName() + ":" + api.getId().getApiName();
                            API existingAPI = latestPublishedAPIs.get(key);
                            if (existingAPI != null) {
                                // If we have already seen an API with the same name, make sure
                                // this one has a higher version number
                                if (versionComparator.compare(api, existingAPI) > 0) {
                                    latestPublishedAPIs.put(key, api);
                                }
                            } else {
                                // We haven't seen this API before
                                latestPublishedAPIs.put(key, api);
                            }
                        } else { //If allow showing multiple versions of an API
                            key = api.getId().getProviderName() + ":" + api.getId().getApiName() + ":" + api.getId()
                                    .getVersion();
                            multiVersionedAPIs.add(api);
                        }
                    }
                }
                if (!displayMultipleVersions) {
                	publishedAPICount = latestPublishedAPIs.size();
                } else {
                	publishedAPICount = multiVersionedAPIs.size();
                }
                if ((start + end) > publishedAPICount) {
                	if (publishedAPICount > 0) {
                		/*Starting to retrieve DEPRECATED APIs*/
                		start = 0;
                		/* publishedAPICount is always less than end*/
                		end = end - publishedAPICount;
                	} else {
                		start = start - totalLength;
                	}
                	PaginationContext.init(start, end, "ASC", APIConstants.API_OVERVIEW_NAME, Integer.MAX_VALUE);
	                //Create the search attribute map for DEPRECATED APIs
	                Map<String, List<String>> listMapForDeprecatedAPIs = new HashMap<String, List<String>>();
	                listMapForDeprecatedAPIs.put(APIConstants.API_OVERVIEW_STATUS, new ArrayList<String>() {{
	                        add(APIConstants.DEPRECATED);
	                    }});

	                GenericArtifact[] genericArtifactsForDeprecatedAPIs = artifactManager.findGenericArtifacts(listMapForDeprecatedAPIs);
	                totalLength = totalLength + PaginationContext.getInstance().getLength();
	                if ((genericArtifactsForDeprecatedAPIs == null || genericArtifactsForDeprecatedAPIs.length == 0) && noPublishedAPIs) {
	                	result.put("apis",apiSortedSet);
	                    result.put("totalLength",totalLength);
	                    return result;
	                }

	                for (GenericArtifact artifact : genericArtifactsForDeprecatedAPIs) {
	                    // adding the API provider can mark the latest API .
	                    String status = artifact.getAttribute(APIConstants.API_OVERVIEW_STATUS);

	                    API api  = APIUtil.getAPI(artifact);

	                    if (api != null) {
	                        String key;
	                        //Check the configuration to allow showing multiple versions of an API true/false
	                        if (!displayMultipleVersions) { //If allow only showing the latest version of an API
	                            key = api.getId().getProviderName() + ":" + api.getId().getApiName();
	                            API existingAPI = latestPublishedAPIs.get(key);
	                            if (existingAPI != null) {
	                                // If we have already seen an API with the same name, make sure
	                                // this one has a higher version number
	                                if (versionComparator.compare(api, existingAPI) > 0) {
	                                    latestPublishedAPIs.put(key, api);
	                                }
	                            } else {
	                                // We haven't seen this API before
	                                latestPublishedAPIs.put(key, api);
	                            }
	                        } else { //If allow showing multiple versions of an API
	                            key = api.getId().getProviderName() + ":" + api.getId().getApiName() + ":" + api.getId()
	                                    .getVersion();
	                            multiVersionedAPIs.add(api);
	                        }
	                    }
	                }
                }

                if (!displayMultipleVersions) {
                    for (API api : latestPublishedAPIs.values()) {
                        apiSortedSet.add(api);
                    }
                    result.put("apis",apiSortedSet);
                    result.put("totalLength",totalLength);
                    return result;

                } else {
                    for (API api : multiVersionedAPIs) {
                        apiVersionsSortedSet.add(api);
                    }
                    result.put("apis",apiVersionsSortedSet);
                    result.put("totalLength",totalLength);
                    return result;

                }
            }

        } catch (RegistryException e) {
            handleException("Failed to get all published APIs", e);
        } catch (UserStoreException e) {
            handleException("Failed to get all published APIs", e);
        }finally {
            PaginationContext.destroy();
        }
        result.put("apis", apiSortedSet);
        result.put("totalLength", totalLength);
        return result;

    }

    private <T> T[] concatArrays(T[] first, T[] second) {
        T[] result = Arrays.copyOf(first, first.length + second.length);
        System.arraycopy(second, 0, result, first.length, second.length);
        return result;
    }


    public Set<API> getTopRatedAPIs(int limit) throws APIManagementException {
        int returnLimit = 0;
        SortedSet<API> apiSortedSet = new TreeSet<API>(new APINameComparator());
        try {
            GenericArtifactManager artifactManager = APIUtil.getArtifactManager(registry, APIConstants.API_KEY);
            GenericArtifact[] genericArtifacts = artifactManager.getAllGenericArtifacts();
            if (genericArtifacts == null || genericArtifacts.length == 0) {
                return apiSortedSet;
            }
            for (GenericArtifact genericArtifact : genericArtifacts) {
                String status = genericArtifact.getAttribute(APIConstants.API_OVERVIEW_STATUS);
                if (status.equals(APIConstants.PUBLISHED)) {
                    String artifactPath = genericArtifact.getPath();

                    float rating = registry.getAverageRating(artifactPath);
                    if (rating > APIConstants.TOP_TATE_MARGIN && (returnLimit < limit)) {
                        returnLimit++;
                        API api = APIUtil.getAPI(genericArtifact, registry);
                        if (api != null) {
                            apiSortedSet.add(api);
                        }
                    }
                }
            }
        } catch (RegistryException e) {
            handleException("Failed to get top rated API", e);
        }
        return apiSortedSet;
    }

    /**
     * Get the recently added APIs set
     *
     * @param limit no limit. Return everything else, limit the return list to specified value.
     * @return Set<API>
     * @throws APIManagementException
     */
    public Set<API> getRecentlyAddedAPIs(int limit, String tenantDomain)
            throws APIManagementException {
        SortedSet<API> recentlyAddedAPIs = new TreeSet<API>(new APINameComparator());
        SortedSet<API> recentlyAddedAPIsWithMultipleVersions = new TreeSet<API>(new APIVersionComparator());
        Registry userRegistry = null;
        String latestAPIQueryPath = null;
        APIManagerConfiguration config = ServiceReferenceHolder.getInstance().
                getAPIManagerConfigurationService().getAPIManagerConfiguration();
        boolean isRecentlyAddedAPICacheEnabled =
              Boolean.parseBoolean(config.getFirstProperty(APIConstants.API_STORE_RECENTLY_ADDED_API_CACHE_ENABLE));

        PrivilegedCarbonContext.startTenantFlow();
        boolean isTenantFlowStarted = false;
        if (tenantDomain != null && !MultitenantConstants.SUPER_TENANT_DOMAIN_NAME.equals(tenantDomain)) {
            PrivilegedCarbonContext.getThreadLocalCarbonContext().setTenantDomain(tenantDomain, true);
            isTenantFlowStarted = true;
        } else {
            PrivilegedCarbonContext.getThreadLocalCarbonContext().setTenantDomain(MultitenantConstants.SUPER_TENANT_DOMAIN_NAME, true);
            isTenantFlowStarted = true;
        }

        try {
            boolean isTenantMode = (tenantDomain != null);
            if ((isTenantMode && this.tenantDomain == null) || (isTenantMode && isTenantDomainNotMatching(tenantDomain))) {//Tenant based store anonymous mode
                int tenantId = ServiceReferenceHolder.getInstance().getRealmService().getTenantManager()
                        .getTenantId(tenantDomain);
                // explicitly load the tenant's registry
      	      	APIUtil.loadTenantRegistry(tenantId);
                PrivilegedCarbonContext.getThreadLocalCarbonContext().setUsername(CarbonConstants.REGISTRY_ANONNYMOUS_USERNAME);
                isTenantFlowStarted = true;
                userRegistry = ServiceReferenceHolder.getInstance().
                        getRegistryService().getGovernanceUserRegistry(CarbonConstants.REGISTRY_ANONNYMOUS_USERNAME, tenantId);
            } else {
                userRegistry = registry;
                PrivilegedCarbonContext.getThreadLocalCarbonContext().setUsername(this.username);
                isTenantFlowStarted = true;
            }
            if (isRecentlyAddedAPICacheEnabled) {
                boolean isStatusChanged = false;
                recentlyAddedAPI = (Set<API>) Caching.getCacheManager(APIConstants.API_MANAGER_CACHE_MANAGER).getCache(APIConstants.RECENTLY_ADDED_API_CACHE_NAME).get(username + ":" + tenantDomain);
                if (recentlyAddedAPI != null) {

                    for (API api : recentlyAddedAPI) {
                        try {
                            if (!APIConstants.PUBLISHED.equalsIgnoreCase(userRegistry.get(APIUtil.getAPIPath(api.getId())).getProperty(APIConstants.API_OVERVIEW_STATUS))) {
                                isStatusChanged = true;
                                break;
                            }
                        } catch (Exception ex) {
                            log.error("Error while checking API status for APP " + api.getId().getApiName() + "-" + api.getId().getVersion());
                        }

                    }
                    if (!isStatusChanged) {
                        return recentlyAddedAPI;
                    }
                }
            }

            PaginationContext.init(0, limit, "DESC", "timestamp", Integer.MAX_VALUE);

        	Map<String, List<String>> listMap = new HashMap<String, List<String>>();
        	listMap.put(APIConstants.API_OVERVIEW_STATUS, new ArrayList<String>() {{
        		add(APIConstants.PUBLISHED);
        	}});

        	//Find UUID
        	GenericArtifactManager artifactManager = APIUtil.getArtifactManager(userRegistry, APIConstants.API_KEY);
        	if (artifactManager != null) {
        		GenericArtifact[] genericArtifacts = artifactManager.findGenericArtifacts(listMap);
        		SortedSet<API> allAPIs = new TreeSet<API>(new APINameComparator());
        		for (GenericArtifact artifact : genericArtifacts) {
                    API api = APIUtil.getAPI(artifact);
                    if (api != null) {
                        allAPIs.add(api);
                    }
                }

				if (!APIUtil.isAllowDisplayMultipleVersions()) {
					Map<String, API> latestPublishedAPIs = new HashMap<String, API>();
					Comparator<API> versionComparator = new APIVersionComparator();
					String key;
					for (API api : allAPIs) {
						key = api.getId().getProviderName() + ":" + api.getId().getApiName();
						API existingAPI = latestPublishedAPIs.get(key);
						if (existingAPI != null) {
							// If we have already seen an API with the same
							// name, make sure this one has a higher version
							// number
							if (versionComparator.compare(api, existingAPI) > 0) {
								latestPublishedAPIs.put(key, api);
							}
						} else {
							// We haven't seen this API before
							latestPublishedAPIs.put(key, api);
						}
					}

					for (API api : latestPublishedAPIs.values()) {
						recentlyAddedAPIs.add(api);
					}
					if (isRecentlyAddedAPICacheEnabled) {
						Caching.getCacheManager(APIConstants.API_MANAGER_CACHE_MANAGER)
						       .getCache(APIConstants.RECENTLY_ADDED_API_CACHE_NAME)
						       .put(username + ":" + tenantDomain, allAPIs);
					}
					return recentlyAddedAPIs;
				} else {
        			recentlyAddedAPIsWithMultipleVersions.addAll(allAPIs);
					if (isRecentlyAddedAPICacheEnabled) {
						Caching.getCacheManager(APIConstants.API_MANAGER_CACHE_MANAGER)
						       .getCache(APIConstants.RECENTLY_ADDED_API_CACHE_NAME)
						       .put(username + ":" + tenantDomain, allAPIs);
					}
        			return recentlyAddedAPIsWithMultipleVersions;
        		}
        	 }
        } catch (RegistryException e) {
        	handleException("Failed to get all published APIs", e);
        } catch (UserStoreException e) {
        	handleException("Failed to get all published APIs", e);
        } finally {
        	PaginationContext.destroy();
        	if (isTenantFlowStarted) {
        		PrivilegedCarbonContext.endTenantFlow();
        	}
        }
        return recentlyAddedAPIs;
    }

    public Set<Tag> getAllTags(String requestedTenantDomain) throws APIManagementException {

        this.isTenantModeStoreView = (requestedTenantDomain != null);

        if(requestedTenantDomain != null){
            this.requestedTenant = requestedTenantDomain;
        }

        /* We keep track of the lastUpdatedTime of the TagCache to determine its freshness.
         */
        long lastUpdatedTimeAtStart = lastUpdatedTime;
        long currentTimeAtStart = System.currentTimeMillis();
        if(isTagCacheEnabled && ( (currentTimeAtStart- lastUpdatedTimeAtStart) < tagCacheValidityTime)){
            if(tagSet != null){
                return tagSet;
            }
        }

        Map<String, Set<API>> tempTaggedAPIs = new HashMap<String, Set<API>>();
        TreeSet<Tag> tempTagSet = new TreeSet<Tag>(new Comparator<Tag>() {
            @Override
            public int compare(Tag o1, Tag o2) {
                return o1.getName().compareTo(o2.getName());
            }
        });
        Registry userRegistry = null;
        String tagsQueryPath = null;
        boolean isTenantFlowStarted = false;
        try {
            tagsQueryPath = RegistryConstants.QUERIES_COLLECTION_PATH + "/tag-summary";
            Map<String, String> params = new HashMap<String, String>();
            params.put(RegistryConstants.RESULT_TYPE_PROPERTY_NAME, RegistryConstants.TAG_SUMMARY_RESULT_TYPE);
            if ((this.isTenantModeStoreView && this.tenantDomain==null) || (this.isTenantModeStoreView && isTenantDomainNotMatching(requestedTenantDomain))) {//Tenant based store anonymous mode
                int tenantId = ServiceReferenceHolder.getInstance().getRealmService().getTenantManager()
                        .getTenantId(this.requestedTenant);
                userRegistry = ServiceReferenceHolder.getInstance().
                        getRegistryService().getGovernanceUserRegistry(CarbonConstants.REGISTRY_ANONNYMOUS_USERNAME, tenantId);
            } else {
                userRegistry = registry;
            }
            Collection collection = null;
            try {
                if (requestedTenant != null && !MultitenantConstants.SUPER_TENANT_DOMAIN_NAME.equals(requestedTenant)) {
                    isTenantFlowStarted = true;
                    PrivilegedCarbonContext.startTenantFlow();
                    PrivilegedCarbonContext.getThreadLocalCarbonContext().setTenantDomain(requestedTenant, true);
                }
                collection = userRegistry.executeQuery(tagsQueryPath, params);
            } finally {
                if (isTenantFlowStarted) {
                    PrivilegedCarbonContext.endTenantFlow();
                }
            }
            
            if (collection != null) {
                for (String fullTag : collection.getChildren()) {
                    //remove hardcoded path value
                    String tagName = fullTag.substring(fullTag.indexOf(";") + 1, fullTag.indexOf(":"));
    
                    Set<API> apisWithTag = getAPIsWithTag(requestedTenant, userRegistry, tagName);
                        /* Add the APIs against the tag name */
                        if (apisWithTag.size() != 0) {
                            if (tempTaggedAPIs.containsKey(tagName)) {
                                for (API api : apisWithTag) {
                                    tempTaggedAPIs.get(tagName).add(api);
                                }
                            } else {
                                tempTaggedAPIs.put(tagName, apisWithTag);
                            }
                        }
                }
            }

            if(tempTaggedAPIs != null){
                Iterator<Map.Entry<String,Set<API>>>  entryIterator = tempTaggedAPIs.entrySet().iterator();
                while (entryIterator.hasNext()){
                    Map.Entry<String,Set<API>> entry = entryIterator.next();
                    tempTagSet.add(new Tag(entry.getKey(),entry.getValue().size()));
                }
            }
            synchronized (tagCacheMutex) {
                lastUpdatedTime = System.currentTimeMillis();
                this.taggedAPIs = tempTaggedAPIs;
                this.tagSet = tempTagSet;
            }

        } catch (RegistryException e) {
        	try {
        		//Before a tenant login to the store or publisher at least one time,
        		//a registry exception is thrown when the tenant store is accessed in anonymous mode.
        		//This fix checks whether query resource available in the registry. If not
        		// give a warn.
				if (!userRegistry.resourceExists(tagsQueryPath)) {
					log.warn("Failed to retrieve tags query resource at " + tagsQueryPath);
					return new TreeSet<Tag>();
				}
			} catch (RegistryException e1) {
				//ignore
			}
            handleException("Failed to get all the tags", e);
        } catch (UserStoreException e) {
            handleException("Failed to get all the tags", e);
        } 
        return tagSet;
    }

	@Override
	public Set<Tag> getTagsWithAttributes(String tenantDomain) throws APIManagementException {
		// Fetch the all the tags first.
		Set<Tag> tags = getAllTags(tenantDomain);
		// For each and every tag get additional attributes from the registry.
		String descriptionPathPattern =
		                                APIConstants.TAGS_INFO_ROOT_LOCATION +
		                                        "/%s/description.txt";
		String thumbnailPathPattern = APIConstants.TAGS_INFO_ROOT_LOCATION + "/%s/thumbnail.png";

		//if the tenantDomain is not specified super tenant domain is used
        if (tenantDomain == null || "".equals(tenantDomain.trim())) {
            try {
                tenantDomain = ServiceReferenceHolder.getInstance().getRealmService().getTenantManager().getSuperTenantDomain();
            } catch (org.wso2.carbon.user.core.UserStoreException e) {
                handleException("Cannot get super tenant domain name", e);
            }
        }

		//get the registry instance related to the tenant domain
		UserRegistry govRegistry = null;
		try {
			ServiceReferenceHolder.getInstance().getRealmService().getTenantManager().getTenantId(tenantDomain);
			int tenantId = ServiceReferenceHolder.getInstance().getRealmService().getTenantManager()
			                                     .getTenantId(tenantDomain);
			RegistryService registryService =
					ServiceReferenceHolder.getInstance()
					                      .getRegistryService();
			govRegistry = registryService.getGovernanceSystemRegistry(tenantId);

		} catch (UserStoreException e) {
			handleException("Cannot get tenant id for tenant domain name:"+tenantDomain,e);
		} catch (RegistryException e) {
			handleException("Cannot get registry for tenant domain name:"+tenantDomain,e);
		}

		if (govRegistry != null) {
		for (Tag tag : tags) {
			// Get the description.
			Resource descriptionResource = null;
			String descriptionPath = String.format(descriptionPathPattern, tag.getName());
			try {
				if (govRegistry.resourceExists(descriptionPath)) {
					descriptionResource = govRegistry.get(descriptionPath);
				}
			} catch (RegistryException e) {
				//warn and proceed to the next tag
				log.warn(String.format("Error while querying the existence of the description for the tag '%s'", tag.getName()));
			}
			// The resource is assumed to be a byte array since its the content
			// of a text file.
			if (descriptionResource != null) {
				try {
					String description = new String((byte[]) descriptionResource.getContent());
					tag.setDescription(description);

				} catch (ClassCastException e) {
					//added warnings as it can then proceed to load rest of resources/tags
					log.warn(String.format("Cannot cast content of %s to byte[]", descriptionPath),
					                e);
				}catch (RegistryException e) {
					//added warnings as it can then proceed to load rest of resources/tags
					log.warn(String.format("Cannot read content of %s", descriptionPath),
					                e);
				}
			}
			// Checks whether the thumbnail exists.
			String thumbnailPath = String.format(thumbnailPathPattern, tag.getName());
			try {
				tag.setThumbnailExists(govRegistry.resourceExists(thumbnailPath));
			} catch (RegistryException e) {
				//warn and then proceed to load rest of tags
				log.warn(String.format("Error while querying the existence of %s", thumbnailPath),
				         e);
			}
		}
		}
		return tags;
	}

    public void rateAPI(APIIdentifier apiId, APIRating rating,
                        String user) throws APIManagementException {
        apiMgtDAO.addRating(apiId, rating.getRating(), user);

    }

    public void removeAPIRating(APIIdentifier apiId, String user) throws APIManagementException {
        apiMgtDAO.removeAPIRating(apiId, user);

    }

    public int getUserRating(APIIdentifier apiId, String user) throws APIManagementException {
        return apiMgtDAO.getUserRating(apiId, user);
    }

    public Set<API> getPublishedAPIsByProvider(String providerId, int limit)
            throws APIManagementException {
        SortedSet<API> apiSortedSet = new TreeSet<API>(new APINameComparator());
        SortedSet<API> apiVersionsSortedSet = new TreeSet<API>(new APIVersionComparator());
        try {
            Map<String, API> latestPublishedAPIs = new HashMap<String, API>();
            List<API> multiVersionedAPIs = new ArrayList<API>();
            Comparator<API> versionComparator = new APIVersionComparator();
            Boolean displayMultipleVersions = APIUtil.isAllowDisplayMultipleVersions();
            Boolean displayAPIsWithMultipleStatus = APIUtil.isAllowDisplayAPIsWithMultipleStatus();
            String providerPath = APIConstants.API_ROOT_LOCATION + RegistryConstants.PATH_SEPARATOR +
                    providerId;
            GenericArtifactManager artifactManager = APIUtil.getArtifactManager(registry,
                    APIConstants.API_KEY);
            Association[] associations = registry.getAssociations(providerPath,
                    APIConstants.PROVIDER_ASSOCIATION);
            if (associations.length < limit || limit == -1) {
                limit = associations.length;
            }
            for (int i = 0; i < limit; i++) {
                Association association = associations[i];
                String apiPath = association.getDestinationPath();
                Resource resource = registry.get(apiPath);
                String apiArtifactId = resource.getUUID();
                if (apiArtifactId != null) {
                    GenericArtifact artifact = artifactManager.getGenericArtifact(apiArtifactId);
                    // check the API status
                    String status = artifact.getAttribute(APIConstants.API_OVERVIEW_STATUS);

                    API api = null;
                    //Check the api-manager.xml config file entry <DisplayAllAPIs> value is false
                    if (!displayAPIsWithMultipleStatus) {
                        // then we are only interested in published APIs here...
                        if (status.equals(APIConstants.PUBLISHED)) {
                            api = APIUtil.getAPI(artifact);
                        }
                    } else {   // else we are interested in both deprecated/published APIs here...
                        if (status.equals(APIConstants.PUBLISHED) || status.equals(APIConstants.DEPRECATED)) {
                            api = APIUtil.getAPI(artifact);

                        }

                    }
                    if (api != null) {
                        String key;
                        //Check the configuration to allow showing multiple versions of an API true/false
                        if (!displayMultipleVersions) { //If allow only showing the latest version of an API
                            key = api.getId().getProviderName() + ":" + api.getId().getApiName();
                            API existingAPI = latestPublishedAPIs.get(key);
                            if (existingAPI != null) {
                                // If we have already seen an API with the same name, make sure
                                // this one has a higher version number
                                if (versionComparator.compare(api, existingAPI) > 0) {
                                    latestPublishedAPIs.put(key, api);
                                }
                            } else {
                                // We haven't seen this API before
                                latestPublishedAPIs.put(key, api);
                            }
                        } else { //If allow showing multiple versions of an API
                            key = api.getId().getProviderName() + ":" + api.getId().getApiName() + ":" + api.getId()
                                    .getVersion();
                            multiVersionedAPIs.add(api);
                        }
                    }
                } else {
                    throw new GovernanceException("artifact id is null of " + apiPath);
                }
            }
            if (!displayMultipleVersions) {
                for (API api : latestPublishedAPIs.values()) {
                    apiSortedSet.add(api);
                }
                return apiSortedSet;
            } else {
                for (API api : multiVersionedAPIs) {
                    apiVersionsSortedSet.add(api);
                }
                return apiVersionsSortedSet;
            }

        } catch (RegistryException e) {
            handleException("Failed to get Published APIs for provider : " + providerId, e);
            return null;
        }
    }

    public Set<API> getPublishedAPIsByProvider(String providerId, String loggedUsername, int limit, String apiOwner,
                                               String apiBizOwner) throws APIManagementException {

        try {
            Boolean allowMultipleVersions = APIUtil.isAllowDisplayMultipleVersions();
            Boolean showAllAPIs = APIUtil.isAllowDisplayAPIsWithMultipleStatus();

            String providerDomain = MultitenantUtils.getTenantDomain(APIUtil.replaceEmailDomainBack(providerId));
            int tenantId = ServiceReferenceHolder.getInstance().getRealmService().getTenantManager().getTenantId(providerDomain);
            Registry registry = ServiceReferenceHolder.getInstance().
                    getRegistryService().getGovernanceSystemRegistry(tenantId);

            GenericArtifactManager artifactManager = APIUtil.getArtifactManager(registry,
                    APIConstants.API_KEY);

            int publishedAPICount = 0;

            Map<String, API> apiCollection = new HashMap<String, API>();

            if(apiBizOwner != null && !apiBizOwner.isEmpty()){

                try {

                    //PaginationContext.init(0, limit, "DESC", "timestamp", limit);

                    final String bizOwner = apiBizOwner;

                    GenericArtifact[] genericArtifacts = artifactManager.findGenericArtifacts(new GenericArtifactFilter() {
                        public boolean matches(GenericArtifact artifact) throws GovernanceException {
                            if (artifact.getAttribute(APIConstants.API_OVERVIEW_BUSS_OWNER) != null) {
                                return bizOwner.matches(artifact.getAttribute(APIConstants.API_OVERVIEW_BUSS_OWNER));
                            }
                            return false;
                        }
                    });

                    if(genericArtifacts != null && genericArtifacts.length > 0){

                        for(GenericArtifact artifact : genericArtifacts){
                            if (publishedAPICount >= limit) {
                                break;
                            }

                            if(isCandidateAPI(artifact.getPath(), loggedUsername, artifactManager, tenantId, showAllAPIs,
                                              allowMultipleVersions, apiOwner, providerId, registry, apiCollection)){
                                publishedAPICount += 1;
                            }
                        }
                    }
                } catch (GovernanceException e) {
                    log.error("Error while finding APIs by business owner " + apiBizOwner, e);
                    return null;
                } finally {
                    //PaginationContext.destroy();
                }
            }
            else{
                String providerPath = APIConstants.API_ROOT_LOCATION + RegistryConstants.PATH_SEPARATOR +
                        providerId;

                Association[] associations = registry.getAssociations(providerPath,
                        APIConstants.PROVIDER_ASSOCIATION);

                for (Association association1 : associations) {
                    if (publishedAPICount >= limit) {
                        break;
                    }

                    Association association = association1;
                    String apiPath = association.getDestinationPath();

                    if(isCandidateAPI(apiPath, loggedUsername, artifactManager, tenantId, showAllAPIs,
                            allowMultipleVersions, apiOwner, providerId, registry, apiCollection)){

                        publishedAPICount += 1;
                    }
                }
            }

            return new HashSet<API>(apiCollection.values());

        } catch (RegistryException e) {
            handleException("Failed to get Published APIs for provider : " + providerId, e);
            return null;
        } catch (org.wso2.carbon.user.core.UserStoreException e) {
            handleException("Failed to get Published APIs for provider : " + providerId, e);
            return null;
        } catch (UserStoreException e) {
            handleException("Failed to get Published APIs for provider : " + providerId, e);
            return null;
        }
    }

    private boolean isCandidateAPI(String apiPath, String loggedUsername, GenericArtifactManager artifactManager,
                                   int tenantId, boolean showAllAPIs, boolean allowMultipleVersions,
                                   String apiOwner, String providerId, Registry registry, Map<String, API> apiCollection)
            throws UserStoreException, RegistryException, APIManagementException {

        AuthorizationManager manager = ServiceReferenceHolder.getInstance().getRealmService().
                                                getTenantUserRealm(tenantId).getAuthorizationManager();
        Comparator<API> versionComparator = new APIVersionComparator();

        Resource resource;
        String path = RegistryUtils.getAbsolutePath(RegistryContext.getBaseInstance(),
                APIUtil.getMountedPath(RegistryContext.getBaseInstance(),
                        RegistryConstants.GOVERNANCE_REGISTRY_BASE_PATH) +
                        apiPath);
        boolean checkAuthorized = false;
        String userNameWithoutDomain = loggedUsername;

        String loggedDomainName = "";
        if (!"".equals(loggedUsername) &&
                !MultitenantConstants.SUPER_TENANT_DOMAIN_NAME.equals(super.tenantDomain)) {
            String[] nameParts = loggedUsername.split("@");
            loggedDomainName = nameParts[1];
            userNameWithoutDomain = nameParts[0];
        }

        if (loggedUsername.equals("")) {
            // Anonymous user is viewing.
            checkAuthorized = manager.isRoleAuthorized(APIConstants.ANONYMOUS_ROLE, path, ActionConstants.GET);
        } else {
            // Some user is logged in.
            checkAuthorized = manager.isUserAuthorized(userNameWithoutDomain, path, ActionConstants.GET);
        }

        String apiArtifactId = null;
        if (checkAuthorized) {
            resource = registry.get(apiPath);
            apiArtifactId = resource.getUUID();
        }

        if (apiArtifactId != null) {
            GenericArtifact artifact = artifactManager.getGenericArtifact(apiArtifactId);

            // check the API status
            String status = artifact.getAttribute(APIConstants.API_OVERVIEW_STATUS);

            API api = null;
            //Check the api-manager.xml config file entry <DisplayAllAPIs> value is false
            if (!showAllAPIs) {
                // then we are only interested in published APIs here...
                if (status.equals(APIConstants.PUBLISHED)) {
                    api = APIUtil.getAPI(artifact);
                }
            } else {   // else we are interested in both deprecated/published APIs here...
                if (status.equals(APIConstants.PUBLISHED) || status.equals(APIConstants.DEPRECATED)) {
                    api = APIUtil.getAPI(artifact);
                }

            }
            if (api != null) {
                // apiOwner is the value coming from front end and compared against the API instance
                if (apiOwner != null && !apiOwner.isEmpty()) {
                    if (APIUtil.replaceEmailDomainBack(providerId)
                            .equals(APIUtil.replaceEmailDomainBack(apiOwner)) &&
                            api.getApiOwner() != null && !api.getApiOwner().isEmpty() &&
                            !APIUtil.replaceEmailDomainBack(apiOwner)
                                    .equals(APIUtil.replaceEmailDomainBack(api.getApiOwner()))) {
                        return false; // reject remote APIs when local admin user's API selected
                    } else if (!APIUtil.replaceEmailDomainBack(providerId).equals(
                            APIUtil.replaceEmailDomainBack(apiOwner)) &&
                            !APIUtil.replaceEmailDomainBack(apiOwner)
                                    .equals(APIUtil.replaceEmailDomainBack(api.getApiOwner()))) {
                        return false; // reject local admin's APIs when remote API selected
                    }
                }
                String key;
                //Check the configuration to allow showing multiple versions of an API true/false
                if (!allowMultipleVersions) { //If allow only showing the latest version of an API
                    key = api.getId().getProviderName() + ":" + api.getId().getApiName();
                    API existingAPI = apiCollection.get(key);
                    if (existingAPI != null) {
                        // If we have already seen an API with the same name, make sure
                        // this one has a higher version number
                        if (versionComparator.compare(api, existingAPI) > 0) {
                            apiCollection.put(key, api);
                            return true;
                        }
                    } else {
                        // We haven't seen this API before
                        apiCollection.put(key, api);
                        return true;
                    }
                } else { //If allow showing multiple versions of an API
                    key = api.getId().getProviderName() + ":" + api.getId().getApiName() + ":" + api.getId()
                            .getVersion();
                    //we're not really interested in the key, so generate one for the sake of adding this element to
                    //the map.
                    key = key + "_" + apiCollection.size();
                    apiCollection.put(key, api);
                    return true;
                }
            }
        }
        return false;
    }

    private void getAPIsByBusinessOwner(Registry registry, final String businessOwner) throws APIManagementException {

        Map<String, List<String>> listMap = new HashMap<String, List<String>>();
        listMap.put(APIConstants.API_OVERVIEW_BUSS_OWNER, new ArrayList<String>() {{
            add(businessOwner);
        }});

        try {
            GenericArtifactManager artifactManager = APIUtil.getArtifactManager(registry, APIConstants.API_KEY);
            GenericArtifact[] genericArtifacts = artifactManager.findGenericArtifacts(listMap);

            if(genericArtifacts != null && genericArtifacts.length > 0){
                //Set<API>
                for(GenericArtifact artifact : genericArtifacts){
                    artifact.getPath();
                }
            }

        } catch (APIManagementException e) {
            handleException("Failed to read artifact manager for the key : " + APIConstants.API_KEY, e);
        } catch (GovernanceException e) {
            handleException("Failed to read APIs from the registry", e);
        }
    }

    public Map<String,Object> searchPaginatedAPIs(String searchTerm, String searchType, String requestedTenantDomain,int start,int end, boolean isLazyLoad)
            throws APIManagementException {
        Map<String,Object> result = new HashMap<String,Object>();
        try {
            Registry userRegistry;
            boolean isTenantMode=(requestedTenantDomain != null);
            int tenantIDLocal = 0;
            String userNameLocal = this.username;
            if ((isTenantMode && this.tenantDomain==null) || (isTenantMode && isTenantDomainNotMatching(requestedTenantDomain))) {//Tenant store anonymous mode
            	tenantIDLocal = ServiceReferenceHolder.getInstance().getRealmService().getTenantManager()
                        .getTenantId(requestedTenantDomain);
                userRegistry = ServiceReferenceHolder.getInstance().
                        getRegistryService().getGovernanceUserRegistry(CarbonConstants.REGISTRY_ANONNYMOUS_USERNAME, tenantIDLocal);
                userNameLocal = CarbonConstants.REGISTRY_ANONNYMOUS_USERNAME;
            } else {
                userRegistry = this.registry;
                tenantIDLocal = tenantId;
            }
            PrivilegedCarbonContext.getThreadLocalCarbonContext().setUsername(userNameLocal);

            if (APIConstants.DOCUMENTATION_SEARCH_TYPE_PREFIX.equalsIgnoreCase(searchType)) {
            	Map<Documentation, API> apiDocMap = APIUtil.searchAPIsByDoc(userRegistry, tenantIDLocal, userNameLocal, searchTerm, searchType);
            	result.put("apis", apiDocMap);
            	/*Pagination for Document search results is not supported yet, hence length is sent as end-start*/
            	if (apiDocMap.size() == 0 ) {
            		result.put("length", 0);
            	} else {
            		result.put("length", end-start);
            	}
        	}
            else if ("subcontext".equalsIgnoreCase(searchType)) {
                result = APIUtil.searchAPIsByURLPattern(userRegistry, searchTerm, start,end);               ;

            }else {
            	result=searchPaginatedAPIs(userRegistry, searchTerm, searchType,start,end,isLazyLoad);
            }

        } catch (Exception e) {
            handleException("Failed to Search APIs", e);
        }
        return result;
    }

    /**
	 * Pagination API search based on solr indexing
	 *
	 * @param registry
	 * @param searchTerm
	 * @param searchType
	 * @return
	 * @throws APIManagementException
	 */

    public Map<String,Object> searchPaginatedAPIs(Registry registry, String searchTerm, String searchType,int start,int end, boolean limitAttributes) throws APIManagementException {
        SortedSet<API> apiSet = new TreeSet<API>(new APINameComparator());
        List<API> apiList = new ArrayList<API>();

        searchTerm = searchTerm.trim();
        Map<String,Object> result=new HashMap<String, Object>();
        int totalLength=0;
        boolean isMore = false;
        String criteria=APIConstants.API_OVERVIEW_NAME;
        try {
            String paginationLimit = ServiceReferenceHolder.getInstance().getAPIManagerConfigurationService()
                    .getAPIManagerConfiguration()
                    .getFirstProperty(APIConstants.API_STORE_APIS_PER_PAGE);

            // If the Config exists use it to set the pagination limit
            final int maxPaginationLimit;
            if (paginationLimit != null) {
                // The additional 1 added to the maxPaginationLimit is to help us determine if more
                // APIs may exist so that we know that we are unable to determine the actual total
                // API count. We will subtract this 1 later on so that it does not interfere with
                // the logic of the rest of the application
                int pagination = Integer.parseInt(paginationLimit);

                // Because the store jaggery pagination logic is 10 results per a page we need to set pagination
                // limit to at least 11 or the pagination done at this level will conflict with the store pagination
                // leading to some of the APIs not being displayed
                if (pagination < 11) {
                    pagination = 11;
                    log.warn("Value of '" + APIConstants.API_STORE_APIS_PER_PAGE + "' is too low, defaulting to 11");
                }
                maxPaginationLimit = start + pagination + 1;
            }
            // Else if the config is not specified we go with default functionality and load all
            else {
                maxPaginationLimit = Integer.MAX_VALUE;
            }
            GenericArtifactManager artifactManager = APIUtil.getArtifactManager(registry, APIConstants.API_KEY);
            PaginationContext.init(start, end, "ASC", APIConstants.API_OVERVIEW_NAME, maxPaginationLimit);
            if (artifactManager != null) {

                if (searchType.equalsIgnoreCase("Provider")) {
                    criteria=APIConstants.API_OVERVIEW_PROVIDER;
                    searchTerm = searchTerm.replaceAll("@", "-AT-");
                } else if (searchType.equalsIgnoreCase("Version")) {
                    criteria=APIConstants.API_OVERVIEW_VERSION;
                } else if (searchType.equalsIgnoreCase("Context")) {
                    criteria=APIConstants.API_OVERVIEW_CONTEXT;
                }else if (searchType.equalsIgnoreCase("Description")) {
                    criteria=APIConstants.API_OVERVIEW_DESCRIPTION;
                }

                //Create the search attribute map for PUBLISHED APIs
                final String searchValue = searchTerm;
                Map<String, List<String>> listMap = new HashMap<String, List<String>>();
                listMap.put(criteria, new ArrayList<String>() {{
                    add(searchValue);
                }});

                boolean displayAPIsWithMultipleStatus = APIUtil.isAllowDisplayAPIsWithMultipleStatus();

                //This is due to take only the published APIs from the search if there is no need to return APIs with
                //multiple status. This is because pagination is breaking when we do a another filtering with the API Status
                if (!displayAPIsWithMultipleStatus) {
                    listMap.put(APIConstants.API_OVERVIEW_STATUS, new ArrayList<String>() {{
                        add(APIConstants.PUBLISHED);
                    }});
                }

                GenericArtifact[] genericArtifacts = artifactManager.findGenericArtifacts(listMap);
                totalLength = PaginationContext.getInstance().getLength();

                boolean isFound = true;
                if (genericArtifacts == null || genericArtifacts.length == 0) {

                    if (criteria.equals(APIConstants.API_OVERVIEW_PROVIDER)) {
                        genericArtifacts = searchAPIsByOwner(artifactManager, searchValue);

                        if (genericArtifacts == null || genericArtifacts.length == 0) {
                            isFound = false;
                        }
                    }
                    else {
                        isFound = false;
                    }
                }

                if (!isFound) {
                    result.put("apis", apiSet);
                    result.put("length", 0);
                    result.put("isMore", isMore);
                    return result;
                }

                // Check to see if we can speculate that there are more APIs to be loaded
                if (maxPaginationLimit == totalLength) {
                    isMore = true;  // More APIs exist, cannot determine total API count without incurring perf hit
                    --totalLength; // Remove the additional 1 added earlier when setting max pagination limit
                }

                int tempLength =0;
                for (GenericArtifact artifact : genericArtifacts) {
                    String status = artifact.getAttribute(APIConstants.API_OVERVIEW_STATUS);

                    if (APIUtil.isAllowDisplayAPIsWithMultipleStatus()) {
                        if (status.equals(APIConstants.PUBLISHED) || status.equals(APIConstants.DEPRECATED)) {
                            API resultAPI;
                            if (limitAttributes) {
                                resultAPI = APIUtil.getAPI(artifact);
                            } else {
                                resultAPI = APIUtil.getAPI(artifact, registry);
                            }
                            if (resultAPI != null) {
                                apiList.add(resultAPI);
                            }
                        }
                    } else {
                        if (status.equals(APIConstants.PUBLISHED)) {
                            API resultAPI;
                            if (limitAttributes) {
                                resultAPI = APIUtil.getAPI(artifact);
                            } else {
                                resultAPI = APIUtil.getAPI(artifact, registry);
                            }
                            if (resultAPI != null) {
                                apiList.add(resultAPI);
                            }
                        }
                    }
                    // Ensure the APIs returned matches the length, there could be an additional API
                    // returned due incrementing the pagination limit when getting from registry
                    tempLength++;
                    if (tempLength >= totalLength){
                        break;
                    }
                }

                apiSet.addAll(apiList);
            }
        } catch (RegistryException e) {
            handleException("Failed to search APIs with type", e);
        }
        result.put("apis",apiSet);
        result.put("length",totalLength);
        result.put("isMore", isMore);
        return result;
    }
    

    private  GenericArtifact[] searchAPIsByOwner(GenericArtifactManager artifactManager, final String searchValue) throws GovernanceException {
        Map<String, List<String>> listMap = new HashMap<String, List<String>>();
        listMap.put(APIConstants.API_OVERVIEW_OWNER, new ArrayList<String>() {
            {
                add(searchValue);
            }});
        return artifactManager.findGenericArtifacts(listMap);
    }

    /**
     *This method will delete application key mapping table and application registration table.
     *@param applicationName application Name
     *@param tokenType Token Type.
     *@param groupId group id.
     *@param userName user name.
     *@return
     *@throws APIManagementException
     */
    public void cleanUpApplicationRegistration(String applicationName ,String tokenType ,String groupId ,String
            userName) throws APIManagementException{

        Application application = apiMgtDAO.getApplicationByName(applicationName, userName, groupId);
        String applicationId = String.valueOf(application.getId());
        apiMgtDAO.deleteApplicationRegistration(applicationId , tokenType);
        apiMgtDAO.deleteApplicationKeyMappingByApplicationIdAndType(applicationId, tokenType);
        String consumerKey = apiMgtDAO.getConsumerkeyByApplicationIdAndKeyType(applicationId,tokenType);
        if(consumerKey != null){
            apiMgtDAO.deleteAccessAllowDomains(consumerKey);
        }

    }

    /**
     *
     * @param jsonString this string will contain oAuth app details
     * @param userName user name of logged in user.
     * @param clientId this is the consumer key of oAuthApplication
     * @param applicationName this is the APIM appication name.
     * @param keyType
     *@param allowedDomainArray @return
     * @throws APIManagementException
     */
    public Map<String, Object> mapExistingOAuthClient(String jsonString, String userName, String clientId,
                                                      String applicationName, String keyType,
                                                      String[] allowedDomainArray) throws APIManagementException {

        String callBackURL = null;

        OAuthAppRequest oauthAppRequest = ApplicationUtils.createOauthAppRequest(applicationName, clientId, callBackURL,
                                                                                 "default",
                                                                                  jsonString);

        KeyManager keyManager = KeyManagerHolder.getKeyManagerInstance();

        // Checking if clientId is mapped with another application.
        if (apiMgtDAO.isMappingExistsforConsumerKey(clientId)) {
            String message = "Consumer Key " + clientId + " is used for another Application.";
            log.error(message);
            throw new APIManagementException(message);
        }
        log.debug("Client ID not mapped previously with another application.");

        //createApplication on oAuthorization server.
        OAuthApplicationInfo oAuthApplication = keyManager.mapOAuthApplication(oauthAppRequest);

        //Do application mapping with consumerKey.
        apiMgtDAO.createApplicationKeyTypeMappingForManualClients(keyType, applicationName, userName, clientId);
        apiMgtDAO.addAccessAllowDomains(clientId, allowedDomainArray);

        AccessTokenRequest tokenRequest = ApplicationUtils.createAccessTokenRequest(oAuthApplication, null);
        AccessTokenInfo tokenInfo = keyManager.getNewApplicationAccessToken(tokenRequest);

        //#TODO get actuall values from response and pass.
        Map<String, Object> keyDetails = new HashMap<String, Object>();

        if (tokenInfo != null) {
            keyDetails.put("validityTime", Long.toString(tokenInfo.getValidityPeriod()));
            keyDetails.put("accessToken", tokenInfo.getAccessToken());
        }

        if (oAuthApplication != null) {
            keyDetails.put("consumerKey", oAuthApplication.getClientId());
            keyDetails.put("consumerSecret", oAuthApplication.getParameter("client_secret"));
            keyDetails.put("appDetails", oAuthApplication.getJsonString());
        }

        return keyDetails;

    }

    public Set<SubscribedAPI> getSubscribedAPIs(Subscriber subscriber) throws APIManagementException {
        Set<SubscribedAPI> subscribedAPIs = getSubscribedAPIs(subscriber, null);
        return subscribedAPIs;
    }

    public Set<SubscribedAPI> getSubscribedAPIs(Subscriber subscriber, String groupingId) throws APIManagementException {
        Set<SubscribedAPI> originalSubscribedAPIs = null;
        Set<SubscribedAPI> subscribedAPIs = new HashSet<SubscribedAPI>();
        try {
            originalSubscribedAPIs = apiMgtDAO.getSubscribedAPIs(subscriber, groupingId);
            if (originalSubscribedAPIs != null && !originalSubscribedAPIs.isEmpty()) {
                Map<String, Tier> tiers = APIUtil.getTiers(tenantId);
                for (SubscribedAPI subscribedApi : originalSubscribedAPIs) {
                    Tier tier = tiers.get(subscribedApi.getTier().getName());
                    subscribedApi.getTier().setDisplayName(tier != null ? tier.getDisplayName() : subscribedApi.getTier().getName());
                    subscribedAPIs.add(subscribedApi);
                }
            }
        } catch (APIManagementException e) {
            handleException("Failed to get APIs of " + subscriber.getName(), e);
        }
        return subscribedAPIs;
    }

     public Set<SubscribedAPI> getSubscribedAPIs(Subscriber subscriber, String applicationName, String groupingId) throws APIManagementException {
        Set<SubscribedAPI> subscribedAPIs = null;
        try {
        	subscribedAPIs = apiMgtDAO.getSubscribedAPIs(subscriber, applicationName, groupingId);
            if(subscribedAPIs!=null && !subscribedAPIs.isEmpty()){
            	Map<String, Tier> tiers=APIUtil.getTiers(tenantId);
            	for(SubscribedAPI subscribedApi:subscribedAPIs) {
            		Tier tier=tiers.get(subscribedApi.getTier().getName());
	                subscribedApi.getTier().setDisplayName(tier!=null?tier.getDisplayName():subscribedApi.getTier().getName());
	                subscribedAPIs.add(subscribedApi);
	            }
            }
        } catch (APIManagementException e) {
            handleException("Failed to get APIs of " + subscriber.getName() + " under application " + applicationName, e);
        }
        return subscribedAPIs;
    }

    public Set<SubscribedAPI> getPaginatedSubscribedAPIs(Subscriber subscriber, String applicationName, int startSubIndex, int endSubIndex, String groupingId) throws APIManagementException {
        Set<SubscribedAPI> subscribedAPIs = null;
        try {
<<<<<<< HEAD
            subscribedAPIs = apiMgtDAO.getPaginatedSubscribedAPIs(subscriber, applicationName, startSubIndex, endSubIndex, groupingId);
=======
            subscribedAPIs = apiMgtDAO.getPaginatedSubscribedAPIs(subscriber, applicationName, startSubIndex,
                    endSubIndex, groupingId);
>>>>>>> 2ad45e39
            if(subscribedAPIs!=null && !subscribedAPIs.isEmpty()){
                Map<String, Tier> tiers=APIUtil.getTiers(tenantId);
                for(SubscribedAPI subscribedApi:subscribedAPIs) {
                    Tier tier=tiers.get(subscribedApi.getTier().getName());
                    subscribedApi.getTier().setDisplayName(tier!=null?tier.getDisplayName():subscribedApi.getTier().getName());
                    subscribedAPIs.add(subscribedApi);
                }
            }
        } catch (APIManagementException e) {
            handleException("Failed to get APIs of " + subscriber.getName() + " under application " + applicationName, e);
        }
        return subscribedAPIs;
    }
    
    public Integer getSubscriptionCount(Subscriber subscriber,String applicationName,String groupingId)
            throws APIManagementException {
        return apiMgtDAO.getSubscriptionCount(subscriber,applicationName,groupingId);
    }

    public Set<APIIdentifier> getAPIByConsumerKey(String accessToken) throws APIManagementException {
        try {
            return apiMgtDAO.getAPIByConsumerKey(accessToken);
        } catch (APIManagementException e) {
            handleException("Error while obtaining API from API key", e);
        }
        return null;
    }

    public boolean isSubscribed(APIIdentifier apiIdentifier, String userId)
            throws APIManagementException {
        boolean isSubscribed;
        try {
            isSubscribed = apiMgtDAO.isSubscribed(apiIdentifier, userId);
        } catch (APIManagementException e) {
            String msg = "Failed to check if user(" + userId + ") has subscribed to " + apiIdentifier;
            log.error(msg, e);
            throw new APIManagementException(msg, e);
        }
        return isSubscribed;
    }

    public String addSubscription(APIIdentifier identifier, String userId, int applicationId)
            throws APIManagementException {
        API api = getAPI(identifier);
        if (api.getStatus().equals(APIStatus.PUBLISHED)) {
            int subscriptionId = apiMgtDAO.addSubscription(identifier, api.getContext(), applicationId,
                    APIConstants.SubscriptionStatus.ON_HOLD);

            boolean isTenantFlowStarted = false;
            if (tenantDomain != null && !MultitenantConstants.SUPER_TENANT_DOMAIN_NAME.equals(tenantDomain)) {
                isTenantFlowStarted = true;
                PrivilegedCarbonContext.startTenantFlow();
                PrivilegedCarbonContext.getThreadLocalCarbonContext().setTenantDomain(tenantDomain, true);
            }

            try {

                WorkflowExecutor addSubscriptionWFExecutor = WorkflowExecutorFactory.getInstance().
                        getWorkflowExecutor(WorkflowConstants.WF_TYPE_AM_SUBSCRIPTION_CREATION);

                SubscriptionWorkflowDTO workflowDTO = new SubscriptionWorkflowDTO();
                workflowDTO.setStatus(WorkflowStatus.CREATED);
                workflowDTO.setCreatedTime(System.currentTimeMillis());
                workflowDTO.setTenantDomain(tenantDomain);
                workflowDTO.setTenantId(tenantId);
                workflowDTO.setExternalWorkflowReference(addSubscriptionWFExecutor.generateUUID());
                workflowDTO.setWorkflowReference(String.valueOf(subscriptionId));
                workflowDTO.setWorkflowType(WorkflowConstants.WF_TYPE_AM_SUBSCRIPTION_CREATION);
                workflowDTO.setCallbackUrl(addSubscriptionWFExecutor.getCallbackURL());
                workflowDTO.setApiName(identifier.getApiName());
                workflowDTO.setApiContext(api.getContext());
                workflowDTO.setApiVersion(identifier.getVersion());
                workflowDTO.setApiProvider(identifier.getProviderName());
                workflowDTO.setTierName(identifier.getTier());
                workflowDTO.setApplicationName(apiMgtDAO.getApplicationNameFromId(applicationId));
                workflowDTO.setSubscriber(userId);
                addSubscriptionWFExecutor.execute(workflowDTO);
            } catch (WorkflowException e) {
                //If the workflow execution fails, roll back transaction by removing the subscription entry.
                apiMgtDAO.removeSubscriptionById(subscriptionId);
                log.error("Could not execute Workflow", e);
                throw new APIManagementException("Could not execute Workflow", e);
            } finally {
                if (isTenantFlowStarted) {
                    PrivilegedCarbonContext.endTenantFlow();
                }
            }

            if (APIUtil.isAPIGatewayKeyCacheEnabled()) {
                invalidateCachedKeys(applicationId);
            }
            if (log.isDebugEnabled()) {
                String logMessage = "API Name: " + identifier.getApiName() + ", API Version "+identifier.getVersion()+" subscribe by " + userId + " for app "+ apiMgtDAO.getApplicationNameFromId(applicationId);
                log.debug(logMessage);
            }

            return apiMgtDAO.getSubscriptionStatusById(subscriptionId);
        } else {
            throw new APIManagementException("Subscriptions not allowed on APIs in the state: " +
                    api.getStatus().getStatus());
        }
    }

    public void removeSubscription(APIIdentifier identifier, String userId, int applicationId)
            throws APIManagementException {
        API api = getAPI(identifier);
        boolean isTenantFlowStarted = false;

        if (tenantDomain != null && !MultitenantConstants.SUPER_TENANT_DOMAIN_NAME.equals(tenantDomain)) {
            isTenantFlowStarted = true;
            PrivilegedCarbonContext.startTenantFlow();
            PrivilegedCarbonContext.getThreadLocalCarbonContext().setTenantDomain(tenantDomain, true);
        }

        try {
<<<<<<< HEAD
=======
            WorkflowExecutor createSubscriptionWFExecutor = WorkflowExecutorFactory.getInstance().
                    getWorkflowExecutor(WorkflowConstants.WF_TYPE_AM_SUBSCRIPTION_CREATION);
>>>>>>> 2ad45e39
            WorkflowExecutor removeSubscriptionWFExecutor = WorkflowExecutorFactory.getInstance().
                    getWorkflowExecutor(WorkflowConstants.WF_TYPE_AM_SUBSCRIPTION_DELETION);
            String workflowExtRef = apiMgtDAO.getExternalWorkflowReferenceForSubscription(identifier, applicationId);

            SubscriptionWorkflowDTO workflowDTO = new SubscriptionWorkflowDTO();
            workflowDTO.setApiProvider(identifier.getProviderName());
            workflowDTO.setApiContext(api.getContext());
            workflowDTO.setApiName(identifier.getApiName());
            workflowDTO.setApiVersion(identifier.getVersion());
            workflowDTO.setApplicationName(apiMgtDAO.getApplicationNameFromId(applicationId));
            workflowDTO.setWorkflowType(WorkflowConstants.WF_TYPE_AM_SUBSCRIPTION_DELETION);
            workflowDTO.setTenantDomain(tenantDomain);
            workflowDTO.setTenantId(tenantId);
            workflowDTO.setExternalWorkflowReference(workflowExtRef);
            workflowDTO.setSubscriber(userId);

<<<<<<< HEAD
=======
            String status = apiMgtDAO.getSubscriptionStatus(identifier, applicationId);
            if (APIConstants.SubscriptionStatus.ON_HOLD.equals(status)) {
                createSubscriptionWFExecutor.cleanUpPendingTask(workflowExtRef);
            }
>>>>>>> 2ad45e39
            removeSubscriptionWFExecutor.execute(workflowDTO);
        } catch (WorkflowException e) {
            String errorMsg = "Could not execute Workflow, " + WorkflowConstants.WF_TYPE_AM_SUBSCRIPTION_DELETION + "" +
                    " for apiID " + identifier.getApiName();
            handleException(errorMsg, e);
        } finally {
            if (isTenantFlowStarted) {
                PrivilegedCarbonContext.endTenantFlow();
            }
        }

        if (APIUtil.isAPIGatewayKeyCacheEnabled()) {
            invalidateCachedKeys(applicationId);
        }
        if (log.isDebugEnabled()) {
            String appName = apiMgtDAO.getApplicationNameFromId(applicationId);
            String logMessage = "API Name: " + identifier.getApiName() + ", API Version " +
                    identifier.getVersion() + " subscription removed from app " + appName + " by " + userId;
            log.debug(logMessage);
        }
    }
    /**
     *
     * @param applicationId Application ID related cache keys to be cleared
     * @throws APIManagementException
     */
    private void invalidateCachedKeys(int applicationId) throws APIManagementException {
        APIManagerConfiguration config = ServiceReferenceHolder.getInstance().
                getAPIManagerConfigurationService().getAPIManagerConfiguration();
        if (config.getApiGatewayEnvironments().size() <= 0) {
            return;
        }

        Set<String> consumerKeys = apiMgtDAO.getConsumerKeysOfApplication(applicationId);

        Set<String> activeTokens = new HashSet<String>();
        for (String consumerKey : consumerKeys) {
                Set<String> tempTokens = KeyManagerHolder.getKeyManagerInstance().
                        getActiveTokensByConsumerKey(consumerKey);
                if (tempTokens != null) {
                    activeTokens.addAll(tempTokens);
                }
        }

        if (activeTokens == null || activeTokens.isEmpty()) {
            return;
        }

        Map<String, Environment> gatewayEnvs = config.getApiGatewayEnvironments();
        try {
            for (Environment environment : gatewayEnvs.values()) {
                APIAuthenticationAdminClient client = new APIAuthenticationAdminClient(environment);
                client.invalidateCachedTokens(activeTokens);
            }
        } catch (AxisFault axisFault) {
            //log and ignore since we do not have to halt the user operation due to cache invalidation failures.
            log.error("Error occurred while invalidating the Gateway Token Cache ", axisFault);
        }
    }

    public void removeSubscriber(APIIdentifier identifier, String userId)
            throws APIManagementException {
        throw new UnsupportedOperationException("Unsubscribe operation is not yet implemented");
    }

    public void updateSubscriptions(APIIdentifier identifier, String userId, int applicationId)
            throws APIManagementException {
        API api = getAPI(identifier);
        apiMgtDAO.updateSubscriptions(identifier, api.getContext(), applicationId);
    }

    public void addComment(APIIdentifier identifier, String commentText, String user) throws APIManagementException {
        apiMgtDAO.addComment(identifier, commentText, user);
    }

    public org.wso2.carbon.apimgt.api.model.Comment[] getComments(APIIdentifier identifier)
            throws APIManagementException {
        return apiMgtDAO.getComments(identifier);
    }

    /**
     * Add a new Application from the store.
     * @param application - {@link org.wso2.carbon.apimgt.api.model.Application}
     * @param userId - {@link String}
     * @return {@link String}
     */

    public String addApplication(Application application, String userId)
            throws APIManagementException {
        
        if (APIUtil.isApplicationExist(userId, application.getName(), application.getGroupId())) {
            handleException("A duplicate application already exists by the name - " + application.getName());
        }
        
        int applicationId = apiMgtDAO.addApplication(application, userId);

        boolean isTenantFlowStarted = false;
        if (tenantDomain != null && !MultitenantConstants.SUPER_TENANT_DOMAIN_NAME.equals(tenantDomain)) {
            isTenantFlowStarted = true;
            PrivilegedCarbonContext.startTenantFlow();
            PrivilegedCarbonContext.getThreadLocalCarbonContext().setTenantDomain(tenantDomain, true);
        }

        try {

            WorkflowExecutor appCreationWFExecutor = WorkflowExecutorFactory.getInstance().
                    getWorkflowExecutor(WorkflowConstants.WF_TYPE_AM_APPLICATION_CREATION);
            ApplicationWorkflowDTO appWFDto = new ApplicationWorkflowDTO();
            appWFDto.setApplication(application);

            appWFDto.setExternalWorkflowReference(appCreationWFExecutor.generateUUID());
            appWFDto.setWorkflowReference(String.valueOf(applicationId));
            appWFDto.setWorkflowType(WorkflowConstants.WF_TYPE_AM_APPLICATION_CREATION);
            appWFDto.setCallbackUrl(appCreationWFExecutor.getCallbackURL());
            appWFDto.setStatus(WorkflowStatus.CREATED);
            appWFDto.setTenantDomain(tenantDomain);
            appWFDto.setTenantId(tenantId);
            appWFDto.setUserName(userId);
            appWFDto.setCreatedTime(System.currentTimeMillis());

            appCreationWFExecutor.execute(appWFDto);
        } catch (WorkflowException e) {
            //If the workflow execution fails, roll back transaction by removing the application entry.
            application.setId(applicationId);
            apiMgtDAO.deleteApplication(application);
            log.error("Unable to execute Application Creation Workflow", e);
            handleException("Unable to execute Application Creation Workflow", e);
        } finally {
            if (isTenantFlowStarted) {
                PrivilegedCarbonContext.endTenantFlow();
            }
        }
        String status = apiMgtDAO.getApplicationStatus(application.getName(), userId);
        return status;
    }

    public void updateApplication(Application application) throws APIManagementException {
        Application app = apiMgtDAO.getApplicationById(application.getId());
        if (app != null && APIConstants.ApplicationStatus.APPLICATION_CREATED.equals(app.getStatus())) {
            throw new APIManagementException("Cannot update the application while it is INACTIVE");
        }

        apiMgtDAO.updateApplication(application);

        APIKey[] apiKeys = null;

        // Update on OAuthApps are performed by
        if ((application.getCallbackUrl() != null && application.getCallbackUrl() != app.getCallbackUrl()) ||
            !application.getName().equals(app.getName())) {

            // Only the OauthApps created from UI will be changed. Mapped Clients won't be touched.
            apiKeys = apiMgtDAO.getConsumerKeysWithMode(application.getId(),
                                                        APIConstants.OAuthAppMode.CREATED.toString());
        }
        if (apiKeys != null && apiKeys.length > 0) {
            for (APIKey apiKey : apiKeys) {
                OAuthApplicationInfo applicationInfo = new OAuthApplicationInfo();
                applicationInfo.setClientId(apiKey.getConsumerKey());

                if (application.getCallbackUrl() != null && application.getCallbackUrl() != app.getCallbackUrl()) {
                    applicationInfo.setCallBackURL(application.getCallbackUrl());
                }

                if (application.getName() != null && !application.getName().equals(app.getName())) {
                    applicationInfo.setClientName(application.getName() + "_" + apiKey.getType());
                }
                applicationInfo.addParameter(ApplicationConstants.OAUTH_CLIENT_USERNAME, application.getSubscriber().getName());

                // This parameter is set as a way of indicating from which point updateApplication was called. When
                // integrating with different OAuthProviders, if the implementers do not wish to change CallBackUrl
                // when an update is performed on the AM_Application, then using this variable that update can be
                // ignored.
                applicationInfo.addParameter("executing_mode", "AM_APPLICATION_UPDATE");

                OAuthAppRequest oAuthAppRequest = new OAuthAppRequest();
                oAuthAppRequest.setOAuthApplicationInfo(applicationInfo);
                KeyManagerHolder.getKeyManagerInstance().updateApplication(oAuthAppRequest);

            }
        }

        try {
            invalidateCachedKeys(application.getId());
        } catch (APIManagementException ignore) {
            //Log and ignore since we do not want to throw exceptions to the front end due to cache invalidation failure.
            log.warn("Failed to invalidate Gateway Cache " + ignore.getMessage());
        }
    }

    /**
     * Function to remove an Application from the API Store
     *
     * @param application - The Application Object that represents the Application
     * @throws APIManagementException
     */
    public void removeApplication(Application application) throws APIManagementException {
        boolean isTenantFlowStarted = false;
<<<<<<< HEAD
=======
        int applicationId = application.getId();
>>>>>>> 2ad45e39

        if (tenantDomain != null && !MultitenantConstants.SUPER_TENANT_DOMAIN_NAME.equals(tenantDomain)) {
            isTenantFlowStarted = true;
            PrivilegedCarbonContext.startTenantFlow();
            PrivilegedCarbonContext.getThreadLocalCarbonContext().setTenantDomain(tenantDomain, true);
        }

        try {
<<<<<<< HEAD
            WorkflowExecutor removeApplicationWFExecutor = WorkflowExecutorFactory.getInstance().
                    getWorkflowExecutor(WorkflowConstants.WF_TYPE_AM_APPLICATION_DELETION);
            String workflowExtRef = apiMgtDAO.getExternalWorkflowReferenceByApplicationID(application.getId());
=======
            String workflowExtRef = null;
            WorkflowExecutor createApplicationWFExecutor = WorkflowExecutorFactory.getInstance().
                    getWorkflowExecutor(WorkflowConstants.WF_TYPE_AM_APPLICATION_CREATION);
            WorkflowExecutor createSubscriptionWFExecutor = WorkflowExecutorFactory.getInstance().
                    getWorkflowExecutor(WorkflowConstants.WF_TYPE_AM_SUBSCRIPTION_CREATION);
            WorkflowExecutor createProductionRegistrationWFExecutor = WorkflowExecutorFactory.getInstance().
                    getWorkflowExecutor(WorkflowConstants.WF_TYPE_AM_APPLICATION_REGISTRATION_PRODUCTION);
            WorkflowExecutor createSandboxRegistrationWFExecutor = WorkflowExecutorFactory.getInstance().
                    getWorkflowExecutor(WorkflowConstants.WF_TYPE_AM_APPLICATION_REGISTRATION_SANDBOX);
            WorkflowExecutor removeApplicationWFExecutor = WorkflowExecutorFactory.getInstance().
                    getWorkflowExecutor(WorkflowConstants.WF_TYPE_AM_APPLICATION_DELETION);

            workflowExtRef = apiMgtDAO.getExternalWorkflowReferenceByApplicationID(application.getId());
>>>>>>> 2ad45e39

            ApplicationWorkflowDTO workflowDTO = new ApplicationWorkflowDTO();
            workflowDTO.setApplication(application);
            workflowDTO.setWorkflowType(WorkflowConstants.WF_TYPE_AM_APPLICATION_DELETION);
            workflowDTO.setTenantDomain(tenantDomain);
            workflowDTO.setTenantId(tenantId);
            workflowDTO.setExternalWorkflowReference(workflowExtRef);

            // Remove from cache first since we won't be able to find active access tokens
            // once the application is removed.
            invalidateCachedKeys(application.getId());

<<<<<<< HEAD
=======
            // clean up pending subscription tasks
            Set<Integer> pendingSubscriptions = apiMgtDAO.getPendingSubscriptionsByApplicationId(applicationId);
            for (int subscription : pendingSubscriptions) {
                workflowExtRef = apiMgtDAO.getExternalWorkflowReferenceForSubscription(subscription);
                createSubscriptionWFExecutor.cleanUpPendingTask(workflowExtRef);
            }

            // cleanup pending application registration tasks
            String productionKeyStatus = apiMgtDAO.getRegistrationApprovalState(applicationId, APIConstants
                    .API_KEY_TYPE_PRODUCTION);
            String sandboxKeyStatus = apiMgtDAO.getRegistrationApprovalState(applicationId, APIConstants
                    .API_KEY_TYPE_SANDBOX);
            if (WorkflowStatus.CREATED.toString().equals(productionKeyStatus)) {
                workflowExtRef = apiMgtDAO.getRegistrationWFReference(applicationId, APIConstants
                        .API_KEY_TYPE_PRODUCTION);
                createProductionRegistrationWFExecutor.cleanUpPendingTask(workflowExtRef);
            }
            if (WorkflowStatus.CREATED.toString().equals(sandboxKeyStatus)) {
                workflowExtRef = apiMgtDAO.getRegistrationWFReference(applicationId, APIConstants.API_KEY_TYPE_SANDBOX);
                createSandboxRegistrationWFExecutor.cleanUpPendingTask(workflowExtRef);
            }
            createApplicationWFExecutor.cleanUpPendingTask(workflowExtRef);
>>>>>>> 2ad45e39
            removeApplicationWFExecutor.execute(workflowDTO);
        } catch (WorkflowException e) {
            String errorMsg = "Could not execute Workflow, " + WorkflowConstants.WF_TYPE_AM_APPLICATION_DELETION + " " +
                    "for applicationID " + application.getId();
            handleException(errorMsg, e);
        } finally {
            if (isTenantFlowStarted) {
                PrivilegedCarbonContext.endTenantFlow();
            }
        }

        if (log.isDebugEnabled()) {
            String logMessage = "Application Name: " + application.getName() + " successfully removed";
            log.debug(logMessage);
        }
    }

    /**
     * @param userId Subscriber name.
     * @param applicationName of the Application.
     * @param tokenType Token type (PRODUCTION | SANDBOX)
     * @param jsonString oAuthApplication parameters as a json string.
     * @return
     * @throws APIManagementException
     */
    @Override
    public Map<String, Object> requestApprovalForApplicationRegistration(String userId, String applicationName,
                                                                         String tokenType, String callbackUrl,
                                                                         String[] allowedDomains, String validityTime,
                                                                         String tokenScope, String groupingId,
                                                                         String jsonString)
            throws APIManagementException {

        boolean isTenantFlowStarted = false;
        // we should have unique names for applications. There for we will
        // append, the word 'production' or 'sandbox'
        // according to the token type.
        StringBuilder applicationNameAfterAppend = new StringBuilder(applicationName);

        try {
            if (tenantDomain != null && !MultitenantConstants.SUPER_TENANT_DOMAIN_NAME.equals(tenantDomain)) {
                isTenantFlowStarted = true;
                PrivilegedCarbonContext.startTenantFlow();
                PrivilegedCarbonContext.getThreadLocalCarbonContext().setTenantDomain(tenantDomain, true);
            }
            // initiate WorkflowExecutor
            WorkflowExecutor appRegistrationWorkflow = null;
            // initiate ApplicationRegistrationWorkflowDTO
            ApplicationRegistrationWorkflowDTO appRegWFDto = null;

            ApplicationKeysDTO appKeysDto = new ApplicationKeysDTO();

            // get APIM application by Application Name and userId.
            Application application = ApplicationUtils.retrieveApplication(applicationName, userId, groupingId);

            // if its a PRODUCTION application.
            if (APIConstants.API_KEY_TYPE_PRODUCTION.equals(tokenType)) {
                // initiate workflow type. By default simple work flow will be
                // executed.
                appRegistrationWorkflow =
                        WorkflowExecutorFactory.getInstance()
                                .getWorkflowExecutor(WorkflowConstants.WF_TYPE_AM_APPLICATION_REGISTRATION_PRODUCTION);
                appRegWFDto =
                        (ApplicationRegistrationWorkflowDTO) WorkflowExecutorFactory.getInstance()
                                .createWorkflowDTO(WorkflowConstants.WF_TYPE_AM_APPLICATION_REGISTRATION_PRODUCTION);

            }// if it is a sandBox application.
            else if (APIConstants.API_KEY_TYPE_SANDBOX.equals(tokenType)) { // if
                // its
                // a
                // SANDBOX
                // application.
                appRegistrationWorkflow =
                        WorkflowExecutorFactory.getInstance()
                                .getWorkflowExecutor(WorkflowConstants.WF_TYPE_AM_APPLICATION_REGISTRATION_SANDBOX);
                appRegWFDto =
                        (ApplicationRegistrationWorkflowDTO) WorkflowExecutorFactory.getInstance()
                                .createWorkflowDTO(WorkflowConstants.WF_TYPE_AM_APPLICATION_REGISTRATION_SANDBOX);
            }
            // Build key manager instance and create oAuthAppRequest by
            // jsonString.
            OAuthAppRequest request =
                    ApplicationUtils.createOauthAppRequest(applicationNameAfterAppend.toString(), null,
                                                           callbackUrl, tokenScope, jsonString);
            request.getOAuthApplicationInfo().addParameter(ApplicationConstants.VALIDITY_PERIOD, validityTime);

            // Setting request values in WorkflowDTO - In future we should keep
            // Application/OAuthApplication related
            // information in the respective entities not in the workflowDTO.
            appRegWFDto.setStatus(WorkflowStatus.CREATED);
            appRegWFDto.setCreatedTime(System.currentTimeMillis());
            appRegWFDto.setTenantDomain(tenantDomain);
            appRegWFDto.setTenantId(tenantId);
            appRegWFDto.setExternalWorkflowReference(appRegistrationWorkflow.generateUUID());
            appRegWFDto.setWorkflowReference(appRegWFDto.getExternalWorkflowReference());
            appRegWFDto.setApplication(application);
            request.setMappingId(appRegWFDto.getWorkflowReference());
            if (!application.getSubscriber().getName().equals(userId)) {
                appRegWFDto.setUserName(application.getSubscriber().getName());
            } else {
                appRegWFDto.setUserName(userId);
            }

            appRegWFDto.setCallbackUrl(appRegistrationWorkflow.getCallbackURL());
            appRegWFDto.setAppInfoDTO(request);
            appRegWFDto.setDomainList(allowedDomains);

            appRegWFDto.setKeyDetails(appKeysDto);
            appRegistrationWorkflow.execute(appRegWFDto);

            Map<String, Object> keyDetails = new HashMap<String, Object>();
            keyDetails.put("keyState", appRegWFDto.getStatus().toString());
            OAuthApplicationInfo applicationInfo = appRegWFDto.getApplicationInfo();

            if (applicationInfo != null) {
                keyDetails.put("consumerKey", applicationInfo.getClientId());
                keyDetails.put("consumerSecret", applicationInfo.getClientSecret());
                keyDetails.put("appDetails", applicationInfo.getJsonString());
            }

            // There can be instances where generating the Application Token is
            // not required. In those cases,
            // token info will have nothing.
            AccessTokenInfo tokenInfo = appRegWFDto.getAccessTokenInfo();
            if (tokenInfo != null) {
                keyDetails.put("accessToken", tokenInfo.getAccessToken());
                keyDetails.put("validityTime", tokenInfo.getValidityPeriod());
                keyDetails.put("tokenDetails", tokenInfo.getJSONString());
                keyDetails.put("tokenScope", tokenInfo.getScopes());
            }
            return keyDetails;
        } catch (WorkflowException e) {
            log.error("Could not execute Workflow", e);
            throw new APIManagementException("Could not execute Workflow", e);
        } finally {
            if (isTenantFlowStarted) {
                PrivilegedCarbonContext.endTenantFlow();
            }
        }

    }

    public Map<String, String> completeApplicationRegistration(String userId, String applicationName, String tokenType,
                                                               String tokenScope, String groupingId)
                                                                                                    throws APIManagementException {

        Application application = apiMgtDAO.getApplicationByName(applicationName, userId, groupingId);
        String status = apiMgtDAO.getRegistrationApprovalState(application.getId(), tokenType);
        Map<String, String> keyDetails = null;
        if(!application.getSubscriber().getName().equals(userId)){
            userId = application.getSubscriber().getName();
        }
        String workflowReference = apiMgtDAO.getWorkflowReference(applicationName, userId);
        if (workflowReference != null) {
            WorkflowDTO workflowDTO = null;

            // Creating workflowDTO for the correct key type.
            if (APIConstants.API_KEY_TYPE_PRODUCTION.equals(tokenType)) {
                workflowDTO = WorkflowExecutorFactory.getInstance().createWorkflowDTO(WorkflowConstants
                                                                                              .WF_TYPE_AM_APPLICATION_REGISTRATION_PRODUCTION);
            } else if (APIConstants.API_KEY_TYPE_SANDBOX.equals(tokenType)) {
                workflowDTO = WorkflowExecutorFactory.getInstance().createWorkflowDTO(WorkflowConstants
                                                                                              .WF_TYPE_AM_APPLICATION_REGISTRATION_SANDBOX);
            }
            if (workflowDTO != null) {

                // Set the workflow reference in the workflow dto and the populate method will fill in other details
                // using the persisted request.
                ApplicationRegistrationWorkflowDTO registrationWorkflowDTO = (ApplicationRegistrationWorkflowDTO)
                        workflowDTO;
                registrationWorkflowDTO.setExternalWorkflowReference(workflowReference);

                if (APIConstants.AppRegistrationStatus.REGISTRATION_APPROVED.equals(status)) {
                    apiMgtDAO.populateAppRegistrationWorkflowDTO(registrationWorkflowDTO);
                    try {
                        AbstractApplicationRegistrationWorkflowExecutor.dogenerateKeysForApplication(registrationWorkflowDTO);
                        AccessTokenInfo tokenInfo = registrationWorkflowDTO.getAccessTokenInfo();
                        OAuthApplicationInfo oauthApp = registrationWorkflowDTO.getApplicationInfo();
                        keyDetails = new HashMap<String, String>();

                        if(tokenInfo != null){
                            keyDetails.put("accessToken", tokenInfo.getAccessToken());
                            keyDetails.put("validityTime", Long.toString(tokenInfo.getValidityPeriod()));
                            keyDetails.put("tokenDetails",tokenInfo.getJSONString());
                        }

                        keyDetails.put("consumerKey", oauthApp.getClientId());
                        keyDetails.put("consumerSecret", oauthApp.getClientSecret());
                        keyDetails.put("accessallowdomains", registrationWorkflowDTO.getDomainList());
                        keyDetails.put("appDetails", oauthApp.getJsonString());
                    } catch (APIManagementException e) {
                        APIUtil.handleException("Error occurred while Creating Keys.", e);
                    }
                }

            }
        }
        return keyDetails;
    }

    /**
     *
     * @param userId APIM subscriber user ID.
     * @param ApplicationName APIM application name.
     * @return
     * @throws APIManagementException
     */
    public Application getApplicationsByName(String userId, String ApplicationName, String groupingId) throws
            APIManagementException {

        return apiMgtDAO.getApplicationByName(ApplicationName, userId, groupingId);

    }

    public boolean isApplicationTokenExists(String accessToken) throws APIManagementException {
        return apiMgtDAO.isAccessTokenExists(accessToken);
    }

    public Set<SubscribedAPI> getSubscribedIdentifiers(Subscriber subscriber, APIIdentifier identifier, String groupingId)
            throws APIManagementException {
        Set<SubscribedAPI> subscribedAPISet = new HashSet<SubscribedAPI>();
        Set<SubscribedAPI> subscribedAPIs = getSubscribedAPIs(subscriber, groupingId);
        for (SubscribedAPI api : subscribedAPIs) {
            if (api.getApiId().equals(identifier)) {
                subscribedAPISet.add(api);
            }
        }
        return subscribedAPISet;
    }


    public void addAccessAllowDomains(String oauthConsumerKey, String[] accessAllowDomains)
            throws APIManagementException {
        apiMgtDAO.addAccessAllowDomains(oauthConsumerKey, accessAllowDomains);
    }


    public void updateAccessAllowDomains(String accessToken, String[] accessAllowDomains)
            throws APIManagementException {
        apiMgtDAO.updateAccessAllowDomains(accessToken, accessAllowDomains);
    }

    /**
     * Returns a list of tiers denied
     *
     * @return Set<Tier>
     */
    public Set<String> getDeniedTiers() throws APIManagementException {
        Set<String> deniedTiers = new HashSet<String>();
        String[] currentUserRoles = new String[0];
        try {
            if (tenantId != 0) {
                /* Get the roles of the Current User */
                currentUserRoles = ((UserRegistry) ((UserAwareAPIConsumer) this).registry).
                        getUserRealm().getUserStoreManager().getRoleListOfUser(((UserRegistry) this.registry).getUserName());

                Set<TierPermissionDTO> tierPermissions = apiMgtDAO.getTierPermissions(tenantId);
                for (TierPermissionDTO tierPermission : tierPermissions) {
                    String type = tierPermission.getPermissionType();

                    List<String> currentRolesList = new ArrayList<String>(Arrays.asList(currentUserRoles));
                    List<String> roles = new ArrayList<String>(Arrays.asList(tierPermission.getRoles()));
                    currentRolesList.retainAll(roles);

                    if (APIConstants.TIER_PERMISSION_ALLOW.equals(type)) {
                        /* Current User is not allowed for this Tier*/
                        if (currentRolesList.size() == 0) {
                            deniedTiers.add(tierPermission.getTierName());
                        }
                    } else {
                        /* Current User is denied for this Tier*/
                        if (currentRolesList.size() > 0) {
                            deniedTiers.add(tierPermission.getTierName());
                        }
                    }
                }
            }
        } catch (org.wso2.carbon.user.api.UserStoreException e) {
            log.error("cannot retrieve user role list for tenant" + tenantDomain);
        }
        return deniedTiers;
    }

    /**
     * Check whether given Tier is denied for the user
     *
     * @param tierName
     * @return
     * @throws APIManagementException if failed to get the tiers
     */
    public boolean isTierDeneid(String tierName) throws APIManagementException {
        String[] currentUserRoles = new String[0];
        try {
            if (tenantId != 0) {
                /* Get the roles of the Current User */
                currentUserRoles = ((UserRegistry) ((UserAwareAPIConsumer) this).registry).
                        getUserRealm().getUserStoreManager().getRoleListOfUser(((UserRegistry) this.registry).getUserName());
                TierPermissionDTO tierPermission = apiMgtDAO.getTierPermission(tierName, tenantId);
                if (tierPermission == null) {
                    return false;
                } else {
                    List<String> currentRolesList = new ArrayList<String>(Arrays.asList(currentUserRoles));
                    List<String> roles = new ArrayList<String>(Arrays.asList(tierPermission.getRoles()));
                    currentRolesList.retainAll(roles);
                    if (APIConstants.TIER_PERMISSION_ALLOW.equals(tierPermission.getPermissionType())) {
                        if (currentRolesList.size() == 0) {
                            return true;
                        }
                    } else {
                        if (currentRolesList.size() > 0) {
                            return true;
                        }
                    }
                }
            }
        } catch (org.wso2.carbon.user.api.UserStoreException e) {
            log.error("cannot retrieve user role list for tenant" + tenantDomain);
        }
        return false;
    }

    /**
     * Returned an API set from a set of registry paths
     *
     * @param registry Registry object from which the APIs retrieving,
     * @param limit    Specifies the number of APIs to add.
     * @param apiPaths Array of API paths.
     * @return Set<API> set of APIs
     * @throws RegistryException
     * @throws APIManagementException
     */
    private Set<API> getAPIs(Registry registry, int limit, String[] apiPaths)
            throws RegistryException, APIManagementException,
            org.wso2.carbon.user.api.UserStoreException {

        SortedSet<API> apiSortedSet = new TreeSet<API>(new APINameComparator());
        SortedSet<API> apiVersionsSortedSet = new TreeSet<API>(new APIVersionComparator());
        Boolean allowMultipleVersions =APIUtil.isAllowDisplayMultipleVersions();
        Boolean showAllAPIs = APIUtil.isAllowDisplayAPIsWithMultipleStatus();
        Map<String, API> latestPublishedAPIs = new HashMap<String, API>();
        List<API> multiVersionedAPIs = new ArrayList<API>();
        Comparator<API> versionComparator = new APIVersionComparator();

        //Find UUID
        GenericArtifactManager artifactManager = APIUtil.getArtifactManager(registry,
                APIConstants.API_KEY);
        for (int a = 0; a < apiPaths.length; a++) {
            Resource resource = registry.get(apiPaths[a]);
            if (resource != null && artifactManager != null) {
                GenericArtifact genericArtifact = artifactManager.getGenericArtifact(resource.getUUID());
                API api = null;
                String status = genericArtifact.getAttribute(APIConstants.API_OVERVIEW_STATUS);
                //Check the api-manager.xml config file entry <DisplayAllAPIs> value is false
                if (!showAllAPIs) {
                    // then we are only interested in published APIs here...
                    if (status.equals(APIConstants.PUBLISHED)) {
                        api = APIUtil.getAPI(genericArtifact, registry);
                    }
                } else {   // else we are interested in both deprecated/published APIs here...
                    if (status.equals(APIConstants.PUBLISHED) || status.equals(APIConstants.DEPRECATED)) {
                        api = APIUtil.getAPI(genericArtifact, registry);

                    }

                }
                if (api != null) {
                    String key;
                    //Check the configuration to allow showing multiple versions of an API true/false
                    if (!allowMultipleVersions) { //If allow only showing the latest version of an API
                        key = api.getId().getProviderName() + ":" + api.getId().getApiName();
                        API existingAPI = latestPublishedAPIs.get(key);
                        if (existingAPI != null) {
                            // If we have already seen an API with the same name, make sure
                            // this one has a higher version number
                            if (versionComparator.compare(api, existingAPI) > 0) {
                                latestPublishedAPIs.put(key, api);
                            }
                        } else {
                            // We haven't seen this API before
                            latestPublishedAPIs.put(key, api);
                        }
                    } else { //If allow showing multiple versions of an API
                        key = api.getId().getProviderName() + ":" + api.getId().getApiName() + ":" + api.getId()
                                .getVersion();
                        multiVersionedAPIs.add(api);
                    }
                }

            }
        }
        if (!allowMultipleVersions) {
            for (API api : latestPublishedAPIs.values()) {
                apiSortedSet.add(api);
            }
            return apiSortedSet;
        } else {
            for (API api : multiVersionedAPIs) {
                apiVersionsSortedSet.add(api);
            }
            return apiVersionsSortedSet;
        }

    }

    private boolean isAllowDisplayAllAPIs() {
        APIManagerConfiguration config = ServiceReferenceHolder.getInstance().
                getAPIManagerConfigurationService().getAPIManagerConfiguration();
        String displayAllAPIs = config.getFirstProperty(APIConstants.API_STORE_DISPLAY_ALL_APIS);
        if (displayAllAPIs == null) {
            log.warn("The configurations related to show deprecated APIs in APIStore " +
                    "are missing in api-manager.xml.");
            return false;
        }
        return Boolean.parseBoolean(displayAllAPIs);
    }

    private boolean isTenantDomainNotMatching(String tenantDomain) {
    	if (this.tenantDomain != null) {
    		return !(this.tenantDomain.equals(tenantDomain));
    	}
    	return true;
    }

    public API getAPIInfo(APIIdentifier identifier)
            throws APIManagementException {
        String apiPath = APIUtil.getAPIPath(identifier);
        try {


            Registry registry = getRegistry(identifier, apiPath);
            Resource apiResource = registry.get(apiPath);
            String artifactId = apiResource.getUUID();
            if (artifactId == null) {
                throw new APIManagementException("artifact id is null for : "+ apiPath);
            }
            GenericArtifactManager artifactManager = getGenericArtifactManager(identifier, registry);
            GovernanceArtifact apiArtifact = artifactManager.getGenericArtifact(artifactId);
            return APIUtil.getAPIInformation(apiArtifact, registry);
        } catch (RegistryException e) {
            handleException("Failed to get API from : " + apiPath, e);
            return null;
        }

    }

    private GenericArtifactManager getGenericArtifactManager(APIIdentifier identifier, Registry registry)
            throws APIManagementException {

        String tenantDomain = MultitenantUtils.getTenantDomain(APIUtil.replaceEmailDomainBack(identifier.getProviderName()));
        GenericArtifactManager manager = genericArtifactCache.get(tenantDomain);
        if (manager != null) {
            return manager;
        }
        manager = APIUtil.getArtifactManager(registry, APIConstants.API_KEY);
        genericArtifactCache.put(tenantDomain, manager);
        return manager;
    }


    private Registry getRegistry(APIIdentifier identifier, String apiPath)
            throws APIManagementException {
        Registry passRegistry;
        try {
            String tenantDomain = MultitenantUtils.getTenantDomain(APIUtil.replaceEmailDomainBack(identifier.getProviderName()));
            if (!tenantDomain.equals(MultitenantConstants.SUPER_TENANT_DOMAIN_NAME)) {
                int id = ServiceReferenceHolder.getInstance().getRealmService().getTenantManager().getTenantId(tenantDomain);
                // explicitly load the tenant's registry
                APIUtil.loadTenantRegistry(id);
                passRegistry = ServiceReferenceHolder.getInstance().getRegistryService().getGovernanceSystemRegistry(id);
            } else {
                if (this.tenantDomain != null && !this.tenantDomain.equals(MultitenantConstants.SUPER_TENANT_DOMAIN_NAME)) {
                    // explicitly load the tenant's registry
                    APIUtil.loadTenantRegistry(MultitenantConstants.SUPER_TENANT_ID);
                    passRegistry = ServiceReferenceHolder.getInstance().getRegistryService().getGovernanceUserRegistry(
                            identifier.getProviderName(), MultitenantConstants.SUPER_TENANT_ID);
                } else {
                    passRegistry = this.registry;
                }
            }
        } catch (RegistryException e) {
            handleException("Failed to get API from registry on path of : " +apiPath, e);
            return null;
        } catch (org.wso2.carbon.user.api.UserStoreException e) {
            handleException("Failed to get API from registry on path of : "+ apiPath, e);
            return null;
        }
        return passRegistry;
    }

	@Override
	public Set<API> searchAPI(String searchTerm, String searchType, String tenantDomain)
	                                                                                    throws APIManagementException {
		// TODO Auto-generated method stub
		return null;
	}

	public Set<Scope> getScopesBySubscribedAPIs(List<APIIdentifier> identifiers)
			throws APIManagementException {
		return apiMgtDAO.getScopesBySubscribedAPIs(identifiers);
	}

	public String getScopesByToken(String accessToken) throws APIManagementException {
		return apiMgtDAO.getScopesByToken(accessToken);
	}

	public Set<Scope> getScopesByScopeKeys(String scopeKeys, int tenantId)
			throws APIManagementException {
		return apiMgtDAO.getScopesByScopeKeys(scopeKeys, tenantId);
	}

	@Override
    public String getGroupIds(String response) throws APIManagementException{
                String groupingExtractorClass = APIUtil.getGroupingExtractorImplementation();
                if (groupingExtractorClass != null) {
                        try {
                                LoginPostExecutor groupingExtractor = (LoginPostExecutor)Class.forName(groupingExtractorClass).newInstance();
                                return  groupingExtractor.getGroupingIdentifiers(response);
                            } catch (ClassNotFoundException e) {
                                handleException(groupingExtractorClass+" is not found in run time", e);
                                return null;
                            } catch (IllegalAccessException e) {
                                handleException("Error occurred while invocation of getGroupingIdentifier method", e);
                                return null;
                            } catch (InstantiationException e) {
                                handleException("Error occurred while instantiating "+groupingExtractorClass+" class", e);
                                return null;
                            }
                    }
                return null;
            }

	@Override
	public Application[] getApplications(Subscriber subscriber, String groupingId)
			throws APIManagementException {
		return apiMgtDAO.getApplications(subscriber, groupingId);
	}

    /**
     * @param userId Subsriber name.
     * @param applicationName of the Application.
     * @param tokenType Token type (PRODUCTION | SANDBOX)
     * @param callbackUrl callback URL
     * @param allowedDomains allowedDomains for token.
     * @param validityTime validity time period.
     * @param groupingId APIM application id.
     * @param jsonString Callback URL for the Application.
     * @param tokenScope Scopes for the requested tokens.
     * @return
     * @throws APIManagementException
     */
    @Override
    public OAuthApplicationInfo updateAuthClient(String userId, String applicationName,
                                                String tokenType,
                                                String callbackUrl, String[] allowedDomains,
                                                String validityTime,
                                                String tokenScope,
                                                String groupingId,
                                                String jsonString) throws APIManagementException {

        if (tenantDomain != null && !MultitenantConstants.SUPER_TENANT_DOMAIN_NAME.equals(tenantDomain)) {
            PrivilegedCarbonContext.startTenantFlow();
            PrivilegedCarbonContext.getThreadLocalCarbonContext().setTenantDomain(tenantDomain, true);
        }
        //Create OauthAppRequest object by passing json String.
        OAuthAppRequest oauthAppRequest = ApplicationUtils.createOauthAppRequest(applicationName, null, callbackUrl,
                                                                                 tokenScope, jsonString);

        String consumerKey = apiMgtDAO.getConsumerKeyForApplicationKeyType(applicationName, userId, tokenType,
                                                                           groupingId);

        oauthAppRequest.getOAuthApplicationInfo().setClientId(consumerKey);
        //get key manager instant.
        KeyManager keyManager = KeyManagerHolder.getKeyManagerInstance();
        //call update method.
        return keyManager.updateApplication(oauthAppRequest);

    }

    /**
     * This method perform delete oAuth application.
     *
     * @param consumerKey
     * @throws APIManagementException
     */
    @Override
    public void deleteOAuthApplication(String consumerKey) throws APIManagementException {
        //get key manager instance.
        KeyManager keyManager = KeyManagerHolder.getKeyManagerInstance();
        //delete oAuthApplication by calling key manager implementation
        keyManager.deleteApplication(consumerKey);

        Map<String, String> applicationIdAndTokenTypeMap =
                apiMgtDAO.getApplicationIdAndTokenTypeByConsumerKey(consumerKey);

        if (applicationIdAndTokenTypeMap != null) {
            String applicationId = applicationIdAndTokenTypeMap.get("application_id");
            String tokenType = applicationIdAndTokenTypeMap.get("token_type");

            if (applicationId != null && tokenType != null) {
                apiMgtDAO.deleteApplicationKeyMappingByConsumerKey(consumerKey);
                apiMgtDAO.deleteApplicationRegistration(applicationId, tokenType);
                apiMgtDAO.deleteAccessAllowDomains(consumerKey);
            }
        }
    }

	public JSONObject resumeWorkflow(Object[] args) {
    	JSONObject row = new JSONObject();

        if (args != null && APIUtil.isStringArray(args)) {

            String workflowReference = (String) args[0];
            String status = (String) args[1];
            String description = null;
            if (args.length > 2 && args[2] != null) {
                description = (String) args[2];
            }

            ApiMgtDAO apiMgtDAO = new ApiMgtDAO();
            boolean isTenantFlowStarted = false;

            try {
                if (workflowReference != null) {
                    WorkflowDTO workflowDTO = apiMgtDAO.retrieveWorkflow(workflowReference);
                    String tenantDomain = workflowDTO.getTenantDomain();
                    if (tenantDomain != null && !org.wso2.carbon.utils.multitenancy.MultitenantConstants.SUPER_TENANT_DOMAIN_NAME.equals(tenantDomain)) {
                        isTenantFlowStarted = true;
                        PrivilegedCarbonContext.startTenantFlow();
                        PrivilegedCarbonContext.getThreadLocalCarbonContext().setTenantDomain(tenantDomain, true);
                    }

                    if (workflowDTO == null) {
                        log.error("Could not find workflow for reference " + workflowReference);
                        row.put("error", true);
                        row.put("statusCode", 500);
                        row.put("message", "Could not find workflow for reference " + workflowReference);
                        return row;
                    }

                    workflowDTO.setWorkflowDescription(description);
                    workflowDTO.setStatus(WorkflowStatus.valueOf(status));

                    String workflowType = workflowDTO.getWorkflowType();
                    WorkflowExecutor workflowExecutor;
					try {
						workflowExecutor = WorkflowExecutorFactory.getInstance()
						        .getWorkflowExecutor(workflowType);
						workflowExecutor.complete(workflowDTO);
					} catch (WorkflowException e) {
						throw new APIManagementException(e);
					}


                    row.put("error", false);
                    row.put("statusCode", 200);
                    row.put("message", "Invoked workflow completion successfully.");
                }
            } catch (IllegalArgumentException e) {
                row.put("error", true);
                row.put("statusCode", 500);
                row.put("message", "Illegal argument provided. Valid values for status are APPROVED and REJECTED.");
            } catch (APIManagementException e) {
                row.put("error", true);
                row.put("statusCode", 500);
                row.put("message", "Error while resuming workflow. " + e.getMessage());
            } finally {
                if (isTenantFlowStarted) {
                    PrivilegedCarbonContext.endTenantFlow();
                }
            }
        }
        return row;
    }
}<|MERGE_RESOLUTION|>--- conflicted
+++ resolved
@@ -1903,12 +1903,8 @@
     public Set<SubscribedAPI> getPaginatedSubscribedAPIs(Subscriber subscriber, String applicationName, int startSubIndex, int endSubIndex, String groupingId) throws APIManagementException {
         Set<SubscribedAPI> subscribedAPIs = null;
         try {
-<<<<<<< HEAD
-            subscribedAPIs = apiMgtDAO.getPaginatedSubscribedAPIs(subscriber, applicationName, startSubIndex, endSubIndex, groupingId);
-=======
             subscribedAPIs = apiMgtDAO.getPaginatedSubscribedAPIs(subscriber, applicationName, startSubIndex,
                     endSubIndex, groupingId);
->>>>>>> 2ad45e39
             if(subscribedAPIs!=null && !subscribedAPIs.isEmpty()){
                 Map<String, Tier> tiers=APIUtil.getTiers(tenantId);
                 for(SubscribedAPI subscribedApi:subscribedAPIs) {
@@ -2024,11 +2020,8 @@
         }
 
         try {
-<<<<<<< HEAD
-=======
             WorkflowExecutor createSubscriptionWFExecutor = WorkflowExecutorFactory.getInstance().
                     getWorkflowExecutor(WorkflowConstants.WF_TYPE_AM_SUBSCRIPTION_CREATION);
->>>>>>> 2ad45e39
             WorkflowExecutor removeSubscriptionWFExecutor = WorkflowExecutorFactory.getInstance().
                     getWorkflowExecutor(WorkflowConstants.WF_TYPE_AM_SUBSCRIPTION_DELETION);
             String workflowExtRef = apiMgtDAO.getExternalWorkflowReferenceForSubscription(identifier, applicationId);
@@ -2045,13 +2038,10 @@
             workflowDTO.setExternalWorkflowReference(workflowExtRef);
             workflowDTO.setSubscriber(userId);
 
-<<<<<<< HEAD
-=======
             String status = apiMgtDAO.getSubscriptionStatus(identifier, applicationId);
             if (APIConstants.SubscriptionStatus.ON_HOLD.equals(status)) {
                 createSubscriptionWFExecutor.cleanUpPendingTask(workflowExtRef);
             }
->>>>>>> 2ad45e39
             removeSubscriptionWFExecutor.execute(workflowDTO);
         } catch (WorkflowException e) {
             String errorMsg = "Could not execute Workflow, " + WorkflowConstants.WF_TYPE_AM_SUBSCRIPTION_DELETION + "" +
@@ -2249,10 +2239,7 @@
      */
     public void removeApplication(Application application) throws APIManagementException {
         boolean isTenantFlowStarted = false;
-<<<<<<< HEAD
-=======
         int applicationId = application.getId();
->>>>>>> 2ad45e39
 
         if (tenantDomain != null && !MultitenantConstants.SUPER_TENANT_DOMAIN_NAME.equals(tenantDomain)) {
             isTenantFlowStarted = true;
@@ -2261,11 +2248,6 @@
         }
 
         try {
-<<<<<<< HEAD
-            WorkflowExecutor removeApplicationWFExecutor = WorkflowExecutorFactory.getInstance().
-                    getWorkflowExecutor(WorkflowConstants.WF_TYPE_AM_APPLICATION_DELETION);
-            String workflowExtRef = apiMgtDAO.getExternalWorkflowReferenceByApplicationID(application.getId());
-=======
             String workflowExtRef = null;
             WorkflowExecutor createApplicationWFExecutor = WorkflowExecutorFactory.getInstance().
                     getWorkflowExecutor(WorkflowConstants.WF_TYPE_AM_APPLICATION_CREATION);
@@ -2279,7 +2261,6 @@
                     getWorkflowExecutor(WorkflowConstants.WF_TYPE_AM_APPLICATION_DELETION);
 
             workflowExtRef = apiMgtDAO.getExternalWorkflowReferenceByApplicationID(application.getId());
->>>>>>> 2ad45e39
 
             ApplicationWorkflowDTO workflowDTO = new ApplicationWorkflowDTO();
             workflowDTO.setApplication(application);
@@ -2292,8 +2273,6 @@
             // once the application is removed.
             invalidateCachedKeys(application.getId());
 
-<<<<<<< HEAD
-=======
             // clean up pending subscription tasks
             Set<Integer> pendingSubscriptions = apiMgtDAO.getPendingSubscriptionsByApplicationId(applicationId);
             for (int subscription : pendingSubscriptions) {
@@ -2316,7 +2295,6 @@
                 createSandboxRegistrationWFExecutor.cleanUpPendingTask(workflowExtRef);
             }
             createApplicationWFExecutor.cleanUpPendingTask(workflowExtRef);
->>>>>>> 2ad45e39
             removeApplicationWFExecutor.execute(workflowDTO);
         } catch (WorkflowException e) {
             String errorMsg = "Could not execute Workflow, " + WorkflowConstants.WF_TYPE_AM_APPLICATION_DELETION + " " +
