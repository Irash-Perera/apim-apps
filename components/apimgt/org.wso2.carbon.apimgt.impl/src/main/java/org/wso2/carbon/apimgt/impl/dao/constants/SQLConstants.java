--- conflicted
+++ resolved
@@ -1997,7 +1997,6 @@
             "   AND IOAT.TOKEN_STATE = 'ACTIVE'" +
             "   AND LOWER(IOAT.USER_DOMAIN) = ?";
 
-<<<<<<< HEAD
     public static final String GET_EXISTING_POLICY_SQL =
             "SELECT POLICY_ID FROM AM_POLICY WHERE NAME = ? AND TENANT_ID = ? ";
 
@@ -2039,8 +2038,6 @@
                     "RATE_LIMIT_TIME_UNIT = ? " +
             "WHERE POLICY_ID = ?";
 
-
-=======
     public static final String GET_POLICY_NAMES =
             " SELECT "+
             "   NAME " +
@@ -2058,5 +2055,4 @@
             " WHERE" +
             "   TYPE = ?"+
             "   AND TENANT_ID =?";
->>>>>>> 722a0b7c
 }