--- conflicted
+++ resolved
@@ -278,7 +278,7 @@
             "   APP.APPLICATION_TIER," +
             "   AKM.KEY_TYPE," +
             "   API.API_NAME," +
-            "   API.API_PROVIDER" +      
+            "   API.API_PROVIDER" +
             " FROM " +
             "   AM_SUBSCRIPTION SUB," +
             "   AM_SUBSCRIBER SUBS," +
@@ -796,7 +796,7 @@
             "   AND AKM.KEY_TYPE = 'SANDBOX' " +
             "   AND (IAT.TOKEN_STATE = 'ACTIVE' OR IAT.TOKEN_STATE = 'EXPIRED' OR IAT.TOKEN_STATE = 'REVOKED') " +
             " ORDER BY IAT.TIME_CREATED DESC ";
-    
+
     //--------------------New tier permission management
 
     public static final String GET_THROTTLE_TIER_PERMISSION_ID_SQL =
@@ -824,9 +824,9 @@
             " SELECT TIER , PERMISSIONS_TYPE , ROLES " +
             " FROM AM_TIER_PERMISSIONS " +
             " WHERE TENANT_ID = ?";
-    
+
   //--------------------
-    
+
     public static final String GET_TIER_PERMISSION_ID_SQL =
             " SELECT TIER_PERMISSIONS_ID " +
             " FROM AM_TIER_PERMISSIONS " +
@@ -852,8 +852,8 @@
             " SELECT TIER , PERMISSIONS_TYPE , ROLES " +
             " FROM AM_TIER_PERMISSIONS " +
             " WHERE TENANT_ID = ?";
-    
-    
+
+
 
     public static final String GET_PERMISSION_OF_TIER_SQL =
             " SELECT PERMISSIONS_TYPE, ROLES " +
@@ -1524,7 +1524,7 @@
             "   CONTEXT = ?, " +
             "   CONTEXT_TEMPLATE = ?, " +
             "   UPDATED_BY = ?," +
-            "   UPDATED_TIME = ? " +    
+            "   UPDATED_TIME = ? " +
             " WHERE " +
             "   API_PROVIDER = ? " +
             "   AND API_NAME = ? " +
@@ -2024,15 +2024,65 @@
             "   AND IOAT.TENANT_ID = ?" +
             "   AND IOAT.TOKEN_STATE = 'ACTIVE'" +
             "   AND LOWER(IOAT.USER_DOMAIN) = ?";
-<<<<<<< HEAD
-    
-    
+
+    public static final String GET_ALL_ALERT_TYPES =
+            "SELECT " +
+            "   AT.ALERT_TYPE_ID, " +
+            "   AT.ALERT_TYPE_NAME " +
+            " FROM " +
+            "   AM_ALERT_TYPES AT  " +
+            " WHERE " +
+            "   AGENT = ?";
+
+
+    public static final String GET_ALL_ALERT_TYPES_FOR_ADMIN =
+            "SELECT DISTINCT" +
+            "   AT.ALERT_TYPE_ID, " +
+            "   AT.ALERT_TYPE_NAME " +
+            " FROM " +
+            "   AM_ALERT_TYPES AT  ";
+
+    public static final String GET_SAVED_ALERT_TYPES_BY_USERNAME =
+            " SELECT " +
+            "   ALERT_TYPE_ID " +
+            " FROM " +
+            "   AM_ALERT_TYPES_VALUES " +
+            " WHERE " +
+            "   USER_NAME = ? " +
+            "   AND AGENT = ? ";
+
+    public static final String GET_SAVED_ALERT_EMAILS =
+
+            " SELECT " +
+            "   EMAIL_LIST " +
+            " FROM " +
+            "   AM_ALERT_EMAILLIST " +
+            " WHERE " +
+            "   USER_NAME = ? " +
+            "   AND AGENT = ? ";
+
+
+    public static final String ADD_ALERT_TYPES_VALUES =
+            " INSERT INTO AM_ALERT_TYPES_VALUES (ALERT_TYPE_ID, USER_NAME , AGENT) " +
+            " VALUES(?,?,?)";
+
+    public static final String ADD_ALERT_EMAIL_LIST =
+            " INSERT INTO AM_ALERT_EMAILLIST  (USER_NAME, EMAIL_LIST , AGENT) " +
+            " VALUES(?,?,?)";
+
+    public static final String DELETE_ALERTTYPES_BY_USERNAME_AND_AGENT =
+            "DELETE FROM AM_ALERT_TYPES_VALUES WHERE USER_NAME = ? AND AGENT = ?";
+
+    public static final String DELETE_ALERTTYPES_EMAILLISTS_BY_USERNAME_AND_AGENT =
+            "DELETE FROM AM_ALERT_EMAILLIST  WHERE USER_NAME = ? AND AGENT = ?";
+
+
 
     public static final String INSERT_APPLICATION_POLICY_SQL =
             "INSERT INTO AM_POLICY_APPLICATION (NAME, TENANT_ID, DESCRIPTION, QUOTA_TYPE, QUOTA, \n" +
                     " QUOTA_UNIT, UNIT_TIME, TIME_UNIT, IS_DEPLOYED) \n" +
             "VALUES (?,?,?,?,?,?,?,?,?)";
-    
+
     public static final String INSERT_APPLICATION_POLICY_WITH_CUSTOM_ATTRIB_SQL =
             "INSERT INTO AM_POLICY_APPLICATION (NAME, TENANT_ID, DESCRIPTION, QUOTA_TYPE, QUOTA, \n" +
                     " QUOTA_UNIT, UNIT_TIME, TIME_UNIT, IS_DEPLOYED,CUSTOM_ATTRIBUTES) \n" +
@@ -2043,7 +2093,7 @@
                     " QUOTA_UNIT, UNIT_TIME, TIME_UNIT, IS_DEPLOYED, RATE_LIMIT_COUNT, \n" +
                     " RATE_LIMIT_TIME_UNIT) \n" +
             "VALUES (?,?,?,?,?,?,?,?,?,?,?)";
-    
+
     public static final String INSERT_SUBSCRIPTION_POLICY_WITH_CUSTOM_ATTRIB_SQL =
             "INSERT INTO AM_POLICY_SUBSCRIPTION (NAME, TENANT_ID, DESCRIPTION, QUOTA_TYPE, QUOTA, \n" +
                     " QUOTA_UNIT, UNIT_TIME, TIME_UNIT, IS_DEPLOYED, RATE_LIMIT_COUNT, \n" +
@@ -2121,7 +2171,7 @@
                     "NAME = ? AND " +
                     "TENANT_ID =?";
 
-    
+
 
     public static final String UPDATE_APPLICATION_POLICY_SQL =
             "UPDATE AM_POLICY_APPLICATION " +
@@ -2133,7 +2183,7 @@
                     "UNIT_TIME = ?, " +
                     "TIME_UNIT = ? " +
             "WHERE NAME = ? AND TENANT_ID = ?";
-    
+
     public static final String UPDATE_APPLICATION_POLICY_WITH_CUSTOM_ATTRIBUTES_SQL =
             "UPDATE AM_POLICY_APPLICATION " +
             "SET " +
@@ -2158,7 +2208,7 @@
                     "RATE_LIMIT_COUNT = ?," +
                     "RATE_LIMIT_TIME_UNIT = ? " +
             "WHERE NAME = ? AND TENANT_ID = ?";
-    
+
     public static final String UPDATE_SUBSCRIPTION_POLICY_WITH_CUSTOM_ATTRIBUTES_SQL =
             "UPDATE AM_POLICY_SUBSCRIPTION " +
             "SET " +
@@ -2197,22 +2247,22 @@
 
     public static final String DELETE_GLOBAL_POLICY_SQL =
             "DELETE FROM AM_POLICY_GLOBAL WHERE TENANT_ID = ? AND NAME = ?";
-    
+
     /** Throttle related constants**/
-    
+
     public static class ThrottleSQLConstants{
-    	
+
     	public static final String QUOTA_TYPE_BANDWIDTH = PolicyConstants.BANDWIDTH_TYPE;
-    	
+
     	public static final String QUOTA_TYPE_REQUESTCOUNT = PolicyConstants.REQUEST_COUNT_TYPE;
-    	
+
 		public static final String GET_POLICY_NAMES = " SELECT " + "   NAME " + "FROM " + "   AM_API_THROTTLE_POLICY"
 				+ " WHERE" + "   TYPE = ?" + "   AND TENANT_ID =?";
 
 		public static final String GET_EXISTING_POLICY_SQL = "SELECT POLICY_ID FROM AM_API_THROTTLE_POLICY WHERE NAME = ? AND TENANT_ID = ? ";
 
 		public static final String INSERT_API_POLICY_SQL = "INSERT INTO AM_API_THROTTLE_POLICY (NAME, TENANT_ID, DESCRIPTION, DEFAULT_QUOTA_TYPE, \n"
-				+ "  DEFAULT_QUOTA, DEFAULT_QUOTA_UNIT, DEFAULT_UNIT_TIME, DEFAULT_TIME_UNIT , IS_DEPLOYED, APPLICABLE_LEVEL) \n" 
+				+ "  DEFAULT_QUOTA, DEFAULT_QUOTA_UNIT, DEFAULT_UNIT_TIME, DEFAULT_TIME_UNIT , IS_DEPLOYED, APPLICABLE_LEVEL) \n"
 				+ " VALUES (?,?,?,?,?,?,?,?,?,?)";
 
 		public static final String INSERT_API_POLICY_WITH_ID_SQL = "INSERT INTO AM_API_THROTTLE_POLICY (NAME, TENANT_ID, DESCRIPTION, DEFAULT_QUOTA_TYPE, \n"
@@ -2238,8 +2288,8 @@
 		public static final String UPDATE_API_POLICY_STATUS_SQL = "UPDATE AM_API_THROTTLE_POLICY SET IS_DEPLOYED = ? WHERE NAME = ? AND TENANT_ID = ?";
 
 		public static final String DELETE_API_POLICY_SQL = "DELETE FROM AM_API_THROTTLE_POLICY WHERE TENANT_ID = ? AND NAME = ?";
-		
-		
+
+
 
 		public static final String INSERT_CONDITION_GROUP_SQL = "INSERT INTO AM_CONDITION_GROUP(POLICY_ID, QUOTA_TYPE,QUOTA,QUOTA_UNIT,UNIT_TIME,TIME_UNIT) \n"
 															+ " VALUES (?,?,?,?,?,?)";
@@ -2267,20 +2317,20 @@
 
 		public static final String INSERT_JWT_CLAIM_CONDITION_SQL = "INSERT INTO AM_JWT_CLAIM_CONDITION(CONDITION_GROUP_ID,CLAIM_URI,CLAIM_ATTRIB,IS_CLAIM_MAPPING) \n"
 				+ " VALUES (?,?,?,?)";
-		
+
 		public static final String INSERT_IP_CONDITION_SQL =
 	            " INSERT INTO AM_IP_CONDITION(STARTING_IP,ENDING_IP,SPECIFIC_IP,WITHIN_IP_RANGE,CONDITION_GROUP_ID ) \n" +
 	            " VALUES (?,?,?,?,?)";
-		
+
 		public static final String IS_ANY_POLICY_CONTENT_AWARE_WITHOUT_API_POLICY_SQL = "SELECT APPPOLICY.TENANT_ID, APPPOLICY.QUOTA_TYPE "
 				+ " FROM AM_POLICY_APPLICATION APPPOLICY," + "AM_POLICY_SUBSCRIPTION SUBPOLICY "
 				+ " WHERE APPPOLICY.TENANT_ID =? AND " + "APPPOLICY.NAME =? AND " + "SUBPOLICY.NAME=? ";
-		
+
 		public static final String IS_ANY_POLICY_CONTENT_AWARE_SQL = "SELECT APIPOLICY.TENANT_ID, APIPOLICY.DEFAULT_QUOTA_TYPE "
 				+ " FROM AM_API_THROTTLE_POLICY APIPOLICY, " + "AM_POLICY_APPLICATION APPPOLICY, "
 				+ " AM_POLICY_SUBSCRIPTION SUBPOLICY " + "WHERE APIPOLICY.TENANT_ID =? AND " + "APPPOLICY.NAME =? AND "
 				+ " SUBPOLICY.NAME=? AND " + "APIPOLICY.NAME =?  ";
-		
+
 		public static final String GET_CONDITION_GROUPS_FOR_POLICIES_SQL = "SELECT grp.CONDITION_GROUP_ID ,AUM.HTTP_METHOD,AUM.AUTH_SCHEME, "
 				+ " AUM.URL_PATTERN,AUM.THROTTLING_TIER,AUM.MEDIATION_SCRIPT  "
 				+ " FROM AM_API_URL_MAPPING AUM"
@@ -2290,61 +2340,8 @@
 				+ " where API.CONTEXT= ? AND API.API_VERSION = ?"
 				+ " GROUP BY AUM.HTTP_METHOD,AUM.URL_PATTERN"
 				+ " ORDER BY AUM.URL_MAPPING_ID";
-	
-		
+
+
 
 	}
-=======
-
-    public static final String GET_ALL_ALERT_TYPES =
-            "SELECT " +
-            "   AT.ALERT_TYPE_ID, " +
-            "   AT.ALERT_TYPE_NAME " +
-            " FROM " +
-            "   AM_ALERT_TYPES AT  " +
-            " WHERE " +
-            "   AGENT = ?";
-
-
-    public static final String GET_ALL_ALERT_TYPES_FOR_ADMIN =
-            "SELECT DISTINCT" +
-            "   AT.ALERT_TYPE_ID, " +
-            "   AT.ALERT_TYPE_NAME " +
-            " FROM " +
-            "   AM_ALERT_TYPES AT  ";
-
-    public static final String GET_SAVED_ALERT_TYPES_BY_USERNAME =
-            " SELECT " +
-            "   ALERT_TYPE_ID " +
-            " FROM " +
-            "   AM_ALERT_TYPES_VALUES " +
-            " WHERE " +
-            "   USER_NAME = ? " +
-            "   AND AGENT = ? ";
-
-    public static final String GET_SAVED_ALERT_EMAILS =
-
-            " SELECT " +
-            "   EMAIL_LIST " +
-            " FROM " +
-            "   AM_ALERT_EMAILLIST " +
-            " WHERE " +
-            "   USER_NAME = ? " +
-            "   AND AGENT = ? ";
-
-
-    public static final String ADD_ALERT_TYPES_VALUES =
-            " INSERT INTO AM_ALERT_TYPES_VALUES (ALERT_TYPE_ID, USER_NAME , AGENT) " +
-            " VALUES(?,?,?)";
-
-    public static final String ADD_ALERT_EMAIL_LIST =
-            " INSERT INTO AM_ALERT_EMAILLIST  (USER_NAME, EMAIL_LIST , AGENT) " +
-            " VALUES(?,?,?)";
-
-    public static final String DELETE_ALERTTYPES_BY_USERNAME_AND_AGENT =
-            "DELETE FROM AM_ALERT_TYPES_VALUES WHERE USER_NAME = ? AND AGENT = ?";
-
-    public static final String DELETE_ALERTTYPES_EMAILLISTS_BY_USERNAME_AND_AGENT =
-            "DELETE FROM AM_ALERT_EMAILLIST  WHERE USER_NAME = ? AND AGENT = ?";
->>>>>>> 44a8a7c6
 }