--- conflicted
+++ resolved
@@ -22,7 +22,6 @@
 import org.wso2.carbon.apimgt.impl.APIConstants;
 
 public class SQLConstants {
-<<<<<<< HEAD
     public static final String GET_API_FOR_CONTEXT_TEMPLATE_SQL =
             " SELECT " +
             "   API.API_NAME," +
@@ -31,12 +30,10 @@
             "   AM_API API" +
             " WHERE " +
             "   API.CONTEXT_TEMPLATE = ? ";
-=======
 
     public static final String GET_VERSIONS_MATCHES_API_NAME_SQL=
             "SELECT API_VERSION FROM AM_API WHERE API_NAME = ? AND API_PROVIDER = ?";
 
->>>>>>> 6d603a20
     public static final String GET_ACCESS_KEY_FOR_API_SQL =
             " SELECT " +
             "   SKM.ACCESS_TOKEN AS ACCESS_TOKEN " +
