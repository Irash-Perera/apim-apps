/*
*  Copyright (c) 2016, WSO2 Inc. (http://www.wso2.org) All Rights Reserved.
*
*  WSO2 Inc. licenses this file to you under the Apache License,
*  Version 2.0 (the "License"); you may not use this file except
*  in compliance with the License.
*  You may obtain a copy of the License at
*
*    http://www.apache.org/licenses/LICENSE-2.0
*
* Unless required by applicable law or agreed to in writing,
* software distributed under the License is distributed on an
* "AS IS" BASIS, WITHOUT WARRANTIES OR CONDITIONS OF ANY
* KIND, either express or implied.  See the License for the
* specific language governing permissions and limitations
* under the License.
*/

package org.wso2.carbon.apimgt.impl.dao.constants;

import org.wso2.carbon.apimgt.api.model.policy.PolicyConstants;
import org.wso2.carbon.apimgt.impl.APIConstants;

public class SQLConstants {
    public static final String GET_API_FOR_CONTEXT_TEMPLATE_SQL =
            " SELECT " +
            "   API.API_NAME," +
            "   API.API_PROVIDER" +
            " FROM " +
            "   AM_API API" +
            " WHERE " +
            "   API.CONTEXT_TEMPLATE = ? ";

    public static final String GET_VERSIONS_MATCHES_API_NAME_SQL=
            "SELECT API_VERSION FROM AM_API WHERE API_NAME = ? AND API_PROVIDER = ?";

    public static final String GET_USER_ID_FROM_CONSUMER_KEY_SQL =
            " SELECT " +
            "   SUBS.USER_ID " +
            " FROM " +
            "   AM_SUBSCRIBER SUBS, " +
            "   AM_APPLICATION APP, " +
            "   AM_APPLICATION_KEY_MAPPING MAP " +
            " WHERE " +
            "   APP.SUBSCRIBER_ID   = SUBS.SUBSCRIBER_ID " +
            "   AND MAP.APPLICATION_ID = APP.APPLICATION_ID " +
            "   AND MAP.CONSUMER_KEY   = ? ";

    public static final String GET_APPLICATION_REGISTRATION_SQL =
            " SELECT REG_ID FROM AM_APPLICATION_REGISTRATION WHERE SUBSCRIBER_ID = ? AND APP_ID = ? AND TOKEN_TYPE = ?";

    public static final String ADD_APPLICATION_REGISTRATION_SQL =
            " INSERT INTO " +
            "   AM_APPLICATION_REGISTRATION (SUBSCRIBER_ID,WF_REF,APP_ID,TOKEN_TYPE,ALLOWED_DOMAINS," +
            "VALIDITY_PERIOD,TOKEN_SCOPE,INPUTS) " +
            " VALUES(?,?,?,?,?,?,?,?)";

    public static final String ADD_APPLICATION_KEY_MAPPING_SQL =
            " INSERT INTO " +
            "   AM_APPLICATION_KEY_MAPPING (APPLICATION_ID,KEY_TYPE,STATE) " +
            " VALUES(?,?,?)";

    public static final String GET_OAUTH_APPLICATION_SQL =
            " SELECT CONSUMER_SECRET, USERNAME, TENANT_ID, APP_NAME, APP_NAME, CALLBACK_URL, GRANT_TYPES " +
            " FROM IDN_OAUTH_CONSUMER_APPS " +
            " WHERE CONSUMER_KEY = ?";

    public static final String GET_OWNER_FOR_CONSUMER_APP_SQL =
            " SELECT USERNAME, USER_DOMAIN, TENANT_ID " +
            " FROM IDN_OAUTH_CONSUMER_APPS " +
            " WHERE CONSUMER_KEY = ?";

    public static final String GET_SUBSCRIBED_APIS_OF_USER_SQL =
            " SELECT " +
            "   API.API_PROVIDER AS API_PROVIDER," +
            "   API.API_NAME AS API_NAME," +
            "   API.CONTEXT AS API_CONTEXT, " +
            "   API.API_VERSION AS API_VERSION, " +
            "   SP.TIER_ID AS SP_TIER_ID " +
            " FROM " +
            "   AM_SUBSCRIPTION SP, " +
            "   AM_API API," +
            "   AM_SUBSCRIBER SB, " +
            "   AM_APPLICATION APP " +
            " WHERE " +
            "   SB.USER_ID = ? " +
            "   AND SB.TENANT_ID = ? " +
            "   AND SB.SUBSCRIBER_ID = APP.SUBSCRIBER_ID " +
            "   AND APP.APPLICATION_ID=SP.APPLICATION_ID " +
            "   AND API.API_ID = SP.API_ID" +
            "   AND SP.SUBS_CREATE_STATE = '" + APIConstants.SubscriptionCreatedStatus.SUBSCRIBE + "'";

    public static final String GET_SUBSCRIBED_APIS_OF_USER_CASE_INSENSITIVE_SQL =
            " SELECT " +
            "   API.API_PROVIDER AS API_PROVIDER," +
            "   API.API_NAME AS API_NAME," +
            "   API.CONTEXT AS API_CONTEXT," +
            "   API.API_VERSION AS API_VERSION, " +
            "   SP.TIER_ID AS SP_TIER_ID " +
            " FROM " +
            "   AM_SUBSCRIPTION SP, " +
            "   AM_API API," +
            "   AM_SUBSCRIBER SB, " +
            "   AM_APPLICATION APP " +
            " WHERE " +
            "   LOWER(SB.USER_ID) = LOWER(?) " +
            "   AND SB.TENANT_ID = ? " +
            "   AND SB.SUBSCRIBER_ID = APP.SUBSCRIBER_ID " +
            "   AND APP.APPLICATION_ID=SP.APPLICATION_ID " +
            "   AND API.API_ID = SP.API_ID" +
            "   AND SP.SUBS_CREATE_STATE = '" +APIConstants.SubscriptionCreatedStatus.SUBSCRIBE + "'";

    public static final String GET_SUBSCRIBED_APIS_OF_USER_BY_APP_SQL =
            " SELECT " +
                    "   API.API_PROVIDER AS API_PROVIDER," +
                    "   API.API_NAME AS API_NAME," +
                    "   API.CONTEXT AS API_CONTEXT, " +
                    "   API.API_VERSION AS API_VERSION, " +
                    "   SP.TIER_ID AS SP_TIER_ID " +
                    " FROM " +
                    "   AM_SUBSCRIPTION SP, " +
                    "   AM_API API," +
                    "   AM_SUBSCRIBER SB, " +
                    "   AM_APPLICATION APP " +
                    " WHERE " +
                    "   SB.TENANT_ID = ? " +
                    "   AND SB.SUBSCRIBER_ID = APP.SUBSCRIBER_ID " +
                    "   AND APP.APPLICATION_ID=SP.APPLICATION_ID " +
                    "   AND API.API_ID = SP.API_ID" +
                    "   AND SP.SUBS_CREATE_STATE = '" + APIConstants.SubscriptionCreatedStatus.SUBSCRIBE + "'" +
                    "   AND APP.NAME = ?";

    public static final String GET_SUBSCRIBED_APIS_OF_USER_BY_APP_CASE_INSENSITIVE_SQL =
            " SELECT " +
                    "   API.API_PROVIDER AS API_PROVIDER," +
                    "   API.API_NAME AS API_NAME," +
                    "   API.CONTEXT AS API_CONTEXT," +
                    "   API.API_VERSION AS API_VERSION, " +
                    "   SP.TIER_ID AS SP_TIER_ID " +
                    " FROM " +
                    "   AM_SUBSCRIPTION SP, " +
                    "   AM_API API," +
                    "   AM_SUBSCRIBER SB, " +
                    "   AM_APPLICATION APP " +
                    " WHERE " +
                    "   SB.TENANT_ID = ? " +
                    "   AND SB.SUBSCRIBER_ID = APP.SUBSCRIBER_ID " +
                    "   AND APP.APPLICATION_ID=SP.APPLICATION_ID " +
                    "   AND API.API_ID = SP.API_ID" +
                    "   AND SP.SUBS_CREATE_STATE = '" + APIConstants.SubscriptionCreatedStatus.SUBSCRIBE + "'" +
                    "   AND APP.NAME = ?";

    public static final String GET_SUBSCRIBED_USERS_FOR_API_SQL =
            " SELECT " +
            "   SB.USER_ID, " +
            "   SB.TENANT_ID " +
            " FROM " +
            "   AM_SUBSCRIBER SB, " +
            "   AM_APPLICATION APP, " +
            "   AM_SUBSCRIPTION SP, " +
            "   AM_API API " +
            " WHERE " +
            "   API.API_PROVIDER = ? " +
            "   AND API.API_NAME = ?" +
            "   AND API.API_VERSION = ?" +
            "   AND SP.APPLICATION_ID = APP.APPLICATION_ID " +
            "   AND APP.SUBSCRIBER_ID=SB.SUBSCRIBER_ID " +
            "   AND API.API_ID = SP.API_ID" +
            "   AND SP.SUBS_CREATE_STATE = '" + APIConstants.SubscriptionCreatedStatus.SUBSCRIBE + "'";

    public static final String CHANGE_ACCESS_TOKEN_STATUS_PREFIX = "UPDATE ";

    public static final String CHANGE_ACCESS_TOKEN_STATUS_DEFAULT_SUFFIX =
            "   IAT , AM_SUBSCRIBER SB," +
            "   AM_SUBSCRIPTION SP , AM_APPLICATION APP," +
            "   AM_API API" +
            " SET " +
            "   IAT.TOKEN_STATE=? " +
            " WHERE " +
            "   SB.USER_ID=?" +
            "   AND SB.TENANT_ID=?" +
            "   AND API.API_PROVIDER=?" +
            "   AND API.API_NAME=?" +
            "   AND API.API_VERSION=?" +
            "   AND SP.ACCESS_TOKEN=IAT.ACCESS_TOKEN" +
            "   AND SB.SUBSCRIBER_ID=APP.SUBSCRIBER_ID" +
            "   AND APP.APPLICATION_ID = SP.APPLICATION_ID" +
            "   AND API.API_ID = SP.API_ID";

    public static final String CHANGE_ACCESS_TOKEN_STATUS_CASE_INSENSITIVE_SUFFIX =
            "   IAT , AM_SUBSCRIBER SB," +
            "   AM_SUBSCRIPTION SP , " +
            "   AM_APPLICATION APP, AM_API API " +
            " SET" +
            "   IAT.TOKEN_STATE=? " +
            " WHERE " +
            "   LOWER(SB.USER_ID)=LOWER(?)" +
            "   AND SB.TENANT_ID=?" +
            "   AND API.API_PROVIDER=?" +
            "   AND API.API_NAME=?" +
            "   AND API.API_VERSION=?" +
            "   AND SP.ACCESS_TOKEN=IAT.ACCESS_TOKEN" +
            "   AND SB.SUBSCRIBER_ID=APP.SUBSCRIBER_ID" +
            "   AND APP.APPLICATION_ID = SP.APPLICATION_ID" +
            "   AND API.API_ID = SP.API_ID";

    public static final String VALIDATE_KEY_SQL_PREFIX =
            " SELECT " +
            "   IAT.VALIDITY_PERIOD, " +
            "   IAT.TIME_CREATED ," +
            "   IAT.TOKEN_STATE," +
            "   IAT.USER_TYPE," +
            "   IAT.AUTHZ_USER," +
            "   IAT.USER_DOMAIN," +
            "   IAT.TIME_CREATED," +
            "   ISAT.TOKEN_SCOPE," +
            "   SUB.TIER_ID," +
            "   SUBS.USER_ID," +
            "   SUB.SUB_STATUS," +
            "   APP.APPLICATION_ID," +
            "   APP.NAME," +
            "   APP.APPLICATION_TIER," +
            "   AKM.KEY_TYPE," +
            "   API.API_NAME," +
            "   AKM.CONSUMER_KEY," +
            "   API.API_PROVIDER" +
            " FROM ";

    public static final String VALIDATE_KEY_DEFAULT_SUFFIX =
            " IAT," + APIConstants.TOKEN_SCOPE_ASSOCIATION_TABLE + "ISAT," +
            "   AM_SUBSCRIPTION SUB," +
            "   AM_SUBSCRIBER SUBS," +
            "   AM_APPLICATION APP," +
            "   AM_APPLICATION_KEY_MAPPING AKM," +
            "   AM_API API," +
            "   IDN_OAUTH_CONSUMER_APPS ICA" +
            " WHERE " +
            "   IAT.ACCESS_TOKEN = ? " +
            "   AND API.CONTEXT = ? " +
            "   AND IAT.TOKEN_ID = ISAT.TOKEN_ID " +
            "   AND ICA.CONSUMER_KEY = AKM.CONSUMER_KEY " +
            "   AND ICA.ID = IAT.CONSUMER_KEY_ID" +
            "   AND SUB.APPLICATION_ID = APP.APPLICATION_ID" +
            "   AND APP.SUBSCRIBER_ID = SUBS.SUBSCRIBER_ID" +
            "   AND API.API_ID = SUB.API_ID" +
            "   AND AKM.APPLICATION_ID=APP.APPLICATION_ID";

    public static final String VALIDATE_KEY_VERSION_SUFFIX =
            " IAT," + APIConstants.TOKEN_SCOPE_ASSOCIATION_TABLE + "ISAT," +
            "   AM_SUBSCRIPTION SUB," +
            "   AM_SUBSCRIBER SUBS," +
            "   AM_APPLICATION APP," +
            "   AM_APPLICATION_KEY_MAPPING AKM," +
            "   AM_API API," +
            "   IDN_OAUTH_CONSUMER_APPS ICA" +
            " WHERE " +
            "   IAT.ACCESS_TOKEN = ? " +
            "   AND API.CONTEXT = ? " +
            "   AND IAT.TOKEN_ID = ISAT.TOKEN_ID " +
            "   AND API.API_VERSION = ? " +
            "   AND ICA.CONSUMER_KEY = AKM.CONSUMER_KEY " +
            "   AND ICA.ID = IAT.CONSUMER_KEY_ID" +
            "   AND SUB.APPLICATION_ID = APP.APPLICATION_ID" +
            "   AND APP.SUBSCRIBER_ID = SUBS.SUBSCRIBER_ID" +
            "   AND API.API_ID = SUB.API_ID" +
            "   AND AKM.APPLICATION_ID=APP.APPLICATION_ID";

    //we are not expecting api product calls through default version todo:reviw
    public static final String VALIDATE_SUBSCRIPTION_KEY_DEFAULT_SQL =
            " SELECT " +
            "   SUB.TIER_ID," +
            "   SUBS.USER_ID," +
            "   SUB.SUB_STATUS," +
            "   APP.APPLICATION_ID," +
            "   APP.NAME," +
            "   APP.APPLICATION_TIER," +
            "   APP.TOKEN_TYPE," +
            "   AKM.KEY_TYPE," +
            "   API.API_NAME," +
            "   API.API_PROVIDER " +
            " FROM " +
            "   AM_SUBSCRIPTION SUB," +
            "   AM_SUBSCRIBER SUBS," +
            "   AM_APPLICATION APP," +
            "   AM_APPLICATION_KEY_MAPPING AKM," +
            "   AM_API API " +
            " WHERE " +
            "   API.CONTEXT = ? " +
            "   AND AKM.CONSUMER_KEY = ? " +
            "   AND SUB.APPLICATION_ID = APP.APPLICATION_ID" +
            "   AND APP.SUBSCRIBER_ID = SUBS.SUBSCRIBER_ID" +
            "   AND API.API_ID = SUB.API_ID" +
            "   AND AKM.APPLICATION_ID=APP.APPLICATION_ID";

    public static final String VALIDATE_SUBSCRIPTION_KEY_VERSION_SQL =
            " SELECT " +
            "   SUB.TIER_ID," +
            "   SUBS.USER_ID," +
            "   SUB.SUB_STATUS," +
            "   APP.APPLICATION_ID," +
            "   APP.NAME," +
            "   APP.APPLICATION_TIER," +
            "   APP.TOKEN_TYPE," +
            "   AKM.KEY_TYPE," +
            "   API.API_NAME," +
            "   API.API_PROVIDER," +
            "   NULL AS API_PRODUCT_NAME," +
            "   NULL AS API_PRODUCT_PROVIDER " +
            " FROM " +
            "   AM_SUBSCRIPTION SUB," +
            "   AM_SUBSCRIBER SUBS," +
            "   AM_APPLICATION APP," +
            "   AM_APPLICATION_KEY_MAPPING AKM," +
            "   AM_API API" +
            " WHERE " +
            "   API.CONTEXT = ? " +
            "   AND AKM.CONSUMER_KEY = ? " +
            "   AND API.API_VERSION = ? " +
            "   AND SUB.APPLICATION_ID = APP.APPLICATION_ID" +
            "   AND APP.SUBSCRIBER_ID = SUBS.SUBSCRIBER_ID" +
            "   AND API.API_ID = SUB.API_ID" +
            "   AND AKM.APPLICATION_ID=APP.APPLICATION_ID" +
            " UNION " +
            " SELECT DISTINCT " +
            "   SUB.TIER_ID," +
            "   SUBR.USER_ID," +
            "   SUB.SUB_STATUS," +
            "   APP.APPLICATION_ID," +
            "   APP.NAME," +
            "   APP.APPLICATION_TIER," +
            "   APP.TOKEN_TYPE," +
            "   AKM.KEY_TYPE," +
            "   API.API_NAME," +
            "   API.API_PROVIDER," +
            "   APIPRO.API_PRODUCT_NAME," +
            "   APIPRO.API_PRODUCT_PROVIDER" +
            " FROM " +
            "   AM_API AS API," +
            "   AM_API_URL_MAPPING AS AUM," +
            "   AM_API_PRODUCT_MAPPING AS APM," +
            "   AM_SUBSCRIPTION AS SUB," +
            "   AM_APPLICATION AS APP," +
            "   AM_SUBSCRIBER AS SUBR," +
            "   AM_APPLICATION_KEY_MAPPING AS AKM," +
            "   AM_API_PRODUCT AS APIPRO " +
            " WHERE " +
            "   API.API_ID=AUM.API_ID" +
            "   AND AUM.URL_MAPPING_ID=APM.URL_MAPPING_ID" +
            "   AND SUB.API_PRODUCT_ID=APM.API_PRODUCT_ID" +
            "   AND APM.API_PRODUCT_ID=APIPRO.API_PRODUCT_ID" +
            "   AND APP.APPLICATION_ID=SUB.APPLICATION_ID" +
            "   AND SUBR.SUBSCRIBER_ID=APP.SUBSCRIBER_ID" +
            "   AND AKM.APPLICATION_ID=APP.APPLICATION_ID" +
            "   AND API.CONTEXT = ? " +
            "   AND AKM.CONSUMER_KEY = ? " +
            "   AND API.API_VERSION = ? " +
            " ORDER BY API_NAME DESC";

    public static final String ADVANCED_VALIDATE_SUBSCRIPTION_KEY_DEFAULT_SQL =
            " SELECT " +
                    "   SUB.TIER_ID," +
                    "   SUBS.USER_ID," +
                    "   SUB.SUB_STATUS," +
                    "   APP.APPLICATION_ID," +
                    "   APP.NAME," +
                    "   APP.APPLICATION_TIER," +
                    "   APP.TOKEN_TYPE," +
                    "   AKM.KEY_TYPE," +
                    "   API.API_NAME," +
                    "   API.API_TIER," +
                    "   API.API_PROVIDER," +
                    "   APS.RATE_LIMIT_COUNT," +
                    "   APS.RATE_LIMIT_TIME_UNIT," +
                    "   APS.STOP_ON_QUOTA_REACH," +
                    "   API.API_ID" +
                    " FROM " +
                    "   AM_SUBSCRIPTION SUB," +
                    "   AM_SUBSCRIBER SUBS," +
                    "   AM_APPLICATION APP," +
                    "   AM_APPLICATION_KEY_MAPPING AKM," +
                    "   AM_API API," +
                    "   AM_POLICY_SUBSCRIPTION APS" +
                    " WHERE " +
                    "   API.CONTEXT = ? " +
                    "   AND AKM.CONSUMER_KEY = ? " +
                    "   AND SUB.APPLICATION_ID = APP.APPLICATION_ID" +
                    "   AND APP.SUBSCRIBER_ID = SUBS.SUBSCRIBER_ID" +
                    "   AND API.API_ID = SUB.API_ID" +
                    "   AND AKM.APPLICATION_ID=APP.APPLICATION_ID" +
                    "   AND APS.NAME = SUB.TIER_ID" +
                    "   AND APS.TENANT_ID = ? ";

    public static final String ADVANCED_VALIDATE_SUBSCRIPTION_KEY_VERSION_SQL =
            " SELECT " +
            "   SUB.TIER_ID," +
            "   SUBS.USER_ID," +
            "   SUB.SUB_STATUS," +
            "   APP.APPLICATION_ID," +
            "   APP.NAME," +
            "   APP.APPLICATION_TIER," +
            "   APP.TOKEN_TYPE," +
            "   AKM.KEY_TYPE," +
            "   API.API_NAME," +
            "   API.API_TIER," +
            "   API.API_PROVIDER," +
            "   NULL AS API_PRODUCT_NAME," +
            "   NULL AS API_PRODUCT_PROVIDER," +
            "   APS.RATE_LIMIT_COUNT," +
            "   APS.RATE_LIMIT_TIME_UNIT," +
            "   APS.STOP_ON_QUOTA_REACH," +
            "   API.API_ID" +
            " FROM " +
            "   AM_SUBSCRIPTION SUB," +
            "   AM_SUBSCRIBER SUBS," +
            "   AM_APPLICATION APP," +
            "   AM_APPLICATION_KEY_MAPPING AKM," +
            "   AM_API API," +
            "   AM_POLICY_SUBSCRIPTION APS" +
            " WHERE " +
            "   API.CONTEXT = ? " +
            "   AND AKM.CONSUMER_KEY = ? " +
            "   AND APS.TENANT_ID = ? " +
            "   AND API.API_VERSION = ? " +
            "   AND SUB.APPLICATION_ID = APP.APPLICATION_ID" +
            "   AND APP.SUBSCRIBER_ID = SUBS.SUBSCRIBER_ID" +
            "   AND API.API_ID = SUB.API_ID" +
            "   AND AKM.APPLICATION_ID=APP.APPLICATION_ID" +
            "   AND APS.NAME = SUB.TIER_ID" +
            " UNION " +
            " SELECT DISTINCT " +
            "   SUB.TIER_ID," +
            "   SUBR.USER_ID," +
            "   SUB.SUB_STATUS," +
            "   APP.APPLICATION_ID," +
            "   APP.NAME," +
            "   APP.APPLICATION_TIER," +
            "   APP.TOKEN_TYPE," +
            "   AKM.KEY_TYPE," +
            "   API.API_NAME," +
            "   API.API_TIER," + //need to know backend api limit
            "   API.API_PROVIDER," +
            "   APIPRO.API_PRODUCT_NAME," +
            "   APIPRO.API_PRODUCT_PROVIDER," +
            "   APS.RATE_LIMIT_COUNT," +
            "   APS.RATE_LIMIT_TIME_UNIT," +
            "   APS.STOP_ON_QUOTA_REACH," +
            "   API.API_ID" +
            " FROM " +
            "   AM_API AS API," +
            "   AM_API_URL_MAPPING AS AUM," +
            "   AM_API_PRODUCT_MAPPING AS APM," +
            "   AM_SUBSCRIPTION AS SUB," +
            "   AM_APPLICATION AS APP," +
            "   AM_SUBSCRIBER AS SUBR," +
            "   AM_APPLICATION_KEY_MAPPING AS AKM," +
            "   AM_API_PRODUCT AS APIPRO, " +
            "   AM_POLICY_SUBSCRIPTION APS" +
            " WHERE " +
            "   API.API_ID=AUM.API_ID" +
            "   AND AUM.URL_MAPPING_ID=APM.URL_MAPPING_ID" +
            "   AND SUB.API_PRODUCT_ID=APM.API_PRODUCT_ID" +
            "   AND APM.API_PRODUCT_ID=APIPRO.API_PRODUCT_ID" +
            "   AND APP.APPLICATION_ID=SUB.APPLICATION_ID" +
            "   AND SUBR.SUBSCRIBER_ID=APP.SUBSCRIBER_ID" +
            "   AND AKM.APPLICATION_ID=APP.APPLICATION_ID" +
            "   AND APS.NAME = SUB.TIER_ID" +
            "   AND API.CONTEXT = ? " +
            "   AND AKM.CONSUMER_KEY = ? " +
            "   AND APS.TENANT_ID = ? " +
            "   AND API.API_VERSION = ? " +
            " ORDER BY API_NAME DESC";


    public static final String UPDATE_TOKEN_PREFIX = "UPDATE ";

    public static final String UPDATE_TOKEN_SUFFIX =
            " SET " +
            "   TOKEN_STATE = ? " +
            "   ,TOKEN_STATE_ID = ? " +
            " WHERE " +
            "   ACCESS_TOKEN = ?";

    public static final String ADD_SUBSCRIBER_SQL =
            " INSERT" +
            "   INTO AM_SUBSCRIBER (USER_ID, TENANT_ID, EMAIL_ADDRESS, DATE_SUBSCRIBED, CREATED_BY, CREATED_TIME, " +
                    "UPDATED_TIME) " +
            " VALUES (?,?,?,?,?,?,?)";

    public static final String UPDATE_SUBSCRIBER_SQL =
            " UPDATE AM_SUBSCRIBER " +
            " SET" +
            "   USER_ID=?," +
            "   TENANT_ID=?," +
            "   EMAIL_ADDRESS=?," +
            "   DATE_SUBSCRIBED=?," +
            "   UPDATED_BY=?," +
            "   UPDATED_TIME=? " +
            " WHERE" +
            "   SUBSCRIBER_ID=?";

    public static final String GET_SUBSCRIBER_SQL =
            " SELECT " +
            "   USER_ID, TENANT_ID, EMAIL_ADDRESS, DATE_SUBSCRIBED " +
            " FROM " +
            "   AM_SUBSCRIBER " +
            " WHERE " +
            "   SUBSCRIBER_ID=?";

    public static final String CHECK_EXISTING_SUBSCRIPTION_API_SQL =
            " SELECT " +
            "   SUB_STATUS, SUBS_CREATE_STATE " +
            " FROM " +
            "   AM_SUBSCRIPTION " +
            " WHERE " +
            "   API_ID = ? " +
            "   AND APPLICATION_ID = ?";

    public static final String CHECK_EXISTING_SUBSCRIPTION_PRODUCT_SQL =
            " SELECT " +
            "   SUB_STATUS, SUBS_CREATE_STATE " +
            " FROM " +
            "   AM_SUBSCRIPTION " +
            " WHERE " +
            "   API_PRODUCT_ID = ? " +
            "   AND APPLICATION_ID = ?";

    public static final String ADD_SUBSCRIPTION_SQL =
            " INSERT INTO " +
            "   AM_SUBSCRIPTION (TIER_ID,API_ID,APPLICATION_ID,SUB_STATUS,SUBS_CREATE_STATE,CREATED_BY,CREATED_TIME, " +
                    "UPDATED_TIME, UUID) " +
            " VALUES (?,?,?,?,?,?,?,?,?)";
    
    public static final String ADD_PRODUCT_SUBSCRIPTION_SQL =
            " INSERT INTO " +
            "   AM_SUBSCRIPTION (TIER_ID,API_PRODUCT_ID,APPLICATION_ID,SUB_STATUS,SUBS_CREATE_STATE,CREATED_BY,CREATED_TIME, " +
                    "UPDATED_TIME, UUID) " +
            " VALUES (?,?,?,?,?,?,?,?,?)";

    public static final String GET_SUBSCRIPTION_UUID_SQL =
            " SELECT UUID " +
            " FROM AM_SUBSCRIPTION " +
            " WHERE " +
            "   API_ID = ? " +
            "   AND APPLICATION_ID = ?";
    public static final String GET_SUBSCRIPTION_UUID_PRODUCT_SQL =
            " SELECT UUID " +
            " FROM AM_SUBSCRIPTION " +
            " WHERE " +
            "   API_PRODUCT_ID = ? " +
            "   AND APPLICATION_ID = ?";
    
    public static final String GET_SUBSCRIPTION_STATUS_BY_UUID_SQL =
            " SELECT SUB_STATUS " +
            " FROM AM_SUBSCRIPTION " +
            " WHERE UUID = ?";

    public static final String UPDATE_SUBSCRIPTION_SQL =
            " UPDATE AM_SUBSCRIPTION " +
            " SET SUBS_CREATE_STATE = '" + APIConstants.SubscriptionCreatedStatus.UN_SUBSCRIBE + "' " +
            " WHERE UUID = ?";

    public static final String REMOVE_SUBSCRIPTION_SQL =
            " DELETE FROM AM_SUBSCRIPTION WHERE UUID = ?";

    public static final String REMOVE_SUBSCRIPTION_BY_ID_SQL =
            " DELETE FROM AM_SUBSCRIPTION WHERE SUBSCRIPTION_ID = ?";

    public static final String REMOVE_ALL_SUBSCRIPTIONS_SQL =
            " DELETE FROM AM_SUBSCRIPTION WHERE API_ID = ?";

    public static final String GET_SUBSCRIPTION_STATUS_BY_ID_SQL =
            " SELECT SUB_STATUS FROM AM_SUBSCRIPTION WHERE SUBSCRIPTION_ID = ?";

    public static final String GET_SUBSCRIPTION_BY_ID_SQL =
            "SELECT " +
            "  T.SUBSCRIPTION_ID, T.API_PRODUCT_PROVIDER, T.API_PRODUCT_NAME, T.APPLICATION_ID, T.TIER_ID, " +
            "  T.SUB_STATUS, T.SUBS_CREATE_STATE, T.UUID, T.API_PROVIDER, T.API_NAME, T.API_VERSION, T.PRODUCT_UUID, " +
            "  T.API_PRODUCT_ID " + 
            "FROM " +
            " (" + 
            "   SELECT SUBS.SUBSCRIPTION_ID , SUBS.APPLICATION_ID, SUBS.TIER_ID,SUBS.SUB_STATUS, SUBS.SUBS_CREATE_STATE, " +
            "     SUBS.API_ID ,SUBS.API_PRODUCT_ID,SUBS.UUID, NULL AS API_PRODUCT_NAME, NULL AS API_PRODUCT_PROVIDER, " +
            "     NULL AS PRODUCT_UUID, API.API_NAME, API.API_PROVIDER,  API.API_VERSION " + 
            "   FROM AM_SUBSCRIPTION SUBS , AM_API API " + 
            "   WHERE SUBS.API_ID = API.API_ID " + 
            "   UNION " + 
            "   SELECT SUBS.SUBSCRIPTION_ID , SUBS.APPLICATION_ID, SUBS.TIER_ID, SUBS.SUB_STATUS, SUBS.SUBS_CREATE_STATE, " +
            "     SUBS.API_ID ,SUBS.API_PRODUCT_ID,SUBS.UUID, PRODUCT.API_PRODUCT_NAME, PRODUCT.API_PRODUCT_PROVIDER, " +
            "     PRODUCT.UUID AS PRODUCT_UUID, NULL AS API_NAME, NULL AS API_PROVIDER,  NULL AS API_VERSION " + 
            "   FROM AM_SUBSCRIPTION SUBS , AM_API_PRODUCT PRODUCT " + 
            "   WHERE SUBS.API_PRODUCT_ID = PRODUCT.API_PRODUCT_ID " + 
            "  ) T " +
            "WHERE T.SUBSCRIPTION_ID  = ?";
    
    public static final String GET_SUBSCRIPTION_BY_UUID_SQL =
            "SELECT " +
            "  T.SUBSCRIPTION_ID, T.API_PRODUCT_PROVIDER, T.API_PRODUCT_NAME, T.APPLICATION_ID, T.TIER_ID, T.SUB_STATUS," +
            "  T.SUBS_CREATE_STATE, T.CREATED_TIME, T.UPDATED_TIME, T.UUID, T.API_PROVIDER, T.API_NAME, T.API_VERSION, " +
            "  T.PRODUCT_UUID, T.API_PRODUCT_ID " + 
            "FROM " +
            " (" + 
            "    SELECT SUBS.SUBSCRIPTION_ID , SUBS.APPLICATION_ID, SUBS.TIER_ID,SUBS.SUB_STATUS, SUBS.SUBS_CREATE_STATE, " +
            "      SUBS.CREATED_TIME AS CREATED_TIME, SUBS.UPDATED_TIME AS UPDATED_TIME, SUBS.API_ID ,SUBS.API_PRODUCT_ID," +
            "      SUBS.UUID, NULL AS API_PRODUCT_NAME, NULL AS API_PRODUCT_PROVIDER, NULL AS PRODUCT_UUID, API.API_NAME, " +
            "      API.API_PROVIDER,  API.API_VERSION " + 
            "    FROM AM_SUBSCRIPTION SUBS , AM_API API " + 
            "    WHERE SUBS.API_ID = API.API_ID " + 
            "    UNION " + 
            "    SELECT SUBS.SUBSCRIPTION_ID , SUBS.APPLICATION_ID, SUBS.TIER_ID, SUBS.SUB_STATUS, SUBS.SUBS_CREATE_STATE, " +
            "      SUBS.CREATED_TIME AS CREATED_TIME, SUBS.UPDATED_TIME AS UPDATED_TIME, SUBS.API_ID ,SUBS.API_PRODUCT_ID," +
            "      SUBS.UUID, PRODUCT.API_PRODUCT_NAME, PRODUCT.API_PRODUCT_PROVIDER, PRODUCT.UUID AS PRODUCT_UUID, " +
            "      NULL AS API_NAME, NULL AS API_PROVIDER,  NULL AS API_VERSION " + 
            "    FROM AM_SUBSCRIPTION SUBS , AM_API_PRODUCT PRODUCT " + 
            "    WHERE SUBS.API_PRODUCT_ID = PRODUCT.API_PRODUCT_ID " + 
            "  ) T " +
            "WHERE T.UUID  = ?";

    public static final String GET_TENANT_SUBSCRIBER_SQL =
            " SELECT " +
            "   SUBSCRIBER_ID, " +
            "   USER_ID, " +
            "   TENANT_ID, " +
            "   EMAIL_ADDRESS, " +
            "   DATE_SUBSCRIBED " +
            " FROM " +
            "   AM_SUBSCRIBER " +
            " WHERE " +
            "   USER_ID = ? " +
            "   AND TENANT_ID = ?";

    public static final String GET_TENANT_SUBSCRIBER_CASE_INSENSITIVE_SQL =
            " SELECT " +
            "   SUBSCRIBER_ID, " +
            "   USER_ID, " +
            "   TENANT_ID, " +
            "   EMAIL_ADDRESS, " +
            "   DATE_SUBSCRIBED " +
            " FROM " +
            "   AM_SUBSCRIBER " +
            " WHERE " +
            "   LOWER(USER_ID) = LOWER(?) " +
            "   AND TENANT_ID = ?";

    public static final String GET_API_BY_CONSUMER_KEY_SQL =
            " SELECT" +
            "   API.API_PROVIDER," +
            "   API.API_NAME," +
            "   API.API_VERSION " +
            " FROM" +
            "   AM_SUBSCRIPTION SUB," +
            "   AM_SUBSCRIPTION_KEY_MAPPING SKM, " +
            "   AM_API API " +
            " WHERE" +
            "   SKM.ACCESS_TOKEN=?" +
            "   AND SKM.SUBSCRIPTION_ID=SUB.SUBSCRIPTION_ID" +
            "   AND API.API_ID = SUB.API_ID";

    public static final String GET_SUBSCRIBED_APIS_SQL =
            " SELECT " +
            "   SUBS.SUBSCRIPTION_ID AS SUBS_ID, " +
            "   API.API_PROVIDER AS API_PROVIDER, " +
            "   API.API_NAME AS API_NAME, " +
            "   API.API_VERSION AS API_VERSION, " +
            "   SUBS.TIER_ID AS TIER_ID, " +
            "   APP.APPLICATION_ID AS APP_ID, " +
            "   SUBS.SUB_STATUS AS SUB_STATUS, " +
            "   SUBS.SUBS_CREATE_STATE AS SUBS_CREATE_STATE, " +
            "   APP.NAME AS APP_NAME, " +
            "   APP.CALLBACK_URL AS CALLBACK_URL, " +
            "   SUBS.UUID AS SUB_UUID, " +
            "   APP.UUID AS APP_UUID " +
            " FROM " +
            "   AM_SUBSCRIBER SUB," +
            "   AM_APPLICATION APP, " +
            "   AM_SUBSCRIPTION SUBS, " +
            "   AM_API API " +
            " WHERE " +
            "   SUB.TENANT_ID = ? " +
            "   AND APP.APPLICATION_ID=SUBS.APPLICATION_ID " +
            "   AND SUB.SUBSCRIBER_ID=APP.SUBSCRIBER_ID " +
            "   AND API.API_ID=SUBS.API_ID" +
            "   AND APP.NAME= ? " +
            "   AND SUBS.SUBS_CREATE_STATE = '" + APIConstants.SubscriptionCreatedStatus.SUBSCRIBE + "'";

    public static final String GET_SUBSCRIBED_APIS_BY_ID_SQL =
            " SELECT " +
                    "   SUBS.SUBSCRIPTION_ID AS SUBS_ID, " +
                    "   API.API_PROVIDER AS API_PROVIDER, " +
                    "   API.API_NAME AS API_NAME, " +
                    "   API.API_VERSION AS API_VERSION, " +
                    "   SUBS.TIER_ID AS TIER_ID, " +
                    "   APP.APPLICATION_ID AS APP_ID, " +
                    "   SUBS.SUB_STATUS AS SUB_STATUS, " +
                    "   SUBS.SUBS_CREATE_STATE AS SUBS_CREATE_STATE, " +
                    "   APP.NAME AS APP_NAME, " +
                    "   APP.CALLBACK_URL AS CALLBACK_URL, " +
                    "   SUBS.UUID AS SUB_UUID, " +
                    "   APP.UUID AS APP_UUID, " +
                    "   APP.CREATED_BY AS OWNER" +
                    " FROM " +
                    "   AM_SUBSCRIBER SUB," +
                    "   AM_APPLICATION APP, " +
                    "   AM_SUBSCRIPTION SUBS, " +
                    "   AM_API API " +
                    " WHERE " +
                    "   SUB.TENANT_ID = ? " +
                    "   AND APP.APPLICATION_ID=SUBS.APPLICATION_ID " +
                    "   AND SUB.SUBSCRIBER_ID=APP.SUBSCRIBER_ID " +
                    "   AND API.API_ID=SUBS.API_ID" +
                    "   AND APP.APPLICATION_ID= ? " +
                    "   AND SUBS.SUBS_CREATE_STATE = '" + APIConstants.SubscriptionCreatedStatus.SUBSCRIBE + "'";

    public static final String GET_SUBSCRIPTION_COUNT_SQL =
            " SELECT COUNT(*) AS SUB_COUNT " +
            " FROM " +
            "   AM_SUBSCRIPTION SUBS, AM_APPLICATION APP, AM_SUBSCRIBER SUB " +
            " WHERE SUBS.SUBS_CREATE_STATE ='" + APIConstants.SubscriptionCreatedStatus.SUBSCRIBE + "'" +
            "   AND SUBS.APPLICATION_ID = APP.APPLICATION_ID" +
            "   AND APP.NAME=?" +
            "   AND APP.SUBSCRIBER_ID= SUB.SUBSCRIBER_ID" +
            "   AND SUB.TENANT_ID=?";

    public static final String GET_SUBSCRIPTION_COUNT_BY_APP_ID_SQL =
            " SELECT COUNT(*) AS SUB_COUNT " +
                    " FROM " +
                    "   AM_SUBSCRIPTION SUBS, AM_APPLICATION APP, AM_SUBSCRIBER SUB " +
                    " WHERE SUBS.SUBS_CREATE_STATE ='" + APIConstants.SubscriptionCreatedStatus.SUBSCRIBE + "'" +
                    "   AND SUBS.APPLICATION_ID = APP.APPLICATION_ID" +
                    "   AND APP.APPLICATION_ID=?" +
                    "   AND APP.SUBSCRIBER_ID= SUB.SUBSCRIBER_ID" +
                    "   AND SUB.TENANT_ID=?";

    public static final String GET_SUBSCRIPTION_COUNT_CASE_INSENSITIVE_SQL =
            " SELECT COUNT(*) AS SUB_COUNT " +
            " FROM " +
            "   AM_SUBSCRIPTION SUBS,AM_APPLICATION APP,AM_SUBSCRIBER SUB " +
            " WHERE " +
            "   SUBS.SUBS_CREATE_STATE ='" + APIConstants.SubscriptionCreatedStatus.SUBSCRIBE + "'" +
            "   AND SUBS.APPLICATION_ID = APP.APPLICATION_ID" +
            "   AND APP.NAME=?" +
            "   AND APP.SUBSCRIBER_ID= SUB.SUBSCRIBER_ID" +
            "   AND SUB.TENANT_ID=?";

    public static final String GET_SUBSCRIPTION_COUNT_BY_APP_ID_CASE_INSENSITIVE_SQL =
            " SELECT COUNT(*) AS SUB_COUNT " +
                    " FROM " +
                    "   AM_SUBSCRIPTION SUBS,AM_APPLICATION APP,AM_SUBSCRIBER SUB " +
                    " WHERE " +
                    "   SUBS.SUBS_CREATE_STATE ='" + APIConstants.SubscriptionCreatedStatus.SUBSCRIBE + "'" +
                    "   AND SUBS.APPLICATION_ID = APP.APPLICATION_ID" +
                    "   AND APP.APPLICATION_ID=?" +
                    "   AND APP.SUBSCRIBER_ID= SUB.SUBSCRIBER_ID" +
                    "   AND SUB.TENANT_ID=?";

    public static final String GET_PAGINATED_SUBSCRIBED_APIS_SQL =
            " SELECT " +
            "   SUBS.SUBSCRIPTION_ID, " +
            "   API.API_PROVIDER AS API_PROVIDER, " +
            "   API.API_NAME AS API_NAME, " +
            "   API.API_VERSION AS API_VERSION, " +
            "   SUBS.TIER_ID AS TIER_ID, " +
            "   APP.APPLICATION_ID AS APP_ID, " +
            "   SUBS.SUB_STATUS AS SUB_STATUS, " +
            "   SUBS.SUBS_CREATE_STATE AS SUBS_CREATE_STATE, " +
            "   APP.NAME AS APP_NAME, " +
            "   APP.CALLBACK_URL AS CALLBACK_URL " +
            " FROM " +
            "   AM_SUBSCRIBER SUB," +
            "   AM_APPLICATION APP, " +
            "   AM_SUBSCRIPTION SUBS, " +
            "   AM_API API " +
            " WHERE " +
            "   SUB.TENANT_ID = ? " +
            "   AND SUB.SUBSCRIBER_ID=APP.SUBSCRIBER_ID " +
            "   AND APP.APPLICATION_ID=SUBS.APPLICATION_ID " +
            "   AND API.API_ID=SUBS.API_ID" +
            "   AND APP.NAME= ? " +
            "   AND SUBS.SUBS_CREATE_STATE = '" + APIConstants.SubscriptionCreatedStatus.SUBSCRIBE + "'";

    public static final String GET_PAGINATED_SUBSCRIBED_APIS_BY_APP_ID_SQL =
            " SELECT " +
                    "   SUBS.SUBSCRIPTION_ID, " +
                    "   API.API_PROVIDER AS API_PROVIDER, " +
                    "   API.API_NAME AS API_NAME, " +
                    "   API.API_VERSION AS API_VERSION, " +
                    "   SUBS.TIER_ID AS TIER_ID, " +
                    "   APP.APPLICATION_ID AS APP_ID, " +
                    "   SUBS.SUB_STATUS AS SUB_STATUS, " +
                    "   SUBS.SUBS_CREATE_STATE AS SUBS_CREATE_STATE, " +
                    "   APP.NAME AS APP_NAME, " +
                    "   APP.CALLBACK_URL AS CALLBACK_URL " +
                    " FROM " +
                    "   AM_SUBSCRIBER SUB," +
                    "   AM_APPLICATION APP, " +
                    "   AM_SUBSCRIPTION SUBS, " +
                    "   AM_API API " +
                    " WHERE " +
                    "   SUB.TENANT_ID = ? " +
                    "   AND SUB.SUBSCRIBER_ID=APP.SUBSCRIBER_ID " +
                    "   AND APP.APPLICATION_ID=SUBS.APPLICATION_ID " +
                    "   AND API.API_ID=SUBS.API_ID" +
                    "   AND APP.APPLICATION_ID= ? " +
                    "   AND SUBS.SUBS_CREATE_STATE = '" + APIConstants.SubscriptionCreatedStatus.SUBSCRIBE + "'";

    public static final String GET_SUBSCRIBED_APIS_OF_SUBSCRIBER_SQL =
            " SELECT " +
            "   SUBS.SUBSCRIPTION_ID AS SUBS_ID, " +
            "   API.API_PROVIDER AS API_PROVIDER, " +
            "   API.API_NAME AS API_NAME, " +
            "   API.API_VERSION AS API_VERSION, " +
            "   SUBS.TIER_ID AS TIER_ID, " +
            "   APP.APPLICATION_ID AS APP_ID, " +
            "   SUBS.SUB_STATUS AS SUB_STATUS, " +
            "   SUBS.SUBS_CREATE_STATE AS SUBS_CREATE_STATE, " +
            "   APP.NAME AS APP_NAME, " +
            "   APP.TOKEN_TYPE AS APP_TOKEN_TYPE, " +
            "   APP.CALLBACK_URL AS CALLBACK_URL, " +
            "   SUBS.UUID AS SUB_UUID, " +
            "   APP.UUID AS APP_UUID, " +
            "   APP.CREATED_BY AS OWNER" +
            " FROM " +
            "   AM_SUBSCRIBER SUB," +
            "   AM_APPLICATION APP, " +
            "   AM_SUBSCRIPTION SUBS, " +
            "   AM_API API " +
            " WHERE " +
            "   SUB.TENANT_ID = ? " +
            "   AND SUB.SUBSCRIBER_ID=APP.SUBSCRIBER_ID " +
            "   AND APP.APPLICATION_ID=SUBS.APPLICATION_ID" +
            "   AND API.API_ID=SUBS.API_ID" +
            "   AND SUBS.SUBS_CREATE_STATE = '" + APIConstants.SubscriptionCreatedStatus.SUBSCRIBE + "'";

    public static final String GET_API_KEY_BY_SUBSCRIPTION_SQL =
            " SELECT " +
            "   SKM.ACCESS_TOKEN AS ACCESS_TOKEN," +
            "   SKM.KEY_TYPE AS TOKEN_TYPE " +
            " FROM" +
            "   AM_SUBSCRIPTION_KEY_MAPPING SKM " +
            " WHERE" +
            "   SKM.SUBSCRIPTION_ID = ?";

    public static final String GET_SCOPE_BY_TOKEN_SQL =
            " SELECT ISAT.TOKEN_SCOPE " +
            " FROM " +
            APIConstants.ACCESS_TOKEN_STORE_TABLE + " IAT," +
            APIConstants.TOKEN_SCOPE_ASSOCIATION_TABLE + " ISAT " +
            " WHERE " +
            "   IAT.ACCESS_TOKEN= ?" +
            "   AND IAT.TOKEN_ID = ISAT.TOKEN_ID";

    public static final String IS_ACCESS_TOKEN_EXISTS_PREFIX = " SELECT ACCESS_TOKEN " + " FROM ";

    public static final String IS_ACCESS_TOKEN_EXISTS_SUFFIX = " WHERE ACCESS_TOKEN= ? ";

    public static final String IS_ACCESS_TOKEN_REVOKED_PREFIX = " SELECT TOKEN_STATE " + " FROM ";

    public static final String IS_ACCESS_TOKE_REVOKED_SUFFIX = " WHERE ACCESS_TOKEN= ? ";

    public static final String GET_ACCESS_TOKEN_DATA_PREFIX =
            " SELECT " +
            "   IAT.ACCESS_TOKEN, " +
            "   IAT.AUTHZ_USER, " +
            "   IAT.USER_DOMAIN, " +
            "   ISAT.TOKEN_SCOPE, " +
            "   ICA.CONSUMER_KEY, " +
            "   IAT.TIME_CREATED, " +
            "   IAT.VALIDITY_PERIOD " +
            " FROM ";

    public static final String GET_ACCESS_TOKEN_DATA_SUFFIX =
            "   IAT, " +
            APIConstants.TOKEN_SCOPE_ASSOCIATION_TABLE + " ISAT, " +
            APIConstants.CONSUMER_KEY_SECRET_TABLE + " ICA " +
            " WHERE IAT.TOKEN_ID = ISAT.TOKEN_ID " +
            "   AND IAT.CONSUMER_KEY_ID = ICA.ID " +
            "   AND IAT.ACCESS_TOKEN= ? " +
            "   AND IAT.TOKEN_STATE='ACTIVE' ";

    public static final String GET_TOKEN_SQL_PREFIX =
            " SELECT " +
            "   IAT.ACCESS_TOKEN, " +
            "   IAT.AUTHZ_USER, " +
            "   IAT.USER_DOMAIN, " +
            "   ISAT.TOKEN_SCOPE, " +
            "   ICA.CONSUMER_KEY, " +
            "   IAT.TIME_CREATED, " +
            "   IAT.VALIDITY_PERIOD " +
            " FROM ";

    public static final String GET_TOKEN_SQL_SUFFIX =
            "   IAT, " +
            APIConstants.TOKEN_SCOPE_ASSOCIATION_TABLE + " ISAT, " +
            APIConstants.CONSUMER_KEY_SECRET_TABLE + " ICA " +
            " WHERE " +
            "   IAT.TOKEN_STATE='ACTIVE' " +
            "   AND IAT.TOKEN_ID = ISAT.TOKEN_ID " +
            "   AND IAT.CONSUMER_KEY_ID = ICA.ID " +
            " ORDER BY IAT.TOKEN_ID";

    public static final String GET_ACCESS_TOKEN_BY_USER_PREFIX =
            " SELECT " +
            "   IAT.ACCESS_TOKEN, " +
            "   IAT.AUTHZ_USER, " +
            "   IAT.USER_DOMAIN, " +
            "   ISAT.TOKEN_SCOPE, " +
            "   ICA.CONSUMER_KEY, " +
            "   IAT.TIME_CREATED, " +
            "   IAT.VALIDITY_PERIOD " +
            " FROM ";

    public static final String GET_ACCESS_TOKEN_BY_USER_SUFFIX =
            "   IAT, " +
            APIConstants.TOKEN_SCOPE_ASSOCIATION_TABLE + " ISAT, " +
            APIConstants.CONSUMER_KEY_SECRET_TABLE + " ICA " +
            " WHERE IAT.AUTHZ_USER= ? " +
            "   AND IAT.TOKEN_STATE='ACTIVE'" +
            "   AND IAT.TOKEN_ID = ISAT.TOKEN_ID " +
            "   AND IAT.CONSUMER_KEY_ID = ICA.ID " +
            " ORDER BY IAT.TOKEN_ID";

    public static final String GET_TOKEN_BY_DATE_PREFIX =
            " SELECT " +
            "   IAT.ACCESS_TOKEN, " +
            "   IAT.AUTHZ_USER, " +
            "   IAT.USER_DOMAIN, " +
            "   ISAT.TOKEN_SCOPE, " +
            "   ICA.CONSUMER_KEY, " +
            "   IAT.TIME_CREATED, " +
            "   IAT.VALIDITY_PERIOD " +
            " FROM ";

    public static final String GET_TOKEN_BY_DATE_AFTER_SUFFIX =
            " IAT, " +
            APIConstants.TOKEN_SCOPE_ASSOCIATION_TABLE + " ISAT, " +
            APIConstants.CONSUMER_KEY_SECRET_TABLE + " ICA " +
            " WHERE " +
            "   IAT.TOKEN_STATE='ACTIVE' " +
            "   AND IAT.TIME_CREATED >= ? " +
            "   AND IAT.TOKEN_ID = ISAT.TOKEN_ID " +
            "   AND IAT.CONSUMER_KEY_ID = ICA.ID " +
            " ORDER BY IAT.TOKEN_ID";

    public static final String GET_TOKEN_BY_DATE_BEFORE_SUFFIX =
            "   IAT, " +
            APIConstants.TOKEN_SCOPE_ASSOCIATION_TABLE + " ISAT, " +
            APIConstants.CONSUMER_KEY_SECRET_TABLE + " ICA " +
            " WHERE " +
            "   IAT.TOKEN_STATE='ACTIVE' " +
            "   AND IAT.TIME_CREATED <= ? " +
            "   AND IAT.TOKEN_ID = ISAT.TOKEN_ID " +
            "   AND IAT.CONSUMER_KEY_ID = ICA.ID " +
            " ORDER BY IAT.TOKEN_ID";

    public static final String GET_CLIENT_OF_APPLICATION_SQL =
            " SELECT  CONSUMER_KEY " +
            " FROM AM_APPLICATION_KEY_MAPPING " +
            " WHERE APPLICATION_ID = ? AND KEY_TYPE = ?";

    public static final String GET_KEY_STATUS_OF_APPLICATION_SQL =
            " SELECT STATE " +
            " FROM AM_APPLICATION_KEY_MAPPING " +
            " WHERE APPLICATION_ID = ? AND KEY_TYPE = ?";

    public static final String GET_CONSUMER_KEYS_OF_APPLICATION_SQL =
            " SELECT CONSUMER_KEY " +
            " FROM AM_APPLICATION_KEY_MAPPING " +
            " WHERE APPLICATION_ID = ?";

    public static final String GET_ACCESS_TOKEN_INFO_BY_CONSUMER_KEY_PREFIX =
            "   ICA.CONSUMER_KEY AS CONSUMER_KEY," +
            "   ICA.CONSUMER_SECRET AS CONSUMER_SECRET," +
            "   ICA.GRANT_TYPES AS GRANT_TYPES," +
            "   ICA.CALLBACK_URL AS CALLBACK_URL," +
            "   IAT.ACCESS_TOKEN AS ACCESS_TOKEN," +
            "   IAT.VALIDITY_PERIOD AS VALIDITY_PERIOD," +
            "   ISAT.TOKEN_SCOPE AS TOKEN_SCOPE" +
            " FROM   ";

    public static final String GET_ACCESS_TOKEN_INFO_BY_CONSUMER_KEY_SUFFIX =
            "   IAT, " +
            APIConstants.TOKEN_SCOPE_ASSOCIATION_TABLE + " ISAT," +
            "   IDN_OAUTH_CONSUMER_APPS ICA " +
            " WHERE" +
            "   ICA.CONSUMER_KEY = ? " +
            "   AND IAT.USER_TYPE = ? " +
            "   AND IAT.CONSUMER_KEY_ID = ICA.ID " +
            "   AND IAT.TOKEN_ID = ISAT.TOKEN_ID " +
            "   AND (IAT.TOKEN_STATE = 'ACTIVE' OR IAT.TOKEN_STATE = 'EXPIRED' OR IAT.TOKEN_STATE = 'REVOKED') " +
            " ORDER BY IAT.TIME_CREATED DESC";

    public static final String GET_ACCESS_TOKEN_INFO_BY_CONSUMER_KEY_ORACLE_PREFIX =
            " SELECT " +
            "   CONSUMER_KEY, " +
            "   CONSUMER_SECRET, " +
            "   GRANT_TYPES, " +
            "   CALLBACK_URL, " +
            "   ACCESS_TOKEN, " +
            "   VALIDITY_PERIOD, " +
            "   TOKEN_SCOPE "+
            " FROM (" +
            "   SELECT " +
            "       ICA.CONSUMER_KEY AS CONSUMER_KEY, " +
            "       ICA.CONSUMER_SECRET AS CONSUMER_SECRET, " +
            "       ICA.GRANT_TYPES AS GRANT_TYPES, " +
            "       ICA.CALLBACK_URL AS CALLBACK_URL, " +
            "       IAT.ACCESS_TOKEN AS ACCESS_TOKEN, " +
            "       IAT.VALIDITY_PERIOD AS VALIDITY_PERIOD, " +
            "       ISAT.TOKEN_SCOPE AS TOKEN_SCOPE " +
            "   FROM ";

    public static final String GET_ACCESS_TOKEN_INFO_BY_CONSUMER_KEY_ORACLE_SUFFIX =
            "       IAT, " +
            APIConstants.TOKEN_SCOPE_ASSOCIATION_TABLE + " ISAT," +
            "       IDN_OAUTH_CONSUMER_APPS ICA " +
            "   WHERE " +
            "       ICA.CONSUMER_KEY = ? " +
            "       AND IAT.USER_TYPE = ? " +
            "       AND IAT.CONSUMER_KEY_ID = ICA.ID " +
            "       AND IAT.TOKEN_ID = ISAT.TOKEN_ID " +
            "       AND (IAT.TOKEN_STATE = 'ACTIVE' OR IAT.TOKEN_STATE = 'EXPIRED' OR IAT.TOKEN_STATE = 'REVOKED') " +
            "   ORDER BY IAT.TIME_CREATED DESC) ";

    //--------------------New tier permission management

    public static final String GET_THROTTLE_TIER_PERMISSION_ID_SQL =
            " SELECT THROTTLE_TIER_PERMISSIONS_ID " +
            " FROM AM_THROTTLE_TIER_PERMISSIONS " +
            " WHERE TIER = ? AND " + "TENANT_ID = ?";

    public static final String ADD_THROTTLE_TIER_PERMISSION_SQL =
            " INSERT INTO" +
            "   AM_THROTTLE_TIER_PERMISSIONS (TIER, PERMISSIONS_TYPE, ROLES, TENANT_ID)" +
            " VALUES(?, ?, ?, ?)";

    public static final String UPDATE_THROTTLE_TIER_PERMISSION_SQL =
            " UPDATE" +
            "   AM_THROTTLE_TIER_PERMISSIONS " +
            " SET " +
            "   TIER = ?, " +
            "   PERMISSIONS_TYPE = ?," +
            "   ROLES = ? " +
            " WHERE " +
            "   THROTTLE_TIER_PERMISSIONS_ID = ? " +
            "   AND TENANT_ID = ?";

    public static final String GET_THROTTLE_TIER_PERMISSIONS_SQL =
            " SELECT TIER,PERMISSIONS_TYPE, ROLES " +
            " FROM AM_THROTTLE_TIER_PERMISSIONS " +
            " WHERE TENANT_ID = ?";

    public static final String GET_THROTTLE_TIER_PERMISSION_SQL =
            " SELECT PERMISSIONS_TYPE, ROLES " +
                    " FROM AM_THROTTLE_TIER_PERMISSIONS " +
                    " WHERE TIER = ? AND TENANT_ID = ?";

  //--------------------

    public static final String GET_TIER_PERMISSION_ID_SQL =
            " SELECT TIER_PERMISSIONS_ID " +
            " FROM AM_TIER_PERMISSIONS " +
            " WHERE TIER = ? AND " + "TENANT_ID = ?";

    public static final String ADD_TIER_PERMISSION_SQL =
            " INSERT INTO" +
            "   AM_TIER_PERMISSIONS (TIER, PERMISSIONS_TYPE, ROLES, TENANT_ID)" +
            " VALUES(?, ?, ?, ?)";

    public static final String UPDATE_TIER_PERMISSION_SQL =
            " UPDATE" +
            "   AM_TIER_PERMISSIONS " +
            " SET " +
            "   TIER = ?, " +
            "   PERMISSIONS_TYPE = ?," +
            "   ROLES = ? " +
            " WHERE " +
            "   TIER_PERMISSIONS_ID = ? " +
            "   AND TENANT_ID = ?";

    public static final String GET_TIER_PERMISSIONS_SQL =
            " SELECT TIER , PERMISSIONS_TYPE , ROLES " +
            " FROM AM_TIER_PERMISSIONS " +
            " WHERE TENANT_ID = ?";

    public static final String GET_PERMISSION_OF_TIER_SQL =
            " SELECT PERMISSIONS_TYPE, ROLES " +
            " FROM AM_TIER_PERMISSIONS " +
            " WHERE TIER = ? AND TENANT_ID = ?";

    public static final String GET_KEY_SQL_PREFIX =
            " SELECT " +
            "   ICA.CONSUMER_KEY AS CONSUMER_KEY," +
            "   ICA.CONSUMER_SECRET AS CONSUMER_SECRET," +
            "   IAT.ACCESS_TOKEN AS ACCESS_TOKEN," +
            "   AKM.KEY_TYPE AS TOKEN_TYPE " +
            " FROM" +
            "   AM_APPLICATION_KEY_MAPPING AKM,";

    public static final String GET_KEY_SQL_SUFFIX =
            "   IAT," +
            "   IDN_OAUTH_CONSUMER_APPS ICA " +
            " WHERE" +
            "   AKM.APPLICATION_ID = ? " +
            "   AND ICA.CONSUMER_KEY = AKM.CONSUMER_KEY " +
            "   AND ICA.ID = IAT.CONSUMER_KEY_ID";

    public static final String GET_KEY_SQL_OF_SUBSCRIPTION_ID_PREFIX =
            " SELECT " +
            "   IAT.ACCESS_TOKEN AS ACCESS_TOKEN," +
            "   IAT.TOKEN_STATE AS TOKEN_STATE " +
            " FROM" +
            "   AM_APPLICATION_KEY_MAPPING AKM," +
            "   AM_SUBSCRIPTION SM,";

    public static final String GET_KEY_SQL_OF_SUBSCRIPTION_ID_SUFFIX =
            "   IAT," +
            "   IDN_OAUTH_CONSUMER_APPS ICA " +
            " WHERE" +
            "   SM.SUBSCRIPTION_ID = ? " +
            "   AND SM.APPLICATION_ID= AKM.APPLICATION_ID " +
            "   AND ICA.CONSUMER_KEY = AKM.CONSUMER_KEY " +
            "   AND ICA.ID = IAT.CONSUMER_KEY_ID";

    public static final String GET_SUBSCRIBERS_OF_PROVIDER_SQL =
            " SELECT " +
            "   SUBS.USER_ID AS USER_ID," +
            "   SUBS.EMAIL_ADDRESS AS EMAIL_ADDRESS, " +
            "   SUBS.DATE_SUBSCRIBED AS DATE_SUBSCRIBED " +
            " FROM " +
            "   AM_SUBSCRIBER  SUBS," +
            "   AM_APPLICATION  APP, " +
            "   AM_SUBSCRIPTION SUB, " +
            "   AM_API API " +
            " WHERE  " +
            "   SUB.APPLICATION_ID = APP.APPLICATION_ID " +
            "   AND SUBS. SUBSCRIBER_ID = APP.SUBSCRIBER_ID " +
            "   AND API.API_ID = SUB.API_ID " +
            "   AND API.API_PROVIDER = ?" +
            "   AND SUB.SUBS_CREATE_STATE = '" + APIConstants.SubscriptionCreatedStatus.SUBSCRIBE + "'";

    public static final String GET_SUBSCRIBERS_OF_API_SQL =
            " SELECT DISTINCT SB.USER_ID, SB.DATE_SUBSCRIBED " +
            " FROM " +
            "   AM_SUBSCRIBER SB, " +
            "   AM_SUBSCRIPTION SP," +
            "   AM_APPLICATION APP," +
            "   AM_API API " +
            " WHERE " +
            "   API.API_PROVIDER=? " +
            "   AND API.API_NAME=? " +
            "   AND API.API_VERSION=? " +
            "   AND SP.APPLICATION_ID=APP.APPLICATION_ID" +
            "   AND APP.SUBSCRIBER_ID=SB.SUBSCRIBER_ID " +
            "   AND API.API_ID = SP.API_ID" +
            "   AND SP.SUBS_CREATE_STATE = '" + APIConstants.SubscriptionCreatedStatus.SUBSCRIBE + "'";

    public static final String GET_API_SUBSCRIPTION_COUNT_BY_API_SQL =
            " SELECT" +
            "   COUNT(SUB.SUBSCRIPTION_ID) AS SUB_ID " +
            " FROM " +
            "   AM_SUBSCRIPTION SUB, " +
            "   AM_API API " +
            " WHERE API.API_PROVIDER=? " +
            "   AND API.API_NAME=?" +
            "   AND API.API_VERSION=?" +
            "   AND API.API_ID=SUB.API_ID" +
            "   AND SUB.SUBS_CREATE_STATE = '" + APIConstants.SubscriptionCreatedStatus.SUBSCRIBE + "'";

    public static final String UPDATE_SUBSCRIPTION_OF_APPLICATION_SQL =
            " UPDATE AM_SUBSCRIPTION " +
            " SET " +
            "   SUB_STATUS = ?, " +
            "   UPDATED_BY = ?, " +
            "   UPDATED_TIME = ? " +
            " WHERE " +
            "   API_ID = ? " +
            "   AND APPLICATION_ID = ?";

    public static final String UPDATE_SUBSCRIPTION_OF_UUID_SQL =
            " UPDATE AM_SUBSCRIPTION " +
            " SET " +
            "   SUB_STATUS = ?, " +
            "   UPDATED_BY = ?, " +
            "   UPDATED_TIME = ? " +
            " WHERE " +
            "   UUID = ?";

    public static final String UPDATE_SUBSCRIPTION_STATUS_SQL =
            " UPDATE AM_SUBSCRIPTION " +
            " SET SUB_STATUS = ? " +
            " WHERE SUBSCRIPTION_ID = ?";

    public static final String UPDATE_REFRESHED_APPLICATION_ACCESS_TOKEN_PREFIX = "UPDATE ";

    public static final String UPDATE_REFRESHED_APPLICATION_ACCESS_TOKEN_SUFFIX =
            " SET " +
            "   USER_TYPE=?, " +
            "   VALIDITY_PERIOD=? " +
            " WHERE " +
            "   ACCESS_TOKEN=?";

    public static final String DELETE_ACCSS_ALLOWED_DOMAINS_SQL =
            " DELETE FROM AM_APP_KEY_DOMAIN_MAPPING WHERE CONSUMER_KEY=?";

    public static final String ADD_ACCESS_ALLOWED_DOMAINS_SQL =
            " INSERT INTO AM_APP_KEY_DOMAIN_MAPPING (CONSUMER_KEY, AUTHZ_DOMAIN) " +
            " VALUES (?,?)";

    public static final String DELETE_ACCESS_ALLOWED_DOMAIN_SQL =
            " DELETE " +
            " FROM AM_APP_KEY_DOMAIN_MAPPING " +
            " WHERE CONSUMER_KEY=?";

    public static final String ADD_ACCESS_ALLOWED_DAMOIN_SQL =
            " INSERT INTO AM_APP_KEY_DOMAIN_MAPPING (CONSUMER_KEY,AUTHZ_DOMAIN) " +
            " VALUES (?,?)";

    public static final String GET_REGISTRATION_APPROVAL_STATUS_SQL =
            " SELECT STATE FROM AM_APPLICATION_KEY_MAPPING WHERE APPLICATION_ID = ? AND KEY_TYPE =?";

    public static final String UPDATE_APPLICAITON_KEY_TYPE_MAPPINGS_SQL =
            " UPDATE AM_APPLICATION_KEY_MAPPING SET CONSUMER_KEY = ? WHERE APPLICATION_ID = ? AND KEY_TYPE = ?";

    public static final String ADD_APPLICATION_KEY_TYPE_MAPPING_SQL =
            " INSERT INTO " +
            " AM_APPLICATION_KEY_MAPPING (APPLICATION_ID,CONSUMER_KEY,KEY_TYPE,STATE,CREATE_MODE) " +
            " VALUES (?,?,?,?,?)";

    public static final String UPDATE_APPLICATION_KEY_MAPPING_SQL =
            " UPDATE AM_APPLICATION_KEY_MAPPING SET STATE = ? WHERE APPLICATION_ID = ? AND KEY_TYPE = ?";

    public static final String GET_SUBSCRIPTION_SQL =
            " SELECT " +
            "   SUBS.TIER_ID ," +
            "   API.API_PROVIDER ," +
            "   API.API_NAME ," +
            "   API.API_VERSION ," +
            "   SUBS.APPLICATION_ID " +
            " FROM " +
            "   AM_SUBSCRIPTION SUBS," +
            "   AM_SUBSCRIBER SUB, " +
            "   AM_APPLICATION  APP, " +
            "   AM_API API " +
            " WHERE " +
            "   API.API_PROVIDER  = ?" +
            "   AND API.API_NAME = ?" +
            "   AND API.API_VERSION = ?" +
            "   AND SUB.USER_ID = ?" +
            "   AND SUB.TENANT_ID = ? " +
            "   AND APP.SUBSCRIBER_ID = SUB.SUBSCRIBER_ID" +
            "   AND API.API_ID = SUBS.API_ID" +
            "   AND SUBS.SUBS_CREATE_STATE = '" + APIConstants.SubscriptionCreatedStatus.SUBSCRIBE + "'";

    public static final String GET_SUBSCRIPTION_CASE_INSENSITIVE_SQL =
            " SELECT " +
            "   SUBS.TIER_ID ," +
            "   API.API_PROVIDER ," +
            "   API.API_NAME ," +
            "   API.API_VERSION ," +
            "   SUBS.APPLICATION_ID " +
            " FROM " +
            "   AM_SUBSCRIPTION SUBS," +
            "   AM_SUBSCRIBER SUB, " +
            "   AM_APPLICATION  APP, " +
            "   AM_API API " +
            " WHERE " +
            "   API.API_PROVIDER  = ?" +
            "   AND API.API_NAME = ?" +
            "   AND API.API_VERSION = ?" +
            "   AND LOWER(SUB.USER_ID) = LOWER(?)" +
            "   AND SUB.TENANT_ID = ? " +
            "   AND APP.SUBSCRIBER_ID = SUB.SUBSCRIBER_ID" +
            "   AND API.API_ID = SUBS.API_ID" +
            "   AND SUBS.SUBS_CREATE_STATE = '" + APIConstants.SubscriptionCreatedStatus.SUBSCRIBE + "'";

    public static final String GET_APP_API_USAGE_BY_PROVIDER_SQL =
            " SELECT " +
            "   SUBS.SUBSCRIPTION_ID AS SUBSCRIPTION_ID, " +
            "   SUBS.APPLICATION_ID AS APPLICATION_ID, " +
            "   SUBS.SUB_STATUS AS SUB_STATUS, " +
            "   SUBS.TIER_ID AS TIER_ID, " +
            "   API.API_PROVIDER AS API_PROVIDER, " +
            "   API.API_NAME AS API_NAME, " +
            "   API.API_VERSION AS API_VERSION, " +
            "   SUB.USER_ID AS USER_ID, " +
            "   APP.NAME AS APPNAME, " +
            "   SUBS.UUID AS SUB_UUID, " +
            "   SUBS.TIER_ID AS SUB_TIER_ID, " +
            "   APP.UUID AS APP_UUID, " +
            "   SUBS.SUBS_CREATE_STATE AS SUBS_CREATE_STATE " +
            " FROM " +
            "   AM_SUBSCRIPTION SUBS, " +
            "   AM_APPLICATION APP, " +
            "   AM_SUBSCRIBER SUB, " +
            "   AM_API API " +
            " WHERE " +
            "   SUBS.APPLICATION_ID = APP.APPLICATION_ID " +
            "   AND APP.SUBSCRIBER_ID = SUB.SUBSCRIBER_ID " +
            "   AND API.API_PROVIDER = ? " +
            "   AND API.API_ID = SUBS.API_ID " +
            "   AND SUBS.SUB_STATUS != '" + APIConstants.SubscriptionStatus.REJECTED + "'" +
            " ORDER BY " +
            "   APP.NAME";

    public static final String GET_SUBSCRIPTIONS_OF_API_SQL =
            " SELECT " +
                    "   SUBS.SUBSCRIPTION_ID AS SUBSCRIPTION_ID, " +
                    "   SUBS.APPLICATION_ID AS APPLICATION_ID, " +
                    "   SUBS.SUB_STATUS AS SUB_STATUS, " +
                    "   SUBS.TIER_ID AS TIER_ID, " +
                    "   API.API_PROVIDER AS API_PROVIDER, " +
                    "   SUB.USER_ID AS USER_ID, " +
                    "   APP.NAME AS APPNAME, " +
                    "   SUBS.UUID AS SUB_UUID, " +
                    "   SUBS.CREATED_TIME AS SUB_CREATED_TIME, " +
                    "   SUBS.TIER_ID AS SUB_TIER_ID, " +
                    "   APP.UUID AS APP_UUID, " +
                    "   SUBS.SUBS_CREATE_STATE AS SUBS_CREATE_STATE " +
                    " FROM " +
                    "   AM_SUBSCRIPTION SUBS, " +
                    "   AM_APPLICATION APP, " +
                    "   AM_SUBSCRIBER SUB, " +
                    "   AM_API API " +
                    " WHERE " +
                    "   SUBS.APPLICATION_ID = APP.APPLICATION_ID " +
                    "   AND APP.SUBSCRIBER_ID = SUB.SUBSCRIBER_ID " +
                    "   AND API.API_NAME = ? " +
                    "   AND API.API_VERSION = ? " +
                    "   AND API.API_PROVIDER = ? " +
                    "   AND API.API_ID = SUBS.API_ID " +
                    "   AND SUBS.SUB_STATUS != '" + APIConstants.SubscriptionStatus.REJECTED + "'" +
                    " ORDER BY " +
                    "   APP.NAME";

    public static final String GET_SUBSCRIBER_BY_ID_SQL =
            " SELECT" +
            "   SB.USER_ID, " +
            "   SB.DATE_SUBSCRIBED" +
            " FROM " +
            "   AM_SUBSCRIBER SB , " +
            "   AM_SUBSCRIPTION SP, " +
            "   AM_APPLICATION APP, " +
            "   AM_SUBSCRIPTION_KEY_MAPPING SKM" +
            " WHERE " +
            "   SKM.ACCESS_TOKEN=?" +
            "   AND SP.APPLICATION_ID=APP.APPLICATION_ID" +
            "   AND APP.SUBSCRIBER_ID=SB.SUBSCRIBER_ID" +
            "   AND SP.SUBSCRIPTION_ID=SKM.SUBSCRIPTION_ID";

    public static final String GET_OAUTH_CONSUMER_SQL =
            " SELECT " +
            "   ICA.CONSUMER_KEY AS CONSUMER_KEY," +
            "   ICA.CONSUMER_SECRET AS CONSUMER_SECRET " +
            " FROM " +
            "   AM_SUBSCRIBER SB," +
            "   AM_APPLICATION APP, " +
            "   AM_APPLICATION_KEY_MAPPING AKM," +
            "   IDN_OAUTH_CONSUMER_APPS ICA " +
            " WHERE " +
            "   SB.USER_ID=? " +
            "   AND SB.TENANT_ID=? " +
            "   AND APP.NAME=? " +
            "   AND SB.SUBSCRIBER_ID = APP.SUBSCRIBER_ID " +
            "   AND AKM.APPLICATION_ID = APP.APPLICATION_ID" +
            "   AND ICA.USERNAME = SB.USER_ID" +
            "   AND ICA.TENANT_ID = SB.TENANT_ID" +
            "   AND ICA.APP_NAME = APP.NAME";

    public static final String ADD_OAUTH_CONSUMER_SQL =
            " INSERT INTO IDN_OAUTH_CONSUMER_APPS " +
            " (CONSUMER_KEY, CONSUMER_SECRET, USERNAME, TENANT_ID, OAUTH_VERSION, APP_NAME, CALLBACK_URL) " +
            " VALUES (?,?,?,?,?,?,?) ";

    public static final String UPDATE_OAUTH_CONSUMER_SQL =
            " UPDATE IDN_OAUTH_CONSUMER_APPS SET CALLBACK_URL = ? WHERE APP_NAME = ?";

    public static final String GET_ALL_OAUTH_CONSUMER_APPS_SQL =
            "SELECT * FROM IDN_OAUTH_CONSUMER_APPS WHERE CONSUMER_KEY=?";

    public static final String GET_API_RATING_SQL =
            "SELECT RATING FROM AM_API_RATINGS WHERE API_ID= ? AND SUBSCRIBER_ID=? ";

    public static final String APP_API_RATING_SQL =
            "INSERT INTO AM_API_RATINGS (RATING,API_ID, SUBSCRIBER_ID)  VALUES (?,?,?)";

    public static final String UPDATE_API_RATING_SQL =
            "UPDATE AM_API_RATINGS SET RATING=? WHERE API_ID= ? AND SUBSCRIBER_ID=?";

    public static final String GET_RATING_ID_SQL =
            "SELECT RATING_ID FROM AM_API_RATINGS WHERE API_ID= ? AND SUBSCRIBER_ID=? ";

    public static final String REMOVE_RATING_SQL =
            "DELETE FROM AM_API_RATINGS WHERE RATING_ID =? ";

    public static final String GET_RATING_SQL =
            "SELECT RATING FROM AM_API_RATINGS WHERE SUBSCRIBER_ID  = ? AND API_ID= ? ";

    public static final String GET_AVERAGE_RATING_SQL =
            " SELECT " +
            "   CAST( SUM(RATING) AS DECIMAL)/COUNT(RATING) AS RATING " +
            " FROM " +
            "   AM_API_RATINGS " +
            " WHERE " +
            "   API_ID =? " +
            " GROUP BY " +
            "   API_ID ";

    public static final String APP_APPLICATION_SQL =
            " INSERT INTO AM_APPLICATION (NAME, SUBSCRIBER_ID, APPLICATION_TIER, " +
            "   CALLBACK_URL, DESCRIPTION, APPLICATION_STATUS, GROUP_ID, CREATED_BY, CREATED_TIME, UPDATED_TIME, " +
                    "UUID, TOKEN_TYPE)" +
            " VALUES (?,?,?,?,?,?,?,?,?,?,?,?)";

    public static final String UPDATE_APPLICATION_SQL =
            " UPDATE " +
            "   AM_APPLICATION" +
            " SET " +
            "   NAME = ?," +
            "   APPLICATION_TIER = ?, " +
            "   CALLBACK_URL = ?, " +
            "   DESCRIPTION = ?, " +
            "   UPDATED_BY = ?, " +
            "   UPDATED_TIME = ?, " +
            "   TOKEN_TYPE = ? " +
            " WHERE" +
            "   APPLICATION_ID = ?";

    public static final String ADD_APPLICATION_ATTRIBUTES_SQL =
            " INSERT INTO AM_APPLICATION_ATTRIBUTES (APPLICATION_ID, NAME, VALUE, TENANT_ID) VALUES (?,?,?,?)";

    public static final String REMOVE_APPLICATION_ATTRIBUTES_SQL =
            " DELETE FROM " +
                    "   AM_APPLICATION_ATTRIBUTES" +
                    " WHERE" +
                    "   APPLICATION_ID = ?";

    public static final String REMOVE_APPLICATION_ATTRIBUTES_BY_ATTRIBUTE_NAME_SQL =
            " DELETE FROM " +
                    "   AM_APPLICATION_ATTRIBUTES" +
                    " WHERE" +
                    "   NAME = ? AND APPLICATION_ID = ?";

    public static final String UPDATE_APPLICATION_STATUS_SQL =
            " UPDATE AM_APPLICATION SET APPLICATION_STATUS = ? WHERE APPLICATION_ID = ?";

    public static final String GET_APPLICATION_STATUS_BY_ID_SQL =
            "SELECT APPLICATION_STATUS FROM AM_APPLICATION WHERE APPLICATION_ID= ?";

    public static final String GET_APPLICATION_ID_PREFIX =
            " SELECT " +
            "   APP.APPLICATION_ID " +
            " FROM " + "   " +
            "   AM_APPLICATION APP," +
            "   AM_SUBSCRIBER SUB " +
            " WHERE " +
            "   APP.NAME = ?" + "   " +
            "   AND APP.SUBSCRIBER_ID = SUB.SUBSCRIBER_ID";

    public static final String GET_APPLICATION_ID_SQL =
            "SELECT APPLICATION_ID FROM AM_APPLICATION WHERE  SUBSCRIBER_ID  = ? AND NAME= ?";

    public static final String GET_APPLICATION_NAME_FROM_ID_SQL =
            "SELECT NAME FROM AM_APPLICATION WHERE APPLICATION_ID = ?";

    public static final String GET_BASIC_APPLICATION_DETAILS_PREFIX =
            " SELECT " +
            "   APPLICATION_ID, " +
            "   NAME, " +
            "   APPLICATION_TIER, " +
            "   APP.SUBSCRIBER_ID,  " +
            "   CALLBACK_URL,  " +
            "   DESCRIPTION,  " +
            "   APPLICATION_STATUS,  " +
            "   USER_ID  " +
            " FROM " +
            "   AM_APPLICATION APP, " +
            "   AM_SUBSCRIBER SUB " +
            " WHERE " +
            "   SUB.SUBSCRIBER_ID = APP.SUBSCRIBER_ID ";

    public static final String GET_APPLICATIONS_PREFIX =
            "SELECT " +
            "   APPLICATION_ID, " +
            "   NAME," +
            "   APPLICATION_TIER," +
            "   APP.SUBSCRIBER_ID,  " +
            "   APP.TOKEN_TYPE,  " +
            "   CALLBACK_URL,  " +
            "   DESCRIPTION, " +
            "   APPLICATION_STATUS, " +
            "   USER_ID, " +
            "   GROUP_ID, " +
            "   UUID, " +
            "   APP.CREATED_BY " +
            " FROM" +
            "   AM_APPLICATION APP, " +
            "   AM_SUBSCRIBER SUB  " +
            " WHERE " +
            "   SUB.SUBSCRIBER_ID = APP.SUBSCRIBER_ID ";

    public static final String GET_APPLICATIONS_COUNT =
            "SELECT " +
            "   count(*) count " +
            " FROM" +
            "   AM_APPLICATION APP, " +
            "   AM_SUBSCRIBER SUB  " +
            " WHERE " +
            "   SUB.SUBSCRIBER_ID = APP.SUBSCRIBER_ID " +
            " AND " +
            "   SUB.TENANT_ID=?" +
            " And "+
            "    ( SUB.CREATED_BY like ?" +
            " OR APP.NAME like ? )";

    public static final String GET_APPLICATION_BY_SUBSCRIBERID_AND_NAME_SQL =
            " SELECT " +
                    "   APP.APPLICATION_ID," +
                    "   APP.NAME," +
                    "   APP.SUBSCRIBER_ID," +
                    "   APP.APPLICATION_TIER," +
                    "   APP.CALLBACK_URL," +
                    "   APP.DESCRIPTION, " +
                    "   APP.SUBSCRIBER_ID," +
                    "   APP.APPLICATION_STATUS, " +
                    "   APP.GROUP_ID, " +
                    "   APP.UPDATED_TIME, "+
                    "   APP.CREATED_TIME, "+
                    "   APP.UUID," +
                    "   APP.TOKEN_TYPE," +
                    "   SUB.USER_ID " +
                    " FROM " +
                    "   AM_SUBSCRIBER SUB," +
                    "   AM_APPLICATION APP " +
                    " WHERE " +
                    "    APP.SUBSCRIBER_ID = ? " +
                    "  AND APP.NAME = ? " +
                    "   AND APP.SUBSCRIBER_ID = SUB.SUBSCRIBER_ID";

    public static final String GET_SIMPLE_APPLICATIONS =
            " SELECT " +
            "   APPLICATION_ID, " +
            "   NAME," +
            "   USER_ID, " +
            "   APP.CREATED_BY " +
            " FROM" +
            "   AM_APPLICATION APP, " +
            "   AM_SUBSCRIBER SUB  " +
            " WHERE " +
            "   SUB.SUBSCRIBER_ID = APP.SUBSCRIBER_ID ";

    public static final String GET_APPLICATIONS_BY_OWNER =
            "SELECT " +
            "   UUID, " +
            "   APPLICATION_ID, " +
            "   NAME," +
            "   CREATED_BY, " +
            "   APPLICATION_STATUS, " +
            "   GROUP_ID  " +
            " FROM" +
            "   AM_APPLICATION " +
            " WHERE " +
            "   CREATED_BY = ? ";

    public static final String UPDATE_APPLICATION_OWNER =
            "UPDATE AM_APPLICATION " +
            " SET " +
                "CREATED_BY = ? , " +
                "SUBSCRIBER_ID = ? " +
            " WHERE " +
            "   UUID = ? ";

        public static final String GET_APPLICATIONS_COUNNT_CASESENSITVE_WITHGROUPID = "SELECT " +
                "   count(*) count " +
                " FROM" +
                "   AM_APPLICATION APP, " +
                "   AM_SUBSCRIBER SUB  " +
                " WHERE " +
                "   SUB.SUBSCRIBER_ID = APP.SUBSCRIBER_ID " +
                " AND " +
                "   (GROUP_ID= ?  OR  ((GROUP_ID = '' OR GROUP_ID IS NULL) AND LOWER (SUB.USER_ID) = LOWER(?)))"+
                " And "+
                "    NAME like ?";


        public static final String GET_APPLICATIONS_COUNNT_NONE_CASESENSITVE_WITHGROUPID = "SELECT " +
                "   count(*) count " +
                " FROM" +
                "   AM_APPLICATION APP, " +
                "   AM_SUBSCRIBER SUB  " +
                " WHERE " +
                "   SUB.SUBSCRIBER_ID = APP.SUBSCRIBER_ID " +
                " AND " +
                "   (GROUP_ID= ?  OR ((GROUP_ID = '' OR GROUP_ID IS NULL) AND SUB.USER_ID=?))" +
                " And "+
                "    NAME like ?";

    public static final String GET_APPLICATIONS_COUNNT_CASESENSITVE_WITH_MULTIGROUPID = "SELECT " +
            "   count(*) count " +
            " FROM" +
            "   AM_APPLICATION APP, " +
            "   AM_SUBSCRIBER SUB  " +
            " WHERE " +
            "   SUB.SUBSCRIBER_ID = APP.SUBSCRIBER_ID " +
            " AND (" +
            "   (APPLICATION_ID IN ( SELECT APPLICATION_ID FROM AM_APPLICATION_GROUP_MAPPING WHERE GROUP_ID IN ($params) AND TENANT = ?)) " +
            "           OR   " +
            "   LOWER (SUB.USER_ID) = LOWER(?) )"+
            " And "+
            "    NAME like ?";


    public static final String GET_APPLICATIONS_COUNNT_NONE_CASESENSITVE_WITH_MULTIGROUPID = "SELECT " +
            "   count(*) count " +
            " FROM" +
            "   AM_APPLICATION APP, " +
            "   AM_SUBSCRIBER SUB  " +
            " WHERE " +
            "   SUB.SUBSCRIBER_ID = APP.SUBSCRIBER_ID " +
            " AND (" +
            "    (APPLICATION_ID IN ( SELECT APPLICATION_ID FROM AM_APPLICATION_GROUP_MAPPING WHERE GROUP_ID IN ($params) AND TENANT = ?)) " +
            "        OR " +
            "    SUB.USER_ID = ? )" +
            " And "+
            "    NAME like ?";

        public static final String GET_APPLICATIONS_COUNNT_CASESENSITVE = "SELECT " +
                "   count(*) count " +
                " FROM" +
                "   AM_APPLICATION APP, " +
                "   AM_SUBSCRIBER SUB  " +
                " WHERE " +
                "   SUB.SUBSCRIBER_ID = APP.SUBSCRIBER_ID " +
                " AND " +
                "    LOWER(SUB.USER_ID) = LOWER(?)"+
                " And "+
                "    NAME like ?";

        public static final String GET_APPLICATIONS_COUNNT_NONE_CASESENSITVE = "SELECT " +
                "   count(*) count " +
                " FROM" +
                "   AM_APPLICATION APP, " +
                "   AM_SUBSCRIBER SUB  " +
                " WHERE " +
                "   SUB.SUBSCRIBER_ID = APP.SUBSCRIBER_ID " +
                " AND " +
                "   SUB.USER_ID=?" +
                " And "+
                "    NAME like ?";




        public static final String GET_CONSUMER_KEYS_SQL =
            " SELECT " +
            "   MAP.CONSUMER_KEY " +
            " FROM " +
            "   AM_SUBSCRIPTION SUB, " +
            "   AM_APPLICATION_KEY_MAPPING MAP " +
            " WHERE " +
            "   SUB.APPLICATION_ID = MAP.APPLICATION_ID " +
            "   AND SUB.API_ID = ?";

    public static final String GET_SUBSCRIPTION_ID_OF_APPLICATION_SQL =
            "SELECT SUBSCRIPTION_ID FROM AM_SUBSCRIPTION WHERE APPLICATION_ID = ?";

    public static final String GET_CONSUMER_KEY_OF_APPLICATION_SQL =
            " SELECT" +
            "   CONSUMER_KEY," +
            "   CREATE_MODE" +
            " FROM" +
            "   AM_APPLICATION_KEY_MAPPING " +
            " WHERE" +
            "   APPLICATION_ID = ?";

    public static final String REMOVE_APPLICATION_FROM_SUBSCRIPTION_KEY_MAPPINGS_SQL =
            "DELETE FROM AM_SUBSCRIPTION_KEY_MAPPING WHERE SUBSCRIPTION_ID = ?";

    public static final String REMOVE_APPLICATION_FROM_SUBSCRIPTIONS_SQL =
            "DELETE FROM AM_SUBSCRIPTION WHERE APPLICATION_ID = ?";

    public static final String REMOVE_APPLICATION_FROM_APPLICATION_KEY_MAPPINGS_SQL =
            "DELETE FROM AM_APPLICATION_KEY_MAPPING WHERE APPLICATION_ID = ?";

    public static final String REMOVE_APPLICATION_FROM_DOMAIN_MAPPINGS_SQL =
            "DELETE FROM AM_APP_KEY_DOMAIN_MAPPING WHERE CONSUMER_KEY = ?";

    public static final String REMOVE_APPLICATION_FROM_APPLICATIONS_SQL =
            "DELETE FROM AM_APPLICATION WHERE APPLICATION_ID = ?";

    public static final String REMOVE_APPLICATION_FROM_APPLICATION_REGISTRATIONS_SQL =
            "DELETE FROM AM_APPLICATION_REGISTRATION WHERE APP_ID = ?";

    public static final String GET_CONSUMER_KEY_WITH_MODE_SLQ =
            " SELECT" +
            "   CONSUMER_KEY, " +
            "   KEY_TYPE" +
            " FROM" +
            "   AM_APPLICATION_KEY_MAPPING " +
            " WHERE" +
            "   APPLICATION_ID = ? AND " +
            "   CREATE_MODE = ?";

    public static final String GET_CONSUMER_KEY_FOR_APPLICATION_KEY_TYPE_SQL =
            " SELECT " +
            "   AKM.CONSUMER_KEY " +
            " FROM " +
            "   AM_APPLICATION APP," +
            "   AM_APPLICATION_KEY_MAPPING AKM," +
            "   AM_SUBSCRIBER SUB " +
            " WHERE " +
            "   SUB.SUBSCRIBER_ID=APP.SUBSCRIBER_ID " +
            "   AND APP.APPLICATION_ID = AKM.APPLICATION_ID " +
            "   AND APP.NAME = ? AND AKM.KEY_TYPE=?  ";

    public static final String GET_CONSUMER_KEY_FOR_APPLICATION_KEY_TYPE_BY_APP_ID_SQL =
            " SELECT " +
                    "   AKM.CONSUMER_KEY " +
                    " FROM " +
                    "   AM_APPLICATION APP," +
                    "   AM_APPLICATION_KEY_MAPPING AKM," +
                    "   AM_SUBSCRIBER SUB " +
                    " WHERE " +
                    "   SUB.SUBSCRIBER_ID=APP.SUBSCRIBER_ID " +
                    "   AND APP.APPLICATION_ID = AKM.APPLICATION_ID " +
                    "   AND APP.APPLICATION_ID = ? AND AKM.KEY_TYPE=?  ";

    public static final String GET_APPLICATION_ID_BY_CONSUMER_KEY_SQL =
            " SELECT " +
            "   MAP.APPLICATION_ID, " +
            "   MAP.KEY_TYPE " +
            " FROM " +
            "   AM_APPLICATION_KEY_MAPPING MAP " +
            " WHERE " +
            "   MAP.CONSUMER_KEY = ? ";

    public static final String DELETE_APPLICATION_KEY_MAPPING_BY_CONSUMER_KEY_SQL =
            "DELETE FROM AM_APPLICATION_KEY_MAPPING WHERE CONSUMER_KEY = ?";

    public static final String DELETE_APPLICATION_KEY_MAPPING_BY_APPLICATION_ID_SQL =
            "DELETE FROM AM_APPLICATION_KEY_MAPPING WHERE APPLICATION_ID = ? AND KEY_TYPE = ?";

    public static final String REMOVE_FROM_APPLICATION_REGISTRANTS_SQL =
            "DELETE FROM AM_APPLICATION_REGISTRATION WHERE APP_ID = ? AND TOKEN_TYPE = ?";

    public static final String GET_SUBSCRIBER_CASE_INSENSITIVE_SQL =
            " SELECT " +
            "   SUB.SUBSCRIBER_ID AS SUBSCRIBER_ID," +
            "   SUB.USER_ID AS USER_ID, " +
            "   SUB.TENANT_ID AS TENANT_ID," +
            "   SUB.EMAIL_ADDRESS AS EMAIL_ADDRESS," +
            "   SUB.DATE_SUBSCRIBED AS DATE_SUBSCRIBED " +
            " FROM " +
            "   AM_SUBSCRIBER SUB " +
            " WHERE " +
            "   LOWER(SUB.USER_ID) = LOWER(?) " +
            "   AND SUB.TENANT_ID = ?";

    public static final String GET_SUBSCRIBER_DETAILS_SQL =
            " SELECT " +
            "   SUB.SUBSCRIBER_ID AS SUBSCRIBER_ID," +
            "   SUB.USER_ID AS USER_ID, " +
            "   SUB.TENANT_ID AS TENANT_ID," +
            "   SUB.EMAIL_ADDRESS AS EMAIL_ADDRESS," +
            "   SUB.DATE_SUBSCRIBED AS DATE_SUBSCRIBED " +
            " FROM " +
            "   AM_SUBSCRIBER SUB " +
            " WHERE " +
            "   SUB.USER_ID = ? " +
            "   AND SUB.TENANT_ID = ?";

    public static final String GET_API_ID_SQL =
            "SELECT API.API_ID FROM AM_API API WHERE API.API_PROVIDER = ? AND API.API_NAME = ? AND API.API_VERSION = ?";
    public static final String GET_API_PRODUCT_ID_SQL =
            "SELECT API_PRODUCT_ID FROM AM_API_PRODUCT WHERE API_PRODUCT_PROVIDER = ? AND API_PRODUCT_NAME = ?";

    public static final String ADD_API_LIFECYCLE_EVENT_SQL =
            " INSERT INTO AM_API_LC_EVENT (API_ID, PREVIOUS_STATE, NEW_STATE, USER_ID, TENANT_ID, EVENT_DATE)" +
            " VALUES (?,?,?,?,?,?)";

    public static final String GET_LIFECYCLE_EVENT_SQL =
            " SELECT" +
            "   LC.API_ID AS API_ID," +
            "   LC.PREVIOUS_STATE AS PREVIOUS_STATE," +
            "   LC.NEW_STATE AS NEW_STATE," +
            "   LC.USER_ID AS USER_ID," +
            "   LC.EVENT_DATE AS EVENT_DATE " +
            " FROM" +
            "   AM_API_LC_EVENT LC, " +
            "   AM_API API " +
            " WHERE" +
            "   API.API_PROVIDER = ?" +
            "   AND API.API_NAME = ?" +
            "   AND API.API_VERSION = ?" +
            "   AND API.API_ID = LC.API_ID";

    public static final String GET_SUBSCRIPTION_DATA_SQL =
            " SELECT" +
            "   SUB.SUBSCRIPTION_ID AS SUBSCRIPTION_ID," +
            "   SUB.TIER_ID AS TIER_ID," +
            "   SUB.APPLICATION_ID AS APPLICATION_ID," +
            "   SUB.SUB_STATUS AS SUB_STATUS," +
            "   API.CONTEXT AS CONTEXT," +
            "   SKM.ACCESS_TOKEN AS ACCESS_TOKEN," +
            "   SKM.KEY_TYPE AS KEY_TYPE" +
            " FROM" +
            "   AM_SUBSCRIPTION SUB," +
            "   AM_SUBSCRIPTION_KEY_MAPPING SKM, " +
            "   AM_API API " +
            " WHERE" +
            "   API.API_PROVIDER = ?" +
            "   AND API.API_NAME = ?" +
            "   AND API.API_VERSION = ?" +
            "   AND SKM.SUBSCRIPTION_ID = SUB.SUBSCRIPTION_ID" +
            "   AND API.API_ID = SUB.API_ID";

    public static final String ADD_SUBSCRIPTION_KEY_MAPPING_SQL =
            " INSERT INTO AM_SUBSCRIPTION_KEY_MAPPING (SUBSCRIPTION_ID, ACCESS_TOKEN, KEY_TYPE)" +
            " VALUES (?,?,?)";

    public static final String GET_APPLICATION_DATA_SQL =
            " SELECT" +
            "   SUB.SUBSCRIPTION_ID AS SUBSCRIPTION_ID," +
            "   SUB.TIER_ID AS TIER_ID," +
            "   SUB.SUB_STATUS AS SUB_STATUS," +
            "   APP.APPLICATION_ID AS APPLICATION_ID," +
            "   API.CONTEXT AS CONTEXT " +
            " FROM" +
            "   AM_SUBSCRIPTION SUB," +
            "   AM_APPLICATION APP," +
            "   AM_API API " +
            " WHERE" +
            "   API.API_PROVIDER = ?" +
            "   AND API.API_NAME = ?" +
            "   AND API.API_VERSION = ?" +
            "   AND SUB.APPLICATION_ID = APP.APPLICATION_ID" +
            "   AND API.API_ID = SUB.API_ID" +
            "   AND SUB.SUB_STATUS != '" + APIConstants.SubscriptionStatus.ON_HOLD + "'";

    public static final String ADD_API_SQL =
            " INSERT INTO AM_API (API_PROVIDER,API_NAME,API_VERSION,CONTEXT,CONTEXT_TEMPLATE,CREATED_BY,CREATED_TIME, API_TIER)" +
            " VALUES (?,?,?,?,?,?,?,?)";

    public static final String GET_DEFAULT_VERSION_SQL =
            "SELECT DEFAULT_API_VERSION FROM AM_API_DEFAULT_VERSION WHERE API_NAME= ? AND API_PROVIDER= ? ";

    public static final String ADD_WORKFLOW_ENTRY_SQL =
            " INSERT INTO AM_WORKFLOWS (WF_REFERENCE,WF_TYPE,WF_STATUS,WF_CREATED_TIME,WF_STATUS_DESC,TENANT_ID," +
            "TENANT_DOMAIN,WF_EXTERNAL_REFERENCE)" +
            " VALUES (?,?,?,?,?,?,?,?)";

    public static final String UPDATE_WORKFLOW_ENTRY_SQL =
            " UPDATE AM_WORKFLOWS " +
            " SET " +
            "   WF_STATUS = ?, " +
            "   WF_STATUS_DESC = ? " +
            " WHERE " +
           "    WF_EXTERNAL_REFERENCE = ?";

    public static final String GET_ALL_WORKFLOW_ENTRY_SQL =
            "SELECT * FROM AM_WORKFLOWS WHERE WF_EXTERNAL_REFERENCE=?";

    public static final String GET_ALL_WORKFLOW_ENTRY_FROM_INTERNAL_REF_SQL =
            "SELECT * FROM AM_WORKFLOWS WHERE WF_REFERENCE=? AND WF_TYPE=?";

    public static final String UPDATE_PUBLISHED_DEFAULT_VERSION_SQL =
            " UPDATE AM_API_DEFAULT_VERSION " +
            " SET " +
            "   PUBLISHED_DEFAULT_API_VERSION = ? " +
            " WHERE" +
            "   API_NAME = ? " +
            "   AND API_PROVIDER = ?";

    public static final String REMOVE_API_DEFAULT_VERSION_SQL =
            "DELETE FROM AM_API_DEFAULT_VERSION WHERE API_NAME = ? AND API_PROVIDER = ?";

    public static final String GET_PUBLISHED_DEFAULT_VERSION_SQL =
            "SELECT PUBLISHED_DEFAULT_API_VERSION FROM AM_API_DEFAULT_VERSION WHERE API_NAME= ? AND API_PROVIDER= ? ";

    public static final String ADD_API_DEFAULT_VERSION_SQL =
            " INSERT INTO " +
            " AM_API_DEFAULT_VERSION(API_NAME,API_PROVIDER,DEFAULT_API_VERSION,PUBLISHED_DEFAULT_API_VERSION)" +
            " VALUES (?,?,?,?)";

    public static final String ADD_URL_MAPPING_SQL =
            " INSERT INTO " +
            " AM_API_URL_MAPPING (API_ID,HTTP_METHOD,AUTH_SCHEME,URL_PATTERN,THROTTLING_TIER,MEDIATION_SCRIPT)" +
            " VALUES (?,?,?,?,?,?)";

    public static final String ADD_OAUTH2_RESOURCE_SCOPE_SQL =
            "INSERT INTO IDN_OAUTH2_RESOURCE_SCOPE (RESOURCE_PATH,SCOPE_ID,TENANT_ID) VALUES (?,?,?)";

    public static final String GET_APPLICATION_BY_NAME_PREFIX =
            " SELECT " +
            "   APP.APPLICATION_ID," +
            "   APP.NAME," +
            "   APP.SUBSCRIBER_ID," +
            "   APP.APPLICATION_TIER," +
            "   APP.CALLBACK_URL," +
            "   APP.DESCRIPTION, " +
            "   APP.SUBSCRIBER_ID," +
            "   APP.APPLICATION_STATUS," +
            "   APP.GROUP_ID," +
            "   APP.UUID," +
            "   APP.CREATED_BY," +
            "   APP.TOKEN_TYPE," +
            "   SUB.USER_ID," +
            "   APP.CREATED_BY" +
            " FROM " +
            "   AM_SUBSCRIBER SUB," +
            "   AM_APPLICATION APP";

    public static final String GET_APPLICATION_ATTRIBUTES_BY_APPLICATION_ID =
            " SELECT " +
                    "   APP.APPLICATION_ID," +
                    "   APP.NAME," +
                    "   APP.VALUE" +
                    " FROM " +
                    "   AM_APPLICATION_ATTRIBUTES APP WHERE APPLICATION_ID = ?";

    public static final String GET_APPLICATION_BY_ID_SQL =
            " SELECT " +
            "   APP.APPLICATION_ID," +
            "   APP.NAME," +
            "   APP.SUBSCRIBER_ID," +
            "   APP.APPLICATION_TIER," +
            "   APP.CALLBACK_URL," +
            "   APP.DESCRIPTION, " +
            "   APP.SUBSCRIBER_ID," +
            "   APP.APPLICATION_STATUS, " +
            "   SUB.USER_ID, " +
            "   APP.GROUP_ID," +
            "   APP.CREATED_BY," +
            "   APP.UUID, " +
            "   APP.TOKEN_TYPE " +
            " FROM " +
            "   AM_SUBSCRIBER SUB," +
            "   AM_APPLICATION APP " +
            " WHERE " +
            "   APPLICATION_ID = ? " +
            "   AND APP.SUBSCRIBER_ID = SUB.SUBSCRIBER_ID";

    public static final String GET_APPLICATION_BY_UUID_SQL =
            " SELECT " +
            "   APP.APPLICATION_ID," +
            "   APP.NAME," +
            "   APP.SUBSCRIBER_ID," +
            "   APP.APPLICATION_TIER," +
            "   APP.CALLBACK_URL," +
            "   APP.DESCRIPTION, " +
            "   APP.SUBSCRIBER_ID," +
            "   APP.APPLICATION_STATUS, " +
            "   APP.GROUP_ID, " +
            "   APP.UPDATED_TIME, "+
            "   APP.CREATED_TIME, "+
            "   APP.UUID," +
            "   APP.TOKEN_TYPE," +
            "   APP.CREATED_BY," +
            "   SUB.USER_ID " +
            " FROM " +
            "   AM_SUBSCRIBER SUB," +
            "   AM_APPLICATION APP " +
            " WHERE " +
            "   APP.UUID = ? " +
            "   AND APP.SUBSCRIBER_ID = SUB.SUBSCRIBER_ID";

    public static final String GET_APPLICATION_BY_CLIENT_ID_SQL =
            " SELECT " +
                    "   APP.APPLICATION_ID," +
                    "   APP.NAME," +
                    "   APP.SUBSCRIBER_ID," +
                    "   APP.APPLICATION_TIER," +
                    "   APP.CALLBACK_URL," +
                    "   APP.DESCRIPTION, " +
                    "   APP.SUBSCRIBER_ID," +
                    "   APP.APPLICATION_STATUS, " +
                    "   APP.GROUP_ID, " +
                    "   APP.UPDATED_TIME, "+
                    "   APP.CREATED_TIME, "+
                    "   APP.UUID," +
                    "   APP.CREATED_BY," +
                    "   APP.TOKEN_TYPE," +
                    "   AM_APP_MAP.KEY_TYPE" +
                    " FROM " +
                    "   AM_APPLICATION_KEY_MAPPING AM_APP_MAP," +
                    "   AM_APPLICATION APP " +
                    " WHERE " +
                    "   AM_APP_MAP.CONSUMER_KEY = ? " +
                    "   AND APP.APPLICATION_ID = AM_APP_MAP.APPLICATION_ID";

    public static final String REMOVE_FROM_URI_TEMPLATES_SQL =
            "DELETE FROM AM_API_URL_MAPPING WHERE API_ID = ?";

    public static final String GET_ALL_URL_TEMPLATES_SQL =
            " SELECT    " +
            "   AUM.HTTP_METHOD," +
            "   AUM.AUTH_SCHEME," +
            "   AUM.URL_PATTERN," +
            "   AUM.THROTTLING_TIER," +
            "   AUM.MEDIATION_SCRIPT " +
            " FROM " +
            "   AM_API_URL_MAPPING AUM, " +
            "   AM_API API " +
            " WHERE" +
            "   API.CONTEXT= ? " +
            "   AND API.API_VERSION = ? " +
            "   AND AUM.API_ID = API.API_ID " +
            " ORDER BY URL_MAPPING_ID";

    public static final String UPDATE_API_SQL =
            "UPDATE AM_API " +
            "SET " +
            "   CONTEXT = ?, " +
            "   CONTEXT_TEMPLATE = ?, " +
            "   UPDATED_BY = ?," +
            "   UPDATED_TIME = ?, " +
            "   API_TIER = ? " +
            " WHERE " +
            "   API_PROVIDER = ? " +
            "   AND API_NAME = ? " +
            "   AND" + " API_VERSION = ? ";

    public static final String FIX_NULL_THROTTLING_TIERS =
            "UPDATE AM_API_URL_MAPPING SET THROTTLING_TIER = 'Unlimited' WHERE " +
                     " THROTTLING_TIER IS NULL";

    public static final String REMOVE_APPLICATION_MAPPINGS_BY_CONSUMER_KEY_SQL =
            "DELETE FROM AM_APPLICATION_KEY_MAPPING WHERE CONSUMER_KEY = ?";

    public static final String REMOVE_FROM_API_LIFECYCLE_SQL =
            "DELETE FROM AM_API_LC_EVENT WHERE API_ID=? ";

    public static final String REMOVE_FROM_API_COMMENT_SQL =
            "DELETE FROM AM_API_COMMENTS WHERE API_ID=? ";

    public static final String REMOVE_FROM_API_RATING_SQL =
            "DELETE FROM AM_API_RATINGS WHERE API_ID=? ";

    public static final String REMOVE_FROM_API_SUBSCRIPTION_SQL =
            "DELETE FROM AM_SUBSCRIPTION WHERE API_ID=?";

    public static final String REMOVE_FROM_EXTERNAL_STORES_SQL =
            "DELETE FROM AM_EXTERNAL_STORES WHERE API_ID=?";

    public static final String REMOVE_FROM_API_SQL =
            "DELETE FROM AM_API WHERE API_PROVIDER=? AND API_NAME=? AND API_VERSION=? ";

    public static final String REMOVE_FROM_API_URL_MAPPINGS_SQL =
            "DELETE FROM AM_API_URL_MAPPING WHERE API_ID = ?";

    public static final String REMOVE_ACCESS_TOKEN_PREFIX = "UPDATE ";

    public static final String REVOKE_ACCESS_TOKEN_SUFFIX =
            " SET TOKEN_STATE" + "='REVOKED' WHERE ACCESS_TOKEN= ? ";

    public static final String GET_API_BY_ACCESS_TOKEN_PREFIX =
            " SELECT AMA.API_ID, API_NAME, API_PROVIDER, API_VERSION " +
            " FROM AM_API AMA, ";

    public static final String GET_API_BY_ACCESS_TOKEN_SUFFIX =
            " IAT, " +
            "   AM_APPLICATION_KEY_MAPPING AKM, " +
            "   AM_SUBSCRIPTION AMS, " +
            "   IDN_OAUTH_CONSUMER_APPS ICA " +
            " WHERE IAT.ACCESS_TOKEN = ? " +
            "   AND ICA.CONSUMER_KEY = AKM.CONSUMER_KEY " +
            "   AND IAT.CONSUMER_KEY_ID = ICA.ID " +
            "   AND AKM.APPLICATION_ID = AMS.APPLICATION_ID " +
            "   AND AMA.API_ID = AMS.API_ID";

    public static final String GET_APPLICATION_BY_TIER_SQL =
            " SELECT DISTINCT AMS.APPLICATION_ID,NAME,SUBSCRIBER_ID " +
            " FROM " +
            "   AM_SUBSCRIPTION AMS," +
            "   AM_APPLICATION AMA " +
            "WHERE " +
            "   AMS.TIER_ID=? " +
            "   AND AMS.APPLICATION_ID=AMA.APPLICATION_ID";

    public static final String GET_URL_TEMPLATES_SQL =
            " SELECT " +
            "   URL_PATTERN," +
            "   HTTP_METHOD," +
            "   AUTH_SCHEME," +
            "   THROTTLING_TIER, " +
            "   MEDIATION_SCRIPT " +
            " FROM " +
            "   AM_API_URL_MAPPING " +
            " WHERE " +
            "   API_ID = ? " +
            " ORDER BY " +
            "   URL_MAPPING_ID ASC ";

    public static final String GET_AUTHORIZED_DOMAINS_PREFIX =
            "SELECT AKDM.AUTHZ_DOMAIN FROM AM_APP_KEY_DOMAIN_MAPPING AKDM, ";

    public static final String GET_AUTHORIZED_DOMAINS_SUFFIX =
            "   IOAT, " +
            "   IDN_OAUTH_CONSUMER_APPS IOCA " +
            " WHERE " +
            "   IOAT.ACCESS_TOKEN  = ? " +
            "   AND IOAT.CONSUMER_KEY_ID = IOCA.ID " +
            "   AND IOCA.CONSUMER_KEY = AKDM.CONSUMER_KEY";

    public static final String GET_AUTHORIZED_DOMAINS_BY_ACCESS_KEY_SQL =
            "SELECT AUTHZ_DOMAIN FROM AM_APP_KEY_DOMAIN_MAPPING WHERE CONSUMER_KEY = ? ";

    public static final String GET_CONSUMER_KEY_BY_ACCESS_TOKEN_PREFIX =
            "SELECT ICA.CONSUMER_KEY FROM ";

    public static final String GET_CONSUMER_KEY_BY_ACCESS_TOKEN_SUFFIX =
            "   IAT," +
            "   IDN_OAUTH_CONSUMER_APPS ICA" +
            " WHERE " +
            "   IAT.ACCESS_TOKEN = ? " +
            "   AND ICA.ID = IAT.CONSUMER_KEY_ID";

    public static final String ADD_COMMENT_SQL =
            " INSERT INTO AM_API_COMMENTS (COMMENT_TEXT,COMMENTED_USER,DATE_COMMENTED,API_ID)" +
            " VALUES (?,?,?,?)";

    public static final String GET_COMMENTS_SQL =
            " SELECT " +
            "   AM_API_COMMENTS.COMMENT_TEXT AS COMMENT_TEXT," +
            "   AM_API_COMMENTS.COMMENTED_USER AS COMMENTED_USER," +
            "   AM_API_COMMENTS.DATE_COMMENTED AS DATE_COMMENTED " +
            " FROM " +
            "   AM_API_COMMENTS, " +
            "   AM_API API " +
            " WHERE " +
            "   API.API_PROVIDER = ? " +
            "   AND API.API_NAME = ? " +
            "   AND API.API_VERSION  = ? " +
            "   AND API.API_ID = AM_API_COMMENTS.API_ID";

    public static final String GET_API_CONTEXT_SQL =
            "SELECT CONTEXT FROM AM_API " + " WHERE CONTEXT= ?";

    public static final String GET_API_CONTEXT_BY_API_NAME_SQL =
            "SELECT CONTEXT FROM AM_API WHERE API_PROVIDER = ? AND API_NAME = ? AND API_VERSION  = ?";

    public static final String GET_ALL_CONTEXT_SQL = "SELECT CONTEXT FROM AM_API ";

    public static final String GET_APPLICATION_REGISTRATION_ENTRY_BY_SUBSCRIBER_SQL =
            "SELECT " +
            "   APP.APPLICATION_ID," +
            "   APP.NAME," +
            "   APP.SUBSCRIBER_ID," +
            "   APP.APPLICATION_TIER," +
            "   REG.TOKEN_TYPE," +
            "   REG.TOKEN_SCOPE," +
            "   APP.CALLBACK_URL," +
            "   APP.DESCRIPTION," +
            "   APP.APPLICATION_STATUS," +
            "   SUB.USER_ID," +
            "   REG.ALLOWED_DOMAINS," +
            "   REG.VALIDITY_PERIOD," +
            "   REG.INPUTS" +
            " FROM " +
            "   AM_APPLICATION_REGISTRATION REG," +
            "   AM_APPLICATION APP," +
            "   AM_SUBSCRIBER SUB" +
            " WHERE " +
            "   REG.SUBSCRIBER_ID=SUB.SUBSCRIBER_ID " +
            "   AND REG.APP_ID = APP.APPLICATION_ID " +
            "   AND REG.WF_REF=?";

    public static final String GET_APPLICATION_REGISTRATION_ENTRY_SQL =
            "SELECT " +
            "   REG.TOKEN_TYPE," +
            "   REG.ALLOWED_DOMAINS," +
            "   REG.VALIDITY_PERIOD" +
            " FROM " +
            "   AM_APPLICATION_REGISTRATION REG, " +
            "   AM_APPLICATION APP " +
            " WHERE " +
            "   REG.APP_ID = APP.APPLICATION_ID " +
            "   AND APP.APPLICATION_ID=?";

    public static final String GET_APPLICATION_REGISTRATION_ID_SQL =
            "SELECT APP_ID FROM AM_APPLICATION_REGISTRATION WHERE WF_REF=?";

    public static final String GET_WORKFLOW_ENTRY_SQL =
            "SELECT " +
            "   REG.WF_REF" +
            " FROM " +
            "   AM_APPLICATION APP, " +
            "   AM_APPLICATION_REGISTRATION REG, " +
            "   AM_SUBSCRIBER SUB" +
            " WHERE " +
            "   APP.NAME=? " +
            "   AND SUB.USER_ID=? " +
            "   AND SUB.SUBSCRIBER_ID = APP.SUBSCRIBER_ID " +
            "   AND REG.APP_ID=APP.APPLICATION_ID";

    public static final String GET_WORKFLOW_ENTRY_BY_APP_ID_SQL =
            "SELECT " +
                    "   REG.WF_REF" +
                    " FROM " +
                    "   AM_APPLICATION APP, " +
                    "   AM_APPLICATION_REGISTRATION REG, " +
                    "   AM_SUBSCRIBER SUB" +
                    " WHERE " +
                    "   APP.APPLICATION_ID=? " +
                    "   AND SUB.USER_ID=? " +
                    "   AND SUB.SUBSCRIBER_ID = APP.SUBSCRIBER_ID " +
                    "   AND REG.APP_ID=APP.APPLICATION_ID";

    public static final String GET_EXTERNAL_WORKFLOW_REFERENCE_SQL =
            "SELECT WF_EXTERNAL_REFERENCE FROM AM_WORKFLOWS WHERE WF_TYPE=? AND WF_REFERENCE=?";

    public static final String REMOVE_WORKFLOW_ENTRY_SQL =
            "DELETE FROM AM_WORKFLOWS WHERE WF_TYPE=? AND WF_EXTERNAL_REFERENCE=?";

    public static final String GET_EXTERNAL_WORKFLOW_REFERENCE_FOR_SUBSCRIPTION_SQL =
            "SELECT " +
            "   AW.WF_EXTERNAL_REFERENCE " +
            " FROM" +
            "   AM_WORKFLOWS AW, " +
            "   AM_SUBSCRIPTION ASUB " +
            " WHERE" +
            "   ASUB.API_ID=? " +
            "   AND ASUB.APPLICATION_ID=? " +
            "   AND AW.WF_REFERENCE=ASUB.SUBSCRIPTION_ID " +
            "   AND AW.WF_TYPE=?";
    public static final String GET_EXTERNAL_WORKFLOW_REFERENCE_FOR_SUBSCRIPTION_PRODUCT_SQL =
            "SELECT " +
            "   AW.WF_EXTERNAL_REFERENCE " +
            " FROM" +
            "   AM_WORKFLOWS AW, " +
            "   AM_SUBSCRIPTION ASUB " +
            " WHERE" +
            "   ASUB.API_PRODUCT_ID=? " +
            "   AND ASUB.APPLICATION_ID=? " +
            "   AND AW.WF_REFERENCE=ASUB.SUBSCRIPTION_ID " +
            "   AND AW.WF_TYPE=?";

    public static final String GET_EXTERNAL_WORKFLOW_REFERENCE_FOR_SUBSCRIPTION_POSTGRE_SQL =
            "SELECT" +
            "   AW.WF_EXTERNAL_REFERENCE" +
            " FROM" +
            "   AM_WORKFLOWS AW, " +
            "   AM_SUBSCRIPTION ASUB  " +
            " WHERE" +
            "   ASUB.API_ID=? " +
            "   AND ASUB.APPLICATION_ID=?" +
            "   AND AW.WF_REFERENCE::integer=ASUB.SUBSCRIPTION_ID " +
            "   AND AW.WF_TYPE=?";

    public static final String GET_EXTERNAL_WORKFLOW_REFERENCE_FOR_SUBSCRIPTION_POSTGRE_PRODUCT_SQL =
            "SELECT" +
            "   AW.WF_EXTERNAL_REFERENCE" +
            " FROM" +
            "   AM_WORKFLOWS AW, " +
            "   AM_SUBSCRIPTION ASUB  " +
            " WHERE" +
            "   ASUB.API_PRODUCT_ID=? " +
            "   AND ASUB.APPLICATION_ID=?" +
            "   AND AW.WF_REFERENCE::integer=ASUB.SUBSCRIPTION_ID " +
            "   AND AW.WF_TYPE=?";
    public static final String GET_EXTERNAL_WORKFLOW_FOR_SUBSCRIPTION_SQL =
            " SELECT " +
            "   WF_EXTERNAL_REFERENCE" +
            " FROM " +
            "   AM_WORKFLOWS" +
            " WHERE " +
            "   WF_REFERENCE=?" +
            "   AND WF_TYPE=?";

    public static final String GET_EXTERNAL_WORKFLOW_FOR_SIGNUP_SQL =
            "SELECT " +
            "   WF_EXTERNAL_REFERENCE" +
            " FROM " +
            "   AM_WORKFLOWS WHERE " +
            "   WF_REFERENCE=? " +
            "   AND WF_TYPE=?";

    public static final String GET_PAGINATED_SUBSCRIPTIONS_BY_APPLICATION_SQL =
            "SELECT" +
            "   SUBSCRIPTION_ID " +
            " FROM " +
            "   AM_SUBSCRIPTION " +
            " WHERE " +
            "   APPLICATION_ID=? " +
            "   AND SUB_STATUS=?";

    public static final String GET_REGISTRATION_WORKFLOW_SQL =
            "SELECT WF_REF FROM AM_APPLICATION_REGISTRATION WHERE APP_ID = ? AND TOKEN_TYPE = ?";

    public static final String GET_SUBSCRIPTION_STATUS_SQL =
            "SELECT SUB_STATUS FROM AM_SUBSCRIPTION WHERE API_ID = ? AND APPLICATION_ID = ?";

    public static final String GET_SUBSCRIPTION_STATUS_PRODUCT_SQL =
            "SELECT SUB_STATUS FROM AM_SUBSCRIPTION WHERE API_PRODUCT_ID = ? AND APPLICATION_ID = ?";
    
    public static final String GET_SUBSCRIPTION_CREATION_STATUS_SQL =
            "SELECT SUBS_CREATE_STATE FROM AM_SUBSCRIPTION WHERE API_ID = ? AND APPLICATION_ID = ?";

    public static final String ADD_EXTERNAL_API_STORE_SQL =
            " INSERT INTO AM_EXTERNAL_STORES (API_ID,STORE_ID,STORE_DISPLAY_NAME,STORE_ENDPOINT,STORE_TYPE)" +
            " VALUES (?,?,?,?,?)";

    public static final String REMOVE_EXTERNAL_API_STORE_SQL =
            "DELETE FROM AM_EXTERNAL_STORES WHERE API_ID=? AND STORE_ID=? AND STORE_TYPE=?";

    public static final String UPDATE_EXTERNAL_API_STORE_SQL =
            "UPDATE " +
            "   AM_EXTERNAL_STORES" +
            " SET " +
            "   STORE_ENDPOINT = ?, " +
            "   STORE_TYPE = ? " +
            " WHERE " +
            "   API_ID = ? AND STORE_ID=?";

    public static final String GET_EXTERNAL_API_STORE_DETAILS_SQL =
            "SELECT " +
            "   ES.STORE_ID, " +
            "   ES.STORE_DISPLAY_NAME, " +
            "   ES.STORE_ENDPOINT, " +
            "   ES.STORE_TYPE " +
             "FROM " +
            "   AM_EXTERNAL_STORES ES " +
            " WHERE " +
            "   ES.API_ID = ? ";

    public static final String ADD_SCOPE_ENTRY_SQL =
            " INSERT INTO IDN_OAUTH2_SCOPE (NAME, DISPLAY_NAME , DESCRIPTION, TENANT_ID) " +
            " VALUES(?,?,?,?)";

    public static final String ADD_SCOPE_LINK_SQL =
            " INSERT INTO AM_API_SCOPES (API_ID, SCOPE_ID) VALUES (?,?)";

    public static final String GET_API_SCOPES_SQL =
            " SELECT A.SCOPE_ID, A.NAME, A.DISPLAY_NAME, A.DESCRIPTION, C.SCOPE_BINDING " +
            " FROM  " +
            " ((IDN_OAUTH2_SCOPE AS A  INNER JOIN  AM_API_SCOPES AS B ON A.SCOPE_ID = B.SCOPE_ID) " +
            " INNER JOIN  IDN_OAUTH2_SCOPE_BINDING AS C ON B.SCOPE_ID = C.SCOPE_ID ) " +
            " WHERE B.API_ID = ?";

    public static final String GET_SCOPES_SQL =
            " SELECT SCOPE_ID  " +
                    " FROM  IDN_OAUTH2_SCOPE  " +
                    " WHERE NAME = ? " +
                    " AND TENANT_ID = ?";

    public static final String ADD_SCOPE_ROLE_SQL =
            "INSERT INTO IDN_OAUTH2_SCOPE_BINDING (SCOPE_ID, SCOPE_BINDING) values (?,?)";

    public static final String GET_API_SCOPES_ORACLE_SQL =
            "SELECT " +
            "   A.SCOPE_ID, " +
            "   A.NAME, " +
            "   A.DISPLAY_NAME, " +
            "   A.DESCRIPTION, " +
            "   C.SCOPE_BINDING " +
            " FROM  " +
            " ((IDN_OAUTH2_SCOPE A  INNER JOIN  AM_API_SCOPES B ON A.SCOPE_ID = B.SCOPE_ID) " +
            " INNER JOIN  IDN_OAUTH2_SCOPE_BINDING C ON B.SCOPE_ID = C.SCOPE_ID ) " +
            " WHERE B.API_ID = ?";

    public static final String GET_SCOPE_BY_SUBSCRIBED_API_PREFIX =
            "SELECT " +
            "   DISTINCT A.NAME, " +
            "   A.DISPLAY_NAME," +
            "   A.DESCRIPTION," +
            "   C.SCOPE_BINDING " +
            " FROM  " +
            " ((IDN_OAUTH2_SCOPE AS A  INNER JOIN  AM_API_SCOPES AS B ON A.SCOPE_ID = B.SCOPE_ID) " +
            " LEFT JOIN  IDN_OAUTH2_SCOPE_BINDING AS C ON B.SCOPE_ID = C.SCOPE_ID ) " +
            " WHERE " +
            "   B.API_ID IN (";

    public static final char GET_SCOPE_BY_SUBSCRIBED_ID_SUFFIX = ')';

    public static final String GET_SCOPE_BY_SUBSCRIBED_ID_ORACLE_SQL =
            " SELECT " +
            "   DISTINCT A.NAME, " +
            "   A.DISPLAY_NAME, " +
            "   A.DESCRIPTION, " +
            "   C.SCOPE_BINDING " +
            " FROM  " +
            " ((IDN_OAUTH2_SCOPE A  INNER JOIN  AM_API_SCOPES B ON A.SCOPE_ID = B.SCOPE_ID) " +
            " LEFT JOIN  IDN_OAUTH2_SCOPE_BINDING C ON B.SCOPE_ID = C.SCOPE_ID ) " +
            " WHERE B.API_ID IN (";

    public static final String GET_SCOPES_BY_SCOPE_KEY_SQL =
            "SELECT " +
            "   IAS.SCOPE_ID, " +
            "   IAS.NAME, " +
            "   IAS.DISPLAY_NAME, " +
            "   IAS.DESCRIPTION, " +
            "   IAS.TENANT_ID, " +
            "   B.SCOPE_BINDING " +
            " FROM " +
            "   IDN_OAUTH2_SCOPE IAS " +
            " INNER JOIN  IDN_OAUTH2_SCOPE_BINDING AS B ON IAS.SCOPE_ID = B.SCOPE_ID  " +
            " WHERE" +
            "   NAME = ? AND TENANT_ID = ?";

    public static final String GET_SCOPES_BY_SCOPE_KEYS_PREFIX =
            "SELECT " +
            "   IAS.SCOPE_ID, " +
            "   IAS.NAME, " +
            "   IAS.DISPLAY_NAME, " +
            "   IAS.DESCRIPTION, " +
            "   IAS.TENANT_ID, " +
            "   B.SCOPE_BINDING " +
            " FROM " +
            "   IDN_OAUTH2_SCOPE IAS " +
            " INNER JOIN  IDN_OAUTH2_SCOPE_BINDING AS B ON IAS.SCOPE_ID = B.SCOPE_ID  " +
            " WHERE" +
            "   NAME IN (";

    public static final String GET_SCOPES_BY_SCOPE_KEYS_PREFIX_ORACLE =
            "SELECT " +
            "   IAS.SCOPE_ID, " +
            "   IAS.NAME, " +
            "   IAS.DISPLAY_NAME, " +
            "   IAS.DESCRIPTION, " +
            "   IAS.TENANT_ID, " +
            "   B.SCOPE_BINDING " +
            " FROM " +
            "   IDN_OAUTH2_SCOPE IAS " +
            " INNER JOIN  IDN_OAUTH2_SCOPE_BINDING B ON IAS.SCOPE_ID = B.SCOPE_ID  " +
            " WHERE" +
            "   NAME IN (";

    public static final String GET_SCOPES_BY_SCOPE_KEYS_SUFFIX = ") AND TENANT_ID = ?";

    public static final String REMOVE_RESOURCE_SCOPE_SQL =
            " DELETE " +
                    " FROM " +
                    "   IDN_OAUTH2_RESOURCE_SCOPE " +
                    " WHERE " +
                    "   SCOPE_ID IN ( " +
                    "       SELECT SCOPE_ID FROM AM_API_SCOPES " + "WHERE API_ID = ? )";


    public static final String REMOVE_SCOPE_SQL =
            " DELETE " +
            " FROM " +
            "   IDN_OAUTH2_SCOPE " +
            " WHERE " +
            "   SCOPE_ID IN ( " +
            "       SELECT SCOPE_ID FROM AM_API_SCOPES " + "WHERE API_ID = ? )";

    public static final String GET_RESOURCE_TO_SCOPE_MAPPING_SQL =
            "SELECT " +
            "   RS.RESOURCE_PATH, " +
            "   S.NAME " +
            " FROM " +
            "   IDN_OAUTH2_RESOURCE_SCOPE RS " +
            " INNER JOIN " +
            "   IDN_OAUTH2_SCOPE S " +
            " ON " +
            "   S.SCOPE_ID = RS.SCOPE_ID " +
            " INNER JOIN " +
            "   AM_API_SCOPES A " +
            " ON " +
            "   A.SCOPE_ID = RS.SCOPE_ID " +
            " WHERE" +
            "   A.API_ID = ? ";

    public static final String GET_SCOPE_ROLES_OF_APPLICATION_SQL =
            "SELECT " +
            "   IOS.NAME, " +
            "   ISB.SCOPE_BINDING " +
            " FROM " +
            "   IDN_OAUTH2_SCOPE IOS, " +
            "   AM_APPLICATION_KEY_MAPPING AKM, " +
            "   AM_SUBSCRIPTION SUB, " +
            "   AM_API_SCOPES SCOPE, " +
            "   IDN_OAUTH2_SCOPE_BINDING ISB" +
            " WHERE" +
            "   AKM.CONSUMER_KEY = ? " +
            "   AND AKM.APPLICATION_ID = SUB.APPLICATION_ID " +
            "   AND SUB.API_ID = SCOPE.API_ID " +
            "   AND IOS.SCOPE_ID = ISB.SCOPE_ID " +
            "   AND SCOPE.SCOPE_ID = IOS.SCOPE_ID";

    public static final String GET_SCOPES_FOR_API_LIST = "SELECT "
            + "B.API_ID,A.SCOPE_ID, A.NAME, A.DESCRIPTION "
            + "FROM IDN_OAUTH2_SCOPE AS A "
            + "INNER JOIN AM_API_SCOPES AS B "
            + "ON A.SCOPE_ID = B.SCOPE_ID WHERE B.API_ID IN ( $paramList )";

    public static final String GET_SCOPES_FOR_API_LIST_ORACLE = "SELECT "
            + "B.API_ID, A.SCOPE_ID, A.NAME, A.DESCRIPTION "
            + "FROM IDN_OAUTH2_SCOPE A "
            + "INNER JOIN AM_API_SCOPES B "
            + "ON A.SCOPE_ID = B.SCOPE_ID WHERE B.API_ID IN ( $paramList )";

    public static final String GET_USERS_FROM_OAUTH_TOKEN_SQL =
            "SELECT " +
            "   DISTINCT AMS.USER_ID, " +
            "   AKM.CONSUMER_KEY " +
            " FROM " +
            "   AM_APPLICATION_KEY_MAPPING AKM, " +
            "   AM_APPLICATION, " +
            "   AM_SUBSCRIBER AMS " +
            " WHERE " +
            "   AKM.CONSUMER_KEY = ? " +
            "   AND AKM.APPLICATION_ID = AA.APPLICATION_ID " +
            "   AND AA.SUBSCRIBER_ID = AMS.SUBSCRIBER_ID";

    public static final String REMOVE_FROM_API_SCOPES_SQL =
            "DELETE FROM AM_API_SCOPES WHERE API_ID = ?";

    public static final String REMOVE_FROM_OAUTH_SCOPE_SQL =
            "DELETE FROM IDN_OAUTH2_SCOPE  WHERE SCOPE_ID = ?";

    public static final String REMOVE_FROM_OAUTH_RESOURCE_SQL =
            "DELETE FROM IDN_OAUTH2_RESOURCE_SCOPE  WHERE SCOPE_ID = ?";

    public static final String REMOVE_SUBSCRIPTION_BY_APPLICATION_ID_SQL =
            "DELETE FROM AM_SUBSCRIPTION WHERE API_ID = ? AND APPLICATION_ID = ? ";
    
    public static final String REMOVE_SUBSCRIPTION_BY_APPLICATION_ID_AND_PRODUCT_SQL =
            "DELETE FROM AM_SUBSCRIPTION WHERE API_PRODUCT_ID = ? AND APPLICATION_ID = ? ";

    public static final String GET_API_NAME_NOT_MATCHING_CONTEXT_SQL =
            "SELECT COUNT(API_ID) AS API_COUNT FROM AM_API WHERE LOWER(API_NAME) = LOWER(?) AND CONTEXT NOT LIKE ?";

    public static final String GET_API_NAME_MATCHING_CONTEXT_SQL =
            "SELECT COUNT(API_ID) AS API_COUNT FROM AM_API WHERE LOWER(API_NAME) = LOWER(?) AND CONTEXT LIKE ?";

    public static final String GET_API_NAME_DIFF_CASE_NOT_MATCHING_CONTEXT_SQL =
            "SELECT COUNT(API_ID) AS API_COUNT FROM AM_API WHERE LOWER(API_NAME) = LOWER(?) AND CONTEXT NOT LIKE ? AND NOT (API_NAME = ?)";

    public static final String GET_API_NAME_DIFF_CASE_MATCHING_CONTEXT_SQL =
            "SELECT COUNT(API_ID) AS API_COUNT FROM AM_API WHERE LOWER(API_NAME) = LOWER(?) AND CONTEXT LIKE ? AND NOT (API_NAME = ?)";

    public static final String GET_ACTIVE_TOKEN_OF_CONSUMER_KEY_SQL =
            " SELECT " +
            "   IOAT.ACCESS_TOKEN" +
            " FROM " +
            "   IDN_OAUTH2_ACCESS_TOKEN IOAT" +
            " INNER JOIN " +
            "   IDN_OAUTH_CONSUMER_APPS IOCA " +
            " ON " +
            "   IOCA.ID = IOAT.CONSUMER_KEY_ID" +
            " WHERE" +
            "   IOCA.CONSUMER_KEY = ?" +
            "   AND IOAT.TOKEN_STATE = 'ACTIVE'";

    public static final String GET_SCOPE_KEY_SQL =
            "SELECT COUNT(SCOPE_ID) AS SCOPE_COUNT FROM IDN_OAUTH2_SCOPE WHERE NAME = ? AND TENANT_ID" + " = ?";

    public static final String GET_API_SCOPE_SQL =
            "SELECT " +
            "   API.API_ID, " +
            "   API.API_NAME, " +
            "   API.API_PROVIDER " +
            " FROM " +
            "   AM_API API, " +
            "   IDN_OAUTH2_SCOPE IDN, " +
            "   AM_API_SCOPES AMS " +
            " WHERE " +
            "   IDN.SCOPE_ID=AMS.SCOPE_ID " +
            "   AND AMS.API_ID=API.API_ID " +
            "   AND IDN.NAME = ? " +
            "   AND IDN.tenant_id = ?";

    public static final String GET_CONTEXT_TEMPLATE_COUNT_SQL =
            "SELECT COUNT(CONTEXT_TEMPLATE) AS CTX_COUNT FROM AM_API WHERE CONTEXT_TEMPLATE = ?";

    public static final String GET_API_NAMES_MATCHES_CONTEXT=
            "SELECT DISTINCT API_NAME FROM AM_API WHERE CONTEXT_TEMPLATE = ?";

    public static final String GET_VERSIONS_MATCHES_CONTEXT=
            "SELECT API_VERSION FROM AM_API WHERE CONTEXT_TEMPLATE = ? AND API_NAME = ?";

    public static final String GET_APPLICATION_MAPPING_FOR_CONSUMER_KEY_SQL =
            "SELECT APPLICATION_ID FROM AM_APPLICATION_KEY_MAPPING WHERE CONSUMER_KEY   = ?";

    public static final String GET_CONSUMER_KEY_BY_APPLICATION_AND_KEY_SQL =
            " SELECT " +
            "   CONSUMER_KEY " +
            " FROM " +
            "   AM_APPLICATION_KEY_MAPPING " +
            " WHERE " +
            "   APPLICATION_ID = ? " +
            "   AND KEY_TYPE = ? ";

    public static final String GET_LAST_PUBLISHED_API_VERSION_SQL =
            "SELECT " +
            "   API.API_VERSION " +
            " FROM " +
            "   AM_API API , " +
            "   AM_EXTERNAL_STORES ES " +
            " WHERE " +
            "   ES.API_ID = API.API_ID " +
            "   AND API.API_PROVIDER = ? " +
            "   AND API.API_NAME=? " +
            "   AND ES.STORE_ID =? " +
            " ORDER By API.CREATED_TIME ASC";

    public static final String GET_ACTIVE_TOKENS_OF_USER_PREFIX =
            "SELECT IOAT.ACCESS_TOKEN FROM ";

    public static final String GET_ACTIVE_TOKENS_OF_USER_SUFFIX =
            "   IOAT" +
            " WHERE" +
            "   IOAT.AUTHZ_USER = ?" +
            "   AND IOAT.TENANT_ID = ?" +
            "   AND IOAT.TOKEN_STATE = 'ACTIVE'" +
            "   AND LOWER(IOAT.USER_DOMAIN) = ?";

    public static final String GET_ALL_ALERT_TYPES =
            "SELECT " +
            "   AT.ALERT_TYPE_ID, " +
            "   AT.ALERT_TYPE_NAME " +
            " FROM " +
            "   AM_ALERT_TYPES AT  " +
            " WHERE " +
            "   STAKE_HOLDER   = ?";


    public static final String GET_ALL_ALERT_TYPES_FOR_ADMIN =
            "SELECT DISTINCT" +
            "   AT.ALERT_TYPE_ID, " +
            "   AT.ALERT_TYPE_NAME " +
            " FROM " +
            "   AM_ALERT_TYPES AT  ";

    public static final String GET_SAVED_ALERT_TYPES_BY_USERNAME =
            " SELECT " +
            "   ALERT_TYPE_ID " +
            " FROM " +
            "   AM_ALERT_TYPES_VALUES " +
            " WHERE " +
            "   USER_NAME = ? " +
            "   AND STAKE_HOLDER   = ? ";

    public static final String GET_SAVED_ALERT_EMAILS =

            " SELECT " +
            "   EMAIL " +
            " FROM " +
            "   AM_ALERT_EMAILLIST , " +
            "   AM_ALERT_EMAILLIST_DETAILS  " +
            " WHERE " +
            "   AM_ALERT_EMAILLIST.EMAIL_LIST_ID = AM_ALERT_EMAILLIST_DETAILS.EMAIL_LIST_ID" +
            "   AND USER_NAME = ? " +
            "   AND STAKE_HOLDER  = ? ";


    public static final String ADD_ALERT_TYPES_VALUES =
            " INSERT INTO AM_ALERT_TYPES_VALUES (ALERT_TYPE_ID, USER_NAME , STAKE_HOLDER) " +
            " VALUES(?,?,?)";

    public static final String ADD_ALERT_EMAIL_LIST =
            " INSERT INTO AM_ALERT_EMAILLIST  (USER_NAME, STAKE_HOLDER) " +
            " VALUES(?,?)";

    public static final String DELETE_ALERTTYPES_BY_USERNAME_AND_STAKE_HOLDER  =
            "DELETE FROM AM_ALERT_TYPES_VALUES WHERE USER_NAME = ? AND STAKE_HOLDER = ?";

    public static final String DELETE_EMAILLIST_BY_EMAIL_LIST_ID  =
            "DELETE FROM AM_ALERT_EMAILLIST_DETAILS   WHERE EMAIL_LIST_ID= ? ";

    public static final String GET_EMAILLISTID_BY_USERNAME_AND_STAKEHOLDER =
            " SELECT " +
            "   EMAIL_LIST_ID " +
            " FROM " +
            "   AM_ALERT_EMAILLIST " +
            " WHERE " +
            "   USER_NAME = ? " +
            "   AND STAKE_HOLDER  = ? ";

    public static final String SAVE_EMAIL_LIST_DETAILS_QUERY =
            " INSERT INTO AM_ALERT_EMAILLIST_DETAILS  (EMAIL_LIST_ID, EMAIL) " +
            " VALUES(?,?)";

    public static final String DELETE_ALERTTYPES_EMAILLISTS_BY_USERNAME_AND_STAKE_HOLDER  =
            "DELETE FROM AM_ALERT_EMAILLIST  WHERE USER_NAME = ? AND STAKE_HOLDER = ?";



    public static final String INSERT_APPLICATION_POLICY_SQL =
            "INSERT INTO AM_POLICY_APPLICATION (NAME, DISPLAY_NAME, TENANT_ID, DESCRIPTION, QUOTA_TYPE, QUOTA, \n" +
                    " QUOTA_UNIT, UNIT_TIME, TIME_UNIT, IS_DEPLOYED, UUID) \n" +
            "VALUES (?,?,?,?,?,?,?,?,?,?,?)";

    public static final String INSERT_APPLICATION_POLICY_WITH_CUSTOM_ATTRIB_SQL =
            "INSERT INTO AM_POLICY_APPLICATION (NAME, DISPLAY_NAME, TENANT_ID, DESCRIPTION, QUOTA_TYPE, QUOTA, \n" +
                    " QUOTA_UNIT, UNIT_TIME, TIME_UNIT, IS_DEPLOYED, UUID,CUSTOM_ATTRIBUTES) \n" +
            "VALUES (?,?,?,?,?,?,?,?,?,?,?,?)";

    public static final String INSERT_SUBSCRIPTION_POLICY_SQL =
            "INSERT INTO AM_POLICY_SUBSCRIPTION (NAME, DISPLAY_NAME, TENANT_ID, DESCRIPTION, QUOTA_TYPE, QUOTA, \n" +
                    " QUOTA_UNIT, UNIT_TIME, TIME_UNIT, IS_DEPLOYED, UUID, RATE_LIMIT_COUNT, \n" +
                    " RATE_LIMIT_TIME_UNIT,STOP_ON_QUOTA_REACH,BILLING_PLAN) \n" +
                    "VALUES (?,?,?,?,?,?,?,?,?,?,?,?,?,?,?)";

    public static final String INSERT_SUBSCRIPTION_POLICY_WITH_CUSTOM_ATTRIB_SQL =
            "INSERT INTO AM_POLICY_SUBSCRIPTION (NAME, DISPLAY_NAME, TENANT_ID, DESCRIPTION, QUOTA_TYPE, QUOTA, \n" +
                    " QUOTA_UNIT, UNIT_TIME, TIME_UNIT, IS_DEPLOYED, UUID,  RATE_LIMIT_COUNT, \n" +
                    " RATE_LIMIT_TIME_UNIT,STOP_ON_QUOTA_REACH,BILLING_PLAN,CUSTOM_ATTRIBUTES) \n" +
            "VALUES (?,?,?,?,?,?,?,?,?,?,?,?,?,?,?,?)";


    public static final String INSERT_GLOBAL_POLICY_SQL =
            "INSERT INTO AM_POLICY_GLOBAL (NAME ,TENANT_ID, KEY_TEMPLATE, DESCRIPTION ,SIDDHI_QUERY, "
                    + "IS_DEPLOYED, UUID) \n" +
            "VALUES (?,?,?,?,?,?,?)";

    public static final String GET_APP_POLICY_NAMES =
            " SELECT " +
                    "   NAME " +
                    "FROM " +
                    "   AM_POLICY_APPLICATION " +
                    " WHERE" +
                    "   TENANT_ID =?";

    public static final String GET_SUB_POLICY_NAMES =
            " SELECT " +
                    "   NAME " +
                    "FROM " +
                    "   AM_POLICY_SUBSCRIPTION " +
                    " WHERE" +
                    "   TENANT_ID =?";

    public static final String GET_GLOBAL_POLICY_NAMES =
            " SELECT " +
                    "   NAME " +
                    "FROM " +
                    "   AM_POLICY_GLOBAL " +
                    " WHERE" +
                    "   TENANT_ID =?";

    public static final String GET_GLOBAL_POLICY_KEY_TEMPLATES =
            " SELECT " +
                    "   KEY_TEMPLATE " +
                    "FROM " +
                    "   AM_POLICY_GLOBAL " +
                    " WHERE" +
                    "   TENANT_ID =?";

    public static final String GET_GLOBAL_POLICY_KEY_TEMPLATE =
            " SELECT " +
                    "   KEY_TEMPLATE " +
                    "FROM " +
                    "   AM_POLICY_GLOBAL " +
                    " WHERE" +
                    "   TENANT_ID =? AND" +
                    "   KEY_TEMPLATE =? AND" +
                    "   NAME =?";

    public static final String GET_APP_POLICIES =
            " SELECT "+
                    "   * " +
                    "FROM " +
                    "   AM_POLICY_APPLICATION " +
                    " WHERE" +
                    "   TENANT_ID =?";
    public static final String GET_SUBSCRIPTION_POLICIES =
            " SELECT " +
                    "   * " +
                    "FROM " +
                    "   AM_POLICY_SUBSCRIPTION " +
                    " WHERE" +
                    "   TENANT_ID =?";

    public static final String GET_GLOBAL_POLICIES =
            " SELECT " +
                    "   * " +
                    "FROM " +
                    "   AM_POLICY_GLOBAL " +
                    " WHERE" +
                    "   TENANT_ID =?";

    public static final String GET_GLOBAL_POLICY =
            " SELECT " +
            "   * " +
            "FROM " +
            "   AM_POLICY_GLOBAL " +
            " WHERE" +
            "   NAME =?";

    public static final String GET_GLOBAL_POLICY_BY_UUID =
            "SELECT " +
            "   * " +
            "FROM " +
            "   AM_POLICY_GLOBAL " +
            "WHERE" +
            "   UUID =?";

    public static final String GET_APPLICATION_POLICY_SQL =
            "SELECT "+
                    "* " +
            "FROM " +
                    "AM_POLICY_APPLICATION " +
            "WHERE " +
                    "NAME = ? AND " +
                    "TENANT_ID =?";

    public static final String GET_APPLICATION_POLICY_BY_UUID_SQL =
            "SELECT " +
                "* " +
            "FROM " +
                "AM_POLICY_APPLICATION " +
            "WHERE " +
                "UUID = ?";

    public static final String GET_SUBSCRIPTION_POLICY_SQL =
            "SELECT "+
                    "* " +
            "FROM " +
                    "AM_POLICY_SUBSCRIPTION " +
            "WHERE " +
                    "NAME = ? AND " +
                    "TENANT_ID =?";

    public static final String GET_API_PROVIDER_WITH_NAME_VERSION_FOR_SUPER_TENANT =
            "SELECT API.API_PROVIDER FROM AM_API API WHERE API.API_NAME = ? AND API.API_VERSION = ? AND "
                    + "CONTEXT NOT LIKE '%" + APIConstants.TENANT_PREFIX + "%' ";

    public static final String GET_API_PROVIDER_WITH_NAME_VERSION_FOR_GIVEN_TENANT =
            "SELECT API.API_PROVIDER FROM AM_API API WHERE API.API_NAME = ? AND "
                    + "API.API_VERSION = ? AND API.CONTEXT LIKE ? ";

    public static final String GET_SUBSCRIPTION_POLICY_BY_UUID_SQL =
            "SELECT "+
                    "* " +
            "FROM " +
                    "AM_POLICY_SUBSCRIPTION " +
            "WHERE " +
                    "UUID = ?";

    public static final String UPDATE_APPLICATION_POLICY_SQL =
            "UPDATE AM_POLICY_APPLICATION " +
            "SET " +
                    "DISPLAY_NAME = ?, " +
                    "DESCRIPTION = ?, " +
                    "QUOTA_TYPE = ?, " +
                    "QUOTA = ?, " +
                    "QUOTA_UNIT = ?, " +
                    "UNIT_TIME = ?, " +
                    "TIME_UNIT = ? " +
            "WHERE NAME = ? AND TENANT_ID = ?";

    public static final String UPDATE_APPLICATION_POLICY_WITH_CUSTOM_ATTRIBUTES_SQL =
            "UPDATE AM_POLICY_APPLICATION " +
            "SET " +
                    "DISPLAY_NAME = ?, " +
                    "DESCRIPTION = ?, " +
                    "QUOTA_TYPE = ?, " +
                    "QUOTA = ?, " +
                    "QUOTA_UNIT = ?, " +
                    "UNIT_TIME = ?, " +
                    "TIME_UNIT = ?, " +
                    " CUSTOM_ATTRIBUTES = ? "+
            "WHERE NAME = ? AND TENANT_ID = ?";

    public static final String UPDATE_APPLICATION_POLICY_BY_UUID_SQL =
            "UPDATE AM_POLICY_APPLICATION " +
                    "SET " +
                    "DISPLAY_NAME = ?, " +
                    "DESCRIPTION = ?, " +
                    "QUOTA_TYPE = ?, " +
                    "QUOTA = ?, " +
                    "QUOTA_UNIT = ?, " +
                    "UNIT_TIME = ?, " +
                    "TIME_UNIT = ? " +
                    "WHERE UUID = ?";

    public static final String UPDATE_APPLICATION_POLICY_WITH_CUSTOM_ATTRIBUTES_BY_UUID_SQL =
            "UPDATE AM_POLICY_APPLICATION " +
                    "SET " +
                    "DISPLAY_NAME = ?, " +
                    "DESCRIPTION = ?, " +
                    "QUOTA_TYPE = ?, " +
                    "QUOTA = ?, " +
                    "QUOTA_UNIT = ?, " +
                    "UNIT_TIME = ?, " +
                    "TIME_UNIT = ?, " +
                    "CUSTOM_ATTRIBUTES = ? "+
                    "WHERE UUID = ?";

    public static final String UPDATE_SUBSCRIPTION_POLICY_SQL =
            "UPDATE AM_POLICY_SUBSCRIPTION " +
            "SET " +
                    "DISPLAY_NAME = ?, " +
                    "DESCRIPTION = ?, " +
                    "QUOTA_TYPE = ?, " +
                    "QUOTA = ?, " +
                    "QUOTA_UNIT = ?, " +
                    "UNIT_TIME = ?, " +
                    "TIME_UNIT = ?, " +
                    "RATE_LIMIT_COUNT = ?," +
                    "RATE_LIMIT_TIME_UNIT = ?, " +
                    "STOP_ON_QUOTA_REACH = ?, " +
                    "BILLING_PLAN = ? "+
            "WHERE NAME = ? AND TENANT_ID = ?";

    public static final String UPDATE_SUBSCRIPTION_POLICY_WITH_CUSTOM_ATTRIBUTES_SQL =
            "UPDATE AM_POLICY_SUBSCRIPTION " +
            "SET " +
                    "DISPLAY_NAME = ?, " +
                    "DESCRIPTION = ?, " +
                    "QUOTA_TYPE = ?, " +
                    "QUOTA = ?, " +
                    "QUOTA_UNIT = ?, " +
                    "UNIT_TIME = ?, " +
                    "TIME_UNIT = ?, " +
                    "RATE_LIMIT_COUNT = ?," +
                    "RATE_LIMIT_TIME_UNIT = ?, " +
                    "STOP_ON_QUOTA_REACH = ?, " +
                    "BILLING_PLAN = ?, "+
                    " CUSTOM_ATTRIBUTES = ? "+
            "WHERE NAME = ? AND TENANT_ID = ?";

    public static final String UPDATE_SUBSCRIPTION_POLICY_BY_UUID_SQL =
            "UPDATE AM_POLICY_SUBSCRIPTION " +
                    "SET " +
                    "DISPLAY_NAME = ?, " +
                    "DESCRIPTION = ?, " +
                    "QUOTA_TYPE = ?, " +
                    "QUOTA = ?, " +
                    "QUOTA_UNIT = ?, " +
                    "UNIT_TIME = ?, " +
                    "TIME_UNIT = ?, " +
                    "RATE_LIMIT_COUNT = ?," +
                    "RATE_LIMIT_TIME_UNIT = ?, " +
                    "STOP_ON_QUOTA_REACH = ?, " +
                    "BILLING_PLAN = ? "+
                    "WHERE UUID = ?";

    public static final String UPDATE_SUBSCRIPTION_POLICY_WITH_CUSTOM_ATTRIBUTES_BY_UUID_SQL =
            "UPDATE AM_POLICY_SUBSCRIPTION " +
                    "SET " +
                    "DISPLAY_NAME = ?, " +
                    "DESCRIPTION = ?, " +
                    "QUOTA_TYPE = ?, " +
                    "QUOTA = ?, " +
                    "QUOTA_UNIT = ?, " +
                    "UNIT_TIME = ?, " +
                    "TIME_UNIT = ?, " +
                    "RATE_LIMIT_COUNT = ?," +
                    "RATE_LIMIT_TIME_UNIT = ?, " +
                    "STOP_ON_QUOTA_REACH = ?, " +
                    "BILLING_PLAN = ?, "+
                    "CUSTOM_ATTRIBUTES = ? "+
                    "WHERE UUID = ?";

    public static final String UPDATE_GLOBAL_POLICY_SQL =
            "UPDATE AM_POLICY_GLOBAL " +
            "SET " +
                    "DESCRIPTION = ?, " +
                    "SIDDHI_QUERY = ?, " +
                    "KEY_TEMPLATE = ? " +
            "WHERE NAME = ? AND TENANT_ID = ?";

    public static final String UPDATE_GLOBAL_POLICY_BY_UUID_SQL =
            "UPDATE AM_POLICY_GLOBAL " +
                    "SET " +
                    "DESCRIPTION = ?, " +
                    "SIDDHI_QUERY = ?, " +
                    "KEY_TEMPLATE = ? " +
                    "WHERE UUID = ?";

    public static final String UPDATE_APPLICATION_POLICY_STATUS_SQL =
            "UPDATE AM_POLICY_APPLICATION SET IS_DEPLOYED = ? WHERE NAME = ? AND TENANT_ID = ?";

    public static final String UPDATE_SUBSCRIPTION_POLICY_STATUS_SQL =
            "UPDATE AM_POLICY_SUBSCRIPTION SET IS_DEPLOYED = ? WHERE NAME = ? AND TENANT_ID = ?";

    public static final String UPDATE_GLOBAL_POLICY_STATUS_SQL =
            "UPDATE AM_POLICY_GLOBAL SET IS_DEPLOYED = ? WHERE NAME = ? AND TENANT_ID = ?";

    public static final String DELETE_APPLICATION_POLICY_SQL =
            "DELETE FROM AM_POLICY_APPLICATION WHERE TENANT_ID = ? AND NAME = ?";

    public static final String DELETE_SUBSCRIPTION_POLICY_SQL =
            "DELETE FROM AM_POLICY_SUBSCRIPTION WHERE TENANT_ID = ? AND NAME = ?";

    public static final String DELETE_GLOBAL_POLICY_SQL =
            "DELETE FROM AM_POLICY_GLOBAL WHERE TENANT_ID = ? AND NAME = ?";

    public static final String GET_API_DETAILS_SQL = "SELECT * FROM AM_API ";

    public static final String GET_ACCESS_TOKENS_BY_USER_SQL = "SELECT AKM.CONSUMER_KEY, CON_APP.CONSUMER_SECRET, TOKEN.ACCESS_TOKEN " +
            "FROM " +
            "IDN_OAUTH_CONSUMER_APPS CON_APP, AM_APPLICATION APP, IDN_OAUTH2_ACCESS_TOKEN  TOKEN, AM_APPLICATION_KEY_MAPPING AKM " +
            "WHERE TOKEN.AUTHZ_USER =? " +
            "AND APP.NAME =? " +
            "AND APP.CREATED_BY =? " +
            "AND TOKEN.TOKEN_STATE = 'ACTIVE' " +
            "AND TOKEN.CONSUMER_KEY_ID = CON_APP.ID " +
            "AND CON_APP.CONSUMER_KEY=AKM.CONSUMER_KEY " +
            "AND AKM.APPLICATION_ID = APP.APPLICATION_ID";


    public static final String REMOVE_GROUP_ID_MAPPING_SQL =
            "DELETE FROM AM_APPLICATION_GROUP_MAPPING WHERE APPLICATION_ID = ? ";

    public static final String ADD_GROUP_ID_MAPPING_SQL =
            "INSERT INTO AM_APPLICATION_GROUP_MAPPING (APPLICATION_ID, GROUP_ID, TENANT) VALUES (?,?,?)";

    public static final String GET_GROUP_ID_SQL =
            "SELECT GROUP_ID  FROM AM_APPLICATION_GROUP_MAPPING WHERE APPLICATION_ID = ?";

    public static final String REMOVE_MIGRATED_GROUP_ID_SQL =
            "UPDATE AM_APPLICATION SET GROUP_ID = '' WHERE APPLICATION_ID = ?";


    /** Label related constants **/

    public static final String GET_LABEL_BY_TENANT = "select * from AM_LABELS where AM_LABELS.TENANT_DOMAIN= ? ";

    public static final String GET_URL_BY_LABEL_ID = "Select * from  AM_LABEL_URLS where LABEL_ID= ? ";

    public static final String ADD_LABEL_SQL = "INSERT INTO AM_LABELS VALUES (?,?,?,?)";

    public static final String ADD_LABEL_URL_MAPPING_SQL = "INSERT INTO AM_LABEL_URLS  VALUES (?,?)";

    public static final String DELETE_LABEL_URL_MAPPING_SQL = "DELETE FROM AM_LABEL_URLS WHERE LABEL_ID = ?";

    public static final String DELETE_LABEL_SQL = "DELETE FROM AM_LABELS WHERE LABEL_ID = ?";

    public static final String UPDATE_LABEL_SQL = "UPDATE AM_LABELS SET NAME = ?, DESCRIPTION = ?  WHERE LABEL_ID = ?";

    public static final String GET_PUBLISHED_PRODUCT_SQL = 
            "SELECT API_PRODUCT_ID,UUID,TENANT_DOMAIN,API_PRODUCT_PROVIDER,API_PRODUCT_NAME,VISIBILITY,VISIBILE_ROLES "
            + "FROM AM_API_PRODUCT WHERE STATE=? AND TENANT_DOMAIN = ?";

    public static final String GET_API_PRODUCT_SQL = 
            "SELECT API_PRODUCT_ID, UUID, DESCRIPTION, API_PRODUCT_PROVIDER, API_PRODUCT_NAME, API_PRODUCT_TIER, "
            + "BUSINESS_OWNER_EMAIL, VISIBILITY, VISIBILE_ROLES, BUSINESS_OWNER,SUBSCRIPTION_AVAILABILITY, STATE, "
            + "SUBSCRIPTION_AVAILABILE_TENANTS, TENANT_DOMAIN "
            + "FROM AM_API_PRODUCT WHERE UUID = ? AND TENANT_DOMAIN = ?";

    public static final String LIST_PRODUCT_RESOURCE_MAPPING = 
            "SELECT API_NAME, API_PROVIDER , API_VERSION ,T1.API_ID ,API_PRODUCT_ID, HTTP_METHOD, URL_PATTERN, "
                    + "T1.URL_MAPPING_ID " +
            "FROM " + 
            "(SELECT API_NAME ,API_PROVIDER, API_VERSION, API.API_ID,URL.URL_MAPPING_ID "
            + "FROM AM_API_URL_MAPPING URL, AM_API API "
            + "WHERE API.API_ID = URL.API_ID) T1 " + 
            "INNER JOIN " + 
            "(SELECT API_PRODUCT_ID, HTTP_METHOD, URL_PATTERN, URL.URL_MAPPING_ID "
            + "FROM AM_API_PRODUCT_MAPPING PRODUCT, AM_API_URL_MAPPING URL "
            + "WHERE URL.URL_MAPPING_ID  = PRODUCT.URL_MAPPING_ID  AND API_PRODUCT_ID =? ) T2 " + 
            "ON " + 
            "(T1.URL_MAPPING_ID =T2.URL_MAPPING_ID )";

<<<<<<< HEAD
    public static final String UPDATE_PRODUCT_SQL =
            " UPDATE AM_API_PRODUCT " +
            " SET" +
            "   STATE=?," +
            "   DESCRIPTION=?," +
            "   API_PRODUCT_TIER=?," +
            "   UPDATED_BY=?," +
            "   UPDATED_TIME=?," +
            "   VISIBILITY=?," +
            "   VISIBILE_ROLES=?, " +
            "   BUSINESS_OWNER=?, " +
            "   BUSINESS_OWNER_EMAIL=?, " +
            "   SUBSCRIPTION_AVAILABILITY=?, " +
            "   SUBSCRIPTION_AVAILABILE_TENANTS=? " +
            " WHERE" +
            "   UUID=?";
            
=======
    public static final String GET_PRODUCT_SCOPES_ROLES_OF_APPLICATION = "SELECT "
            + "PRODUCT.API_PRODUCT_NAME, PRODUCT.API_PRODUCT_PROVIDER  "
            + "FROM "
            + "AM_SUBSCRIPTION AS SUB, AM_APPLICATION_KEY_MAPPING AS AKM, AM_API_PRODUCT AS PRODUCT "
            + "WHERE "
            + "AKM.APPLICATION_ID = SUB.APPLICATION_ID AND "
            + "PRODUCT.API_PRODUCT_ID = SUB.API_PRODUCT_ID AND "
            + "SUB.API_PRODUCT_ID IS NOT NULL "
            + "AND AKM.CONSUMER_KEY=?";
>>>>>>> 9ea778a3

    /** Throttle related constants**/

    public static class ThrottleSQLConstants{

    	public static final String QUOTA_TYPE_BANDWIDTH = PolicyConstants.BANDWIDTH_TYPE;

    	public static final String QUOTA_TYPE_REQUESTCOUNT = PolicyConstants.REQUEST_COUNT_TYPE;

		public static final String GET_POLICY_NAMES = " SELECT " + "   NAME " + "FROM " + "   AM_API_THROTTLE_POLICY"
				+ " WHERE" + "   TYPE = ?" + "   AND TENANT_ID =?";

		public static final String GET_EXISTING_POLICY_SQL = "SELECT POLICY_ID FROM AM_API_THROTTLE_POLICY WHERE NAME = ? AND TENANT_ID = ? ";

		public static final String INSERT_API_POLICY_SQL = "INSERT INTO AM_API_THROTTLE_POLICY (NAME, DISPLAY_NAME, TENANT_ID, DESCRIPTION, DEFAULT_QUOTA_TYPE, \n"
				+ "  DEFAULT_QUOTA, DEFAULT_QUOTA_UNIT, DEFAULT_UNIT_TIME, DEFAULT_TIME_UNIT , IS_DEPLOYED, UUID, APPLICABLE_LEVEL) \n"
				+ " VALUES (?,?,?,?,? ,?,?,?,?,? ,?,?)";

		public static final String INSERT_API_POLICY_WITH_ID_SQL = "INSERT INTO AM_API_THROTTLE_POLICY (NAME, DISPLAY_NAME, TENANT_ID, DESCRIPTION, DEFAULT_QUOTA_TYPE, \n"
				+ " DEFAULT_QUOTA, DEFAULT_QUOTA_UNIT, DEFAULT_UNIT_TIME, DEFAULT_TIME_UNIT, \n"
				+ " IS_DEPLOYED, UUID, APPLICABLE_LEVEL, POLICY_ID) \n" + "VALUES (?,?,?,?,?, ?,?,?,?,? ,?,?,?)";

		public static final String UPDATE_POLICY_SQL = "UPDATE AM_API_THROTTLE_POLICY " + "SET " + "NAME = ?," + "DISPLAY_NAME = ?,"
				+ " TYPE = ?," + "TENANT_ID = ?," + "APPLICABLE_LEVEL = ? ," + "DESCRIPTION = ? ,"
				+ " DEFAULT_QUOTA_TYPE = ? ," + "DEFAULT_QUOTA = ?," + "DEFAULT_UNIT_TIME = ? " + " WHERE POLICY_ID = ?";

		public static final String GET_API_POLICY_NAMES = " SELECT " + "   NAME " + "FROM "
				+ "   AM_API_THROTTLE_POLICY " + " WHERE" + "   TENANT_ID =?";

		public static final String GET_API_POLICIES = " SELECT " + "   * " + "FROM " + "   AM_API_THROTTLE_POLICY "
				+ " WHERE" + "   TENANT_ID =?";

		public static final String GET_API_POLICY_ID_SQL = "SELECT " + "POLICY_ID, UUID " + "FROM "
				+ " AM_API_THROTTLE_POLICY " + "WHERE " + "NAME = ? AND " + "TENANT_ID = ?";

        public static final String GET_API_POLICY_ID_BY_UUID_SQL = "SELECT " + "POLICY_ID, UUID " + "FROM "
                + " AM_API_THROTTLE_POLICY " + "WHERE " + "UUID = ?";

		public static final String GET_API_POLICY_SQL = "SELECT " + "* " + "FROM " + "AM_API_THROTTLE_POLICY "
				+ " WHERE " + "NAME = ? AND " + "TENANT_ID =?";

        public static final String GET_API_POLICY_BY_UUID_SQL = "SELECT " + "* " + "FROM " + "AM_API_THROTTLE_POLICY "
                + " WHERE " + "UUID = ?";

		public static final String UPDATE_API_POLICY_STATUS_SQL = "UPDATE AM_API_THROTTLE_POLICY SET IS_DEPLOYED = ? WHERE NAME = ? AND TENANT_ID = ?";

		public static final String DELETE_API_POLICY_SQL = "DELETE FROM AM_API_THROTTLE_POLICY WHERE TENANT_ID = ? AND NAME = ?";



		public static final String INSERT_CONDITION_GROUP_SQL = "INSERT INTO AM_CONDITION_GROUP(POLICY_ID, QUOTA_TYPE,QUOTA,QUOTA_UNIT,UNIT_TIME,TIME_UNIT,DESCRIPTION) \n"
															+ " VALUES (?,?,?,?,?,?,?)";

		public static final String GET_PIPELINES_SQL = "SELECT " + "CONDITION_GROUP_ID, " + "QUOTA_TYPE, " + "QUOTA, "
				+ " QUOTA_UNIT, " + "UNIT_TIME, " + "TIME_UNIT, "+ "DESCRIPTION " + "FROM " + "AM_CONDITION_GROUP " + "WHERE " + "POLICY_ID =?";

		public static final String GET_IP_CONDITIONS_SQL = "SELECT " + "STARTING_IP, " + "ENDING_IP, " + "SPECIFIC_IP, "
				+ " WITHIN_IP_RANGE " + "FROM " + "AM_IP_CONDITION " + "WHERE " + "CONDITION_GROUP_ID = ? ";

		public static final String GET_HEADER_CONDITIONS_SQL = "SELECT " + "HEADER_FIELD_NAME, " + "HEADER_FIELD_VALUE , IS_HEADER_FIELD_MAPPING "
				+ " FROM " + "AM_HEADER_FIELD_CONDITION " + "WHERE " + "CONDITION_GROUP_ID =?";

		public static final String GET_JWT_CLAIM_CONDITIONS_SQL = "SELECT " + "CLAIM_URI, " + "CLAIM_ATTRIB , IS_CLAIM_MAPPING " + "FROM "
				+ " AM_JWT_CLAIM_CONDITION " + "WHERE " + "CONDITION_GROUP_ID =?";

		public static final String GET_QUERY_PARAMETER_CONDITIONS_SQL = "SELECT " + "PARAMETER_NAME, "
				+ " PARAMETER_VALUE , IS_PARAM_MAPPING " + "FROM " + "AM_QUERY_PARAMETER_CONDITION " + "WHERE " + "CONDITION_GROUP_ID =?";

		public static final String INSERT_QUERY_PARAMETER_CONDITION_SQL = "INSERT INTO AM_QUERY_PARAMETER_CONDITION(CONDITION_GROUP_ID,PARAMETER_NAME,PARAMETER_VALUE, IS_PARAM_MAPPING) \n"
				+ " VALUES (?,?,?,?)";

		public static final String INSERT_HEADER_FIELD_CONDITION_SQL = "INSERT INTO AM_HEADER_FIELD_CONDITION(CONDITION_GROUP_ID,HEADER_FIELD_NAME,HEADER_FIELD_VALUE, IS_HEADER_FIELD_MAPPING) \n"
				+ " VALUES (?,?,?,?)";

		public static final String INSERT_JWT_CLAIM_CONDITION_SQL = "INSERT INTO AM_JWT_CLAIM_CONDITION(CONDITION_GROUP_ID,CLAIM_URI,CLAIM_ATTRIB,IS_CLAIM_MAPPING) \n"
				+ " VALUES (?,?,?,?)";

		public static final String INSERT_IP_CONDITION_SQL =
	            " INSERT INTO AM_IP_CONDITION(STARTING_IP,ENDING_IP,SPECIFIC_IP,WITHIN_IP_RANGE,CONDITION_GROUP_ID ) \n" +
	            " VALUES (?,?,?,?,?)";

		public static final String IS_ANY_POLICY_CONTENT_AWARE_WITHOUT_API_POLICY_SQL = "SELECT APPPOLICY.TENANT_ID, APPPOLICY.QUOTA_TYPE "
				+ " FROM AM_POLICY_APPLICATION APPPOLICY," + "AM_POLICY_SUBSCRIPTION SUBPOLICY "
				+ " WHERE APPPOLICY.TENANT_ID =? AND " + "APPPOLICY.NAME =? AND " + "SUBPOLICY.NAME=? ";

		public static final String IS_ANY_POLICY_CONTENT_AWARE_SQL = "select sum(c) as c from("
				+ " (SELECT count(*) as c"
				+ " FROM AM_API_THROTTLE_POLICY APIPOLICY where APIPOLICY.NAME =?  AND APIPOLICY.TENANT_ID =? AND APIPOLICY.DEFAULT_QUOTA_TYPE = 'bandwidthVolume')"
				+ " union "
				+ " (SELECT count(*) as c"
				+ " FROM AM_API_THROTTLE_POLICY APIPOLICY , AM_CONDITION_GROUP cg where APIPOLICY.NAME =?  AND APIPOLICY.TENANT_ID =? AND cg.policy_id = APIPOLICY.policy_id AND cg.quota_type = 'bandwidthVolume')"
				+ " union "
				+ " (SELECT count(*) as c"
				+ " FROM AM_API_THROTTLE_POLICY APIPOLICY, AM_API_URL_MAPPING RS, AM_CONDITION_GROUP cg where"
				+ " RS.api_id = ? AND APIPOLICY.NAME = RS.throttling_tier AND APIPOLICY.TENANT_ID =? AND cg.policy_id = APIPOLICY.policy_id AND cg.quota_type = 'bandwidthVolume' "
				+ " ) "
				+ " union "
				+ "  (SELECT count(*) as c"
				+ " FROM AM_API_THROTTLE_POLICY APIPOLICY, AM_API_URL_MAPPING RS where "
				+ " RS.api_id = ? AND APIPOLICY.NAME = RS.throttling_tier AND APIPOLICY.TENANT_ID =? AND APIPOLICY.DEFAULT_QUOTA_TYPE = 'bandwidthVolume') "
				+ " union "
				+ " (SELECT count(*) as c FROM AM_POLICY_SUBSCRIPTION SUBPOLICY WHERE SUBPOLICY.NAME= ? AND SUBPOLICY.tenant_id = ? AND SUBPOLICY.quota_type = 'bandwidthVolume')"
				+ " union "
				+ " (SELECT count(*) as c FROM AM_POLICY_APPLICATION APPPOLICY where APPPOLICY.NAME = ? AND APPPOLICY.tenant_id = ? AND APPPOLICY.quota_type = 'bandwidthVolume')"
				+ " ) x";

		public static final String GET_CONDITION_GROUPS_FOR_POLICIES_SQL = "SELECT grp.CONDITION_GROUP_ID ,AUM.HTTP_METHOD,AUM.AUTH_SCHEME, pol.APPLICABLE_LEVEL, "
				+ " AUM.URL_PATTERN,AUM.THROTTLING_TIER,AUM.MEDIATION_SCRIPT,AUM.URL_MAPPING_ID  "
				+ " FROM AM_API_URL_MAPPING AUM"
				+ " INNER JOIN  AM_API API ON AUM.API_ID = API.API_ID"
				+ " LEFT OUTER JOIN AM_API_THROTTLE_POLICY pol ON AUM.THROTTLING_TIER = pol.NAME "
				+ " LEFT OUTER JOIN AM_CONDITION_GROUP grp ON pol.POLICY_ID  = grp.POLICY_ID"
				+ " where API.CONTEXT= ? AND API.API_VERSION = ? AND pol.TENANT_ID = ?"
				/*+ " GROUP BY AUM.HTTP_METHOD,AUM.URL_PATTERN, AUM.URL_MAPPING_ID"*/
				+ " ORDER BY AUM.URL_MAPPING_ID";
        public static final String ADD_BLOCK_CONDITIONS_SQL =
                "INSERT INTO AM_BLOCK_CONDITIONS (TYPE, VALUE,ENABLED,DOMAIN,UUID) VALUES (?,?,?,?,?)";
        public static final String GET_BLOCK_CONDITIONS_SQL =
                "SELECT CONDITION_ID,TYPE,VALUE,ENABLED,DOMAIN,UUID FROM AM_BLOCK_CONDITIONS WHERE DOMAIN =?";
        public static final String GET_BLOCK_CONDITION_SQL =
                "SELECT TYPE,VALUE,ENABLED,DOMAIN,UUID FROM AM_BLOCK_CONDITIONS WHERE CONDITION_ID =?";
        public static final String GET_BLOCK_CONDITION_BY_UUID_SQL =
                "SELECT CONDITION_ID,TYPE,VALUE,ENABLED,DOMAIN,UUID FROM AM_BLOCK_CONDITIONS WHERE UUID =?";
        public static final String UPDATE_BLOCK_CONDITION_STATE_SQL =
                "UPDATE AM_BLOCK_CONDITIONS SET ENABLED = ? WHERE CONDITION_ID = ?";
        public static final String UPDATE_BLOCK_CONDITION_STATE_BY_UUID_SQL =
                "UPDATE AM_BLOCK_CONDITIONS SET ENABLED = ? WHERE UUID = ?";
        public static final String DELETE_BLOCK_CONDITION_SQL =
                "DELETE FROM AM_BLOCK_CONDITIONS WHERE CONDITION_ID=?";
        public static final String DELETE_BLOCK_CONDITION_BY_UUID_SQL =
                "DELETE FROM AM_BLOCK_CONDITIONS WHERE UUID=?";
        public static final String BLOCK_CONDITION_EXIST_SQL =
                "SELECT CONDITION_ID,TYPE,VALUE,ENABLED,DOMAIN,UUID FROM AM_BLOCK_CONDITIONS WHERE DOMAIN =? AND TYPE =? " +
                        "AND VALUE =?";

        public static final String TIER_HAS_SUBSCRIPTION = " select count(sub.TIER_ID) as c from AM_SUBSCRIPTION sub, AM_API api "
        		+ " where sub.TIER_ID = ? and api.API_PROVIDER like ? and sub.API_ID = api.API_ID ";

        public static final String TIER_ATTACHED_TO_RESOURCES_API = " select sum(c) as c from("
        		+ " (select count(api.API_TIER) as c from  AM_API api where api.API_TIER = ? and api.API_PROVIDER like ? )"
        		+ "		union "
        		+ " (select count(map.THROTTLING_TIER) as c from AM_API_URL_MAPPING map, AM_API api"
        		+ "  where map.THROTTLING_TIER = ? and api.API_PROVIDER like ?  and map.API_ID = api.API_ID)) x ";

        public static final String TIER_ATTACHED_TO_APPLICATION = " SELECT count(APPLICATION_TIER) as c FROM AM_APPLICATION where APPLICATION_TIER = ? and CREATED_BY like ? ";

    }

    public static class CertificateConstants {
        public static final String INSERT_CERTIFICATE = "INSERT INTO AM_CERTIFICATE_METADATA " +
                "(TENANT_ID, END_POINT, ALIAS) VALUES(?, ?, ?)";

        public static final String GET_CERTIFICATES = "SELECT * FROM AM_CERTIFICATE_METADATA WHERE TENANT_ID=?";

        public static final String GET_CERTIFICATE_ALL_TENANTS = "SELECT * FROM AM_CERTIFICATE_METADATA WHERE " +
                "(ALIAS=?)";
        public static final String GET_CERTIFICATE_TENANT = "SELECT * FROM AM_CERTIFICATE_METADATA WHERE TENANT_ID=? " +
                "AND (ALIAS=? OR END_POINT=?)";

        public static final String DELETE_CERTIFICATES = "DELETE FROM AM_CERTIFICATE_METADATA WHERE TENANT_ID=? " +
                "AND ALIAS=?";

        public static final String CERTIFICATE_COUNT_QUERY = "SELECT COUNT(*) AS count FROM AM_CERTIFICATE_METADATA " +
                "WHERE TENANT_ID=?";

        public static final String SELECT_CERTIFICATE_FOR_ALIAS = "SELECT * FROM AM_CERTIFICATE_METADATA "
                + "WHERE ALIAS=?";
    }

    public static class ClientCertificateConstants{
        public static final String INSERT_CERTIFICATE = "INSERT INTO AM_API_CLIENT_CERTIFICATE " +
                "(CERTIFICATE, TENANT_ID, ALIAS, API_ID, TIER_NAME) VALUES(?, ?, ?, ?, ?)";

        public static final String GET_CERTIFICATES_FOR_API = "SELECT ALIAS FROM AM_API_CLIENT_CERTIFICATE WHERE "
                + "TENANT_ID=? and API_ID=? and REMOVED=?";

        public static final String DELETE_CERTIFICATES_FOR_API = "DELETE FROM AM_API_CLIENT_CERTIFICATE "
                + "WHERE TENANT_ID=? and API_ID=? and REMOVED=?";

        public static final String SELECT_CERTIFICATE_FOR_ALIAS = "SELECT ALIAS FROM AM_API_CLIENT_CERTIFICATE "
                + "WHERE ALIAS=? AND REMOVED=? AND TENANT_ID =?";

        public static final String SELECT_CERTIFICATE_FOR_TENANT =
                "SELECT AC.CERTIFICATE, AC.ALIAS, AC.TIER_NAME, AA.API_PROVIDER, AA.API_NAME, "
                        + "AA.API_VERSION FROM AM_API_CLIENT_CERTIFICATE AC, AM_API AA "
                        + "WHERE AC.REMOVED=? AND AC.TENANT_ID=? AND AA.API_ID=AC.API_ID";

        public static final String SELECT_CERTIFICATE_FOR_TENANT_ALIAS =
                "SELECT AC.CERTIFICATE, AC.ALIAS, AC.TIER_NAME, AA.API_PROVIDER, AA.API_NAME, AA.API_VERSION "
                        + "FROM AM_API_CLIENT_CERTIFICATE AC, AM_API AA "
                        + "WHERE AC.REMOVED=? AND AC.TENANT_ID=? AND AC.ALIAS=? AND AA.API_ID=AC.API_ID";

        public static final String SELECT_CERTIFICATE_FOR_TENANT_ALIAS_APIID =
                "SELECT AC.CERTIFICATE, AC.ALIAS, AC.TIER_NAME FROM AM_API_CLIENT_CERTIFICATE AC "
                        + "WHERE AC.REMOVED=? AND AC.TENANT_ID=? AND AC.ALIAS=? AND AC.API_ID = ?";

        public static final String SELECT_CERTIFICATE_FOR_TENANT_APIID =
                "SELECT AC.CERTIFICATE, AC.ALIAS, AC.TIER_NAME FROM AM_API_CLIENT_CERTIFICATE AC "
                        + "WHERE AC.REMOVED=? AND AC.TENANT_ID=? AND AC.API_ID=?";

        public static final String PRE_DELETE_CERTIFICATES = "DELETE FROM AM_API_CLIENT_CERTIFICATE "
                + "WHERE TENANT_ID=? AND REMOVED=? ANd ALIAS=? AND API_ID=?";

        public static final String PRE_DELETE_CERTIFICATES_WITHOUT_APIID = "DELETE FROM AM_API_CLIENT_CERTIFICATE "
                + "WHERE TENANT_ID=? AND REMOVED=? and ALIAS=?";

        public static final String DELETE_CERTIFICATES = "UPDATE AM_API_CLIENT_CERTIFICATE SET REMOVED = ? "
                + "WHERE TENANT_ID=? AND ALIAS=? AND API_ID=?";

        public static final String DELETE_CERTIFICATES_WITHOUT_APIID = "UPDATE AM_API_CLIENT_CERTIFICATE SET REMOVED=? "
                + "WHERE TENANT_ID=? AND ALIAS=?";

        public static final String CERTIFICATE_COUNT_QUERY = "SELECT COUNT(*) AS count FROM AM_API_CLIENT_CERTIFICATE " +
                "WHERE TENANT_ID=? AND REMOVED=?";
    }
}<|MERGE_RESOLUTION|>--- conflicted
+++ resolved
@@ -3042,8 +3042,6 @@
             + "WHERE URL.URL_MAPPING_ID  = PRODUCT.URL_MAPPING_ID  AND API_PRODUCT_ID =? ) T2 " + 
             "ON " + 
             "(T1.URL_MAPPING_ID =T2.URL_MAPPING_ID )";
-
-<<<<<<< HEAD
     public static final String UPDATE_PRODUCT_SQL =
             " UPDATE AM_API_PRODUCT " +
             " SET" +
@@ -3060,8 +3058,7 @@
             "   SUBSCRIPTION_AVAILABILE_TENANTS=? " +
             " WHERE" +
             "   UUID=?";
-            
-=======
+
     public static final String GET_PRODUCT_SCOPES_ROLES_OF_APPLICATION = "SELECT "
             + "PRODUCT.API_PRODUCT_NAME, PRODUCT.API_PRODUCT_PROVIDER  "
             + "FROM "
@@ -3071,7 +3068,6 @@
             + "PRODUCT.API_PRODUCT_ID = SUB.API_PRODUCT_ID AND "
             + "SUB.API_PRODUCT_ID IS NOT NULL "
             + "AND AKM.CONSUMER_KEY=?";
->>>>>>> 9ea778a3
 
     /** Throttle related constants**/
 
