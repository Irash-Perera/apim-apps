/*
*  Copyright (c) 2016, WSO2 Inc. (http://www.wso2.org) All Rights Reserved.
*
*  WSO2 Inc. licenses this file to you under the Apache License,
*  Version 2.0 (the "License"); you may not use this file except
*  in compliance with the License.
*  You may obtain a copy of the License at
*
*    http://www.apache.org/licenses/LICENSE-2.0
*
* Unless required by applicable law or agreed to in writing,
* software distributed under the License is distributed on an
* "AS IS" BASIS, WITHOUT WARRANTIES OR CONDITIONS OF ANY
* KIND, either express or implied.  See the License for the
* specific language governing permissions and limitations
* under the License.
*/

package org.wso2.carbon.apimgt.impl.dao.constants;

import org.wso2.carbon.apimgt.api.model.policy.PolicyConstants;
import org.wso2.carbon.apimgt.impl.APIConstants;

public class SQLConstants {
    public static final String GET_API_FOR_CONTEXT_TEMPLATE_SQL =
            " SELECT " +
            "   API.API_NAME," +
            "   API.API_PROVIDER" +
            " FROM " +
            "   AM_API API" +
            " WHERE " +
            "   API.CONTEXT_TEMPLATE = ? ";

    public static final String GET_VERSIONS_MATCHES_API_NAME_SQL=
            "SELECT API_VERSION FROM AM_API WHERE API_NAME = ? AND API_PROVIDER = ?";

    public static final String GET_USER_ID_FROM_CONSUMER_KEY_SQL =
            " SELECT " +
            "   SUBS.USER_ID " +
            " FROM " +
            "   AM_SUBSCRIBER SUBS, " +
            "   AM_APPLICATION APP, " +
            "   AM_APPLICATION_KEY_MAPPING MAP " +
            " WHERE " +
            "   APP.SUBSCRIBER_ID   = SUBS.SUBSCRIBER_ID " +
            "   AND MAP.APPLICATION_ID = APP.APPLICATION_ID " +
            "   AND MAP.CONSUMER_KEY   = ? ";

    public static final String GET_APPLICATION_REGISTRATION_SQL =
            " SELECT REG_ID FROM AM_APPLICATION_REGISTRATION WHERE SUBSCRIBER_ID = ? AND APP_ID = ? AND TOKEN_TYPE = " +
                    "? AND KEY_MANAGER = ?";

    public static final String ADD_APPLICATION_REGISTRATION_SQL =
            " INSERT INTO " +
            "   AM_APPLICATION_REGISTRATION (SUBSCRIBER_ID,WF_REF,APP_ID,TOKEN_TYPE,ALLOWED_DOMAINS," +
            "VALIDITY_PERIOD,TOKEN_SCOPE,INPUTS,KEY_MANAGER) " +
            " VALUES(?,?,?,?,?,?,?,?,?)";

    public static final String ADD_APPLICATION_KEY_MAPPING_SQL =
            " INSERT INTO " +
            "   AM_APPLICATION_KEY_MAPPING (APPLICATION_ID,KEY_TYPE,STATE,KEY_MANAGER,UUID) " +
            " VALUES(?,?,?,?,?)";

    public static final String GET_OAUTH_APPLICATION_SQL =
            " SELECT CONSUMER_SECRET, USERNAME, TENANT_ID, APP_NAME, APP_NAME, CALLBACK_URL, GRANT_TYPES " +
            " FROM IDN_OAUTH_CONSUMER_APPS " +
            " WHERE CONSUMER_KEY = ?";

    public static final String GET_OWNER_FOR_CONSUMER_APP_SQL =
            " SELECT USERNAME, USER_DOMAIN, TENANT_ID " +
            " FROM IDN_OAUTH_CONSUMER_APPS " +
            " WHERE CONSUMER_KEY = ?";

    public static final String GET_SUBSCRIBED_APIS_OF_USER_SQL =
            " SELECT " +
            "   API.API_PROVIDER AS API_PROVIDER," +
            "   API.API_NAME AS API_NAME," +
            "   API.CONTEXT AS API_CONTEXT, " +
            "   API.API_VERSION AS API_VERSION, " +
            "   SP.TIER_ID AS SP_TIER_ID " +
            " FROM " +
            "   AM_SUBSCRIPTION SP, " +
            "   AM_API API," +
            "   AM_SUBSCRIBER SB, " +
            "   AM_APPLICATION APP " +
            " WHERE " +
            "   SB.USER_ID = ? " +
            "   AND SB.TENANT_ID = ? " +
            "   AND SB.SUBSCRIBER_ID = APP.SUBSCRIBER_ID " +
            "   AND APP.APPLICATION_ID=SP.APPLICATION_ID " +
            "   AND API.API_ID = SP.API_ID" +
            "   AND SP.SUBS_CREATE_STATE = '" + APIConstants.SubscriptionCreatedStatus.SUBSCRIBE + "'";

    public static final String GET_SUBSCRIBED_APIS_OF_USER_CASE_INSENSITIVE_SQL =
            " SELECT " +
            "   API.API_PROVIDER AS API_PROVIDER," +
            "   API.API_NAME AS API_NAME," +
            "   API.CONTEXT AS API_CONTEXT," +
            "   API.API_VERSION AS API_VERSION, " +
            "   SP.TIER_ID AS SP_TIER_ID " +
            " FROM " +
            "   AM_SUBSCRIPTION SP, " +
            "   AM_API API," +
            "   AM_SUBSCRIBER SB, " +
            "   AM_APPLICATION APP " +
            " WHERE " +
            "   LOWER(SB.USER_ID) = LOWER(?) " +
            "   AND SB.TENANT_ID = ? " +
            "   AND SB.SUBSCRIBER_ID = APP.SUBSCRIBER_ID " +
            "   AND APP.APPLICATION_ID=SP.APPLICATION_ID " +
            "   AND API.API_ID = SP.API_ID" +
            "   AND SP.SUBS_CREATE_STATE = '" +APIConstants.SubscriptionCreatedStatus.SUBSCRIBE + "'";

    public static final String GET_SUBSCRIBED_API_IDs_BY_APP_ID_SQL =
            " SELECT " +
                    "   API.API_ID " +
                    " FROM " +
                    "   AM_SUBSCRIBER SUB," +
                    "   AM_APPLICATION APP, " +
                    "   AM_SUBSCRIPTION SUBS, " +
                    "   AM_API API " +
                    " WHERE " +
                    "   SUB.TENANT_ID = ? " +
                    "   AND SUB.SUBSCRIBER_ID=APP.SUBSCRIBER_ID " +
                    "   AND APP.APPLICATION_ID=SUBS.APPLICATION_ID " +
                    "   AND API.API_ID=SUBS.API_ID" +
                    "   AND APP.APPLICATION_ID= ? " +
                    "   AND SUBS.SUBS_CREATE_STATE = '" + APIConstants.SubscriptionCreatedStatus.SUBSCRIBE + "'";

    public static final String GET_INCLUDED_APIS_IN_PRODUCT_SQL =
            "SELECT "
                    + "DISTINCT API_ID "
                    + "FROM AM_API_URL_MAPPING "
                    + "WHERE URL_MAPPING_ID IN "
                    + "(SELECT URL_MAPPING_ID FROM AM_API_PRODUCT_MAPPING WHERE API_ID = ? AND REVISION_UUID = 'Current API')";

    public static final String GET_SUBSCRIBED_APIS_OF_USER_BY_APP_SQL =
            " SELECT " +
                    "   API.API_PROVIDER AS API_PROVIDER," +
                    "   API.API_NAME AS API_NAME," +
                    "   API.CONTEXT AS API_CONTEXT, " +
                    "   API.API_VERSION AS API_VERSION, " +
                    "   SP.TIER_ID AS SP_TIER_ID " +
                    " FROM " +
                    "   AM_SUBSCRIPTION SP, " +
                    "   AM_API API," +
                    "   AM_SUBSCRIBER SB, " +
                    "   AM_APPLICATION APP " +
                    " WHERE " +
                    "   SB.TENANT_ID = ? " +
                    "   AND SB.SUBSCRIBER_ID = APP.SUBSCRIBER_ID " +
                    "   AND APP.APPLICATION_ID=SP.APPLICATION_ID " +
                    "   AND API.API_ID = SP.API_ID" +
                    "   AND (SP.SUB_STATUS = '" + APIConstants.SubscriptionStatus.UNBLOCKED +
                    "' OR SP.SUB_STATUS = '" + APIConstants.SubscriptionStatus.TIER_UPDATE_PENDING +
                    "' OR SP.SUB_STATUS = '" + APIConstants.SubscriptionStatus.PROD_ONLY_BLOCKED + "')" +
                    "   AND SP.SUBS_CREATE_STATE = '" + APIConstants.SubscriptionCreatedStatus.SUBSCRIBE + "'" +
                    "   AND APP.APPLICATION_ID = ?";

    public static final String GET_SUBSCRIBED_APIS_OF_USER_BY_APP_CASE_INSENSITIVE_SQL =
            " SELECT " +
                    "   API.API_PROVIDER AS API_PROVIDER," +
                    "   API.API_NAME AS API_NAME," +
                    "   API.CONTEXT AS API_CONTEXT," +
                    "   API.API_VERSION AS API_VERSION, " +
                    "   SP.TIER_ID AS SP_TIER_ID " +
                    " FROM " +
                    "   AM_SUBSCRIPTION SP, " +
                    "   AM_API API," +
                    "   AM_SUBSCRIBER SB, " +
                    "   AM_APPLICATION APP " +
                    " WHERE " +
                    "   SB.TENANT_ID = ? " +
                    "   AND SB.SUBSCRIBER_ID = APP.SUBSCRIBER_ID " +
                    "   AND APP.APPLICATION_ID=SP.APPLICATION_ID " +
                    "   AND API.API_ID = SP.API_ID" +
                    "   AND (SP.SUB_STATUS = '" + APIConstants.SubscriptionStatus.UNBLOCKED +
                    "' OR SP.SUB_STATUS = '" + APIConstants.SubscriptionStatus.TIER_UPDATE_PENDING +
                    "' OR SP.SUB_STATUS = '" + APIConstants.SubscriptionStatus.PROD_ONLY_BLOCKED + "')" +
                    "   AND SP.SUBS_CREATE_STATE = '" + APIConstants.SubscriptionCreatedStatus.SUBSCRIBE + "'" +
                    "   AND APP.APPLICATION_ID = ?";

    public static final String GET_SUBSCRIBED_USERS_FOR_API_SQL =
            " SELECT " +
            "   SB.USER_ID, " +
            "   SB.TENANT_ID " +
            " FROM " +
            "   AM_SUBSCRIBER SB, " +
            "   AM_APPLICATION APP, " +
            "   AM_SUBSCRIPTION SP, " +
            "   AM_API API " +
            " WHERE " +
            "   API.API_PROVIDER = ? " +
            "   AND API.API_NAME = ?" +
            "   AND API.API_VERSION = ?" +
            "   AND SP.APPLICATION_ID = APP.APPLICATION_ID " +
            "   AND APP.SUBSCRIBER_ID=SB.SUBSCRIBER_ID " +
            "   AND API.API_ID = SP.API_ID" +
            "   AND SP.SUBS_CREATE_STATE = '" + APIConstants.SubscriptionCreatedStatus.SUBSCRIBE + "'";

    public static final String CHANGE_ACCESS_TOKEN_STATUS_PREFIX = "UPDATE ";

    public static final String CHANGE_ACCESS_TOKEN_STATUS_DEFAULT_SUFFIX =
            "   IAT , AM_SUBSCRIBER SB," +
            "   AM_SUBSCRIPTION SP , AM_APPLICATION APP," +
            "   AM_API API" +
            " SET " +
            "   IAT.TOKEN_STATE=? " +
            " WHERE " +
            "   SB.USER_ID=?" +
            "   AND SB.TENANT_ID=?" +
            "   AND API.API_PROVIDER=?" +
            "   AND API.API_NAME=?" +
            "   AND API.API_VERSION=?" +
            "   AND SP.ACCESS_TOKEN=IAT.ACCESS_TOKEN" +
            "   AND SB.SUBSCRIBER_ID=APP.SUBSCRIBER_ID" +
            "   AND APP.APPLICATION_ID = SP.APPLICATION_ID" +
            "   AND API.API_ID = SP.API_ID";

    public static final String CHANGE_ACCESS_TOKEN_STATUS_CASE_INSENSITIVE_SUFFIX =
            "   IAT , AM_SUBSCRIBER SB," +
            "   AM_SUBSCRIPTION SP , " +
            "   AM_APPLICATION APP, AM_API API " +
            " SET" +
            "   IAT.TOKEN_STATE=? " +
            " WHERE " +
            "   LOWER(SB.USER_ID)=LOWER(?)" +
            "   AND SB.TENANT_ID=?" +
            "   AND API.API_PROVIDER=?" +
            "   AND API.API_NAME=?" +
            "   AND API.API_VERSION=?" +
            "   AND SP.ACCESS_TOKEN=IAT.ACCESS_TOKEN" +
            "   AND SB.SUBSCRIBER_ID=APP.SUBSCRIBER_ID" +
            "   AND APP.APPLICATION_ID = SP.APPLICATION_ID" +
            "   AND API.API_ID = SP.API_ID";

    public static final String VALIDATE_KEY_SQL_PREFIX =
            " SELECT " +
            "   IAT.VALIDITY_PERIOD, " +
            "   IAT.TIME_CREATED ," +
            "   IAT.TOKEN_STATE," +
            "   IAT.USER_TYPE," +
            "   IAT.AUTHZ_USER," +
            "   IAT.USER_DOMAIN," +
            "   IAT.TIME_CREATED," +
            "   ISAT.TOKEN_SCOPE," +
            "   SUB.TIER_ID," +
            "   SUBS.USER_ID," +
            "   SUB.SUB_STATUS," +
            "   APP.APPLICATION_ID," +
            "   APP.NAME," +
            "   APP.APPLICATION_TIER," +
            "   AKM.KEY_TYPE," +
            "   API.API_NAME," +
            "   AKM.CONSUMER_KEY," +
            "   API.API_PROVIDER" +
            " FROM ";

    public static final String VALIDATE_SUBSCRIPTION_KEY_DEFAULT_SQL =
            " SELECT " +
            "   SUB.TIER_ID," +
            "   SUBS.USER_ID," +
            "   SUB.SUB_STATUS," +
            "   APP.APPLICATION_ID," +
            "   APP.NAME," +
            "   APP.APPLICATION_TIER," +
            "   APP.TOKEN_TYPE," +
            "   AKM.KEY_TYPE," +
            "   API.API_NAME," +
            "   API.API_PROVIDER " +
            " FROM " +
            "   AM_SUBSCRIPTION SUB," +
            "   AM_SUBSCRIBER SUBS," +
            "   AM_APPLICATION APP," +
            "   AM_APPLICATION_KEY_MAPPING AKM," +
            "   AM_API API " +
            " WHERE " +
            "   API.CONTEXT = ? " +
            "   AND AKM.CONSUMER_KEY = ? " +
            "   AND AKM.KEY_MANAGER = ? " +
            "   AND SUB.APPLICATION_ID = APP.APPLICATION_ID" +
            "   AND APP.SUBSCRIBER_ID = SUBS.SUBSCRIBER_ID" +
            "   AND API.API_ID = SUB.API_ID" +
            "   AND AKM.APPLICATION_ID=APP.APPLICATION_ID";

    public static final String VALIDATE_SUBSCRIPTION_KEY_VERSION_SQL =
            " SELECT " +
            "   SUB.TIER_ID," +
            "   SUBS.USER_ID," +
            "   SUB.SUB_STATUS," +
            "   APP.APPLICATION_ID," +
            "   APP.NAME," +
            "   APP.APPLICATION_TIER," +
            "   APP.TOKEN_TYPE," +
            "   AKM.KEY_TYPE," +
            "   API.API_NAME," +
            "   API.API_PROVIDER" +
            " FROM " +
            "   AM_SUBSCRIPTION SUB," +
            "   AM_SUBSCRIBER SUBS," +
            "   AM_APPLICATION APP," +
            "   AM_APPLICATION_KEY_MAPPING AKM," +
            "   AM_API API" +
            " WHERE " +
            "   API.CONTEXT = ? " +
            "   AND AKM.CONSUMER_KEY = ? " +
            "   AND AKM.KEY_MANAGER = ? " +
            "   AND API.API_VERSION = ? " +
            "   AND SUB.APPLICATION_ID = APP.APPLICATION_ID" +
            "   AND APP.SUBSCRIBER_ID = SUBS.SUBSCRIBER_ID" +
            "   AND API.API_ID = SUB.API_ID" +
            "   AND AKM.APPLICATION_ID=APP.APPLICATION_ID";

    public static final String ADVANCED_VALIDATE_SUBSCRIPTION_KEY_DEFAULT_SQL =
            " SELECT " +
                    "   SUB.TIER_ID," +
                    "   SUBS.USER_ID," +
                    "   SUB.SUB_STATUS," +
                    "   APP.APPLICATION_ID," +
                    "   APP.NAME," +
                    "   APP.APPLICATION_TIER," +
                    "   APP.TOKEN_TYPE," +
                    "   AKM.KEY_TYPE," +
                    "   API.API_NAME," +
                    "   API.API_TIER," +
                    "   API.API_PROVIDER," +
                    "   APS.RATE_LIMIT_COUNT," +
                    "   APS.RATE_LIMIT_TIME_UNIT," +
                    "   APS.STOP_ON_QUOTA_REACH," +
                    "   API.API_ID," +
                    "   APS.MAX_DEPTH,"+
                    "   APS.MAX_COMPLEXITY" +
                    " FROM " +
                    "   AM_SUBSCRIPTION SUB," +
                    "   AM_SUBSCRIBER SUBS," +
                    "   AM_APPLICATION APP," +
                    "   AM_APPLICATION_KEY_MAPPING AKM," +
                    "   AM_API API," +
                    "   AM_POLICY_SUBSCRIPTION APS" +
                    " WHERE " +
                    "   API.CONTEXT = ? " +
                    "   AND AKM.CONSUMER_KEY = ? " +
                    "   AND AKM.KEY_MANAGER = ? " +
                    "   AND SUB.APPLICATION_ID = APP.APPLICATION_ID" +
                    "   AND APP.SUBSCRIBER_ID = SUBS.SUBSCRIBER_ID" +
                    "   AND API.API_ID = SUB.API_ID" +
                    "   AND AKM.APPLICATION_ID=APP.APPLICATION_ID" +
                    "   AND APS.NAME = SUB.TIER_ID" +
                    "   AND APS.TENANT_ID = ? ";

    public static final String ADVANCED_VALIDATE_SUBSCRIPTION_KEY_VERSION_SQL =
            " SELECT " +
                    "   SUB.TIER_ID," +
                    "   SUBS.USER_ID," +
                    "   SUB.SUB_STATUS," +
                    "   APP.APPLICATION_ID," +
                    "   APP.NAME," +
                    "   APP.APPLICATION_TIER," +
                    "   APP.TOKEN_TYPE," +
                    "   AKM.KEY_TYPE," +
                    "   API.API_NAME," +
                    "   API.API_TIER," +
                    "   API.API_PROVIDER," +
                    "   APS.RATE_LIMIT_COUNT," +
                    "   APS.RATE_LIMIT_TIME_UNIT," +
                    "   APS.STOP_ON_QUOTA_REACH," +
                    "   API.API_ID," +
                    "   APS.MAX_DEPTH,"+
                    "   APS.MAX_COMPLEXITY" +
                    " FROM " +
                    "   AM_SUBSCRIPTION SUB," +
                    "   AM_SUBSCRIBER SUBS," +
                    "   AM_APPLICATION APP," +
                    "   AM_APPLICATION_KEY_MAPPING AKM," +
                    "   AM_API API," +
                    "   AM_POLICY_SUBSCRIPTION APS" +
                    " WHERE " +
                    "   API.CONTEXT = ? " +
                    "   AND AKM.CONSUMER_KEY = ? " +
                    "   AND AKM.KEY_MANAGER = ? " +
                    "   AND APS.TENANT_ID = ? " +
                    "   AND API.API_VERSION = ? " +
                    "   AND SUB.APPLICATION_ID = APP.APPLICATION_ID" +
                    "   AND APP.SUBSCRIBER_ID = SUBS.SUBSCRIBER_ID" +
                    "   AND API.API_ID = SUB.API_ID" +
                    "   AND AKM.APPLICATION_ID=APP.APPLICATION_ID" +
                    "   AND APS.NAME = SUB.TIER_ID";

    public static final String ADD_SUBSCRIBER_SQL =
            " INSERT" +
            "   INTO AM_SUBSCRIBER (USER_ID, TENANT_ID, EMAIL_ADDRESS, DATE_SUBSCRIBED, CREATED_BY, CREATED_TIME, " +
                    "UPDATED_TIME) " +
            " VALUES (?,?,?,?,?,?,?)";

    public static final String ADD_MONETIZATION_USAGE_PUBLISH_INFO =
            " INSERT INTO AM_MONETIZATION_USAGE (ID, STATE, STATUS, STARTED_TIME, PUBLISHED_TIME) VALUES (?,?,?,?,?)";

    public static final String UPDATE_MONETIZATION_USAGE_PUBLISH_INFO =
            " UPDATE AM_MONETIZATION_USAGE SET STATE = ?, STATUS = ?, STARTED_TIME = ?, PUBLISHED_TIME = ?" +
                    " WHERE ID = ?";

    public static final String GET_MONETIZATION_USAGE_PUBLISH_INFO =
            " SELECT ID, STATE, STATUS, STARTED_TIME, PUBLISHED_TIME FROM AM_MONETIZATION_USAGE";

    public static final String UPDATE_SUBSCRIBER_SQL =
            " UPDATE AM_SUBSCRIBER " +
            " SET" +
            "   USER_ID=?," +
            "   TENANT_ID=?," +
            "   EMAIL_ADDRESS=?," +
            "   DATE_SUBSCRIBED=?," +
            "   UPDATED_BY=?," +
            "   UPDATED_TIME=? " +
            " WHERE" +
            "   SUBSCRIBER_ID=?";

    public static final String GET_SUBSCRIBER_SQL =
            " SELECT " +
            "   USER_ID, TENANT_ID, EMAIL_ADDRESS, DATE_SUBSCRIBED " +
            " FROM " +
            "   AM_SUBSCRIBER " +
            " WHERE " +
            "   SUBSCRIBER_ID=?";

    public static final String CHECK_EXISTING_SUBSCRIPTION_API_SQL =
            " SELECT " +
            "   SUB_STATUS, SUBS_CREATE_STATE " +
            " FROM " +
            "   AM_SUBSCRIPTION " +
            " WHERE " +
            "   API_ID = ? " +
            "   AND APPLICATION_ID = ?";

    public static final String RETRIEVE_SUBSCRIPTION_ID_SQL =
            " SELECT " +
            "   SUBSCRIPTION_ID " +
            " FROM " +
            "   AM_SUBSCRIPTION " +
            " WHERE " +
            "   UUID = ? ";

    public static final String ADD_SUBSCRIPTION_SQL =
            " INSERT INTO " +
            "   AM_SUBSCRIPTION (TIER_ID,API_ID,APPLICATION_ID,SUB_STATUS,SUBS_CREATE_STATE,CREATED_BY,CREATED_TIME, " +
            "   UPDATED_TIME, UUID, TIER_ID_PENDING) " +
            " VALUES (?,?,?,?,?,?,?,?,?,?)";

    public static final String UPDATE_SINGLE_SUBSCRIPTION_SQL =
            " UPDATE AM_SUBSCRIPTION " +
            " SET TIER_ID_PENDING = ? " +
            " , SUB_STATUS = ? " +
            " WHERE UUID = ?";

    public static final String GET_SUBSCRIPTION_UUID_SQL =
            " SELECT UUID " +
            " FROM AM_SUBSCRIPTION " +
            " WHERE " +
            "   API_ID = ? " +
            "   AND APPLICATION_ID = ?";

    public static final String GET_SUBSCRIBER_ID_BY_SUBSCRIPTION_UUID_SQL =
            " SELECT APPS.SUBSCRIBER_ID  AS SUBSCRIBER_ID " +
            " FROM " +
            " AM_APPLICATION APPS, " +
            " AM_SUBSCRIPTION SUBS" +
            " WHERE " +
            " SUBS.APPLICATION_ID = APPS.APPLICATION_ID " +
            " AND SUBS.UUID = ?";

    public static final String GET_SUBSCRIPTION_STATUS_BY_UUID_SQL =
            " SELECT SUB_STATUS " +
            " FROM AM_SUBSCRIPTION " +
            " WHERE UUID = ?";

    public static final String UPDATE_SUBSCRIPTION_SQL =
            " UPDATE AM_SUBSCRIPTION " +
            " SET SUBS_CREATE_STATE = '" + APIConstants.SubscriptionCreatedStatus.UN_SUBSCRIBE + "' " +
            " WHERE UUID = ?";

    public static final String REMOVE_SUBSCRIPTION_SQL =
            " DELETE FROM AM_SUBSCRIPTION WHERE UUID = ?";

    public static final String REMOVE_SUBSCRIPTION_BY_ID_SQL =
            " DELETE FROM AM_SUBSCRIPTION WHERE SUBSCRIPTION_ID = ?";

    public static final String REMOVE_ALL_SUBSCRIPTIONS_SQL =
            " DELETE FROM AM_SUBSCRIPTION WHERE API_ID = ?";

    public static final String GET_SUBSCRIPTION_STATUS_BY_ID_SQL =
            " SELECT SUB_STATUS FROM AM_SUBSCRIPTION WHERE SUBSCRIPTION_ID = ?";

    public static final String GET_SUBSCRIPTION_BY_ID_SQL =
            " SELECT " +
            "   SUBS.SUBSCRIPTION_ID AS SUBSCRIPTION_ID, " +
            "   API.API_PROVIDER AS API_PROVIDER, " +
            "   API.API_NAME AS API_NAME, " +
            "   API.API_VERSION AS API_VERSION, " +
            "   API.API_TYPE AS API_TYPE, " +
            "   SUBS.APPLICATION_ID AS APPLICATION_ID, " +
            "   SUBS.TIER_ID AS TIER_ID, " +
            "   SUBS.TIER_ID_PENDING AS TIER_ID_PENDING, " +
            "   SUBS.SUB_STATUS AS SUB_STATUS, " +
            "   SUBS.SUBS_CREATE_STATE AS SUBS_CREATE_STATE, " +
            "   SUBS.UUID AS UUID, " +
            "   API.API_ID AS API_ID " +
            " FROM " +
            "   AM_SUBSCRIPTION SUBS," +
            "   AM_API API " +
            " WHERE " +
            "   API.API_ID = SUBS.API_ID " +
            "   AND SUBSCRIPTION_ID = ?";

    public static final String GET_SUBSCRIPTION_BY_UUID_SQL =
            " SELECT " +
            "   SUBS.SUBSCRIPTION_ID AS SUBSCRIPTION_ID, " +
            "   API.API_PROVIDER AS API_PROVIDER, " +
            "   API.API_NAME AS API_NAME, " +
            "   API.API_VERSION AS API_VERSION, " +
            "   API.API_TYPE AS API_TYPE, " +
            "   SUBS.APPLICATION_ID AS APPLICATION_ID, " +
            "   SUBS.TIER_ID AS TIER_ID, " +
            "   SUBS.TIER_ID_PENDING AS TIER_ID_PENDING, " +
            "   SUBS.SUB_STATUS AS SUB_STATUS, " +
            "   SUBS.SUBS_CREATE_STATE AS SUBS_CREATE_STATE, " +
            "   SUBS.UUID AS UUID, " +
            "   SUBS.CREATED_TIME AS CREATED_TIME, " +
            "   SUBS.UPDATED_TIME AS UPDATED_TIME, " +
            "   API.API_ID AS API_ID " +
            " FROM " +
            "   AM_SUBSCRIPTION SUBS," +
            "   AM_API API " +
            " WHERE " +
            "   API.API_ID = SUBS.API_ID " +
            "   AND UUID = ?";

    public static final String GET_TENANT_SUBSCRIBER_SQL =
            " SELECT " +
            "   SUBSCRIBER_ID, " +
            "   USER_ID, " +
            "   TENANT_ID, " +
            "   EMAIL_ADDRESS, " +
            "   DATE_SUBSCRIBED " +
            " FROM " +
            "   AM_SUBSCRIBER " +
            " WHERE " +
            "   USER_ID = ? " +
            "   AND TENANT_ID = ?";

    public static final String GET_TENANT_SUBSCRIBER_CASE_INSENSITIVE_SQL =
            " SELECT " +
            "   SUBSCRIBER_ID, " +
            "   USER_ID, " +
            "   TENANT_ID, " +
            "   EMAIL_ADDRESS, " +
            "   DATE_SUBSCRIBED " +
            " FROM " +
            "   AM_SUBSCRIBER " +
            " WHERE " +
            "   LOWER(USER_ID) = LOWER(?) " +
            "   AND TENANT_ID = ?";

    public static final String GET_API_BY_CONSUMER_KEY_SQL =
            " SELECT" +
            "   API.API_PROVIDER," +
            "   API.API_NAME," +
            "   API.API_VERSION " +
            " FROM" +
            "   AM_SUBSCRIPTION SUB," +
            "   AM_SUBSCRIPTION_KEY_MAPPING SKM, " +
            "   AM_API API " +
            " WHERE" +
            "   SKM.ACCESS_TOKEN=?" +
            "   AND SKM.SUBSCRIPTION_ID=SUB.SUBSCRIPTION_ID" +
            "   AND API.API_ID = SUB.API_ID";

    public static final String GET_SUBSCRIBED_APIS_SQL =
            " SELECT " +
            "   SUBS.SUBSCRIPTION_ID AS SUBS_ID, " +
            "   API.API_PROVIDER AS API_PROVIDER, " +
            "   API.API_NAME AS API_NAME, " +
            "   API.API_VERSION AS API_VERSION, " +
            "   SUBS.TIER_ID AS TIER_ID, " +
            "   APP.APPLICATION_ID AS APP_ID, " +
            "   SUBS.SUB_STATUS AS SUB_STATUS, " +
            "   SUBS.SUBS_CREATE_STATE AS SUBS_CREATE_STATE, " +
            "   APP.NAME AS APP_NAME, " +
            "   APP.CALLBACK_URL AS CALLBACK_URL, " +
            "   SUBS.UUID AS SUB_UUID, " +
            "   APP.UUID AS APP_UUID " +
            " FROM " +
            "   AM_SUBSCRIBER SUB," +
            "   AM_APPLICATION APP, " +
            "   AM_SUBSCRIPTION SUBS, " +
            "   AM_API API " +
            " WHERE " +
            "   SUB.TENANT_ID = ? " +
            "   AND APP.APPLICATION_ID=SUBS.APPLICATION_ID " +
            "   AND SUB.SUBSCRIBER_ID=APP.SUBSCRIBER_ID " +
            "   AND API.API_ID=SUBS.API_ID" +
            "   AND APP.NAME= ? " +
            "   AND SUBS.SUBS_CREATE_STATE = '" + APIConstants.SubscriptionCreatedStatus.SUBSCRIBE + "'";

    public static final String GET_SUBSCRIBED_APIS_BY_ID_SQL =
            " SELECT " +
                    "   SUBS.SUBSCRIPTION_ID AS SUBS_ID, " +
                    "   API.API_PROVIDER AS API_PROVIDER, " +
                    "   API.API_NAME AS API_NAME, " +
                    "   API.API_VERSION AS API_VERSION, " +
                    "   SUBS.TIER_ID AS TIER_ID, " +
                    "   APP.APPLICATION_ID AS APP_ID, " +
                    "   SUBS.SUB_STATUS AS SUB_STATUS, " +
                    "   SUBS.SUBS_CREATE_STATE AS SUBS_CREATE_STATE, " +
                    "   APP.NAME AS APP_NAME, " +
                    "   APP.CALLBACK_URL AS CALLBACK_URL, " +
                    "   SUBS.UUID AS SUB_UUID, " +
                    "   APP.UUID AS APP_UUID, " +
                    "   APP.CREATED_BY AS OWNER" +
                    " FROM " +
                    "   AM_SUBSCRIBER SUB," +
                    "   AM_APPLICATION APP, " +
                    "   AM_SUBSCRIPTION SUBS, " +
                    "   AM_API API " +
                    " WHERE " +
                    "   SUB.TENANT_ID = ? " +
                    "   AND APP.APPLICATION_ID=SUBS.APPLICATION_ID " +
                    "   AND SUB.SUBSCRIBER_ID=APP.SUBSCRIBER_ID " +
                    "   AND API.API_ID=SUBS.API_ID" +
                    "   AND APP.APPLICATION_ID= ? " +
                    "   AND SUBS.SUBS_CREATE_STATE = '" + APIConstants.SubscriptionCreatedStatus.SUBSCRIBE + "'";

    public static final String GET_SUBSCRIPTION_COUNT_SQL =
            " SELECT COUNT(*) AS SUB_COUNT " +
            " FROM " +
            "   AM_SUBSCRIPTION SUBS, AM_APPLICATION APP, AM_SUBSCRIBER SUB " +
            " WHERE SUBS.SUBS_CREATE_STATE ='" + APIConstants.SubscriptionCreatedStatus.SUBSCRIBE + "'" +
            "   AND SUBS.APPLICATION_ID = APP.APPLICATION_ID" +
            "   AND APP.NAME=?" +
            "   AND APP.SUBSCRIBER_ID= SUB.SUBSCRIBER_ID" +
            "   AND SUB.TENANT_ID=?";

    public static final String GET_SUBSCRIPTION_COUNT_BY_APP_ID_SQL =
            " SELECT COUNT(*) AS SUB_COUNT " +
                    " FROM " +
                    "   AM_SUBSCRIPTION SUBS, AM_APPLICATION APP, AM_SUBSCRIBER SUB " +
                    " WHERE SUBS.SUBS_CREATE_STATE ='" + APIConstants.SubscriptionCreatedStatus.SUBSCRIBE + "'" +
                    "   AND SUBS.APPLICATION_ID = APP.APPLICATION_ID" +
                    "   AND APP.APPLICATION_ID=?" +
                    "   AND APP.SUBSCRIBER_ID= SUB.SUBSCRIBER_ID" +
                    "   AND SUB.TENANT_ID=?";

    public static final String GET_SUBSCRIPTION_COUNT_CASE_INSENSITIVE_SQL =
            " SELECT COUNT(*) AS SUB_COUNT " +
            " FROM " +
            "   AM_SUBSCRIPTION SUBS,AM_APPLICATION APP,AM_SUBSCRIBER SUB " +
            " WHERE " +
            "   SUBS.SUBS_CREATE_STATE ='" + APIConstants.SubscriptionCreatedStatus.SUBSCRIBE + "'" +
            "   AND SUBS.APPLICATION_ID = APP.APPLICATION_ID" +
            "   AND APP.NAME=?" +
            "   AND APP.SUBSCRIBER_ID= SUB.SUBSCRIBER_ID" +
            "   AND SUB.TENANT_ID=?";

    public static final String GET_SUBSCRIPTION_COUNT_BY_APP_ID_CASE_INSENSITIVE_SQL =
            " SELECT COUNT(*) AS SUB_COUNT " +
                    " FROM " +
                    "   AM_SUBSCRIPTION SUBS,AM_APPLICATION APP,AM_SUBSCRIBER SUB " +
                    " WHERE " +
                    "   SUBS.SUBS_CREATE_STATE ='" + APIConstants.SubscriptionCreatedStatus.SUBSCRIBE + "'" +
                    "   AND SUBS.APPLICATION_ID = APP.APPLICATION_ID" +
                    "   AND APP.APPLICATION_ID=?" +
                    "   AND APP.SUBSCRIBER_ID= SUB.SUBSCRIBER_ID" +
                    "   AND SUB.TENANT_ID=?";

    public static final String GET_PAGINATED_SUBSCRIBED_APIS_SQL =
            " SELECT " +
            "   API.API_TYPE AS TYPE, " +
            "   SUBS.UUID AS SUB_UUID, " +
            "   SUBS.SUBSCRIPTION_ID, " +
            "   API.API_PROVIDER AS API_PROVIDER, " +
            "   API.API_NAME AS API_NAME, " +
            "   API.API_VERSION AS API_VERSION, " +
            "   SUBS.TIER_ID AS TIER_ID, " +
            "   SUBS.TIER_ID_PENDING AS TIER_ID_PENDING, " +
            "   APP.APPLICATION_ID AS APP_ID, " +
            "   APP.UUID AS APP_UUID, " +
            "   SUBS.SUB_STATUS AS SUB_STATUS, " +
            "   SUBS.SUBS_CREATE_STATE AS SUBS_CREATE_STATE, " +
            "   APP.NAME AS APP_NAME, " +
            "   APP.CALLBACK_URL AS CALLBACK_URL " +
            " FROM " +
            "   AM_SUBSCRIBER SUB," +
            "   AM_APPLICATION APP, " +
            "   AM_SUBSCRIPTION SUBS, " +
            "   AM_API API " +
            " WHERE " +
            "   SUB.TENANT_ID = ? " +
            "   AND SUB.SUBSCRIBER_ID=APP.SUBSCRIBER_ID " +
            "   AND APP.APPLICATION_ID=SUBS.APPLICATION_ID " +
            "   AND API.API_ID=SUBS.API_ID" +
            "   AND APP.NAME= ? " +
            "   AND SUBS.SUBS_CREATE_STATE = '" + APIConstants.SubscriptionCreatedStatus.SUBSCRIBE + "'";

    public static final String GET_PAGINATED_SUBSCRIBED_APIS_BY_APP_ID_SQL =
            " SELECT " +
                    "   SUBS.SUBSCRIPTION_ID, " +
                    "   API.API_PROVIDER AS API_PROVIDER, " +
                    "   API.API_NAME AS API_NAME, " +
                    "   API.API_VERSION AS API_VERSION, " +
                    "   SUBS.TIER_ID AS TIER_ID, " +
                    "   SUBS.TIER_ID_PENDING AS TIER_ID_PENDING, " +
                    "   APP.APPLICATION_ID AS APP_ID, " +
                    "   SUBS.SUB_STATUS AS SUB_STATUS, " +
                    "   SUBS.SUBS_CREATE_STATE AS SUBS_CREATE_STATE, " +
                    "   APP.NAME AS APP_NAME, " +
                    "   APP.CALLBACK_URL AS CALLBACK_URL " +
                    " FROM " +
                    "   AM_SUBSCRIBER SUB," +
                    "   AM_APPLICATION APP, " +
                    "   AM_SUBSCRIPTION SUBS, " +
                    "   AM_API API " +
                    " WHERE " +
                    "   SUB.TENANT_ID = ? " +
                    "   AND SUB.SUBSCRIBER_ID=APP.SUBSCRIBER_ID " +
                    "   AND APP.APPLICATION_ID=SUBS.APPLICATION_ID " +
                    "   AND API.API_ID=SUBS.API_ID " +
                    "   AND APP.APPLICATION_ID= ? " +
                    "   AND SUBS.SUBS_CREATE_STATE = '" + APIConstants.SubscriptionCreatedStatus.SUBSCRIBE + "'";

    public static final String GET_SUBSCRIBED_APIS_OF_SUBSCRIBER_SQL =
            " SELECT " +
            "   API.API_TYPE AS TYPE, " +
            "   SUBS.SUBSCRIPTION_ID AS SUBS_ID, " +
            "   API.API_PROVIDER AS API_PROVIDER, " +
            "   API.API_NAME AS API_NAME, " +
            "   API.API_VERSION AS API_VERSION, " +
            "   SUBS.TIER_ID AS TIER_ID, " +
            "   SUBS.TIER_ID_PENDING AS TIER_ID_PENDING, " +
            "   APP.APPLICATION_ID AS APP_ID, " +
            "   SUBS.SUB_STATUS AS SUB_STATUS, " +
            "   SUBS.SUBS_CREATE_STATE AS SUBS_CREATE_STATE, " +
            "   APP.NAME AS APP_NAME, " +
            "   APP.TOKEN_TYPE AS APP_TOKEN_TYPE, " +
            "   APP.CALLBACK_URL AS CALLBACK_URL, " +
            "   SUBS.UUID AS SUB_UUID, " +
            "   APP.UUID AS APP_UUID, " +
            "   APP.CREATED_BY AS OWNER" +
            " FROM " +
            "   AM_SUBSCRIBER SUB," +
            "   AM_APPLICATION APP, " +
            "   AM_SUBSCRIPTION SUBS, " +
            "   AM_API API " +
            " WHERE " +
            "   SUB.TENANT_ID = ? " +
            "   AND SUB.SUBSCRIBER_ID=APP.SUBSCRIBER_ID " +
            "   AND APP.APPLICATION_ID=SUBS.APPLICATION_ID" +
            "   AND API.API_ID=SUBS.API_ID " +
            "   AND SUBS.SUBS_CREATE_STATE = '" + APIConstants.SubscriptionCreatedStatus.SUBSCRIBE + "'";

    public static final String GET_API_KEY_BY_SUBSCRIPTION_SQL =
            " SELECT " +
            "   SKM.ACCESS_TOKEN AS ACCESS_TOKEN," +
            "   SKM.KEY_TYPE AS TOKEN_TYPE " +
            " FROM" +
            "   AM_SUBSCRIPTION_KEY_MAPPING SKM " +
            " WHERE" +
            "   SKM.SUBSCRIPTION_ID = ?";

    public static final String GET_SCOPE_BY_TOKEN_SQL =
            " SELECT ISAT.TOKEN_SCOPE " +
            " FROM " +
            APIConstants.ACCESS_TOKEN_STORE_TABLE + " IAT," +
            APIConstants.TOKEN_SCOPE_ASSOCIATION_TABLE + " ISAT " +
            " WHERE " +
            "   IAT.ACCESS_TOKEN= ?" +
            "   AND IAT.TOKEN_ID = ISAT.TOKEN_ID";

    public static final String IS_ACCESS_TOKEN_EXISTS_PREFIX = " SELECT ACCESS_TOKEN " + " FROM ";

    public static final String IS_ACCESS_TOKEN_EXISTS_SUFFIX = " WHERE ACCESS_TOKEN= ? ";

    public static final String IS_ACCESS_TOKEN_REVOKED_PREFIX = " SELECT TOKEN_STATE " + " FROM ";

    public static final String IS_ACCESS_TOKE_REVOKED_SUFFIX = " WHERE ACCESS_TOKEN= ? ";

    public static final String GET_ACCESS_TOKEN_DATA_PREFIX =
            " SELECT " +
            "   IAT.ACCESS_TOKEN, " +
            "   IAT.AUTHZ_USER, " +
            "   IAT.USER_DOMAIN, " +
            "   ISAT.TOKEN_SCOPE, " +
            "   ICA.CONSUMER_KEY, " +
            "   IAT.TIME_CREATED, " +
            "   IAT.VALIDITY_PERIOD " +
            " FROM ";

    public static final String GET_ACCESS_TOKEN_DATA_SUFFIX =
            "   IAT, " +
            APIConstants.TOKEN_SCOPE_ASSOCIATION_TABLE + " ISAT, " +
            APIConstants.CONSUMER_KEY_SECRET_TABLE + " ICA " +
            " WHERE IAT.TOKEN_ID = ISAT.TOKEN_ID " +
            "   AND IAT.CONSUMER_KEY_ID = ICA.ID " +
            "   AND IAT.ACCESS_TOKEN= ? " +
            "   AND IAT.TOKEN_STATE='ACTIVE' ";

    public static final String GET_TOKEN_SQL_PREFIX =
            " SELECT " +
            "   IAT.ACCESS_TOKEN, " +
            "   IAT.AUTHZ_USER, " +
            "   IAT.USER_DOMAIN, " +
            "   ISAT.TOKEN_SCOPE, " +
            "   ICA.CONSUMER_KEY, " +
            "   IAT.TIME_CREATED, " +
            "   IAT.VALIDITY_PERIOD " +
            " FROM ";

    public static final String GET_TOKEN_SQL_SUFFIX =
            "   IAT, " +
            APIConstants.TOKEN_SCOPE_ASSOCIATION_TABLE + " ISAT, " +
            APIConstants.CONSUMER_KEY_SECRET_TABLE + " ICA " +
            " WHERE " +
            "   IAT.TOKEN_STATE='ACTIVE' " +
            "   AND IAT.TOKEN_ID = ISAT.TOKEN_ID " +
            "   AND IAT.CONSUMER_KEY_ID = ICA.ID " +
            " ORDER BY IAT.TOKEN_ID";

    public static final String GET_ACCESS_TOKEN_BY_USER_PREFIX =
            " SELECT " +
            "   IAT.ACCESS_TOKEN, " +
            "   IAT.AUTHZ_USER, " +
            "   IAT.USER_DOMAIN, " +
            "   ISAT.TOKEN_SCOPE, " +
            "   ICA.CONSUMER_KEY, " +
            "   IAT.TIME_CREATED, " +
            "   IAT.VALIDITY_PERIOD " +
            " FROM ";

    public static final String GET_ACCESS_TOKEN_BY_USER_SUFFIX =
            "   IAT, " +
            APIConstants.TOKEN_SCOPE_ASSOCIATION_TABLE + " ISAT, " +
            APIConstants.CONSUMER_KEY_SECRET_TABLE + " ICA " +
            " WHERE IAT.AUTHZ_USER= ? " +
            "   AND IAT.TOKEN_STATE='ACTIVE'" +
            "   AND IAT.TOKEN_ID = ISAT.TOKEN_ID " +
            "   AND IAT.CONSUMER_KEY_ID = ICA.ID " +
            " ORDER BY IAT.TOKEN_ID";

    public static final String GET_TOKEN_BY_DATE_PREFIX =
            " SELECT " +
            "   IAT.ACCESS_TOKEN, " +
            "   IAT.AUTHZ_USER, " +
            "   IAT.USER_DOMAIN, " +
            "   ISAT.TOKEN_SCOPE, " +
            "   ICA.CONSUMER_KEY, " +
            "   IAT.TIME_CREATED, " +
            "   IAT.VALIDITY_PERIOD " +
            " FROM ";

    public static final String GET_TOKEN_BY_DATE_AFTER_SUFFIX =
            " IAT, " +
            APIConstants.TOKEN_SCOPE_ASSOCIATION_TABLE + " ISAT, " +
            APIConstants.CONSUMER_KEY_SECRET_TABLE + " ICA " +
            " WHERE " +
            "   IAT.TOKEN_STATE='ACTIVE' " +
            "   AND IAT.TIME_CREATED >= ? " +
            "   AND IAT.TOKEN_ID = ISAT.TOKEN_ID " +
            "   AND IAT.CONSUMER_KEY_ID = ICA.ID " +
            " ORDER BY IAT.TOKEN_ID";

    public static final String GET_TOKEN_BY_DATE_BEFORE_SUFFIX =
            "   IAT, " +
            APIConstants.TOKEN_SCOPE_ASSOCIATION_TABLE + " ISAT, " +
            APIConstants.CONSUMER_KEY_SECRET_TABLE + " ICA " +
            " WHERE " +
            "   IAT.TOKEN_STATE='ACTIVE' " +
            "   AND IAT.TIME_CREATED <= ? " +
            "   AND IAT.TOKEN_ID = ISAT.TOKEN_ID " +
            "   AND IAT.CONSUMER_KEY_ID = ICA.ID " +
            " ORDER BY IAT.TOKEN_ID";

    public static final String GET_CLIENT_OF_APPLICATION_SQL =
            " SELECT  CONSUMER_KEY,KEY_MANAGER " +
            " FROM AM_APPLICATION_KEY_MAPPING " +
            " WHERE APPLICATION_ID = ? AND KEY_TYPE = ?";

    public static final String GET_CONSUMER_KEYS_OF_APPLICATION_SQL =
            " SELECT CONSUMER_KEY " +
            " FROM AM_APPLICATION_KEY_MAPPING " +
            " WHERE APPLICATION_ID = ?";

    public static final String GET_ACCESS_TOKEN_INFO_BY_CONSUMER_KEY_PREFIX =
            "   ICA.CONSUMER_KEY AS CONSUMER_KEY," +
            "   ICA.CONSUMER_SECRET AS CONSUMER_SECRET," +
            "   ICA.GRANT_TYPES AS GRANT_TYPES," +
            "   ICA.CALLBACK_URL AS CALLBACK_URL," +
            "   IAT.ACCESS_TOKEN AS ACCESS_TOKEN," +
            "   IAT.VALIDITY_PERIOD AS VALIDITY_PERIOD," +
            "   ISAT.TOKEN_SCOPE AS TOKEN_SCOPE" +
            " FROM   ";

    public static final String GET_ACCESS_TOKEN_INFO_BY_CONSUMER_KEY_SUFFIX =
            "   IAT, " +
            APIConstants.TOKEN_SCOPE_ASSOCIATION_TABLE + " ISAT," +
            "   IDN_OAUTH_CONSUMER_APPS ICA " +
            " WHERE" +
            "   ICA.CONSUMER_KEY = ? " +
            "   AND IAT.USER_TYPE = ? " +
            "   AND IAT.CONSUMER_KEY_ID = ICA.ID " +
            "   AND IAT.TOKEN_ID = ISAT.TOKEN_ID " +
            "   AND (IAT.TOKEN_STATE = 'ACTIVE' OR IAT.TOKEN_STATE = 'EXPIRED' OR IAT.TOKEN_STATE = 'REVOKED') " +
            " ORDER BY IAT.TIME_CREATED DESC";

    public static final String GET_ACCESS_TOKEN_INFO_BY_CONSUMER_KEY_ORACLE_PREFIX =
            " SELECT " +
            "   CONSUMER_KEY, " +
            "   CONSUMER_SECRET, " +
            "   GRANT_TYPES, " +
            "   CALLBACK_URL, " +
            "   ACCESS_TOKEN, " +
            "   VALIDITY_PERIOD, " +
            "   TOKEN_SCOPE "+
            " FROM (" +
            "   SELECT " +
            "       ICA.CONSUMER_KEY AS CONSUMER_KEY, " +
            "       ICA.CONSUMER_SECRET AS CONSUMER_SECRET, " +
            "       ICA.GRANT_TYPES AS GRANT_TYPES, " +
            "       ICA.CALLBACK_URL AS CALLBACK_URL, " +
            "       IAT.ACCESS_TOKEN AS ACCESS_TOKEN, " +
            "       IAT.VALIDITY_PERIOD AS VALIDITY_PERIOD, " +
            "       ISAT.TOKEN_SCOPE AS TOKEN_SCOPE " +
            "   FROM ";

    public static final String GET_ACCESS_TOKEN_INFO_BY_CONSUMER_KEY_ORACLE_SUFFIX =
            "       IAT, " +
            APIConstants.TOKEN_SCOPE_ASSOCIATION_TABLE + " ISAT," +
            "       IDN_OAUTH_CONSUMER_APPS ICA " +
            "   WHERE " +
            "       ICA.CONSUMER_KEY = ? " +
            "       AND IAT.USER_TYPE = ? " +
            "       AND IAT.CONSUMER_KEY_ID = ICA.ID " +
            "       AND IAT.TOKEN_ID = ISAT.TOKEN_ID " +
            "       AND (IAT.TOKEN_STATE = 'ACTIVE' OR IAT.TOKEN_STATE = 'EXPIRED' OR IAT.TOKEN_STATE = 'REVOKED') " +
            "   ORDER BY IAT.TIME_CREATED DESC) ";

    //--------------------New tier permission management

    public static final String GET_THROTTLE_TIER_PERMISSION_ID_SQL =
            " SELECT THROTTLE_TIER_PERMISSIONS_ID " +
            " FROM AM_THROTTLE_TIER_PERMISSIONS " +
            " WHERE TIER = ? AND " + "TENANT_ID = ?";

    public static final String ADD_THROTTLE_TIER_PERMISSION_SQL =
            " INSERT INTO" +
            "   AM_THROTTLE_TIER_PERMISSIONS (TIER, PERMISSIONS_TYPE, ROLES, TENANT_ID)" +
            " VALUES(?, ?, ?, ?)";

    public static final String UPDATE_THROTTLE_TIER_PERMISSION_SQL =
            " UPDATE" +
            "   AM_THROTTLE_TIER_PERMISSIONS " +
            " SET " +
            "   TIER = ?, " +
            "   PERMISSIONS_TYPE = ?," +
            "   ROLES = ? " +
            " WHERE " +
            "   THROTTLE_TIER_PERMISSIONS_ID = ? " +
            "   AND TENANT_ID = ?";

    public static final String GET_THROTTLE_TIER_PERMISSIONS_SQL =
            " SELECT TIER,PERMISSIONS_TYPE, ROLES " +
            " FROM AM_THROTTLE_TIER_PERMISSIONS " +
            " WHERE TENANT_ID = ?";

    public static final String GET_THROTTLE_TIER_PERMISSION_SQL =
            " SELECT PERMISSIONS_TYPE, ROLES " +
                    " FROM AM_THROTTLE_TIER_PERMISSIONS " +
                    " WHERE TIER = ? AND TENANT_ID = ?";

  //--------------------

    public static final String GET_TIER_PERMISSION_ID_SQL =
            " SELECT TIER_PERMISSIONS_ID " +
            " FROM AM_TIER_PERMISSIONS " +
            " WHERE TIER = ? AND " + "TENANT_ID = ?";

    public static final String ADD_TIER_PERMISSION_SQL =
            " INSERT INTO" +
            "   AM_TIER_PERMISSIONS (TIER, PERMISSIONS_TYPE, ROLES, TENANT_ID)" +
            " VALUES(?, ?, ?, ?)";

    public static final String UPDATE_TIER_PERMISSION_SQL =
            " UPDATE" +
            "   AM_TIER_PERMISSIONS " +
            " SET " +
            "   TIER = ?, " +
            "   PERMISSIONS_TYPE = ?," +
            "   ROLES = ? " +
            " WHERE " +
            "   TIER_PERMISSIONS_ID = ? " +
            "   AND TENANT_ID = ?";

    public static final String GET_TIER_PERMISSIONS_SQL =
            " SELECT TIER , PERMISSIONS_TYPE , ROLES " +
            " FROM AM_TIER_PERMISSIONS " +
            " WHERE TENANT_ID = ?";

    public static final String GET_PERMISSION_OF_TIER_SQL =
            " SELECT PERMISSIONS_TYPE, ROLES " +
            " FROM AM_TIER_PERMISSIONS " +
            " WHERE TIER = ? AND TENANT_ID = ?";

    public static final String GET_KEY_SQL_PREFIX =
            " SELECT " +
            "   ICA.CONSUMER_KEY AS CONSUMER_KEY," +
            "   ICA.CONSUMER_SECRET AS CONSUMER_SECRET," +
            "   IAT.ACCESS_TOKEN AS ACCESS_TOKEN," +
            "   AKM.KEY_TYPE AS TOKEN_TYPE " +
            " FROM" +
            "   AM_APPLICATION_KEY_MAPPING AKM,";

    public static final String GET_KEY_SQL_SUFFIX =
            "   IAT," +
            "   IDN_OAUTH_CONSUMER_APPS ICA " +
            " WHERE" +
            "   AKM.APPLICATION_ID = ? " +
            "   AND ICA.CONSUMER_KEY = AKM.CONSUMER_KEY " +
            "   AND ICA.ID = IAT.CONSUMER_KEY_ID";

    public static final String GET_KEY_SQL_OF_SUBSCRIPTION_ID_PREFIX =
            " SELECT " +
            "   IAT.ACCESS_TOKEN AS ACCESS_TOKEN," +
            "   IAT.TOKEN_STATE AS TOKEN_STATE " +
            " FROM" +
            "   AM_APPLICATION_KEY_MAPPING AKM," +
            "   AM_SUBSCRIPTION SM,";

    public static final String GET_KEY_SQL_OF_SUBSCRIPTION_ID_SUFFIX =
            "   IAT," +
            "   IDN_OAUTH_CONSUMER_APPS ICA " +
            " WHERE" +
            "   SM.SUBSCRIPTION_ID = ? " +
            "   AND SM.APPLICATION_ID= AKM.APPLICATION_ID " +
            "   AND ICA.CONSUMER_KEY = AKM.CONSUMER_KEY " +
            "   AND ICA.ID = IAT.CONSUMER_KEY_ID";

    public static final String GET_SUBSCRIBERS_OF_PROVIDER_SQL =
            " SELECT " +
            "   SUBS.USER_ID AS USER_ID," +
            "   SUBS.EMAIL_ADDRESS AS EMAIL_ADDRESS, " +
            "   SUBS.DATE_SUBSCRIBED AS DATE_SUBSCRIBED " +
            " FROM " +
            "   AM_SUBSCRIBER  SUBS," +
            "   AM_APPLICATION  APP, " +
            "   AM_SUBSCRIPTION SUB, " +
            "   AM_API API " +
            " WHERE  " +
            "   SUB.APPLICATION_ID = APP.APPLICATION_ID " +
            "   AND SUBS. SUBSCRIBER_ID = APP.SUBSCRIBER_ID " +
            "   AND API.API_ID = SUB.API_ID " +
            "   AND API.API_PROVIDER = ?" +
            "   AND SUB.SUBS_CREATE_STATE = '" + APIConstants.SubscriptionCreatedStatus.SUBSCRIBE + "'";

    public static final String GET_SUBSCRIBERS_OF_API_SQL =
            " SELECT DISTINCT SB.USER_ID, SB.DATE_SUBSCRIBED " +
            " FROM " +
            "   AM_SUBSCRIBER SB, " +
            "   AM_SUBSCRIPTION SP," +
            "   AM_APPLICATION APP," +
            "   AM_API API " +
            " WHERE " +
            "   API.API_PROVIDER=? " +
            "   AND API.API_NAME=? " +
            "   AND API.API_VERSION=? " +
            "   AND SP.APPLICATION_ID=APP.APPLICATION_ID" +
            "   AND APP.SUBSCRIBER_ID=SB.SUBSCRIBER_ID " +
            "   AND API.API_ID = SP.API_ID" +
            "   AND SP.SUB_STATUS != '" + APIConstants.SubscriptionStatus.REJECTED + "'" +
            "   AND SP.SUBS_CREATE_STATE = '" + APIConstants.SubscriptionCreatedStatus.SUBSCRIBE + "'";

    public static final String GET_API_SUBSCRIPTION_COUNT_BY_API_SQL =
            " SELECT" +
            "   COUNT(SUB.SUBSCRIPTION_ID) AS SUB_ID " +
            " FROM " +
            "   AM_SUBSCRIPTION SUB, " +
            "   AM_API API " +
            " WHERE API.API_PROVIDER=? " +
            "   AND API.API_NAME=?" +
            "   AND API.API_VERSION=?" +
            "   AND API.API_ID=SUB.API_ID" +
            "   AND SUB.SUBS_CREATE_STATE = '" + APIConstants.SubscriptionCreatedStatus.SUBSCRIBE + "'";

    public static final String UPDATE_SUBSCRIPTION_OF_APPLICATION_SQL =
            " UPDATE AM_SUBSCRIPTION " +
            " SET " +
            "   SUB_STATUS = ?, " +
            "   UPDATED_BY = ?, " +
            "   UPDATED_TIME = ? " +
            " WHERE " +
            "   API_ID = ? " +
            "   AND APPLICATION_ID = ?";

    public static final String UPDATE_SUBSCRIPTION_OF_UUID_SQL =
            " UPDATE AM_SUBSCRIPTION " +
            " SET " +
            "   SUB_STATUS = ?, " +
            "   UPDATED_BY = ?, " +
            "   UPDATED_TIME = ? " +
            " WHERE " +
            "   UUID = ?";

    public static final String UPDATE_SUBSCRIPTION_STATUS_SQL =
            " UPDATE AM_SUBSCRIPTION " +
            " SET SUB_STATUS = ? " +
            " WHERE SUBSCRIPTION_ID = ?";

    public static final String UPDATE_SUBSCRIPTION_STATUS_AND_TIER_SQL =
            " UPDATE AM_SUBSCRIPTION " +
                    " SET TIER_ID_PENDING = ? " +
                    " , TIER_ID = ? " +
                    " , SUB_STATUS = ? " +
                    " WHERE SUBSCRIPTION_ID = ?";

    public static final String UPDATE_REFRESHED_APPLICATION_ACCESS_TOKEN_PREFIX = "UPDATE ";

    public static final String UPDATE_REFRESHED_APPLICATION_ACCESS_TOKEN_SUFFIX =
            " SET " +
            "   USER_TYPE=?, " +
            "   VALIDITY_PERIOD=? " +
            " WHERE " +
            "   ACCESS_TOKEN=?";

    public static final String DELETE_ACCSS_ALLOWED_DOMAINS_SQL =
            " DELETE FROM AM_APP_KEY_DOMAIN_MAPPING WHERE CONSUMER_KEY=?";

    public static final String GET_REGISTRATION_APPROVAL_STATUS_SQL =
            " SELECT KEY_MANAGER,STATE FROM AM_APPLICATION_KEY_MAPPING WHERE APPLICATION_ID = ? AND KEY_TYPE =?";

    public static final String UPDATE_APPLICAITON_KEY_TYPE_MAPPINGS_SQL =
            " UPDATE AM_APPLICATION_KEY_MAPPING SET CONSUMER_KEY = ? , APP_INFO = ? WHERE APPLICATION_ID = ? AND " +
                    "KEY_TYPE = ? AND KEY_MANAGER = ?";

    public static final String UPDATE_APPLICATION_KEY_TYPE_MAPPINGS_METADATA_SQL =
            " UPDATE AM_APPLICATION_KEY_MAPPING SET APP_INFO = ? WHERE APPLICATION_ID = ? AND " +
                    "KEY_TYPE = ? AND KEY_MANAGER = ?";

    public static final String ADD_APPLICATION_KEY_TYPE_MAPPING_SQL =
            " INSERT INTO " +
            " AM_APPLICATION_KEY_MAPPING (APPLICATION_ID,CONSUMER_KEY,KEY_TYPE,STATE,CREATE_MODE,KEY_MANAGER,UUID) " +
            " VALUES (?,?,?,?,?,?,?)";

    public static final String UPDATE_APPLICATION_KEY_MAPPING_SQL =
            " UPDATE AM_APPLICATION_KEY_MAPPING SET STATE = ? WHERE APPLICATION_ID = ? AND KEY_TYPE = ? AND " +
                    "KEY_MANAGER=?";

    public static final String GET_SUBSCRIPTION_SQL =
            " SELECT " +
            "   SUBS.TIER_ID ," +
            "   API.API_PROVIDER ," +
            "   API.API_NAME ," +
            "   API.API_VERSION ," +
            "   SUBS.APPLICATION_ID " +
            " FROM " +
            "   AM_SUBSCRIPTION SUBS," +
            "   AM_SUBSCRIBER SUB, " +
            "   AM_APPLICATION  APP, " +
            "   AM_API API " +
            " WHERE " +
            "   API.API_PROVIDER  = ?" +
            "   AND API.API_NAME = ?" +
            "   AND API.API_VERSION = ?" +
            "   AND SUB.USER_ID = ?" +
            "   AND SUB.TENANT_ID = ? " +
            "   AND APP.SUBSCRIBER_ID = SUB.SUBSCRIBER_ID" +
            "   AND API.API_ID = SUBS.API_ID" +
            "   AND SUBS.SUBS_CREATE_STATE = '" + APIConstants.SubscriptionCreatedStatus.SUBSCRIBE + "'";

    public static final String GET_SUBSCRIPTION_CASE_INSENSITIVE_SQL =
            " SELECT " +
            "   SUBS.TIER_ID ," +
            "   API.API_PROVIDER ," +
            "   API.API_NAME ," +
            "   API.API_VERSION ," +
            "   SUBS.APPLICATION_ID " +
            " FROM " +
            "   AM_SUBSCRIPTION SUBS," +
            "   AM_SUBSCRIBER SUB, " +
            "   AM_APPLICATION  APP, " +
            "   AM_API API " +
            " WHERE " +
            "   API.API_PROVIDER  = ?" +
            "   AND API.API_NAME = ?" +
            "   AND API.API_VERSION = ?" +
            "   AND LOWER(SUB.USER_ID) = LOWER(?)" +
            "   AND SUB.TENANT_ID = ? " +
            "   AND APP.SUBSCRIBER_ID = SUB.SUBSCRIBER_ID" +
            "   AND API.API_ID = SUBS.API_ID" +
            "   AND SUBS.SUBS_CREATE_STATE = '" + APIConstants.SubscriptionCreatedStatus.SUBSCRIBE + "'";

    public static final String GET_APP_SUBSCRIPTION_TO_API_SQL =
            " SELECT " +
                    "   SUBS.TIER_ID ," +
                    "   API.API_PROVIDER ," +
                    "   API.API_NAME ," +
                    "   API.API_VERSION ," +
                    "   SUBS.APPLICATION_ID " +
                    " FROM " +
                    "   AM_SUBSCRIPTION SUBS," +
                    "   AM_SUBSCRIBER SUB, " +
                    "   AM_APPLICATION  APP, " +
                    "   AM_API API " +
                    " WHERE " +
                    "   API.API_PROVIDER  = ?" +
                    "   AND API.API_NAME = ?" +
                    "   AND API.API_VERSION = ?" +
                    "   AND SUB.USER_ID = ?" +
                    "   AND SUB.TENANT_ID = ? " +
                    "   AND SUBS.APPLICATION_ID = ? " +
                    "   AND APP.SUBSCRIBER_ID = SUB.SUBSCRIBER_ID" +
                    "   AND API.API_ID = SUBS.API_ID" +
                    "   AND SUBS.SUBS_CREATE_STATE = '" + APIConstants.SubscriptionCreatedStatus.SUBSCRIBE + "'";

    public static final String GET_APP_SUBSCRIPTION_TO_API_CASE_INSENSITIVE_SQL =
            " SELECT " +
                    "   SUBS.TIER_ID ," +
                    "   API.API_PROVIDER ," +
                    "   API.API_NAME ," +
                    "   API.API_VERSION ," +
                    "   SUBS.APPLICATION_ID " +
                    " FROM " +
                    "   AM_SUBSCRIPTION SUBS," +
                    "   AM_SUBSCRIBER SUB, " +
                    "   AM_APPLICATION  APP, " +
                    "   AM_API API " +
                    " WHERE " +
                    "   API.API_PROVIDER  = ?" +
                    "   AND API.API_NAME = ?" +
                    "   AND API.API_VERSION = ?" +
                    "   AND LOWER(SUB.USER_ID) = LOWER(?)" +
                    "   AND SUB.TENANT_ID = ? " +
                    "   AND SUBS.APPLICATION_ID = ? " +
                    "   AND APP.SUBSCRIBER_ID = SUB.SUBSCRIBER_ID" +
                    "   AND API.API_ID = SUBS.API_ID" +
                    "   AND SUBS.SUBS_CREATE_STATE = '" + APIConstants.SubscriptionCreatedStatus.SUBSCRIBE + "'";

    public static final String GET_APP_API_USAGE_BY_PROVIDER_SQL =
            " SELECT " +
            "   SUBS.SUBSCRIPTION_ID AS SUBSCRIPTION_ID, " +
            "   SUBS.APPLICATION_ID AS APPLICATION_ID, " +
            "   SUBS.SUB_STATUS AS SUB_STATUS, " +
            "   SUBS.TIER_ID AS TIER_ID, " +
            "   API.API_PROVIDER AS API_PROVIDER, " +
            "   API.API_NAME AS API_NAME, " +
            "   API.API_VERSION AS API_VERSION, " +
            "   SUB.USER_ID AS USER_ID, " +
            "   APP.NAME AS APPNAME, " +
            "   SUBS.UUID AS SUB_UUID, " +
            "   SUBS.TIER_ID AS SUB_TIER_ID, " +
            "   APP.UUID AS APP_UUID, " +
            "   SUBS.SUBS_CREATE_STATE AS SUBS_CREATE_STATE " +
            " FROM " +
            "   AM_SUBSCRIPTION SUBS, " +
            "   AM_APPLICATION APP, " +
            "   AM_SUBSCRIBER SUB, " +
            "   AM_API API " +
            " WHERE " +
            "   SUBS.APPLICATION_ID = APP.APPLICATION_ID " +
            "   AND APP.SUBSCRIBER_ID = SUB.SUBSCRIBER_ID " +
            "   AND API.API_PROVIDER = ? " +
            "   AND API.API_ID = SUBS.API_ID " +
            "   AND SUBS.SUB_STATUS != '" + APIConstants.SubscriptionStatus.REJECTED + "'" +
            " ORDER BY " +
            "   APP.NAME";

    public static final String GET_APP_API_USAGE_BY_PROVIDER_AND_ID_SQL =
            " SELECT " +
            "   SUBS.SUBSCRIPTION_ID AS SUBSCRIPTION_ID, " +
            "   SUBS.APPLICATION_ID AS APPLICATION_ID, " +
            "   SUBS.SUB_STATUS AS SUB_STATUS, " +
            "   SUBS.TIER_ID AS TIER_ID, " +
            "   API.API_PROVIDER AS API_PROVIDER, " +
            "   API.API_NAME AS API_NAME, " +
            "   API.API_VERSION AS API_VERSION, " +
            "   SUB.USER_ID AS USER_ID, " +
            "   APP.NAME AS APPNAME, " +
            "   SUBS.UUID AS SUB_UUID, " +
            "   SUBS.TIER_ID AS SUB_TIER_ID, " +
            "   APP.UUID AS APP_UUID, " +
            "   SUBS.SUBS_CREATE_STATE AS SUBS_CREATE_STATE " +
            " FROM " +
            "   AM_SUBSCRIPTION SUBS, " +
            "   AM_APPLICATION APP, " +
            "   AM_SUBSCRIBER SUB, " +
            "   AM_API API " +
            " WHERE " +
            "   SUBS.APPLICATION_ID = APP.APPLICATION_ID " +
            "   AND APP.SUBSCRIBER_ID = SUB.SUBSCRIBER_ID " +
            "   AND API.API_PROVIDER = ? " +
            "   AND API.API_ID = SUBS.API_ID " +
            "   AND API.API_NAME = ? " +
            "   AND API.API_VERSION = ? " +
            "   AND SUBS.SUB_STATUS != '" + APIConstants.SubscriptionStatus.REJECTED + "'" +
            " ORDER BY " +
            "   APP.NAME";

    public static final String GET_SUBSCRIPTIONS_OF_API_SQL =
            " SELECT " +
                    "   SUBS.SUBSCRIPTION_ID AS SUBSCRIPTION_ID, " +
                    "   SUBS.APPLICATION_ID AS APPLICATION_ID, " +
                    "   SUBS.SUB_STATUS AS SUB_STATUS, " +
                    "   SUBS.TIER_ID AS TIER_ID, " +
                    "   API.API_PROVIDER AS API_PROVIDER, " +
                    "   SUB.USER_ID AS USER_ID, " +
                    "   APP.NAME AS APPNAME, " +
                    "   SUBS.UUID AS SUB_UUID, " +
                    "   SUBS.CREATED_TIME AS SUB_CREATED_TIME, " +
                    "   SUBS.TIER_ID AS SUB_TIER_ID, " +
                    "   APP.UUID AS APP_UUID, " +
                    "   SUBS.SUBS_CREATE_STATE AS SUBS_CREATE_STATE " +
                    " FROM " +
                    "   AM_SUBSCRIPTION SUBS, " +
                    "   AM_APPLICATION APP, " +
                    "   AM_SUBSCRIBER SUB, " +
                    "   AM_API API " +
                    " WHERE " +
                    "   SUBS.APPLICATION_ID = APP.APPLICATION_ID " +
                    "   AND APP.SUBSCRIBER_ID = SUB.SUBSCRIBER_ID " +
                    "   AND API.API_NAME = ? " +
                    "   AND API.API_VERSION = ? " +
                    "   AND API.API_PROVIDER = ? " +
                    "   AND API.API_ID = SUBS.API_ID " +
                    "   AND SUBS.SUB_STATUS != '" + APIConstants.SubscriptionStatus.REJECTED + "'" +
                    " ORDER BY " +
                    "   APP.NAME";

    public static final String GET_SUBSCRIBER_BY_ID_SQL =
            " SELECT" +
            "   SB.USER_ID, " +
            "   SB.DATE_SUBSCRIBED" +
            " FROM " +
            "   AM_SUBSCRIBER SB , " +
            "   AM_SUBSCRIPTION SP, " +
            "   AM_APPLICATION APP, " +
            "   AM_SUBSCRIPTION_KEY_MAPPING SKM" +
            " WHERE " +
            "   SKM.ACCESS_TOKEN=?" +
            "   AND SP.APPLICATION_ID=APP.APPLICATION_ID" +
            "   AND APP.SUBSCRIBER_ID=SB.SUBSCRIBER_ID" +
            "   AND SP.SUBSCRIPTION_ID=SKM.SUBSCRIPTION_ID";

    public static final String GET_OAUTH_CONSUMER_SQL =
            " SELECT " +
            "   ICA.CONSUMER_KEY AS CONSUMER_KEY," +
            "   ICA.CONSUMER_SECRET AS CONSUMER_SECRET " +
            " FROM " +
            "   AM_SUBSCRIBER SB," +
            "   AM_APPLICATION APP, " +
            "   AM_APPLICATION_KEY_MAPPING AKM," +
            "   IDN_OAUTH_CONSUMER_APPS ICA " +
            " WHERE " +
            "   SB.USER_ID=? " +
            "   AND SB.TENANT_ID=? " +
            "   AND APP.NAME=? " +
            "   AND SB.SUBSCRIBER_ID = APP.SUBSCRIBER_ID " +
            "   AND AKM.APPLICATION_ID = APP.APPLICATION_ID" +
            "   AND ICA.USERNAME = SB.USER_ID" +
            "   AND ICA.TENANT_ID = SB.TENANT_ID" +
            "   AND ICA.APP_NAME = APP.NAME";

    public static final String ADD_OAUTH_CONSUMER_SQL =
            " INSERT INTO IDN_OAUTH_CONSUMER_APPS " +
            " (CONSUMER_KEY, CONSUMER_SECRET, USERNAME, TENANT_ID, OAUTH_VERSION, APP_NAME, CALLBACK_URL) " +
            " VALUES (?,?,?,?,?,?,?) ";

    public static final String UPDATE_OAUTH_CONSUMER_SQL =
            " UPDATE IDN_OAUTH_CONSUMER_APPS SET CALLBACK_URL = ? WHERE APP_NAME = ?";

    public static final String GET_ALL_OAUTH_CONSUMER_APPS_SQL =
            "SELECT * FROM IDN_OAUTH_CONSUMER_APPS WHERE CONSUMER_KEY=?";

    public static final String GET_API_RATING_SQL =
            "SELECT RATING FROM AM_API_RATINGS WHERE API_ID= ? AND SUBSCRIBER_ID=? ";

    public static final String ADD_API_RATING_SQL =
            "INSERT INTO AM_API_RATINGS (RATING_ID, RATING, API_ID, SUBSCRIBER_ID)  VALUES (?,?,?,?)";

    public static final String UPDATE_API_RATING_SQL =
            "UPDATE AM_API_RATINGS SET RATING=? WHERE API_ID= ? AND SUBSCRIBER_ID=?";

    public static final String GET_API_RATING_ID_SQL =
            "SELECT RATING_ID FROM AM_API_RATINGS WHERE API_ID= ? AND SUBSCRIBER_ID=? ";

    public static final String REMOVE_RATING_SQL =
            "DELETE FROM AM_API_RATINGS WHERE RATING_ID =? ";

    public static final String GET_API_RATING_INFO_SQL =
            "SELECT RATING_ID, API_ID, RATING, SUBSCRIBER_ID FROM AM_API_RATINGS WHERE SUBSCRIBER_ID  = ? "
                    + "AND API_ID= ? ";

    public static final String GET_API_ALL_RATINGS_SQL =
            "SELECT RATING_ID, API_ID, RATING, SUBSCRIBER_ID FROM AM_API_RATINGS WHERE API_ID= ? ";

    public static final String GET_SUBSCRIBER_NAME_FROM_ID_SQL =
            "SELECT USER_ID FROM AM_SUBSCRIBER WHERE SUBSCRIBER_ID = ? ";

    public static final String GET_RATING_INFO_BY_ID_SQL =
            "SELECT RATING_ID, API_ID, RATING, SUBSCRIBER_ID FROM AM_API_RATINGS WHERE RATING_ID = ? "
                    + "AND API_ID= ? ";

    public static final String REMOVE_FROM_API_RATING_SQL =
            "DELETE FROM AM_API_RATINGS WHERE API_ID=? ";

    public static final String GET_API_AVERAGE_RATING_SQL =
            " SELECT " +
            "   CAST( SUM(RATING) AS DECIMAL)/COUNT(RATING) AS RATING " +
            " FROM " +
            "   AM_API_RATINGS " +
            " WHERE " +
            "   API_ID =? " +
            " GROUP BY " +
            "   API_ID ";

    public static final String APP_APPLICATION_SQL =
            " INSERT INTO AM_APPLICATION (NAME, SUBSCRIBER_ID, APPLICATION_TIER, " +
            "   CALLBACK_URL, DESCRIPTION, APPLICATION_STATUS, GROUP_ID, CREATED_BY, CREATED_TIME, UPDATED_TIME, " +
                    "UUID, TOKEN_TYPE)" +
            " VALUES (?,?,?,?,?,?,?,?,?,?,?,?)";

    public static final String UPDATE_APPLICATION_SQL =
            " UPDATE " +
            "   AM_APPLICATION" +
            " SET " +
            "   NAME = ?," +
            "   APPLICATION_TIER = ?, " +
            "   CALLBACK_URL = ?, " +
            "   DESCRIPTION = ?, " +
            "   UPDATED_BY = ?, " +
            "   UPDATED_TIME = ?, " +
            "   TOKEN_TYPE = ? " +
            " WHERE" +
            "   APPLICATION_ID = ?";

    public static final String ADD_APPLICATION_ATTRIBUTES_SQL =
            " INSERT INTO AM_APPLICATION_ATTRIBUTES (APPLICATION_ID, NAME, VALUE, TENANT_ID) VALUES (?,?,?,?)";

    public static final String REMOVE_APPLICATION_ATTRIBUTES_SQL =
            " DELETE FROM " +
                    "   AM_APPLICATION_ATTRIBUTES" +
                    " WHERE" +
                    "   APPLICATION_ID = ?";

    public static final String REMOVE_APPLICATION_ATTRIBUTES_BY_ATTRIBUTE_NAME_SQL =
            " DELETE FROM " +
                    "   AM_APPLICATION_ATTRIBUTES" +
                    " WHERE" +
                    "   NAME = ? AND APPLICATION_ID = ?";

    public static final String UPDATE_APPLICATION_STATUS_SQL =
            " UPDATE AM_APPLICATION SET APPLICATION_STATUS = ? WHERE APPLICATION_ID = ?";

    public static final String GET_APPLICATION_STATUS_BY_ID_SQL =
            "SELECT APPLICATION_STATUS FROM AM_APPLICATION WHERE APPLICATION_ID= ?";

    public static final String GET_APPLICATION_ID_PREFIX =
            " SELECT " +
            "   APP.APPLICATION_ID " +
            " FROM " + "   " +
            "   AM_APPLICATION APP," +
            "   AM_SUBSCRIBER SUB " +
            " WHERE " +
            "   LOWER(APP.NAME) = LOWER(?)" + "   " +
            "   AND APP.SUBSCRIBER_ID = SUB.SUBSCRIBER_ID";

    public static final String GET_APPLICATION_ID_SQL =
            "SELECT APPLICATION_ID FROM AM_APPLICATION WHERE  SUBSCRIBER_ID  = ? AND NAME= ?";

    public static final String GET_APPLICATION_NAME_FROM_ID_SQL =
            "SELECT NAME FROM AM_APPLICATION WHERE APPLICATION_ID = ?";

    public static final String GET_BASIC_APPLICATION_DETAILS_PREFIX =
            " SELECT " +
            "   APPLICATION_ID, " +
            "   NAME, " +
            "   APPLICATION_TIER, " +
            "   APP.SUBSCRIBER_ID,  " +
            "   CALLBACK_URL,  " +
            "   DESCRIPTION,  " +
            "   APPLICATION_STATUS,  " +
            "   USER_ID  " +
            " FROM " +
            "   AM_APPLICATION APP, " +
            "   AM_SUBSCRIBER SUB " +
            " WHERE " +
            "   SUB.SUBSCRIBER_ID = APP.SUBSCRIBER_ID ";

    public static final String GET_APPLICATIONS_PREFIX =
            "SELECT " +
            "   APPLICATION_ID, " +
            "   NAME," +
            "   APPLICATION_TIER," +
            "   APP.SUBSCRIBER_ID,  " +
            "   APP.TOKEN_TYPE,  " +
            "   CALLBACK_URL,  " +
            "   DESCRIPTION, " +
            "   APPLICATION_STATUS, " +
            "   USER_ID, " +
            "   GROUP_ID, " +
            "   UUID, " +
            "   APP.CREATED_BY " +
            " FROM" +
            "   AM_APPLICATION APP, " +
            "   AM_SUBSCRIBER SUB  " +
            " WHERE " +
            "   SUB.SUBSCRIBER_ID = APP.SUBSCRIBER_ID ";

    public static final String GET_APPLICATIONS_COUNT =
            "SELECT " +
            "   count(*) count " +
            " FROM" +
            "   AM_APPLICATION APP, " +
            "   AM_SUBSCRIBER SUB  " +
            " WHERE " +
            "   SUB.SUBSCRIBER_ID = APP.SUBSCRIBER_ID " +
            " AND " +
            "   SUB.TENANT_ID=?" +
            " And "+
            "    ( SUB.CREATED_BY like ?" +
            " OR APP.NAME like ? )";

    public static final String GET_APPLICATION_BY_SUBSCRIBERID_AND_NAME_SQL =
            " SELECT " +
                    "   APP.APPLICATION_ID," +
                    "   APP.NAME," +
                    "   APP.SUBSCRIBER_ID," +
                    "   APP.APPLICATION_TIER," +
                    "   APP.CALLBACK_URL," +
                    "   APP.DESCRIPTION, " +
                    "   APP.SUBSCRIBER_ID," +
                    "   APP.APPLICATION_STATUS, " +
                    "   APP.GROUP_ID, " +
                    "   APP.UPDATED_TIME, "+
                    "   APP.CREATED_TIME, "+
                    "   APP.UUID," +
                    "   APP.TOKEN_TYPE," +
                    "   SUB.USER_ID " +
                    " FROM " +
                    "   AM_SUBSCRIBER SUB," +
                    "   AM_APPLICATION APP " +
                    " WHERE " +
                    "    APP.SUBSCRIBER_ID = ? " +
                    "  AND APP.NAME = ? " +
                    "   AND APP.SUBSCRIBER_ID = SUB.SUBSCRIBER_ID";

    public static final String GET_SIMPLE_APPLICATIONS =
            " SELECT " +
            "   APPLICATION_ID, " +
            "   NAME," +
            "   USER_ID, " +
            "   APP.CREATED_BY " +
            " FROM" +
            "   AM_APPLICATION APP, " +
            "   AM_SUBSCRIBER SUB  " +
            " WHERE " +
            "   SUB.SUBSCRIBER_ID = APP.SUBSCRIBER_ID ";

    public static final String GET_APPLICATIONS_BY_OWNER =
            "SELECT " +
            "   UUID, " +
            "   APPLICATION_ID, " +
            "   NAME," +
            "   CREATED_BY, " +
            "   APPLICATION_STATUS, " +
            "   GROUP_ID  " +
            " FROM" +
            "   AM_APPLICATION " +
            " WHERE " +
            "   CREATED_BY = ? ";

    public static final String UPDATE_APPLICATION_OWNER =
            "UPDATE AM_APPLICATION " +
            " SET " +
                "CREATED_BY = ? , " +
                "SUBSCRIBER_ID = ? " +
            " WHERE " +
            "   UUID = ? ";

        public static final String GET_APPLICATIONS_COUNNT_CASESENSITVE_WITHGROUPID = "SELECT " +
                "   count(*) count " +
                " FROM" +
                "   AM_APPLICATION APP, " +
                "   AM_SUBSCRIBER SUB  " +
                " WHERE " +
                "   SUB.SUBSCRIBER_ID = APP.SUBSCRIBER_ID " +
                " AND " +
                "   (GROUP_ID= ?  OR  ((GROUP_ID = '' OR GROUP_ID IS NULL) AND LOWER (SUB.USER_ID) = LOWER(?)))"+
                " And "+
                "    NAME like ?";


        public static final String GET_APPLICATIONS_COUNNT_NONE_CASESENSITVE_WITHGROUPID = "SELECT " +
                "   count(*) count " +
                " FROM" +
                "   AM_APPLICATION APP, " +
                "   AM_SUBSCRIBER SUB  " +
                " WHERE " +
                "   SUB.SUBSCRIBER_ID = APP.SUBSCRIBER_ID " +
                " AND " +
                "   (GROUP_ID= ?  OR ((GROUP_ID = '' OR GROUP_ID IS NULL) AND SUB.USER_ID=?))" +
                " And "+
                "    NAME like ?";

    public static final String GET_APPLICATIONS_COUNNT_CASESENSITVE_WITH_MULTIGROUPID = "SELECT " +
            "   count(*) count " +
            " FROM" +
            "   AM_APPLICATION APP, " +
            "   AM_SUBSCRIBER SUB  " +
            " WHERE " +
            "   SUB.SUBSCRIBER_ID = APP.SUBSCRIBER_ID " +
            " AND (" +
            "   (APPLICATION_ID IN ( SELECT APPLICATION_ID FROM AM_APPLICATION_GROUP_MAPPING WHERE GROUP_ID IN ($params) AND TENANT = ?)) " +
            "           OR   " +
            "   LOWER (SUB.USER_ID) = LOWER(?) )"+
            " And "+
            "    NAME like ?";


    public static final String GET_APPLICATIONS_COUNNT_NONE_CASESENSITVE_WITH_MULTIGROUPID = "SELECT " +
            "   count(*) count " +
            " FROM" +
            "   AM_APPLICATION APP, " +
            "   AM_SUBSCRIBER SUB  " +
            " WHERE " +
            "   SUB.SUBSCRIBER_ID = APP.SUBSCRIBER_ID " +
            " AND (" +
            "    (APPLICATION_ID IN ( SELECT APPLICATION_ID FROM AM_APPLICATION_GROUP_MAPPING WHERE GROUP_ID IN ($params) AND TENANT = ?)) " +
            "        OR " +
            "    SUB.USER_ID = ? )" +
            " And "+
            "    NAME like ?";

        public static final String GET_APPLICATIONS_COUNNT_CASESENSITVE = "SELECT " +
                "   count(*) count " +
                " FROM" +
                "   AM_APPLICATION APP, " +
                "   AM_SUBSCRIBER SUB  " +
                " WHERE " +
                "   SUB.SUBSCRIBER_ID = APP.SUBSCRIBER_ID " +
                " AND " +
                "    LOWER(SUB.USER_ID) = LOWER(?)"+
                " And "+
                "    NAME like ?";

        public static final String GET_APPLICATIONS_COUNNT_NONE_CASESENSITVE = "SELECT " +
                "   count(*) count " +
                " FROM" +
                "   AM_APPLICATION APP, " +
                "   AM_SUBSCRIBER SUB  " +
                " WHERE " +
                "   SUB.SUBSCRIBER_ID = APP.SUBSCRIBER_ID " +
                " AND " +
                "   SUB.USER_ID=?" +
                " And "+
                "    NAME like ?";




        public static final String GET_CONSUMER_KEYS_SQL =
            " SELECT " +
            "   MAP.CONSUMER_KEY " +
            " FROM " +
            "   AM_SUBSCRIPTION SUB, " +
            "   AM_APPLICATION_KEY_MAPPING MAP " +
            " WHERE " +
            "   SUB.APPLICATION_ID = MAP.APPLICATION_ID " +
            "   AND SUB.API_ID = ?";

    public static final String GET_SUBSCRIPTION_ID_OF_APPLICATION_SQL =
            "SELECT SUBSCRIPTION_ID FROM AM_SUBSCRIPTION WHERE APPLICATION_ID = ?";

    public static final String GET_CONSUMER_KEY_OF_APPLICATION_SQL =
            " SELECT" +
            "   CONSUMER_KEY," +
            "   CREATE_MODE," +
            "   KEY_MANAGER" +
                    " FROM" +
            "   AM_APPLICATION_KEY_MAPPING " +
            " WHERE" +
            "   APPLICATION_ID = ?";

    public static final String REMOVE_APPLICATION_FROM_SUBSCRIPTION_KEY_MAPPINGS_SQL =
            "DELETE FROM AM_SUBSCRIPTION_KEY_MAPPING WHERE SUBSCRIPTION_ID = ?";

    public static final String REMOVE_APPLICATION_FROM_SUBSCRIPTIONS_SQL =
            "DELETE FROM AM_SUBSCRIPTION WHERE APPLICATION_ID = ?";

    public static final String REMOVE_APPLICATION_FROM_APPLICATION_KEY_MAPPINGS_SQL =
            "DELETE FROM AM_APPLICATION_KEY_MAPPING WHERE APPLICATION_ID = ?";

    public static final String REMOVE_APPLICATION_FROM_DOMAIN_MAPPINGS_SQL =
            "DELETE FROM AM_APP_KEY_DOMAIN_MAPPING WHERE CONSUMER_KEY = ?";

    public static final String REMOVE_APPLICATION_FROM_APPLICATIONS_SQL =
            "DELETE FROM AM_APPLICATION WHERE APPLICATION_ID = ?";

    public static final String REMOVE_APPLICATION_FROM_APPLICATION_REGISTRATIONS_SQL =
            "DELETE FROM AM_APPLICATION_REGISTRATION WHERE APP_ID = ?";

    public static final String GET_CONSUMER_KEY_WITH_MODE_SLQ =
            " SELECT" +
            "   CONSUMER_KEY, " +
            "   KEY_TYPE" +
            " FROM" +
            "   AM_APPLICATION_KEY_MAPPING " +
            " WHERE" +
            "   APPLICATION_ID = ? AND " +
            "   CREATE_MODE = ?";

    public static final String GET_CONSUMER_KEY_FOR_APPLICATION_KEY_TYPE_SQL =
            " SELECT " +
            "   AKM.CONSUMER_KEY " +
            " FROM " +
            "   AM_APPLICATION APP," +
            "   AM_APPLICATION_KEY_MAPPING AKM," +
            "   AM_SUBSCRIBER SUB " +
            " WHERE " +
            "   SUB.SUBSCRIBER_ID=APP.SUBSCRIBER_ID " +
            "   AND APP.APPLICATION_ID = AKM.APPLICATION_ID " +
            "   AND APP.NAME = ? AND AKM.KEY_TYPE=?  ";

    public static final String GET_CONSUMER_KEY_FOR_APPLICATION_KEY_TYPE_BY_APP_ID_SQL =
            " SELECT " +
                    "   AKM.CONSUMER_KEY " +
                    " FROM " +
                    "   AM_APPLICATION APP," +
                    "   AM_APPLICATION_KEY_MAPPING AKM," +
                    "   AM_SUBSCRIBER SUB " +
                    " WHERE " +
                    "   SUB.SUBSCRIBER_ID=APP.SUBSCRIBER_ID " +
                    "   AND APP.APPLICATION_ID = AKM.APPLICATION_ID " +
                    "   AND APP.APPLICATION_ID = ? AND AKM.KEY_TYPE=?  ";

    public static final String GET_APPLICATION_ID_BY_CONSUMER_KEY_SQL =
            " SELECT " +
            "   MAP.APPLICATION_ID, " +
            "   MAP.KEY_TYPE " +
            " FROM " +
            "   AM_APPLICATION_KEY_MAPPING MAP " +
            " WHERE " +
            "   MAP.CONSUMER_KEY = ? ";

    public static final String DELETE_APPLICATION_KEY_MAPPING_BY_CONSUMER_KEY_SQL =
            "DELETE FROM AM_APPLICATION_KEY_MAPPING WHERE CONSUMER_KEY = ?";

    public static final String DELETE_APPLICATION_KEY_MAPPING_BY_UUID_SQL =
            "DELETE FROM AM_APPLICATION_KEY_MAPPING WHERE UUID = ?";

    public static final String DELETE_APPLICATION_KEY_MAPPING_BY_APPLICATION_ID_SQL =
            "DELETE FROM AM_APPLICATION_KEY_MAPPING WHERE APPLICATION_ID = ? AND KEY_TYPE = ?";

    public static final String REMOVE_FROM_APPLICATION_REGISTRANTS_SQL =
            "DELETE FROM AM_APPLICATION_REGISTRATION WHERE APP_ID = ? AND TOKEN_TYPE = ? AND KEY_MANAGER = ?";

    public static final String GET_SUBSCRIBER_CASE_INSENSITIVE_SQL =
            " SELECT " +
            "   SUB.SUBSCRIBER_ID AS SUBSCRIBER_ID," +
            "   SUB.USER_ID AS USER_ID, " +
            "   SUB.TENANT_ID AS TENANT_ID," +
            "   SUB.EMAIL_ADDRESS AS EMAIL_ADDRESS," +
            "   SUB.DATE_SUBSCRIBED AS DATE_SUBSCRIBED " +
            " FROM " +
            "   AM_SUBSCRIBER SUB " +
            " WHERE " +
            "   LOWER(SUB.USER_ID) = LOWER(?) " +
            "   AND SUB.TENANT_ID = ?";

    public static final String GET_SUBSCRIBER_DETAILS_SQL =
            " SELECT " +
            "   SUB.SUBSCRIBER_ID AS SUBSCRIBER_ID," +
            "   SUB.USER_ID AS USER_ID, " +
            "   SUB.TENANT_ID AS TENANT_ID," +
            "   SUB.EMAIL_ADDRESS AS EMAIL_ADDRESS," +
            "   SUB.DATE_SUBSCRIBED AS DATE_SUBSCRIBED " +
            " FROM " +
            "   AM_SUBSCRIBER SUB " +
            " WHERE " +
            "   SUB.USER_ID = ? " +
            "   AND SUB.TENANT_ID = ?";

    public static final String GET_API_ID_SQL =
            "SELECT API.API_ID FROM AM_API API WHERE API.API_PROVIDER = ? AND API.API_NAME = ? AND API.API_VERSION = ? ";

    public static final String GET_API_PRODUCT_ID_SQL =
            "SELECT API_ID FROM AM_API WHERE API_PROVIDER = ? AND API_NAME = ? "
                    + "AND API_VERSION = ? AND API_TYPE = '" + APIConstants.API_PRODUCT + "'";

    public static final String GET_API_PRODUCT_SQL =
            "SELECT API_ID, API_TIER FROM AM_API WHERE API_PROVIDER = ? " +
                    "AND API_NAME = ? AND API_VERSION = ? AND API_TYPE = '" + APIConstants.API_PRODUCT + "'";

    public static final String GET_AUDIT_UUID_SQL =
            "SELECT MAP.AUDIT_UUID FROM AM_SECURITY_AUDIT_UUID_MAPPING MAP WHERE MAP.API_ID = ?";

    public static final String ADD_SECURITY_AUDIT_MAP_SQL =
            "INSERT INTO AM_SECURITY_AUDIT_UUID_MAPPING (API_ID, AUDIT_UUID) VALUES (?,?)";

    public static final String REMOVE_SECURITY_AUDIT_MAP_SQL =
            "DELETE FROM AM_SECURITY_AUDIT_UUID_MAPPING WHERE API_ID = ?";

    public static final String ADD_CUSTOM_COMPLEXITY_DETAILS_SQL =
            "INSERT INTO AM_GRAPHQL_COMPLEXITY (UUID, API_ID, TYPE, FIELD, COMPLEXITY_VALUE) VALUES (?,?,?,?,?)";

    public static final String GET_CUSTOM_COMPLEXITY_DETAILS_SQL =
            " SELECT" +
            "   TYPE," +
            "   FIELD," +
            "   COMPLEXITY_VALUE" +
            " FROM" +
            "   AM_GRAPHQL_COMPLEXITY " +
            " WHERE" +
            "   API_ID = ? AND REVISION_UUID IS NULL";


    public static final String UPDATE_CUSTOM_COMPLEXITY_DETAILS_SQL =
            " UPDATE AM_GRAPHQL_COMPLEXITY " +
            " SET " +
            "   COMPLEXITY_VALUE = ? " +
            " WHERE " +
            "    API_ID = ?" +
            "    AND TYPE = ? " +
            "    AND FIELD = ? AND REVISION_UUID IS NULL";

    public static final String REMOVE_FROM_GRAPHQL_COMPLEXITY_SQL =
            "DELETE FROM AM_GRAPHQL_COMPLEXITY WHERE API_ID = ?";

    public static final String ADD_API_LIFECYCLE_EVENT_SQL =
            " INSERT INTO AM_API_LC_EVENT (API_ID, PREVIOUS_STATE, NEW_STATE, USER_ID, TENANT_ID, EVENT_DATE)" +
            " VALUES (?,?,?,?,?,?)";

    public static final String GET_LIFECYCLE_EVENT_SQL =
            " SELECT" +
            "   LC.API_ID AS API_ID," +
            "   LC.PREVIOUS_STATE AS PREVIOUS_STATE," +
            "   LC.NEW_STATE AS NEW_STATE," +
            "   LC.USER_ID AS USER_ID," +
            "   LC.EVENT_DATE AS EVENT_DATE " +
            " FROM" +
            "   AM_API_LC_EVENT LC, " +
            "   AM_API API " +
            " WHERE" +
            "   API.API_PROVIDER = ?" +
            "   AND API.API_NAME = ?" +
            "   AND API.API_VERSION = ?" +
            "   AND API.API_ID = LC.API_ID";

    public static final String GET_SUBSCRIPTION_DATA_SQL =
            " SELECT" +
            "   SUB.SUBSCRIPTION_ID AS SUBSCRIPTION_ID," +
            "   SUB.TIER_ID AS TIER_ID," +
            "   SUB.APPLICATION_ID AS APPLICATION_ID," +
            "   SUB.SUB_STATUS AS SUB_STATUS," +
            "   API.CONTEXT AS CONTEXT," +
            "   SKM.ACCESS_TOKEN AS ACCESS_TOKEN," +
            "   SKM.KEY_TYPE AS KEY_TYPE" +
            " FROM" +
            "   AM_SUBSCRIPTION SUB," +
            "   AM_SUBSCRIPTION_KEY_MAPPING SKM, " +
            "   AM_API API " +
            " WHERE" +
            "   API.API_PROVIDER = ?" +
            "   AND API.API_NAME = ?" +
            "   AND API.API_VERSION = ?" +
            "   AND SKM.SUBSCRIPTION_ID = SUB.SUBSCRIPTION_ID" +
            "   AND API.API_ID = SUB.API_ID";

    public static final String ADD_SUBSCRIPTION_KEY_MAPPING_SQL =
            " INSERT INTO AM_SUBSCRIPTION_KEY_MAPPING (SUBSCRIPTION_ID, ACCESS_TOKEN, KEY_TYPE)" +
            " VALUES (?,?,?)";

    public static final String GET_APPLICATION_DATA_SQL =
            " SELECT" +
            "   SUB.SUBSCRIPTION_ID AS SUBSCRIPTION_ID," +
            "   SUB.TIER_ID AS TIER_ID," +
            "   SUB.SUB_STATUS AS SUB_STATUS," +
            "   APP.APPLICATION_ID AS APPLICATION_ID," +
            "   API.CONTEXT AS CONTEXT " +
            " FROM" +
            "   AM_SUBSCRIPTION SUB," +
            "   AM_APPLICATION APP," +
            "   AM_API API " +
            " WHERE" +
            "   API.API_PROVIDER = ?" +
            "   AND API.API_NAME = ?" +
            "   AND API.API_VERSION = ?" +
            "   AND SUB.APPLICATION_ID = APP.APPLICATION_ID" +
            "   AND API.API_ID = SUB.API_ID" +
            "   AND SUB.SUB_STATUS != '" + APIConstants.SubscriptionStatus.ON_HOLD + "'";

    public static final String ADD_API_SQL =
            " INSERT INTO AM_API (API_PROVIDER,API_NAME,API_VERSION,CONTEXT,CONTEXT_TEMPLATE,CREATED_BY," +
            "CREATED_TIME, API_TIER, API_TYPE, API_UUID,STATUS)" +
            " VALUES (?,?,?,?,?,?,?,?,?,?,?)";

    public static final String GET_DEFAULT_VERSION_SQL =
            "SELECT DEFAULT_API_VERSION FROM AM_API_DEFAULT_VERSION WHERE API_NAME= ? AND API_PROVIDER= ? ";

    public static final String ADD_WORKFLOW_ENTRY_SQL =
            " INSERT INTO AM_WORKFLOWS (WF_REFERENCE,WF_TYPE,WF_STATUS,WF_CREATED_TIME,WF_STATUS_DESC,TENANT_ID," +
            "TENANT_DOMAIN,WF_EXTERNAL_REFERENCE,WF_METADATA,WF_PROPERTIES)" +
            " VALUES (?,?,?,?,?,?,?,?,?,?)";

    public static final String UPDATE_WORKFLOW_ENTRY_SQL =
            " UPDATE AM_WORKFLOWS " +
            " SET " +
            "   WF_STATUS = ?, " +
            "   WF_STATUS_DESC = ? " +
            " WHERE " +
           "    WF_EXTERNAL_REFERENCE = ?";

    public static final String GET_ALL_WORKFLOW_ENTRY_SQL =
            "SELECT * FROM AM_WORKFLOWS WHERE WF_EXTERNAL_REFERENCE=?";

    public static final String GET_ALL_WORKFLOW_ENTRY_FROM_INTERNAL_REF_SQL =
            "SELECT * FROM AM_WORKFLOWS WHERE WF_REFERENCE=? AND WF_TYPE=?";

    public static final String ADD_PAYLOAD_SQL =
            " UPDATE AM_WORKFLOWS " +
                    " SET " +
                    "   WF_METADATA = ?, " +
                    "   WF_PROPERTIES = ?, " +
                    "   WF_STATUS_DESC = ? " +
                    " WHERE " +
                    "    WF_EXTERNAL_REFERENCE = ?";

    public static final String DELETE_WORKFLOW_REQUEST_SQL=
            " DELETE FROM AM_WORKFLOWS WHERE WF_EXTERNAL_REFERENCE = ?";

    public static final String GET_ALL_WORKFLOW_DETAILS_BY_EXTERNALWORKFLOWREF =
            " SELECT  * FROM AM_WORKFLOWS WHERE WF_EXTERNAL_REFERENCE = ?";

    public static final String GET_ALL_WORKFLOW_DETAILS_BY_WORKFLOW_TYPE =
            " SELECT  * FROM AM_WORKFLOWS WHERE WF_TYPE = ? AND  WF_STATUS = ? AND TENANT_DOMAIN = ?";

    public static final String GET_ALL_WORKFLOW_DETAILS =
            " SELECT  * FROM AM_WORKFLOWS WHERE WF_STATUS = ? AND TENANT_DOMAIN = ?";

    public static final String GET_ALL_WORKFLOW_DETAILS_BY_EXTERNAL_WORKFLOW_REFERENCE =
            " SELECT  * FROM AM_WORKFLOWS " +
            " WHERE WF_EXTERNAL_REFERENCE = ? " +
            " AND WF_STATUS = ? " +
            " AND TENANT_DOMAIN = ?";

    public static final String UPDATE_PUBLISHED_DEFAULT_VERSION_SQL =
            " UPDATE AM_API_DEFAULT_VERSION " +
            " SET " +
            "   PUBLISHED_DEFAULT_API_VERSION = ? " +
            " WHERE" +
            "   API_NAME = ? " +
            "   AND API_PROVIDER = ?";

    public static final String REMOVE_API_DEFAULT_VERSION_SQL =
            "DELETE FROM AM_API_DEFAULT_VERSION WHERE API_NAME = ? AND API_PROVIDER = ?";

    public static final String GET_PUBLISHED_DEFAULT_VERSION_SQL =
            "SELECT PUBLISHED_DEFAULT_API_VERSION FROM AM_API_DEFAULT_VERSION WHERE API_NAME= ? AND API_PROVIDER= ? ";

    public static final String ADD_API_DEFAULT_VERSION_SQL =
            " INSERT INTO " +
            " AM_API_DEFAULT_VERSION(API_NAME,API_PROVIDER,DEFAULT_API_VERSION,PUBLISHED_DEFAULT_API_VERSION)" +
            " VALUES (?,?,?,?)";

    public static final String ADD_URL_MAPPING_SQL =
            " INSERT INTO " +
            " AM_API_URL_MAPPING (API_ID,HTTP_METHOD,AUTH_SCHEME,URL_PATTERN,THROTTLING_TIER,MEDIATION_SCRIPT)" +
            " VALUES (?,?,?,?,?,?)";

    public static final String GET_APPLICATION_BY_NAME_PREFIX =
            " SELECT " +
            "   APP.APPLICATION_ID," +
            "   APP.NAME," +
            "   APP.SUBSCRIBER_ID," +
            "   APP.APPLICATION_TIER," +
            "   APP.CALLBACK_URL," +
            "   APP.DESCRIPTION, " +
            "   APP.SUBSCRIBER_ID," +
            "   APP.APPLICATION_STATUS," +
            "   APP.GROUP_ID," +
            "   APP.UUID," +
            "   APP.CREATED_BY," +
            "   APP.TOKEN_TYPE," +
            "   SUB.USER_ID," +
            "   APP.CREATED_BY" +
            " FROM " +
            "   AM_SUBSCRIBER SUB," +
            "   AM_APPLICATION APP";

    public static final String GET_APPLICATION_ATTRIBUTES_BY_APPLICATION_ID =
            " SELECT " +
                    "   APP.APPLICATION_ID," +
                    "   APP.NAME," +
                    "   APP.VALUE" +
                    " FROM " +
                    "   AM_APPLICATION_ATTRIBUTES APP WHERE APPLICATION_ID = ?";

    public static final String GET_APPLICATION_BY_ID_SQL =
            " SELECT " +
            "   APP.APPLICATION_ID," +
            "   APP.NAME," +
            "   APP.SUBSCRIBER_ID," +
            "   APP.APPLICATION_TIER," +
            "   APP.CALLBACK_URL," +
            "   APP.DESCRIPTION, " +
            "   APP.SUBSCRIBER_ID," +
            "   APP.APPLICATION_STATUS, " +
            "   SUB.USER_ID, " +
            "   APP.GROUP_ID," +
            "   APP.CREATED_BY," +
            "   APP.UUID, " +
            "   APP.TOKEN_TYPE " +
            " FROM " +
            "   AM_SUBSCRIBER SUB," +
            "   AM_APPLICATION APP " +
            " WHERE " +
            "   APPLICATION_ID = ? " +
            "   AND APP.SUBSCRIBER_ID = SUB.SUBSCRIBER_ID";

    public static final String GET_APPLICATION_BY_UUID_SQL =
            " SELECT " +
            "   APP.APPLICATION_ID," +
            "   APP.NAME," +
            "   APP.SUBSCRIBER_ID," +
            "   APP.APPLICATION_TIER," +
            "   APP.CALLBACK_URL," +
            "   APP.DESCRIPTION, " +
            "   APP.SUBSCRIBER_ID," +
            "   APP.APPLICATION_STATUS, " +
            "   APP.GROUP_ID, " +
            "   APP.UPDATED_TIME, "+
            "   APP.CREATED_TIME, "+
            "   APP.UUID," +
            "   APP.TOKEN_TYPE," +
            "   APP.CREATED_BY," +
            "   SUB.USER_ID " +
            " FROM " +
            "   AM_SUBSCRIBER SUB," +
            "   AM_APPLICATION APP " +
            " WHERE " +
            "   APP.UUID = ? " +
            "   AND APP.SUBSCRIBER_ID = SUB.SUBSCRIBER_ID";

    public static final String GET_APPLICATION_BY_CLIENT_ID_SQL =
            " SELECT " +
                    "   APP.APPLICATION_ID," +
                    "   APP.NAME," +
                    "   APP.SUBSCRIBER_ID," +
                    "   APP.APPLICATION_TIER," +
                    "   APP.CALLBACK_URL," +
                    "   APP.DESCRIPTION, " +
                    "   APP.SUBSCRIBER_ID," +
                    "   APP.APPLICATION_STATUS, " +
                    "   APP.GROUP_ID, " +
                    "   APP.UPDATED_TIME, "+
                    "   APP.CREATED_TIME, "+
                    "   APP.UUID," +
                    "   APP.CREATED_BY," +
                    "   APP.TOKEN_TYPE," +
                    "   AM_APP_MAP.KEY_TYPE" +
                    " FROM " +
                    "   AM_APPLICATION_KEY_MAPPING AM_APP_MAP," +
                    "   AM_APPLICATION APP " +
                    " WHERE " +
                    "   AM_APP_MAP.CONSUMER_KEY = ? " +
                    "   AND APP.APPLICATION_ID = AM_APP_MAP.APPLICATION_ID";

    public static final String REMOVE_FROM_URI_TEMPLATES_SQL =
            "DELETE FROM AM_API_URL_MAPPING WHERE API_ID = ? AND REVISION_UUID IS NULL";

    public static final String GET_ALL_URL_TEMPLATES_SQL =
            " SELECT    " +
                    "   AUM.HTTP_METHOD," +
                    "   AUM.AUTH_SCHEME," +
                    "   AUM.URL_PATTERN," +
                    "   AUM.THROTTLING_TIER," +
                    "   AUM.MEDIATION_SCRIPT, " +
                    "   AUM.URL_MAPPING_ID " +
                    " FROM " +
                    "   AM_API_URL_MAPPING AUM, " +
                    "   AM_API API " +
                    " WHERE" +
                    "   API.CONTEXT= ? " +
                    "   AND API.API_VERSION = ? " +
                    "   AND AUM.API_ID = API.API_ID AND AUM.REVISION_UUID IS NULL " +
                    " ORDER BY URL_MAPPING_ID";

    public static final String UPDATE_API_SQL =
            "UPDATE AM_API " +
            "SET " +
            "   CONTEXT = ?, " +
            "   CONTEXT_TEMPLATE = ?, " +
            "   UPDATED_BY = ?," +
            "   UPDATED_TIME = ?, " +
            "   API_TIER = ?, " +
            "   API_TYPE = ?, " +
                    "   API_UUID = ? " +
            " WHERE " +
            "   API_PROVIDER = ? " +
            "   AND API_NAME = ? " +
            "   AND" + " API_VERSION = ? ";

    public static final String FIX_NULL_THROTTLING_TIERS =
            "UPDATE AM_API_URL_MAPPING SET THROTTLING_TIER = 'Unlimited' WHERE " +
                     " THROTTLING_TIER IS NULL";

    public static final String REMOVE_APPLICATION_MAPPINGS_BY_CONSUMER_KEY_SQL =
            "DELETE FROM AM_APPLICATION_KEY_MAPPING WHERE CONSUMER_KEY = ?";

    public static final String REMOVE_FROM_API_LIFECYCLE_SQL =
            "DELETE FROM AM_API_LC_EVENT WHERE API_ID=? ";

    public static final String REMOVE_FROM_API_COMMENT_SQL =
            "DELETE FROM AM_API_COMMENTS WHERE API_ID=? ";

    public static final String REMOVE_FROM_API_SUBSCRIPTION_SQL =
            "DELETE FROM AM_SUBSCRIPTION WHERE API_ID=?";

    public static final String REMOVE_FROM_EXTERNAL_STORES_SQL =
            "DELETE FROM AM_EXTERNAL_STORES WHERE API_ID=?";

    public static final String REMOVE_FROM_API_SQL =
            "DELETE FROM AM_API WHERE API_PROVIDER=? AND API_NAME=? AND API_VERSION=? ";

    public static final String REMOVE_FROM_API_URL_MAPPINGS_SQL =
            "DELETE FROM AM_API_URL_MAPPING WHERE API_ID = ?";

    public static final String REMOVE_ACCESS_TOKEN_PREFIX = "UPDATE ";

    public static final String REVOKE_ACCESS_TOKEN_SUFFIX =
            " SET TOKEN_STATE" + "='REVOKED' WHERE ACCESS_TOKEN= ? ";

    public static final String GET_API_BY_ACCESS_TOKEN_PREFIX =
            " SELECT AMA.API_ID, API_NAME, API_PROVIDER, API_VERSION " +
            " FROM AM_API AMA, ";

    public static final String GET_API_BY_ACCESS_TOKEN_SUFFIX =
            " IAT, " +
            "   AM_APPLICATION_KEY_MAPPING AKM, " +
            "   AM_SUBSCRIPTION AMS, " +
            "   IDN_OAUTH_CONSUMER_APPS ICA " +
            " WHERE IAT.ACCESS_TOKEN = ? " +
            "   AND ICA.CONSUMER_KEY = AKM.CONSUMER_KEY " +
            "   AND IAT.CONSUMER_KEY_ID = ICA.ID " +
            "   AND AKM.APPLICATION_ID = AMS.APPLICATION_ID " +
            "   AND AMA.API_ID = AMS.API_ID";

    public static final String GET_APPLICATION_BY_TIER_SQL =
            " SELECT DISTINCT AMS.APPLICATION_ID,NAME,SUBSCRIBER_ID " +
            " FROM " +
            "   AM_SUBSCRIPTION AMS," +
            "   AM_APPLICATION AMA " +
            "WHERE " +
            "   AMS.TIER_ID=? " +
            "   AND AMS.APPLICATION_ID=AMA.APPLICATION_ID";

    public static final String GET_URL_TEMPLATES_SQL =
            " SELECT " +
            "   URL_PATTERN," +
            "   HTTP_METHOD," +
            "   AUTH_SCHEME," +
            "   THROTTLING_TIER, " +
            "   MEDIATION_SCRIPT " +
            " FROM " +
            "   AM_API_URL_MAPPING " +
            " WHERE " +
            "   API_ID = ? AND REVISION_UUID IS NULL" +
            " ORDER BY " +
            "   URL_MAPPING_ID ASC ";

    public static final String GET_URL_TEMPLATES_OF_API_SQL =
            " SELECT " +
            "  AUM.URL_MAPPING_ID," +
            "   AUM.URL_PATTERN," +
            "   AUM.HTTP_METHOD," +
            "   AUM.AUTH_SCHEME," +
            "   AUM.THROTTLING_TIER," +
            "   AUM.MEDIATION_SCRIPT," +
            "   ARSM.SCOPE_NAME " +
            " FROM " +
            "   AM_API_URL_MAPPING AUM " +
            " INNER JOIN AM_API API ON AUM.API_ID = API.API_ID " +
            " LEFT OUTER JOIN AM_API_RESOURCE_SCOPE_MAPPING ARSM ON AUM.URL_MAPPING_ID = ARSM.URL_MAPPING_ID" +
            " WHERE " +
            "  API.API_PROVIDER = ? AND " +
            "  API.API_NAME = ? AND " +
            "  API.API_VERSION = ?  AND " +
                    "AUM.REVISION_UUID IS NULL " +
            " ORDER BY AUM.URL_MAPPING_ID ASC ";

    public static final String GET_URL_TEMPLATES_OF_API_REVISION_SQL =
            " SELECT " +
                    "  AUM.URL_MAPPING_ID," +
                    "   AUM.URL_PATTERN," +
                    "   AUM.HTTP_METHOD," +
                    "   AUM.AUTH_SCHEME," +
                    "   AUM.THROTTLING_TIER," +
                    "   AUM.MEDIATION_SCRIPT," +
                    "   ARSM.SCOPE_NAME " +
                    " FROM " +
                    "   AM_API_URL_MAPPING AUM " +
                    " INNER JOIN AM_API API ON AUM.API_ID = API.API_ID " +
                    " LEFT OUTER JOIN AM_API_RESOURCE_SCOPE_MAPPING ARSM ON AUM.URL_MAPPING_ID = ARSM.URL_MAPPING_ID" +
                    " WHERE " +
                    "  API.API_PROVIDER = ? AND " +
                    "  API.API_NAME = ? AND " +
                    "  API.API_VERSION = ?  AND " +
                    "AUM.REVISION_UUID = ? " +
                    " ORDER BY AUM.URL_MAPPING_ID ASC ";

    public static final String GET_API_PRODUCT_URI_TEMPLATE_ASSOCIATION_SQL =
            " SELECT " +
            "  API.API_PROVIDER," +
            "  API.API_NAME," +
            "  API.API_VERSION," +
            "  APM.URL_MAPPING_ID  " +
            "  FROM " +
            "  AM_API API " +
            "  INNER JOIN AM_API_PRODUCT_MAPPING APM ON API.API_ID = APM.API_ID " +
            "  WHERE APM.URL_MAPPING_ID IN " +
            "   (SELECT AUM.URL_MAPPING_ID " +
            "   FROM AM_API_URL_MAPPING AUM " +
            "   INNER JOIN AM_API API ON AUM.API_ID = API.API_ID " +
            "   WHERE API.API_PROVIDER = ? AND " +
            "   API.API_NAME = ? AND API.API_VERSION = ? AND AUM.REVISION_UUID IS NULL AND APM.REVISION_UUID = 'Current API')";

    public static final String GET_AUTHORIZED_DOMAINS_PREFIX =
            "SELECT AKDM.AUTHZ_DOMAIN FROM AM_APP_KEY_DOMAIN_MAPPING AKDM, ";

    public static final String GET_AUTHORIZED_DOMAINS_SUFFIX =
            "   IOAT, " +
            "   IDN_OAUTH_CONSUMER_APPS IOCA " +
            " WHERE " +
            "   IOAT.ACCESS_TOKEN  = ? " +
            "   AND IOAT.CONSUMER_KEY_ID = IOCA.ID " +
            "   AND IOCA.CONSUMER_KEY = AKDM.CONSUMER_KEY";

    public static final String GET_AUTHORIZED_DOMAINS_BY_ACCESS_KEY_SQL =
            "SELECT AUTHZ_DOMAIN FROM AM_APP_KEY_DOMAIN_MAPPING WHERE CONSUMER_KEY = ? ";

    public static final String GET_CONSUMER_KEY_BY_ACCESS_TOKEN_PREFIX =
            "SELECT ICA.CONSUMER_KEY FROM ";

    public static final String GET_CONSUMER_KEY_BY_ACCESS_TOKEN_SUFFIX =
            "   IAT," +
            "   IDN_OAUTH_CONSUMER_APPS ICA" +
            " WHERE " +
            "   IAT.ACCESS_TOKEN = ? " +
            "   AND ICA.ID = IAT.CONSUMER_KEY_ID";

    public static final String ADD_COMMENT_SQL =
            " INSERT INTO AM_API_COMMENTS (COMMENT_ID,COMMENT_TEXT,COMMENTED_USER,DATE_COMMENTED,API_ID)" +
            " VALUES (?,?,?,?,?)";

    public static final String GET_COMMENT_SQL =
            " SELECT AM_API_COMMENTS.COMMENT_ID AS COMMENT_ID," +
            "   AM_API_COMMENTS.COMMENT_TEXT AS COMMENT_TEXT," +
            "   AM_API_COMMENTS.COMMENTED_USER AS COMMENTED_USER," +
            "   AM_API_COMMENTS.DATE_COMMENTED AS DATE_COMMENTED " +
            " FROM AM_API_COMMENTS, AM_API API " +
            " WHERE API.API_PROVIDER = ? " +
            "   AND API.API_NAME = ? " +
            "   AND API.API_VERSION = ? " +
            "   AND API.API_ID = AM_API_COMMENTS.API_ID " +
            "   AND AM_API_COMMENTS.COMMENT_ID = ?";

    public static final String GET_COMMENTS_SQL =
            " SELECT AM_API_COMMENTS.COMMENT_ID AS COMMENT_ID," +
            "   AM_API_COMMENTS.COMMENT_TEXT AS COMMENT_TEXT," +
            "   AM_API_COMMENTS.COMMENTED_USER AS COMMENTED_USER," +
            "   AM_API_COMMENTS.DATE_COMMENTED AS DATE_COMMENTED " +
            " FROM " +
            "   AM_API_COMMENTS, " +
            "   AM_API API " +
            " WHERE " +
            "   API.API_PROVIDER = ? " +
            "   AND API.API_NAME = ? " +
            "   AND API.API_VERSION  = ? " +
            "   AND API.API_ID = AM_API_COMMENTS.API_ID";

    public static final String DELETE_COMMENT_SQL = "DELETE FROM AM_API_COMMENTS WHERE AM_API_COMMENTS.COMMENT_ID = ?";

    public static final String GET_API_CONTEXT_SQL =
            "SELECT CONTEXT FROM AM_API " + " WHERE CONTEXT= ?";

    public static final String GET_API_IDENTIFIER_BY_UUID_SQL =
            "SELECT API_PROVIDER, API_NAME, API_VERSION FROM AM_API WHERE API_UUID = ?";
    public static final String GET_UUID_BY_IDENTIFIER_SQL =
            "SELECT API_UUID FROM AM_API WHERE API_PROVIDER = ? AND API_NAME = ? AND API_VERSION = ?";
    public static final String GET_API_TYPE_BY_UUID =
            "SELECT API_TYPE FROM AM_API WHERE API_UUID = ?";

    public static final String GET_API_CONTEXT_BY_API_NAME_SQL =
            "SELECT CONTEXT FROM AM_API WHERE API_PROVIDER = ? AND API_NAME = ? AND API_VERSION  = ?";

    public static final String GET_ALL_CONTEXT_SQL = "SELECT CONTEXT FROM AM_API ";

    public static final String GET_APPLICATION_REGISTRATION_ENTRY_BY_SUBSCRIBER_SQL =
            "SELECT " +
            "   APP.APPLICATION_ID," +
            "   APP.NAME," +
            "   APP.SUBSCRIBER_ID," +
            "   APP.APPLICATION_TIER," +
            "   REG.TOKEN_TYPE," +
            "   REG.TOKEN_SCOPE," +
            "   APP.CALLBACK_URL," +
            "   APP.DESCRIPTION," +
            "   APP.APPLICATION_STATUS," +
            "   SUB.USER_ID," +
            "   REG.ALLOWED_DOMAINS," +
            "   REG.VALIDITY_PERIOD," +
            "   REG.INPUTS, REG.KEY_MANAGER" +
            " FROM " +
            "   AM_APPLICATION_REGISTRATION REG," +
            "   AM_APPLICATION APP," +
            "   AM_SUBSCRIBER SUB" +
            " WHERE " +
            "   REG.SUBSCRIBER_ID=SUB.SUBSCRIBER_ID " +
            "   AND REG.APP_ID = APP.APPLICATION_ID " +
            "   AND REG.WF_REF=?";

    public static final String GET_APPLICATION_REGISTRATION_ENTRY_SQL =
            "SELECT " +
            "   REG.TOKEN_TYPE," +
            "   REG.ALLOWED_DOMAINS," +
            "   REG.VALIDITY_PERIOD" +
            " FROM " +
            "   AM_APPLICATION_REGISTRATION REG, " +
            "   AM_APPLICATION APP " +
            " WHERE " +
            "   REG.APP_ID = APP.APPLICATION_ID " +
            "   AND APP.APPLICATION_ID=?";

    public static final String GET_APPLICATION_REGISTRATION_ID_SQL =
            "SELECT APP_ID FROM AM_APPLICATION_REGISTRATION WHERE WF_REF=?";

    public static final String GET_WORKFLOW_ENTRY_SQL =
            "SELECT " +
            "   REG.WF_REF" +
            " FROM " +
            "   AM_APPLICATION APP, " +
            "   AM_APPLICATION_REGISTRATION REG, " +
            "   AM_SUBSCRIBER SUB" +
            " WHERE " +
            "   APP.NAME=? " +
            "   AND SUB.USER_ID=? " +
            "   AND SUB.SUBSCRIBER_ID = APP.SUBSCRIBER_ID " +
            "   AND REG.APP_ID=APP.APPLICATION_ID";

    public static final String GET_WORKFLOW_ENTRY_BY_APP_ID_SQL =
            "SELECT " +
                    "   REG.WF_REF" +
                    " FROM " +
                    "   AM_APPLICATION APP, " +
                    "   AM_APPLICATION_REGISTRATION REG, " +
                    "   AM_SUBSCRIBER SUB" +
                    " WHERE " +
                    "   APP.APPLICATION_ID=? " +
                    "   AND SUB.USER_ID=? " +
                    "   AND SUB.SUBSCRIBER_ID = APP.SUBSCRIBER_ID " +
                    "   AND REG.APP_ID=APP.APPLICATION_ID";

    public static final String GET_EXTERNAL_WORKFLOW_REFERENCE_SQL =
            "SELECT WF_EXTERNAL_REFERENCE FROM AM_WORKFLOWS WHERE WF_TYPE=? AND WF_REFERENCE=?";

    public static final String REMOVE_WORKFLOW_ENTRY_SQL =
            "DELETE FROM AM_WORKFLOWS WHERE WF_TYPE=? AND WF_EXTERNAL_REFERENCE=?";

    public static final String GET_EXTERNAL_WORKFLOW_REFERENCE_FOR_SUBSCRIPTION_SQL =
            "SELECT " +
            "   AW.WF_EXTERNAL_REFERENCE " +
            " FROM" +
            "   AM_WORKFLOWS AW, " +
            "   AM_SUBSCRIPTION ASUB " +
            " WHERE" +
            "   ASUB.API_ID=? " +
            "   AND ASUB.APPLICATION_ID=? " +
            "   AND AW.WF_REFERENCE=ASUB.SUBSCRIPTION_ID " +
            "   AND AW.WF_TYPE=?";

    public static final String GET_EXTERNAL_WORKFLOW_REFERENCE_FOR_SUBSCRIPTION_POSTGRE_SQL =
            "SELECT" +
            "   AW.WF_EXTERNAL_REFERENCE" +
            " FROM" +
            "   AM_WORKFLOWS AW, " +
            "   AM_SUBSCRIPTION ASUB  " +
            " WHERE" +
            "   ASUB.API_ID=? " +
            "   AND ASUB.APPLICATION_ID=?" +
            "   AND AW.WF_REFERENCE::integer=ASUB.SUBSCRIPTION_ID " +
            "   AND AW.WF_TYPE=?";

    public static final String GET_EXTERNAL_WORKFLOW_FOR_SUBSCRIPTION_SQL =
            " SELECT " +
            "   WF_EXTERNAL_REFERENCE" +
            " FROM " +
            "   AM_WORKFLOWS" +
            " WHERE " +
            "   WF_REFERENCE=?" +
            "   AND WF_TYPE=?";

    public static final String GET_EXTERNAL_WORKFLOW_FOR_SIGNUP_SQL =
            "SELECT " +
            "   WF_EXTERNAL_REFERENCE" +
            " FROM " +
            "   AM_WORKFLOWS WHERE " +
            "   WF_REFERENCE=? " +
            "   AND WF_TYPE=?";

    public static final String GET_PAGINATED_SUBSCRIPTIONS_BY_APPLICATION_SQL =
            "SELECT" +
            "   SUBSCRIPTION_ID " +
            " FROM " +
            "   AM_SUBSCRIPTION " +
            " WHERE " +
            "   APPLICATION_ID=? " +
            "   AND SUB_STATUS=?";

    public static final String GET_SUBSCRIPTIONS_BY_API_SQL =
            "SELECT" +
                    "   SUBSCRIPTION_ID" +
                    " FROM " +
                    "   AM_SUBSCRIPTION SUBS," +
                    "   AM_API API " +
                    " WHERE " +
                    "   API.API_NAME = ? " +
                    "   AND API.API_VERSION = ? " +
                    "   AND API.API_PROVIDER = ? " +
                    "   AND API.API_ID = SUBS.API_ID " +
                    "   AND SUB_STATUS = ?";

    public static final String GET_REGISTRATION_WORKFLOW_SQL =
            "SELECT WF_REF FROM AM_APPLICATION_REGISTRATION WHERE APP_ID = ? AND TOKEN_TYPE = ? AND KEY_MANAGER = ?";

    public static final String GET_SUBSCRIPTION_STATUS_SQL =
            "SELECT SUB_STATUS FROM AM_SUBSCRIPTION WHERE API_ID = ? AND APPLICATION_ID = ?";

    public static final String GET_SUBSCRIPTION_CREATION_STATUS_SQL =
            "SELECT SUBS_CREATE_STATE FROM AM_SUBSCRIPTION WHERE API_ID = ? AND APPLICATION_ID = ?";

    public static final String ADD_EXTERNAL_API_STORE_SQL =
            " INSERT INTO AM_EXTERNAL_STORES (API_ID,STORE_ID,STORE_DISPLAY_NAME,STORE_ENDPOINT,STORE_TYPE," +
                    "LAST_UPDATED_TIME) VALUES (?,?,?,?,?,?)";

    public static final String REMOVE_EXTERNAL_API_STORE_SQL =
            "DELETE FROM AM_EXTERNAL_STORES WHERE API_ID=? AND STORE_ID=? AND STORE_TYPE=?";

    public static final String UPDATE_EXTERNAL_API_STORE_SQL =
            "UPDATE " +
            "   AM_EXTERNAL_STORES" +
            " SET " +
            "   STORE_ENDPOINT = ?, " +
            "   STORE_TYPE = ?, " +
            "   LAST_UPDATED_TIME = ? " +
            " WHERE " +
            "   API_ID = ? AND STORE_ID = ? ";

    public static final String GET_EXTERNAL_API_STORE_DETAILS_SQL =
            "SELECT " +
            "   ES.STORE_ID, " +
            "   ES.STORE_DISPLAY_NAME, " +
            "   ES.STORE_ENDPOINT, " +
            "   ES.STORE_TYPE, " +
            "   ES.LAST_UPDATED_TIME " +
             "FROM " +
            "   AM_EXTERNAL_STORES ES " +
            " WHERE " +
            "   ES.API_ID = ? ";

    public static final String ADD_PRODUCT_RESOURCE_MAPPING_SQL = "INSERT INTO AM_API_PRODUCT_MAPPING "
            + "(API_ID,URL_MAPPING_ID,REVISION_UUID) " + "VALUES (?, ?, ?)";

    public static final String DELETE_FROM_AM_API_PRODUCT_MAPPING_SQL = "DELETE FROM AM_API_PRODUCT_MAPPING WHERE "
            + "API_ID = ? AND REVISION_UUID = 'Current API' ";

    public static final String GET_SCOPE_BY_SUBSCRIBED_API_PREFIX =
            "SELECT DISTINCT ARSM.SCOPE_NAME " +
                    "FROM AM_API_RESOURCE_SCOPE_MAPPING ARSM INNER JOIN AM_API_URL_MAPPING AUM " +
                    "ON ARSM.URL_MAPPING_ID = AUM.URL_MAPPING_ID " +
                    "WHERE AUM.REVISION_UUID IS NULL AND AUM.API_ID IN (";

    public static final char GET_SCOPE_BY_SUBSCRIBED_ID_SUFFIX = ')';

    public static final String GET_SCOPE_BY_SUBSCRIBED_ID_ORACLE_SQL =
            "SELECT DISTINCT ARSM.SCOPE_NAME " +
                    "FROM AM_API_RESOURCE_SCOPE_MAPPING ARSM INNER JOIN AM_API_URL_MAPPING AUM " +
                    "ON ARSM.URL_MAPPING_ID = AUM.URL_MAPPING_ID " +
                    "WHERE AUM.REVISION_UUID IS NULL AND AUM.API_ID IN (";

    public static final String GET_SCOPES_BY_SCOPE_KEY_SQL =
            "SELECT " +
            "   IAS.SCOPE_ID, " +
            "   IAS.NAME, " +
            "   IAS.DISPLAY_NAME, " +
            "   IAS.DESCRIPTION, " +
            "   IAS.TENANT_ID, " +
            "   B.SCOPE_BINDING " +
            " FROM " +
            "   IDN_OAUTH2_SCOPE IAS " +
            " INNER JOIN  IDN_OAUTH2_SCOPE_BINDING B ON IAS.SCOPE_ID = B.SCOPE_ID  " +
            " WHERE" +
            "   NAME = ? AND TENANT_ID = ?";

    public static final String GET_SCOPES_BY_SCOPE_KEYS_PREFIX =
            "SELECT " +
            "   IAS.SCOPE_ID, " +
            "   IAS.NAME, " +
            "   IAS.DISPLAY_NAME, " +
            "   IAS.DESCRIPTION, " +
            "   IAS.TENANT_ID, " +
            "   B.SCOPE_BINDING " +
            " FROM " +
            "   IDN_OAUTH2_SCOPE IAS " +
            " INNER JOIN  IDN_OAUTH2_SCOPE_BINDING B ON IAS.SCOPE_ID = B.SCOPE_ID  " +
            " WHERE" +
            "   NAME IN (";

    public static final String GET_SCOPES_BY_SCOPE_KEYS_PREFIX_ORACLE =
            "SELECT " +
            "   IAS.SCOPE_ID, " +
            "   IAS.NAME, " +
            "   IAS.DISPLAY_NAME, " +
            "   IAS.DESCRIPTION, " +
            "   IAS.TENANT_ID, " +
            "   B.SCOPE_BINDING " +
            " FROM " +
            "   IDN_OAUTH2_SCOPE IAS " +
            " INNER JOIN  IDN_OAUTH2_SCOPE_BINDING B ON IAS.SCOPE_ID = B.SCOPE_ID  " +
            " WHERE" +
            "   NAME IN (";

    public static final String GET_SCOPES_BY_SCOPE_KEYS_SUFFIX = ") AND TENANT_ID = ?";

    public static final String GET_RESOURCE_TO_SCOPE_MAPPING_SQL =
            "SELECT AUM.URL_MAPPING_ID, ARSM.SCOPE_NAME FROM AM_API_URL_MAPPING AUM " +
                    "LEFT JOIN AM_API_RESOURCE_SCOPE_MAPPING ARSM ON AUM.URL_MAPPING_ID = ARSM.URL_MAPPING_ID " +
                    "WHERE AUM.API_ID = ? AND AUM.REVISION_UUID IS NULL";

    public static final String GET_SUBSCRIBED_APIS_FROM_CONSUMER_KEY =
        "SELECT SUB.API_ID "
                + "FROM AM_SUBSCRIPTION SUB, AM_APPLICATION_KEY_MAPPING AKM "
                + "WHERE AKM.CONSUMER_KEY = ? AND AKM.APPLICATION_ID = SUB.APPLICATION_ID";

    public static final String GET_SCOPE_ROLES_OF_APPLICATION_SQL =
            "SELECT DISTINCT A.NAME, D.SCOPE_BINDING "
                    + "FROM ("
                    + " (IDN_OAUTH2_SCOPE A "
                    + "     INNER JOIN "
                    + "  AM_API_RESOURCE_SCOPE_MAPPING B1 ON A.TENANT_ID = B1.TENANT_ID "
                    + "     INNER JOIN "
                    + "  AM_API_RESOURCE_SCOPE_MAPPING B2 ON A.NAME = B2.SCOPE_NAME "
                    + "     INNER JOIN "
                    + "  AM_API_URL_MAPPING C ON B1.URL_MAPPING_ID = C.URL_MAPPING_ID"
                    + " ) LEFT JOIN "
                    + " IDN_OAUTH2_SCOPE_BINDING D ON A.SCOPE_ID = D.SCOPE_ID"
                    + ") WHERE C.REVISION_UUID IS NULL AND C.API_ID IN (";

    public static final String CLOSING_BRACE = ")";

    public static final String GET_SCOPES_FOR_API_LIST = "SELECT "
            + "ARSM.SCOPE_NAME, AUM.API_ID "
            + "FROM AM_API_RESOURCE_SCOPE_MAPPING ARSM "
            + "INNER JOIN AM_API_URL_MAPPING AUM "
            + "ON ARSM.URL_MAPPING_ID = AUM.URL_MAPPING_ID "
            + "WHERE AUM.API_ID IN ( $paramList ) AND AUM.REVISION_UUID IS NULL";

    public static final String GET_SCOPES_FOR_API_LIST_ORACLE = "SELECT "
            + "ARSM.SCOPE_NAME, AUM.API_ID "
            + "FROM AM_API_RESOURCE_SCOPE_MAPPING ARSM "
            + "INNER JOIN AM_API_URL_MAPPING AUM "
            + "ON ARSM.URL_MAPPING_ID = AUM.URL_MAPPING_ID "
            + "WHERE AUM.API_ID IN ( $paramList ) AND AUM.REVISION_UUID IS NULL";

    public static final String GET_USERS_FROM_OAUTH_TOKEN_SQL =
            "SELECT " +
            "   DISTINCT AMS.USER_ID, " +
            "   AKM.CONSUMER_KEY " +
            " FROM " +
            "   AM_APPLICATION_KEY_MAPPING AKM, " +
            "   AM_APPLICATION, " +
            "   AM_SUBSCRIBER AMS " +
            " WHERE " +
            "   AKM.CONSUMER_KEY = ? " +
            "   AND AKM.APPLICATION_ID = AA.APPLICATION_ID " +
            "   AND AA.SUBSCRIBER_ID = AMS.SUBSCRIBER_ID";

    public static final String REMOVE_SUBSCRIPTION_BY_APPLICATION_ID_SQL =
            "DELETE FROM AM_SUBSCRIPTION WHERE API_ID = ? AND APPLICATION_ID = ? ";

    public static final String GET_API_NAME_NOT_MATCHING_CONTEXT_SQL =
            "SELECT COUNT(API_ID) AS API_COUNT FROM AM_API WHERE LOWER(API_NAME) = LOWER(?) AND CONTEXT NOT LIKE ?";

    public static final String GET_API_NAME_MATCHING_CONTEXT_SQL =
            "SELECT COUNT(API_ID) AS API_COUNT FROM AM_API WHERE LOWER(API_NAME) = LOWER(?) AND CONTEXT LIKE ?";

    public static final String GET_API_NAME_DIFF_CASE_NOT_MATCHING_CONTEXT_SQL =
            "SELECT COUNT(API_ID) AS API_COUNT FROM AM_API WHERE LOWER(API_NAME) = LOWER(?) AND CONTEXT NOT LIKE ? AND NOT (API_NAME = ?)";

    public static final String GET_API_NAME_DIFF_CASE_MATCHING_CONTEXT_SQL =
            "SELECT COUNT(API_ID) AS API_COUNT FROM AM_API WHERE LOWER(API_NAME) = LOWER(?) AND CONTEXT LIKE ? AND NOT (API_NAME = ?)";

    public static final String GET_ACTIVE_TOKEN_OF_CONSUMER_KEY_SQL =
            " SELECT " +
            "   IOAT.ACCESS_TOKEN" +
            " FROM " +
            "   IDN_OAUTH2_ACCESS_TOKEN IOAT" +
            " INNER JOIN " +
            "   IDN_OAUTH_CONSUMER_APPS IOCA " +
            " ON " +
            "   IOCA.ID = IOAT.CONSUMER_KEY_ID" +
            " WHERE" +
            "   IOCA.CONSUMER_KEY = ?" +
            "   AND IOAT.TOKEN_STATE = 'ACTIVE'";

    public static final String GET_CONTEXT_TEMPLATE_COUNT_SQL =
            "SELECT COUNT(CONTEXT_TEMPLATE) AS CTX_COUNT FROM AM_API WHERE LOWER(CONTEXT_TEMPLATE) = ?";

    public static final String GET_API_NAMES_MATCHES_CONTEXT=
            "SELECT DISTINCT API_NAME FROM AM_API WHERE CONTEXT_TEMPLATE = ?";

    public static final String GET_VERSIONS_MATCHES_CONTEXT=
            "SELECT API_VERSION FROM AM_API WHERE CONTEXT_TEMPLATE = ? AND API_NAME = ?";

    public static final String GET_APPLICATION_MAPPING_FOR_CONSUMER_KEY_SQL =
            "SELECT APPLICATION_ID FROM AM_APPLICATION_KEY_MAPPING WHERE CONSUMER_KEY = ? AND KEY_MANAGER = ?";

    public static final String GET_CONSUMER_KEY_BY_APPLICATION_AND_KEY_SQL =
            " SELECT " +
            "   CONSUMER_KEY,KEY_MANAGER " +
            " FROM " +
            "   AM_APPLICATION_KEY_MAPPING " +
            " WHERE " +
            "   APPLICATION_ID = ? " +
            "   AND KEY_TYPE = ? ";

    public static final String GET_LAST_PUBLISHED_API_VERSION_SQL =
            "SELECT " +
            "   API.API_VERSION " +
            " FROM " +
            "   AM_API API , " +
            "   AM_EXTERNAL_STORES ES " +
            " WHERE " +
            "   ES.API_ID = API.API_ID " +
            "   AND API.API_PROVIDER = ? " +
            "   AND API.API_NAME=? " +
            "   AND ES.STORE_ID =? " +
            " ORDER By API.CREATED_TIME ASC";

    public static final String GET_ACTIVE_TOKENS_OF_USER_PREFIX =
            "SELECT IOAT.ACCESS_TOKEN FROM ";

    public static final String GET_ACTIVE_TOKENS_OF_USER_SUFFIX =
            "   IOAT" +
            " WHERE" +
            "   LOWER(IOAT.AUTHZ_USER) = ?" +
            "   AND IOAT.TENANT_ID = ?" +
            "   AND IOAT.TOKEN_STATE = 'ACTIVE'" +
            "   AND LOWER(IOAT.USER_DOMAIN) = ?";

    public static final String GET_ALL_ALERT_TYPES =
            "SELECT " +
            "   AT.ALERT_TYPE_ID, " +
            "   AT.ALERT_TYPE_NAME " +
            " FROM " +
            "   AM_ALERT_TYPES AT  " +
            " WHERE " +
            "   STAKE_HOLDER   = ?";


    public static final String GET_ALL_ALERT_TYPES_FOR_ADMIN =
            "SELECT DISTINCT" +
            "   AT.ALERT_TYPE_ID, " +
            "   AT.ALERT_TYPE_NAME " +
            " FROM " +
            "   AM_ALERT_TYPES AT  ";

    public static final String GET_SAVED_ALERT_TYPES_BY_USERNAME =
            " SELECT " +
            "   ALERT_TYPE_ID " +
            " FROM " +
            "   AM_ALERT_TYPES_VALUES " +
            " WHERE " +
            "   USER_NAME = ? " +
            "   AND STAKE_HOLDER   = ? ";

    public static final String GET_SAVED_ALERT_EMAILS =

            " SELECT " +
            "   EMAIL " +
            " FROM " +
            "   AM_ALERT_EMAILLIST , " +
            "   AM_ALERT_EMAILLIST_DETAILS  " +
            " WHERE " +
            "   AM_ALERT_EMAILLIST.EMAIL_LIST_ID = AM_ALERT_EMAILLIST_DETAILS.EMAIL_LIST_ID" +
            "   AND USER_NAME = ? " +
            "   AND STAKE_HOLDER  = ? ";


    public static final String ADD_ALERT_TYPES_VALUES =
            " INSERT INTO AM_ALERT_TYPES_VALUES (ALERT_TYPE_ID, USER_NAME , STAKE_HOLDER) " +
            " VALUES(?,?,?)";

    public static final String ADD_ALERT_EMAIL_LIST =
            " INSERT INTO AM_ALERT_EMAILLIST  (USER_NAME, STAKE_HOLDER) " +
            " VALUES(?,?)";

    public static final String DELETE_ALERTTYPES_BY_USERNAME_AND_STAKE_HOLDER  =
            "DELETE FROM AM_ALERT_TYPES_VALUES WHERE USER_NAME = ? AND STAKE_HOLDER = ?";

    public static final String DELETE_EMAILLIST_BY_EMAIL_LIST_ID  =
            "DELETE FROM AM_ALERT_EMAILLIST_DETAILS   WHERE EMAIL_LIST_ID= ? ";

    public static final String GET_EMAILLISTID_BY_USERNAME_AND_STAKEHOLDER =
            " SELECT " +
            "   EMAIL_LIST_ID " +
            " FROM " +
            "   AM_ALERT_EMAILLIST " +
            " WHERE " +
            "   USER_NAME = ? " +
            "   AND STAKE_HOLDER  = ? ";

    public static final String SAVE_EMAIL_LIST_DETAILS_QUERY =
            " INSERT INTO AM_ALERT_EMAILLIST_DETAILS  (EMAIL_LIST_ID, EMAIL) " +
            " VALUES(?,?)";

    public static final String DELETE_ALERTTYPES_EMAILLISTS_BY_USERNAME_AND_STAKE_HOLDER  =
            "DELETE FROM AM_ALERT_EMAILLIST  WHERE USER_NAME = ? AND STAKE_HOLDER = ?";



    public static final String INSERT_APPLICATION_POLICY_SQL =
            "INSERT INTO AM_POLICY_APPLICATION (NAME, DISPLAY_NAME, TENANT_ID, DESCRIPTION, QUOTA_TYPE, QUOTA, \n" +
                    " QUOTA_UNIT, UNIT_TIME, TIME_UNIT, IS_DEPLOYED, UUID) \n" +
            "VALUES (?,?,?,?,?,?,?,?,?,?,?)";

    public static final String INSERT_APPLICATION_POLICY_WITH_CUSTOM_ATTRIB_SQL =
            "INSERT INTO AM_POLICY_APPLICATION (NAME, DISPLAY_NAME, TENANT_ID, DESCRIPTION, QUOTA_TYPE, QUOTA, \n" +
                    " QUOTA_UNIT, UNIT_TIME, TIME_UNIT, IS_DEPLOYED, UUID,CUSTOM_ATTRIBUTES) \n" +
            "VALUES (?,?,?,?,?,?,?,?,?,?,?,?)";

    public static final String INSERT_SUBSCRIPTION_POLICY_SQL =
            "INSERT INTO AM_POLICY_SUBSCRIPTION (NAME, DISPLAY_NAME, TENANT_ID, DESCRIPTION, QUOTA_TYPE, QUOTA, \n" +
                    " QUOTA_UNIT, UNIT_TIME, TIME_UNIT, IS_DEPLOYED, UUID, RATE_LIMIT_COUNT, \n" +
                    " RATE_LIMIT_TIME_UNIT,STOP_ON_QUOTA_REACH, MAX_DEPTH, MAX_COMPLEXITY, \n" +
                    " BILLING_PLAN,MONETIZATION_PLAN,FIXED_RATE,BILLING_CYCLE,PRICE_PER_REQUEST,CURRENCY) \n" +
                    " VALUES (?,?,?,?,?,?,?,?,?,?,?,?,?,?,?,?,?,?,?,?,?,?)";

    public static final String INSERT_SUBSCRIPTION_POLICY_WITH_CUSTOM_ATTRIB_SQL =
            "INSERT INTO AM_POLICY_SUBSCRIPTION (NAME, DISPLAY_NAME, TENANT_ID, DESCRIPTION, QUOTA_TYPE, QUOTA, \n" +
                    " QUOTA_UNIT, UNIT_TIME, TIME_UNIT, IS_DEPLOYED, UUID,  RATE_LIMIT_COUNT, \n" +
                    " RATE_LIMIT_TIME_UNIT, STOP_ON_QUOTA_REACH, MAX_DEPTH, MAX_COMPLEXITY, \n" +
                    " BILLING_PLAN, CUSTOM_ATTRIBUTES, MONETIZATION_PLAN, \n" +
                    " FIXED_RATE, BILLING_CYCLE, PRICE_PER_REQUEST, CURRENCY) \n" +
                    " VALUES (?,?,?,?,?,?,?,?,?,?,?,?,?,?,?,?,?,?,?,?,?,?,?)";


    public static final String INSERT_GLOBAL_POLICY_SQL =
            "INSERT INTO AM_POLICY_GLOBAL (NAME ,TENANT_ID, KEY_TEMPLATE, DESCRIPTION ,SIDDHI_QUERY, "
                    + "IS_DEPLOYED, UUID) \n" +
            "VALUES (?,?,?,?,?,?,?)";

    public static final String GET_APP_POLICY_NAMES =
            " SELECT " +
                    "   NAME " +
                    "FROM " +
                    "   AM_POLICY_APPLICATION " +
                    " WHERE" +
                    "   TENANT_ID =?";

    public static final String GET_SUB_POLICY_NAMES =
            " SELECT " +
                    "   NAME " +
                    "FROM " +
                    "   AM_POLICY_SUBSCRIPTION " +
                    " WHERE" +
                    "   TENANT_ID =?";

    public static final String GET_GLOBAL_POLICY_NAMES =
            " SELECT " +
                    "   NAME " +
                    "FROM " +
                    "   AM_POLICY_GLOBAL " +
                    " WHERE" +
                    "   TENANT_ID =?";

    public static final String GET_GLOBAL_POLICY_KEY_TEMPLATES =
            " SELECT " +
                    "   KEY_TEMPLATE " +
                    "FROM " +
                    "   AM_POLICY_GLOBAL " +
                    " WHERE" +
                    "   TENANT_ID =?";

    public static final String GET_GLOBAL_POLICY_KEY_TEMPLATE =
            " SELECT " +
                    "   KEY_TEMPLATE " +
                    "FROM " +
                    "   AM_POLICY_GLOBAL " +
                    " WHERE" +
                    "   TENANT_ID =? AND" +
                    "   KEY_TEMPLATE =? AND" +
                    "   NAME =?";

    public static final String GET_APP_POLICIES =
            " SELECT "+
                    "   * " +
                    "FROM " +
                    "   AM_POLICY_APPLICATION " +
                    " WHERE" +
                    "   TENANT_ID =?";
    public static final String GET_SUBSCRIPTION_POLICIES =
            " SELECT " +
                    "   * " +
                    "FROM " +
                    "   AM_POLICY_SUBSCRIPTION " +
                    " WHERE" +
                    "   TENANT_ID =?";

    public static final String GET_SUBSCRIPTION_POLICIES_BY_POLICY_NAMES_PREFIX =
            " SELECT " +
                    "   * " +
                    "FROM " +
                    "   AM_POLICY_SUBSCRIPTION " +
                    " WHERE" +
                    "  NAME IN (";

    public static final String GET_SUBSCRIPTION_POLICIES_BY_POLICY_NAMES_SUFFIX =
            ") AND TENANT_ID =?";

    public static final String GET_GLOBAL_POLICIES =
            " SELECT " +
                    "   * " +
                    "FROM " +
                    "   AM_POLICY_GLOBAL " +
                    " WHERE" +
                    "   TENANT_ID =?";

    public static final String GET_GLOBAL_POLICY =
            " SELECT " +
            "   * " +
            "FROM " +
            "   AM_POLICY_GLOBAL " +
            " WHERE" +
            "   NAME =?";

    public static final String GET_GLOBAL_POLICY_BY_UUID =
            "SELECT " +
            "   * " +
            "FROM " +
            "   AM_POLICY_GLOBAL " +
            "WHERE" +
            "   UUID =?";

    public static final String GET_APPLICATION_POLICY_SQL =
            "SELECT "+
                    "* " +
            "FROM " +
                    "AM_POLICY_APPLICATION " +
            "WHERE " +
                    "NAME = ? AND " +
                    "TENANT_ID =?";

    public static final String GET_APPLICATION_POLICY_BY_UUID_SQL =
            "SELECT " +
                "* " +
            "FROM " +
                "AM_POLICY_APPLICATION " +
            "WHERE " +
                "UUID = ?";

    public static final String GET_SUBSCRIPTION_POLICY_SQL =
            "SELECT "+
                    "* " +
                    "FROM " +
                    "   AM_POLICY_SUBSCRIPTION " +
            "WHERE " +
                    "NAME = ? AND " +
                    "TENANT_ID =?";

    public static final String GET_API_PROVIDER_WITH_NAME_VERSION_FOR_SUPER_TENANT =
            "SELECT API.API_PROVIDER FROM AM_API API WHERE API.API_NAME = ? AND API.API_VERSION = ? AND "
                    + "CONTEXT NOT LIKE '%" + APIConstants.TENANT_PREFIX + "%' ";

    public static final String GET_API_PROVIDER_WITH_NAME_VERSION_FOR_GIVEN_TENANT =
            "SELECT API.API_PROVIDER FROM AM_API API WHERE API.API_NAME = ? AND "
                    + "API.API_VERSION = ? AND API.CONTEXT LIKE ? ";

    public static final String GET_SUBSCRIPTION_POLICY_BY_UUID_SQL =
            "SELECT "+
                    "* " +
                    "FROM " +
                    "   AM_POLICY_SUBSCRIPTION " +
            "WHERE " +
                    "UUID = ?";

    public static final String UPDATE_APPLICATION_POLICY_SQL =
            "UPDATE AM_POLICY_APPLICATION " +
            "SET " +
                    "DISPLAY_NAME = ?, " +
                    "DESCRIPTION = ?, " +
                    "QUOTA_TYPE = ?, " +
                    "QUOTA = ?, " +
                    "QUOTA_UNIT = ?, " +
                    "UNIT_TIME = ?, " +
                    "TIME_UNIT = ? " +
            "WHERE NAME = ? AND TENANT_ID = ?";

    public static final String UPDATE_APPLICATION_POLICY_WITH_CUSTOM_ATTRIBUTES_SQL =
            "UPDATE AM_POLICY_APPLICATION " +
            "SET " +
                    "DISPLAY_NAME = ?, " +
                    "DESCRIPTION = ?, " +
                    "QUOTA_TYPE = ?, " +
                    "QUOTA = ?, " +
                    "QUOTA_UNIT = ?, " +
                    "UNIT_TIME = ?, " +
                    "TIME_UNIT = ?, " +
                    " CUSTOM_ATTRIBUTES = ? "+
            "WHERE NAME = ? AND TENANT_ID = ?";

    public static final String UPDATE_APPLICATION_POLICY_BY_UUID_SQL =
            "UPDATE AM_POLICY_APPLICATION " +
                    "SET " +
                    "DISPLAY_NAME = ?, " +
                    "DESCRIPTION = ?, " +
                    "QUOTA_TYPE = ?, " +
                    "QUOTA = ?, " +
                    "QUOTA_UNIT = ?, " +
                    "UNIT_TIME = ?, " +
                    "TIME_UNIT = ? " +
                    "WHERE UUID = ?";

    public static final String UPDATE_APPLICATION_POLICY_WITH_CUSTOM_ATTRIBUTES_BY_UUID_SQL =
            "UPDATE AM_POLICY_APPLICATION " +
                    "SET " +
                    "DISPLAY_NAME = ?, " +
                    "DESCRIPTION = ?, " +
                    "QUOTA_TYPE = ?, " +
                    "QUOTA = ?, " +
                    "QUOTA_UNIT = ?, " +
                    "UNIT_TIME = ?, " +
                    "TIME_UNIT = ?, " +
                    "CUSTOM_ATTRIBUTES = ? "+
                    "WHERE UUID = ?";

    public static final String UPDATE_SUBSCRIPTION_POLICY_SQL =
            "UPDATE AM_POLICY_SUBSCRIPTION " +
            "SET " +
                    "DISPLAY_NAME = ?, " +
                    "DESCRIPTION = ?, " +
                    "QUOTA_TYPE = ?, " +
                    "QUOTA = ?, " +
                    "QUOTA_UNIT = ?, " +
                    "UNIT_TIME = ?, " +
                    "TIME_UNIT = ?, " +
                    "RATE_LIMIT_COUNT = ?," +
                    "RATE_LIMIT_TIME_UNIT = ?, " +
                    "STOP_ON_QUOTA_REACH = ?, " +
                    "MAX_DEPTH = ?, " +
                    "MAX_COMPLEXITY = ?, " +
                    "BILLING_PLAN = ?, " +
                    "MONETIZATION_PLAN = ?," +
                    "FIXED_RATE = ?," +
                    "BILLING_CYCLE = ?," +
                    "PRICE_PER_REQUEST = ?, " +
                    "CURRENCY = ? " +
            "WHERE NAME = ? AND TENANT_ID = ?";

    public static final String UPDATE_SUBSCRIPTION_POLICY_WITH_CUSTOM_ATTRIBUTES_SQL =
            "UPDATE AM_POLICY_SUBSCRIPTION " +
            "SET " +
                    "DISPLAY_NAME = ?, " +
                    "DESCRIPTION = ?, " +
                    "QUOTA_TYPE = ?, " +
                    "QUOTA = ?, " +
                    "QUOTA_UNIT = ?, " +
                    "UNIT_TIME = ?, " +
                    "TIME_UNIT = ?, " +
                    "RATE_LIMIT_COUNT = ?," +
                    "RATE_LIMIT_TIME_UNIT = ?, " +
                    "STOP_ON_QUOTA_REACH = ?, " +
                    "MAX_DEPTH = ?, " +
                    "MAX_COMPLEXITY = ?, " +
                    "BILLING_PLAN = ?, "+
                    "CUSTOM_ATTRIBUTES = ?, "+
                    "MONETIZATION_PLAN = ?," +
                    "FIXED_RATE = ?," +
                    "BILLING_CYCLE = ?," +
                    "PRICE_PER_REQUEST = ?, " +
                    "CURRENCY = ? " +
            "WHERE NAME = ? AND TENANT_ID = ?";

    public static final String UPDATE_SUBSCRIPTION_POLICY_BY_UUID_SQL =
            "UPDATE AM_POLICY_SUBSCRIPTION " +
                    "SET " +
                    "DISPLAY_NAME = ?, " +
                    "DESCRIPTION = ?, " +
                    "QUOTA_TYPE = ?, " +
                    "QUOTA = ?, " +
                    "QUOTA_UNIT = ?, " +
                    "UNIT_TIME = ?, " +
                    "TIME_UNIT = ?, " +
                    "RATE_LIMIT_COUNT = ?," +
                    "RATE_LIMIT_TIME_UNIT = ?, " +
                    "STOP_ON_QUOTA_REACH = ?, " +
                    "MAX_DEPTH = ?, " +
                    "MAX_COMPLEXITY = ?, " +
                    "BILLING_PLAN = ?, "+
                    "MONETIZATION_PLAN = ?," +
                    "FIXED_RATE = ?," +
                    "BILLING_CYCLE = ?," +
                    "PRICE_PER_REQUEST = ?, " +
                    "CURRENCY = ? " +
                    "WHERE UUID = ?";

    public static final String UPDATE_SUBSCRIPTION_POLICY_WITH_CUSTOM_ATTRIBUTES_BY_UUID_SQL =
            "UPDATE AM_POLICY_SUBSCRIPTION " +
                    "SET " +
                    "DISPLAY_NAME = ?, " +
                    "DESCRIPTION = ?, " +
                    "QUOTA_TYPE = ?, " +
                    "QUOTA = ?, " +
                    "QUOTA_UNIT = ?, " +
                    "UNIT_TIME = ?, " +
                    "TIME_UNIT = ?, " +
                    "RATE_LIMIT_COUNT = ?," +
                    "RATE_LIMIT_TIME_UNIT = ?, " +
                    "STOP_ON_QUOTA_REACH = ?, " +
                    "MAX_DEPTH = ?, " +
                    "MAX_COMPLEXITY = ?, " +
                    "BILLING_PLAN = ?, "+
                    "CUSTOM_ATTRIBUTES = ?, "+
                    "MONETIZATION_PLAN = ?," +
                    "FIXED_RATE = ?," +
                    "BILLING_CYCLE = ?," +
                    "PRICE_PER_REQUEST = ?, " +
                    "CURRENCY = ? " +
                    "WHERE UUID = ?";

    public static final String UPDATE_GLOBAL_POLICY_SQL =
            "UPDATE AM_POLICY_GLOBAL " +
            "SET " +
                    "DESCRIPTION = ?, " +
                    "SIDDHI_QUERY = ?, " +
                    "KEY_TEMPLATE = ? " +
            "WHERE NAME = ? AND TENANT_ID = ?";

    public static final String UPDATE_GLOBAL_POLICY_BY_UUID_SQL =
            "UPDATE AM_POLICY_GLOBAL " +
                    "SET " +
                    "DESCRIPTION = ?, " +
                    "SIDDHI_QUERY = ?, " +
                    "KEY_TEMPLATE = ? " +
                    "WHERE UUID = ?";

    public static final String UPDATE_APPLICATION_POLICY_STATUS_SQL =
            "UPDATE AM_POLICY_APPLICATION SET IS_DEPLOYED = ? WHERE NAME = ? AND TENANT_ID = ?";

    public static final String UPDATE_SUBSCRIPTION_POLICY_STATUS_SQL =
            "UPDATE AM_POLICY_SUBSCRIPTION SET IS_DEPLOYED = ? WHERE NAME = ? AND TENANT_ID = ?";

    public static final String UPDATE_GLOBAL_POLICY_STATUS_SQL =
            "UPDATE AM_POLICY_GLOBAL SET IS_DEPLOYED = ? WHERE NAME = ? AND TENANT_ID = ?";

    public static final String DELETE_APPLICATION_POLICY_SQL =
            "DELETE FROM AM_POLICY_APPLICATION WHERE TENANT_ID = ? AND NAME = ?";

    public static final String DELETE_SUBSCRIPTION_POLICY_SQL =
            "DELETE FROM AM_POLICY_SUBSCRIPTION WHERE TENANT_ID = ? AND NAME = ?";

    public static final String DELETE_GLOBAL_POLICY_SQL =
            "DELETE FROM AM_POLICY_GLOBAL WHERE TENANT_ID = ? AND NAME = ?";

    public static final String GET_API_DETAILS_SQL = "SELECT * FROM AM_API ";

    public static final String GET_ACCESS_TOKENS_BY_USER_SQL = "SELECT AKM.CONSUMER_KEY, CON_APP.CONSUMER_SECRET, TOKEN.ACCESS_TOKEN " +
            "FROM " +
            "IDN_OAUTH_CONSUMER_APPS CON_APP, AM_APPLICATION APP, IDN_OAUTH2_ACCESS_TOKEN  TOKEN, AM_APPLICATION_KEY_MAPPING AKM " +
            "WHERE TOKEN.AUTHZ_USER =? " +
            "AND APP.NAME =? " +
            "AND APP.CREATED_BY =? " +
            "AND TOKEN.TOKEN_STATE = 'ACTIVE' " +
            "AND TOKEN.CONSUMER_KEY_ID = CON_APP.ID " +
            "AND CON_APP.CONSUMER_KEY=AKM.CONSUMER_KEY " +
            "AND AKM.APPLICATION_ID = APP.APPLICATION_ID";


    public static final String REMOVE_GROUP_ID_MAPPING_SQL =
            "DELETE FROM AM_APPLICATION_GROUP_MAPPING WHERE APPLICATION_ID = ? ";

    public static final String ADD_GROUP_ID_MAPPING_SQL =
            "INSERT INTO AM_APPLICATION_GROUP_MAPPING (APPLICATION_ID, GROUP_ID, TENANT) VALUES (?,?,?)";

    public static final String GET_GROUP_ID_SQL =
            "SELECT GROUP_ID  FROM AM_APPLICATION_GROUP_MAPPING WHERE APPLICATION_ID = ?";

    public static final String REMOVE_MIGRATED_GROUP_ID_SQL =
            "UPDATE AM_APPLICATION SET GROUP_ID = '' WHERE APPLICATION_ID = ?";


    /** Label related constants **/

    public static final String GET_LABEL_BY_TENANT = "select * from AM_LABELS where AM_LABELS.TENANT_DOMAIN= ? ";
    public static final String GET_LABEL_DETAIL_BY_LABEL_AND_TENANT = "select * from AM_LABELS where TENANT_DOMAIN = " +
            "? AND NAME = ?";

    public static final String GET_URL_BY_LABEL_ID = "Select * from  AM_LABEL_URLS where LABEL_ID= ? ";

    public static final String ADD_LABEL_SQL = "INSERT INTO AM_LABELS VALUES (?,?,?,?)";

    public static final String ADD_LABEL_URL_MAPPING_SQL = "INSERT INTO AM_LABEL_URLS  VALUES (?,?)";

    public static final String DELETE_LABEL_URL_MAPPING_SQL = "DELETE FROM AM_LABEL_URLS WHERE LABEL_ID = ?";

    public static final String DELETE_LABEL_SQL = "DELETE FROM AM_LABELS WHERE LABEL_ID = ?";

    public static final String UPDATE_LABEL_SQL = "UPDATE AM_LABELS SET NAME = ?, DESCRIPTION = ?  WHERE LABEL_ID = ?";

    public static final String DELETE_API_PRODUCT_SQL =
            "DELETE FROM AM_API WHERE API_PROVIDER = ? AND API_NAME = ? AND API_VERSION = ? AND API_TYPE = '"
                    + APIConstants.API_PRODUCT + "'";

    public static final String UPDATE_PRODUCT_SQL =
            " UPDATE AM_API " +
            " SET" +
            "   API_TIER=?," +
            "   UPDATED_BY=?," +
            "   UPDATED_TIME=?" +
            " WHERE" +
            "   API_NAME=? AND API_PROVIDER=? AND API_VERSION=? AND API_TYPE='" + APIConstants.API_PRODUCT +"'";

    public static final String GET_PRODUCT_ID =
            "SELECT API_ID FROM AM_API WHERE API_NAME = ? AND API_PROVIDER = ? AND "
            + "API_VERSION = ? AND API_TYPE='" + APIConstants.API_PRODUCT +"'";

    public static final String GET_URL_TEMPLATES_FOR_API =
            "SELECT URL_PATTERN , URL_MAPPING_ID, HTTP_METHOD FROM AM_API API , AM_API_URL_MAPPING URL "
            + "WHERE API.API_ID = URL.API_ID AND API.API_NAME =? "
            + "AND API.API_VERSION=? AND API.API_PROVIDER=? AND URL.REVISION_UUID IS NULL";

    public static final String ADD_API_PRODUCT =
            "INSERT INTO "
            + "AM_API(API_PROVIDER, API_NAME, API_VERSION, CONTEXT,"
            + "API_TIER, CREATED_BY, CREATED_TIME, API_TYPE, API_UUID) VALUES (?,?,?,?,?,?,?,?,?)";

    public static final String GET_RESOURCES_OF_PRODUCT =
            "SELECT API_UM.URL_MAPPING_ID, API_UM.URL_PATTERN, API_UM.HTTP_METHOD, API_UM.AUTH_SCHEME, " +
                "API_UM.THROTTLING_TIER, API.API_PROVIDER, API.API_NAME, API.API_VERSION, API.CONTEXT, API.API_UUID " +
            "FROM AM_API_URL_MAPPING API_UM " +
            "INNER JOIN AM_API API " +
                "ON API.API_ID = API_UM.API_ID " +
            "INNER JOIN AM_API_PRODUCT_MAPPING PROD_MAP " +
                "ON PROD_MAP.URL_MAPPING_ID = API_UM.URL_MAPPING_ID " +
            "WHERE PROD_MAP.API_ID = ? AND API_UM.REVISION_UUID = ? AND PROD_MAP.REVISION_UUID = 'Current API' ";

    public static final String GET_RESOURCES_OF_PRODUCT_REVISION =
            "SELECT API_UM.URL_MAPPING_ID, API_UM.URL_PATTERN, API_UM.HTTP_METHOD, API_UM.AUTH_SCHEME, " +
                    "API_UM.THROTTLING_TIER, API.API_PROVIDER, API.API_NAME, API.API_VERSION, API.CONTEXT, API.API_UUID " +
                    "FROM AM_API_URL_MAPPING API_UM " +
                    "INNER JOIN AM_API API " +
                    "ON API.API_ID = API_UM.API_ID " +
                    "INNER JOIN AM_API_PRODUCT_MAPPING PROD_MAP " +
                    "ON PROD_MAP.URL_MAPPING_ID = API_UM.URL_MAPPING_ID " +
                    "WHERE PROD_MAP.API_ID = ? AND API_UM.REVISION_UUID = ? AND PROD_MAP.REVISION_UUID = ? ";

    public static final String GET_WH_TOPIC_SUBSCRIPTIONS =
            "SELECT SUBSCRIPTION.HUB_TOPIC, SUBSCRIPTION.API_UUID, " +
            "SUBSCRIPTION.DELIVERED_AT, SUBSCRIPTION.DELIVERY_STATE, SUBSCRIPTION.HUB_CALLBACK_URL, APPLICATION.APPLICATION_ID " +
            "FROM AM_WEBHOOKS_SUBSCRIPTION SUBSCRIPTION INNER JOIN AM_APPLICATION APPLICATION " +
            "ON SUBSCRIPTION.APPLICATION_ID = APPLICATION.APPLICATION_ID WHERE APPLICATION.UUID = ?";

    public static final String GET_WH_TOPIC_SUBSCRIPTIONS_BY_API_KEY =
            "SELECT SUBSCRIPTION.HUB_TOPIC, SUBSCRIPTION.API_UUID, " +
            "SUBSCRIPTION.DELIVERED_AT, SUBSCRIPTION.DELIVERY_STATE, SUBSCRIPTION.HUB_CALLBACK_URL, APPLICATION.APPLICATION_ID " +
            "FROM AM_WEBHOOKS_SUBSCRIPTION SUBSCRIPTION INNER JOIN AM_APPLICATION APPLICATION " +
            "ON SUBSCRIPTION.APPLICATION_ID = APPLICATION.APPLICATION_ID WHERE APPLICATION.UUID = ? " +
            "AND SUBSCRIPTION.API_UUID = ?";

<<<<<<< HEAD
    public static final String GET_ALL_TOPICS_BY_API_ID = "" +
            "SELECT URL.URL_PATTERN, API.API_ID FROM AM_API_URL_MAPPING URL INNER JOIN " +
            "AM_API API ON URL.API_ID = API.API_ID WHERE API.API_UUID = ?";
=======
    public static final String GET_ALL_TOPICS_BY_API_ID =
            "SELECT DISTINCT URL.URL_PATTERN, URL.HTTP_METHOD, API.API_ID FROM AM_API_URL_MAPPING URL INNER JOIN " +
            "AM_API API ON URL.API_ID = API.API_ID WHERE API.API_UUID = ? AND URL.REVISION_UUID IS NULL ORDER BY URL.URL_PATTERN ASC";
>>>>>>> b5a2b0e7

    public static final String GET_SCOPE_KEYS_BY_URL_MAPPING_ID =
            "SELECT SCOPE_NAME FROM AM_API_RESOURCE_SCOPE_MAPPING WHERE URL_MAPPING_ID = ?" ;

    /** API Categories related constants **/

    public static final String ADD_CATEGORY_SQL = "INSERT INTO AM_API_CATEGORIES "
            + "(UUID, NAME, DESCRIPTION, TENANT_ID) VALUES (?,?,?,?)";

    public static final String GET_CATEGORIES_BY_TENANT_ID_SQL = "SELECT * FROM AM_API_CATEGORIES WHERE TENANT_ID = ?";

    public static final String IS_API_CATEGORY_NAME_EXISTS = "SELECT COUNT(UUID) AS API_CATEGORY_COUNT FROM "
            + "AM_API_CATEGORIES WHERE LOWER(NAME) = LOWER(?) AND TENANT_ID = ?";

    public static final String IS_API_CATEGORY_NAME_EXISTS_FOR_ANOTHER_UUID = "SELECT COUNT(UUID) AS API_CATEGORY_COUNT FROM "
            + "AM_API_CATEGORIES WHERE LOWER(NAME) = LOWER(?) AND TENANT_ID = ? AND UUID != ?";

    public static final String GET_API_CATEGORY_BY_ID = "SELECT * FROM AM_API_CATEGORIES WHERE UUID = ?";

    public static final String GET_API_CATEGORY_BY_NAME = "SELECT * FROM AM_API_CATEGORIES WHERE NAME = ? AND TENANT_ID = ?";

    public static final String UPDATE_API_CATEGORY = "UPDATE AM_API_CATEGORIES SET DESCRIPTION = ?, NAME = ? WHERE UUID = ?";

    public static final String DELETE_API_CATEGORY = "DELETE FROM AM_API_CATEGORIES WHERE UUID = ?";

    public static final String GET_USER_ID = "SELECT USER_ID FROM AM_USER WHERE USER_NAME=?";

    public static final String ADD_USER_ID = "INSERT INTO AM_USER (USER_ID, USER_NAME) VALUES (?,?)";
    public static final String GET_KEY_MAPPING_ID_FROM_APPLICATION =
            "SELECT UUID FROM AM_APPLICATION_KEY_MAPPING WHERE APPLICATION_ID = ? AND KEY_TYPE = ? AND KEY_MANAGER = ?";
    public static final String GET_CONSUMER_KEY_FOR_APPLICATION_KEY_TYPE_APP_ID_KEY_MANAGER_SQL =
            "SELECT CONSUMER_KEY FROM AM_APPLICATION_KEY_MAPPING WHERE APPLICATION_ID = ? AND KEY_TYPE = ? AND " +
                    "KEY_MANAGER = ?";
    public static final String GET_KEY_MAPPING_INFO_FROM_APP_ID = "SELECT UUID,CONSUMER_KEY,KEY_MANAGER,KEY_TYPE," +
            "STATE,APP_INFO FROM AM_APPLICATION_KEY_MAPPING WHERE APPLICATION_ID = ?";

    public static final String ADD_GW_PUBLISHED_API_DETAILS = "INSERT INTO AM_GW_PUBLISHED_API_DETAILS (API_ID, " +
            "API_NAME, API_VERSION, TENANT_DOMAIN,API_TYPE) VALUES (?,?,?,?,?)";

    public static final String ADD_GW_API_ARTIFACT =
            "INSERT INTO AM_GW_API_ARTIFACTS (ARTIFACT,TIME_STAMP, API_ID,REVISION_ID) VALUES (?,?,?,?)";

    public static final String UPDATE_API_ARTIFACT = "UPDATE AM_GW_API_ARTIFACTS SET ARTIFACT = ?, " +
            "TIME_STAMP = ? WHERE (API_ID = ?) AND (REVISION_ID = ?)";

    public static final String GET_API_ARTIFACT = "SELECT ARTIFACT FROM AM_GW_API_ARTIFACTS WHERE API_ID =? AND " +
            "GATEWAY_LABEL =? AND GATEWAY_INSTRUCTION = ?";

    public static final String GET_API_ARTIFACT_ANY_INSTRUCTION = "SELECT ARTIFACT FROM AM_GW_API_ARTIFACTS WHERE " +
            "API_ID =? AND GATEWAY_LABEL =?";

    public static final String GET_API_ID = "SELECT API_ID  FROM AM_GW_PUBLISHED_API_DETAILS " +
            "WHERE API_NAME =? AND " + "TENANT_DOMAIN =? AND API_VERSION =?";

    public static final String GET_API_LABEL = "SELECT GATEWAY_LABEL  FROM AM_GW_API_ARTIFACTS " +
            "WHERE API_ID =? AND GATEWAY_INSTRUCTION = 'Publish' ";

    public static final String GET_ALL_API_ARTIFACT = "SELECT ARTIFACT FROM AM_GW_API_ARTIFACTS WHERE "
            + "GATEWAY_LABEL =? AND GATEWAY_INSTRUCTION = ?";

    public static final String GET_PUBLISHED_GATEWAYS_FOR_API = "SELECT COUNT(*) AS COUNT FROM AM_GW_API_ARTIFACTS" +
            " WHERE API_ID = ? AND GATEWAY_INSTRUCTION = ?";

    public static final String CHECK_API_EXISTS = "SELECT 1 FROM AM_GW_PUBLISHED_API_DETAILS" +
            " WHERE API_ID = ?";

    public static final String CHECK_ARTIFACT_EXISTS = "SELECT 1 FROM AM_GW_API_ARTIFACTS" +
            " WHERE API_ID = ? AND REVISION_ID = ?";
    public static final String ADD_GW_PUBLISHED_LABELS = "INSERT INTO AM_GW_API_DEPLOYMENTS (API_ID,REVISION_ID," +
            "LABEL) VALUES (?,?,?)";
    public static final String DELETE_GW_PUBLISHED_LABELS = "DELETE FROM AM_GW_API_DEPLOYMENTS WHERE API_ID = ? AND " +
            "REVISION_ID = ?";
    public static final String DELETE_GW_PUBLISHED_LABELS_BY_API_ID_REVISION_ID_DEPLOYMENT = "DELETE FROM " +
            "AM_GW_API_DEPLOYMENTS WHERE API_ID = ? AND REVISION_ID = ? AND LABEL=?";
    public static final String DELETE_FROM_AM_GW_API_ARTIFACTS_WHERE_API_ID_AND_REVISION_ID =
            "DELETE FROM AM_GW_API_ARTIFACTS WHERE API_ID = ? AND REVISION_ID = ?";
    public static final String DELETE_FROM_AM_GW_API_ARTIFACTS_BY_API_ID =
            "DELETE FROM AM_GW_API_ARTIFACTS WHERE API_ID = ?";
    public static final String DELETE_GW_PUBLISHED_LABELS_BY_API_ID =
            "DELETE FROM AM_GW_API_DEPLOYMENTS WHERE API_ID = ?";
    public static final String DELETE_GW_PUBLISHED_API_DETAILS = "DELETE FROM AM_GW_PUBLISHED_API_DETAILS WHERE " +
            "API_ID = ?";
    public static final String RETRIEVE_ARTIFACTS_BY_APIID_AND_LABEL =
            "SELECT DISTINCT AM_GW_API_DEPLOYMENTS.REVISION_ID AS REVISION_ID,AM_GW_PUBLISHED_API_DETAILS" +
                    ".TENANT_DOMAIN AS TENANT_DOMAIN," +
                    "AM_GW_PUBLISHED_API_DETAILS" +
                    ".API_PROVIDER AS API_PROVIDER," +
                    "AM_GW_PUBLISHED_API_DETAILS.API_NAME AS API_NAME,AM_GW_PUBLISHED_API_DETAILS.API_VERSION AS API_VERSION," +
                    "AM_GW_PUBLISHED_API_DETAILS.API_TYPE AS API_TYPE,AM_GW_API_ARTIFACTS.ARTIFACT AS ARTIFACT," +
                    "AM_GW_API_DEPLOYMENTS.LABEL AS LABEL " +
                    "FROM " +
                    "AM_GW_PUBLISHED_API_DETAILS,AM_GW_API_ARTIFACTS,AM_GW_API_DEPLOYMENTS WHERE " +
                    "AM_GW_API_DEPLOYMENTS.API_ID= ? AND AM_GW_API_DEPLOYMENTS.LABEL IN (_GATEWAY_LABELS_) AND " +
                    "AM_GW_PUBLISHED_API_DETAILS.TENANT_DOMAIN = ?" +
                    "AND AM_GW_PUBLISHED_API_DETAILS.API_ID=AM_GW_API_DEPLOYMENTS.API_ID AND " +
                    "AM_GW_API_ARTIFACTS.API_ID=AM_GW_API_DEPLOYMENTS.API_ID AND" +
                    " AM_GW_API_ARTIFACTS.REVISION_ID=AM_GW_API_DEPLOYMENTS.REVISION_ID";
    public static final String RETRIEVE_ARTIFACTS_BY_LABEL =
            "SELECT DISTINCT AM_GW_API_DEPLOYMENTS.API_ID AS API_ID,AM_GW_API_DEPLOYMENTS.REVISION_ID AS REVISION_ID," +
                    "AM_GW_PUBLISHED_API_DETAILS.TENANT_DOMAIN AS TENANT_DOMAIN," +
                    "AM_GW_PUBLISHED_API_DETAILS" +
                    ".API_PROVIDER AS API_PROVIDER," +
                    "AM_GW_PUBLISHED_API_DETAILS.API_NAME AS API_NAME,AM_GW_PUBLISHED_API_DETAILS.API_VERSION AS API_VERSION," +
                    "AM_GW_PUBLISHED_API_DETAILS.API_TYPE AS API_TYPE,AM_GW_API_ARTIFACTS.ARTIFACT AS ARTIFACT," +
                    "AM_GW_API_DEPLOYMENTS.LABEL AS LABEL " +
                    "FROM " +
                    "AM_GW_PUBLISHED_API_DETAILS,AM_GW_API_ARTIFACTS,AM_GW_API_DEPLOYMENTS WHERE " +
                    "AM_GW_API_DEPLOYMENTS.LABEL IN (_GATEWAY_LABELS_) AND AM_GW_PUBLISHED_API_DETAILS.TENANT_DOMAIN " +
                    "= ? " +
                    "AND AM_GW_PUBLISHED_API_DETAILS.API_ID=AM_GW_API_DEPLOYMENTS.API_ID AND " +
                    "AM_GW_API_ARTIFACTS.API_ID=AM_GW_API_DEPLOYMENTS.API_ID AND" +
                    " AM_GW_API_ARTIFACTS.REVISION_ID=AM_GW_API_DEPLOYMENTS.REVISION_ID";
    public static final String RETRIEVE_ARTIFACTS =
            "SELECT AM_GW_API_DEPLOYMENTS.API_ID AS API_ID,AM_GW_API_DEPLOYMENTS.REVISION_ID AS REVISION_ID," +
                    "AM_GW_PUBLISHED_API_DETAILS.TENANT_DOMAIN AS TENANT_DOMAIN,AM_GW_PUBLISHED_API_DETAILS.API_PROVIDER AS " +
                    "API_PROVIDER,AM_GW_PUBLISHED_API_DETAILS.API_NAME AS API_NAME,AM_GW_PUBLISHED_API_DETAILS.API_VERSION AS " +
                    "API_VERSION," +
                    "AM_GW_PUBLISHED_API_DETAILS.API_TYPE AS API_TYPE,AM_GW_API_ARTIFACTS.ARTIFACT AS ARTIFACT," +
                    "AM_GW_API_DEPLOYMENTS.LABEL AS LABEL " +
                    "FROM " +
                    "AM_GW_PUBLISHED_API_DETAILS,AM_GW_API_ARTIFACTS,AM_GW_API_DEPLOYMENTS WHERE " +
                    "AM_GW_PUBLISHED_API_DETAILS.API_ID=AM_GW_API_DEPLOYMENTS.API_ID AND " +
                    "AM_GW_API_ARTIFACTS.API_ID=AM_GW_API_DEPLOYMENTS.API_ID AND" +
                    " AM_GW_API_ARTIFACTS.REVISION_ID=AM_GW_API_DEPLOYMENTS.REVISION_ID AND " +
                    "AM_GW_PUBLISHED_API_DETAILS.TENANT_DOMAIN = ?";
    public static final String UPDATE_API_STATUS = "UPDATE AM_API SET STATUS = ? WHERE API_ID = ?";

    /** Throttle related constants**/

    public static class ThrottleSQLConstants{

    	public static final String QUOTA_TYPE_BANDWIDTH = PolicyConstants.BANDWIDTH_TYPE;

    	public static final String QUOTA_TYPE_REQUESTCOUNT = PolicyConstants.REQUEST_COUNT_TYPE;

		public static final String GET_POLICY_NAMES = " SELECT " + "   NAME " + "FROM " + "   AM_API_THROTTLE_POLICY"
				+ " WHERE" + "   TYPE = ?" + "   AND TENANT_ID =?";

		public static final String GET_EXISTING_POLICY_SQL = "SELECT POLICY_ID FROM AM_API_THROTTLE_POLICY WHERE NAME = ? AND TENANT_ID = ? ";

		public static final String INSERT_API_POLICY_SQL = "INSERT INTO AM_API_THROTTLE_POLICY (NAME, DISPLAY_NAME, TENANT_ID, DESCRIPTION, DEFAULT_QUOTA_TYPE, \n"
				+ "  DEFAULT_QUOTA, DEFAULT_QUOTA_UNIT, DEFAULT_UNIT_TIME, DEFAULT_TIME_UNIT , IS_DEPLOYED, UUID, APPLICABLE_LEVEL) \n"
				+ " VALUES (?,?,?,?,? ,?,?,?,?,? ,?,?)";

		public static final String INSERT_API_POLICY_WITH_ID_SQL = "INSERT INTO AM_API_THROTTLE_POLICY (NAME, DISPLAY_NAME, TENANT_ID, DESCRIPTION, DEFAULT_QUOTA_TYPE, \n"
				+ " DEFAULT_QUOTA, DEFAULT_QUOTA_UNIT, DEFAULT_UNIT_TIME, DEFAULT_TIME_UNIT, \n"
				+ " IS_DEPLOYED, UUID, APPLICABLE_LEVEL, POLICY_ID) \n" + "VALUES (?,?,?,?,?, ?,?,?,?,? ,?,?,?)";


        public static final String UPDATE_API_POLICY_BY_UUID_SQL = "UPDATE AM_API_THROTTLE_POLICY SET DISPLAY_NAME = ?, "
                + "DESCRIPTION = ?, DEFAULT_QUOTA_TYPE = ?, DEFAULT_QUOTA = ?, DEFAULT_QUOTA_UNIT = ?, "
                + "DEFAULT_UNIT_TIME = ?, DEFAULT_TIME_UNIT = ? WHERE UUID = ?";

		public static final String UPDATE_API_POLICY_SQL = "UPDATE AM_API_THROTTLE_POLICY SET DISPLAY_NAME = ?,"
                + "DESCRIPTION = ?, DEFAULT_QUOTA_TYPE = ?, DEFAULT_QUOTA = ?, DEFAULT_QUOTA_UNIT = ?,"
                + "DEFAULT_UNIT_TIME = ?, DEFAULT_TIME_UNIT = ? WHERE NAME = ? AND TENANT_ID = ?";

		public static final String GET_API_POLICY_NAMES = " SELECT " + "   NAME " + "FROM "
				+ "   AM_API_THROTTLE_POLICY " + " WHERE" + "   TENANT_ID =?";

		public static final String GET_API_POLICIES = " SELECT " + "   * " + "FROM " + "   AM_API_THROTTLE_POLICY "
				+ " WHERE" + "   TENANT_ID =? ORDER BY NAME";

		public static final String GET_API_POLICY_ID_SQL = "SELECT " + "POLICY_ID, UUID " + "FROM "
				+ " AM_API_THROTTLE_POLICY " + "WHERE " + "NAME = ? AND " + "TENANT_ID = ?";

        public static final String GET_API_POLICY_ID_BY_UUID_SQL = "SELECT " + "POLICY_ID, UUID " + "FROM "
                + " AM_API_THROTTLE_POLICY " + "WHERE " + "UUID = ?";

		public static final String GET_API_POLICY_SQL = "SELECT " + "* " + "FROM " + "AM_API_THROTTLE_POLICY "
				+ " WHERE " + "NAME = ? AND " + "TENANT_ID =?";

        public static final String GET_API_POLICY_BY_UUID_SQL = "SELECT " + "* " + "FROM " + "AM_API_THROTTLE_POLICY "
                + " WHERE " + "UUID = ?";

		public static final String UPDATE_API_POLICY_STATUS_SQL = "UPDATE AM_API_THROTTLE_POLICY SET IS_DEPLOYED = ? WHERE NAME = ? AND TENANT_ID = ?";

		public static final String DELETE_API_POLICY_SQL = "DELETE FROM AM_API_THROTTLE_POLICY WHERE TENANT_ID = ? AND NAME = ?";

		public static final String INSERT_CONDITION_GROUP_SQL = "INSERT INTO AM_CONDITION_GROUP(POLICY_ID, QUOTA_TYPE,QUOTA,QUOTA_UNIT,UNIT_TIME,TIME_UNIT,DESCRIPTION) \n"
															+ " VALUES (?,?,?,?,?,?,?)";
        public static final String DELETE_CONDITION_GROUP_SQL = "DELETE FROM AM_CONDITION_GROUP WHERE POLICY_ID = ?";

        public static final String UPDATE_CONDITION_GROUP_SQL =  "UPDATE AM_CONDITION_GROUP SET QUOTA_TYPE = ?, "
                + "QUOTA = ?, QUOTA_UNIT = ?, UNIT_TIME = ?, TIME_UNIT = ?, DESCRIPTION = ? WHERE POLICY_ID = ?";

        public static final String GET_PIPELINES_SQL = "SELECT " + "CONDITION_GROUP_ID, " + "QUOTA_TYPE, " + "QUOTA, "
				+ " QUOTA_UNIT, " + "UNIT_TIME, " + "TIME_UNIT, "+ "DESCRIPTION " + "FROM " + "AM_CONDITION_GROUP " + "WHERE " + "POLICY_ID =?";

		public static final String GET_IP_CONDITIONS_SQL = "SELECT " + "STARTING_IP, " + "ENDING_IP, " + "SPECIFIC_IP, "
				+ " WITHIN_IP_RANGE " + "FROM " + "AM_IP_CONDITION " + "WHERE " + "CONDITION_GROUP_ID = ? ";

		public static final String GET_HEADER_CONDITIONS_SQL = "SELECT " + "HEADER_FIELD_NAME, " + "HEADER_FIELD_VALUE , IS_HEADER_FIELD_MAPPING "
				+ " FROM " + "AM_HEADER_FIELD_CONDITION " + "WHERE " + "CONDITION_GROUP_ID =?";

		public static final String GET_JWT_CLAIM_CONDITIONS_SQL = "SELECT " + "CLAIM_URI, " + "CLAIM_ATTRIB , IS_CLAIM_MAPPING " + "FROM "
				+ " AM_JWT_CLAIM_CONDITION " + "WHERE " + "CONDITION_GROUP_ID =?";

		public static final String GET_QUERY_PARAMETER_CONDITIONS_SQL = "SELECT " + "PARAMETER_NAME, "
				+ " PARAMETER_VALUE , IS_PARAM_MAPPING " + "FROM " + "AM_QUERY_PARAMETER_CONDITION " + "WHERE " + "CONDITION_GROUP_ID =?";

		public static final String INSERT_QUERY_PARAMETER_CONDITION_SQL = "INSERT INTO AM_QUERY_PARAMETER_CONDITION(CONDITION_GROUP_ID,PARAMETER_NAME,PARAMETER_VALUE, IS_PARAM_MAPPING) \n"
				+ " VALUES (?,?,?,?)";

		public static final String INSERT_HEADER_FIELD_CONDITION_SQL = "INSERT INTO AM_HEADER_FIELD_CONDITION(CONDITION_GROUP_ID,HEADER_FIELD_NAME,HEADER_FIELD_VALUE, IS_HEADER_FIELD_MAPPING) \n"
				+ " VALUES (?,?,?,?)";

		public static final String INSERT_JWT_CLAIM_CONDITION_SQL = "INSERT INTO AM_JWT_CLAIM_CONDITION(CONDITION_GROUP_ID,CLAIM_URI,CLAIM_ATTRIB,IS_CLAIM_MAPPING) \n"
				+ " VALUES (?,?,?,?)";

		public static final String INSERT_IP_CONDITION_SQL =
	            " INSERT INTO AM_IP_CONDITION(STARTING_IP,ENDING_IP,SPECIFIC_IP,WITHIN_IP_RANGE,CONDITION_GROUP_ID ) \n" +
	            " VALUES (?,?,?,?,?)";

		public static final String IS_ANY_POLICY_CONTENT_AWARE_WITHOUT_API_POLICY_SQL = "SELECT APPPOLICY.TENANT_ID, APPPOLICY.QUOTA_TYPE "
				+ " FROM AM_POLICY_APPLICATION APPPOLICY," + "AM_POLICY_SUBSCRIPTION SUBPOLICY "
				+ " WHERE APPPOLICY.TENANT_ID =? AND " + "APPPOLICY.NAME =? AND " + "SUBPOLICY.NAME=? ";

		public static final String IS_ANY_POLICY_CONTENT_AWARE_SQL = "select sum(c) as c from("
				+ " (SELECT count(*) as c"
				+ " FROM AM_API_THROTTLE_POLICY APIPOLICY where APIPOLICY.NAME =?  AND APIPOLICY.TENANT_ID =? AND APIPOLICY.DEFAULT_QUOTA_TYPE = 'bandwidthVolume')"
				+ " union "
				+ " (SELECT count(*) as c"
				+ " FROM AM_API_THROTTLE_POLICY APIPOLICY , AM_CONDITION_GROUP cg where APIPOLICY.NAME =?  AND APIPOLICY.TENANT_ID =? AND cg.POLICY_ID = APIPOLICY.POLICY_ID AND cg.QUOTA_TYPE = 'bandwidthVolume')"
				+ " union "
				+ " (SELECT count(*) as c"
				+ " FROM AM_API_THROTTLE_POLICY APIPOLICY, AM_API_URL_MAPPING RS, AM_CONDITION_GROUP cg where"
				+ " RS.API_ID = ? AND RS.REVISION_UUID IS NULL AND APIPOLICY.NAME = RS.THROTTLING_TIER AND APIPOLICY.TENANT_ID =? AND cg.POLICY_ID = APIPOLICY.POLICY_ID AND cg.QUOTA_TYPE = 'bandwidthVolume' "
				+ " ) "
				+ " union "
				+ "  (SELECT count(*) as c"
				+ " FROM AM_API_THROTTLE_POLICY APIPOLICY, AM_API_URL_MAPPING RS where "
				+ " RS.API_ID = ? AND RS.REVISION_UUID IS NULL AND APIPOLICY.NAME = RS.THROTTLING_TIER AND APIPOLICY.TENANT_ID =? AND APIPOLICY.DEFAULT_QUOTA_TYPE = 'bandwidthVolume') "
				+ " union "
				+ " (SELECT count(*) as c FROM AM_POLICY_SUBSCRIPTION SUBPOLICY WHERE SUBPOLICY.NAME= ? AND SUBPOLICY.TENANT_ID = ? AND SUBPOLICY.QUOTA_TYPE = 'bandwidthVolume')"
				+ " union "
				+ " (SELECT count(*) as c FROM AM_POLICY_APPLICATION APPPOLICY where APPPOLICY.NAME = ? AND APPPOLICY.TENANT_ID = ? AND APPPOLICY.QUOTA_TYPE = 'bandwidthVolume')"
				+ " ) x";

        public static final String GET_CONDITION_GROUPS_FOR_POLICIES_SQL = "SELECT grp.CONDITION_GROUP_ID ,AUM.HTTP_METHOD,AUM.AUTH_SCHEME, pol.APPLICABLE_LEVEL, "
                + " AUM.URL_PATTERN,AUM.THROTTLING_TIER,AUM.MEDIATION_SCRIPT,AUM.URL_MAPPING_ID, pol.DEFAULT_QUOTA_TYPE  "
                + " FROM AM_API_URL_MAPPING AUM"
                + " INNER JOIN  AM_API API ON AUM.API_ID = API.API_ID"
                + " LEFT OUTER JOIN AM_API_THROTTLE_POLICY pol ON AUM.THROTTLING_TIER = pol.NAME "
                + " LEFT OUTER JOIN AM_CONDITION_GROUP grp ON pol.POLICY_ID  = grp.POLICY_ID"
                + " where API.CONTEXT= ? AND API.API_VERSION = ? AND pol.TENANT_ID = ? AND AUM.REVISION_UUID IS NULL"
                /*+ " GROUP BY AUM.HTTP_METHOD,AUM.URL_PATTERN, AUM.URL_MAPPING_ID"*/
                + " ORDER BY AUM.URL_MAPPING_ID";

        public static final String GET_CONDITION_GROUPS_FOR_POLICIES_IN_PRODUCTS_SQL = "SELECT AUM.HTTP_METHOD, AUM.AUTH_SCHEME, AUM.URL_PATTERN, AUM.THROTTLING_TIER, " +
                "AUM.MEDIATION_SCRIPT, AUM.URL_MAPPING_ID, POL.APPLICABLE_LEVEL, GRP.CONDITION_GROUP_ID " +
                "FROM AM_API_URL_MAPPING AUM, AM_API_PRODUCT_MAPPING APM, AM_API API, AM_API_THROTTLE_POLICY POL " +
                "LEFT OUTER JOIN AM_CONDITION_GROUP GRP ON POL.POLICY_ID  = GRP.POLICY_ID " +
                "WHERE APM.API_ID = API.API_ID " +
                "AND API.CONTEXT = ? AND API.API_VERSION = ? AND POL.TENANT_ID = ? " +
                "AND APM.URL_MAPPING_ID = AUM.URL_MAPPING_ID AND AUM.THROTTLING_TIER = POL.NAME AND AUM.REVISION_UUID IS NULL " +
                "ORDER BY AUM.URL_MAPPING_ID";

        public static final String ADD_BLOCK_CONDITIONS_SQL =
                "INSERT INTO AM_BLOCK_CONDITIONS (TYPE, VALUE,ENABLED,DOMAIN,UUID) VALUES (?,?,?,?,?)";
        public static final String GET_BLOCK_CONDITIONS_SQL =
                "SELECT CONDITION_ID,TYPE,VALUE,ENABLED,DOMAIN,UUID FROM AM_BLOCK_CONDITIONS WHERE DOMAIN =?";
        public static final String GET_BLOCK_CONDITION_SQL =
                "SELECT TYPE,VALUE,ENABLED,DOMAIN,UUID FROM AM_BLOCK_CONDITIONS WHERE CONDITION_ID =?";
        public static final String GET_BLOCK_CONDITION_BY_UUID_SQL =
                "SELECT CONDITION_ID,TYPE,VALUE,ENABLED,DOMAIN,UUID FROM AM_BLOCK_CONDITIONS WHERE UUID =?";
        public static final String UPDATE_BLOCK_CONDITION_STATE_SQL =
                "UPDATE AM_BLOCK_CONDITIONS SET ENABLED = ? WHERE CONDITION_ID = ?";
        public static final String UPDATE_BLOCK_CONDITION_STATE_BY_UUID_SQL =
                "UPDATE AM_BLOCK_CONDITIONS SET ENABLED = ? WHERE UUID = ?";
        public static final String DELETE_BLOCK_CONDITION_SQL =
                "DELETE FROM AM_BLOCK_CONDITIONS WHERE CONDITION_ID=?";
        public static final String DELETE_BLOCK_CONDITION_BY_UUID_SQL =
                "DELETE FROM AM_BLOCK_CONDITIONS WHERE UUID=?";
        public static final String BLOCK_CONDITION_EXIST_SQL =
                "SELECT CONDITION_ID,TYPE,VALUE,ENABLED,DOMAIN,UUID FROM AM_BLOCK_CONDITIONS WHERE DOMAIN =? AND TYPE =? " +
                        "AND VALUE =?";
        public static final String GET_SUBSCRIPTION_BLOCK_CONDITION_BY_VALUE_AND_DOMAIN_SQL =
                "SELECT CONDITION_ID,TYPE,VALUE,ENABLED,DOMAIN,UUID FROM AM_BLOCK_CONDITIONS WHERE VALUE = ? AND DOMAIN = ? ";

        public static final String TIER_HAS_SUBSCRIPTION = " select count(sub.TIER_ID) as c from AM_SUBSCRIPTION sub, AM_API api "
        		+ " where sub.TIER_ID = ? and api.API_PROVIDER like ? and sub.API_ID = api.API_ID ";

        public static final String TIER_ATTACHED_TO_RESOURCES_API = " select sum(c) as c from("
        		+ " (select count(api.API_TIER) as c from  AM_API api where api.API_TIER = ? and api.API_PROVIDER like ? )"
        		+ "		union "
        		+ " (select count(map.THROTTLING_TIER) as c from AM_API_URL_MAPPING map, AM_API api"
        		+ "  where map.THROTTLING_TIER = ? and api.API_PROVIDER like ?  and map.API_ID = api.API_ID and map.REVISION_UUID IS NULL)) x ";

        public static final String TIER_ATTACHED_TO_APPLICATION = " SELECT count(APPLICATION_TIER) as c FROM AM_APPLICATION where APPLICATION_TIER = ? ";

        public static final String GET_TIERS_WITH_BANDWIDTH_QUOTA_TYPE_SQL = "SELECT NAME "
                + "FROM AM_API_THROTTLE_POLICY LEFT JOIN AM_CONDITION_GROUP "
                + "ON AM_API_THROTTLE_POLICY.POLICY_ID = AM_CONDITION_GROUP.POLICY_ID "
                + "WHERE "
                + "(DEFAULT_QUOTA_TYPE  = '" + QUOTA_TYPE_BANDWIDTH + "' OR QUOTA_TYPE  = '"+ QUOTA_TYPE_BANDWIDTH + "') "
                + "AND TENANT_ID = ?";

    }

    public static class CertificateConstants {
        public static final String INSERT_CERTIFICATE = "INSERT INTO AM_CERTIFICATE_METADATA " +
                "(TENANT_ID, END_POINT, ALIAS,CERTIFICATE) VALUES(?, ?, ?,?)";

        public static final String GET_CERTIFICATES = "SELECT * FROM AM_CERTIFICATE_METADATA WHERE TENANT_ID=?";

        public static final String GET_CERTIFICATE_ALL_TENANTS = "SELECT * FROM AM_CERTIFICATE_METADATA WHERE " +
                "(ALIAS=?)";
        public static final String GET_CERTIFICATE_TENANT = "SELECT * FROM AM_CERTIFICATE_METADATA WHERE TENANT_ID=? " +
                "AND (ALIAS=? OR END_POINT=?)";
        public static final String GET_CERTIFICATE_TENANT_ALIAS_ENDPOINT = "SELECT * FROM AM_CERTIFICATE_METADATA " +
                       "WHERE TENANT_ID=? AND ALIAS=? AND END_POINT=?";

        public static final String DELETE_CERTIFICATES = "DELETE FROM AM_CERTIFICATE_METADATA WHERE TENANT_ID=? " +
                "AND ALIAS=?";

        public static final String CERTIFICATE_COUNT_QUERY = "SELECT COUNT(*) AS count FROM AM_CERTIFICATE_METADATA " +
                "WHERE TENANT_ID=?";

        public static final String SELECT_CERTIFICATE_FOR_ALIAS = "SELECT * FROM AM_CERTIFICATE_METADATA "
                + "WHERE ALIAS=?";
        public static final String CERTIFICATE_EXIST =
                "SELECT 1 FROM AM_CERTIFICATE_METADATA WHERE ALIAS=? AND TENANT_ID=?";
    }

    public static class ClientCertificateConstants{
        public static final String INSERT_CERTIFICATE = "INSERT INTO AM_API_CLIENT_CERTIFICATE " +
                "(CERTIFICATE, TENANT_ID, ALIAS, API_ID, TIER_NAME) VALUES(?, ?, ?, (SELECT API_ID FROM AM_API WHERE " +
                "API_PROVIDER = ? AND API_NAME = ? AND API_VERSION = ? ), ?)";

        public static final String GET_CERTIFICATES_FOR_API = "SELECT ALIAS FROM AM_API_CLIENT_CERTIFICATE WHERE "
                + "TENANT_ID=? and API_ID=(SELECT API_ID FROM AM_API WHERE API_PROVIDER = ? AND API_NAME = ? AND " +
                "API_VERSION = ? ) and REMOVED=? and REVISION_UUID ='Current API'";

        public static final String DELETE_CERTIFICATES_FOR_API = "DELETE FROM AM_API_CLIENT_CERTIFICATE "
                + "WHERE TENANT_ID=? and API_ID=(SELECT API_ID FROM AM_API WHERE API_PROVIDER = ? AND API_NAME = ? " +
                "AND API_VERSION = ? ) and REMOVED=? and REVISION_UUID ='Current API'";

        public static final String SELECT_CERTIFICATE_FOR_ALIAS = "SELECT ALIAS FROM AM_API_CLIENT_CERTIFICATE "
                + "WHERE ALIAS=? AND REMOVED=? AND TENANT_ID =? and REVISION_UUID ='Current API'";

        public static final String SELECT_CERTIFICATE_FOR_TENANT =
                "SELECT AC.CERTIFICATE, AC.ALIAS, AC.TIER_NAME, AA.API_PROVIDER, AA.API_NAME, "
                        + "AA.API_VERSION FROM AM_API_CLIENT_CERTIFICATE AC, AM_API AA "
                        + "WHERE AC.REMOVED=? AND AC.TENANT_ID=? AND AA.API_ID=AC.API_ID AND AC.REVISION_UUID ='Current API'";

        public static final String SELECT_CERTIFICATE_FOR_TENANT_ALIAS =
                "SELECT AC.CERTIFICATE, AC.ALIAS, AC.TIER_NAME, AA.API_PROVIDER, AA.API_NAME, AA.API_VERSION "
                        + "FROM AM_API_CLIENT_CERTIFICATE AC, AM_API AA "
                        + "WHERE AC.REMOVED=? AND AC.TENANT_ID=? AND AC.ALIAS=? AND AA.API_ID=AC.API_ID AND AC.REVISION_UUID ='Current API'";

        public static final String SELECT_CERTIFICATE_FOR_TENANT_ALIAS_APIID =
                "SELECT AC.CERTIFICATE, AC.ALIAS, AC.TIER_NAME FROM AM_API_CLIENT_CERTIFICATE AC "
                        + "WHERE AC.REMOVED=? AND AC.TENANT_ID=? AND AC.ALIAS=? AND AC.API_ID = ? AND AC.REVISION_UUID ='Current API'";

        public static final String SELECT_CERTIFICATE_FOR_TENANT_APIID =
                "SELECT AC.CERTIFICATE, AC.ALIAS, AC.TIER_NAME FROM AM_API_CLIENT_CERTIFICATE AC "
                        + "WHERE AC.REMOVED=? AND AC.TENANT_ID=? AND AC.API_ID=? AND AC.REVISION_UUID ='Current API'";

        public static final String PRE_DELETE_CERTIFICATES = "DELETE FROM AM_API_CLIENT_CERTIFICATE "
                + "WHERE TENANT_ID=? AND REMOVED=? AND REVISION_UUID ='Current API' AND ALIAS=? AND API_ID=(SELECT API_ID FROM AM_API WHERE " +
                "API_PROVIDER = ? AND API_NAME = ? AND API_VERSION = ? )";

        public static final String PRE_DELETE_CERTIFICATES_WITHOUT_APIID = "DELETE FROM AM_API_CLIENT_CERTIFICATE "
                + "WHERE TENANT_ID=? AND REMOVED=? and ALIAS=? AND REVISION_UUID ='Current API'";

        public static final String DELETE_CERTIFICATES = "UPDATE AM_API_CLIENT_CERTIFICATE SET REMOVED = ? "
                + "WHERE TENANT_ID=? AND REVISION_UUID ='Current API' AND ALIAS=? AND API_ID=(SELECT API_ID FROM AM_API WHERE API_PROVIDER = ? AND " +
                "API_NAME = ? AND API_VERSION = ? )";

        public static final String DELETE_CERTIFICATES_WITHOUT_APIID = "UPDATE AM_API_CLIENT_CERTIFICATE SET REMOVED=? "
                + "WHERE TENANT_ID=? AND ALIAS=? AND REVISION_UUID ='Current API'";

        public static final String CERTIFICATE_COUNT_QUERY = "SELECT COUNT(*) AS count FROM AM_API_CLIENT_CERTIFICATE " +
                "WHERE TENANT_ID=? AND REMOVED=? AND REVISION_UUID ='Current API'";
    }

    /**
     * Static class to hold database queries related to AM_SYSTEM_APPS table
     */
    public static class SystemApplicationConstants {

        public static final String INSERT_SYSTEM_APPLICATION =
                "INSERT INTO AM_SYSTEM_APPS " + "(NAME,CONSUMER_KEY,CONSUMER_SECRET,TENANT_DOMAIN,CREATED_TIME) " +
                        "VALUES (?,?,?,?,?)";

        public static final String GET_APPLICATIONS =
                "SELECT * FROM " + "AM_SYSTEM_APPS WHERE TENANT_DOMAIN = ?";

        public static final String GET_CLIENT_CREDENTIALS_FOR_APPLICATION =
                "SELECT CONSUMER_KEY,CONSUMER_SECRET FROM " + "AM_SYSTEM_APPS WHERE NAME = ? AND TENANT_DOMAIN = ?";

        public static final String DELETE_SYSTEM_APPLICATION = "DELETE FROM AM_SYSTEM_APPS WHERE NAME = ? AND " +
                "TENANT_DOMAIN = ?";

        public static final String CHECK_CLIENT_CREDENTIALS_EXISTS = "SELECT CONSUMER_KEY,CONSUMER_SECRET " +
                "FROM AM_SYSTEM_APPS WHERE NAME = ? AND TENANT_DOMAIN = ?";
    }

    public static class BotDataConstants {

        public static final String ADD_NOTIFICATION = "INSERT INTO AM_NOTIFICATION_SUBSCRIBER (UUID, CATEGORY," +
        "NOTIFICATION_METHOD, SUBSCRIBER_ADDRESS) VALUES(?,?,?,?)";

        public static final String GET_SAVED_ALERT_EMAILS =
                " SELECT UUID, SUBSCRIBER_ADDRESS FROM AM_NOTIFICATION_SUBSCRIBER";

        public static final String DELETE_EMAIL_BY_UUID =
                "DELETE FROM AM_NOTIFICATION_SUBSCRIBER WHERE UUID= ?";

        public static final String GET_ALERT_SUBSCRIPTION_BY_UUID =
                "SELECT UUID, SUBSCRIBER_ADDRESS FROM AM_NOTIFICATION_SUBSCRIBER WHERE UUID = ?";

        public static final String GET_ALERT_SUBSCRIPTION_BY_EMAIL =
                "SELECT UUID, SUBSCRIBER_ADDRESS FROM AM_NOTIFICATION_SUBSCRIBER WHERE SUBSCRIBER_ADDRESS = ?";

        public static final String GET_BOT_DETECTED_DATA =
                "from AM_BOT_DATA SELECT request_time, message_id, http_method, headers, message_body, client_ip";

    }

    public static class RevokedJWTConstants {

        public static final String ADD_JWT_SIGNATURE = "INSERT INTO AM_REVOKED_JWT (UUID, SIGNATURE," +
                "EXPIRY_TIMESTAMP, TENANT_ID, TOKEN_TYPE) VALUES(?,?,?,?,?)";
        public static final String CHECK_REVOKED_TOKEN_EXIST = "SELECT 1 FROM AM_REVOKED_JWT WHERE UUID = ?";
        public static final String DELETE_REVOKED_JWT = "DELETE FROM AM_REVOKED_JWT WHERE EXPIRY_TIMESTAMP < ?";
    }

    //Shared Scopes related constants
    public static final String ADD_SHARED_SCOPE = "INSERT INTO AM_SHARED_SCOPE (NAME, UUID, TENANT_ID) VALUES (?,?,?)";
    public static final String DELETE_SHARED_SCOPE = "DELETE FROM AM_SHARED_SCOPE WHERE NAME = ? AND TENANT_ID = ?";
    public static final String GET_SHARED_SCOPE_BY_UUID = "SELECT NAME FROM AM_SHARED_SCOPE WHERE UUID = ?";
    public static final String GET_ALL_SHARED_SCOPE_KEYS_BY_TENANT = "SELECT NAME FROM AM_SHARED_SCOPE " +
            "WHERE TENANT_ID = ?";
    public static final String IS_SHARED_SCOPE_NAME_EXISTS = "SELECT 1 FROM AM_SHARED_SCOPE " +
            "WHERE TENANT_ID = ? AND NAME = ?";
    public static final String GET_ALL_SHARED_SCOPES_BY_TENANT = "SELECT UUID, NAME FROM AM_SHARED_SCOPE " +
            "WHERE TENANT_ID = ?";
    public static final String GET_SHARED_SCOPE_USAGE_COUNT_BY_TENANT =
            "SELECT SS.NAME, SS.UUID, "
                    + "(SELECT COUNT(*) FROM AM_API_RESOURCE_SCOPE_MAPPING RSM WHERE RSM.SCOPE_NAME=SS.NAME AND "
                    + "RSM.TENANT_ID = ?) usages "
                    + "FROM AM_SHARED_SCOPE SS "
                    + "WHERE SS.TENANT_ID = ?";
    public static final String GET_SHARED_SCOPE_API_USAGE_BY_TENANT =
            "SELECT AA.API_ID, AA.API_NAME, AA.CONTEXT, AA.API_VERSION, AA.API_PROVIDER "
                    + "FROM AM_SHARED_SCOPE ASSC, AM_API_RESOURCE_SCOPE_MAPPING AARSM, "
                    + "AM_API_URL_MAPPING AAUM, AM_API AA "
                    + "WHERE ASSC.NAME=AARSM.SCOPE_NAME AND "
                    + "AARSM.URL_MAPPING_ID=AAUM.URL_MAPPING_ID AND "
                    + "AAUM.API_ID=AA.API_ID AND AAUM.REVISION_UUID IS NULL AND "
                    + "ASSC.UUID=? AND "
                    + "AARSM.TENANT_ID=? "
                    + "GROUP BY AA.API_ID, AA.API_NAME, AA.CONTEXT, AA.API_VERSION, AA.API_PROVIDER";

    public static final String GET_SHARED_SCOPE_URI_USAGE_BY_TENANT =
            "SELECT AAUM.URL_PATTERN, AAUM.HTTP_METHOD "
                    + "FROM AM_SHARED_SCOPE ASSC, AM_API_RESOURCE_SCOPE_MAPPING AARSM, "
                    + "AM_API_URL_MAPPING AAUM, AM_API AA "
                    + "WHERE ASSC.NAME=AARSM.SCOPE_NAME AND "
                    + "AARSM.URL_MAPPING_ID=AAUM.URL_MAPPING_ID AND "
                    + "AAUM.API_ID=AA.API_ID AND "
                    + "ASSC.UUID=? AND "
                    + "AARSM.TENANT_ID=? AND "
                    + "AA.API_ID=? AND AAUM.REVISION_UUID IS NULL";

    //Resource Scope related constants
    public static final String ADD_API_RESOURCE_SCOPE_MAPPING =
            "INSERT INTO AM_API_RESOURCE_SCOPE_MAPPING (SCOPE_NAME, URL_MAPPING_ID, TENANT_ID) VALUES (?, ?, ?)";
    public static final String IS_SCOPE_ATTACHED_LOCALLY =
            "SELECT AM_API.API_NAME, AM_API.API_PROVIDER "
                    + "FROM AM_API_RESOURCE_SCOPE_MAPPING ARSM, AM_API_URL_MAPPING AUM, AM_API "
                    + "WHERE ARSM.SCOPE_NAME = ? AND "
                    + "ARSM.TENANT_ID = ? AND "
                    + "ARSM.SCOPE_NAME NOT IN (SELECT GS.NAME FROM AM_SHARED_SCOPE GS WHERE GS.TENANT_ID = ?) AND "
                    + "ARSM.URL_MAPPING_ID = AUM.URL_MAPPING_ID AND "
                    + "AUM.API_ID = AM_API.API_ID AND AUM.REVISION_UUID IS NULL";
    public static final String IS_SCOPE_ATTACHED =
            "SELECT 1 FROM AM_API_RESOURCE_SCOPE_MAPPING WHERE SCOPE_NAME = ? AND TENANT_ID = ?";

    public static final String REMOVE_RESOURCE_SCOPE_URL_MAPPING_SQL =
            " DELETE FROM AM_API_RESOURCE_SCOPE_MAPPING "
                    + "WHERE URL_MAPPING_ID IN ( SELECT URL_MAPPING_ID FROM AM_API_URL_MAPPING WHERE API_ID = ? AND REVISION_UUID IS NULL )";

    public static final String GET_UNVERSIONED_LOCAL_SCOPES_FOR_API_SQL =
            "SELECT DISTINCT ARSM.SCOPE_NAME "
                    + "FROM AM_API_RESOURCE_SCOPE_MAPPING ARSM INNER JOIN AM_API_URL_MAPPING AUM "
                    + "ON ARSM.URL_MAPPING_ID = AUM.URL_MAPPING_ID "
                    + "WHERE AUM.API_ID = ? AND AUM.REVISION_UUID IS NULL AND ARSM.TENANT_ID = ? AND "
                    + "ARSM.SCOPE_NAME NOT IN (SELECT GS.NAME FROM AM_SHARED_SCOPE GS WHERE GS.TENANT_ID = ?) AND "
                    + "ARSM.SCOPE_NAME NOT IN ( "
                    + "SELECT ARSM2.SCOPE_NAME FROM AM_API_RESOURCE_SCOPE_MAPPING ARSM2 "
                    + "INNER JOIN AM_API_URL_MAPPING AUM2 ON ARSM2.URL_MAPPING_ID = AUM2.URL_MAPPING_ID "
                    + "WHERE AUM2.API_ID != ? AND ARSM2.TENANT_ID = ?)";

    public static final String GET_VERSIONED_LOCAL_SCOPES_FOR_API_SQL =
            "SELECT DISTINCT ARSM.SCOPE_NAME "
                    + "FROM AM_API_RESOURCE_SCOPE_MAPPING ARSM INNER JOIN AM_API_URL_MAPPING AUM "
                    + "ON ARSM.URL_MAPPING_ID = AUM.URL_MAPPING_ID "
                    + "WHERE AUM.API_ID = ? AND AUM.REVISION_UUID IS NULL AND ARSM.TENANT_ID = ? AND "
                    + "ARSM.SCOPE_NAME NOT IN (SELECT GS.NAME FROM AM_SHARED_SCOPE GS WHERE GS.TENANT_ID = ?) AND "
                    + "ARSM.SCOPE_NAME IN ( "
                    + "SELECT ARSM2.SCOPE_NAME FROM AM_API_RESOURCE_SCOPE_MAPPING ARSM2 "
                    + "INNER JOIN AM_API_URL_MAPPING AUM2 ON ARSM2.URL_MAPPING_ID = AUM2.URL_MAPPING_ID "
                    + "WHERE AUM2.API_ID != ? AND ARSM2.TENANT_ID = ?)";

    public static final String GET_ALL_LOCAL_SCOPES_FOR_API_SQL =
            "SELECT DISTINCT ARSM.SCOPE_NAME "
                    + "FROM AM_API_RESOURCE_SCOPE_MAPPING ARSM INNER JOIN AM_API_URL_MAPPING AUM "
                    + "ON ARSM.URL_MAPPING_ID = AUM.URL_MAPPING_ID "
                    + "WHERE AUM.API_ID = ? AND AUM.REVISION_UUID IS NULL AND ARSM.TENANT_ID = ? AND "
                    + "ARSM.SCOPE_NAME NOT IN (SELECT GS.NAME FROM AM_SHARED_SCOPE GS WHERE GS.TENANT_ID = ?)";

    public static final String GET_URL_TEMPLATES_WITH_SCOPES_FOR_API_SQL =
            " SELECT AUM.URL_MAPPING_ID, "
                    + "AUM.URL_PATTERN, "
                    + "AUM.HTTP_METHOD, "
                    + "AUM.AUTH_SCHEME, "
                    + "AUM.THROTTLING_TIER, "
                    + "AUM.MEDIATION_SCRIPT, "
                    + "ARSM.SCOPE_NAME "
                    + "FROM "
                    + "AM_API_URL_MAPPING AUM "
                    + "INNER JOIN AM_API_RESOURCE_SCOPE_MAPPING ARSM ON AUM.URL_MAPPING_ID = ARSM.URL_MAPPING_ID "
                    + "AND AUM.API_ID = ?";

    public static final String GET_API_SCOPES_SQL =
            " SELECT ARSM.SCOPE_NAME FROM AM_API_RESOURCE_SCOPE_MAPPING ARSM, AM_API_URL_MAPPING AUM "
                    + "WHERE ARSM.URL_MAPPING_ID = AUM.URL_MAPPING_ID AND AUM.API_ID = ? AND AUM.REVISION_UUID IS NULL";

    public static final String INSERT_SCOPE_SQL = "INSERT INTO AM_SCOPE (NAME,DISPLAY_NAME,DESCRIPTION,TENANT_ID," +
            "SCOPE_TYPE) VALUES (?,?,?,?,?)";
    public static final String UPDATE_SCOPE_SQL = "UPDATE AM_SCOPE SET DISPLAY_NAME = ?, DESCRIPTION = ? " +
            "WHERE NAME = ? AND TENANT_ID = ?";
    public static final String DELETE_SCOPE_SQL = "DELETE FROM AM_SCOPE WHERE NAME = ? AND TENANT_ID = ?";
    public static final String GET_SCOPE_SQL = "SELECT NAME AS SCOPE_KEY,DISPLAY_NAME AS DISPLAY_NAME,DESCRIPTION AS " +
            "DESCRIPTION,TENANT_ID AS TENANT_ID FROM AM_SCOPE WHERE NAME = ? AND TENANT_ID = ?";
    public static final String ADD_SCOPE_MAPPING = "INSERT INTO AM_SCOPE_BINDING (SCOPE_ID, SCOPE_BINDING, " +
            "BINDING_TYPE) VALUES((SELECT SCOPE_ID FROM AM_SCOPE WHERE NAME = ? AND TENANT_ID = ?),?,?)";
    public static final String DELETE_SCOPE_MAPPING =
            "DELETE FROM AM_SCOPE_BINDING WHERE SCOPE_ID = (SELECT SCOPE_ID FROM AM_SCOPE WHERE NAME = ? " +
                    "AND TENANT_ID = ?)";
    public static final String RETRIEVE_SCOPE_MAPPING =
            "SELECT SCOPE_BINDING FROM AM_SCOPE_BINDING WHERE SCOPE_ID = (SELECT SCOPE_ID FROM AM_SCOPE " +
                    "WHERE NAME = ? AND TENANT_ID = ?) AND BINDING_TYPE = ?";
    public static final String GET_SCOPES_SQL = "SELECT NAME AS SCOPE_KEY,DISPLAY_NAME AS DISPLAY_NAME,DESCRIPTION AS " +
            "DESCRIPTION,TENANT_ID AS TENANT_ID FROM AM_SCOPE WHERE TENANT_ID = ? AND SCOPE_TYPE = ?";

    public static final String SCOPE_EXIST_SQL = "SELECT 1 FROM AM_SCOPE WHERE NAME = ? AND TENANT_ID = ?";

    /**
     * Static class to hold database queries related to webhooks subscriptions
     */
    public static class WebhooksSqlConstants {
        public static final String FIND_SUBSCRIPTION =
                "SELECT WH_SUBSCRIPTION_ID FROM AM_WEBHOOKS_SUBSCRIPTION WHERE API_UUID = ? AND " +
                        "APPLICATION_ID = ? AND TENANT_DOMAIN = ? AND HUB_CALLBACK_URL = ? AND HUB_TOPIC = ?";
        public static final String ADD_SUBSCRIPTION =
                "INSERT INTO AM_WEBHOOKS_SUBSCRIPTION (API_UUID, APPLICATION_ID, TENANT_DOMAIN, " +
                        "HUB_CALLBACK_URL, HUB_TOPIC, HUB_SECRET, HUB_LEASE_SECONDS, UPDATED_AT, EXPIRY_AT, " +
                        "DELIVERED_AT, DELIVERY_STATE) VALUES (?,?,?,?,?,?,?,?,?,?,?)";
        public static final String UPDATE_EXISTING_SUBSCRIPTION = "UPDATE AM_WEBHOOKS_SUBSCRIPTION SET " +
                "HUB_SECRET = ?, HUB_LEASE_SECONDS = ?, UPDATED_AT = ?, EXPIRY_AT = ?  WHERE WH_SUBSCRIPTION_ID = ?";
        public static final String DELETE_IF_EXISTS_SUBSCRIBER =
<<<<<<< HEAD
                "DELETE FROM AM_WEBHOOKS_SUBSCRIPTION WHERE API_UUID = ?, APPLICATION_ID = ?, TENANT_DOMAIN = ?, " +
                        "HUB_CALLBACK_URL = ?, HUB_TOPIC = ?";
=======
                "DELETE FROM AM_WEBHOOKS_SUBSCRIPTION WHERE API_UUID = ? AND APPLICATION_ID = ? AND TENANT_DOMAIN = ? AND " +
                        "HUB_CALLBACK_URL = ? AND HUB_TOPIC = ?";
>>>>>>> b5a2b0e7
        public static final String ADD_UNSUBSCRIPTION =
                "INSERT INTO AM_WEBHOOKS_UNSUBSCRIPTION (API_UUID, APPLICATION_ID, TENANT_DOMAIN, " +
                        "HUB_CALLBACK_URL, HUB_TOPIC, HUB_SECRET, HUB_LEASE_SECONDS, ADDED_AT) VALUES (?,?,?,?,?,?,?,?)";
        public static final String GET_ALL_VALID_SUBSCRIPTIONS =
                "SELECT API_UUID, APPLICATION_ID, HUB_CALLBACK_URL, HUB_TOPIC, HUB_SECRET, EXPIRY_AT " +
<<<<<<< HEAD
                        "FROM AM_ASYNC_WEBHOOKS_SUBSCRIPTION WHERE EXPIRY_AT >= ? AND TENANT_DOMAIN = ?";
=======
                        "FROM AM_WEBHOOKS_SUBSCRIPTION WHERE EXPIRY_AT >= ? AND TENANT_DOMAIN = ?";
>>>>>>> b5a2b0e7
        public static final String UPDATE_DELIVERY_STATE =
                "UPDATE AM_WEBHOOKS_SUBSCRIPTION SET DELIVERED_AT = ?, DELIVERY_STATE = ? WHERE API_UUID = ? AND " +
                        "APPLICATION_ID = ? AND TENANT_DOMAIN = ? AND HUB_CALLBACK_URL = ? AND HUB_TOPIC = ?";
    }

    public static class KeyManagerSqlConstants {
        public static final String ADD_KEY_MANAGER =
                " INSERT INTO AM_KEY_MANAGER (UUID,NAME,DESCRIPTION,TYPE,CONFIGURATION,TENANT_DOMAIN,ENABLED," +
                        "DISPLAY_NAME) VALUES (?,?,?,?,?,?,?,?)";
        public static final String UPDATE_KEY_MANAGER =
                "UPDATE AM_KEY_MANAGER SET NAME = ?,DESCRIPTION = ?,TYPE = ?,CONFIGURATION = ?,TENANT_DOMAIN = ?," +
                        "ENABLED = ?,DISPLAY_NAME = ? WHERE UUID = ?";

        public static final String DELETE_KEY_MANAGER =
                "DELETE FROM AM_KEY_MANAGER WHERE UUID = ? AND TENANT_DOMAIN = ?";
    }

    /**
     * Static class to hold database queries related to AM_TENANT_THEMES table
     */
    public static class TenantThemeConstants {

        public static final String ADD_TENANT_THEME = "INSERT INTO AM_TENANT_THEMES (TENANT_ID, THEME) VALUES (?,?)";
        public static final String UPDATE_TENANT_THEME = "UPDATE AM_TENANT_THEMES SET THEME = ? WHERE TENANT_ID = ?";
        public static final String DELETE_TENANT_THEME = "DELETE FROM AM_TENANT_THEMES WHERE TENANT_ID = ?";
        public static final String GET_TENANT_THEME = "SELECT * FROM AM_TENANT_THEMES WHERE TENANT_ID = ?";
    }

    public static final String GET_API_VERSIONS =
            "SELECT API.API_VERSION FROM AM_API API WHERE API.API_PROVIDER = ? AND API.API_NAME = ? ";
    public static final String GET_API_VERSIONS_UUID =
            "SELECT API.API_UUID FROM AM_API API WHERE API.API_PROVIDER = ? AND API.API_NAME = ? ";

    public static class APIRevisionSqlConstants {
        public static final String ADD_API_REVISION =
                " INSERT INTO AM_REVISION (ID, API_UUID, REVISION_UUID, DESCRIPTION, CREATED_BY)" +
                        " VALUES (?,?,?,?,?)";
        public static final String GET_URL_MAPPINGS_WITH_SCOPE_AND_PRODUCT_ID = "SELECT AUM.HTTP_METHOD, AUM.AUTH_SCHEME, " +
                "AUM.URL_PATTERN, AUM.THROTTLING_TIER, AUM.MEDIATION_SCRIPT, ARSM.SCOPE_NAME, PROD_MAP.API_ID " +
                "FROM AM_API_URL_MAPPING AUM LEFT JOIN AM_API_RESOURCE_SCOPE_MAPPING ARSM ON AUM.URL_MAPPING_ID = ARSM.URL_MAPPING_ID " +
                "LEFT JOIN AM_API_PRODUCT_MAPPING PROD_MAP ON AUM.URL_MAPPING_ID = PROD_MAP.URL_MAPPING_ID " +
                "WHERE AUM.API_ID = ? AND AUM.REVISION_UUID IS NULL";
        public static final String GET_REVISIONED_URL_MAPPINGS_ID = "SELECT URL_MAPPING_ID FROM AM_API_URL_MAPPING " +
                "WHERE API_ID = ? AND REVISION_UUID = ? AND HTTP_METHOD = ? AND AUTH_SCHEME = ? AND URL_PATTERN = ? " +
                "AND THROTTLING_TIER = ? ";
        public static final String GET_URL_MAPPINGS_ID = "SELECT URL_MAPPING_ID FROM AM_API_URL_MAPPING " +
                "WHERE API_ID = ? AND HTTP_METHOD = ? AND AUTH_SCHEME = ? AND URL_PATTERN = ? " +
                "AND THROTTLING_TIER = ? AND REVISION_UUID = ?";
        public static final String INSERT_URL_MAPPINGS = "INSERT INTO AM_API_URL_MAPPING(API_ID, HTTP_METHOD," +
                " AUTH_SCHEME, URL_PATTERN, THROTTLING_TIER, REVISION_UUID) VALUES(?,?,?,?,?,?)";
        public static final String GET_CLIENT_CERTIFICATES = "SELECT ALIAS, CERTIFICATE," +
                " TIER_NAME FROM AM_API_CLIENT_CERTIFICATE WHERE API_ID = ? AND REVISION_UUID='Current API' AND REMOVED IS FALSE";
        public static final String INSERT_CLIENT_CERTIFICATES = "INSERT INTO AM_API_CLIENT_CERTIFICATE(TENANT_ID, " +
                "ALIAS, API_ID, CERTIFICATE, REMOVED, TIER_NAME, REVISION_UUID) VALUES(?,?,?,?,?,?,?)";
        public static final String GET_GRAPHQL_COMPLEXITY = "SELECT TYPE, FIELD, COMPLEXITY_VALUE " +
                "FROM AM_GRAPHQL_COMPLEXITY WHERE API_ID = ? AND REVISION_UUID IS NULL";
        public static final String INSERT_GRAPHQL_COMPLEXITY = "INSERT INTO AM_GRAPHQL_COMPLEXITY(UUID, API_ID, TYPE," +
                " FIELD, COMPLEXITY_VALUE, REVISION_UUID) VALUES(?,?,?,?,?,?)";
        public static final String INSERT_SCOPE_RESOURCE_MAPPING = "INSERT INTO AM_API_RESOURCE_SCOPE_MAPPING" +
                "(SCOPE_NAME, URL_MAPPING_ID, TENANT_ID) VALUES (?, ?, ?)";
        public static final String INSERT_PRODUCT_RESOURCE_MAPPING = "INSERT INTO AM_API_PRODUCT_MAPPING" +
                "(API_ID, URL_MAPPING_ID) VALUES (?, ?)";
        public static final String INSERT_PRODUCT_REVISION_RESOURCE_MAPPING = "INSERT INTO AM_API_PRODUCT_MAPPING" +
                "(API_ID, URL_MAPPING_ID, REVISION_UUID) VALUES (?, ?, ?)";
        public static final String DELETE_API_REVISION =
                "DELETE FROM AM_REVISION WHERE REVISION_UUID = ?";
        public static final String GET_REVISION_COUNT_BY_API_UUID = "SELECT COUNT(ID) FROM AM_REVISION WHERE API_UUID = ?";
        public static final String GET_MOST_RECENT_REVISION_ID = "SELECT MAX(ID) FROM AM_REVISION WHERE API_UUID = ?";
        public static final String GET_REVISION_BY_REVISION_UUID = "SELECT * FROM AM_REVISION WHERE REVISION_UUID = ?";
        public static final String GET_REVISION_UUID = "SELECT REVISION_UUID FROM AM_REVISION WHERE API_UUID = ? " +
                "AND ID = ?";
        public static final String GET_EARLIEST_REVISION_ID = "SELECT REVISION_UUID FROM AM_REVISION WHERE API_UUID = ? " +
                "ORDER BY ID ASC LIMIT 1";
        public static final String GET_MOST_RECENT_REVISION_UUID = "SELECT REVISION_UUID FROM AM_REVISION WHERE " +
                "API_UUID = ? ORDER BY ID DESC LIMIT 1";
        public static final String GET_REVISION_APIID_BY_REVISION_UUID = "SELECT API_UUID, ID FROM AM_REVISION WHERE REVISION_UUID = ?";
        public static final String GET_REVISIONS_BY_API_UUID = "SELECT * FROM AM_REVISION AR LEFT JOIN AM_DEPLOYMENT_REVISION_MAPPING ADRM"
                + " ON AR.REVISION_UUID = ADRM.REVISION_UUID  WHERE AR.API_UUID = ? ";
        public static final String ADD_API_REVISION_DEPLOYMENT_MAPPING =
                " INSERT INTO AM_DEPLOYMENT_REVISION_MAPPING (NAME, REVISION_UUID, DISPLAY_ON_DEVPORTAL)" +
                        " VALUES (?,?,?)";
        public static final String DELETE_API_REVISION_DEPLOYMENTS_MAPPING_BY_REVISION_UUID =
                " DELETE FROM AM_DEPLOYMENT_REVISION_MAPPING WHERE REVISION_UUID = ?";
        public static final String GET_API_REVISION_DEPLOYMENT_MAPPING_BY_NAME_AND_TYPE
                = "SELECT * FROM AM_DEPLOYMENT_REVISION_MAPPING WHERE NAME = ?";
        public static final String GET_API_REVISION_DEPLOYMENT_MAPPING_BY_REVISION_UUID
                = "SELECT * FROM AM_DEPLOYMENT_REVISION_MAPPING WHERE REVISION_UUID = ?";
        public static final String GET_API_REVISION_DEPLOYMENT_MAPPING_BY_API_UUID
                = "SELECT * FROM AM_DEPLOYMENT_REVISION_MAPPING ADRM LEFT JOIN AM_REVISION AR ON " +
                "ADRM.REVISION_UUID = AR.REVISION_UUID WHERE AR.API_UUID = ?";
        public static final String REMOVE_API_REVISION_DEPLOYMENT_MAPPING =
                " DELETE FROM AM_DEPLOYMENT_REVISION_MAPPING WHERE NAME = ? AND REVISION_UUID = ?";
        public static final String REMOVE_CURRENT_API_ENTRIES_IN_AM_API_URL_MAPPING_BY_API_ID =
                "DELETE FROM AM_API_URL_MAPPING WHERE API_ID = ? AND REVISION_UUID IS NULL";
        public static final String GET_URL_MAPPINGS_WITH_SCOPE_AND_PRODUCT_ID_BY_REVISION_UUID = "SELECT AUM.HTTP_METHOD, AUM.AUTH_SCHEME, " +
                "AUM.URL_PATTERN, AUM.THROTTLING_TIER, AUM.MEDIATION_SCRIPT, ARSM.SCOPE_NAME, PROD_MAP.API_ID " +
                "FROM AM_API_URL_MAPPING AUM LEFT JOIN AM_API_RESOURCE_SCOPE_MAPPING ARSM ON AUM.URL_MAPPING_ID = ARSM.URL_MAPPING_ID " +
                "LEFT JOIN AM_API_PRODUCT_MAPPING PROD_MAP ON AUM.URL_MAPPING_ID = PROD_MAP.URL_MAPPING_ID " +
                "WHERE AUM.API_ID = ? AND AUM.REVISION_UUID = ?";
        public static final String INSERT_URL_MAPPINGS_CURRENT_API = "INSERT INTO AM_API_URL_MAPPING(API_ID, HTTP_METHOD," +
                " AUTH_SCHEME, URL_PATTERN, THROTTLING_TIER) VALUES(?,?,?,?,?)";
        public static final String GET_CURRENT_API_URL_MAPPINGS_ID = "SELECT URL_MAPPING_ID FROM AM_API_URL_MAPPING " +
                "WHERE API_ID = ? AND REVISION_UUID IS NULL AND HTTP_METHOD = ? AND AUTH_SCHEME = ? AND URL_PATTERN = ? " +
                "AND THROTTLING_TIER = ? ";
        public static final String REMOVE_CURRENT_API_ENTRIES_IN_AM_API_CLIENT_CERTIFICATE_BY_API_ID =
                "DELETE FROM AM_API_CLIENT_CERTIFICATE WHERE API_ID = ? AND REVISION_UUID='Current API' AND REMOVED IS FALSE";
        public static final String GET_CLIENT_CERTIFICATES_BY_REVISION_UUID = "SELECT ALIAS, CERTIFICATE," +
                " TIER_NAME FROM AM_API_CLIENT_CERTIFICATE WHERE API_ID = ? AND REVISION_UUID = ? AND REMOVED IS FALSE";
        public static final String INSERT_CLIENT_CERTIFICATES_AS_CURRENT_API = "INSERT INTO AM_API_CLIENT_CERTIFICATE(TENANT_ID, " +
                "ALIAS, API_ID, CERTIFICATE, REMOVED, TIER_NAME, REVISION_UUID) VALUES(?,?,?,?,?,?,?)";
        public static final String REMOVE_CURRENT_API_ENTRIES_IN_AM_GRAPHQL_COMPLEXITY_BY_API_ID =
                "DELETE FROM AM_GRAPHQL_COMPLEXITY WHERE API_ID = ? AND REVISION_UUID IS NULL";
        public static final String GET_GRAPHQL_COMPLEXITY_BY_REVISION_UUID = "SELECT TYPE, FIELD, COMPLEXITY_VALUE " +
                "FROM AM_GRAPHQL_COMPLEXITY WHERE API_ID = ? AND REVISION_UUID = ?";
        public static final String INSERT_GRAPHQL_COMPLEXITY_AS_CURRENT_API = "INSERT INTO AM_GRAPHQL_COMPLEXITY(UUID, API_ID, TYPE," +
                " FIELD, COMPLEXITY_VALUE) VALUES(?,?,?,?,?)";
        public static final String REMOVE_REVISION_ENTRIES_IN_AM_API_URL_MAPPING_BY_REVISION_UUID =
                "DELETE FROM AM_API_URL_MAPPING WHERE API_ID = ? AND REVISION_UUID = ?";
        public static final String REMOVE_REVISION_ENTRIES_IN_AM_API_CLIENT_CERTIFICATE_BY_REVISION_UUID =
                "DELETE FROM AM_API_CLIENT_CERTIFICATE WHERE API_ID = ? AND REVISION_UUID = ? AND REMOVED IS FALSE";
        public static final String REMOVE_REVISION_ENTRIES_IN_AM_GRAPHQL_COMPLEXITY_BY_REVISION_UUID =
                "DELETE FROM AM_GRAPHQL_COMPLEXITY WHERE API_ID = ? AND REVISION_UUID = ?";
        public static final String REMOVE_CURRENT_API_ENTRIES_IN_AM_API_PRODUCT_MAPPING_BY_API_PRODUCT_ID =
                "DELETE FROM AM_API_PRODUCT_MAPPING WHERE API_ID = ? AND REVISION_UUID='Current API'";
        public static final String GET_PRODUCT_RESOURCES_BY_REVISION_UUID = "SELECT URL_MAPPING_ID " +
                "FROM AM_API_PRODUCT_MAPPING WHERE API_ID = ? AND REVISION_UUID = ?";
        public static final String REMOVE_REVISION_ENTRIES_IN_AM_API_PRODUCT_MAPPING_BY_REVISION_UUID =
                "DELETE FROM AM_API_PRODUCT_MAPPING WHERE API_ID = ? AND REVISION_UUID = ?";
        public static final String GET_URL_MAPPINGS_WITH_SCOPE_AND_PRODUCT_ID_BY_PRODUCT_ID = "SELECT AUM.HTTP_METHOD, AUM.AUTH_SCHEME, " +
                "AUM.URL_PATTERN, AUM.THROTTLING_TIER, AUM.MEDIATION_SCRIPT, ARSM.SCOPE_NAME, AUM.API_ID " +
                "FROM AM_API_URL_MAPPING AUM LEFT JOIN AM_API_RESOURCE_SCOPE_MAPPING ARSM ON AUM.URL_MAPPING_ID = ARSM.URL_MAPPING_ID " +
                "LEFT JOIN AM_API_PRODUCT_MAPPING PROD_MAP ON AUM.URL_MAPPING_ID = PROD_MAP.URL_MAPPING_ID " +
                "WHERE PROD_MAP.API_ID = ? AND PROD_MAP.REVISION_UUID = 'Current API'";
        public static final String GET_URL_MAPPINGS_WITH_SCOPE_BY_URL_MAPPING_ID = "SELECT AUM.HTTP_METHOD, AUM.AUTH_SCHEME, " +
                "AUM.URL_PATTERN, AUM.THROTTLING_TIER, AUM.MEDIATION_SCRIPT, ARSM.SCOPE_NAME, AUM.API_ID " +
                "FROM AM_API_URL_MAPPING AUM LEFT JOIN AM_API_RESOURCE_SCOPE_MAPPING ARSM ON AUM.URL_MAPPING_ID = ARSM.URL_MAPPING_ID " +
                "WHERE AUM.URL_MAPPING_ID = ?";
        public static final String GET_CUURENT_API_PRODUCT_RESOURCES = "SELECT URL_MAPPING_ID " +
                "FROM AM_API_PRODUCT_MAPPING WHERE API_ID = ? AND REVISION_UUID = 'Current API'";
        public static final String REMOVE_PRODUCT_ENTRIES_IN_AM_API_URL_MAPPING_BY_URL_MAPPING_ID =
                "DELETE FROM AM_API_URL_MAPPING WHERE URL_MAPPING_ID = ?";
    }

    /**
     * Static class to hold database queries related to AM_SERVICE_CATALOG table
     */
    public static class ServiceCatalogConstants {

        public static final String ADD_SERVICE = "INSERT INTO AM_SERVICE_CATALOG " +
                "(UUID, SERVICE_KEY, MD5, SERVICE_NAME, DISPLAY_NAME, SERVICE_VERSION, TENANT_ID, SERVICE_URL, " +
                "DEFINITION_TYPE, DEFINITION_URL, DESCRIPTION, " +
                "SECURITY_TYPE, MUTUAL_SSL_ENABLED, CREATED_TIME, LAST_UPDATED_TIME, CREATED_BY, UPDATED_BY, " +
                "SERVICE_DEFINITION, METADATA) " +
                "VALUES (?,?,?,?,?,?,?,?,?,?,?,?,?,?,?,?,?,?,?)";
        public static final String UPDATE_SERVICE_BY_KEY = "UPDATE AM_SERVICE_CATALOG SET " +
                "MD5 = ?," +
                "SERVICE_NAME = ?," +
                "DISPLAY_NAME = ?," +
                "SERVICE_VERSION = ?," +
                "TENANT_ID = ?," +
                "SERVICE_URL = ?," +
                "DEFINITION_TYPE = ?," +
                "DEFINITION_URL = ?," +
                "DESCRIPTION = ?," +
                "SECURITY_TYPE = ?," +
                "MUTUAL_SSL_ENABLED = ?," +
                "LAST_UPDATED_TIME = ?," +
                "UPDATED_BY = ?," +
                "SERVICE_DEFINITION = ?," +
                "METADATA = ? " +
                "WHERE SERVICE_KEY = ? AND TENANT_ID = ?";
        public static final String DELETE_SERVICE_BY_SERVICE_ID = "DELETE FROM AM_SERVICE_CATALOG WHERE UUID = ? " +
                "AND TENANT_ID = ?";
        public static final String DELETE_SERVICE_BY_SERVICE_KEY = "DELETE FROM AM_SERVICE_CATALOG WHERE SERVICE_KEY = " +
                "? AND TENANT_ID = ?";
        public static final String GET_SERVICE_BY_SERVICE_KEY = "SELECT * FROM AM_SERVICE_CATALOG WHERE SERVICE_KEY = ? " +
                "AND TENANT_ID = ?";
        public static final String GET_SERVICE_BY_NAME_AND_VERSION = "SELECT * FROM AM_SERVICE_CATALOG " +
                "WHERE SERVICE_NAME = ? AND SERVICE_VERSION = ?";
        public static final String GET_SERVICE = "SELECT * FROM AM_SERVICE_CATALOG " +
                "WHERE SERVICE_NAME = ? AND SERVICE_VERSION = ? AND DEFINITION_TYPE = ? AND DISPLAY_NAME = ?";
        public static final String GET_SERVICE_MD5_BY_NAME_AND_VERSION = "SELECT MD5 FROM AM_SERVICE_CATALOG " +
                "WHERE SERVICE_NAME = ? AND SERVICE_VERSION = ? AND TENANT_ID = ?";
        public static final String GET_SERVICE_MD5_BY_SERVICE_KEY = "SELECT MD5 FROM AM_SERVICE_CATALOG " +
                "WHERE SERVICE_KEY = ? AND TENANT_ID = ?";

        public static final String ADD_ENDPOINT_RESOURCES = "INSERT INTO AM_SERVICE_CATALOG (UUID, SERVICE_DEFINITION," +
                " METADATA) VALUES (?,?,?)";
        public static final String UPDATE_ENDPOINT_RESOURCES = "UPDATE AM_SERVICE_CATALOG SET SERVICE_DEFINITION = ?, " +
                "METADATA = ? WHERE UUID = ?";
        public static final String GET_ENDPOINT_RESOURCES_BY_KEY = "SELECT * FROM AM_SERVICE_CATALOG " +
                "WHERE SERVICE_KEY = ? AND TENANT_ID = ?";
        public static final String GET_ENDPOINT_RESOURCES_BY_NAME_AND_VERSION = "SELECT * FROM AM_SERVICE_CATALOG " +
                "WHERE SERVICE_NAME = ? AND SERVICE_VERSION = ? AND TENANT_ID = ?";

        public static final String GET_SERVICE_BY_SERVICE_ID = "SELECT " +
                "   UUID, " +
                "   SERVICE_KEY," +
                "   MD5," +
                "   SERVICE_NAME," +
                "   DISPLAY_NAME," +
                "   SERVICE_VERSION," +
                "   SERVICE_URL," +
                "   DEFINITION_TYPE," +
                "   DEFINITION_URL," +
                "   DESCRIPTION," +
                "   SECURITY_TYPE," +
                "   MUTUAL_SSL_ENABLED," +
                "   CREATED_TIME," +
                "   LAST_UPDATED_TIME," +
                "   CREATED_BY," +
                "   UPDATED_BY" +
                "   FROM AM_SERVICE_CATALOG WHERE UUID = ? " +
                "   AND TENANT_ID = ?";
    }
}<|MERGE_RESOLUTION|>--- conflicted
+++ resolved
@@ -3179,15 +3179,9 @@
             "ON SUBSCRIPTION.APPLICATION_ID = APPLICATION.APPLICATION_ID WHERE APPLICATION.UUID = ? " +
             "AND SUBSCRIPTION.API_UUID = ?";
 
-<<<<<<< HEAD
-    public static final String GET_ALL_TOPICS_BY_API_ID = "" +
-            "SELECT URL.URL_PATTERN, API.API_ID FROM AM_API_URL_MAPPING URL INNER JOIN " +
-            "AM_API API ON URL.API_ID = API.API_ID WHERE API.API_UUID = ?";
-=======
     public static final String GET_ALL_TOPICS_BY_API_ID =
             "SELECT DISTINCT URL.URL_PATTERN, URL.HTTP_METHOD, API.API_ID FROM AM_API_URL_MAPPING URL INNER JOIN " +
             "AM_API API ON URL.API_ID = API.API_ID WHERE API.API_UUID = ? AND URL.REVISION_UUID IS NULL ORDER BY URL.URL_PATTERN ASC";
->>>>>>> b5a2b0e7
 
     public static final String GET_SCOPE_KEYS_BY_URL_MAPPING_ID =
             "SELECT SCOPE_NAME FROM AM_API_RESOURCE_SCOPE_MAPPING WHERE URL_MAPPING_ID = ?" ;
@@ -3753,23 +3747,14 @@
         public static final String UPDATE_EXISTING_SUBSCRIPTION = "UPDATE AM_WEBHOOKS_SUBSCRIPTION SET " +
                 "HUB_SECRET = ?, HUB_LEASE_SECONDS = ?, UPDATED_AT = ?, EXPIRY_AT = ?  WHERE WH_SUBSCRIPTION_ID = ?";
         public static final String DELETE_IF_EXISTS_SUBSCRIBER =
-<<<<<<< HEAD
-                "DELETE FROM AM_WEBHOOKS_SUBSCRIPTION WHERE API_UUID = ?, APPLICATION_ID = ?, TENANT_DOMAIN = ?, " +
-                        "HUB_CALLBACK_URL = ?, HUB_TOPIC = ?";
-=======
                 "DELETE FROM AM_WEBHOOKS_SUBSCRIPTION WHERE API_UUID = ? AND APPLICATION_ID = ? AND TENANT_DOMAIN = ? AND " +
                         "HUB_CALLBACK_URL = ? AND HUB_TOPIC = ?";
->>>>>>> b5a2b0e7
         public static final String ADD_UNSUBSCRIPTION =
                 "INSERT INTO AM_WEBHOOKS_UNSUBSCRIPTION (API_UUID, APPLICATION_ID, TENANT_DOMAIN, " +
                         "HUB_CALLBACK_URL, HUB_TOPIC, HUB_SECRET, HUB_LEASE_SECONDS, ADDED_AT) VALUES (?,?,?,?,?,?,?,?)";
         public static final String GET_ALL_VALID_SUBSCRIPTIONS =
                 "SELECT API_UUID, APPLICATION_ID, HUB_CALLBACK_URL, HUB_TOPIC, HUB_SECRET, EXPIRY_AT " +
-<<<<<<< HEAD
-                        "FROM AM_ASYNC_WEBHOOKS_SUBSCRIPTION WHERE EXPIRY_AT >= ? AND TENANT_DOMAIN = ?";
-=======
                         "FROM AM_WEBHOOKS_SUBSCRIPTION WHERE EXPIRY_AT >= ? AND TENANT_DOMAIN = ?";
->>>>>>> b5a2b0e7
         public static final String UPDATE_DELIVERY_STATE =
                 "UPDATE AM_WEBHOOKS_SUBSCRIPTION SET DELIVERED_AT = ?, DELIVERY_STATE = ? WHERE API_UUID = ? AND " +
                         "APPLICATION_ID = ? AND TENANT_DOMAIN = ? AND HUB_CALLBACK_URL = ? AND HUB_TOPIC = ?";
