--- conflicted
+++ resolved
@@ -447,10 +447,6 @@
         if (openAPI.getComponents() == null) {
             openAPI.setComponents(new Components());
         }
-<<<<<<< HEAD
-
-=======
->>>>>>> 7b182366
         Map<String, SecurityScheme> securitySchemes = openAPI.getComponents().getSecuritySchemes();
         if (securitySchemes == null) {
             securitySchemes = new HashMap<>();
@@ -462,12 +458,7 @@
             securityScheme.setType(SecurityScheme.Type.OAUTH2);
             securitySchemes.put(oauth2SchemeKey, securityScheme);
         }
-<<<<<<< HEAD
-
-        if(securityScheme.getFlows() == null) {
-=======
         if (securityScheme.getFlows() == null) {
->>>>>>> 7b182366
             securityScheme.setFlows(new OAuthFlows());
         }
         OAuthFlow oAuthFlow = securityScheme.getFlows().getImplicit();
