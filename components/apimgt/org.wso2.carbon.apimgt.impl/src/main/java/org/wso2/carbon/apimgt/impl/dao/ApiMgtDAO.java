--- conflicted
+++ resolved
@@ -8079,9 +8079,8 @@
         return accessTokenStoreTable;
     }
 
-<<<<<<< HEAD
     //Method to save Throttling policy details into the database
-    public void addThrottlingPolicy(Policy policy, String userId) throws APIManagementException {
+    public void addThrottlingPolicy(Policy policy) throws APIManagementException {
         Connection conn = null;
         try {
             conn = APIMgtDBUtil.getConnection();
@@ -8090,15 +8089,12 @@
             ResultSet rs = null;
 
             try {
-                int tenantId;
-                tenantId = APIUtil.getTenantId(userId);
-
                 String sqlAddQuery = SQLConstants.INSERT_POLICY_SQL;
                 // Adding data to the AM_POLICY  table
                 psPolicy = conn.prepareStatement(sqlAddQuery);
                 psPolicy.setString(1, policy.getPolicyName());
                 psPolicy.setString(2, policy.getPolicyLevel());
-                psPolicy.setInt(3, tenantId);
+                psPolicy.setInt(3, policy.getTenantId());
                 psPolicy.setString(4, policy.getUserLevel());
                 psPolicy.setString(5, policy.getDescription());
                 psPolicy.setString(6, policy.getDefaultQuotaPolicy().getType());
@@ -8302,7 +8298,6 @@
         }
     }
 
-=======
     public Policy[] getPolicies(String policyLevel, String username) throws APIManagementException {
         List<Policy> policies = new ArrayList<Policy>();
         Connection conn = null;
@@ -8378,5 +8373,4 @@
         }
         return names.toArray(new String[names.size()]);
     }
->>>>>>> 722a0b7c
 }