/*
*  Copyright (c) 2005-2011, WSO2 Inc. (http://www.wso2.org) All Rights Reserved.
*
*  WSO2 Inc. licenses this file to you under the Apache License,
*  Version 2.0 (the "License"); you may not use this file except
*  in compliance with the License.
*  You may obtain a copy of the License at
*
*    http://www.apache.org/licenses/LICENSE-2.0
*
* Unless required by applicable law or agreed to in writing,
* software distributed under the License is distributed on an
* "AS IS" BASIS, WITHOUT WARRANTIES OR CONDITIONS OF ANY
* KIND, either express or implied.  See the License for the
* specific language governing permissions and limitations
* under the License.
*/

package org.wso2.carbon.apimgt.impl.dao;


import org.apache.axis2.util.JavaUtils;
import org.apache.commons.lang.StringUtils;
import org.apache.commons.logging.Log;
import org.apache.commons.logging.LogFactory;
import org.wso2.carbon.apimgt.api.APIManagementException;
import org.wso2.carbon.apimgt.api.SubscriptionAlreadyExistingException;
import org.wso2.carbon.apimgt.api.dto.UserApplicationAPIUsage;
import org.wso2.carbon.apimgt.api.model.API;
import org.wso2.carbon.apimgt.api.model.APIIdentifier;
import org.wso2.carbon.apimgt.api.model.APIKey;
import org.wso2.carbon.apimgt.api.model.APIStatus;
import org.wso2.carbon.apimgt.api.model.APIStore;
import org.wso2.carbon.apimgt.api.model.Application;
import org.wso2.carbon.apimgt.api.model.ApplicationConstants;
import org.wso2.carbon.apimgt.api.model.Comment;
import org.wso2.carbon.apimgt.api.model.KeyManager;
import org.wso2.carbon.apimgt.api.model.LifeCycleEvent;
import org.wso2.carbon.apimgt.api.model.OAuthAppRequest;
import org.wso2.carbon.apimgt.api.model.OAuthApplicationInfo;
import org.wso2.carbon.apimgt.api.model.Scope;
import org.wso2.carbon.apimgt.api.model.SubscribedAPI;
import org.wso2.carbon.apimgt.api.model.Subscriber;
import org.wso2.carbon.apimgt.api.model.Tier;
import org.wso2.carbon.apimgt.api.model.URITemplate;
import org.wso2.carbon.apimgt.impl.APIConstants;
import org.wso2.carbon.apimgt.impl.APIManagerConfiguration;
import org.wso2.carbon.apimgt.impl.dto.APIInfoDTO;
import org.wso2.carbon.apimgt.impl.dto.APIKeyInfoDTO;
import org.wso2.carbon.apimgt.impl.dto.APIKeyValidationInfoDTO;
import org.wso2.carbon.apimgt.impl.dto.ApplicationRegistrationWorkflowDTO;
import org.wso2.carbon.apimgt.impl.dto.TierPermissionDTO;
import org.wso2.carbon.apimgt.impl.dto.WorkflowDTO;
import org.wso2.carbon.apimgt.impl.factory.KeyManagerHolder;
import org.wso2.carbon.apimgt.impl.internal.ServiceReferenceHolder;
import org.wso2.carbon.apimgt.impl.token.JWTGenerator;
import org.wso2.carbon.apimgt.impl.token.TokenGenerator;
import org.wso2.carbon.apimgt.impl.utils.APIMgtDBUtil;
import org.wso2.carbon.apimgt.impl.utils.APIUtil;
import org.wso2.carbon.apimgt.impl.utils.APIVersionComparator;
import org.wso2.carbon.apimgt.impl.utils.ApplicationUtils;
import org.wso2.carbon.apimgt.impl.utils.LRUCache;
import org.wso2.carbon.apimgt.impl.utils.RemoteUserManagerClient;
import org.wso2.carbon.apimgt.impl.workflow.WorkflowConstants;
import org.wso2.carbon.apimgt.impl.workflow.WorkflowExecutorFactory;
import org.wso2.carbon.apimgt.impl.workflow.WorkflowStatus;
import org.wso2.carbon.core.util.CryptoException;
import org.wso2.carbon.identity.base.IdentityException;
import org.wso2.carbon.identity.core.util.IdentityDatabaseUtil;
import org.wso2.carbon.identity.core.util.IdentityUtil;
import org.wso2.carbon.identity.oauth.IdentityOAuthAdminException;
import org.wso2.carbon.identity.oauth.OAuthUtil;
import org.wso2.carbon.identity.oauth.common.OAuthConstants;
import org.wso2.carbon.identity.oauth.config.OAuthServerConfiguration;
import org.wso2.carbon.utils.multitenancy.MultitenantConstants;
import org.wso2.carbon.utils.multitenancy.MultitenantUtils;

import javax.cache.Cache;
import javax.cache.Caching;
import java.io.ByteArrayInputStream;
import java.io.InputStream;
import java.math.BigDecimal;
import java.sql.Connection;
import java.sql.Date;
import java.sql.PreparedStatement;
import java.sql.ResultSet;
import java.sql.SQLException;
import java.sql.Timestamp;
import java.sql.Types;
import java.text.ParseException;
import java.text.SimpleDateFormat;
import java.util.ArrayList;
import java.util.Arrays;
import java.util.Calendar;
import java.util.Collections;
import java.util.Comparator;
import java.util.HashMap;
import java.util.HashSet;
import java.util.Iterator;
import java.util.LinkedHashMap;
import java.util.LinkedHashSet;
import java.util.List;
import java.util.Locale;
import java.util.Map;
import java.util.Set;
import java.util.TimeZone;
import java.util.TreeMap;
import java.util.TreeSet;
import java.util.UUID;
import java.util.regex.Matcher;
import java.util.regex.Pattern;

/**
 * This class represent the ApiMgtDAO.
 */
public class ApiMgtDAO {

    private static final Log log = LogFactory.getLog(ApiMgtDAO.class);

    public static TokenGenerator tokenGenerator;
    public static Boolean removeUserNameInJWTForAppToken;


    private static final String ENABLE_JWT_CACHE = "APIKeyManager.EnableJWTCache";
    private static boolean forceCaseInsensitiveComparisons = false;


    public ApiMgtDAO() {
        APIManagerConfiguration configuration = ServiceReferenceHolder.getInstance()
                .getAPIManagerConfigurationService().getAPIManagerConfiguration();

		if (configuration == null) {
            log.error("API Manager configuration is not initialized");
		        } else {
            String enableJWTGeneration = configuration.getFirstProperty(APIConstants.ENABLE_JWT_GENERATION);
            removeUserNameInJWTForAppToken = Boolean.parseBoolean(configuration.getFirstProperty(
                    APIConstants.API_KEY_VALIDATOR_REMOVE_USERNAME_TO_JWT_FOR_APP_TOKEN));
            if (enableJWTGeneration != null && JavaUtils.isTrueExplicitly(enableJWTGeneration)) {
                String clazz = configuration.getFirstProperty(APIConstants.TOKEN_GENERATOR_IMPL);
                if (clazz == null) {
                    tokenGenerator = new JWTGenerator();
                } else {
                    try {
                        tokenGenerator = (TokenGenerator) Class.forName(clazz).newInstance();
                    } catch (InstantiationException e) {
                        log.error("Error while instantiating class " + clazz, e);
                    } catch (IllegalAccessException e) {
                        log.error(e);
                    } catch (ClassNotFoundException e) {
                        log.error("Cannot find the class " + clazz + e);
                    }
                }

            }
        }

        String caseSensistiveComparison = ServiceReferenceHolder.getInstance().
                getAPIManagerConfigurationService().getAPIManagerConfiguration().getFirstProperty(APIConstants.API_STORE_FORCE_CI_COMPARISIONS);
        if (caseSensistiveComparison != null) {
            forceCaseInsensitiveComparisons = Boolean.parseBoolean(caseSensistiveComparison);
        }
    }

    /**
     * Get access token key for given userId and API Identifier
     *
     * @param userId          id of the user
     * @param applicationName name of the Application
     * @param identifier      APIIdentifier
     * @param keyType         Type of the key required
     * @return Access token
     * @throws APIManagementException if failed to get Access token
     * @throws org.wso2.carbon.identity.base.IdentityException
     *                                if failed to get tenant id
     */
    public String getAccessKeyForAPI(String userId, String applicationName, APIInfoDTO identifier,
                                     String keyType)
            throws APIManagementException, IdentityException {

        String accessKey = null;

        //identify loggedinuser
        String loginUserName = getLoginUserName(userId);

        //get the tenant id for the corresponding domain
        String tenantAwareUserId = MultitenantUtils.getTenantAwareUsername(loginUserName);
        int tenantId = IdentityUtil.getTenantIdOFUser(loginUserName);

        if (log.isDebugEnabled()) {
            log.debug("Searching for: " + identifier.getAPIIdentifier() + ", User: " + tenantAwareUserId +
                      ", ApplicationName: " + applicationName + ", Tenant ID: " + tenantId);
        }

        Connection conn = null;
        PreparedStatement ps = null;
        ResultSet rs = null;
        String sqlQuery =
                "SELECT " +
                "   SKM.ACCESS_TOKEN AS ACCESS_TOKEN " +
                "FROM " +
                "   AM_SUBSCRIPTION SP," +
                "   AM_API API," +
                "   AM_SUBSCRIBER SB," +
                "   AM_APPLICATION APP, " +
                "   AM_SUBSCRIPTION_KEY_MAPPING SKM " +
                "WHERE " +
                "   SB.USER_ID=? " +
                "   AND SB.TENANT_ID=? " +
                "   AND API.API_PROVIDER=? " +
                "   AND API.API_NAME=?" +
                "   AND API.API_VERSION=?" +
                "   AND APP.NAME=? " +
                "   AND SKM.KEY_TYPE=? " +
                "   AND API.API_ID = SP.API_ID" +
                "   AND SB.SUBSCRIBER_ID = APP.SUBSCRIBER_ID " +
                "   AND APP.APPLICATION_ID = SP.APPLICATION_ID " +
                "   AND SP.SUBSCRIPTION_ID = SKM.SUBSCRIPTION_ID ";

        if (forceCaseInsensitiveComparisons) {
            sqlQuery =
                    "SELECT " +
                            "   SKM.ACCESS_TOKEN AS ACCESS_TOKEN " +
                            "FROM " +
                            "   AM_SUBSCRIPTION SP," +
                            "   AM_API API," +
                            "   AM_SUBSCRIBER SB," +
                            "   AM_APPLICATION APP, " +
                            "   AM_SUBSCRIPTION_KEY_MAPPING SKM " +
                            "WHERE " +
                            "   LOWER(SB.USER_ID)=LOWER(?) " +
                            "   AND SB.TENANT_ID=? " +
                            "   AND API.API_PROVIDER=? " +
                            "   AND API.API_NAME=?" +
                            "   AND API.API_VERSION=?" +
                            "   AND APP.NAME=? " +
                            "   AND SKM.KEY_TYPE=? " +
                            "   AND API.API_ID = SP.API_ID" +
                            "   AND SB.SUBSCRIBER_ID = APP.SUBSCRIBER_ID " +
                            "   AND APP.APPLICATION_ID = SP.APPLICATION_ID " +
                            "   AND SP.SUBSCRIPTION_ID = SKM.SUBSCRIPTION_ID ";
        }

        try {
            conn = APIMgtDBUtil.getConnection();
            ps = conn.prepareStatement(sqlQuery);
            ps.setString(1, tenantAwareUserId);
            ps.setInt(2, tenantId);
            ps.setString(3, APIUtil.replaceEmailDomainBack(identifier.getProviderId()));
            ps.setString(4, identifier.getApiName());
            ps.setString(5, identifier.getVersion());
            ps.setString(6, applicationName);
            ps.setString(7, keyType);

            rs = ps.executeQuery();

            while (rs.next()) {
                accessKey = APIUtil.decryptToken(rs.getString(APIConstants.SUBSCRIPTION_FIELD_ACCESS_TOKEN));
            }
        } catch (SQLException e) {
            handleException("Error when executing the SQL query to read the access key for user : "
                            + loginUserName + "of tenant(id) : " + tenantId, e);
        } catch (CryptoException e) {
            handleException("Error when decrypting access key for user : "
                            + loginUserName + "of tenant(id) : " + tenantId, e);
        } finally {
            APIMgtDBUtil.closeAllConnections(ps, conn, rs);
        }
        return accessKey;
    }

    /**
     * Persist the details of the token generation request (allowed domains & validity period) to be used back
     * when approval has been granted.
     *
     * @param dto  DTO related to Application Registration.
     * @param onlyKeyMappingEntry When this flag is enabled, only AM_APPLICATION_KEY_MAPPING will get affected.
     * @throws APIManagementException if failed to create entries in  AM_APPLICATION_REGISTRATION and
     * AM_APPLICATION_KEY_MAPPING tables.
     */

    public void createApplicationRegistrationEntry(ApplicationRegistrationWorkflowDTO dto, boolean onlyKeyMappingEntry)
            throws APIManagementException {

        Connection conn = null;
        PreparedStatement ps = null;
        ResultSet rs = null;
        Application application = dto.getApplication();
        Subscriber subscriber = application.getSubscriber();
        String jsonString = dto.getAppInfoDTO().getOAuthApplicationInfo().getJsonString();


        String registrationEntry = "INSERT INTO " +
                " AM_APPLICATION_REGISTRATION (SUBSCRIBER_ID,WF_REF,APP_ID,TOKEN_TYPE,ALLOWED_DOMAINS,VALIDITY_PERIOD,TOKEN_SCOPE,INPUTS) " +
                "  VALUES(?,?,?,?,?,?,?,?)";

        String keyMappingEntry = "INSERT INTO " +
                "AM_APPLICATION_KEY_MAPPING (APPLICATION_ID,KEY_TYPE,STATE) " +
                "VALUES(?,?,?)";

        try {
            conn = APIMgtDBUtil.getConnection();
            conn.setAutoCommit(false);

            if (!onlyKeyMappingEntry) {
                ps = conn.prepareStatement(registrationEntry);
                ps.setInt(1, subscriber.getId());
                ps.setString(2, dto.getWorkflowReference());
                ps.setInt(3, application.getId());
                ps.setString(4, dto.getKeyType());
                ps.setString(5, dto.getDomainList());
                ps.setLong(6, dto.getValidityTime());
		        ps.setString(7,(String) dto.getAppInfoDTO().getOAuthApplicationInfo().getParameter("tokenScope"));
	            ps.setString(8,jsonString);
                ps.execute();
                ps.close();
            }

            ps = conn.prepareStatement(keyMappingEntry);
            ps.setInt(1, application.getId());
            ps.setString(2, dto.getKeyType());
            ps.setString(3, dto.getStatus().toString());
            ps.execute();
            ps.close();

            conn.commit();
        } catch (SQLException e) {
            try {
                conn.rollback();
            } catch (SQLException e1) {
                handleException("Error occurred while Roling back changes done on Application Registration", e1);
            }
            handleException("Error occurred while creating an " +
                    "Application Registration Entry for Application : " + application.getName(), e);
        } finally {
            APIMgtDBUtil.closeAllConnections(ps, conn, rs);
        }

    }

    public OAuthApplicationInfo getOAuthApplication(String consumerKey) throws APIManagementException {
        OAuthApplicationInfo oAuthApplicationInfo = new OAuthApplicationInfo();
        Connection conn = null;
        PreparedStatement ps = null;
        ResultSet rs = null;
        String sqlQuery =
                "SELECT CONSUMER_SECRET, USERNAME, TENANT_ID, APP_NAME, APP_NAME, CALLBACK_URL, GRANT_TYPES " +
                        "FROM IDN_OAUTH_CONSUMER_APPS " +
                        "WHERE CONSUMER_KEY = ?";

        try {
            conn = APIMgtDBUtil.getConnection();
            ps = conn.prepareStatement(sqlQuery);
            ps.setString(1, APIUtil.encryptToken(consumerKey));
            rs = ps.executeQuery();
            while (rs.next()) {
                oAuthApplicationInfo.setClientId(consumerKey);
                oAuthApplicationInfo.setCallBackURL(rs.getString("CALLBACK_URL"));
                oAuthApplicationInfo.setClientSecret(APIUtil.decryptToken(rs.getString("CONSUMER_SECRET")));
//                oAuthApplicationInfo.addParameter(ApplicationConstants.
//                        OAUTH_CLIENT_SECRET, rs.getString("CONSUMER_SECRET"));
                oAuthApplicationInfo.addParameter(ApplicationConstants.
                        OAUTH_REDIRECT_URIS, rs.getString("CALLBACK_URL"));
                oAuthApplicationInfo.addParameter(ApplicationConstants.
                        OAUTH_CLIENT_NAME, rs.getString("APP_NAME"));
                oAuthApplicationInfo.addParameter(ApplicationConstants.
                        OAUTH_CLIENT_GRANT, rs.getString("GRANT_TYPES"));
            }
        } catch (SQLException e) {
            handleException("Error while executing SQL for getting OAuth application info", e);
        } catch (CryptoException e) {
            handleException("Unable to encrypt consumer key " + consumerKey + " or unable to decrypt consumer secret " +
                    "of the same", e);
        } finally {
            APIMgtDBUtil.closeAllConnections(ps, conn, rs);
        }

        return oAuthApplicationInfo;

    }

    /**
     * Get the creator of the OAuth App.
     * @param consumerKey Client ID of the OAuth App
     * @return {@code Subscriber} with name and TenantId set.
     * @throws APIManagementException
     */
    public static Subscriber getOwnerForConsumerApp(String consumerKey) throws APIManagementException {
        Connection conn = null;
        PreparedStatement ps = null;
        ResultSet rs = null;
        String username = null;
        Subscriber subscriber = null;

        String sqlQuery =
                "SELECT USERNAME,TENANT_ID FROM " +
                " IDN_OAUTH_CONSUMER_APPS " +
                " WHERE " +
                " CONSUMER_KEY = ?";

        try {
            conn = APIMgtDBUtil.getConnection();
            ps = conn.prepareStatement(sqlQuery);
            ps.setString(1, consumerKey);
            rs = ps.executeQuery();
            while (rs.next()) {
                username = rs.getString("USERNAME");
                subscriber = new Subscriber(username);
                subscriber.setTenantId(rs.getInt("TENANT_ID"));
            }
        } catch (SQLException e) {
            handleException("Error while executing SQL for getting User Id : SQL "+sqlQuery, e);
        } finally {
            APIMgtDBUtil.closeAllConnections(ps, conn, rs);
        }

        return subscriber;

    }


    public static void deleteOAuthApplication(String consumerKey) throws APIManagementException {
        OAuthApplicationInfo oAuthApplicationInfo = new OAuthApplicationInfo();
        Connection conn = null;
        PreparedStatement ps = null;
        ResultSet rs = null;
        String sqlQuery = "DELETE FROM IDN_OAUTH_CONSUMER_APPS WHERE CONSUMER_KEY = ?";

        try {
            conn = APIMgtDBUtil.getConnection();
            ps = conn.prepareStatement(sqlQuery);
            ps.setString(1, consumerKey);
            ps.executeUpdate();

        } catch (SQLException e) {
            handleException("Error while executing SQL for deleting OAuth application", e);
        } finally {
            APIMgtDBUtil.closeAllConnections(ps, conn, rs);
        }

    }

    public String getAccessKeyForApplication(String userId, String applicationName,
                                             String keyType)
            throws APIManagementException, IdentityException {

        String accessKey = null;

        //identify loggedinuser
        String loginUserName = getLoginUserName(userId);

        String accessTokenStoreTable = APIConstants.ACCESS_TOKEN_STORE_TABLE;
        if (APIUtil.checkAccessTokenPartitioningEnabled() &&
            APIUtil.checkUserNameAssertionEnabled()) {
            accessTokenStoreTable = APIUtil.getAccessTokenStoreTableFromUserId(loginUserName);
        }

        //get the tenant id for the corresponding domain
        //String tenantAwareUserId = MultitenantUtils.getTenantAwareUsername(loginUserName);
        int tenantId = IdentityUtil.getTenantIdOFUser(loginUserName);

        Connection conn = null;
        PreparedStatement ps = null;
        ResultSet rs = null;
        String sqlQuery =
                "SELECT " +
                "   IAT.ACCESS_TOKEN AS ACCESS_TOKEN " +
                "FROM " +
                "   AM_SUBSCRIBER SB," +
                "   AM_APPLICATION APP, " +
                "   AM_APPLICATION_KEY_MAPPING AKM," +
                accessTokenStoreTable + " IAT," +
                "   IDN_OAUTH_CONSUMER_APPS ICA " +
                "WHERE " +
                "   SB.USER_ID=? " +
                "   AND SB.TENANT_ID=? " +
                "   AND APP.NAME=? " +
                "   AND AKM.KEY_TYPE=? " +
                "   AND SB.SUBSCRIBER_ID = APP.SUBSCRIBER_ID " +
                "   AND APP.APPLICATION_ID = AKM.APPLICATION_ID" +
                "   AND ICA.CONSUMER_KEY = AKM.CONSUMER_KEY" +
                "   AND ICA.USERNAME = IAT.AUTHZ_USER" +
                "   AND IAT.CONSUMER_KEY = AKM.CONSUMER_KEY";

        if (forceCaseInsensitiveComparisons) {
            sqlQuery =
                    "SELECT " +
                            "   IAT.ACCESS_TOKEN AS ACCESS_TOKEN " +
                            "FROM " +
                            "   AM_SUBSCRIBER SB," +
                            "   AM_APPLICATION APP, " +
                            "   AM_APPLICATION_KEY_MAPPING AKM," +
                            accessTokenStoreTable + " IAT," +
                            "   IDN_OAUTH_CONSUMER_APPS ICA " +
                            "WHERE " +
                            "   LOWER(SB.USER_ID)=LOWER(?) " +
                            "   AND SB.TENANT_ID=? " +
                            "   AND APP.NAME=? " +
                            "   AND AKM.KEY_TYPE=? " +
                            "   AND SB.SUBSCRIBER_ID = APP.SUBSCRIBER_ID " +
                            "   AND APP.APPLICATION_ID = AKM.APPLICATION_ID" +
                            "   AND ICA.CONSUMER_KEY = AKM.CONSUMER_KEY" +
                            "   AND ICA.USERNAME = IAT.AUTHZ_USER" +
                            "   AND IAT.CONSUMER_KEY = AKM.CONSUMER_KEY";
        }

        try {
            conn = APIMgtDBUtil.getConnection();
            ps = conn.prepareStatement(sqlQuery);
            ps.setString(1, loginUserName);
            ps.setInt(2, tenantId);
            ps.setString(3, applicationName);
            ps.setString(4, keyType);
            rs = ps.executeQuery();

            while (rs.next()) {
                accessKey = APIUtil.decryptToken(rs.getString(APIConstants.SUBSCRIPTION_FIELD_ACCESS_TOKEN));
            }
        } catch (SQLException e) {
            handleException("Error when executing the SQL query to read the access key for user : "
                            + loginUserName + "of tenant(id) : " + tenantId, e);
        } catch (CryptoException e) {
            handleException("Error when decrypting access key for user : "
                            + loginUserName + "of tenant(id) : " + tenantId, e);
        } finally {
            APIMgtDBUtil.closeAllConnections(ps, conn, rs);
        }
        return accessKey;
    }

    /**
     * Get Subscribed APIs for given userId
     *
     * @param userId id of the user
     * @return APIInfoDTO[]
     * @throws APIManagementException if failed to get Subscribed APIs
     * @throws org.wso2.carbon.identity.base.IdentityException
     *                                if failed to get tenant id
     */
    public APIInfoDTO[] getSubscribedAPIsOfUser(String userId) throws APIManagementException,
                                                                      IdentityException {

        //identify loggedinuser
        String loginUserName = getLoginUserName(userId);

        String tenantAwareUsername = MultitenantUtils.getTenantAwareUsername(loginUserName);
        int tenantId = IdentityUtil.getTenantIdOFUser(loginUserName);
        List<APIInfoDTO> apiInfoDTOList = new ArrayList<APIInfoDTO>();
        Connection conn = null;
        PreparedStatement ps = null;
        ResultSet rs = null;
        String sqlQuery = "SELECT " +
                          "   API.API_PROVIDER AS API_PROVIDER," +
                          "   API.API_NAME AS API_NAME," +
                          "   API.API_VERSION AS API_VERSION " +
                          "FROM " +
                          "   AM_SUBSCRIPTION SP, " +
                          "   AM_API API," +
                          "   AM_SUBSCRIBER SB, " +
                          "   AM_APPLICATION APP " +
                          "WHERE " +
                          "   SB.USER_ID = ? " +
                          "   AND SB.TENANT_ID = ? " +
                          "   AND SB.SUBSCRIBER_ID = APP.SUBSCRIBER_ID " +
                          "   AND APP.APPLICATION_ID=SP.APPLICATION_ID " +
                          "   AND API.API_ID = SP.API_ID" +
                          "   AND SP.SUBS_CREATE_STATE = '" + APIConstants.SubscriptionCreatedStatus.SUBSCRIBE + "'";

        if (forceCaseInsensitiveComparisons) {
            sqlQuery = "SELECT " +
                    "   API.API_PROVIDER AS API_PROVIDER," +
                    "   API.API_NAME AS API_NAME," +
                    "   API.API_VERSION AS API_VERSION " +
                    "FROM " +
                    "   AM_SUBSCRIPTION SP, " +
                    "   AM_API API," +
                    "   AM_SUBSCRIBER SB, " +
                    "   AM_APPLICATION APP " +
                    "WHERE " +
                    "   LOWER(SB.USER_ID) = LOWER(?) " +
                    "   AND SB.TENANT_ID = ? " +
                    "   AND SB.SUBSCRIBER_ID = APP.SUBSCRIBER_ID " +
                    "   AND APP.APPLICATION_ID=SP.APPLICATION_ID " +
                    "   AND API.API_ID = SP.API_ID" +
                    "   AND SP.SUBS_CREATE_STATE = '" + APIConstants.SubscriptionCreatedStatus.SUBSCRIBE + "'";
        }

        try {
            conn = APIMgtDBUtil.getConnection();
            ps = conn.prepareStatement(sqlQuery);
            ps.setString(1, tenantAwareUsername);
            ps.setInt(2, tenantId);
            rs = ps.executeQuery();
            while (rs.next()) {
                APIInfoDTO infoDTO = new APIInfoDTO();
                infoDTO.setProviderId(APIUtil.replaceEmailDomain(rs.getString("API_PROVIDER")));
                infoDTO.setApiName(rs.getString("API_NAME"));
                infoDTO.setVersion(rs.getString("API_VERSION"));
                apiInfoDTOList.add(infoDTO);
            }
        } catch (SQLException e) {
            handleException("Error while executing SQL", e);
        } finally {
            APIMgtDBUtil.closeAllConnections(ps, conn, rs);
        }
        return apiInfoDTOList.toArray(new APIInfoDTO[apiInfoDTOList.size()]);
    }

    /**
     * Get API key information for given API
     *
     * @param apiInfoDTO API info
     * @return APIKeyInfoDTO[]
     * @throws APIManagementException if failed to get key info for given API
     */
    public APIKeyInfoDTO[] getSubscribedUsersForAPI(APIInfoDTO apiInfoDTO)
            throws APIManagementException {

        APIKeyInfoDTO[] apiKeyInfoDTOs = null;
        // api_id store as "providerName_apiName_apiVersion" in AM_SUBSCRIPTION table
        Connection conn = null;
        PreparedStatement ps = null;
        ResultSet rs = null;
        String sqlQuery = "SELECT " +
                          "   SB.USER_ID, " +
                          "   SB.TENANT_ID " +
                          "FROM " +
                          "   AM_SUBSCRIBER SB, " +
                          "   AM_APPLICATION APP, " +
                          "   AM_SUBSCRIPTION SP, " +
                          "   AM_API API " +
                          "WHERE " +
                          "   API.API_PROVIDER = ? " +
                          "   AND API.API_NAME = ?" +
                          "   AND API.API_VERSION = ?" +
                          "   AND SP.APPLICATION_ID = APP.APPLICATION_ID " +
                          "   AND APP.SUBSCRIBER_ID=SB.SUBSCRIBER_ID " +
                          "   AND API.API_ID = SP.API_ID" +
                          "   AND SP.SUBS_CREATE_STATE = '" + APIConstants.SubscriptionCreatedStatus.SUBSCRIBE + "'";
        try {
            conn = APIMgtDBUtil.getConnection();
            ps = conn.prepareStatement(sqlQuery);
            ps.setString(1, APIUtil.replaceEmailDomainBack(apiInfoDTO.getProviderId()));
            ps.setString(2, apiInfoDTO.getApiName());
            ps.setString(3, apiInfoDTO.getVersion());
            rs = ps.executeQuery();
            List<APIKeyInfoDTO> apiKeyInfoList = new ArrayList<APIKeyInfoDTO>();
            while (rs.next()) {
                String userId = rs.getString(APIConstants.SUBSCRIBER_FIELD_USER_ID);
                //int tenantId = rs.getInt(APIConstants.SUBSCRIBER_FIELD_TENANT_ID);
                // If the tenant Id > 0, get the tenant domain and append it to the username.
                //if (tenantId > 0) {
                //  userId = userId + "@" + APIKeyMgtUtil.getTenantDomainFromTenantId(tenantId);
                //}
                APIKeyInfoDTO apiKeyInfoDTO = new APIKeyInfoDTO();
                apiKeyInfoDTO.setUserId(userId);
                // apiKeyInfoDTO.setStatus(rs.getString(3));
                apiKeyInfoList.add(apiKeyInfoDTO);
            }
            apiKeyInfoDTOs = apiKeyInfoList.toArray(new APIKeyInfoDTO[apiKeyInfoList.size()]);

        } catch (SQLException e) {
            handleException("Error while executing SQL", e);
        } finally {
            APIMgtDBUtil.closeAllConnections(ps, conn, rs);
        }
        return apiKeyInfoDTOs;
    }

    /**
     * This method is to update the access token
     *
     * @param userId     id of the user
     * @param apiInfoDTO Api info
     * @param statusEnum Status of the access key
     * @throws APIManagementException if failed to update the access token
     * @throws org.wso2.carbon.identity.base.IdentityException
     *                                if failed to get tenant id
     */
    public void changeAccessTokenStatus(String userId, APIInfoDTO apiInfoDTO,
                                        String statusEnum)
            throws APIManagementException, IdentityException {
        String tenantAwareUsername = MultitenantUtils.getTenantAwareUsername(userId);
        int tenantId = 0;
        IdentityUtil.getTenantIdOFUser(userId);

        String accessTokenStoreTable = APIConstants.ACCESS_TOKEN_STORE_TABLE;
        if (APIUtil.checkAccessTokenPartitioningEnabled() &&
            APIUtil.checkUserNameAssertionEnabled()) {
            accessTokenStoreTable = APIUtil.getAccessTokenStoreTableFromUserId(userId);
        }

        Connection conn = null;
        PreparedStatement ps = null;
        String sqlQuery = "UPDATE " +
                          accessTokenStoreTable + " IAT , AM_SUBSCRIBER SB," +
                          " AM_SUBSCRIPTION SP , AM_APPLICATION APP, AM_API API" +
                          " SET IAT.TOKEN_STATE=?" +
                          " WHERE SB.USER_ID=?" +
                          " AND SB.TENANT_ID=?" +
                          " AND API.API_PROVIDER=?" +
                          " AND API.API_NAME=?" +
                          " AND API.API_VERSION=?" +
                          " AND SP.ACCESS_TOKEN=IAT.ACCESS_TOKEN" +
                          " AND SB.SUBSCRIBER_ID=APP.SUBSCRIBER_ID" +
                          " AND APP.APPLICATION_ID = SP.APPLICATION_ID" +
                          " AND API.API_ID = SP.API_ID";

        if (forceCaseInsensitiveComparisons) {
            sqlQuery = "UPDATE " +
                    accessTokenStoreTable + " IAT , AM_SUBSCRIBER SB," +
                    " AM_SUBSCRIPTION SP , AM_APPLICATION APP, AM_API API" +
                    " SET IAT.TOKEN_STATE=?" +
                    " WHERE LOWER(SB.USER_ID)=LOWER(?)" +
                    " AND SB.TENANT_ID=?" +
                    " AND API.API_PROVIDER=?" +
                    " AND API.API_NAME=?" +
                    " AND API.API_VERSION=?" +
                    " AND SP.ACCESS_TOKEN=IAT.ACCESS_TOKEN" +
                    " AND SB.SUBSCRIBER_ID=APP.SUBSCRIBER_ID" +
                    " AND APP.APPLICATION_ID = SP.APPLICATION_ID" +
                    " AND API.API_ID = SP.API_ID";
        }

        try {

            conn = APIMgtDBUtil.getConnection();
            conn.setAutoCommit(false);

            ps = conn.prepareStatement(sqlQuery);
            ps.setString(1, statusEnum);
            ps.setString(2, tenantAwareUsername);
            ps.setInt(3, tenantId);
            ps.setString(4, APIUtil.replaceEmailDomainBack(apiInfoDTO.getProviderId()));
            ps.setString(5, apiInfoDTO.getApiName());
            ps.setString(6, apiInfoDTO.getVersion());

            int count = ps.executeUpdate();
            if (log.isDebugEnabled()) {
                log.debug("Number of rows being updated : " + count);
            }

            conn.commit();
        } catch (SQLException e) {
            try {
                if (conn != null) {
                    conn.rollback();
                }
            } catch (SQLException e1) {
                log.error("Failed to rollback the changeAccessTokenStatus operation", e);
            }
            handleException("Error while executing SQL", e);
        } finally {
            APIMgtDBUtil.closeAllConnections(ps, conn, null);
        }
    }

    /**
     * Validate the provided key against the given API. First it will validate the key is valid
     * , ACTIVE and not expired.
     *
     * @param context     Requested Context
     * @param version     version of the API
     * @param accessToken Provided Access Token
     * @return APIKeyValidationInfoDTO instance with authorization status and tier information if
     *         authorized.
     * @throws APIManagementException Error when accessing the database or registry.
     */
    public APIKeyValidationInfoDTO validateKey(String context, String version, String accessToken, String requiredAuthenticationLevel)
            throws APIManagementException {

        if (log.isDebugEnabled()) {
            log.debug("A request is received to process the token : " + accessToken + " to access" +
                      " the context URL : " + context);
        }
        APIKeyValidationInfoDTO keyValidationInfoDTO = new APIKeyValidationInfoDTO();
        keyValidationInfoDTO.setAuthorized(false);

        String tier;
        String status;
        String type;
        String userType;
        String subscriberName;
        String subscriptionStatus;
        String applicationId;
        String applicationName;
        String applicationTier;
        String endUserName;
        long validityPeriod;
        long issuedTime;
        long timestampSkew;
        long currentTime;
        String apiName;
        String consumerKey;
        String apiPublisher;

        boolean defaultVersionInvoked = false;
        String versionCheckStr = "   AND API.API_VERSION = ? ";

        //Check if the api version has been prefixed with _default_
        if(version != null && version.startsWith(APIConstants.DEFAULT_VERSION_PREFIX)){
            defaultVersionInvoked = true;
            //Remove the prefix from the version.
            version = version.split(APIConstants.DEFAULT_VERSION_PREFIX)[1];
        }

        String getAPISqlQuery = "SELECT "+
                "  API_PROVIDER, " +
                "  API_NAME  " +
                "  FROM AM_API " +
                "  WHERE "+
                "  API_VERSION = ? " +
                "  AND CONTEXT = ? ";

        String accessTokenStoreTable = APIConstants.ACCESS_TOKEN_STORE_TABLE;
        String tokenScopeAssociationTable= APIConstants.TOKEN_SCOPE_ASSOCIATION_TABLE;
        if (APIUtil.checkAccessTokenPartitioningEnabled() &&
            APIUtil.checkUserNameAssertionEnabled()) {
            accessTokenStoreTable = APIUtil.getAccessTokenStoreTableFromAccessToken(accessToken);
        }

        // First check whether the token is valid, active and not expired.
        Connection conn = null;
        PreparedStatement ps = null;
        ResultSet rs = null;

        String applicationSqlQuery = "SELECT " +
                                    "   IAT.VALIDITY_PERIOD, " +
                                    "   IAT.TIME_CREATED ," +
                                    "   IAT.TOKEN_STATE," +
                                    "   IAT.USER_TYPE," +
                                    "   IAT.AUTHZ_USER," +
                                    "   IAT.TIME_CREATED," +
                                    "   ISAT.TOKEN_SCOPE," +
                                    "   SUB.TIER_ID," +
                                    "   SUBS.USER_ID," +
                                    "   SUB.SUB_STATUS," +
                                    "   APP.APPLICATION_ID," +
                                    "   APP.NAME," +
                                    "   APP.APPLICATION_TIER," +
                                    "   AKM.KEY_TYPE," +
                                    "   API.API_NAME," +
                                    "   AKM.CONSUMER_KEY," +
                                    "   API.API_PROVIDER" +
                                    " FROM " + accessTokenStoreTable + " IAT,"
                                    + tokenScopeAssociationTable + " ISAT," +
                                    "   AM_SUBSCRIPTION SUB," +
                                    "   AM_SUBSCRIBER SUBS," +
                                    "   AM_APPLICATION APP," +
                                    "   AM_APPLICATION_KEY_MAPPING AKM," +
                                    "   AM_API API" +
                                    " WHERE " +
                                    "   IAT.ACCESS_TOKEN = ? " +
                                    "   AND API.CONTEXT = ? " +
                                    "   AND IAT.TOKEN_ID = ISAT.TOKEN_ID " +
                                    //versionCheckStr +
                                    (defaultVersionInvoked ? "" : " AND API.API_VERSION = ? ") +
                                    "   AND IAT.CONSUMER_KEY=AKM.CONSUMER_KEY " +
                                    //"   AND APP.APPLICATION_ID = APP.APPLICATION_ID" +
                                    "   AND SUB.APPLICATION_ID = APP.APPLICATION_ID" +
                                    "   AND APP.SUBSCRIBER_ID = SUBS.SUBSCRIBER_ID" +
                                    "   AND API.API_ID = SUB.API_ID" +
                                    "   AND AKM.APPLICATION_ID=APP.APPLICATION_ID";

        try {
            conn = APIMgtDBUtil.getConnection();
            conn.setAutoCommit(false);

            ps = conn.prepareStatement(applicationSqlQuery);
            String encryptedAccessToken = APIUtil.encryptToken(accessToken);
            ps.setString(1, encryptedAccessToken);
            ps.setString(2, context);

            //We only do the version check for non-default version API invocations
            if(!defaultVersionInvoked){
                ps.setString(3, version);
            }
            rs = ps.executeQuery();
            if (rs.next()) {
                status = rs.getString(APIConstants.IDENTITY_OAUTH2_FIELD_TOKEN_STATE);
                tier = rs.getString(APIConstants.SUBSCRIPTION_FIELD_TIER_ID);
                type = rs.getString(APIConstants.SUBSCRIPTION_KEY_TYPE);
                userType = rs.getString(APIConstants.SUBSCRIPTION_USER_TYPE);
                subscriberName = rs.getString(APIConstants.SUBSCRIBER_FIELD_USER_ID);
                applicationId = rs.getString(APIConstants.APPLICATION_ID);
                applicationName = rs.getString(APIConstants.APPLICATION_NAME);
                applicationTier = rs.getString(APIConstants.APPLICATION_TIER);
                endUserName = rs.getString(APIConstants.IDENTITY_OAUTH2_FIELD_AUTHORIZED_USER);
                issuedTime = rs.getTimestamp(APIConstants.IDENTITY_OAUTH2_FIELD_TIME_CREATED,
                                             Calendar.getInstance(TimeZone.getTimeZone("UTC"))).getTime();
                validityPeriod = rs.getLong(APIConstants.IDENTITY_OAUTH2_FIELD_VALIDITY_PERIOD);
                timestampSkew = OAuthServerConfiguration.getInstance().
                        getTimeStampSkewInSeconds() * 1000;
                currentTime = System.currentTimeMillis();
                subscriptionStatus=rs.getString(APIConstants.SUBSCRIPTION_FIELD_SUB_STATUS);
                apiName = rs.getString(APIConstants.FIELD_API_NAME);
                consumerKey = rs.getString(APIConstants.FIELD_CONSUMER_KEY);
                apiPublisher = rs.getString(APIConstants.FIELD_API_PUBLISHER);

                keyValidationInfoDTO.setApiName(apiName);
                keyValidationInfoDTO.setApiPublisher(apiPublisher);
                keyValidationInfoDTO.setApplicationId(applicationId);
                keyValidationInfoDTO.setApplicationName(applicationName);
                keyValidationInfoDTO.setApplicationTier(applicationTier);
                keyValidationInfoDTO.setConsumerKey(consumerKey);
                keyValidationInfoDTO.setEndUserName(endUserName);
                keyValidationInfoDTO.setIssuedTime(issuedTime);
                keyValidationInfoDTO.setTier(tier);
                keyValidationInfoDTO.setType(type);
                keyValidationInfoDTO.setUserType(userType);
                keyValidationInfoDTO.setValidityPeriod(validityPeriod);
                keyValidationInfoDTO.setSubscriber(subscriberName);

                keyValidationInfoDTO.setAuthorizedDomains(ApiMgtDAO.getAuthorizedDomainList(accessToken));
                keyValidationInfoDTO.setConsumerKey(APIUtil.decryptToken(consumerKey));
                Set<String> scopes = new HashSet<String>();

                do {
                    String scope = rs.getString(APIConstants.IDENTITY_OAUTH2_FIELD_TOKEN_SCOPE);
                    if(scope != null && !"".equals(scope)){
                        scopes.add(scope);
                    }
                }while(rs.next());

                keyValidationInfoDTO.setScopes(scopes);
                
                /* If Subscription Status is PROD_ONLY_BLOCKED, block production access only */
                if (subscriptionStatus.equals(APIConstants.SubscriptionStatus.BLOCKED)) {
                    keyValidationInfoDTO.setValidationStatus(
                            APIConstants.KeyValidationStatus.API_BLOCKED);
                    keyValidationInfoDTO.setAuthorized(false);
                    return keyValidationInfoDTO;
                }
                else if(APIConstants.SubscriptionStatus.ON_HOLD.equals(subscriptionStatus) ||
                        APIConstants.SubscriptionStatus.REJECTED.equals(subscriptionStatus)){
                    keyValidationInfoDTO.setValidationStatus(APIConstants.KeyValidationStatus.SUBSCRIPTION_INACTIVE);
                    keyValidationInfoDTO.setAuthorized(false);
                    return keyValidationInfoDTO;
                }
                else if (subscriptionStatus.equals(APIConstants.SubscriptionStatus.PROD_ONLY_BLOCKED) &&
                           !APIConstants.API_KEY_TYPE_SANDBOX.equals(type)) {
                    keyValidationInfoDTO.setValidationStatus(
                            APIConstants.KeyValidationStatus.API_BLOCKED);
                    keyValidationInfoDTO.setAuthorized(false);
                    return keyValidationInfoDTO;
                }

                //check if 'requiredAuthenticationLevel' & the one associated with access token matches
                //This check should only be done for 'Application' and 'Application_User' levels
                if(requiredAuthenticationLevel.equals(APIConstants.AUTH_APPLICATION_LEVEL_TOKEN)
                   || requiredAuthenticationLevel.equals(APIConstants.AUTH_APPLICATION_USER_LEVEL_TOKEN)){
                    if(log.isDebugEnabled()){
                        log.debug("Access token's userType : "+userType + ".Required type : "+requiredAuthenticationLevel);
                    }

                    if (!(userType.equalsIgnoreCase(requiredAuthenticationLevel))){
                        keyValidationInfoDTO.setValidationStatus(
                                APIConstants.KeyValidationStatus.API_AUTH_INCORRECT_ACCESS_TOKEN_TYPE);
                        keyValidationInfoDTO.setAuthorized(false);
                        return keyValidationInfoDTO;
                    }
                }

                // Check whether the token is ACTIVE
                if (APIConstants.TokenStatus.ACTIVE.equals(status)) {
                    if (log.isDebugEnabled()) {
                        log.debug("Checking Access token: " + accessToken + " for validity." +
                                  "((currentTime - timestampSkew) > (issuedTime + validityPeriod)) : " +
                                  "((" + currentTime + "-" + timestampSkew + ")" + " > (" + issuedTime + " + " + validityPeriod + "))");
                    }
                    if (validityPeriod!=Long.MAX_VALUE && (currentTime - timestampSkew) > (issuedTime + validityPeriod)) {
                        keyValidationInfoDTO.setValidationStatus(
                                APIConstants.KeyValidationStatus.API_AUTH_INVALID_CREDENTIALS);
                        if (log.isDebugEnabled()) {
                            log.debug("Access token: " + accessToken + " has expired. " +
                                      "Reason ((currentTime - timestampSkew) > (issuedTime + validityPeriod)) : " +
                                      "((" + currentTime + "-" + timestampSkew + ")" + " > (" + issuedTime + " + " + validityPeriod + "))");
                        }
                        //update token status as expired
                        updateTokenState(accessToken, conn, ps);

                        conn.commit();
                    } else {
                        keyValidationInfoDTO.setAuthorized(true);

                        if (tokenGenerator != null) {
                            String calleeToken = null;

                            String enableJWTCache = ServiceReferenceHolder.getInstance()
                                    .getAPIManagerConfigurationService().getAPIManagerConfiguration()
                                    .getFirstProperty(ENABLE_JWT_CACHE);

                            Cache jwtCache = Caching.getCacheManager(APIConstants.API_MANAGER_CACHE_MANAGER).
                                    getCache(APIConstants.JWT_CACHE_NAME);

                            //If JWT Caching is enabled.
                            if(enableJWTCache != null && JavaUtils.isTrueExplicitly(enableJWTCache)){
                                String cacheKey = accessToken + ":" + context + ":" + version + ":" + requiredAuthenticationLevel;
                                calleeToken = (String)jwtCache.get(cacheKey);
                                //On a Cache miss
                                if(calleeToken == null){
                                    //Generate Token and update Cache.
                                    calleeToken = generateJWTToken(keyValidationInfoDTO, context, version,accessToken);
                                    jwtCache.put(cacheKey, calleeToken);
                                }
                            }
                            else{
                                calleeToken = generateJWTToken(keyValidationInfoDTO, context, version,accessToken);
                            }

                            keyValidationInfoDTO.setEndUserToken(calleeToken);
                        }
                    }
				} else {
					keyValidationInfoDTO.setValidationStatus(APIConstants.KeyValidationStatus.API_AUTH_INVALID_CREDENTIALS);
					if (log.isDebugEnabled()) {
						log.debug("Access token: " + accessToken + " is inactive");
					}
                }
            } else {
                //no record found. Invalid access token received
                keyValidationInfoDTO.setValidationStatus(
                        APIConstants.KeyValidationStatus.API_AUTH_INVALID_CREDENTIALS);
                if (log.isDebugEnabled()) {
                    log.debug("Access token: " + accessToken + " is invalid");
                }
            }
        } catch (SQLException e) {
            handleException("Error when executing the SQL ", e);
        } catch (CryptoException e) {
            handleException("Error when encrypting/decrypting token(s)", e);
        } finally {
            APIMgtDBUtil.closeAllConnections(ps, conn, rs);
        }
        return keyValidationInfoDTO;
    }

    public Map<String,Object> getSubscriptionDetails(String context,String version, String consumerKey) throws APIManagementException {

        String sql = "SELECT "+
                "   SUB.TIER_ID," +
                "   SUBS.USER_ID," +
                "   SUB.SUB_STATUS," +
                "   APP.APPLICATION_ID," +
                "   APP.NAME," +
                "   APP.APPLICATION_TIER," +
                "   AKM.KEY_TYPE," +
                "   API.API_NAME," +
                "   API.API_PROVIDER" +
                " FROM " +
                "   AM_SUBSCRIPTION SUB," +
                "   AM_SUBSCRIBER SUBS," +
                "   AM_APPLICATION APP," +
                "   AM_APPLICATION_KEY_MAPPING AKM," +
                "   AM_API API" +
                " WHERE " +
                " API.CONTEXT = ? " +
                " AND API.API_VERSION = ? " +
                " AND AKM.CONSUMER_KEY = ? " +
                "   AND SUB.APPLICATION_ID = APP.APPLICATION_ID" +
                "   AND APP.SUBSCRIBER_ID = SUBS.SUBSCRIBER_ID" +
                "   AND API.API_ID = SUB.API_ID" +
                "   AND AKM.APPLICATION_ID=APP.APPLICATION_ID";
        Connection conn = null;
        PreparedStatement ps = null;
        ResultSet rs = null;
        Map<String,Object> results = null;
        try {
            conn = APIMgtDBUtil.getConnection();
            ps = conn.prepareStatement(sql);
            ps.setString(1, context);
            ps.setString(2, version);
            ps.setString(3,consumerKey);
            rs = ps.executeQuery();
            if(rs.next()){
             results = new HashMap<String,Object>();
/*
                "   SUBS.USER_ID," +
                        "   SUB.SUB_STATUS," +
                        "   APP.APPLICATION_ID," +
                        "   APP.NAME," +
                        "   APP.APPLICATION_TIER," +
                        "   AKM.KEY_TYPE," +
                        "   API.API_NAME," +
                        "   API.API_PROVIDER" +
                        */
                results.put("tier_id",rs.getString("TIER_ID"));
                results.put("user_id",rs.getString("USER_ID"));
                results.put("subs_status",rs.getString("SUB_STATUS"));
                results.put("app_id",rs.getString("APPLICATION_ID"));
                results.put("key_type",rs.getString("KEY_TYPE"));
                results.put("api_name",rs.getString("API_NAME"));
                results.put("api_provider",rs.getString("API_PROVIDER"));
                results.put("app_name",rs.getString("NAME"));
                results.put("app_tier",rs.getString("APPLICATION_TIER"));
            }

        } catch (SQLException e) {
            handleException("Error occurred while reading subscription details from the database.", e);
        } finally {
            APIMgtDBUtil.closeAllConnections(ps,conn,rs);
        }
       return results;
    }


    public boolean validateSubscriptionDetails(String context, String version, String consumerKey,
                                               APIKeyValidationInfoDTO infoDTO) throws APIManagementException {


        boolean defaultVersionInvoked = false;

        //Check if the api version has been prefixed with _default_
        if (version != null && version.startsWith(APIConstants.DEFAULT_VERSION_PREFIX)) {
            defaultVersionInvoked = true;
            //Remove the prefix from the version.
            version = version.split(APIConstants.DEFAULT_VERSION_PREFIX)[1];
        }

        String sql = "SELECT " +
                     "   SUB.TIER_ID," +
                     "   SUBS.USER_ID," +
                     "   SUB.SUB_STATUS," +
                     "   APP.APPLICATION_ID," +
                     "   APP.NAME," +
                     "   APP.APPLICATION_TIER," +
                     "   AKM.KEY_TYPE," +
                     "   API.API_NAME," +
                     "   API.API_PROVIDER" +
                     " FROM " +
                     "   AM_SUBSCRIPTION SUB," +
                     "   AM_SUBSCRIBER SUBS," +
                     "   AM_APPLICATION APP," +
                     "   AM_APPLICATION_KEY_MAPPING AKM," +
                     "   AM_API API" +
                     " WHERE " +
                     " API.CONTEXT = ? " +
                     " AND AKM.CONSUMER_KEY = ? " +
                     (defaultVersionInvoked ? "" : " AND API.API_VERSION = ? ") +
                     "   AND SUB.APPLICATION_ID = APP.APPLICATION_ID" +
                     "   AND APP.SUBSCRIBER_ID = SUBS.SUBSCRIBER_ID" +
                     "   AND API.API_ID = SUB.API_ID" +
                     "   AND AKM.APPLICATION_ID=APP.APPLICATION_ID" +
                     "   AND AKM.APPLICATION_ID=APP.APPLICATION_ID";
        Connection conn = null;
        PreparedStatement ps = null;
        ResultSet rs = null;
        Map<String, Object> results = null;
        try {
            //encrypt consumer key before passing it to query.
            String encryptedConsumerKey = APIUtil.encryptToken(consumerKey);
            conn = APIMgtDBUtil.getConnection();
            ps = conn.prepareStatement(sql);
            ps.setString(1, context);
            ps.setString(2, encryptedConsumerKey);
            if (!defaultVersionInvoked) {
                ps.setString(3, version);
            }
            rs = ps.executeQuery();
            if (rs.next()) {
                String subscriptionStatus = rs.getString("SUB_STATUS");
                String type = rs.getString("KEY_TYPE");
                if (subscriptionStatus.equals(APIConstants.SubscriptionStatus.BLOCKED)) {
                    infoDTO.setValidationStatus(
                            APIConstants.KeyValidationStatus.API_BLOCKED);
                    infoDTO.setAuthorized(false);
                    return false;
                } else if (APIConstants.SubscriptionStatus.ON_HOLD.equals(subscriptionStatus) ||
                           APIConstants.SubscriptionStatus.REJECTED.equals(subscriptionStatus)) {
                    infoDTO.setValidationStatus(APIConstants.KeyValidationStatus.SUBSCRIPTION_INACTIVE);
                    infoDTO.setAuthorized(false);
                    return false;
                } else if (subscriptionStatus.equals(APIConstants.SubscriptionStatus.PROD_ONLY_BLOCKED) &&
                           !APIConstants.API_KEY_TYPE_SANDBOX.equals(type)) {
                    infoDTO.setValidationStatus(
                            APIConstants.KeyValidationStatus.API_BLOCKED);
                    infoDTO.setType(type);
                    infoDTO.setAuthorized(false);
                    return false;
                }

                infoDTO.setTier(rs.getString("TIER_ID"));
                infoDTO.setSubscriber(rs.getString("USER_ID"));
                infoDTO.setApplicationId(rs.getString("APPLICATION_ID"));
                infoDTO.setApiName(rs.getString("API_NAME"));
                infoDTO.setApiPublisher(rs.getString("API_PROVIDER"));
                infoDTO.setApplicationName(rs.getString("NAME"));
                infoDTO.setApplicationTier(rs.getString("APPLICATION_TIER"));
                infoDTO.setType(type);
                return true;
            }
            infoDTO.setAuthorized(false);
            infoDTO.setValidationStatus(APIConstants.KeyValidationStatus.API_AUTH_RESOURCE_FORBIDDEN);

        } catch (SQLException e) {
            handleException("Exception occurred while validating Subscription.", e);
        } catch (CryptoException e) {
            handleException("Error while encrypting consumer key", e);
        }
        finally {
            APIMgtDBUtil.closeAllConnections(ps, conn, rs);
        }
        return false;
    }

    private String generateJWTToken(APIKeyValidationInfoDTO keyValidationInfoDTO,
                                    String context, String version) throws APIManagementException {

        String jwtToken;
        /*if (removeUserNameInJWTForAppToken) {
            jwtToken = tokenGenerator.generateToken(keyValidationInfoDTO, context, version, false);
        } else {
            jwtToken = tokenGenerator.generateToken(keyValidationInfoDTO, context, version, true);
        }*/
        jwtToken = tokenGenerator.generateToken(keyValidationInfoDTO,context,version);

        return jwtToken;
    }


    private String generateJWTToken(APIKeyValidationInfoDTO keyValidationInfoDTO,
                                    String context, String version, String accessToken) throws APIManagementException {

        return tokenGenerator.generateToken(keyValidationInfoDTO, context, version, accessToken);
    }


    //This returns the authorized client domains into a List
    public static List<String> getAuthorizedDomainList(String apiKey) throws APIManagementException {
        return Arrays.asList(getAuthorizedDomains(apiKey).split(","));
    }

    private void updateTokenState(String accessToken, Connection conn, PreparedStatement ps)
            throws SQLException, APIManagementException, CryptoException{

        String accessTokenStoreTable = APIConstants.ACCESS_TOKEN_STORE_TABLE;
        if (APIUtil.checkAccessTokenPartitioningEnabled() &&
            APIUtil.checkUserNameAssertionEnabled()) {
            accessTokenStoreTable = APIUtil.getAccessTokenStoreTableFromAccessToken(accessToken);
        }
        String encryptedAccessToken = APIUtil.encryptToken(accessToken);
        String UPDATE_TOKE_STATE_SQL =
                "UPDATE " +
                accessTokenStoreTable +
                " SET " +
                "   TOKEN_STATE = ? " +
                "   ,TOKEN_STATE_ID = ? " +
                "WHERE " +
                "   ACCESS_TOKEN = ?";
        ps = conn.prepareStatement(UPDATE_TOKE_STATE_SQL);
        ps.setString(1, "EXPIRED");
        ps.setString(2, UUID.randomUUID().toString());
        ps.setString(3, encryptedAccessToken);
        ps.executeUpdate();
    }

    public void addSubscriber(Subscriber subscriber, String groupingId) throws APIManagementException {
        Connection conn = null;
        ResultSet rs = null;
        PreparedStatement ps = null;
        try {
            conn = APIMgtDBUtil.getConnection();
            conn.setAutoCommit(false);

            String query = "INSERT" +
                           " INTO AM_SUBSCRIBER (USER_ID, TENANT_ID, EMAIL_ADDRESS, DATE_SUBSCRIBED, " +
                           "CREATED_BY, CREATED_TIME)" +
                           " VALUES (?,?,?,?,?,?)";

            ps = conn.prepareStatement(query, new String[]{"subscriber_id"});

            //ps = conn.prepareStatement(query, Statement.RETURN_GENERATED_KEYS);
            ps.setString(1, subscriber.getName());
            ps.setInt(2, subscriber.getTenantId());
            ps.setString(3, subscriber.getEmail());
            ps.setTimestamp(4, new Timestamp(subscriber.getSubscribedDate().getTime()));
            ps.setString(5, subscriber.getName());
            ps.setTimestamp(6, new Timestamp(subscriber.getSubscribedDate().getTime()));
            ps.executeUpdate();


            int subscriberId = 0;
            rs = ps.getGeneratedKeys();
            if (rs.next()) {
                //subscriberId = rs.getInt(1);
                subscriberId = Integer.valueOf(rs.getString(1)).intValue();
            }
            subscriber.setId(subscriberId);


            conn.commit();

            //Add default application.
            //It will not be shared within in the group 
            Application defaultApp = new Application(APIConstants.DEFAULT_APPLICATION_NAME, subscriber);
            defaultApp.setTier(APIConstants.UNLIMITED_TIER);
            defaultApp.setGroupId("");
            addApplication(defaultApp, subscriber.getName(), conn);

        } catch (SQLException e) {
            if (conn != null) {
                try {
                    conn.rollback();
                } catch (SQLException e1) {
                    log.error("Error while rolling back the failed operation", e);
                }
            }
            handleException("Error in adding new subscriber: " + e.getMessage(), e);
        } finally {
            APIMgtDBUtil.closeAllConnections(ps, conn, rs);
        }
    }

    public void updateSubscriber(Subscriber subscriber) throws APIManagementException {
        Connection conn = null;
        ResultSet rs = null;
        PreparedStatement ps = null;
        try {
            conn = APIMgtDBUtil.getConnection();
            conn.setAutoCommit(false);

            String query = "UPDATE" +
                           " AM_SUBSCRIBER SET USER_ID=?, TENANT_ID=?, EMAIL_ADDRESS=?, DATE_SUBSCRIBED=?, " +
                           "UPDATED_BY=?, UPDATED_TIME=? WHERE SUBSCRIBER_ID=?";
            ps = conn.prepareStatement(query);
            ps.setString(1, subscriber.getName());
            ps.setInt(2, subscriber.getTenantId());
            ps.setString(3, subscriber.getEmail());
            ps.setTimestamp(4, new Timestamp(subscriber.getSubscribedDate().getTime()));
            ps.setString(5, subscriber.getName());
            ps.setTimestamp(6, new Timestamp(System.currentTimeMillis()));
            ps.setInt(7, subscriber.getId());
            ps.executeUpdate();

            conn.commit();
        } catch (SQLException e) {
            if (conn != null) {
                try {
                    conn.rollback();
                } catch (SQLException e1) {
                    log.error("Error while rolling back the failed operation", e);
                }
            }
            handleException("Error in updating subscriber: " + e.getMessage(), e);
        } finally {
            APIMgtDBUtil.closeAllConnections(ps, conn, rs);
        }
    }

    public Subscriber getSubscriber(int subscriberId) throws APIManagementException {
        Connection conn = null;
        ResultSet rs = null;
        PreparedStatement ps = null;
        try {
            conn = APIMgtDBUtil.getConnection();
            String query =
                    "SELECT" +
                    " USER_ID, TENANT_ID, EMAIL_ADDRESS, DATE_SUBSCRIBED " +
                    "FROM " +
                    "AM_SUBSCRIBER" +
                    " WHERE " +
                    "SUBSCRIBER_ID=?";
            ps = conn.prepareStatement(query);
            ps.setInt(1, subscriberId);
            rs = ps.executeQuery();
            if (rs.next()) {
                Subscriber subscriber = new Subscriber(rs.getString("USER_ID"));
                subscriber.setId(subscriberId);
                subscriber.setTenantId(rs.getInt("TENANT_ID"));
                subscriber.setEmail(rs.getString("EMAIL_ADDRESS"));
                subscriber.setSubscribedDate(new java.util.Date(
                        rs.getTimestamp("DATE_SUBSCRIBED").getTime()));
                return subscriber;
            }
        } catch (SQLException e) {
            handleException("Error while retrieving subscriber: " + e.getMessage(), e);
        } finally {
            APIMgtDBUtil.closeAllConnections(ps, conn, rs);
        }
        return null;
    }

    public int addSubscription(APIIdentifier identifier, String context, int applicationId, String status)
            throws APIManagementException {

        Connection conn = null;
        ResultSet resultSet = null;
        PreparedStatement ps = null;
        PreparedStatement preparedStforInsert = null;
        ResultSet rs = null;
        int subscriptionId = -1;
        int apiId;

        try {
            conn = APIMgtDBUtil.getConnection();
            conn.setAutoCommit(false);
            apiId = getAPIID(identifier, conn);

            //Query to check if this subscription already exists
            String checkDuplicateQuery = "SELECT " +
                                         "SUB_STATUS, SUBS_CREATE_STATE FROM AM_SUBSCRIPTION" +
                                         " WHERE " +
                                         "API_ID = ? " +
                                         "AND APPLICATION_ID = ? " +
                                         "AND TIER_ID = ?";
            ps = conn.prepareStatement(checkDuplicateQuery);
            ps.setInt(1, apiId);
            ps.setInt(2, applicationId);
            ps.setString(3, identifier.getTier());

            resultSet = ps.executeQuery();

            //If the subscription already exists
            if (resultSet.next()) {

                String subStatus = resultSet.getString("SUB_STATUS");
                String subCreationStatus = resultSet.getString("SUBS_CREATE_STATE");

                if(APIConstants.SubscriptionStatus.UNBLOCKED.equals(subStatus)
                        && APIConstants.SubscriptionCreatedStatus.SUBSCRIBE.equals(subCreationStatus))  {

                	//Throw error saying subscription already exists.
                    log.error("Subscription already exists for API " + identifier.getApiName() + " in Application "
                            + applicationId);
                    throw new SubscriptionAlreadyExistingException("Subscription already exists for API "
                            + identifier.getApiName() + " in Application " + applicationId);
                } else if (APIConstants.SubscriptionStatus.UNBLOCKED.equals(subStatus)
                        && APIConstants.SubscriptionCreatedStatus.UN_SUBSCRIBE.equals(subCreationStatus))    {
                    deleteSubscriptionByApiIDAndAppID(apiId, applicationId, identifier.getTier(), conn);
                } else if (APIConstants.SubscriptionStatus.BLOCKED.equals(subStatus)
                        || APIConstants.SubscriptionStatus.PROD_ONLY_BLOCKED.equals(subStatus))  {
                    log.error("Subscription to API " + identifier.getApiName() + " through application "
                              + applicationId + " was blocked");
                    throw new APIManagementException("Subscription to API " + identifier.getApiName()
                                                     + " through application " + applicationId + " was blocked");
                }


            }

            //This query to update the AM_SUBSCRIPTION table
            String sqlQuery = "INSERT " +
                              "INTO AM_SUBSCRIPTION (TIER_ID,API_ID,APPLICATION_ID,SUB_STATUS, SUBS_CREATE_STATE, " +
                              "CREATED_BY, CREATED_TIME) VALUES (?,?,?,?,?,?,?)";

            //Adding data to the AM_SUBSCRIPTION table
            //ps = conn.prepareStatement(sqlQuery, Statement.RETURN_GENERATED_KEYS);
            preparedStforInsert = conn.prepareStatement(sqlQuery, new String[]{"SUBSCRIPTION_ID"});
            if (conn.getMetaData().getDriverName().contains("PostgreSQL")) {
                preparedStforInsert = conn.prepareStatement(sqlQuery, new String[]{"subscription_id"});
            }

            preparedStforInsert.setString(1, identifier.getTier());
            preparedStforInsert.setInt(2, apiId);
            preparedStforInsert.setInt(3, applicationId);
            preparedStforInsert.setString(4, status != null ? status : APIConstants.SubscriptionStatus.UNBLOCKED);
            preparedStforInsert.setString(5, APIConstants.SubscriptionCreatedStatus.SUBSCRIBE);
            //TODO Need to find logged in user who perform this subscription
            preparedStforInsert.setString(6, null);
            preparedStforInsert.setTimestamp(7, new Timestamp(System.currentTimeMillis()));

            preparedStforInsert.executeUpdate();
            rs = preparedStforInsert.getGeneratedKeys();
            while (rs.next()) {
                //subscriptionId = rs.getInt(1);
                subscriptionId = Integer.valueOf(rs.getString(1)).intValue();
            }

            // finally commit transaction
            conn.commit();

        } catch (SQLException e) {
            if (conn != null) {
                try {
                    conn.rollback();
                } catch (SQLException e1) {
                    log.error("Failed to rollback the add subscription ", e);
                }
            }
            handleException("Failed to add subscriber data ", e);
        } finally {
            APIMgtDBUtil.closeAllConnections(ps, conn, resultSet);
            APIMgtDBUtil.closeAllConnections(preparedStforInsert, null, rs);
        }
        return subscriptionId;
    }

    /**
     * Removes the subscription entry from AM_SUBSCRIPTIONS for identifier. Providing and managing
     * the conn object is a responsibility of the third party that uses this method.
     *
     * @param identifier APIIdentifier
     * @param applicationId ID of the application which has the subscription
     * @param conn Connection object to use for database operations.
     * @throws APIManagementException
     */
    public void removeSubscription(APIIdentifier identifier, int applicationId, Connection conn)
            throws APIManagementException {
        ResultSet resultSet = null;
        PreparedStatement ps = null;
        PreparedStatement preparedStForUpdateOrDelete = null;
        int apiId = -1;
        String subStatus = null;

        try {
            apiId = getAPIID(identifier, conn);
            String subscriptionStatusQuery = "SELECT " +
                                             "SUB_STATUS FROM AM_SUBSCRIPTION" +
                                             " WHERE " +
                                             "API_ID = ? " +
                                             "AND APPLICATION_ID = ?";

            ps = conn.prepareStatement(subscriptionStatusQuery);
            ps.setInt(1, apiId);
            ps.setInt(2, applicationId);
            resultSet = ps.executeQuery();

            if (resultSet.next())   {
                subStatus = resultSet.getString("SUB_STATUS");
            }

            // If the user was unblocked, remove the entry from DB, else change the status and keep the entry.

            String updateQuery = "UPDATE AM_SUBSCRIPTION " +
                                 " SET " +
                                 "SUBS_CREATE_STATE = '" + APIConstants.SubscriptionCreatedStatus.UN_SUBSCRIBE +
                                 "' WHERE " +
                                 "API_ID = ? " +
                                 "AND APPLICATION_ID = ?";

            String deleteQuery = "DELETE FROM AM_SUBSCRIPTION WHERE API_ID = ? AND APPLICATION_ID = ?";

            if(APIConstants.SubscriptionStatus.BLOCKED.equals(subStatus)
               || APIConstants.SubscriptionStatus.PROD_ONLY_BLOCKED.equals(subStatus)) {
                preparedStForUpdateOrDelete = conn.prepareStatement(updateQuery);
                preparedStForUpdateOrDelete.setInt(1, apiId);
                preparedStForUpdateOrDelete.setInt(2, applicationId);
            } else {
                preparedStForUpdateOrDelete = conn.prepareStatement(deleteQuery);
                preparedStForUpdateOrDelete.setInt(1, apiId);
                preparedStForUpdateOrDelete.setInt(2, applicationId);
            }

            preparedStForUpdateOrDelete.executeUpdate();

        } catch (SQLException e) {
            log.error("Failed to add subscriber data ", e);
            handleException("Failed to add subscriber data ", e);
        } finally {
            APIMgtDBUtil.closeAllConnections(ps, null, resultSet);
            APIMgtDBUtil.closeAllConnections(preparedStForUpdateOrDelete, null, null);
        }
    }

    public void removeSubscriptionById(int subscription_id) throws APIManagementException {
        Connection conn = null;
        PreparedStatement ps = null;

        try {
            conn = APIMgtDBUtil.getConnection();
            conn.setAutoCommit(false);

            // Remove entry from AM_SUBSCRIPTION table
            String sqlQuery = "DELETE FROM AM_SUBSCRIPTION WHERE SUBSCRIPTION_ID = ?";

            ps = conn.prepareStatement(sqlQuery);
            ps.setInt(1, subscription_id);
            ps.executeUpdate();

            // Commit transaction
            conn.commit();
        } catch (SQLException e) {
            if (conn != null) {
                try {
                    conn.rollback();
                } catch (SQLException e1) {
                    log.error("Failed to rollback remove subscription ", e);
                }
            }
            handleException("Failed to remove subscription data ", e);
        } finally {
            APIMgtDBUtil.closeAllConnections(ps, conn, null);
        }
    }

    public void removeAllSubscriptions(APIIdentifier apiIdentifier) throws APIManagementException   {
        Connection conn = null;
        PreparedStatement ps = null;
        int apiId;

        try {
            conn = APIMgtDBUtil.getConnection();
            conn.setAutoCommit(false);
            apiId = getAPIID(apiIdentifier, conn);

            // Remove all entries from AM_SUBSCRIPTION table
            String sqlQuery = "DELETE FROM AM_SUBSCRIPTION WHERE API_ID = ?";

            ps = conn.prepareStatement(sqlQuery);
            ps.setInt(1, apiId);
            ps.executeUpdate();

            // Commit transaction
            conn.commit();
        } catch (SQLException e) {
            if (conn != null) {
                try {
                    conn.rollback();
                } catch (SQLException e1) {
                    log.error("Failed to rollback remove all subscription ", e);
                }
            }
            handleException("Failed to remove all subscriptions data ", e);
        } finally {
            APIMgtDBUtil.closeAllConnections(ps, conn, null);
        }
    }

    public String getSubscriptionStatusById(int subscriptionId) throws APIManagementException {

            Connection conn = null;
            ResultSet resultSet = null;
            PreparedStatement ps = null;
            String subscriptionStatus = null;

            try {
                conn = APIMgtDBUtil.getConnection();
                String getApiQuery = "SELECT SUB_STATUS FROM AM_SUBSCRIPTION WHERE SUBSCRIPTION_ID = ?";
                ps = conn.prepareStatement(getApiQuery);
                ps.setInt(1, subscriptionId);
                resultSet = ps.executeQuery();
                if (resultSet.next()) {
                    subscriptionStatus = resultSet.getString("SUB_STATUS");
                }
                resultSet.close();
                ps.close();
                return subscriptionStatus;
            } catch (SQLException e) {
                handleException("Failed to retrieve subscription status", e);
            } finally {
                APIMgtDBUtil.closeAllConnections(ps, conn, resultSet);
            }
        return null;
    }

    /**
     * This method used tot get Subscriber from subscriberId.
     *
     * @param subscriberName id
     * @return Subscriber
     * @throws APIManagementException if failed to get Subscriber from subscriber id
     */
    public static Subscriber getSubscriber(String subscriberName) throws APIManagementException {

        Connection conn = null;
        Subscriber subscriber = null;
        PreparedStatement ps = null;
        ResultSet result = null;

        int tenantId;
        try {
            tenantId = IdentityUtil.getTenantIdOFUser(subscriberName);
        } catch (IdentityException e) {
            String msg = "Failed to get tenant id of user : " + subscriberName;
            log.error(msg, e);
            throw new APIManagementException(msg, e);
        }

        String sqlQuery = "SELECT " +
                          "   SUBSCRIBER_ID, " +
                          "   USER_ID, " +
                          "   TENANT_ID, " +
                          "   EMAIL_ADDRESS, " +
                          "   DATE_SUBSCRIBED " +
                          "FROM " +
                          "   AM_SUBSCRIBER " +
                          "WHERE " +
                          "   USER_ID = ? " +
                          "   AND TENANT_ID = ?";

        if (forceCaseInsensitiveComparisons) {

            sqlQuery = "SELECT " +
                    "   SUBSCRIBER_ID, " +
                    "   USER_ID, " +
                    "   TENANT_ID, " +
                    "   EMAIL_ADDRESS, " +
                    "   DATE_SUBSCRIBED " +
                    "FROM " +
                    "   AM_SUBSCRIBER " +
                    "WHERE " +
                    "   LOWER(USER_ID) = LOWER(?) " +
                    "   AND TENANT_ID = ?";
        }

        try {
            conn = APIMgtDBUtil.getConnection();

            ps = conn.prepareStatement(sqlQuery);
            ps.setString(1, subscriberName);
            ps.setInt(2, tenantId);
            result = ps.executeQuery();

            if (result.next()) {
                subscriber = new Subscriber(result.getString(
                        APIConstants.SUBSCRIBER_FIELD_EMAIL_ADDRESS));
                subscriber.setEmail(result.getString("EMAIL_ADDRESS"));
                subscriber.setId(result.getInt("SUBSCRIBER_ID"));
                subscriber.setName(subscriberName);
                subscriber.setSubscribedDate(result.getDate(
                        APIConstants.SUBSCRIBER_FIELD_DATE_SUBSCRIBED));
                subscriber.setTenantId(result.getInt("TENANT_ID"));
            }

        } catch (SQLException e) {
            handleException("Failed to get Subscriber for :" + subscriberName, e);
        } finally {
            APIMgtDBUtil.closeAllConnections(ps, conn, result);
        }
        return subscriber;
    }

    public Set<APIIdentifier> getAPIByConsumerKey(String accessToken)
            throws APIManagementException {
        Connection connection = null;
        PreparedStatement ps = null;
        ResultSet result = null;

        String getAPISql = "SELECT" +
                           " API.API_PROVIDER," +
                           " API.API_NAME," +
                           " API.API_VERSION " +
                           "FROM" +
                           " AM_SUBSCRIPTION SUB," +
                           " AM_SUBSCRIPTION_KEY_MAPPING SKM, " +
                           " AM_API API " +
                           "WHERE" +
                           " SKM.ACCESS_TOKEN=?" +
                           " AND SKM.SUBSCRIPTION_ID=SUB.SUBSCRIPTION_ID" +
                           " AND API.API_ID = SUB.API_ID";

        Set<APIIdentifier> apiList = new HashSet<APIIdentifier>();
        try {
            connection = APIMgtDBUtil.getConnection();
            PreparedStatement nestedPS = connection.prepareStatement(getAPISql);
            String encryptedAccessToken = APIUtil.encryptToken(accessToken);
            nestedPS.setString(1, encryptedAccessToken);
            ResultSet nestedRS = nestedPS.executeQuery();
            while (nestedRS.next()) {
                apiList.add(new APIIdentifier(nestedRS.getString("API_PROVIDER"),
                                              nestedRS.getString("API_NAME"),
                                              nestedRS.getString("API_VERSION")));
            }
        } catch (SQLException e) {
            handleException("Failed to get API ID for token: " + accessToken, e);
        } catch (CryptoException e) {
            handleException("Failed to get API ID for token: " + accessToken, e);
        } finally {
            APIMgtDBUtil.closeAllConnections(ps, connection, result);
        }
        return apiList;
    }

    /**
     * This method returns the set of APIs for given subscriber, subscribed under the specified application.
     *
     * @param subscriber subscriber
     * @param applicationName Application Name
     * @return Set<API>
     * @throws org.wso2.carbon.apimgt.api.APIManagementException
     *          if failed to get SubscribedAPIs
     */
    public Set<SubscribedAPI> getSubscribedAPIs(Subscriber subscriber, String applicationName, String groupingId)
            throws APIManagementException {
        Set<SubscribedAPI> subscribedAPIs = new LinkedHashSet<SubscribedAPI>();
        Connection connection = null;
        PreparedStatement ps = null;
        ResultSet result = null;
        String sqlQuery = "SELECT " +
                "   SUBS.SUBSCRIPTION_ID" +
                "   ,API.API_PROVIDER AS API_PROVIDER"+
                "   ,API.API_NAME AS API_NAME" +
                "   ,API.API_VERSION AS API_VERSION" +
                "   ,SUBS.TIER_ID AS TIER_ID" +
                "   ,APP.APPLICATION_ID AS APP_ID"+
                "   ,SUBS.LAST_ACCESSED AS LAST_ACCESSED" +
                "   ,SUBS.SUB_STATUS AS SUB_STATUS"+
                "   ,SUBS.SUBS_CREATE_STATE AS SUBS_CREATE_STATE" +
                "   ,APP.NAME AS APP_NAME "+
                "   ,APP.CALLBACK_URL AS CALLBACK_URL " +
                "FROM " +
                "   AM_SUBSCRIBER SUB,"+
                "   AM_APPLICATION APP, " +
                "   AM_SUBSCRIPTION SUBS, " +
                "   AM_API API " +
                "WHERE "+
                "   SUB.TENANT_ID = ? "+
                "   AND APP.APPLICATION_ID=SUBS.APPLICATION_ID " +
                "   AND API.API_ID=SUBS.API_ID"+
                "   AND APP.NAME= ? " +
                "   AND SUBS.SUBS_CREATE_STATE = '"+
                APIConstants.SubscriptionCreatedStatus.SUBSCRIBE + "'";

        String whereClausewithGroupId = " AND (APP.GROUP_ID = ? OR (APP.GROUP_ID = '' AND SUB.USER_ID = ?))" ;
        String whereClausewithGroupIdorceCaseInsensitiveComp = " AND (APP.GROUP_ID = ? OR (APP.GROUP_ID = '' " +
                "AND LOWER(SUB.USER_ID) = LOWER(?)))" ;
        String whereClause = " AND SUB.USER_ID = ? ";
        String whereClauseCaseSensitive =" AND LOWER(SUB.USER_ID) = LOWER(?) ";

        try {
            connection = APIMgtDBUtil.getConnection();
             if (groupingId != null && !groupingId.equals("null") && !groupingId.isEmpty()) {
                 if (forceCaseInsensitiveComparisons) {
                     sqlQuery += whereClausewithGroupIdorceCaseInsensitiveComp;
                 } else {
                     sqlQuery += whereClausewithGroupId;
                 }
             } else {
    		    if (forceCaseInsensitiveComparisons) {
                    sqlQuery += whereClauseCaseSensitive;
               }else{
                   sqlQuery += whereClause ;
               }
            }

            ps = connection.prepareStatement(sqlQuery);
            int tenantId = IdentityUtil.getTenantIdOFUser(subscriber.getName());
            ps.setInt(1, tenantId);
            ps.setString(2, applicationName);

            if (groupingId != null && !groupingId.equals("null") && !groupingId.equals("")) {
                ps.setString(3, groupingId);
                ps.setString(4, subscriber.getName());
            } else {
                ps.setString(3, subscriber.getName());
            }
            result = ps.executeQuery();

            if (result == null) {
                return subscribedAPIs;
            }

            while (result.next()) {
                APIIdentifier apiIdentifier = new APIIdentifier(APIUtil.replaceEmailDomain(result.getString("API_PROVIDER")),
                                                                result.getString("API_NAME"), result.getString("API_VERSION"));

                SubscribedAPI subscribedAPI = new SubscribedAPI(subscriber, apiIdentifier);
                subscribedAPI.setSubStatus(result.getString("SUB_STATUS"));
                subscribedAPI.setSubCreatedStatus(result.getString("SUBS_CREATE_STATE"));
                subscribedAPI.setTier(new Tier(
                        result.getString(APIConstants.SUBSCRIPTION_FIELD_TIER_ID)));
                subscribedAPI.setLastAccessed(result.getDate(
                        APIConstants.SUBSCRIPTION_FIELD_LAST_ACCESS));

                Application application = new Application(result.getString("APP_NAME"), subscriber);
                subscribedAPI.setApplication(application);
                subscribedAPIs.add(subscribedAPI);
            }

        } catch (SQLException e) {
            handleException("Failed to get SubscribedAPI of :" + subscriber.getName(), e);
        } catch (IdentityException e) {
            handleException("Failed get tenant id of user " + subscriber.getName(), e);
        } finally {
            APIMgtDBUtil.closeAllConnections(ps, connection, result);
        }
        return subscribedAPIs;
    }

    public Integer getSubscriptionCount(Subscriber subscriber,String applicationName,String groupingId)
            throws APIManagementException {
        Integer subscriptionCount = 0;
        Connection connection = null;
        PreparedStatement ps = null;
        ResultSet result = null;

        try {
            connection = APIMgtDBUtil.getConnection();

            String sqlQuery = "SELECT COUNT(*) AS SUB_COUNT " +
                              " FROM AM_SUBSCRIPTION SUBS"+
                              " ,AM_APPLICATION APP"+
                              " ,AM_SUBSCRIBER SUB "+
                              " WHERE SUBS.SUBS_CREATE_STATE ='" + APIConstants.SubscriptionCreatedStatus.SUBSCRIBE + "'"+
                              " AND SUBS.APPLICATION_ID = APP.APPLICATION_ID"+
                              " AND APP.NAME=?"+
                              " AND APP.SUBSCRIBER_ID= SUB.SUBSCRIBER_ID"+
                              " AND SUB.TENANT_ID=?";

            if (forceCaseInsensitiveComparisons) {
                sqlQuery = "SELECT COUNT(*) AS SUB_COUNT " +
                            " FROM AM_SUBSCRIPTION SUBS"+
                            " ,AM_APPLICATION APP"+
                            " ,AM_SUBSCRIBER SUB "+
                            " WHERE SUBS.SUBS_CREATE_STATE ='" + APIConstants.SubscriptionCreatedStatus.SUBSCRIBE + "'"+
                            " AND SUBS.APPLICATION_ID = APP.APPLICATION_ID"+
                            " AND APP.NAME=?"+
                            " AND APP.SUBSCRIBER_ID= SUB.SUBSCRIBER_ID"+
                            " AND SUB.TENANT_ID=?";
            }

            String whereClauseWithGroupId = " AND APP.GROUP_ID = ? ";
            String whereClauseWithUserId = " AND SUB.USER_ID = ? ";
            String whereClauseCaseSensitive = " AND LOWER(SUB.USER_ID) = LOWER(?) ";
            String appIdentifier;

            if (groupingId != null && !groupingId.equals("null") && !groupingId.isEmpty()) {
                sqlQuery += whereClauseWithGroupId;
                appIdentifier = groupingId;
            } else {
                appIdentifier = subscriber.getName();
                if (forceCaseInsensitiveComparisons) {
                    sqlQuery += whereClauseCaseSensitive;
                } else {
                    sqlQuery += whereClauseWithUserId;
                }
            }

            ps = connection.prepareStatement(sqlQuery);
            ps.setString(1, applicationName);
            int tenantId = IdentityUtil.getTenantIdOFUser(subscriber.getName());
            ps.setInt(2, tenantId);
            ps.setString(3, appIdentifier);
            result = ps.executeQuery();

            while (result.next()) {
                subscriptionCount = result.getInt("SUB_COUNT");
            }

        } catch (SQLException e) {
            handleException("Failed to get SubscribedAPI of :" + subscriber.getName(), e);
        } catch (IdentityException e) {
            handleException("Failed get tenant id of user " + subscriber.getName(), e);
        } finally {
            APIMgtDBUtil.closeAllConnections(ps, connection, result);
        }
        return subscriptionCount;
    }


    /**
     * Gets the subscribed API's, by the group for the application.
     * @param subscriber the subscriber subscribing for the api
     * @param applicationName the application to which the api's are subscribed
     * @param startSubIndex the start index for pagination
     * @param endSubIndex end index for pagination
     * @param groupId the group id of the application
     * @return the set of subscribed API's.
     * @throws APIManagementException
     */
    public Set<SubscribedAPI> getPaginatedSubscribedAPIs(Subscriber subscriber,String applicationName, int startSubIndex, int endSubIndex, String groupingId)
            throws APIManagementException {
        Set<SubscribedAPI> subscribedAPIs = new LinkedHashSet<SubscribedAPI>();
        Connection connection = null;
        PreparedStatement ps = null;
        ResultSet result = null;

        String sqlQuery = "SELECT " +
                    "   SUBS.SUBSCRIPTION_ID" +
                    "   ,API.API_PROVIDER AS API_PROVIDER" +
                    "   ,API.API_NAME AS API_NAME" +
                    "   ,API.API_VERSION AS API_VERSION" +
                    "   ,SUBS.TIER_ID AS TIER_ID" +
                    "   ,APP.APPLICATION_ID AS APP_ID" +
                    "   ,SUBS.LAST_ACCESSED AS LAST_ACCESSED" +
                    "   ,SUBS.SUB_STATUS AS SUB_STATUS" +
                    "   ,SUBS.SUBS_CREATE_STATE AS SUBS_CREATE_STATE" +
                    "   ,APP.NAME AS APP_NAME " +
                    "   ,APP.CALLBACK_URL AS CALLBACK_URL " +
                    "FROM " +
                    "   AM_SUBSCRIBER SUB," +
                    "   AM_APPLICATION APP, " +
                    "   AM_SUBSCRIPTION SUBS, " +
                    "   AM_API API " +
                    "WHERE " +
                    "   SUB.TENANT_ID = ? " +
                    "   AND SUB.SUBSCRIBER_ID=APP.SUBSCRIBER_ID " +
                    "   AND APP.APPLICATION_ID=SUBS.APPLICATION_ID " +
                    "   AND API.API_ID=SUBS.API_ID" +
                    "   AND APP.NAME= ? " +
                    "   AND SUBS.SUBS_CREATE_STATE = '" + APIConstants.SubscriptionCreatedStatus.SUBSCRIBE + "'";

            String whereClause = " AND  SUB.USER_ID = ? " ;
            String whereClauseForceCaseInsensitiveComp = " AND LOWER(SUB.USER_ID) = LOWER(?)  ";
            String whereClausewithGroupId = " AND (APP.GROUP_ID = ? OR (APP.GROUP_ID = '' AND SUB.USER_ID = ?))" ;
            String whereClausewithGroupIdorceCaseInsensitiveComp = " AND (APP.GROUP_ID = ? OR (APP.GROUP_ID = '' " +
                    "AND LOWER(SUB.USER_ID) = LOWER(?)))" ;
        try {
            connection = APIMgtDBUtil.getConnection();
            int tenantId = IdentityUtil.getTenantIdOFUser(subscriber.getName());
            if (groupingId != null && !groupingId.equals("null") && !groupingId.equals("")) {
                if (forceCaseInsensitiveComparisons) {
                    sqlQuery += whereClausewithGroupIdorceCaseInsensitiveComp;
                } else {
                    sqlQuery += whereClausewithGroupId;
                }

                ps = connection.prepareStatement(sqlQuery);
                ps.setInt(1, tenantId);
                ps.setString(2, applicationName);
                ps.setString(3, groupingId);
                ps.setString(4, subscriber.getName());

            } else {

                if (forceCaseInsensitiveComparisons) {
                    sqlQuery += whereClauseForceCaseInsensitiveComp;
                } else {
                    sqlQuery += whereClause;
                }

                ps = connection.prepareStatement(sqlQuery);
                ps.setInt(1, tenantId);
                ps.setString(2, applicationName);
                ps.setString(3, subscriber.getName());

            }

            result = ps.executeQuery();

            if (result == null) {
                return subscribedAPIs;
            }

            int index = 0;

            while (result.next()) {
                if(index >= startSubIndex && index < endSubIndex) {
                    APIIdentifier apiIdentifier = new APIIdentifier(APIUtil.replaceEmailDomain(result.getString("API_PROVIDER")),
                            result.getString("API_NAME"), result.getString("API_VERSION"));

                    SubscribedAPI subscribedAPI = new SubscribedAPI(subscriber, apiIdentifier);
                    subscribedAPI.setSubStatus(result.getString("SUB_STATUS"));
                    subscribedAPI.setSubCreatedStatus(result.getString("SUBS_CREATE_STATE"));
                    subscribedAPI.setTier(new Tier(
                            result.getString(APIConstants.SUBSCRIPTION_FIELD_TIER_ID)));
                    subscribedAPI.setLastAccessed(result.getDate(
                            APIConstants.SUBSCRIPTION_FIELD_LAST_ACCESS));

                    Application application = new Application(result.getString("APP_NAME"), subscriber);
                    subscribedAPI.setApplication(application);
                    subscribedAPIs.add(subscribedAPI);
                    if(index == endSubIndex-1){
                        break;
                    }
                }
                index++;
            }

        } catch (SQLException e) {
            handleException("Failed to get SubscribedAPI of :" + subscriber.getName(), e);
        } catch (IdentityException e) {
            handleException("Failed get tenant id of user " + subscriber.getName(), e);
        } finally {
            APIMgtDBUtil.closeAllConnections(ps, connection, result);
        }
        return subscribedAPIs;
    }

    /**
     * This method returns the set of APIs for given subscriber
     *
     * @param subscriber subscriber
     * @return Set<API>
     * @throws org.wso2.carbon.apimgt.api.APIManagementException
     *          if failed to get SubscribedAPIs
     */
    public Set<SubscribedAPI> getSubscribedAPIs(Subscriber subscriber, String groupingId)
            throws APIManagementException {
        Set<SubscribedAPI> subscribedAPIs = new LinkedHashSet<SubscribedAPI>();
        Connection connection = null;
        PreparedStatement ps = null;
        ResultSet result = null;

        //identify subscribeduser used email/ordinalusername
        String subscribedUserName = getLoginUserName(subscriber.getName());
        subscriber.setName(subscribedUserName);

        String sqlQuery = "SELECT " +
                "   SUBS.SUBSCRIPTION_ID" +
                "   ,API.API_PROVIDER AS API_PROVIDER" +
                "   ,API.API_NAME AS API_NAME" +
                "   ,API.API_VERSION AS API_VERSION" +
                "   ,SUBS.TIER_ID AS TIER_ID" +
                "   ,APP.APPLICATION_ID AS APP_ID" +
                "   ,SUBS.LAST_ACCESSED AS LAST_ACCESSED" +
                "   ,SUBS.SUB_STATUS AS SUB_STATUS" +
                "   ,SUBS.SUBS_CREATE_STATE AS SUBS_CREATE_STATE" +
                "   ,APP.NAME AS APP_NAME " +
                "   ,APP.CALLBACK_URL AS CALLBACK_URL " +
                "FROM " +
                "   AM_SUBSCRIBER SUB," +
                "   AM_APPLICATION APP, " +
                "   AM_SUBSCRIPTION SUBS, " +
                "   AM_API API " +
                "WHERE " +
                "   SUB.TENANT_ID = ? " +
                "   AND SUB.SUBSCRIBER_ID=APP.SUBSCRIBER_ID " +
                "   AND APP.APPLICATION_ID=SUBS.APPLICATION_ID " +
                "   AND API.API_ID=SUBS.API_ID" +
                "   AND SUBS.SUBS_CREATE_STATE = '" + APIConstants.SubscriptionCreatedStatus.SUBSCRIBE + "'";
        String whereClause =  " AND  SUB.USER_ID = ? " ;
        String whereClauseCaseInSensitive = " AND  LOWER(SUB.USER_ID) = LOWER(?) ";
        String whereClausewithGroupId = " AND (APP.GROUP_ID = ? OR (APP.GROUP_ID = '' AND SUB.USER_ID = ?))" ;
        String whereClausewithGroupIdorceCaseInsensitiveComp = " AND (APP.GROUP_ID = ? OR (APP.GROUP_ID = '' " +
                "AND LOWER(SUB.USER_ID) = LOWER(?)))" ;
        try {
            connection = APIMgtDBUtil.getConnection();

            if (groupingId != null && !groupingId.equals("null") && !groupingId.isEmpty()) {
                if (forceCaseInsensitiveComparisons) {
                    sqlQuery += whereClausewithGroupIdorceCaseInsensitiveComp;
                } else {
                    sqlQuery += whereClausewithGroupId;
                }
            } else {
                if (forceCaseInsensitiveComparisons) {
                    sqlQuery += whereClauseCaseInSensitive;
                } else {
                    sqlQuery += whereClause;
                }
            }

            ps = connection.prepareStatement(sqlQuery);
            int tenantId = IdentityUtil.getTenantIdOFUser(subscriber.getName());
            ps.setInt(1, tenantId);
            if(groupingId != null && !groupingId.equals("null") && !groupingId.isEmpty()){
                ps.setString(2, groupingId);
                ps.setString(3, subscriber.getName());
            }else{
                ps.setString(2, subscriber.getName());
            }

            result = ps.executeQuery();

            if (result == null) {
                return subscribedAPIs;
            }

            Map<String, Set<SubscribedAPI>> map = new TreeMap<String, Set<SubscribedAPI>>();
            LRUCache<Integer, Application> applicationCache = new LRUCache<Integer, Application>(100);

            while (result.next()) {
                APIIdentifier apiIdentifier = new APIIdentifier(APIUtil.replaceEmailDomain(result.getString("API_PROVIDER")),
                                                                result.getString("API_NAME"), result.getString("API_VERSION"));

                SubscribedAPI subscribedAPI = new SubscribedAPI(subscriber, apiIdentifier);
                subscribedAPI.setSubStatus(result.getString("SUB_STATUS"));
                subscribedAPI.setSubCreatedStatus(result.getString("SUBS_CREATE_STATE"));
                String tierName=result.getString(APIConstants.SUBSCRIPTION_FIELD_TIER_ID);
                subscribedAPI.setTier(new Tier(tierName));
                subscribedAPI.setLastAccessed(result.getDate(
                        APIConstants.SUBSCRIPTION_FIELD_LAST_ACCESS));
                //setting NULL for subscriber. If needed, Subscriber object should be constructed &
                // passed in
                int applicationId = result.getInt("APP_ID");
                Application application = applicationCache.get(applicationId);
                if (application == null) {
                    application = new Application(result.getString("APP_NAME"), subscriber);
                    application.setId(result.getInt("APP_ID"));
                    application.setCallbackUrl(result.getString("CALLBACK_URL"));
                    //String tenantAwareUserId = MultitenantUtils.getTenantAwareUsername(subscriber.getName());
                    String tenantAwareUserId = subscriber.getName();
                    Set<APIKey> keys = getApplicationKeys(tenantAwareUserId, applicationId);
                    for (APIKey key : keys) {
                        application.addKey(key);
                    }
                    Map<String,OAuthApplicationInfo> oauthApps = getOAuthApplications(applicationId);
                    for(String keyType : oauthApps.keySet()){
                        application.addOAuthApp(keyType,oauthApps.get(keyType));
                    }
                    applicationCache.put(applicationId, application);
                }
                subscribedAPI.setApplication(application);

                int subscriptionId = result.getInt(APIConstants.SUBSCRIPTION_FIELD_SUBSCRIPTION_ID);
                Set<APIKey> apiKeys = getAPIKeysBySubscription(subscriptionId);
                for (APIKey key : apiKeys) {
                    subscribedAPI.addKey(key);
                }

                if (!map.containsKey(application.getName())) {
                    map.put(application.getName(), new TreeSet<SubscribedAPI>(new Comparator<SubscribedAPI>() {
                        public int compare(SubscribedAPI o1, SubscribedAPI o2) {
                            int placement = o1.getApiId().getApiName().compareTo(o2.getApiId().getApiName());
                            if (placement == 0) {
                                return new APIVersionComparator().compare(new API(o1.getApiId()),
                                                                          new API(o2.getApiId()));
                            }
                            return placement;
                        }
                    }));
                }
                map.get(application.getName()).add(subscribedAPI);
            }

            for (String application : map.keySet()) {
                Set<SubscribedAPI> apis = map.get(application);
                for (SubscribedAPI api : apis) {
                    subscribedAPIs.add(api);
                }
            }

        } catch (SQLException e) {
            handleException("Failed to get SubscribedAPI of :" + subscriber.getName(), e);
        } catch (IdentityException e) {
            handleException("Failed get tenant id of user " + subscriber.getName(), e);
        } finally {
            APIMgtDBUtil.closeAllConnections(ps, connection, result);
        }
        return subscribedAPIs;
    }

    private Set<APIKey> getAPIKeysBySubscription(int subscriptionId) throws APIManagementException {
        Connection connection = null;
        PreparedStatement ps = null;
        ResultSet result = null;

        String getKeysSql = "SELECT " +
                            " SKM.ACCESS_TOKEN AS ACCESS_TOKEN," +
                            " SKM.KEY_TYPE AS TOKEN_TYPE " +
                            "FROM" +
                            " AM_SUBSCRIPTION_KEY_MAPPING SKM " +
                            "WHERE" +
                            " SKM.SUBSCRIPTION_ID = ?";

        Set<APIKey> apiKeys = new HashSet<APIKey>();
        try {
            connection = APIMgtDBUtil.getConnection();
            PreparedStatement nestedPS = connection.prepareStatement(getKeysSql);
            nestedPS.setInt(1, subscriptionId);
            ResultSet nestedRS = nestedPS.executeQuery();
            while (nestedRS.next()) {
                APIKey apiKey = new APIKey();
                String decryptedAccessToken = APIUtil.decryptToken(nestedRS.getString("ACCESS_TOKEN"));
                apiKey.setAccessToken(decryptedAccessToken);
                apiKey.setType(nestedRS.getString("TOKEN_TYPE"));
                apiKeys.add(apiKey);
            }
        } catch (SQLException e) {
            handleException("Failed to get API keys for subscription: " + subscriptionId, e);
        } catch (CryptoException e) {
            handleException("Failed to get API keys for subscription: " + subscriptionId, e);
        } finally {
            APIMgtDBUtil.closeAllConnections(ps, connection, result);
        }
        return apiKeys;
    }

    public String getTokenScope(String consumerKey) throws APIManagementException {
        String tokenScope = null;

        if (APIUtil.checkAccessTokenPartitioningEnabled() &&
            APIUtil.checkUserNameAssertionEnabled()) {
            String[] keyStoreTables = APIUtil.getAvailableKeyStoreTables();
            if (keyStoreTables != null) {
                for (String keyStoreTable : keyStoreTables) {
                    tokenScope = getTokenScope(consumerKey, getScopeSql(keyStoreTable));
                    if (tokenScope != null) {
                        break;
                    }
                }
            }
        } else {
            tokenScope = getTokenScope(consumerKey, getScopeSql(null));
        }
        return tokenScope;
    }

    private String getTokenScope(String consumerKey, String getScopeSql)
            throws APIManagementException {
        Connection connection = null;
        PreparedStatement ps = null;
        ResultSet result = null;
        String tokenScope = null;

        try {

            consumerKey = APIUtil.encryptToken(consumerKey);
            connection = APIMgtDBUtil.getConnection();
            PreparedStatement nestedPS = connection.prepareStatement(getScopeSql);
            nestedPS.setString(1, consumerKey);
            ResultSet nestedRS = nestedPS.executeQuery();
            ArrayList<String> scopes = new ArrayList<String>();
            while (nestedRS.next()) {
                scopes.add(nestedRS.getString(APIConstants.IDENTITY_OAUTH2_FIELD_TOKEN_SCOPE));
            }
            tokenScope = getScopeString(scopes);
        } catch (SQLException e) {
            handleException("Failed to get token scope from consumer key: " + consumerKey, e);
        } catch (CryptoException e) {
            handleException("Error while encrypting consumer key", e);
        } finally {
            APIMgtDBUtil.closeAllConnections(ps, connection, result);
        }

        return tokenScope;
    }

    private String getScopeSql(String accessTokenStoreTable) {
        String tokenStoreTable = APIConstants.ACCESS_TOKEN_STORE_TABLE;
        String scopeAssociationTable = APIConstants.TOKEN_SCOPE_ASSOCIATION_TABLE;
        if (accessTokenStoreTable != null) {
            tokenStoreTable = accessTokenStoreTable;
        }

        //TODO : this wont work due to 'IAT.AUTHZ_USER = ICA.USERNAME' changes
        return "SELECT" +
                " ISAT.TOKEN_SCOPE AS TOKEN_SCOPE " +
                "FROM " +
                tokenStoreTable + " IAT, " +
                scopeAssociationTable + " ISAT, " +
                " IDN_OAUTH_CONSUMER_APPS ICA " +
                "WHERE" +
                " IAT.CONSUMER_KEY = ?" +
                " AND IAT.TOKEN_ID = ISAT.TOKEN_ID " +
                " AND IAT.CONSUMER_KEY = ICA.CONSUMER_KEY" +
                " AND IAT.AUTHZ_USER = ICA.USERNAME";
    }

	public String getScopesByToken(String accessToken) throws APIManagementException {
		String tokenStoreTable = APIConstants.ACCESS_TOKEN_STORE_TABLE;
        String scopeAssociationTable = APIConstants.TOKEN_SCOPE_ASSOCIATION_TABLE;
        String getScopeSql = "SELECT ISAT.TOKEN_SCOPE " +
                "FROM " + tokenStoreTable + " IAT,"+scopeAssociationTable + " ISAT " +
                " WHERE IAT.ACCESS_TOKEN= ?  AND IAT.TOKEN_ID = ISAT.TOKEN_ID";

		Connection connection = null;
		PreparedStatement ps = null;
		ResultSet result = null;
		String tokenScope = null;

		try {
			connection = APIMgtDBUtil.getConnection();
			ps = connection.prepareStatement(getScopeSql);
			ps.setString(1, accessToken);
			result = ps.executeQuery();
            List<String> scopes = new ArrayList<String>();
            while (result.next()) {
                scopes.add(result.getString(APIConstants.IDENTITY_OAUTH2_FIELD_TOKEN_SCOPE));
            }
            tokenScope = getScopeString(scopes);
		} catch (SQLException e) {
			handleException("Failed to get token scope from access token : " + accessToken, e);
		} finally {
			APIMgtDBUtil.closeAllConnections(ps, connection, result);
		}

		return tokenScope;
	}

    public Boolean isAccessTokenExists(String accessToken) throws APIManagementException {
        Connection connection = null;
        PreparedStatement ps = null;
        ResultSet result = null;

        String accessTokenStoreTable = APIConstants.ACCESS_TOKEN_STORE_TABLE;
        if (APIUtil.checkAccessTokenPartitioningEnabled() &&
            APIUtil.checkUserNameAssertionEnabled()) {
            accessTokenStoreTable = APIUtil.getAccessTokenStoreTableFromAccessToken(accessToken);
        }

        String getTokenSql = "SELECT ACCESS_TOKEN " +
                             "FROM " + accessTokenStoreTable +
                             " WHERE ACCESS_TOKEN= ? ";
        Boolean tokenExists = false;
        try {
            connection = APIMgtDBUtil.getConnection();
            PreparedStatement getToken = connection.prepareStatement(getTokenSql);
            String encryptedAccessToken = APIUtil.encryptToken(accessToken);
            getToken.setString(1, encryptedAccessToken);
            ResultSet getTokenRS = getToken.executeQuery();
            while (getTokenRS.next()) {
                tokenExists = true;
            }
        } catch (SQLException e) {
            handleException("Failed to check availability of the access token. ", e);
        } catch (CryptoException e) {
            handleException("Failed to check availability of the access token. ", e);
        } finally {
            APIMgtDBUtil.closeAllConnections(ps, connection, result);
        }
        return tokenExists;
    }

    public Boolean isAccessTokenRevoked(String accessToken) throws APIManagementException {
        Connection connection = null;
        PreparedStatement ps = null;
        ResultSet result = null;

        String accessTokenStoreTable = APIConstants.ACCESS_TOKEN_STORE_TABLE;
        if (APIUtil.checkAccessTokenPartitioningEnabled() &&
            APIUtil.checkUserNameAssertionEnabled()) {
            accessTokenStoreTable = APIUtil.getAccessTokenStoreTableFromAccessToken(accessToken);
        }

        String getTokenSql = "SELECT TOKEN_STATE " +
                             "FROM " + accessTokenStoreTable +
                             " WHERE ACCESS_TOKEN= ? ";
        Boolean tokenExists = false;
        try {
            connection = APIMgtDBUtil.getConnection();
            PreparedStatement getToken = connection.prepareStatement(getTokenSql);
            String encryptedAccessToken = APIUtil.encryptToken(accessToken);
            getToken.setString(1, encryptedAccessToken);
            ResultSet getTokenRS = getToken.executeQuery();
            while (getTokenRS.next()) {
                if (!getTokenRS.getString("TOKEN_STATE").equals("REVOKED")) {
                    tokenExists = true;
                }
            }
        } catch (SQLException e) {
            handleException("Failed to check availability of the access token. ", e);
        } catch (CryptoException e) {
            handleException("Failed to check availability of the access token. ", e);
        } finally {
            APIMgtDBUtil.closeAllConnections(ps, connection, result);
        }
        return tokenExists;
    }

    public APIKey getAccessTokenData(String accessToken) throws APIManagementException {
        Connection connection = null;
        PreparedStatement ps = null;
        ResultSet result = null;
        APIKey apiKey=new APIKey();

        String accessTokenStoreTable = APIConstants.ACCESS_TOKEN_STORE_TABLE;
        String tokenScopeAssociationTable = APIConstants.TOKEN_SCOPE_ASSOCIATION_TABLE;
        String consumerKeyTable = APIConstants.CONSUMER_KEY_SECRET_TABLE;
        if (APIUtil.checkAccessTokenPartitioningEnabled() &&
            APIUtil.checkUserNameAssertionEnabled()) {
            accessTokenStoreTable = APIUtil.getAccessTokenStoreTableFromAccessToken(accessToken);
        }

        String getTokenSql = "SELECT IAT.ACCESS_TOKEN,IAT.AUTHZ_USER,ISAT.TOKEN_SCOPE,ICA.CONSUMER_KEY," +
                            "IAT.TIME_CREATED,IAT.VALIDITY_PERIOD " +
                            "FROM " + accessTokenStoreTable  + " IAT, "+
                            tokenScopeAssociationTable + " ISAT, " +
                            consumerKeyTable + " ICA" +
                            " WHERE IAT.TOKEN_ID = ISAT.TOKEN_ID AND IAT.CONSUMER_KEY_ID = ICA.ID AND" +
                            " IAT.ACCESS_TOKEN= ? AND IAT.TOKEN_STATE='ACTIVE' ";
        try {
            connection = APIMgtDBUtil.getConnection();
            PreparedStatement getToken = connection.prepareStatement(getTokenSql);
            getToken.setString(1, APIUtil.encryptToken(accessToken));
            ResultSet getTokenRS = getToken.executeQuery();
            if (getTokenRS.next()) {

                String decryptedAccessToken = APIUtil.decryptToken(getTokenRS.getString("ACCESS_TOKEN")); // todo - check redundant decryption
                apiKey.setAccessToken(decryptedAccessToken);
                apiKey.setAuthUser(getTokenRS.getString("AUTHZ_USER"));
                apiKey.setCreatedDate(getTokenRS.getTimestamp("TIME_CREATED").toString().split("\\.")[0]);
                String consumerKey = getTokenRS.getString("CONSUMER_KEY");
                apiKey.setConsumerKey(APIUtil.decryptToken(consumerKey));
                apiKey.setValidityPeriod(getTokenRS.getLong("VALIDITY_PERIOD"));
                List<String> scopes = new ArrayList<String>();
                do{
                    scopes.add(getTokenRS.getString(APIConstants.IDENTITY_OAUTH2_FIELD_TOKEN_SCOPE));
                }while(getTokenRS.next());
                apiKey.setTokenScope(getScopeString(scopes));
            }
        } catch (SQLException e) {
            handleException("Failed to get the access token data. ", e);
        } catch (CryptoException e) {
            handleException("Failed to get the access token data. ", e);
        } finally {
            APIMgtDBUtil.closeAllConnections(ps, connection, result);
        }
        return apiKey;
    }

    public Map<Integer, APIKey> getAccessTokens(String query)
            throws APIManagementException {
        Map<Integer, APIKey> tokenDataMap = new HashMap<Integer, APIKey>();
        if (APIUtil.checkAccessTokenPartitioningEnabled()
            && APIUtil.checkUserNameAssertionEnabled()) {
            String[] keyStoreTables = APIUtil.getAvailableKeyStoreTables();
            if (keyStoreTables != null) {
                for (String keyStoreTable : keyStoreTables) {
                    Map<Integer, APIKey> tokenDataMapTmp = getAccessTokens(query,
                                                                           getTokenSql(keyStoreTable));
                    tokenDataMap.putAll(tokenDataMapTmp);
                }
            }
        } else {
            tokenDataMap = getAccessTokens(query, getTokenSql(null));
        }
        return tokenDataMap;
    }

    private Map<Integer, APIKey> getAccessTokens(String query, String getTokenSql)
            throws APIManagementException {
        Connection connection = null;
        PreparedStatement ps = null;
        ResultSet result = null;
        Map<Integer, APIKey> tokenDataMap = new HashMap<Integer, APIKey>();

        try {
            connection = APIMgtDBUtil.getConnection();
            PreparedStatement getToken = connection.prepareStatement(getTokenSql);
            ResultSet getTokenRS = getToken.executeQuery();
            boolean accessTokenRowBreaker=false;

            while (accessTokenRowBreaker||getTokenRS.next()) {
                accessTokenRowBreaker=false;
                String accessToken = APIUtil.decryptToken(getTokenRS.getString("ACCESS_TOKEN"));
                String regex = "(?i)[a-zA-Z0-9_.-|]*" + query.trim() + "(?i)[a-zA-Z0-9_.-|]*";
                Pattern pattern;
                Matcher matcher;
                pattern = Pattern.compile(regex);
                matcher = pattern.matcher(accessToken);
                Integer i = 0;
                if (matcher.matches()) {
                    APIKey apiKey = new APIKey();
                    apiKey.setAccessToken(accessToken);
                    apiKey.setAuthUser(getTokenRS.getString("AUTHZ_USER"));
                    apiKey.setCreatedDate(getTokenRS.getTimestamp("TIME_CREATED").toString().split(
                            "\\.")[0]);
                    String consumerKey = getTokenRS.getString("CONSUMER_KEY");
                    apiKey.setConsumerKey(APIUtil.decryptToken(consumerKey));
                    apiKey.setValidityPeriod(getTokenRS.getLong("VALIDITY_PERIOD"));
                    // Load all the rows to in memory and build the scope string
                    List<String> scopes = new ArrayList<String>();
                    String tokenString = getTokenRS.getString("ACCESS_TOKEN");
                    do{
                        String currentRowTokenString = getTokenRS.getString("ACCESS_TOKEN");
                        if(tokenString.equals(currentRowTokenString)){
                            scopes.add(getTokenRS.getString(APIConstants.IDENTITY_OAUTH2_FIELD_TOKEN_SCOPE));
                        }else{
                            accessTokenRowBreaker =true;
                            break;
                        }
                    }while(getTokenRS.next());
                    apiKey.setTokenScope(getScopeString(scopes));
                    tokenDataMap.put(i, apiKey);
                    i++;

                }
            }
        } catch (SQLException e) {
            handleException("Failed to get access token data. ", e);
        } catch (CryptoException e) {
            handleException("Failed to get access token data. ", e);
        } finally {
            APIMgtDBUtil.closeAllConnections(ps, connection, result);

        }
        return tokenDataMap;
    }

    private String getTokenSql (String accessTokenStoreTable) {
        String tokenStoreTable = APIConstants.ACCESS_TOKEN_STORE_TABLE;
        String scopeAssociationTable = APIConstants.TOKEN_SCOPE_ASSOCIATION_TABLE;
        String consumerKeyTable = APIConstants.CONSUMER_KEY_SECRET_TABLE;
        if (accessTokenStoreTable != null) {
            tokenStoreTable = accessTokenStoreTable;
        }

        return "SELECT IAT.ACCESS_TOKEN,IAT.AUTHZ_USER,ISAT.TOKEN_SCOPE,ICA.CONSUMER_KEY," +
                "IAT.TIME_CREATED,IAT.VALIDITY_PERIOD " +
                "FROM " + tokenStoreTable + " IAT, " + scopeAssociationTable + " ISAT, " + consumerKeyTable + " ICA" +
                " WHERE IAT.TOKEN_STATE='ACTIVE' AND IAT.TOKEN_ID = ISAT.TOKEN_ID AND IAT.CONSUMER_KEY_ID = ICA.ID" +
                " ORDER BY IAT.TOKEN_ID";

    }

    public Map<Integer, APIKey> getAccessTokensByUser(String user, String loggedInUser)
            throws APIManagementException {
        Connection connection = null;
        PreparedStatement ps = null;
        ResultSet result = null;
        Map<Integer, APIKey> tokenDataMap = new HashMap<Integer, APIKey>();

        String accessTokenStoreTable = APIConstants.ACCESS_TOKEN_STORE_TABLE;
        String scopeAssociationTable = APIConstants.TOKEN_SCOPE_ASSOCIATION_TABLE;
        String consumerKeyTable = APIConstants.CONSUMER_KEY_SECRET_TABLE;
        if (APIUtil.checkAccessTokenPartitioningEnabled() &&
            APIUtil.checkUserNameAssertionEnabled()) {
            accessTokenStoreTable = APIUtil.getAccessTokenStoreTableFromUserId(user);
        }

        String getTokenSql = "SELECT IAT.ACCESS_TOKEN,IAT.AUTHZ_USER,ISAT.TOKEN_SCOPE,ICA.CONSUMER_KEY," +
                             "IAT.TIME_CREATED,IAT.VALIDITY_PERIOD " +
                             "FROM " + accessTokenStoreTable + " IAT, " + scopeAssociationTable +" ISAT, " + consumerKeyTable + " ICA" +
                             " WHERE IAT.AUTHZ_USER= ? AND IAT.TOKEN_STATE='ACTIVE' AND IAT.TOKEN_ID = ISAT" +
                             ".TOKEN_ID AND IAT.CONSUMER_KEY_ID = ICA.ID ORDER BY IAT.TOKEN_ID";
        try {
            connection = APIMgtDBUtil.getConnection();
            PreparedStatement getToken = connection.prepareStatement(getTokenSql);
            getToken.setString(1, user);
            ResultSet getTokenRS = getToken.executeQuery();
            Integer i = 0;
            boolean accessTokenRowBreaker=false;
            while (accessTokenRowBreaker||getTokenRS.next()) {
                accessTokenRowBreaker=false;
                String authorizedUser = getTokenRS.getString("AUTHZ_USER");
                if (APIUtil.isLoggedInUserAuthorizedToRevokeToken(loggedInUser, authorizedUser)) {
                    String accessToken = APIUtil.decryptToken(getTokenRS.getString("ACCESS_TOKEN"));
                    APIKey apiKey = new APIKey();
                    apiKey.setAccessToken(accessToken);
                    apiKey.setAuthUser(authorizedUser);
                    apiKey.setCreatedDate(getTokenRS.getTimestamp("TIME_CREATED").toString().split("\\.")[0]);
                    String consumerKey = getTokenRS.getString("CONSUMER_KEY");
                    apiKey.setConsumerKey(APIUtil.decryptToken(consumerKey));
                    apiKey.setValidityPeriod(getTokenRS.getLong("VALIDITY_PERIOD"));
                    // Load all the rows to in memory and build the scope string
                    List<String> scopes = new ArrayList<String>();
                    String tokenString = getTokenRS.getString("ACCESS_TOKEN");
                    do{
                        String currentRowTokenString = getTokenRS.getString("ACCESS_TOKEN");
                        if(tokenString.equals(currentRowTokenString)){
                            scopes.add(getTokenRS.getString(APIConstants.IDENTITY_OAUTH2_FIELD_TOKEN_SCOPE));
                        }else{
                            accessTokenRowBreaker =true;
                            break;
                        }
                    }while(getTokenRS.next());
                    apiKey.setTokenScope(getScopeString(scopes));
                    tokenDataMap.put(i, apiKey);
                    i++;
                }
            }
        } catch (SQLException e) {
            handleException("Failed to get access token data. ", e);
        } catch (CryptoException e) {
            handleException("Failed to get access token data. ", e);
        } finally {
            APIMgtDBUtil.closeAllConnections(ps, connection, result);
        }
        return tokenDataMap;
    }

    public Map<Integer, APIKey> getAccessTokensByDate(String date, boolean latest, String loggedInUser)
            throws APIManagementException {
        Map<Integer, APIKey> tokenDataMap = new HashMap<Integer, APIKey>();

        if (APIUtil.checkAccessTokenPartitioningEnabled() &&
            APIUtil.checkUserNameAssertionEnabled()) {
            String[] keyStoreTables = APIUtil.getAvailableKeyStoreTables();
            if (keyStoreTables != null) {
                for (String keyStoreTable : keyStoreTables) {
                    Map<Integer, APIKey> tokenDataMapTmp = getAccessTokensByDate
                            (date, latest, getTokenByDateSqls(keyStoreTable), loggedInUser);
                    tokenDataMap.putAll(tokenDataMapTmp);
                }
            }
        } else {
            tokenDataMap = getAccessTokensByDate(date, latest, getTokenByDateSqls(null), loggedInUser);
        }

        return tokenDataMap;
    }

    public Map<Integer, APIKey> getAccessTokensByDate(String date, boolean latest, String[] querySql, String loggedInUser)
            throws APIManagementException {
        Connection connection = null;
        PreparedStatement ps = null;
        ResultSet result = null;
        Map<Integer, APIKey> tokenDataMap = new HashMap<Integer, APIKey>();

        try {
            SimpleDateFormat fmt = new SimpleDateFormat("yyyy-MM-dd", Locale.ENGLISH);
            java.util.Date searchDate = fmt.parse(date);
            Date sqlDate = new Date(searchDate.getTime());
            connection = APIMgtDBUtil.getConnection();
            PreparedStatement getToken;
            if (latest) {
                getToken = connection.prepareStatement(querySql[0]);
            } else {
                getToken = connection.prepareStatement(querySql[1]);
            }
            getToken.setDate(1, sqlDate);

            ResultSet getTokenRS = getToken.executeQuery();
            Integer i = 0;
            boolean accessTokenRowBreaker = false;
            while (accessTokenRowBreaker || getTokenRS.next()) {
                accessTokenRowBreaker = true;
                String authorizedUser = getTokenRS.getString("AUTHZ_USER");
                if (APIUtil.isLoggedInUserAuthorizedToRevokeToken(loggedInUser, authorizedUser)) {
                    String accessToken = APIUtil.decryptToken(getTokenRS.getString("ACCESS_TOKEN"));
                    APIKey apiKey = new APIKey();
                    apiKey.setAccessToken(accessToken);
                    apiKey.setAuthUser(authorizedUser);
                    apiKey.setCreatedDate(getTokenRS.getTimestamp("TIME_CREATED").toString().split("\\.")[0]);
                    String consumerKey = getTokenRS.getString("CONSUMER_KEY");
                    apiKey.setConsumerKey(APIUtil.decryptToken(consumerKey));
                    apiKey.setValidityPeriod(getTokenRS.getLong("VALIDITY_PERIOD"));
                    // Load all the rows to in memory and build the scope string
                    List<String> scopes = new ArrayList<String>();
                    String tokenString = getTokenRS.getString("ACCESS_TOKEN");
                    do{
                        String currentRowTokenString = getTokenRS.getString("ACCESS_TOKEN");
                        if(tokenString.equals(currentRowTokenString)){
                            scopes.add(getTokenRS.getString(APIConstants.IDENTITY_OAUTH2_FIELD_TOKEN_SCOPE));
                        }else{
                            accessTokenRowBreaker =true;
                            break;
                        }
                    }while(getTokenRS.next());
                    apiKey.setTokenScope(getScopeString(scopes));
                    tokenDataMap.put(i, apiKey);
                    i++;
                }
            }
        } catch (SQLException e) {
            handleException("Failed to get access token data. ", e);
        } catch (ParseException e) {
            handleException("Failed to get access token data. ", e);
        } catch (CryptoException e) {
            handleException("Failed to get access token data. ", e);
        } finally {
            APIMgtDBUtil.closeAllConnections(ps, connection, result);
        }
        return tokenDataMap;
    }

    public String[] getTokenByDateSqls (String accessTokenStoreTable) {
        String[] querySqlArr = new String[2];
        String tokenStoreTable = APIConstants.ACCESS_TOKEN_STORE_TABLE;
        String scopeAssociationTable = APIConstants.TOKEN_SCOPE_ASSOCIATION_TABLE;
        String consumerKeyTable = APIConstants.CONSUMER_KEY_SECRET_TABLE;
        if (accessTokenStoreTable != null) {
            tokenStoreTable = accessTokenStoreTable;
        }

        querySqlArr[0] = "SELECT IAT.ACCESS_TOKEN,IAT.AUTHZ_USER,ISAT.TOKEN_SCOPE,ICA.CONSUMER_KEY," +
                         "IAT.TIME_CREATED,IAT.VALIDITY_PERIOD " +
                         "FROM " + tokenStoreTable  + " IAT, "+ scopeAssociationTable + " ISAT, "+ consumerKeyTable + " ICA" +
                         " WHERE IAT.TOKEN_STATE='ACTIVE' AND IAT.TIME_CREATED >= ? AND IAT.TOKEN_ID" +
                         " = ISAT.TOKEN_ID AND IAT.CONSUMER_KEY_ID = ICA.ID ORDER BY IAT.TOKEN_ID";

        querySqlArr[1] = "SELECT IAT.ACCESS_TOKEN,IAT.AUTHZ_USER,ISAT.TOKEN_SCOPE,ICA.CONSUMER_KEY," +
                        "IAT.TIME_CREATED,IAT.VALIDITY_PERIOD " +
                        "FROM " + tokenStoreTable  + " IAT, "+ scopeAssociationTable + " ISAT, "+ consumerKeyTable + " ICA" +
                        " WHERE IAT.TOKEN_STATE='ACTIVE' AND IAT.TIME_CREATED <= ? AND IAT.TOKEN_ID" +
                        " = ISAT.TOKEN_ID AND IAT.CONSUMER_KEY_ID = ICA.ID ORDER BY IAT.TOKEN_ID";

        return querySqlArr;
    }

    private Set<APIKey> getApplicationKeys(String username, int applicationId)
            throws APIManagementException {

        String accessTokenStoreTable = APIConstants.ACCESS_TOKEN_STORE_TABLE;
        if (APIUtil.checkAccessTokenPartitioningEnabled() &&
            APIUtil.checkUserNameAssertionEnabled()) {
            accessTokenStoreTable = APIUtil.getAccessTokenStoreTableFromUserId(username);
        }

        Set<APIKey> apiKeys = new HashSet<APIKey>();

        try{
            APIKey productionKey = getProductionKeyOfApplication(applicationId, accessTokenStoreTable);
            if(productionKey != null){
                apiKeys.add(productionKey);
            } else {
                productionKey = getKeyStatusOfApplication(APIConstants.API_KEY_TYPE_PRODUCTION,applicationId);
                if(productionKey != null){
                    productionKey.setType(APIConstants.API_KEY_TYPE_PRODUCTION);
                    apiKeys.add(productionKey);
                }
            }

            APIKey sandboxKey = getSandboxKeyOfApplication(applicationId, accessTokenStoreTable);
            if(sandboxKey != null){
                apiKeys.add(sandboxKey);
            }  else {
                sandboxKey = getKeyStatusOfApplication(APIConstants.API_KEY_TYPE_SANDBOX,applicationId);
                if(sandboxKey != null){
                    sandboxKey.setType(APIConstants.API_KEY_TYPE_SANDBOX);
                    apiKeys.add(sandboxKey);
                }
            }
        } catch (SQLException e) {
            handleException("Failed to get keys for application: " + applicationId, e);
        } catch (CryptoException e) {
            handleException("Failed to get keys for application: " + applicationId, e);
        }
        return apiKeys;
    }

    private Map<String,OAuthApplicationInfo> getOAuthApplications(int applicationId) throws APIManagementException {
        Map<String,OAuthApplicationInfo> map = new HashMap<String,OAuthApplicationInfo>();
        OAuthApplicationInfo prodApp = getClientOfApplication(applicationId, "PRODUCTION");
        if(prodApp != null){
           map.put("PRODUCTION",prodApp);
        }

        OAuthApplicationInfo sandboxApp = getClientOfApplication(applicationId, "SANDBOX");
        if(sandboxApp != null){
            map.put("SANDBOX",sandboxApp);
        }

        return map;
    }

    public OAuthApplicationInfo getClientOfApplication(int applicationID,
                                                       String keyType) throws APIManagementException {
        String sqlQuery = "SELECT " +
                "CONSUMER_KEY " +
                "FROM AM_APPLICATION_KEY_MAPPING WHERE APPLICATION_ID = ? AND KEY_TYPE = ?";

        KeyManager keyManager = null;
        OAuthApplicationInfo oAuthApplication = null;
        Connection connection = null;
        PreparedStatement ps = null;
        ResultSet rs = null;
        String consumerKey = null;
        try {
            connection = APIMgtDBUtil.getConnection();
            ps = connection.prepareStatement(sqlQuery);
            ps.setInt(1,applicationID);
            ps.setString(2,keyType);
            rs = ps.executeQuery();

            while (rs.next()){
                consumerKey = APIUtil.decryptToken(rs.getString(1));
            }

            if(consumerKey != null){
                keyManager = KeyManagerHolder.getKeyManagerInstance();
                oAuthApplication = keyManager.retrieveApplication(consumerKey);
                // oAuthApplication.setJsonString(jsonString);
            }
        } catch (SQLException e) {
            handleException("Failed to get  client of application. SQL error", e);
        }  catch (CryptoException e) {
            handleException("Failed to decrypt consumer key of Application ID " + applicationID +
                    " and Key Type " + keyType, e);
        } finally {
             APIMgtDBUtil.closeAllConnections(ps,connection,rs);
        }

        return oAuthApplication;
    }

    private APIKey getKeyStatusOfApplication(String keyType, int applicationId) throws APIManagementException{
        Connection connection = null;
        PreparedStatement preparedStatement = null;
        ResultSet resultSet = null;
        APIKey key = null;

        String sqlQuery = "SELECT STATE FROM AM_APPLICATION_KEY_MAPPING WHERE APPLICATION_ID = ? AND KEY_TYPE = ?";

        try {
        connection = APIMgtDBUtil.getConnection();
        preparedStatement = connection.prepareStatement(sqlQuery);
        preparedStatement.setInt(1,applicationId);
        preparedStatement.setString(2,keyType);

        resultSet = preparedStatement.executeQuery();
        while (resultSet.next()){
            key = new APIKey();
            key.setState(resultSet.getString("STATE"));
        }
        } catch (SQLException e) {
            handleException("Error occurred while getting the State of Access Token",e);
        } finally {
            APIMgtDBUtil.closeAllConnections(preparedStatement, connection, resultSet);
        }

        return key;
    }

    /**
     * Gets ConsumerKeys when given the Application ID.
     * @param applicationId
     * @return {@link java.util.Set} containing ConsumerKeys
     * @throws APIManagementException
     */
    public Set<String> getConsumerKeysOfApplication(int applicationId) throws APIManagementException {
        Connection connection = null;
        PreparedStatement preparedStatement = null;
        ResultSet resultSet = null;
        Set<String> consumerKeys = new HashSet<String>();

        String sqlQuery = "SELECT CONSUMER_KEY FROM AM_APPLICATION_KEY_MAPPING WHERE APPLICATION_ID = ?";

        try {
            connection = APIMgtDBUtil.getConnection();
            preparedStatement = connection.prepareStatement(sqlQuery);
            preparedStatement.setInt(1, applicationId);
            resultSet = preparedStatement.executeQuery();
            while (resultSet.next()) {
                String consumerKey = resultSet.getString("CONSUMER_KEY");
                if (consumerKey != null) {
                    consumerKeys.add(consumerKey);
                }
            }
        } catch (SQLException e) {
            handleException("Error occurred while getting the State of Access Token", e);
        } finally {
            APIMgtDBUtil.closeAllConnections(preparedStatement, connection, resultSet);
        }

        return consumerKeys;
    }

    private APIKey getProductionKeyOfApplication(int applicationId, String accessTokenStoreTable)
                                                throws SQLException, CryptoException, APIManagementException {

        Connection connection = null;
        PreparedStatement preparedStatement = null;
        ResultSet resultSet = null;
        String scopeAssociationTable = APIConstants.TOKEN_SCOPE_ASSOCIATION_TABLE;
        //The part of the sql query that remain common across databases.
        String statement =
                " ICA.CONSUMER_KEY AS CONSUMER_KEY," +
                        " ICA.CONSUMER_SECRET AS CONSUMER_SECRET," +
                        " IAT.ACCESS_TOKEN AS ACCESS_TOKEN," +
                        " IAT.VALIDITY_PERIOD AS VALIDITY_PERIOD," +
                        " ISAT.TOKEN_SCOPE AS TOKEN_SCOPE," +
                        " AKM.KEY_TYPE AS TOKEN_TYPE, " +
                        " AKM.STATE AS STATE "+
                        "FROM" +
                        " AM_APPLICATION_KEY_MAPPING AKM," +
                        accessTokenStoreTable + " IAT, " + scopeAssociationTable+" ISAT,"+
                        " IDN_OAUTH_CONSUMER_APPS ICA " +
                        "WHERE" +
                        " AKM.APPLICATION_ID = ? AND" +
                        " IAT.USER_TYPE = ? AND" +
                        " ICA.CONSUMER_KEY = AKM.CONSUMER_KEY AND" +
                        " IAT.CONSUMER_KEY_ID = ICA.ID AND" +
                        " IAT.TOKEN_ID = ISAT.TOKEN_ID AND" +
                        " AKM.KEY_TYPE = 'PRODUCTION' AND" +
                        " (IAT.TOKEN_STATE = 'ACTIVE' OR" +
                        " IAT.TOKEN_STATE = 'EXPIRED' OR" +
                        " IAT.TOKEN_STATE = 'REVOKED')" +
                        " ORDER BY IAT.TIME_CREATED DESC";

        String sql = null, oracleSQL = null, mySQLSQL = null, msSQL = null,postgreSQL = null, db2SQL = null;

        oracleSQL = "SELECT CONSUMER_KEY, " +
                "CONSUMER_SECRET, " +
                "ACCESS_TOKEN, " +
                "VALIDITY_PERIOD, " +
                "TOKEN_SCOPE, " +
                "TOKEN_TYPE, " +
                "STATE " +
                "FROM (" +
                        "SELECT " +
                        "ICA.CONSUMER_KEY AS CONSUMER_KEY, " +
                        "ICA.CONSUMER_SECRET AS CONSUMER_SECRET, " +
                        "IAT.ACCESS_TOKEN AS ACCESS_TOKEN, " +
                        "IAT.VALIDITY_PERIOD AS VALIDITY_PERIOD, " +
                        "IAT.TOKEN_SCOPE AS TOKEN_SCOPE, " +
                        "AKM.KEY_TYPE AS TOKEN_TYPE, " +
                        "AKM.STATE AS STATE " +
                        "FROM " +
                        "AM_APPLICATION_KEY_MAPPING AKM, " +
                        accessTokenStoreTable + " IAT, " + scopeAssociationTable+" ISAT,"+
                        "IDN_OAUTH_CONSUMER_APPS ICA " +
                        "WHERE " +
                        "AKM.APPLICATION_ID = ? AND " +
                        "IAT.USER_TYPE = ? AND " +
                        "ICA.CONSUMER_KEY = AKM.CONSUMER_KEY AND " +
                        "IAT.CONSUMER_KEY_ID = ICA.ID AND " +
                        "IAT.TOKEN_ID = ISAT.TOKEN_ID AND " +
                        "AKM.KEY_TYPE = 'PRODUCTION' AND " +
                        "(IAT.TOKEN_STATE = 'ACTIVE' OR " +
                        "IAT.TOKEN_STATE = 'EXPIRED' OR " +
                        "IAT.TOKEN_STATE = 'REVOKED') " +
                        "ORDER BY IAT.TIME_CREATED DESC) ";
               // "WHERE ROWNUM < 2";

        mySQLSQL = "SELECT" + statement ;//+ " LIMIT 1";

        db2SQL = "SELECT" + statement; //+ " FETCH FIRST 1 ROWS ONLY";

        msSQL = "SELECT " + statement;

        postgreSQL = "SELECT * FROM (SELECT" + statement + ") AS TOKEN";

        String authorizedDomains;
        String accessToken;

        try{
            connection = APIMgtDBUtil.getConnection();

            if (connection.getMetaData().getDriverName().contains("MySQL")
                    || connection.getMetaData().getDriverName().contains("H2")) {
                sql = mySQLSQL;
            } else if(connection.getMetaData().getDatabaseProductName().contains("DB2")){
                sql = db2SQL;
            } else if(connection.getMetaData().getDriverName().contains("MS SQL")){
                sql = msSQL;
            } else if (connection.getMetaData().getDriverName().contains("Microsoft")) {
                sql = msSQL;
            } else if (connection.getMetaData().getDriverName().contains("PostgreSQL")) {
                sql = postgreSQL;
            } else {
                sql = oracleSQL;
            }

            preparedStatement = connection.prepareStatement(sql);
            preparedStatement.setInt(1, applicationId);
            preparedStatement.setString(2, APIConstants.ACCESS_TOKEN_USER_TYPE_APPLICATION);
            resultSet = preparedStatement.executeQuery();
            if (resultSet.next()) {
                APIKey apiKey = new APIKey();
                accessToken = APIUtil.decryptToken(resultSet.getString("ACCESS_TOKEN"));
                String consumerKey = resultSet.getString("CONSUMER_KEY");
                apiKey.setConsumerKey(APIUtil.decryptToken(consumerKey));
                String consumerSecret = resultSet.getString("CONSUMER_SECRET");
                apiKey.setConsumerSecret(APIUtil.decryptToken(consumerSecret));
                apiKey.setAccessToken(accessToken);

                authorizedDomains = getAuthorizedDomains(accessToken);
                apiKey.setType(resultSet.getString("TOKEN_TYPE"));
                apiKey.setAuthorizedDomains(authorizedDomains);
                apiKey.setValidityPeriod(resultSet.getLong("VALIDITY_PERIOD") / 1000);
                apiKey.setState(resultSet.getString("STATE"));

                // Load all the rows to in memory and build the scope string
                List<String> scopes = new ArrayList<String>();
                String tokenString = resultSet.getString("ACCESS_TOKEN");

                do{
                    String currentRowTokenString = resultSet.getString("ACCESS_TOKEN");
                    if(tokenString.equals(currentRowTokenString)){
                        scopes.add(resultSet.getString(APIConstants.IDENTITY_OAUTH2_FIELD_TOKEN_SCOPE));
                    }
                }while(resultSet.next());
                apiKey.setTokenScope(getScopeString(scopes));
                return apiKey;
            }
            return null;
        }finally {
            APIMgtDBUtil.closeAllConnections(preparedStatement, connection, resultSet);
        }
    }

    private APIKey getSandboxKeyOfApplication(int applicationId, String accessTokenStoreTable)
            throws SQLException, CryptoException, APIManagementException {

        Connection connection = null;
        PreparedStatement preparedStatement = null;
        ResultSet resultSet = null;

        String scopeAssociationTable = APIConstants.TOKEN_SCOPE_ASSOCIATION_TABLE;
        //The part of the sql query that remain common across databases.
        String statement =
                " ICA.CONSUMER_KEY AS CONSUMER_KEY," +
                        " ICA.CONSUMER_SECRET AS CONSUMER_SECRET," +
                        " IAT.ACCESS_TOKEN AS ACCESS_TOKEN," +
                        " IAT.VALIDITY_PERIOD AS VALIDITY_PERIOD," +
                        " ISAT.TOKEN_SCOPE AS TOKEN_SCOPE," +
                        " AKM.KEY_TYPE AS TOKEN_TYPE " +
                        "FROM" +
                        " AM_APPLICATION_KEY_MAPPING AKM," +
                        accessTokenStoreTable + " IAT, " + scopeAssociationTable+" ISAT,"+
                        " IDN_OAUTH_CONSUMER_APPS ICA " +
                        "WHERE" +
                        " AKM.APPLICATION_ID = ? AND" +
                        " IAT.USER_TYPE = ? AND" +
                        " ICA.CONSUMER_KEY = AKM.CONSUMER_KEY AND" +
                        " IAT.CONSUMER_KEY_ID = ICA.ID AND" +
                        " IAT.TOKEN_ID = ISAT.TOKEN_ID AND" +
                        " AKM.KEY_TYPE = 'SANDBOX' AND" +
                        " (IAT.TOKEN_STATE = 'ACTIVE' OR" +
                        " IAT.TOKEN_STATE = 'EXPIRED' OR" +
                        " IAT.TOKEN_STATE = 'REVOKED')" +
                        " ORDER BY IAT.TIME_CREATED DESC";

        String sql = null, oracleSQL = null, mySQLSQL = null, msSQL = null,postgreSQL = null, db2SQL = null;

        //Construct database specific sql statements.
        oracleSQL =  "SELECT ICA.CONSUMER_KEY AS CONSUMER_KEY," +
                        " ICA.CONSUMER_SECRET AS CONSUMER_SECRET," +
                        " IAT.ACCESS_TOKEN AS ACCESS_TOKEN," +
                        " IAT.VALIDITY_PERIOD AS VALIDITY_PERIOD," +
                        " ISAT.TOKEN_SCOPE AS TOKEN_SCOPE," +
                        " AKM.KEY_TYPE AS TOKEN_TYPE " +
                        "FROM" +
                        " AM_APPLICATION_KEY_MAPPING AKM," +
                        accessTokenStoreTable + " IAT, " + scopeAssociationTable+" ISAT,"+
                        " IDN_OAUTH_CONSUMER_APPS ICA " +
                        "WHERE" +
                        " AKM.APPLICATION_ID = ? AND" +
                        " IAT.USER_TYPE = ? AND" +
                        " ICA.CONSUMER_KEY = AKM.CONSUMER_KEY AND" +
                        " IAT.CONSUMER_KEY_ID = ICA.ID AND" +
                        "IAT.TOKEN_ID = ISAT.TOKEN_ID AND " +
                        " AKM.KEY_TYPE = 'SANDBOX' AND" +
                        " (IAT.TOKEN_STATE = 'ACTIVE' OR" +
                        " IAT.TOKEN_STATE = 'EXPIRED' OR" +
                        " IAT.TOKEN_STATE = 'REVOKED')" +
                        //" AND ROWNUM < 2 " +
                        " ORDER BY IAT.TIME_CREATED DESC ";

        mySQLSQL = "SELECT" + statement;// + " LIMIT 1";

        db2SQL = "SELECT" + statement;// + " FETCH FIRST 1 ROWS ONLY";

        msSQL = "SELECT " + statement;

        postgreSQL = "SELECT * FROM (SELECT" + statement + ") AS TOKEN";

        String authorizedDomains;
        String accessToken;

        try{
            connection = APIMgtDBUtil.getConnection();

            if (connection.getMetaData().getDriverName().contains("MySQL")
                    || connection.getMetaData().getDriverName().contains("H2")) {
                sql = mySQLSQL;
            } else if(connection.getMetaData().getDatabaseProductName().contains("DB2")){
                sql = db2SQL;
            } else if(connection.getMetaData().getDriverName().contains("MS SQL")){
                sql = msSQL;
            } else if (connection.getMetaData().getDriverName().contains("Microsoft")) {
                sql = msSQL;
            } else if (connection.getMetaData().getDriverName().contains("PostgreSQL")) {
                sql = postgreSQL;
            } else {
                sql = oracleSQL;
            }

            preparedStatement = connection.prepareStatement(sql);
            preparedStatement.setInt(1, applicationId);
            preparedStatement.setString(2, APIConstants.ACCESS_TOKEN_USER_TYPE_APPLICATION);
            resultSet = preparedStatement.executeQuery();
            while (resultSet.next()) {
                APIKey apiKey = new APIKey();
                accessToken = APIUtil.decryptToken(resultSet.getString("ACCESS_TOKEN"));
                String consumerKey = resultSet.getString("CONSUMER_KEY");
                apiKey.setConsumerKey(APIUtil.decryptToken(consumerKey));
                String consumerSecret = resultSet.getString("CONSUMER_SECRET");
                apiKey.setConsumerSecret(APIUtil.decryptToken(consumerSecret));
                apiKey.setAccessToken(accessToken);
                authorizedDomains = getAuthorizedDomains(accessToken);
                apiKey.setType(resultSet.getString("TOKEN_TYPE"));
                apiKey.setAuthorizedDomains(authorizedDomains);
                apiKey.setValidityPeriod(resultSet.getLong("VALIDITY_PERIOD") / 1000);

                // Load all the rows to in memory and build the scope string
                List<String> scopes = new ArrayList<String>();
                String tokenString = resultSet.getString("ACCESS_TOKEN");

                do{
                    String currentRowTokenString = resultSet.getString("ACCESS_TOKEN");
                    if(tokenString.equals(currentRowTokenString)){
                        scopes.add(resultSet.getString(APIConstants.IDENTITY_OAUTH2_FIELD_TOKEN_SCOPE));
                    }
                }while(resultSet.next());
                apiKey.setTokenScope(getScopeString(scopes));
                return apiKey;
            }
            return null;
        }finally {
            APIMgtDBUtil.closeAllConnections(preparedStatement, connection, resultSet);
        }
    }

    public Set<String> getApplicationKeys(int applicationId)
            throws APIManagementException {
        Set<String> apiKeys = new HashSet<String>();
        if (APIUtil.checkAccessTokenPartitioningEnabled() &&
            APIUtil.checkUserNameAssertionEnabled()) {
            String[] keyStoreTables = APIUtil.getAvailableKeyStoreTables();
            if (keyStoreTables != null) {
                for (String keyStoreTable : keyStoreTables) {
                    apiKeys = getApplicationKeys(applicationId, getKeysSql(keyStoreTable));
                    if (apiKeys != null) {
                        break;
                    }
                }
            }
        } else {
            apiKeys = getApplicationKeys(applicationId, getKeysSql(null));
        }
        return apiKeys;
    }

    public void updateTierPermissions(String tierName, String permissionType, String roles, int tenantId) throws APIManagementException {
        Connection conn = null;
        ResultSet rs = null;
        PreparedStatement ps = null;
        ResultSet resultSet = null;
        int tierPermissionId = -1;

        try {
            conn = APIMgtDBUtil.getConnection();
            conn.setAutoCommit(false);

            String getTierPermissionQuery = "SELECT TIER_PERMISSIONS_ID FROM AM_TIER_PERMISSIONS WHERE TIER = ? AND TENANT_ID = ?";
            ps = conn.prepareStatement(getTierPermissionQuery);
            ps.setString(1, tierName);
            ps.setInt(2, tenantId);
            resultSet = ps.executeQuery();
            if (resultSet.next()) {
                tierPermissionId = resultSet.getInt("TIER_PERMISSIONS_ID");
            }
            resultSet.close();
            ps.close();


            if (tierPermissionId == -1) {
                String query = "INSERT INTO" +
                               " AM_TIER_PERMISSIONS (TIER, PERMISSIONS_TYPE, ROLES, TENANT_ID)" +
                               " VALUES(?, ?, ?, ?)";
                ps = conn.prepareStatement(query);
                ps.setString(1, tierName);
                ps.setString(2, permissionType);
                ps.setString(3, roles);
                ps.setInt(4, tenantId);
                ps.execute();
            } else {
                String query = "UPDATE" +
                               " AM_TIER_PERMISSIONS SET TIER = ?, PERMISSIONS_TYPE = ?, ROLES = ?" +
                               " WHERE TIER_PERMISSIONS_ID = ? AND TENANT_ID = ?";
                ps = conn.prepareStatement(query);
                ps.setString(1, tierName);
                ps.setString(2, permissionType);
                ps.setString(3, roles);
                ps.setInt(4, tierPermissionId);
                ps.setInt(5, tenantId);
                ps.executeUpdate();
            }

            conn.commit();

        } catch (SQLException e) {
            handleException("Error in updating tier permissions: " + e.getMessage(), e);
        } finally {
            APIMgtDBUtil.closeAllConnections(ps, conn, rs);
        }
    }

    public Set<TierPermissionDTO> getTierPermissions(int tenantId) throws APIManagementException {
        Connection conn = null;
        ResultSet rs = null;
        PreparedStatement ps = null;
        ResultSet resultSet = null;

        Set<TierPermissionDTO> tierPermissions = new HashSet<TierPermissionDTO>();

        try {
            conn = APIMgtDBUtil.getConnection();
            String getTierPermissionQuery = "SELECT TIER , PERMISSIONS_TYPE , ROLES  FROM AM_TIER_PERMISSIONS WHERE " +
            							"TENANT_ID = ?";
            ps = conn.prepareStatement(getTierPermissionQuery);
            ps.setInt(1, tenantId);
            resultSet = ps.executeQuery();
            while (resultSet.next()) {
                TierPermissionDTO tierPermission = new TierPermissionDTO();
                tierPermission.setTierName(resultSet.getString("TIER"));
                tierPermission.setPermissionType(resultSet.getString("PERMISSIONS_TYPE"));
                String roles = resultSet.getString("ROLES");
                if (roles != null && !roles.equals("")) {
                    String roleList[] = roles.split(",");
                    tierPermission.setRoles(roleList);
                }
                tierPermissions.add(tierPermission);
            }
            resultSet.close();
            ps.close();
        } catch (SQLException e) {
            handleException("Failed to get Tier permission information " , e);
        } finally {
            APIMgtDBUtil.closeAllConnections(ps, conn, resultSet);
        }
        return tierPermissions;
    }

    public TierPermissionDTO getTierPermission(String tierName, int tenantId) throws APIManagementException {
        Connection conn = null;
        ResultSet rs = null;
        PreparedStatement ps = null;
        ResultSet resultSet = null;

        TierPermissionDTO tierPermission = null;
        try {
            conn = APIMgtDBUtil.getConnection();
            String getTierPermissionQuery = "SELECT PERMISSIONS_TYPE , ROLES  FROM AM_TIER_PERMISSIONS" +
                                            " WHERE TIER = ? AND TENANT_ID = ?";
            ps = conn.prepareStatement(getTierPermissionQuery);
            ps.setString(1, tierName);
            ps.setInt(2, tenantId);
            resultSet = ps.executeQuery();
            while (resultSet.next()) {
                tierPermission = new TierPermissionDTO();
                tierPermission.setTierName(tierName);
                tierPermission.setPermissionType(resultSet.getString("PERMISSIONS_TYPE"));
                String roles = resultSet.getString("ROLES");
                if (roles != null) {
                    String roleList[] = roles.split(",");
                    tierPermission.setRoles(roleList);
                }
            }
            resultSet.close();
            ps.close();
        } catch (SQLException e) {
            handleException("Failed to get Tier permission information for Tier " + tierName , e);
        } finally {
            APIMgtDBUtil.closeAllConnections(ps, conn, resultSet);
        }
        return tierPermission;
    }

    private Set<String> getApplicationKeys(int applicationId, String getKeysSql)
            throws APIManagementException {
        Connection connection = null;
        PreparedStatement ps = null;
        ResultSet result = null;
        Set<String> apiKeys = new HashSet<String>();
        try {
            connection = APIMgtDBUtil.getConnection();
            PreparedStatement nestedPS = connection.prepareStatement(getKeysSql);
            nestedPS.setInt(1, applicationId);
            ResultSet nestedRS = nestedPS.executeQuery();
            while (nestedRS.next()) {
                apiKeys.add(APIUtil.decryptToken(nestedRS.getString("ACCESS_TOKEN")));
            }
        } catch (SQLException e) {
            handleException("Failed to get keys for application: " + applicationId, e);
        } catch (CryptoException e) {
            handleException("Failed to get keys for application: " + applicationId, e);
        } finally {
            APIMgtDBUtil.closeAllConnections(ps, connection, result);
        }
        return apiKeys;
    }

    private String getKeysSql(String accessTokenStoreTable) {
        String tokenStoreTable = "IDN_OAUTH2_ACCESS_TOKEN";
        if (accessTokenStoreTable != null) {
            tokenStoreTable = accessTokenStoreTable;
        }

        return "SELECT " +
               " ICA.CONSUMER_KEY AS CONSUMER_KEY," +
               " ICA.CONSUMER_SECRET AS CONSUMER_SECRET," +
               " IAT.ACCESS_TOKEN AS ACCESS_TOKEN," +
               " AKM.KEY_TYPE AS TOKEN_TYPE " +
               "FROM" +
               " AM_APPLICATION_KEY_MAPPING AKM," +
               tokenStoreTable + " IAT," +
               " IDN_OAUTH_CONSUMER_APPS ICA " +
               "WHERE" +
               " AKM.APPLICATION_ID = ? AND" +
               " ICA.CONSUMER_KEY = AKM.CONSUMER_KEY AND" +
               " ICA.CONSUMER_KEY = IAT.CONSUMER_KEY";
    }

    /**
     * Get access token data based on application ID
     *
     * @param subscriptionId Subscription Id
     * @return access token data
     * @throws APIManagementException
     */
    public Map<String, String> getAccessTokenData(int subscriptionId)
            throws APIManagementException {
        Map<String, String> apiKeys = new HashMap<String, String>();

        if (APIUtil.checkAccessTokenPartitioningEnabled() &&
            APIUtil.checkUserNameAssertionEnabled()) {
            String[] keyStoreTables = APIUtil.getAvailableKeyStoreTables();
            if (keyStoreTables != null) {
                for (String keyStoreTable : keyStoreTables) {
                    apiKeys = getAccessTokenData(subscriptionId,
                                                 getKeysSqlUsingSubscriptionId(keyStoreTable));
                    if (apiKeys != null) {
                        break;
                    }
                }
            }
        } else {
            apiKeys = getAccessTokenData(subscriptionId, getKeysSqlUsingSubscriptionId(null));
        }
        return apiKeys;
    }

    private Map<String, String> getAccessTokenData(int subscriptionId, String getKeysSql)
            throws APIManagementException {
        Connection connection = null;
        PreparedStatement ps = null;
        ResultSet result = null;
        Map<String, String> apiKeys = new HashMap<String, String>();
        try {
            connection = APIMgtDBUtil.getConnection();
            PreparedStatement nestedPS = connection.prepareStatement(getKeysSql);
            nestedPS.setInt(1, subscriptionId);
            ResultSet nestedRS = nestedPS.executeQuery();
            while (nestedRS.next()) {
                apiKeys.put("token", APIUtil.decryptToken(nestedRS.getString("ACCESS_TOKEN")));
                apiKeys.put("status", nestedRS.getString("TOKEN_STATE"));
            }
        } catch (SQLException e) {
            handleException("Failed to get keys for application: " + subscriptionId, e);
        } catch (CryptoException e) {
            handleException("Failed to get keys for application: " + subscriptionId, e);
        } finally {
            APIMgtDBUtil.closeAllConnections(ps, connection, result);
        }
        return apiKeys;
    }

    private String getKeysSqlUsingSubscriptionId(String accessTokenStoreTable) {
        String tokenStoreTable = "IDN_OAUTH2_ACCESS_TOKEN";
        if (accessTokenStoreTable != null) {
            tokenStoreTable = accessTokenStoreTable;
        }

        return "SELECT " +
               " IAT.ACCESS_TOKEN AS ACCESS_TOKEN," +
               " IAT.TOKEN_STATE AS TOKEN_STATE" +
               " FROM" +
               " AM_APPLICATION_KEY_MAPPING AKM," +
               " AM_SUBSCRIPTION SM," +
               tokenStoreTable + " IAT," +
               " IDN_OAUTH_CONSUMER_APPS ICA " +
               "WHERE" +
               " SM.SUBSCRIPTION_ID = ? AND" +
               " SM.APPLICATION_ID= AKM.APPLICATION_ID AND" +
               " ICA.CONSUMER_KEY = AKM.CONSUMER_KEY AND" +
               " ICA.CONSUMER_KEY = IAT.CONSUMER_KEY";
    }

    /**
     * This method returns the set of Subscribers for given provider
     *
     * @param providerName name of the provider
     * @return Set<Subscriber>
     * @throws APIManagementException if failed to get subscribers for given provider
     */
    public Set<Subscriber> getSubscribersOfProvider(String providerName)
            throws APIManagementException {

        Set<Subscriber> subscribers = new HashSet<Subscriber>();
        Connection connection = null;
        PreparedStatement ps = null;
        ResultSet result = null;

        try {
            connection = APIMgtDBUtil.getConnection();

            String sqlQuery = "SELECT " +
                              "   SUBS.USER_ID AS USER_ID," +
                              "   SUBS.EMAIL_ADDRESS AS EMAIL_ADDRESS, " +
                              "   SUBS.DATE_SUBSCRIBED AS DATE_SUBSCRIBED " +
                              "FROM " +
                              "   AM_SUBSCRIBER  SUBS," +
                              "   AM_APPLICATION  APP, " +
                              "   AM_SUBSCRIPTION SUB, " +
                              "   AM_API API " +
                              "WHERE  " +
                              "   SUB.APPLICATION_ID = APP.APPLICATION_ID " +
                              "   AND SUBS. SUBSCRIBER_ID = APP.SUBSCRIBER_ID " +
                              "   AND API.API_ID = SUB.API_ID " +
                              "   AND API.API_PROVIDER = ?" +
                              " AND SUB.SUBS_CREATE_STATE = '" + APIConstants.SubscriptionCreatedStatus.SUBSCRIBE + "'";


            ps = connection.prepareStatement(sqlQuery);
            ps.setString(1, APIUtil.replaceEmailDomainBack(providerName));
            result = ps.executeQuery();

            while (result.next()) {
                // Subscription table should have API_VERSION AND API_PROVIDER
                Subscriber subscriber =
                        new Subscriber(result.getString(
                                APIConstants.SUBSCRIBER_FIELD_EMAIL_ADDRESS));
                subscriber.setName(result.getString(APIConstants.SUBSCRIBER_FIELD_USER_ID));
                subscriber.setSubscribedDate(result.getDate(
                        APIConstants.SUBSCRIBER_FIELD_DATE_SUBSCRIBED));
                subscribers.add(subscriber);
            }

        } catch (SQLException e) {
            handleException("Failed to subscribers for :" + providerName, e);
        } finally {
            APIMgtDBUtil.closeAllConnections(ps, connection, result);
        }
        return subscribers;
    }

    public Set<Subscriber> getSubscribersOfAPI(APIIdentifier identifier)
            throws APIManagementException {

        Set<Subscriber> subscribers = new HashSet<Subscriber>();
        Connection connection = null;
        PreparedStatement ps = null;
        ResultSet result = null;

        try {
            connection = APIMgtDBUtil.getConnection();
            String sqlQuery = "SELECT DISTINCT " +
                              "SB.USER_ID, SB.DATE_SUBSCRIBED " +
                              "FROM AM_SUBSCRIBER SB, AM_SUBSCRIPTION SP,AM_APPLICATION APP,AM_API API" +
                              " WHERE API.API_PROVIDER=? " +
                              "AND API.API_NAME=? " +
                              "AND API.API_VERSION=? " +
                              "AND SP.APPLICATION_ID=APP.APPLICATION_ID" +
                              " AND APP.SUBSCRIBER_ID=SB.SUBSCRIBER_ID " +
                              " AND API.API_ID = SP.API_ID" +
                              " AND SP.SUBS_CREATE_STATE = '" + APIConstants.SubscriptionCreatedStatus.SUBSCRIBE + "'";

            ps = connection.prepareStatement(sqlQuery);
            ps.setString(1, APIUtil.replaceEmailDomainBack(identifier.getProviderName()));
            ps.setString(2, identifier.getApiName());
            ps.setString(3, identifier.getVersion());
            result = ps.executeQuery();
            if (result == null) {
                return subscribers;
            }
            while (result.next()) {
                Subscriber subscriber =
                        new Subscriber(result.getString(APIConstants.SUBSCRIBER_FIELD_USER_ID));
                subscriber.setSubscribedDate(
                        result.getTimestamp(APIConstants.SUBSCRIBER_FIELD_DATE_SUBSCRIBED));
                subscribers.add(subscriber);
            }

        } catch (SQLException e) {
            handleException("Failed to get subscribers for :" + identifier.getApiName(), e);
        } finally {
            APIMgtDBUtil.closeAllConnections(ps, connection, result);
        }
        return subscribers;
    }

    public long getAPISubscriptionCountByAPI(APIIdentifier identifier)
            throws APIManagementException {

        String sqlQuery = "SELECT" +
                          " COUNT(SUB.SUBSCRIPTION_ID) AS SUB_ID" +
                          " FROM AM_SUBSCRIPTION SUB, AM_API API " +
                          " WHERE API.API_PROVIDER=? " +
                          " AND API.API_NAME=?" +
                          " AND API.API_VERSION=?" +
                          " AND API.API_ID=SUB.API_ID" +
                          " AND SUB.SUBS_CREATE_STATE = '" + APIConstants.SubscriptionCreatedStatus.SUBSCRIBE + "'";
        long subscriptions = 0;

        Connection connection = null;
        PreparedStatement ps = null;
        ResultSet result = null;

        try {
            connection = APIMgtDBUtil.getConnection();

            ps = connection.prepareStatement(sqlQuery);
            ps.setString(1, APIUtil.replaceEmailDomainBack(identifier.getProviderName()));
            ps.setString(2, identifier.getApiName());
            ps.setString(3, identifier.getVersion());
            result = ps.executeQuery();
            if (result == null) {
                return subscriptions;
            }
            while (result.next()) {
                subscriptions = result.getLong("SUB_ID");
            }
        } catch (SQLException e) {
            handleException("Failed to get subscription count for API", e);
        } finally {
            APIMgtDBUtil.closeAllConnections(ps, connection, result);
        }
        return subscriptions;
    }

    /**
     * This method is used to update the subscriber
     *
     * @param identifier    APIIdentifier
     * @param context       Context of the API
     * @param applicationId Application id
     * @throws org.wso2.carbon.apimgt.api.APIManagementException
     *          if failed to update subscriber
     */
    public void updateSubscriptions(APIIdentifier identifier, String context, int applicationId)
            throws APIManagementException {
        addSubscription(identifier, context, applicationId, APIConstants.SubscriptionStatus.UNBLOCKED);
    }
    /**
     * This method is used to update the subscription
     *
     * @param identifier    APIIdentifier
     * @param subStatus    Subscription Status[BLOCKED/UNBLOCKED]
     * @param applicationId Application id
     * @throws org.wso2.carbon.apimgt.api.APIManagementException
     *          if failed to update subscriber
     */
    public void updateSubscription(APIIdentifier identifier, String subStatus, int applicationId)
            throws APIManagementException {

        Connection conn = null;
        ResultSet resultSet = null;
        PreparedStatement ps = null;
        int apiId = -1;

        try {
            conn = APIMgtDBUtil.getConnection();
            conn.setAutoCommit(false);

            String getApiQuery = "SELECT API_ID FROM AM_API API WHERE API_PROVIDER = ? AND " +
                                 "API_NAME = ? AND API_VERSION = ?";
            ps = conn.prepareStatement(getApiQuery);
            ps.setString(1, APIUtil.replaceEmailDomainBack(identifier.getProviderName()));
            ps.setString(2, identifier.getApiName());
            ps.setString(3, identifier.getVersion());
            resultSet = ps.executeQuery();
            if (resultSet.next()) {
                apiId = resultSet.getInt("API_ID");
            }
            resultSet.close();
            ps.close();

            if (apiId == -1) {
                String msg = "Unable to get the API ID for: " + identifier;
                log.error(msg);
                throw new APIManagementException(msg);
            }

            //This query to update the AM_SUBSCRIPTION table
            String sqlQuery ="UPDATE AM_SUBSCRIPTION SET SUB_STATUS = ?, UPDATED_BY = ?, UPDATED_TIME = ? " +
                             "WHERE API_ID = ? AND APPLICATION_ID = ?";

            //Updating data to the AM_SUBSCRIPTION table
            ps = conn.prepareStatement(sqlQuery);
            ps.setString(1, subStatus);
            //TODO Need to find logged in user who does this update.
            ps.setString(2, null);
            ps.setTimestamp(3, new Timestamp(System.currentTimeMillis()));
            ps.setInt(4, apiId);
            ps.setInt(5, applicationId);
            ps.execute();

            // finally commit transaction
            conn.commit();

        } catch (SQLException e) {
            if (conn != null) {
                try {
                    conn.rollback();
                } catch (SQLException e1) {
                    log.error("Failed to rollback the add subscription ", e);
                }
            }
            handleException("Failed to update subscription data ", e);
        } finally {
            APIMgtDBUtil.closeAllConnections(ps, conn, resultSet);
        }
    }

    public void updateSubscriptionStatus(int subscriptionId, String status) throws APIManagementException{

        Connection conn = null;
        ResultSet resultSet = null;
        PreparedStatement ps = null;

        try {
            conn = APIMgtDBUtil.getConnection();
            conn.setAutoCommit(false);

            //This query is to update the AM_SUBSCRIPTION table
            String sqlQuery ="UPDATE AM_SUBSCRIPTION SET SUB_STATUS = ? WHERE SUBSCRIPTION_ID = ?";

            ps = conn.prepareStatement(sqlQuery);
            ps.setString(1, status);
            ps.setInt(2, subscriptionId);
            ps.execute();

            //Commit transaction
            conn.commit();

        } catch (SQLException e) {
            if (conn != null) {
                try {
                    conn.rollback();
                } catch (SQLException e1) {
                    log.error("Failed to rollback subscription status update ", e);
                }
            }
            handleException("Failed to update subscription status ", e);
        } finally {
            APIMgtDBUtil.closeAllConnections(ps, conn, resultSet);
        }
    }

    /**
     * Update refreshed ApplicationAccesstoken's usertype
     * @param keyType
     * @param newAccessToken
     * @param validityPeriod
     * @return
     * @throws IdentityException
     * @throws APIManagementException
     */
    public void updateRefreshedApplicationAccessToken(String keyType, String newAccessToken,
                                                      long validityPeriod) throws IdentityException,
                                                                                  APIManagementException {

        String accessTokenStoreTable = APIConstants.ACCESS_TOKEN_STORE_TABLE;
        if (APIUtil.checkAccessTokenPartitioningEnabled() &&
            APIUtil.checkUserNameAssertionEnabled()) {
            accessTokenStoreTable = APIUtil.getAccessTokenStoreTableFromAccessToken(newAccessToken);
        }
        // Update Access Token
        String sqlUpdateNewAccessToken = "UPDATE " + accessTokenStoreTable +
                                         " SET USER_TYPE=?, VALIDITY_PERIOD=? " +
                                         " WHERE ACCESS_TOKEN=?";

        Connection connection = null;
        PreparedStatement prepStmt = null;
        try {
            connection = APIMgtDBUtil.getConnection();
            connection.setAutoCommit(false);

            prepStmt = connection.prepareStatement(sqlUpdateNewAccessToken);
            prepStmt.setString(1, APIConstants.ACCESS_TOKEN_USER_TYPE_APPLICATION);
            if (validityPeriod < 0) {
                prepStmt.setLong(2, Long.MAX_VALUE);
            } else {
                prepStmt.setLong(2, validityPeriod * 1000);
            }
            prepStmt.setString(3, APIUtil.encryptToken(newAccessToken));
           // prepStmt.setString(4, keyType);

            prepStmt.execute();
            prepStmt.close();

            connection.commit();

        } catch (SQLException e) {
            log.error(e.getMessage(), e);
            if (connection != null) {
                try {
                    connection.rollback();
                } catch (SQLException e1) {
                    log.error("Failed to rollback the add access token ", e);
                }
            }
        } catch (CryptoException e) {
            log.error(e.getMessage(), e);
            if (connection != null) {
                try {
                    connection.rollback();
                } catch (SQLException e1) {
                    log.error("Failed to rollback the add access token ", e);
                }
            }
        } finally {
            IdentityDatabaseUtil.closeAllConnections(connection, null, prepStmt);
        }

    }

    /**
     * This method will delete allow domains record by given consumer key
     * @param consumerKey
     */
    public static void deleteAccessAllowDomains(String consumerKey) throws APIManagementException {

        String sqlDeleteAccessAllowDomains = "DELETE " +
                " FROM AM_APP_KEY_DOMAIN_MAPPING " +
                " WHERE CONSUMER_KEY=?";

        Connection connection = null;
        PreparedStatement prepStmt = null;
        try {
            connection = APIMgtDBUtil.getConnection();
            prepStmt = connection.prepareStatement(sqlDeleteAccessAllowDomains);
            prepStmt.setString(1, consumerKey);
            prepStmt.execute();
            prepStmt.close();

            connection.commit();

        } catch (SQLException e) {
            handleException("Error while deleting allowed domains for application identified " +
                    "by consumer key :" + consumerKey, e);
        } finally {
            APIMgtDBUtil.closeAllConnections(prepStmt, connection, null);
        }
    }

    public static void addAccessAllowDomains(String oAuthConsumerKey, String[] accessAllowDomains) throws
            APIManagementException {

        String sqlAddAccessAllowDomains = "INSERT" +
                " INTO AM_APP_KEY_DOMAIN_MAPPING (CONSUMER_KEY, AUTHZ_DOMAIN) " +
                " VALUES (?,?)";

        Connection connection = null;
        PreparedStatement prepStmt = null;

        try {
            connection = APIMgtDBUtil.getConnection();
            connection.setAutoCommit(false);

            if (accessAllowDomains != null && !accessAllowDomains[0].trim().equals("")) {
                for (int i = 0; i < accessAllowDomains.length; i++) {
                    prepStmt = connection.prepareStatement(sqlAddAccessAllowDomains);
                    prepStmt.setString(1, APIUtil.encryptToken(oAuthConsumerKey));
                    prepStmt.setString(2, accessAllowDomains[i].trim());
                    prepStmt.execute();
                    prepStmt.close();
                }
            } else {
                prepStmt = connection.prepareStatement(sqlAddAccessAllowDomains);
                prepStmt.setString(1, APIUtil.encryptToken(oAuthConsumerKey));
                prepStmt.setString(2, "ALL");
                prepStmt.execute();
                prepStmt.close();
            }
            connection.commit();
        } catch (SQLException e) {
            handleException("Error while adding allowed domains for application identified " +
                    "by consumer key :" + oAuthConsumerKey, e);
            if (connection != null) {
                try {
                    connection.rollback();
                } catch (SQLException e1) {
                    log.error("Failed to rollback the add access token ", e);
                }
            }
        } catch (CryptoException e) {
            log.error("Error occurred while attempting to encrypt consumer key " + oAuthConsumerKey +
                      " before inserting to AM_APP_KEY_DOMAIN_MAPPING", e);
            throw new APIManagementException("Error occurred while attempting to encrypt consumer key " + oAuthConsumerKey +
                    " before inserting to AM_APP_KEY_DOMAIN_MAPPING", e);
        } finally {
            IdentityDatabaseUtil.closeAllConnections(connection, null, prepStmt);
        }

    }


    public void updateAccessAllowDomains(String accessToken, String[] accessAllowDomains)
            throws APIManagementException {
        String consumerKey = findConsumerKeyFromAccessToken(accessToken);
        String sqlDeleteAccessAllowDomains = "DELETE " +
                                             " FROM AM_APP_KEY_DOMAIN_MAPPING " +
                                             " WHERE CONSUMER_KEY=?";

        String sqlAddAccessAllowDomains = "INSERT" +
                                          " INTO AM_APP_KEY_DOMAIN_MAPPING (CONSUMER_KEY, AUTHZ_DOMAIN) " +
                                          " VALUES (?,?)";

        Connection connection = null ;
        PreparedStatement prepStmt = null;
        try {

            consumerKey = APIUtil.encryptToken(consumerKey);
            connection = APIMgtDBUtil.getConnection();
            connection.setAutoCommit(false);

            //first delete the existing domain list for access token
            prepStmt = connection.prepareStatement(sqlDeleteAccessAllowDomains);
            prepStmt.setString(1, consumerKey);
            prepStmt.execute();
            prepStmt.close();

            //add the new domain list for access token
            if (accessAllowDomains != null && !accessAllowDomains[0].trim().equals("")) {
                for (int i = 0; i < accessAllowDomains.length; i++) {
                    prepStmt = connection.prepareStatement(sqlAddAccessAllowDomains);
                    prepStmt.setString(1, consumerKey);
                    prepStmt.setString(2, accessAllowDomains[i].trim());
                    prepStmt.execute();
                    prepStmt.close();
                }
            } else {
                prepStmt = connection.prepareStatement(sqlAddAccessAllowDomains);
                prepStmt.setString(1, consumerKey);
                prepStmt.setString(2, "ALL");
                prepStmt.execute();
                prepStmt.close();
            }

            connection.commit();
        } catch (SQLException e) {
            handleException("Failed to update the access allow domains.", e);
        } catch (CryptoException e) {
            handleException("Error while encrypting consumer-key", e);
        } finally {
            APIMgtDBUtil.closeAllConnections(prepStmt, connection, null);
        }
    }


//    /** IDENT UNUSED
//     * @param consumerKey     ConsumerKey
//     * @param applicationName Application name
//     * @param userId          User Id
//     * @param tenantId        Tenant Id of the user
//     * @param apiInfoDTO      Application Info DTO
//     * @param keyType         Type (scope) of the key
//     * @return accessToken
//     * @throws IdentityException if failed to register accessToken
//     */
//    public String registerAccessToken(String consumerKey, String applicationName, String userId,
//                                      int tenantId, APIInfoDTO apiInfoDTO, String keyType)
//            throws IdentityException, APIManagementException {
//
//        //identify loggedinuser
//        String loginUserName = getLoginUserName(userId);
//
//        String accessTokenStoreTable = APIConstants.ACCESS_TOKEN_STORE_TABLE;
//        String accessToken = OAuthUtil.getRandomNumber();
//
//        if (APIUtil.checkUserNameAssertionEnabled()) {
//            //use ':' for token & userName separation
//            String accessTokenStrToEncode = accessToken + ":" + loginUserName;
//            accessToken = Base64Utils.encode(accessTokenStrToEncode.getBytes());
//
//            if (APIUtil.checkAccessTokenPartitioningEnabled()) {
//                accessTokenStoreTable = APIUtil.getAccessTokenStoreTableFromUserId(loginUserName);
//            }
//        }
//
//        // Add Access Token
//        String sqlAddAccessToken = "INSERT" +
//                                   " INTO " + accessTokenStoreTable +
//                                   "(ACCESS_TOKEN, CONSUMER_KEY, TOKEN_STATE, TOKEN_SCOPE_HASH) " +
//                                   " VALUES (?,?,?,?)";
//
//        String getSubscriptionId = "SELECT SUBS.SUBSCRIPTION_ID " +
//                                   "FROM " +
//                                   "  AM_SUBSCRIPTION SUBS, " +
//                                   "  AM_APPLICATION APP, " +
//                                   "  AM_SUBSCRIBER SUB, " +
//                                   "  AM_API API " +
//                                   "WHERE " +
//                                   "  SUB.USER_ID = ?" +
//                                   "  AND SUB.TENANT_ID = ?" +
//                                   "  AND APP.SUBSCRIBER_ID = SUB.SUBSCRIBER_ID" +
//                                   "  AND APP.NAME = ?" +
//                                   "  AND API.API_PROVIDER = ?" +
//                                   "  AND API.API_NAME = ?" +
//                                   "  AND API.API_VERSION = ?" +
//                                   "  AND APP.APPLICATION_ID = SUBS.APPLICATION_ID" +
//                                   "  AND API.API_ID = SUBS.API_ID";
//
//        if (forceCaseInsensitiveComparisons) {
//            getSubscriptionId = "SELECT SUBS.SUBSCRIPTION_ID " +
//                    "FROM " +
//                    "  AM_SUBSCRIPTION SUBS, " +
//                    "  AM_APPLICATION APP, " +
//                    "  AM_SUBSCRIBER SUB, " +
//                    "  AM_API API " +
//                    "WHERE " +
//                    "  LOWER(SUB.USER_ID) = LOWER(?)" +
//                    "  AND SUB.TENANT_ID = ?" +
//                    "  AND APP.SUBSCRIBER_ID = SUB.SUBSCRIBER_ID" +
//                    "  AND APP.NAME = ?" +
//                    "  AND API.API_PROVIDER = ?" +
//                    "  AND API.API_NAME = ?" +
//                    "  AND API.API_VERSION = ?" +
//                    "  AND APP.APPLICATION_ID = SUBS.APPLICATION_ID" +
//                    "  AND API.API_ID = SUBS.API_ID";
//        }
//
//        String addSubscriptionKeyMapping = "INSERT " +
//                                           "INTO AM_SUBSCRIPTION_KEY_MAPPING (SUBSCRIPTION_ID, ACCESS_TOKEN, KEY_TYPE) " +
//                                           "VALUES (?,?,?)";
//
//        //String apiId = apiInfoDTO.getProviderId()+"_"+apiInfoDTO.getApiName()+"_"+apiInfoDTO.getVersion();
//        Connection connection = null;
//        PreparedStatement prepStmt = null;
//        try {
//            consumerKey = APIUtil.encryptToken(consumerKey);
//            connection = APIMgtDBUtil.getConnection();
//            connection.setAutoCommit(false);
//
//            String encryptedAccessToken = APIUtil.encryptToken(accessToken);
//            //Add access token
//            prepStmt = connection.prepareStatement(sqlAddAccessToken);
//            prepStmt.setString(1, encryptedAccessToken);
//            prepStmt.setString(2, consumerKey);
//            prepStmt.setString(3, APIConstants.TokenStatus.ACTIVE);
//            prepStmt.setString(4, "default");
//            prepStmt.execute();
//            prepStmt.close();
//
//            //Update subscription with new key context mapping
//            int subscriptionId = -1;
//            prepStmt = connection.prepareStatement(getSubscriptionId);
//            prepStmt.setString(1,loginUserName);
//            prepStmt.setInt(2, tenantId);
//            prepStmt.setString(3, applicationName);
//            prepStmt.setString(4, APIUtil.replaceEmailDomainBack(apiInfoDTO.getProviderId()));
//            prepStmt.setString(5, apiInfoDTO.getApiName());
//            prepStmt.setString(6, apiInfoDTO.getVersion());
//            ResultSet getSubscriptionIdResult = prepStmt.executeQuery();
//            while (getSubscriptionIdResult.next()) {
//                subscriptionId = getSubscriptionIdResult.getInt(1);
//            }
//            prepStmt.close();
//
//            prepStmt = connection.prepareStatement(addSubscriptionKeyMapping);
//            prepStmt.setInt(1, subscriptionId);
//            prepStmt.setString(2, encryptedAccessToken);
//            prepStmt.setString(3, keyType);
//            prepStmt.execute();
//            prepStmt.close();
//
//            connection.commit();
//        } catch (SQLException e) {
//            log.error(e.getMessage(), e);
//            if (connection != null) {
//                try {
//                    connection.rollback();
//                } catch (SQLException e1) {
//                    log.error("Failed to rollback the add access token ", e);
//                }
//            }
//            //  throw new IdentityException("Error when storing the access code for consumer key : " + consumerKey);
//        } catch (CryptoException e) {
//            log.error(e.getMessage(), e);
//            if (connection != null) {
//                try {
//                    connection.rollback();
//                } catch (SQLException e1) {
//                    log.error("Failed to rollback the add access token ", e);
//                }
//            }
//        } finally {
//            IdentityDatabaseUtil.closeAllConnections(connection, null, prepStmt);
//        }
//        return accessToken;
//    }




    public String getRegistrationApprovalState(int appId, String keyType) throws APIManagementException {
        Connection conn = null;
        ResultSet resultSet = null;
        PreparedStatement ps = null;
        String state = null;

        try {
            conn = APIMgtDBUtil.getConnection();
            String sqlQuery = "SELECT STATE FROM AM_APPLICATION_KEY_MAPPING WHERE APPLICATION_ID = ? AND KEY_TYPE =?";

            ps = conn.prepareStatement(sqlQuery);
            ps.setInt(1, appId);
            ps.setString(2, keyType);
            resultSet = ps.executeQuery();

            while (resultSet.next()) {
                state = resultSet.getString("STATE");
            }
        } catch (SQLException e) {
            handleException("Error while getting Application Registration State.", e);
        } finally {
            APIMgtDBUtil.closeAllConnections(ps, conn, resultSet);
        }
        return state;
    }

//    IDENT UNUSED
// public String registerApplicationAccessToken(String consumerKey, int appId,String applicationName,
//                                                 String userId, String keyType,
//                                                 String[] accessAllowDomains, String validityTime,
//                                                 String tokenScope)
//            throws IdentityException, APIManagementException {
//
//        //identify loggedinuser
//        String loginUserName = getLoginUserName(userId);
//
//        String accessTokenStoreTable = APIConstants.ACCESS_TOKEN_STORE_TABLE;
//        String accessToken = OAuthUtil.getRandomNumber();
//        String refreshToken = OAuthUtil.getRandomNumber();
//
//        if (APIUtil.checkUserNameAssertionEnabled()) {
//            //use ':' for token & userName separation
//            String accessTokenStrToEncode = accessToken + ":" + loginUserName ;
//            accessToken = Base64Utils.encode(accessTokenStrToEncode.getBytes());
//
//            String refreshTokenStrToEncode = refreshToken + ":" + loginUserName;
//            refreshToken = Base64Utils.encode(refreshTokenStrToEncode.getBytes());
//
//            if (APIUtil.checkAccessTokenPartitioningEnabled()) {
//                accessTokenStoreTable = APIUtil.getAccessTokenStoreTableFromUserId(loginUserName);
//            }
//        }
//
//        // Add Access Token
//        String sqlAddAccessToken = "INSERT INTO " +  accessTokenStoreTable +
//                " (ACCESS_TOKEN, REFRESH_TOKEN, CONSUMER_KEY, TOKEN_STATE, TOKEN_SCOPE_HASH," +
//                " AUTHZ_USER, USER_TYPE, TIME_CREATED, VALIDITY_PERIOD)  VALUES (?,?,?,?,?,?,?,?,?)";
//
////        ///////////////////////////
////
////        ////
////        String addApplicationKeyMapping = "UPDATE " +
////                                          "AM_APPLICATION_KEY_MAPPING SET " +
////                                          "CONSUMER_KEY = ?, STATE =? " +
////                                          "WHERE APPLICATION_ID = ? AND KEY_TYPE = ?";
//
//        String sqlAddAccessAllowDomains = "INSERT" +
//                                          " INTO AM_APP_KEY_DOMAIN_MAPPING (CONSUMER_KEY, AUTHZ_DOMAIN) " +
//                                          " VALUES (?,?)";
//
//        Connection connection = null;
//        PreparedStatement prepStmt = null;
//        long validityPeriod = getApplicationAccessTokenValidityPeriod();
//        if(validityTime != null && !"".equals(validityTime)){
//            //When validity time getting passed from Jaggery, it append .0 to the actual value.
//            // Hence final value passed to backend contains decimals (eg: 3600.0)
//            validityPeriod = (long)Double.parseDouble(validityTime);
//        }
//
//        try {
//            consumerKey = APIUtil.encryptToken(consumerKey);
//            connection = APIMgtDBUtil.getConnection();
//            //Add access token
//            prepStmt = connection.prepareStatement(sqlAddAccessToken);
//            prepStmt.setString(1, APIUtil.encryptToken(accessToken));
//            prepStmt.setString(2, APIUtil.encryptToken(refreshToken));
//            prepStmt.setString(3, consumerKey);
//            prepStmt.setString(4, APIConstants.TokenStatus.ACTIVE);
//            prepStmt.setString(5, tokenScope);
//            prepStmt.setString(6, loginUserName.toLowerCase());
//            prepStmt.setString(7, APIConstants.ACCESS_TOKEN_USER_TYPE_APPLICATION);
//            prepStmt.setTimestamp(8, new Timestamp(System.currentTimeMillis()),
//                                  Calendar.getInstance(TimeZone.getTimeZone("UTC")));
//            if (validityPeriod < 0) {
//                prepStmt.setLong(9, Long.MAX_VALUE);
//            } else {
//                prepStmt.setLong(9, validityPeriod * 1000);
//            }
//            prepStmt.execute();
//            prepStmt.close();
//
////            prepStmt = connection.prepareStatement(addApplicationKeyMapping);
////            prepStmt.setString(1, consumerKey);
////            prepStmt.setString(2, APIConstants.AppRegistrationStatus.REGISTRATION_COMPLETED);
////            prepStmt.setInt(3, appId);
////            prepStmt.setString(4, keyType);
////            prepStmt.execute();
////            prepStmt.close();
//
////            if (accessAllowDomains != null && !accessAllowDomains[0].trim().equals("")) {
////                for (int i = 0; i < accessAllowDomains.length; i++) {
////                    prepStmt = connection.prepareStatement(sqlAddAccessAllowDomains);
////                    prepStmt.setString(1, consumerKey);
////                    prepStmt.setString(2, accessAllowDomains[i].trim());
////                    prepStmt.execute();
////                    prepStmt.close();
////                }
////            } else {
////                prepStmt = connection.prepareStatement(sqlAddAccessAllowDomains);
////                prepStmt.setString(1, consumerKey);
////                prepStmt.setString(2, "ALL");
////                prepStmt.execute();
////                prepStmt.close();
////            }
//            connection.commit();
//        } catch (SQLException e) {
//            handleException("Error while generating the application access token for the application :"+applicationName, e);
//            if (connection != null) {
//                try {
//                    connection.rollback();
//                } catch (SQLException e1) {
//                    log.error("Failed to rollback the add access token ", e);
//                }
//            }
//            //  throw new IdentityException("Error when storing the access code for consumer key : " + consumerKey);
//        } catch (CryptoException e) {
//            log.error(e.getMessage(), e);
//            if (connection != null) {
//                try {
//                    connection.rollback();
//                } catch (SQLException e1) {
//                    log.error("Failed to rollback the add access token ", e);
//                }
//            }
//        } finally {
//            // IdentityDatabaseUtil.closeAllConnections(connection, null, prepStmt);
//        }
//        return accessToken;
//    }

    /**
     * Update the consumer key and application status for the given key type and application.
     * @param application
     * @param keyType
     */
    public void updateApplicationKeyTypeMapping(Application application, String keyType) throws APIManagementException {

        OAuthApplicationInfo app = application.getOAuthApp(keyType);
        String consumerKey = null;
        if(app != null){
            consumerKey = app.getClientId();
        }

        if(consumerKey != null && application.getId() != -1){
        String addApplicationKeyMapping = "UPDATE " +
                "AM_APPLICATION_KEY_MAPPING SET " +
                "CONSUMER_KEY = ? " +
                "WHERE APPLICATION_ID = ? AND KEY_TYPE = ?";

            Connection connection = null;
            PreparedStatement ps = null;

            try {
                connection = APIMgtDBUtil.getConnection();
                ps = connection.prepareStatement(addApplicationKeyMapping);
                ps.setString(1, APIUtil.encryptToken(consumerKey));
//                ps.setString(2,APIConstants.AppRegistrationStatus.REGISTRATION_COMPLETED);
                ps.setInt(2, application.getId());
                ps.setString(3, keyType);
                ps.executeUpdate();
                connection.commit();
            } catch (SQLException e) {
                handleException("Error updating the CONSUMER KEY of the AM_APPLICATION_KEY_MAPPING table where " +
                        "APPLICATION_ID = " + application.getId() + " and KEY_TYPE = " + keyType, e);
            } catch (CryptoException e) {
                handleException("Error while encrypting the consumer key " + consumerKey + " before updating the " +
                        "AM_APPLICATION_KEY_MAPPING table", e);
            } finally {
                APIMgtDBUtil.closeAllConnections(ps,connection,null);
            }

        }

    }

    /**
     * This method will create a new client at key-manager side.further it will add new record to
     * the AM_APPLICATION_KEY_MAPPING table
     *
     * @param keyType
     * @param applicationName apim application name.
     * @param userName apim user name
     * @param clientId this is the consumner key.
     * @throws APIManagementException
     */
    public void createApplicationKeyTypeMappingForManualClients(String keyType, String applicationName,
                                                                String userName, String clientId) throws APIManagementException {

        String consumerKey = null;
        if (clientId != null) {
            consumerKey = clientId;
        }
        Connection connection = null;
        PreparedStatement ps = null;
        //initiate key manager.
        KeyManager keyManager = KeyManagerHolder.getKeyManagerInstance();

        //APIM application id.
        int applicationId = getApplicationId(applicationName, userName);

        if (consumerKey != null) {
            String addApplicationKeyMapping = "INSERT INTO " +
                    "AM_APPLICATION_KEY_MAPPING (APPLICATION_ID,CONSUMER_KEY,KEY_TYPE,STATE,CREATE_MODE) " +
                    "VALUES (?,?,?,?,?)";
            try {
                connection = APIMgtDBUtil.getConnection();

                ps = connection.prepareStatement(addApplicationKeyMapping);
                ps.setInt(1, applicationId);
                ps.setString(2, APIUtil.encryptToken(consumerKey));
                ps.setString(3, keyType);
                ps.setString(4, APIConstants.AppRegistrationStatus.REGISTRATION_COMPLETED);
                // If the CK/CS pair is pasted on the screen set this to MAPPED
                ps.setString(5, "MAPPED");
                ps.execute();
                connection.commit();

            } catch (SQLException e) {
                handleException("Error while inserting record to the AM_APPLICATION_KEY_MAPPING table,  " +
                        "error is =  " + e.getMessage(), e);
            } catch (CryptoException e) {
                handleException("Error while encrypting the consumer key " + consumerKey + " before inserting to the " +
                        "AM_APPLICATION_KEY_MAPPING table", e);
            } finally {
                APIMgtDBUtil.closeAllConnections(ps, connection, null);
            }

        }

    }


    /**
     * Updates the state of the Application Registration.
     * @param state State of the registration.
     * @param keyType PRODUCTION | SANDBOX
     * @param appId ID of the Application.
     * @throws APIManagementException if updating fails.
     */
    public void updateApplicationRegistration(String state, String keyType, int appId) throws APIManagementException {
        Connection conn = null;
        PreparedStatement ps = null;
        ResultSet rs = null;

        String sqlStmt = "UPDATE AM_APPLICATION_KEY_MAPPING " +
                "SET STATE = ? WHERE APPLICATION_ID = ? AND KEY_TYPE = ?";

        try {
            conn = APIMgtDBUtil.getConnection();
            conn.setAutoCommit(false);

            ps = conn.prepareStatement(sqlStmt);
            ps.setString(1, state);
            ps.setInt(2, appId);
            ps.setString(3, keyType);
            ps.execute();
            ps.close();

            conn.commit();
        } catch (SQLException e) {
            handleException("Error while updating registration entry.", e);
        } finally {
            APIMgtDBUtil.closeAllConnections(ps, conn, rs);
        }

    }


    /**
     * @param apiIdentifier APIIdentifier
     * @param userId        User Id
     * @return true if user subscribed for given APIIdentifier
     * @throws APIManagementException if failed to check subscribed or not
     */
    public boolean isSubscribed(APIIdentifier apiIdentifier, String userId)
            throws APIManagementException {
        boolean isSubscribed = false;
        //identify loggedinuser
        String loginUserName = getLoginUserName(userId);

        String apiId = apiIdentifier.getProviderName() + "_" + apiIdentifier.getApiName() + "_" +
                       apiIdentifier.getVersion();

        Connection conn = null;
        PreparedStatement ps = null;
        ResultSet rs = null;
        String sqlQuery = "SELECT " +
                          "   SUBS.TIER_ID ," +
                          "   API.API_PROVIDER ," +
                          "   API.API_NAME ," +
                          "   API.API_VERSION ," +
                          "   SUBS.LAST_ACCESSED ," +
                          "   SUBS.APPLICATION_ID " +
                          "FROM " +
                          "   AM_SUBSCRIPTION SUBS," +
                          "   AM_SUBSCRIBER SUB, " +
                          "   AM_APPLICATION  APP, " +
                          "   AM_API API " +
                          "WHERE " +
                          "   API.API_PROVIDER  = ?" +
                          "   AND API.API_NAME = ?" +
                          "   AND API.API_VERSION = ?" +
                          "   AND SUB.USER_ID = ?" +
                          "   AND SUB.TENANT_ID = ? " +
                          "   AND APP.SUBSCRIBER_ID = SUB.SUBSCRIBER_ID" +
                          "   AND API.API_ID = SUBS.API_ID" +
                          "   AND SUBS.SUBS_CREATE_STATE = '" + APIConstants.SubscriptionCreatedStatus.SUBSCRIBE + "'";

        if (forceCaseInsensitiveComparisons) {
            sqlQuery = "SELECT " +
                    "   SUBS.TIER_ID ," +
                    "   API.API_PROVIDER ," +
                    "   API.API_NAME ," +
                    "   API.API_VERSION ," +
                    "   SUBS.LAST_ACCESSED ," +
                    "   SUBS.APPLICATION_ID " +
                    "FROM " +
                    "   AM_SUBSCRIPTION SUBS," +
                    "   AM_SUBSCRIBER SUB, " +
                    "   AM_APPLICATION  APP, " +
                    "   AM_API API " +
                    "WHERE " +
                    "   API.API_PROVIDER  = ?" +
                    "   AND API.API_NAME = ?" +
                    "   AND API.API_VERSION = ?" +
                    "   AND LOWER(SUB.USER_ID) = LOWER(?)" +
                    "   AND SUB.TENANT_ID = ? " +
                    "   AND APP.SUBSCRIBER_ID = SUB.SUBSCRIBER_ID" +
                    "   AND API.API_ID = SUBS.API_ID" +
                    "   AND SUBS.SUBS_CREATE_STATE = '" + APIConstants.SubscriptionCreatedStatus.SUBSCRIBE + "'";
        }

        try {
            conn = APIMgtDBUtil.getConnection();
            ps = conn.prepareStatement(sqlQuery);
            ps.setString(1, APIUtil.replaceEmailDomainBack(apiIdentifier.getProviderName()));
            ps.setString(2, apiIdentifier.getApiName());
            ps.setString(3, apiIdentifier.getVersion());
            ps.setString(4, loginUserName);
            int tenantId;
            try {
                tenantId = IdentityUtil.getTenantIdOFUser(loginUserName);
            } catch (IdentityException e) {
                String msg = "Failed to get tenant id of user : " + loginUserName;
                log.error(msg, e);
                throw new APIManagementException(msg, e);
            }
            ps.setInt(5, tenantId);

            rs = ps.executeQuery();

            if (rs.next()) {
                isSubscribed = true;
            }
        } catch (SQLException e) {
            handleException("Error while checking if user has subscribed to the API ", e);
        } finally {
            APIMgtDBUtil.closeAllConnections(ps, conn, rs);
        }
        return isSubscribed;
    }

    /**
     * @param providerName Name of the provider
     * @return UserApplicationAPIUsage of given provider
     * @throws org.wso2.carbon.apimgt.api.APIManagementException
     *          if failed to get
     *          UserApplicationAPIUsage for given provider
     */
    public UserApplicationAPIUsage[] getAllAPIUsageByProvider(String providerName)
            throws APIManagementException {

        Connection connection = null;
        PreparedStatement ps = null;
        ResultSet result = null;


        try {
            connection = APIMgtDBUtil.getConnection();

            String sqlQuery = "SELECT " +
                              "   SUBS.SUBSCRIPTION_ID AS SUBSCRIPTION_ID, " +
                              "   SUBS.APPLICATION_ID AS APPLICATION_ID, " +
                              "   SUBS.SUB_STATUS AS SUB_STATUS, " +
                              "   SUBS.TIER_ID AS TIER_ID, " +
                              "   API.API_PROVIDER AS API_PROVIDER, " +
                              "   API.API_NAME AS API_NAME, " +
                              "   API.API_VERSION AS API_VERSION, " +
                              "   SUBS.LAST_ACCESSED AS LAST_ACCESSED, " +
                              "   SUB.USER_ID AS USER_ID, " +
                              "   APP.NAME AS APPNAME " +
                              "FROM " +
                              "   AM_SUBSCRIPTION SUBS, " +
                              "   AM_APPLICATION APP, " +
                              "   AM_SUBSCRIBER SUB, " +
                              "   AM_API API " +
                              "WHERE " +
                              "   SUBS.APPLICATION_ID = APP.APPLICATION_ID " +
                              "   AND APP.SUBSCRIBER_ID = SUB.SUBSCRIBER_ID " +
                              "   AND API.API_PROVIDER = ? " +
                              "   AND API.API_ID = SUBS.API_ID " +
                              "   AND SUBS.SUBS_CREATE_STATE = '" + APIConstants.SubscriptionCreatedStatus.SUBSCRIBE + "'" +
                              "   AND SUBS.SUB_STATUS != '" + APIConstants.SubscriptionStatus.REJECTED + "'" +
                              "ORDER BY " +
                              "   APP.NAME";

            ps = connection.prepareStatement(sqlQuery);
            ps.setString(1, APIUtil.replaceEmailDomainBack(providerName));
            result = ps.executeQuery();

            Map<String, UserApplicationAPIUsage> userApplicationUsages = new TreeMap<String, UserApplicationAPIUsage>();
            while (result.next()) {
                int subId = result.getInt("SUBSCRIPTION_ID");
                Map<String, String> keyData = getAccessTokenData(subId);
                String accessToken = keyData.get("token");
                String tokenStatus = keyData.get("status");
                String userId = result.getString("USER_ID");
                String application = result.getString("APPNAME");
                int appId = result.getInt("APPLICATION_ID");
                String subStatus = result.getString("SUB_STATUS");
                String key = userId + "::" + application;
                UserApplicationAPIUsage usage = userApplicationUsages.get(key);
                if (usage == null) {
                    usage = new UserApplicationAPIUsage();
                    usage.setUserId(userId);
                    usage.setApplicationName(application);
                    usage.setAppId(appId);
                    usage.setAccessToken(accessToken);
                    usage.setAccessTokenStatus(tokenStatus);
                    userApplicationUsages.put(key, usage);
                }
                APIIdentifier apiId=new APIIdentifier(result.getString("API_PROVIDER"),
                                                      result.getString("API_NAME"), result.getString("API_VERSION"));
                SubscribedAPI apiSubscription=new SubscribedAPI(new Subscriber(userId),apiId);
                apiSubscription.setSubStatus(subStatus);
                usage.addApiSubscriptions(apiSubscription);

            }
            return userApplicationUsages.values().toArray(
                    new UserApplicationAPIUsage[userApplicationUsages.size()]);

        } catch (SQLException e) {
            handleException("Failed to find API Usage for :" + providerName, e);
            return null;
        } finally {
            APIMgtDBUtil.closeAllConnections(ps, connection, result);
        }
    }

    /**
     * return the subscriber for given access token
     *
     * @param accessToken AccessToken
     * @return Subscriber
     * @throws APIManagementException if failed to get subscriber for given access token
     */
    public Subscriber getSubscriberById(String accessToken) throws APIManagementException {
        Connection connection = null;
        PreparedStatement ps = null;
        ResultSet result = null;
        Subscriber subscriber = null;
        String query = " SELECT" +
                       " SB.USER_ID, SB.DATE_SUBSCRIBED" +
                       " FROM AM_SUBSCRIBER SB , AM_SUBSCRIPTION SP, AM_APPLICATION APP, AM_SUBSCRIPTION_KEY_MAPPING SKM" +
                       " WHERE SKM.ACCESS_TOKEN=?" +
                       " AND SP.APPLICATION_ID=APP.APPLICATION_ID" +
                       " AND APP.SUBSCRIBER_ID=SB.SUBSCRIBER_ID" +
                       " AND SP.SUBSCRIPTION_ID=SKM.SUBSCRIPTION_ID";

        try {
            connection = APIMgtDBUtil.getConnection();
            ps = connection.prepareStatement(query);
            ps.setString(1, APIUtil.encryptToken(accessToken));

            result = ps.executeQuery();
            while (result.next()) {
                subscriber = new Subscriber(result.getString(APIConstants.SUBSCRIBER_FIELD_USER_ID));
                subscriber.setSubscribedDate(result.getDate(APIConstants.SUBSCRIBER_FIELD_DATE_SUBSCRIBED));
            }

        } catch (SQLException e) {
            handleException("Failed to get Subscriber for accessToken", e);
        } catch (CryptoException e) {
            handleException("Failed to get Subscriber for accessToken", e);
        } finally {
            APIMgtDBUtil.closeAllConnections(ps, connection, result);
        }
        return subscriber;
    }

    public String[] getOAuthCredentials(String accessToken, String tokenType)
            throws APIManagementException {

        String accessTokenStoreTable = APIConstants.ACCESS_TOKEN_STORE_TABLE;
        if (APIUtil.checkAccessTokenPartitioningEnabled() &&
            APIUtil.checkUserNameAssertionEnabled()) {
            accessTokenStoreTable = APIUtil.getAccessTokenStoreTableFromAccessToken(accessToken);
        }
        Connection connection = null;
        PreparedStatement prepStmt = null;
        ResultSet rs = null;
        String consumerKey = null;
        String consumerSecret = null;
        String sqlStmt = "SELECT " +
                         " ICA.CONSUMER_KEY AS CONSUMER_KEY," +
                         " ICA.CONSUMER_SECRET AS CONSUMER_SECRET " +
                         "FROM " +
                         " IDN_OAUTH_CONSUMER_APPS ICA," +
                         accessTokenStoreTable + " IAT" +
                         " WHERE " +
                         " IAT.ACCESS_TOKEN = ? AND" +
                         " IAT.TOKEN_SCOPE = ? AND" +
                         " IAT.CONSUMER_KEY = ICA.CONSUMER_KEY";

        try {
            connection = APIMgtDBUtil.getConnection();
            prepStmt = connection.prepareStatement(sqlStmt);
            prepStmt.setString(1, APIUtil.encryptToken(accessToken));
            prepStmt.setString(2, tokenType);
            rs = prepStmt.executeQuery();

            if (rs.next()) {
                consumerKey = rs.getString("CONSUMER_KEY");
                consumerSecret = rs.getString("CONSUMER_SECRET");

                consumerKey = APIUtil.decryptToken(consumerKey);
                consumerSecret = APIUtil.decryptToken(consumerSecret);
            }

        } catch (SQLException e) {
            handleException("Error when adding a new OAuth consumer.", e);
        } catch (CryptoException e) {
            handleException("Error while encrypting/decrypting tokens/app credentials.", e);
        } finally {
            IdentityDatabaseUtil.closeAllConnections(connection, rs, prepStmt);
        }
        return new String[]{consumerKey, consumerSecret};
    }

    public String[] addOAuthConsumer(String username, int tenantId, String appName, String callbackUrl)
            throws IdentityOAuthAdminException, APIManagementException {

        Boolean isReuseAppName = Boolean.valueOf(ServiceReferenceHolder.getInstance().getAPIManagerConfigurationService().getAPIManagerConfiguration().
                getFirstProperty(APIConstants.API_STORE_REUSE_APP_NAME));

        Connection connection = null;
        PreparedStatement prepStmt = null;
        //identify loggedinuser
        String loginUserName = getLoginUserName(username);

        ResultSet rs = null;
        String consumerKey = null;
        String consumerSecret = null;

        String sqlCheckStmt =   "SELECT " +
                                "   ICA.CONSUMER_KEY AS CONSUMER_KEY," +
                                "   ICA.CONSUMER_SECRET AS CONSUMER_SECRET " +
                                "FROM " +
                                "   AM_SUBSCRIBER SB," +
                                "   AM_APPLICATION APP, " +
                                "   AM_APPLICATION_KEY_MAPPING AKM," +
                                "   IDN_OAUTH_CONSUMER_APPS ICA " +
                                "WHERE " +
                                "   SB.USER_ID=? " +
                                "   AND SB.TENANT_ID=? " +
                                "   AND APP.NAME=? " +
                                "   AND SB.SUBSCRIBER_ID = APP.SUBSCRIBER_ID " +
                                "   AND AKM.APPLICATION_ID = APP.APPLICATION_ID" +
                                "   AND ICA.USERNAME = SB.USER_ID" +
                                "   AND ICA.TENANT_ID = SB.TENANT_ID" +
                                "   AND ICA.APP_NAME = APP.NAME";

        try{
            connection = APIMgtDBUtil.getConnection();
            connection.setAutoCommit(false);

            prepStmt = connection.prepareStatement(sqlCheckStmt);
            prepStmt.setString(1, loginUserName.toLowerCase());
            prepStmt.setInt(2, tenantId);
            prepStmt.setString(3, appName);

            rs = prepStmt.executeQuery();

            if (rs.next()) {
                consumerKey = rs.getString("CONSUMER_KEY");
                consumerSecret = rs.getString("CONSUMER_SECRET");
                consumerKey = APIUtil.encryptToken(consumerKey);
                consumerSecret = APIUtil.encryptToken(consumerSecret);
            }
            else {

                String sqlStmt = "INSERT INTO IDN_OAUTH_CONSUMER_APPS " +
                                 "(CONSUMER_KEY, CONSUMER_SECRET, USERNAME, TENANT_ID, OAUTH_VERSION, APP_NAME, CALLBACK_URL) VALUES (?,?,?,?,?,?, ?) ";
                consumerSecret = OAuthUtil.getRandomNumber();

                do {
                    consumerKey = OAuthUtil.getRandomNumber();
                }
                while (isDuplicateConsumer(consumerKey));

                consumerKey = APIUtil.encryptToken(consumerKey);
                consumerSecret = APIUtil.encryptToken(consumerSecret);

                prepStmt = connection.prepareStatement(sqlStmt);
                prepStmt.setString(1, consumerKey);
                prepStmt.setString(2, consumerSecret);
                prepStmt.setString(3, loginUserName.toLowerCase());
                prepStmt.setInt(4, tenantId);
                prepStmt.setString(5, OAuthConstants.OAuthVersions.VERSION_2);
                prepStmt.setString(6, appName);
                prepStmt.setString(7, callbackUrl);
                prepStmt.execute();
            }

            connection.commit();

        } catch (SQLException e) {
            handleException("Error when adding a new OAuth consumer.", e);
        } catch (CryptoException e) {
            handleException("Error while attempting to encrypt consumer-key, consumer-secret.", e);
        } finally {
            APIMgtDBUtil.closeAllConnections(prepStmt, connection, null);
        }
        try {
            return new String[]{APIUtil.decryptToken(consumerKey), APIUtil.decryptToken(consumerSecret)};
        } catch (CryptoException e) {
            handleException("Error while decrypting consumer-key, consumer-secret", e);
        }
        return null;
    }


    private void updateOAuthConsumerApp(String appName, String callbackUrl)
            throws IdentityOAuthAdminException, APIManagementException {
        Connection connection = null;
        PreparedStatement prepStmt = null;
        String sqlStmt = "UPDATE IDN_OAUTH_CONSUMER_APPS " +
                         "SET CALLBACK_URL = ? WHERE APP_NAME = ?";
        try {
            connection = APIMgtDBUtil.getConnection();
            connection.setAutoCommit(false);

            prepStmt = connection.prepareStatement(sqlStmt);
            prepStmt.setString(1, callbackUrl);
            prepStmt.setString(2, appName);
            prepStmt.execute();

            connection.commit();
        } catch (SQLException e) {
            handleException("Error when updating OAuth consumer App for " + appName, e);
        } finally {
            APIMgtDBUtil.closeAllConnections(prepStmt, connection, null);
        }
    }

    private boolean isDuplicateConsumer(String consumerKey) throws APIManagementException {
        Connection connection = null;
        PreparedStatement prepStmt = null;
        ResultSet rSet = null;
        String sqlQuery = "SELECT * FROM IDN_OAUTH_CONSUMER_APPS " +
                          "WHERE CONSUMER_KEY=?";

        boolean isDuplicateConsumer = false;

        try {
            consumerKey = APIUtil.encryptToken(consumerKey);
            connection = APIMgtDBUtil.getConnection();
            prepStmt = connection.prepareStatement(sqlQuery);
            prepStmt.setString(1, consumerKey);

            rSet = prepStmt.executeQuery();
            if (rSet.next()) {
                isDuplicateConsumer = true;
            }
        } catch (SQLException e) {
            handleException("Error when reading the application information from" +
                            " the persistence store.", e);
        } catch (CryptoException e) {
            handleException("Error while encrypting consumer-key", e);
        } finally {
            APIMgtDBUtil.closeAllConnections(prepStmt, connection, rSet);
        }
        return isDuplicateConsumer;
    }


    public int addApplication(Application application, String userId)
            throws APIManagementException {
        Connection conn = null;
        int applicationId = 0;
        String loginUserName = getLoginUserName(userId);
        try {
            conn = APIMgtDBUtil.getConnection();
            conn.setAutoCommit(false);

            applicationId = addApplication(application,loginUserName, conn);

            conn.commit();
        } catch (SQLException e) {
            if (conn != null) {
                try {
                    conn.rollback();
                } catch (SQLException e1) {
                    log.error("Failed to rollback the add Application ", e);
                }
            }
            handleException("Failed to add Application", e);
        } finally {
            APIMgtDBUtil.closeAllConnections(null, conn, null);
        }
		return applicationId;
    }

    public void addRating(APIIdentifier apiId, int rating,String user)
            throws APIManagementException {
        Connection conn = null;
        try {
            conn = APIMgtDBUtil.getConnection();
            conn.setAutoCommit(false);

            addRating(apiId,rating,user, conn);

            conn.commit();
        } catch (SQLException e) {
            if (conn != null) {
                try {
                    conn.rollback();
                } catch (SQLException e1) {
                    log.error("Failed to rollback the add Application ", e);
                }
            }
            handleException("Failed to add Application", e);
        } finally {
            APIMgtDBUtil.closeAllConnections(null, conn, null);
        }
    }

    /**
     * @param apiIdentifier API Identifier
     * @param userId      User Id
     * @throws APIManagementException if failed to add Application
     */
    public void addRating(APIIdentifier apiIdentifier,int rating,String userId,Connection conn)
            throws APIManagementException, SQLException {
        PreparedStatement ps = null;
        PreparedStatement psSelect = null;

        try {
            int tenantId;
            try {
                tenantId = IdentityUtil.getTenantIdOFUser(userId);
            } catch (IdentityException e) {
                String msg = "Failed to get tenant id of user : " + userId;
                log.error(msg, e);
                throw new APIManagementException(msg, e);
            }
            //Get subscriber Id
            Subscriber subscriber = getSubscriber(userId, tenantId, conn);
            if (subscriber == null) {
                String msg = "Could not load Subscriber records for: " + userId;
                log.error(msg);
                throw new APIManagementException(msg);
            }
            //Get API Id
            int apiId=-1;
            apiId = getAPIID(apiIdentifier, conn);
            if (apiId==-1) {
                String msg = "Could not load API record for: " + apiIdentifier.getApiName();
                log.error(msg);
                throw new APIManagementException(msg);
            }
            ResultSet rs = null;
            boolean userRatingExists=false;
            //This query to check the ratings already exists for the user in the AM_API_RATINGS table
            String sqlQuery = "SELECT " +
                              "RATING FROM AM_API_RATINGS " +
                              " WHERE API_ID= ? AND SUBSCRIBER_ID=? ";

            psSelect = conn.prepareStatement(sqlQuery);
            psSelect.setInt(1, apiId);
            psSelect.setInt(2, subscriber.getId());
            rs = psSelect.executeQuery();

            while (rs.next()) {
                userRatingExists = true;
            }
            psSelect.close();
            String sqlAddQuery;
            if (!userRatingExists) {
                //This query to update the AM_API_RATINGS table
                sqlAddQuery = "INSERT " +
                              "INTO AM_API_RATINGS (RATING,API_ID, SUBSCRIBER_ID)" +
                              " VALUES (?,?,?)";

            } else {
                //This query to insert into the AM_API_RATINGS table
                sqlAddQuery = "UPDATE " +
                              "AM_API_RATINGS SET RATING=? " +
                              "WHERE API_ID= ? AND SUBSCRIBER_ID=?";
            }
            // Adding data to the AM_API_RATINGS  table
            ps = conn.prepareStatement(sqlAddQuery);
            ps.setInt(1, rating);
            ps.setInt(2, apiId);
            ps.setInt(3, subscriber.getId());
            ps.executeUpdate();
            ps.close();


        } catch (SQLException e) {
            handleException("Failed to add API rating of the user:"+userId, e);
        } finally {
            APIMgtDBUtil.closeAllConnections(ps, null, null);
        }
    }

    public void removeAPIRating(APIIdentifier apiId, String user)
            throws APIManagementException {
        Connection conn = null;
        try {
            conn = APIMgtDBUtil.getConnection();
            conn.setAutoCommit(false);

            removeAPIRating(apiId, user, conn);

            conn.commit();
        } catch (SQLException e) {
            if (conn != null) {
                try {
                    conn.rollback();
                } catch (SQLException e1) {
                    log.error("Failed to rollback the add Application ", e);
                }
            }
            handleException("Failed to add Application", e);
        } finally {
            APIMgtDBUtil.closeAllConnections(null, conn, null);
        }
    }

    /**
     * @param apiIdentifier API Identifier
     * @param userId        User Id
     * @throws APIManagementException if failed to add Application
     */
    public void removeAPIRating(APIIdentifier apiIdentifier, String userId, Connection conn)
            throws APIManagementException, SQLException {
        PreparedStatement ps = null;
        PreparedStatement psSelect = null;

        try {
            int tenantId;
            int rateId = -1;
            try {
                tenantId = IdentityUtil.getTenantIdOFUser(userId);
            } catch (IdentityException e) {
                String msg = "Failed to get tenant id of user : " + userId;
                log.error(msg, e);
                throw new APIManagementException(msg, e);
            }
            //Get subscriber Id
            Subscriber subscriber = getSubscriber(userId, tenantId, conn);
            if (subscriber == null) {
                String msg = "Could not load Subscriber records for: " + userId;
                log.error(msg);
                throw new APIManagementException(msg);
            }
            //Get API Id
            int apiId = -1;
            apiId = getAPIID(apiIdentifier, conn);
            if (apiId == -1) {
                String msg = "Could not load API record for: " + apiIdentifier.getApiName();
                log.error(msg);
                throw new APIManagementException(msg);
            }
            ResultSet rs;
            //This query to check the ratings already exists for the user in the AM_API_RATINGS table
            String sqlQuery = "SELECT " +
                              "RATING_ID FROM AM_API_RATINGS " +
                              " WHERE API_ID= ? AND SUBSCRIBER_ID=? ";

            psSelect = conn.prepareStatement(sqlQuery);
            psSelect.setInt(1, apiId);
            psSelect.setInt(2, subscriber.getId());
            rs = psSelect.executeQuery();

            while (rs.next()) {
                rateId = rs.getInt("RATING_ID");
            }
            psSelect.close();
            String sqlAddQuery;
            if (rateId != -1) {
                //This query to delete the specific rate row from the AM_API_RATINGS table
                sqlAddQuery = "DELETE " +
                              "FROM AM_API_RATINGS" +
                              " WHERE RATING_ID =? ";
                // Adding data to the AM_API_RATINGS  table
                ps = conn.prepareStatement(sqlAddQuery);
                ps.setInt(1, rateId);
                ps.executeUpdate();
                ps.close();
            }
        } catch (SQLException e) {
            handleException("Failed to delete API rating", e);
        } finally {
            APIMgtDBUtil.closeAllConnections(ps, null, null);
        }
    }

    public int getUserRating(APIIdentifier apiId, String user)
            throws APIManagementException {
        Connection conn = null;
        int userRating=0;
        try {
            conn = APIMgtDBUtil.getConnection();
            conn.setAutoCommit(false);

            userRating = getUserRating(apiId, user, conn);

            conn.commit();
        } catch (SQLException e) {
            if (conn != null) {
                try {
                    conn.rollback();
                } catch (SQLException e1) {
                    log.error("Failed to rollback getting user ratings ", e);
                }
            }
            handleException("Failed to get user ratings", e);
        } finally {
            APIMgtDBUtil.closeAllConnections(null, conn, null);
        }
        return userRating;
    }

    /**
     * @param apiIdentifier API Identifier
     * @param userId        User Id
     * @throws APIManagementException if failed to add Application
     */
    public int getUserRating(APIIdentifier apiIdentifier, String userId, Connection conn)
            throws APIManagementException, SQLException {
        PreparedStatement ps = null;
        ResultSet rs = null;
        int userRating=0;
        try {
            int tenantId;
            try {
                tenantId = IdentityUtil.getTenantIdOFUser(userId);
            } catch (IdentityException e) {
                String msg = "Failed to get tenant id of user : " + userId;
                log.error(msg, e);
                throw new APIManagementException(msg, e);
            }
            //Get subscriber Id
            Subscriber subscriber = getSubscriber(userId, tenantId, conn);
            if (subscriber == null) {
                String msg = "Could not load Subscriber records for: " + userId;
                log.error(msg);
                throw new APIManagementException(msg);
            }
            //Get API Id
            int apiId = -1;
            apiId = getAPIID(apiIdentifier, conn);
            if (apiId == -1) {
                String msg = "Could not load API record for: " + apiIdentifier.getApiName();
                log.error(msg);
                throw new APIManagementException(msg);
            }
            //This query to update the AM_API_RATINGS table
            String sqlQuery = "SELECT RATING" +
                              " FROM AM_API_RATINGS " +
                              " WHERE SUBSCRIBER_ID  = ? AND API_ID= ? ";
            // Adding data to the AM_API_RATINGS  table
            ps = conn.prepareStatement(sqlQuery);
            ps.setInt(1, subscriber.getId());
            ps.setInt(2, apiId);
            rs = ps.executeQuery();

            while (rs.next()) {
                userRating = rs.getInt("RATING");
            }
            ps.close();

        } catch (SQLException e) {
            handleException("Failed to add Application", e);
        } finally {
            APIMgtDBUtil.closeAllConnections(ps, null, null);
        }
        return userRating;
    }

    public static float getAverageRating(APIIdentifier apiId)
            throws APIManagementException {
        Connection conn = null;
        float avrRating = 0;
        try {
            conn = APIMgtDBUtil.getConnection();
            conn.setAutoCommit(false);

            avrRating = getAverageRating(apiId, conn);


        } catch (SQLException e) {
            if (conn != null) {
                try {
                    conn.rollback();
                } catch (SQLException e1) {
                    log.error("Failed to rollback getting user ratings ", e);
                }
            }
            handleException("Failed to get user ratings", e);
        } finally {
            APIMgtDBUtil.closeAllConnections(null, conn, null);
        }
        return avrRating;
    }


    public static float getAverageRating(int apiId)
            throws APIManagementException {
        Connection conn = null;
        float avrRating = 0;
        PreparedStatement ps = null;
        ResultSet rs = null;
        try {
            conn = APIMgtDBUtil.getConnection();
            conn.setAutoCommit(false);

            if (apiId == -1) {
                String msg = "Invalid APIId : " + apiId;
                log.error(msg);
                return Float.NEGATIVE_INFINITY;
            }
            //This query to update the AM_API_RATINGS table
            String sqlQuery = "SELECT CAST( SUM(RATING) AS DECIMAL)/COUNT(RATING) AS RATING " +
                              " FROM AM_API_RATINGS" +
                              " WHERE API_ID =? GROUP BY API_ID ";

            ps = conn.prepareStatement(sqlQuery);
            ps.setInt(1, apiId);
            rs = ps.executeQuery();

            while (rs.next()) {
                avrRating = rs.getFloat("RATING");
            }
            ps.close();


        } catch (SQLException e) {
            if (conn != null) {
                try {
                    conn.rollback();
                } catch (SQLException e1) {
                    log.error("Failed to rollback getting user ratings ", e);
                }
            }
            handleException("Failed to get user ratings", e);
        } finally {
            APIMgtDBUtil.closeAllConnections(null, conn, null);
        }
        return avrRating;
    }

    /**
     * @param apiIdentifier API Identifier
     * @throws APIManagementException if failed to add Application
     */
    public static float getAverageRating(APIIdentifier apiIdentifier, Connection conn)
            throws APIManagementException, SQLException {
        PreparedStatement ps = null;
        ResultSet rs = null;
        float avrRating = 0;
        try {
            //Get API Id
            int apiId = -1;
            apiId = getAPIID(apiIdentifier, conn);
            if (apiId == -1) {
                String msg = "Could not load API record for: " + apiIdentifier.getApiName();
                log.error(msg);
                return Float.NEGATIVE_INFINITY;
            }
            //This query to update the AM_API_RATINGS table
            String sqlQuery = "SELECT CAST( SUM(RATING) AS DECIMAL)/COUNT(RATING) AS RATING " +
                              " FROM AM_API_RATINGS" +
                              " WHERE API_ID =? GROUP BY API_ID ";

            ps = conn.prepareStatement(sqlQuery);
            ps.setInt(1, apiId);
            rs = ps.executeQuery();

            while (rs.next()) {
                avrRating = rs.getFloat("RATING");
            }
            ps.close();

        } catch (SQLException e) {
            handleException("Failed to add Application", e);
        } finally {
            APIMgtDBUtil.closeAllConnections(ps, null, null);
        }

        BigDecimal decimal = new BigDecimal(avrRating);
        return Float.valueOf(decimal.setScale(1, BigDecimal.ROUND_UP).toString());
    }

    /**
     * @param application Application
     * @param userId      User Id
     * @throws APIManagementException if failed to add Application
     */
    public int addApplication(Application application, String userId, Connection conn)
            throws APIManagementException, SQLException {
        PreparedStatement ps = null;
        conn.setAutoCommit(false);

        int applicationId = 0;
        try {
            int tenantId;

            try {
                tenantId = IdentityUtil.getTenantIdOFUser(userId);
            } catch (IdentityException e) {
                String msg = "Failed to get tenant id of user : " + userId;
                log.error(msg, e);
                throw new APIManagementException(msg, e);
            }
            //Get subscriber Id
            Subscriber subscriber = getSubscriber(userId, tenantId, conn);
            if (subscriber == null) {
                String msg = "Could not load Subscriber records for: " + userId;
                log.error(msg);
                throw new APIManagementException(msg);
            }
            //This query to update the AM_APPLICATION table
            String sqlQuery = "INSERT " +
                              "INTO AM_APPLICATION (NAME, SUBSCRIBER_ID, APPLICATION_TIER, CALLBACK_URL, DESCRIPTION, "
                              + "APPLICATION_STATUS, GROUP_ID, CREATED_BY, CREATED_TIME)" +
                              " VALUES (?,?,?,?,?,?,?,?,?)";
            // Adding data to the AM_APPLICATION  table
            //ps = conn.prepareStatement(sqlQuery);
            ps = conn.prepareStatement(sqlQuery, new String[]{"APPLICATION_ID"});
            if (conn.getMetaData().getDriverName().contains("PostgreSQL")) {
                ps = conn.prepareStatement(sqlQuery, new String[]{"application_id"});
            }

            ps.setString(1, application.getName());
            ps.setInt(2, subscriber.getId());
            ps.setString(3, application.getTier());
            ps.setString(4, application.getCallbackUrl());
            ps.setString(5, application.getDescription());

            if (application.getName() == APIConstants.DEFAULT_APPLICATION_NAME) {
                ps.setString(6, APIConstants.ApplicationStatus.APPLICATION_APPROVED);
            } else {
                ps.setString(6, APIConstants.ApplicationStatus.APPLICATION_CREATED);
            }
            ps.setString(7, application.getGroupId());
            ps.setString(8, subscriber.getName());
            ps.setTimestamp(9, new Timestamp(System.currentTimeMillis()));
            ps.executeUpdate();

            ResultSet rs = ps.getGeneratedKeys();
            while (rs.next()) {
                applicationId = Integer.valueOf(rs.getString(1)).intValue();
            }

            ps.close();

            conn.commit();
        } catch (SQLException e) {
            handleException("Failed to add Application", e);
        } finally {
            APIMgtDBUtil.closeAllConnections(ps, null, null);
        }
		return applicationId;

    }

    public void updateApplication(Application application) throws APIManagementException {
        Connection conn = null;
        ResultSet resultSet = null;
        PreparedStatement ps = null;

        try {
            conn = APIMgtDBUtil.getConnection();
            conn.setAutoCommit(false);

            //This query to update the AM_APPLICATION table
            String sqlQuery = "UPDATE " +
                              "AM_APPLICATION" +
                              " SET NAME = ? " +
                              ", APPLICATION_TIER = ? " +
                              ", CALLBACK_URL = ? " +
                              ", DESCRIPTION = ? " +
                              ", UPDATED_BY = ? " +
                              ", UPDATED_TIME = ? " +
                              "WHERE" +
                              " APPLICATION_ID = ?";
            // Adding data to the AM_APPLICATION  table
            ps = conn.prepareStatement(sqlQuery);
            ps.setString(1, application.getName());
            ps.setString(2, application.getTier());
            ps.setString(3, application.getCallbackUrl());
            ps.setString(4, application.getDescription());
            //TODO need to find the proper user who updates this application.
            ps.setString(5, null);
            ps.setTimestamp(6, new Timestamp(System.currentTimeMillis()));
            ps.setInt(7, application.getId());

            ps.executeUpdate();
            ps.close();

            // finally commit transaction
            conn.commit();

            updateOAuthConsumerApp(application.getName(), application.getCallbackUrl());

        } catch (SQLException e) {
            if (conn != null) {
                try {
                    conn.rollback();
                } catch (SQLException e1) {
                    log.error("Failed to rollback the update Application ", e);
                }
            }
            handleException("Failed to update Application", e);
        } catch (IdentityOAuthAdminException e) {
            handleException("Failed to update OAuth Consumer Application", e);
        } finally {
            APIMgtDBUtil.closeAllConnections(ps, conn, resultSet);
        }
    }

    /**
     * Update the status of the Application creation process
     * @param applicationId
     * @param status
     * @throws APIManagementException
     */
    public void updateApplicationStatus(int applicationId, String status) throws APIManagementException {
        Connection conn = null;
        ResultSet resultSet = null;
        PreparedStatement ps = null;

        try {
            conn = APIMgtDBUtil.getConnection();
            conn.setAutoCommit(false);

            String updateSqlQuery = "UPDATE " +
                              " AM_APPLICATION" +
                              " SET APPLICATION_STATUS = ? " +
                              "WHERE" +
                              " APPLICATION_ID = ?";

            ps = conn.prepareStatement(updateSqlQuery);
            ps.setString(1, status);
            ps.setInt(2, applicationId);

            ps.executeUpdate();
            ps.close();

            conn.commit();

        } catch (SQLException e) {
            if (conn != null) {
                try {
                    conn.rollback();
                } catch (SQLException e1) {
                    log.error("Failed to rollback the update Application ", e);
                }
            }
            handleException("Failed to update Application", e);
        } finally {
            APIMgtDBUtil.closeAllConnections(ps, conn, resultSet);
        }
    }

	/**
	 * get the status of the Application creation process
	 *
	 * @param appName
	 * @return
	 * @throws APIManagementException
	 */
    public String getApplicationStatus(String appName, String userId) throws APIManagementException {
        Connection conn = null;
        ResultSet resultSet = null;
        PreparedStatement ps = null;
        String status = null;
        int applicationId = getApplicationId(appName, userId);
        try {
            conn = APIMgtDBUtil.getConnection();
            conn.setAutoCommit(false);

            String sqlQuery = "SELECT   APPLICATION_STATUS FROM   AM_APPLICATION " + "WHERE "
                            + "   APPLICATION_ID= ?";

            ps = conn.prepareStatement(sqlQuery);
            ps.setInt(1, applicationId);
            resultSet = ps.executeQuery();
            while (resultSet.next()) {
                status = resultSet.getString("APPLICATION_STATUS");
            }
            ps.close();

            conn.commit();
        } catch (SQLException e) {
            if (conn != null) {
                try {
                    conn.rollback();
                } catch (SQLException e1) {
                    log.error("Failed to rollback the update Application ", e);
                }
            }
            handleException("Failed to update Application", e);
        } finally {
            APIMgtDBUtil.closeAllConnections(ps, conn, resultSet);
        }
        return status;
    }

    /**
     * Check whether given application name is available under current subscriber or group
     *
     * @param appName  application name
     * @param username subscriber
     * @param groupId  group of the subscriber
     * @return true if application is available for the subscriber
     * @throws APIManagementException if failed to get applications for given subscriber
     */
    public static boolean isApplicationExist(String appName, String username, String groupId)
            throws APIManagementException {
        if (username == null) {
            return false;
        }
        Subscriber subscriber = getSubscriber(username);

        Connection connection = null;
        PreparedStatement preparedStatement = null;
        ResultSet resultSet = null;
        int appId = 0;

        String sqlQuery = "SELECT " +
                "   APP.APPLICATION_ID " +
                "FROM " +
                "   AM_APPLICATION APP," +
                "   AM_SUBSCRIBER SUB " +
                "WHERE " +
                "   APP.NAME= ?" +
                "   AND APP.SUBSCRIBER_ID = SUB.SUBSCRIBER_ID";

        String whereClauseWithGroupId = " AND (APP.GROUP_ID = ? OR (APP.GROUP_ID = '' AND SUB.USER_ID = ?))";
        String whereClauseWithGroupIdCaseInsensitive =
                " AND (APP.GROUP_ID = ? OR (APP.GROUP_ID = '' " + "AND LOWER(SUB.USER_ID) = " +
                        "LOWER(?)))";
        String whereClause = " AND SUB.USER_ID = ? ";
        String whereClauseCaseInsensitive = " AND LOWER(SUB.USER_ID) = LOWER(?) ";

        try {
            connection = APIMgtDBUtil.getConnection();

            if (groupId != null && !groupId.equals("null") && !groupId.isEmpty()) {
                if (forceCaseInsensitiveComparisons) {
                    sqlQuery += whereClauseWithGroupIdCaseInsensitive;
                } else {
                    sqlQuery += whereClauseWithGroupId;
                }
            } else {
                if (forceCaseInsensitiveComparisons) {
                    sqlQuery += whereClauseCaseInsensitive;
                } else {
                    sqlQuery += whereClause;
                }
            }

            preparedStatement = connection.prepareStatement(sqlQuery);
            preparedStatement.setString(1, appName);

            if (groupId != null && !groupId.equals("null") && !groupId.equals("")) {
                preparedStatement.setString(2, groupId);
                preparedStatement.setString(3, subscriber.getName());
            } else {
                preparedStatement.setString(2, subscriber.getName());
            }

            resultSet = preparedStatement.executeQuery();

            while (resultSet.next()) {
                appId = resultSet.getInt("APPLICATION_ID");
            }

            if (appId > 0) {
                return true;
            }

        } catch (SQLException e) {
            handleException("Error when getting the application id from" + " the persistence store.", e);
        } finally {
            APIMgtDBUtil.closeAllConnections(preparedStatement, connection, resultSet);
        }
        return false;
    }


	/**
     * @param username Subscriber
     * @return ApplicationId for given appname.
     * @throws APIManagementException if failed to get Applications for given subscriber.
     */
    public int getApplicationId(String appName, String username) throws APIManagementException {
        if (username == null) {
            return 0;
        }
        Subscriber subscriber = getSubscriber(username);

        Connection connection = null;
        PreparedStatement prepStmt = null;
        ResultSet rs = null;
        int appId = 0;

        String sqlQuery = "SELECT " +
                          "   APPLICATION_ID " +

                          "FROM " +
                          "   AM_APPLICATION " +
                          "WHERE " +
                          "   SUBSCRIBER_ID  = ? AND  NAME= ?";

        try {
            connection = APIMgtDBUtil.getConnection();
            prepStmt = connection.prepareStatement(sqlQuery);
            prepStmt.setInt(1, subscriber.getId());
            prepStmt.setString(2, appName);
            rs = prepStmt.executeQuery();


            while (rs.next()) {
                appId = rs.getInt("APPLICATION_ID");
            }

        } catch (SQLException e) {
            handleException("Error when getting the application id from" +
                            " the persistence store.", e);
        } finally {
            APIMgtDBUtil.closeAllConnections(prepStmt, connection, rs);
        }
        return appId;
    }

    /**
     * Find the name of the application by Id
     * @param applicationId - applicatoin id
     * @return - application name
     * @throws APIManagementException
     */
    public String getApplicationNameFromId(int applicationId) throws APIManagementException{

        Connection connection = null;
        PreparedStatement prepStmt = null;
        ResultSet rs = null;
        String appName = null;

        String sqlQuery = "SELECT NAME " +
                          "FROM AM_APPLICATION " +
                          "WHERE " +
                          "APPLICATION_ID = ?";

        try {
            connection = APIMgtDBUtil.getConnection();
            prepStmt = connection.prepareStatement(sqlQuery);
            prepStmt.setInt(1, applicationId);
            rs = prepStmt.executeQuery();

            while (rs.next()) {
                appName = rs.getString("NAME");
            }

        } catch (SQLException e) {
            handleException("Error when getting the application name for id " + applicationId, e);
        } finally {
            APIMgtDBUtil.closeAllConnections(prepStmt, connection, rs);
        }
        return appName;
    }

    /**
     * This method will give basic Application Details like name, Application tier, call back url and description.
     * Applications returned by this method will not have Access Tokens populated. This method can be used to check
     * existency of an app.
     *
     * @param subscriberName Name of the Application Owner
     * @param groupingId     Grouping ID
     * @return List of {@code Application}s having basic details populated.
     * @throws APIManagementException
     */
    public static List<Application> getBasicApplicationDetails(String subscriberName, String groupingId)
            throws APIManagementException {
        Connection connection = null;
        PreparedStatement prepStmt = null;
        ResultSet rs = null;
        ArrayList<Application> applications = null;
        String sqlQuery = "SELECT "
                          + "   APPLICATION_ID "
                          + "   ,NAME"
                          + "   ,APPLICATION_TIER"
                          + "   ,APP.SUBSCRIBER_ID  "
                          + "   ,CALLBACK_URL  "
                          + "   ,DESCRIPTION  "
                          + "   ,APPLICATION_STATUS  "
                          + "   ,USER_ID  "
                          + "FROM "
                          + "   AM_APPLICATION APP, "
                          + "   AM_SUBSCRIBER SUB  "
                          + "WHERE "
                          + "   SUB.SUBSCRIBER_ID = APP.SUBSCRIBER_ID ";
        String whereClauseWithGroupId = "   AND "
                                        + "     (GROUP_ID= ? "
                                        + "      OR "
                                        + "     (GROUP_ID='' AND SUB.USER_ID=?))";
        String whereClause = "   AND "
                             + " SUB.USER_ID=?";

        if (groupingId != null && !groupingId.equals("null") && !groupingId.isEmpty()) {
            sqlQuery += whereClauseWithGroupId;
        } else {
            sqlQuery += whereClause;
        }
        try {
            connection = APIMgtDBUtil.getConnection();
            prepStmt = connection.prepareStatement(sqlQuery);
            if (groupingId != null && !groupingId.equals("null") && !groupingId.isEmpty()) {
                prepStmt.setString(1, groupingId);
                prepStmt.setString(2, subscriberName);
            } else {
                prepStmt.setString(1, subscriberName);
            }
            rs = prepStmt.executeQuery();

            //  String tenantAwareUserId = MultitenantUtils.getTenantAwareUsername(subscriber.getName());
            Application application = null;
            while (rs.next()) {
                application = new Application(rs.getString("NAME"), new Subscriber(subscriberName));
                application.setId(rs.getInt("APPLICATION_ID"));
                application.setTier(rs.getString("APPLICATION_TIER"));
                application.setCallbackUrl(rs.getString("CALLBACK_URL"));
                application.setDescription(rs.getString("DESCRIPTION"));
                application.setStatus(rs.getString("APPLICATION_STATUS"));
            }

            if (application != null) {
                if (applications == null) {
                    applications = new ArrayList<Application>();
                }
                applications.add(application);
            }
        } catch (SQLException e) {
            handleException("Error when reading the application information from" +
                            " the persistence store.", e);
        } finally {
            APIMgtDBUtil.closeAllConnections(prepStmt, connection, rs);
        }
        return applications;
    }

    public Application[] getApplications(Subscriber subscriber, String groupingId) throws APIManagementException {

        Connection connection = null;
        PreparedStatement prepStmt = null;
        ResultSet rs = null;
        Application[] applications = null;
        String sqlQuery = "SELECT "
                + "   APPLICATION_ID "
                + "   ,NAME"
                + "   ,APPLICATION_TIER"
                + "   ,APP.SUBSCRIBER_ID  "
                + "   ,CALLBACK_URL  "
                + "   ,DESCRIPTION  "
                + "   ,APPLICATION_STATUS  "
                + "   ,USER_ID  "
                + "   ,GROUP_ID  "
                + "FROM "
                + "   AM_APPLICATION APP, "
                + "   AM_SUBSCRIBER SUB  "
                + "WHERE "
                + "   SUB.SUBSCRIBER_ID = APP.SUBSCRIBER_ID ";

        String whereClauseWithGroupId;

        if(forceCaseInsensitiveComparisons){
           whereClauseWithGroupId = "   AND "
                    +"     (GROUP_ID= ? "
                    + "      OR "
                    + "     (GROUP_ID='' AND LOWER(SUB.USER_ID) = LOWER(?)))";
        }
        else{
            whereClauseWithGroupId = "   AND "
                    +"     (GROUP_ID= ? "
                    + "      OR "
                    + "     (GROUP_ID='' AND SUB.USER_ID=?))";
        }

        String whereClause;
        if(forceCaseInsensitiveComparisons){
            whereClause = "   AND "
                    + " LOWER(SUB.USER_ID) = LOWER(?)";
        }
        else{
            whereClause=  "   AND "
                    + " SUB.USER_ID = ?";
        }

       if(groupingId != null && !groupingId.equals("null") && !groupingId.isEmpty()){
           sqlQuery += whereClauseWithGroupId;
       }else{
           sqlQuery += whereClause;
       }
       try {
           connection = APIMgtDBUtil.getConnection();
           prepStmt = connection.prepareStatement(sqlQuery);
           if(groupingId != null && !groupingId.equals("null") && !groupingId.isEmpty()){
              prepStmt.setString(1, groupingId);
              prepStmt.setString(2, subscriber.getName());
           }else{
               prepStmt.setString(1, subscriber.getName());
           }
           rs = prepStmt.executeQuery();
           ArrayList<Application> applicationsList = new ArrayList<Application>();
           //  String tenantAwareUserId = MultitenantUtils.getTenantAwareUsername(subscriber.getName());
           Application application;
           while (rs.next()) {
                application = new Application(rs.getString("NAME"), subscriber);
                application.setId(rs.getInt("APPLICATION_ID"));
                application.setTier(rs.getString("APPLICATION_TIER"));
                application.setCallbackUrl(rs.getString("CALLBACK_URL"));
                application.setDescription(rs.getString("DESCRIPTION"));
                application.setStatus(rs.getString("APPLICATION_STATUS"));
                application.setGroupId(rs.getString("GROUP_ID"));

                Set<APIKey> keys = getApplicationKeys(subscriber.getName() , application.getId());
                Map<String,OAuthApplicationInfo> keyMap = getOAuthApplications(application.getId());
                    for (String keyType : keyMap.keySet()){
                            application.addOAuthApp(keyType,keyMap.get(keyType));
                    }

                    for (APIKey key : keys) {
                        application.addKey(key);
                    }
                    applicationsList.add(application);

                }
                Collections.sort(applicationsList, new Comparator<Application>() {
                    public int compare(Application o1, Application o2) {
                        return o1.getName().compareToIgnoreCase(o2.getName());
                    }
                });
                applications = applicationsList.toArray(new Application[applicationsList.size()]);
        } catch (SQLException e) {
            handleException("Error when reading the application information from" +
                            " the persistence store.", e);
        } finally {
            APIMgtDBUtil.closeAllConnections(prepStmt, connection, rs);
        }
        return applications;
    }

    /**
     * Returns all the consumerkeys of application which are subscribed for the given api
     *
     * @param identifier APIIdentifier
     * @return Consumerkeys
     * @throws org.wso2.carbon.apimgt.api.APIManagementException if failed to get Applications for given subscriber.
     */
    public String[] getConsumerKeys(APIIdentifier identifier) throws APIManagementException {

        Set<String> consumerKeys = new HashSet<String>();

        Connection connection = null;
        PreparedStatement prepStmt = null;
        ResultSet rs = null;

        int apiId = -1;
        String sqlQuery = "SELECT " +
                          "   MAP.CONSUMER_KEY " +
                          "FROM " +
                          "   AM_SUBSCRIPTION SUB, " +
                          "   AM_APPLICATION_KEY_MAPPING MAP " +
                          "WHERE " +
                          "   SUB.APPLICATION_ID = MAP.APPLICATION_ID " +
                          "   AND SUB.API_ID = ?";

        try {

            connection = APIMgtDBUtil.getConnection();
            apiId = getAPIID(identifier, connection);

            prepStmt = connection.prepareStatement(sqlQuery);
            prepStmt.setInt(1, apiId);
            rs = prepStmt.executeQuery();

            while (rs.next()) {
                consumerKeys.add(rs.getString("CONSUMER_KEY"));
            }

        } catch (SQLException e) {
            handleException("Error when reading application subscription information", e);
        } finally {
            APIMgtDBUtil.closeAllConnections(prepStmt, connection, rs);
        }

        return consumerKeys.toArray(new String[consumerKeys.size()]);
    }

    public void deleteApplication(Application application) throws APIManagementException {
        Connection con = null;
        try {
            con = APIMgtDBUtil.getConnection();
            con.setAutoCommit(false);
            deleteApplication(application, con);
            con.commit();
        } catch (SQLException e) {
            handleException("Error while removing application details from the database", e);
        } finally {
            APIMgtDBUtil.closeAllConnections(null, con, null);
        }
    }
    public void deleteApplication(Application application, Connection connection) throws APIManagementException {
        PreparedStatement prepStmt = null;
        PreparedStatement prepStmtGetConsumerKey = null;
        ResultSet rs = null;

        String getSubscriptionsQuery = "SELECT" +
                                       " SUBSCRIPTION_ID " +
                                       "FROM" +
                                       " AM_SUBSCRIPTION " +
                                       "WHERE" +
                                       " APPLICATION_ID = ?";

        String getConsumerKeyQuery = "SELECT" +
                                       " CONSUMER_KEY , CREATE_MODE" +
                                       " FROM" +
                                       " AM_APPLICATION_KEY_MAPPING " +
                                       " WHERE" +
                                       " APPLICATION_ID = ?";

        String deleteKeyMappingQuery = "DELETE FROM AM_SUBSCRIPTION_KEY_MAPPING WHERE SUBSCRIPTION_ID = ?";
        String deleteSubscriptionsQuery = "DELETE FROM AM_SUBSCRIPTION WHERE APPLICATION_ID = ?";
        String deleteApplicationKeyQuery = "DELETE FROM AM_APPLICATION_KEY_MAPPING WHERE APPLICATION_ID = ?";
        String deleteDomainAppQuery = "DELETE FROM AM_APP_KEY_DOMAIN_MAPPING WHERE CONSUMER_KEY = ?";
        String deleteApplicationQuery = "DELETE FROM AM_APPLICATION WHERE APPLICATION_ID = ?";
        String deleteRegistrationEntry = "DELETE FROM AM_APPLICATION_REGISTRATION WHERE APP_ID = ?";

        try {
            prepStmt = connection.prepareStatement(getSubscriptionsQuery);
            prepStmt.setInt(1, application.getId());
            rs = prepStmt.executeQuery();

            List<Integer> subscriptions = new ArrayList<Integer>();
            while (rs.next()) {
                subscriptions.add(rs.getInt("SUBSCRIPTION_ID"));
            }
            prepStmt.close();
            rs.close();

            prepStmt = connection.prepareStatement(deleteKeyMappingQuery);
            for (Integer subscriptionId : subscriptions) {
                prepStmt.setInt(1, subscriptionId);
                prepStmt.execute();
            }
            prepStmt.close();

            prepStmt = connection.prepareStatement(deleteRegistrationEntry);
            prepStmt.setInt(1, application.getId());
            prepStmt.execute();

            prepStmt = connection.prepareStatement(deleteSubscriptionsQuery);
            prepStmt.setInt(1, application.getId());
            prepStmt.execute();
            prepStmt.close();

            prepStmtGetConsumerKey = connection.prepareStatement(getConsumerKeyQuery);
            prepStmtGetConsumerKey.setInt(1, application.getId());
            rs = prepStmtGetConsumerKey.executeQuery();
            ArrayList<String> consumerKeys = new ArrayList<String>();

            while (rs.next()) {
                String consumerKey=rs.getString("CONSUMER_KEY");

                // This is true when OAuth app has been created by pasting consumer key/secret in the screen.
                String mode = rs.getString("CREATE_MODE");
                if (consumerKey != null) {
                    prepStmt = connection.prepareStatement(deleteDomainAppQuery);
                    prepStmt.setString(1, consumerKey);
                    prepStmt.execute();
                    prepStmt.close();

                    KeyManagerHolder.getKeyManagerInstance().deleteMappedApplication(consumerKey);
                    // OAuth app is deleted if only it has been created from API Store. For mapped clients we don't
                    // call delete.
                    if(!"MAPPED".equals(mode)) {
                        // Adding clients to be deleted.
                        consumerKeys.add(consumerKey);
                    }

                }
            }
            prepStmtGetConsumerKey.close();
            rs.close();

            prepStmt = connection.prepareStatement(deleteApplicationKeyQuery);
            prepStmt.setInt(1, application.getId());
            prepStmt.execute();
            prepStmt.close();

            prepStmt = connection.prepareStatement(deleteApplicationQuery);
            prepStmt.setInt(1, application.getId());
            prepStmt.execute();

            for (String consumerKey : consumerKeys){
                //delete on oAuthorization server.
                KeyManagerHolder.getKeyManagerInstance().deleteApplication(consumerKey);
            }
        } catch (SQLException e) {
            handleException("Error while removing application details from the database", e);
        } finally {
            APIMgtDBUtil.closeAllConnections(prepStmt, null, rs);
        }
    }

    public APIKey[] getConsumerKeysWithMode(int appId, String mode) throws APIManagementException {

        Connection connection = null;
        PreparedStatement prepStmt = null;
        ResultSet rs = null;
        ArrayList<APIKey> consumerKeys = new ArrayList<APIKey>();

        String getConsumerKeyQuery = "SELECT" +
                                     " CONSUMER_KEY, KEY_TYPE" +
                                     " FROM" +
                                     " AM_APPLICATION_KEY_MAPPING " +
                                     " WHERE" +
                                     " APPLICATION_ID = ? AND " +
                                     " CREATE_MODE = ?";

        try {
            connection = APIMgtDBUtil.getConnection();
            connection.setAutoCommit(false);
            prepStmt = connection.prepareStatement(getConsumerKeyQuery);
            prepStmt.setInt(1, appId);
            prepStmt.setString(2, mode);
            rs = prepStmt.executeQuery();
            while (rs.next()) {
                String consumerKey = rs.getString("CONSUMER_KEY");

                if (consumerKey != null && !consumerKey.isEmpty()) {
                    APIKey apiKey = new APIKey();
                    apiKey.setConsumerKey(consumerKey);
                    apiKey.setType(rs.getString("KEY_TYPE"));
                    consumerKeys.add(apiKey);
                }
            }
        } catch (SQLException e) {
            String msg = "Error occurred while getting consumer keys";
            log.error(msg);
            throw new APIManagementException(msg);
        } finally {
            APIMgtDBUtil.closeAllConnections(prepStmt, connection, rs);
        }

        return consumerKeys.toArray(new APIKey[0]);
    }

    /**
     * Returns the consumer Key for a given Application Name, Subscriber Name, Key Type, Grouping Id combination.
     * @param applicationName Name of the Application.
     * @param subscriberId Name of Subscriber.
     * @param keyType PRODUCTION | SANDBOX.
     * @param groupingId Grouping ID. When set to null query will be performed using the other three values.
     * @return Consumer Key matching the provided combination.
     * @throws APIManagementException
     */
    public String getConsumerKeyForApplicationKeyType(String applicationName, String subscriberId, String keyType,
                                                      String groupingId) throws APIManagementException {

        String consumerKey = null;
        Connection connection = null;
        PreparedStatement prepStmt = null;
        ResultSet rs = null;
        String sqlQuery = "SELECT AKM.CONSUMER_KEY " +
                          "FROM " +
                          "AM_APPLICATION as APP," +
                          "AM_APPLICATION_KEY_MAPPING as AKM," +
                          "AM_SUBSCRIBER as SUB " +
                          "WHERE " +
                          "SUB.SUBSCRIBER_ID=APP.SUBSCRIBER_ID AND APP.APPLICATION_ID = AKM.APPLICATION_ID " +
                          "AND APP.NAME = ? AND AKM.KEY_TYPE=?  ";
        String whereClauseWithGroupId = "   AND "
                                        + "     (GROUP_ID= ? "
                                        + "      OR "
                                        + "     (GROUP_ID='' AND SUB.USER_ID=?))";
        String whereClause = "   AND "
                             + " SUB.USER_ID=?";

        if (groupingId != null && !groupingId.equals("null") && !groupingId.isEmpty()) {
            sqlQuery += whereClauseWithGroupId;
        } else {
            sqlQuery += whereClause;
        }
        try {
            connection = APIMgtDBUtil.getConnection();
            prepStmt = connection.prepareStatement(sqlQuery);
            prepStmt.setString(1, applicationName);
            prepStmt.setString(2, keyType);
            if (groupingId != null && !groupingId.equals("null") && !groupingId.isEmpty()) {
                prepStmt.setString(3, groupingId);
                prepStmt.setString(4, subscriberId);

            } else {
                prepStmt.setString(3, subscriberId);
            }
            rs = prepStmt.executeQuery();

            while (rs.next()) {
                consumerKey = rs.getString("CONSUMER_KEY");
            }

        } catch (SQLException e) {
            handleException("Error when reading the application information from" +
                    " the persistence store.", e);
        } finally {
            APIMgtDBUtil.closeAllConnections(prepStmt, connection, rs);
        }

        return consumerKey;
    }

    /**
     * This method will return a java Map that contains application ID and token type.
     * @param consumerKey consumer key of the oAuth application.
     * @return Map.
     * @throws APIManagementException
     */
    public Map<String,String>  getApplicationIdAndTokenTypeByConsumerKey(String consumerKey) throws APIManagementException {



        Map<String,String> appIdandConsumerKey = new HashMap<String, String>();

        if (log.isDebugEnabled()) {
            log.debug("fetching application id and token type by consumer key " + consumerKey);
        }

        Connection connection = null;
        PreparedStatement prepStmt = null;
        ResultSet rs = null;

        String sqlQuery = "SELECT " +
                "   MAP.APPLICATION_ID, " +
                "   MAP.KEY_TYPE " +
                "FROM " +
                "   AM_APPLICATION_KEY_MAPPING MAP " +
                "WHERE " +
                "   MAP.CONSUMER_KEY = ? ";

        try {

            connection = APIMgtDBUtil.getConnection();

            prepStmt = connection.prepareStatement(sqlQuery);
            prepStmt.setString(1, consumerKey);
            rs = prepStmt.executeQuery();

            while (rs.next()) {
                appIdandConsumerKey.put("application_id", rs.getString("APPLICATION_ID"));
                appIdandConsumerKey.put("token_type", rs.getString("KEY_TYPE"));
            }

        } catch (SQLException e) {
            handleException("Error when reading application subscription information", e);
        } finally {
            APIMgtDBUtil.closeAllConnections(prepStmt, connection, rs);
        }

        return appIdandConsumerKey;

    }

    /*
        Delete mapping record by given consumer key
     */
    public void deleteApplicationKeyMappingByConsumerKey(String consumerKey) throws APIManagementException {

        Connection connection = null;
        PreparedStatement ps = null;
        try {
            connection = APIMgtDBUtil.getConnection();
            String deleteKeyMappingQuery = "DELETE " +
                    "FROM" +
                    "   AM_APPLICATION_KEY_MAPPING " +
                    "WHERE" +
                    "   CONSUMER_KEY = ?";
            if (log.isDebugEnabled()) {
                log.debug("trying to delete key mapping for consumer id " + consumerKey);
            }
            ps = connection.prepareStatement(deleteKeyMappingQuery);
            ps.setString(1, consumerKey);
            ps.executeUpdate();
            connection.commit();
        } catch (SQLException e) {
            handleException("Error while removing application mapping table", e);
        } finally {
            APIMgtDBUtil.closeAllConnections(ps,connection,null);
        }
    }

    /**
     * This method will delete a record from AM_APPLICATION_REGISTRATION
     * @param applicationId
     * @param tokenType
     */
    public void deleteApplicationKeyMappingByApplicationIdAndType(String applicationId, String tokenType)
            throws APIManagementException {

        Connection connection = null;
        PreparedStatement ps = null;
        try {
            connection = APIMgtDBUtil.getConnection();
            String deleteRegistrationEntry = "DELETE " +
                    "FROM" +
                    "   AM_APPLICATION_KEY_MAPPING  " +
                    "WHERE" +
                    "   APPLICATION_ID = ?" +
                    " AND" +
                    "   KEY_TYPE = ?";

            if (log.isDebugEnabled()) {
                log.debug("trying to delete a record from AM_APPLICATION_KEY_MAPPING table by application ID " +
                        applicationId + " and Token type" + tokenType);
            }
            ps = connection.prepareStatement(deleteRegistrationEntry);
            ps.setInt(1, Integer.parseInt(applicationId));
            ps.setString(2, tokenType);
            ps.executeUpdate();
            connection.commit();
        } catch (SQLException e) {
            handleException("Error while removing AM_APPLICATION_KEY_MAPPING table", e);
        } finally {
            APIMgtDBUtil.closeAllConnections(ps,connection,null);
        }

    }
    /**
     * Delete a record from AM_APPLICATION_REGISTRATION table by application ID and token type.
     * @param applicationId APIM application ID.
     * @param tokenType Token type (PRODUCTION || SANDBOX)
     * @throws APIManagementException if failed to delete the record.
     */
    public void deleteApplicationRegistration(String applicationId, String tokenType) throws APIManagementException {

        Connection connection = null;
        PreparedStatement ps = null;
        try {
            connection = APIMgtDBUtil.getConnection();
            String deleteRegistrationEntry = "DELETE " +
                    "FROM" +
                    "   AM_APPLICATION_REGISTRATION " +
                    "WHERE" +
                    "   APP_ID = ?" +
                    " AND" +
                    "   TOKEN_TYPE = ?";

            if (log.isDebugEnabled()) {
                log.debug("trying to delete a record from AM_APPLICATION_REGISTRATION table by application ID " +
                        applicationId + " and Token type" + tokenType);
            }
            ps = connection.prepareStatement(deleteRegistrationEntry);
            ps.setInt(1, Integer.parseInt(applicationId));
            ps.setString(2, tokenType);
            ps.executeUpdate();
            connection.commit();
        } catch (SQLException e) {
            handleException("Error while removing AM_APPLICATION_REGISTRATION table", e);
        } finally {
            APIMgtDBUtil.closeAllConnections(ps,connection,null);
        }
    }

    /**
     * returns a subscriber record for given username,tenant Id
     *
     * @param username   UserName
     * @param tenantId   Tenant Id
     * @param connection
     * @return Subscriber
     * @throws APIManagementException if failed to get subscriber
     */
    private Subscriber getSubscriber(String username, int tenantId, Connection connection)
            throws APIManagementException {
        PreparedStatement prepStmt = null;
        ResultSet rs = null;
        Subscriber subscriber = null;
        String sqlQuery;

        if (forceCaseInsensitiveComparisons) {
            sqlQuery = "SELECT " +
                    "   SUB.SUBSCRIBER_ID AS SUBSCRIBER_ID" +
                    "   ,SUB.USER_ID AS USER_ID " +
                    "   ,SUB.TENANT_ID AS TENANT_ID" +
                    "   ,SUB.EMAIL_ADDRESS AS EMAIL_ADDRESS" +
                    "   ,SUB.DATE_SUBSCRIBED AS DATE_SUBSCRIBED " +
                    "FROM " +
                    "   AM_SUBSCRIBER SUB " +
                    "WHERE " +
                    "LOWER(SUB.USER_ID) = LOWER(?) " +
                    "AND SUB.TENANT_ID = ?";
        } else {
            sqlQuery = "SELECT " +
                    "   SUB.SUBSCRIBER_ID AS SUBSCRIBER_ID" +
                    "   ,SUB.USER_ID AS USER_ID " +
                    "   ,SUB.TENANT_ID AS TENANT_ID" +
                    "   ,SUB.EMAIL_ADDRESS AS EMAIL_ADDRESS" +
                    "   ,SUB.DATE_SUBSCRIBED AS DATE_SUBSCRIBED " +
                    "FROM " +
                    "   AM_SUBSCRIBER SUB " +
                    "WHERE " +
                    "SUB.USER_ID = ? " +
                    "AND SUB.TENANT_ID = ?";
        }

        try {
            prepStmt = connection.prepareStatement(sqlQuery);
            prepStmt.setString(1, username);
            prepStmt.setInt(2, tenantId);
            rs = prepStmt.executeQuery();

            if (rs.next()) {
                subscriber = new Subscriber(rs.getString("USER_ID"));
                subscriber.setEmail(rs.getString("EMAIL_ADDRESS"));
                subscriber.setId(rs.getInt("SUBSCRIBER_ID"));
                subscriber.setSubscribedDate(rs.getDate("DATE_SUBSCRIBED"));
                subscriber.setTenantId(rs.getInt("TENANT_ID"));
                return subscriber;
            }
        } catch (SQLException e) {
            handleException("Error when reading the application information from" +
                            " the persistence store.", e);
        } finally {
            APIMgtDBUtil.closeAllConnections(prepStmt, null, rs);
        }
        return subscriber;
    }

    public void recordAPILifeCycleEvent(APIIdentifier identifier, APIStatus oldStatus,
                                        APIStatus newStatus, String userId)
            throws APIManagementException {
        Connection conn = null;
        try {
            conn = APIMgtDBUtil.getConnection();
            recordAPILifeCycleEvent(identifier, oldStatus, newStatus, userId, conn);
        } catch (SQLException e) {
            handleException("Failed to record API state change", e);
        } finally {
            APIMgtDBUtil.closeAllConnections(null, conn, null);
        }
    }

    public void recordAPILifeCycleEvent(APIIdentifier identifier, APIStatus oldStatus,
                                        APIStatus newStatus, String userId, Connection conn)
            throws APIManagementException {
        //Connection conn = null;
        ResultSet resultSet = null;
        PreparedStatement ps = null;

        int tenantId;
        int apiId = -1;
        try {
            tenantId = IdentityUtil.getTenantIdOFUser(userId);
        } catch (IdentityException e) {
            String msg = "Failed to get tenant id of user : " + userId;
            log.error(msg, e);
            throw new APIManagementException(msg, e);
        }

        if (oldStatus == null && !newStatus.equals(APIStatus.CREATED)) {
            String msg = "Invalid old and new state combination";
            log.error(msg);
            throw new APIManagementException(msg);
        } else if (oldStatus != null && oldStatus.equals(newStatus)) {
            String msg = "No measurable differences in API state";
            log.error(msg);
            throw new APIManagementException(msg);
        }

        String getAPIQuery = "SELECT " +
                             "API.API_ID FROM AM_API API" +
                             " WHERE " +
                             "API.API_PROVIDER = ?" +
                             " AND API.API_NAME = ?" +
                             " AND API.API_VERSION = ?";

        String sqlQuery = "INSERT " +
                          "INTO AM_API_LC_EVENT (API_ID, PREVIOUS_STATE, NEW_STATE, USER_ID, TENANT_ID, EVENT_DATE)" +
                          " VALUES (?,?,?,?,?,?)";

        try {
            conn.setAutoCommit(false);

            //conn = APIMgtDBUtil.getConnection();
            ps = conn.prepareStatement(getAPIQuery);
            ps.setString(1, APIUtil.replaceEmailDomainBack(identifier.getProviderName()));
            ps.setString(2, identifier.getApiName());
            ps.setString(3, identifier.getVersion());
            resultSet = ps.executeQuery();
            if (resultSet.next()) {
                apiId = resultSet.getInt("API_ID");
            }
            resultSet.close();
            ps.close();
            if (apiId == -1) {
                String msg = "Unable to find the API: " + identifier + " in the database";
                log.error(msg);
                throw new APIManagementException(msg);
            }

            ps = conn.prepareStatement(sqlQuery);
            ps.setInt(1, apiId);
            if (oldStatus != null) {
                ps.setString(2, oldStatus.getStatus());
            } else {
                ps.setNull(2, Types.VARCHAR);
            }
            ps.setString(3, newStatus.getStatus());
            ps.setString(4, userId);
            ps.setInt(5, tenantId);
            ps.setTimestamp(6, new Timestamp(System.currentTimeMillis()));

            ps.executeUpdate();

            // finally commit transaction
            conn.commit();

        } catch (SQLException e) {
            if (conn != null) {
                try {
                    conn.rollback();
                } catch (SQLException e1) {
                    log.error("Failed to rollback the API state change record", e);
                }
            }
            handleException("Failed to record API state change", e);
        } finally {
           // APIMgtDBUtil.closeAllConnections(ps, conn, resultSet);
        }
    }

    public void updateDefaultAPIPublishedVersion(APIIdentifier identifier, APIStatus oldStatus,
        APIStatus newStatus) throws APIManagementException {

        Connection conn = null;
        try {
            conn = APIMgtDBUtil.getConnection();
            conn.setAutoCommit(false);

            if(!oldStatus.equals(newStatus)){
                if((newStatus.equals(APIStatus.CREATED) || newStatus.equals(APIStatus.RETIRED)) && (oldStatus.equals(APIStatus.PUBLISHED)
                        || oldStatus.equals(APIStatus.DEPRECATED) || oldStatus.equals(APIStatus.BLOCKED))){
                    setPublishedDefVersion(identifier,conn,null);
                }else if(newStatus.equals(APIStatus.PUBLISHED) || newStatus.equals(APIStatus.DEPRECATED) || newStatus.equals(APIStatus.BLOCKED) ){
                    setPublishedDefVersion(identifier,conn,identifier.getVersion());
                }
            }

            conn.commit();

        } catch (SQLException e) {
            handleException("Failed to update published default API state change", e);
        } finally {
            APIMgtDBUtil.closeAllConnections(null, conn, null);
        }

    }

    public List<LifeCycleEvent> getLifeCycleEvents(APIIdentifier apiId)
            throws APIManagementException {
        Connection connection = null;
        PreparedStatement prepStmt = null;
        ResultSet rs = null;
        String sqlQuery = "SELECT" +
                          " LC.API_ID AS API_ID," +
                          " LC.PREVIOUS_STATE AS PREVIOUS_STATE," +
                          " LC.NEW_STATE AS NEW_STATE," +
                          " LC.USER_ID AS USER_ID," +
                          " LC.EVENT_DATE AS EVENT_DATE " +
                          "FROM" +
                          " AM_API_LC_EVENT LC, " +
                          " AM_API API " +
                          "WHERE" +
                          " API.API_PROVIDER = ?" +
                          " AND API.API_NAME = ?" +
                          " AND API.API_VERSION = ?" +
                          " AND API.API_ID = LC.API_ID";

        List<LifeCycleEvent> events = new ArrayList<LifeCycleEvent>();

        try {
            connection = APIMgtDBUtil.getConnection();
            prepStmt = connection.prepareStatement(sqlQuery);
            prepStmt.setString(1, APIUtil.replaceEmailDomainBack(apiId.getProviderName()));
            prepStmt.setString(2, apiId.getApiName());
            prepStmt.setString(3, apiId.getVersion());
            rs = prepStmt.executeQuery();

            while (rs.next()) {
                LifeCycleEvent event = new LifeCycleEvent();
                event.setApi(apiId);
                String oldState = rs.getString("PREVIOUS_STATE");
                event.setOldStatus(oldState != null ? APIStatus.valueOf(oldState) : null);
                event.setNewStatus(APIStatus.valueOf(rs.getString("NEW_STATE")));
                event.setUserId(rs.getString("USER_ID"));
                event.setDate(rs.getTimestamp("EVENT_DATE"));
                events.add(event);
            }

            Collections.sort(events, new Comparator<LifeCycleEvent>() {
                public int compare(LifeCycleEvent o1, LifeCycleEvent o2) {
                    return o1.getDate().compareTo(o2.getDate());
                }
            });
        } catch (SQLException e) {
            handleException("Error when executing the SQL : " + sqlQuery, e);
        } finally {
            APIMgtDBUtil.closeAllConnections(prepStmt, connection, rs);
        }
        return events;
    }

    public void makeKeysForwardCompatible(String provider, String apiName, String oldVersion,
                                          String newVersion, String context)
            throws APIManagementException {

        Connection connection = null;
        PreparedStatement prepStmt = null;
        ResultSet rs = null;
        String getSubscriptionDataQuery = "SELECT" +
                                          " SUB.SUBSCRIPTION_ID AS SUBSCRIPTION_ID," +
                                          " SUB.TIER_ID AS TIER_ID," +
                                          " SUB.APPLICATION_ID AS APPLICATION_ID," +
                                          " SUB.SUB_STATUS AS SUB_STATUS," +
                                          " API.CONTEXT AS CONTEXT," +
                                          " SKM.ACCESS_TOKEN AS ACCESS_TOKEN," +
                                          " SKM.KEY_TYPE AS KEY_TYPE" +
                                          " FROM" +
                                          " AM_SUBSCRIPTION SUB," +
                                          " AM_SUBSCRIPTION_KEY_MAPPING SKM, " +
                                          " AM_API API " +
                                          "WHERE" +
                                          " API.API_PROVIDER = ?" +
                                          " AND API.API_NAME = ?" +
                                          " AND API.API_VERSION = ?" +
                                          " AND SKM.SUBSCRIPTION_ID = SUB.SUBSCRIPTION_ID" +
                                          " AND API.API_ID = SUB.API_ID";

        String addSubKeyMapping = "INSERT INTO" +
                                  " AM_SUBSCRIPTION_KEY_MAPPING (SUBSCRIPTION_ID, ACCESS_TOKEN, KEY_TYPE)" +
                                  " VALUES (?,?,?)";

        String getApplicationDataQuery = "SELECT" +
                                         " SUB.SUBSCRIPTION_ID AS SUBSCRIPTION_ID," +
                                         " SUB.TIER_ID AS TIER_ID," +
                                         " SUB.SUB_STATUS AS SUB_STATUS," +
                                         " APP.APPLICATION_ID AS APPLICATION_ID," +
                                         " API.CONTEXT AS CONTEXT " +
                                         "FROM" +
                                         " AM_SUBSCRIPTION SUB," +
                                         " AM_APPLICATION APP," +
                                         " AM_API API " +
                                         "WHERE" +
                                         " API.API_PROVIDER = ?" +
                                         " AND API.API_NAME = ?" +
                                         " AND API.API_VERSION = ?" +
                                         " AND SUB.APPLICATION_ID = APP.APPLICATION_ID" +
                                         " AND API.API_ID = SUB.API_ID";

        try {
            // Retrieve all the existing subscription for the old version
            connection = APIMgtDBUtil.getConnection();

            prepStmt = connection.prepareStatement(getSubscriptionDataQuery);
            prepStmt.setString(1, APIUtil.replaceEmailDomainBack(provider));
            prepStmt.setString(2, apiName);
            prepStmt.setString(3, oldVersion);
            rs = prepStmt.executeQuery();

            List<SubscriptionInfo> subscriptionData = new ArrayList<SubscriptionInfo>();
            Set<Integer> subscribedApplications = new HashSet<Integer>();
            while (rs.next() && !(APIConstants.SubscriptionStatus.ON_HOLD.equals(rs.getString("SUB_STATUS")))) {
                SubscriptionInfo info = new SubscriptionInfo();
                info.subscriptionId = rs.getInt("SUBSCRIPTION_ID");
                info.tierId = rs.getString("TIER_ID");
                info.context = rs.getString("CONTEXT");
                info.applicationId = rs.getInt("APPLICATION_ID");
                info.accessToken = rs.getString("ACCESS_TOKEN");  // no decryption needed.
                info.tokenType = rs.getString("KEY_TYPE");
                subscriptionData.add(info);
            }
            prepStmt.close();
            rs.close();

            Map<Integer, Integer> subscriptionIdMap = new HashMap<Integer, Integer>();
            APIIdentifier apiId = new APIIdentifier(provider, apiName, newVersion);

            for (SubscriptionInfo info : subscriptionData) {
            	try{
            		if (!subscriptionIdMap.containsKey(info.subscriptionId)) {
            			apiId.setTier(info.tierId);
            			int subscriptionId = addSubscription(apiId, context, info.applicationId,
                                APIConstants.SubscriptionStatus.UNBLOCKED);
            			if (subscriptionId == -1) {
            				String msg = "Unable to add a new subscription for the API: " + apiName +
            						":v" + newVersion;
            				log.error(msg);
            				throw new APIManagementException(msg);
            			}
            			subscriptionIdMap.put(info.subscriptionId, subscriptionId);
            		}

            		int subscriptionId = subscriptionIdMap.get(info.subscriptionId);

            		connection.setAutoCommit(false);

            		prepStmt = connection.prepareStatement(addSubKeyMapping);
            		prepStmt.setInt(1, subscriptionId);
            		prepStmt.setString(2, info.accessToken);
            		prepStmt.setString(3, info.tokenType);
            		prepStmt.execute();
            		prepStmt.close();

            		connection.commit();

            		subscribedApplications.add(info.applicationId);
                    // catching the exception because when copy the api without the option "require re-subscription"
                    // need to go forward rather throwing the exception
                } catch (SubscriptionAlreadyExistingException e) {
                    log.error("Error while adding subscription " + e.getMessage(), e);
                }
            }

            prepStmt = connection.prepareStatement(getApplicationDataQuery);
            prepStmt.setString(1, APIUtil.replaceEmailDomainBack(provider));
            prepStmt.setString(2, apiName);
            prepStmt.setString(3, oldVersion);
            rs = prepStmt.executeQuery();
            while (rs.next() && !(APIConstants.SubscriptionStatus.ON_HOLD.equals(rs.getString("SUB_STATUS")))) {
                int applicationId = rs.getInt("APPLICATION_ID");
                if (!subscribedApplications.contains(applicationId)) {
                    apiId.setTier(rs.getString("TIER_ID"));
                    try {
                        addSubscription(apiId, rs.getString("CONTEXT"), applicationId, APIConstants.SubscriptionStatus
                                .UNBLOCKED);
                        // catching the exception because when copy the api without the option "require re-subscription"
                        // need to go forward rather throwing the exception
                    } catch (SubscriptionAlreadyExistingException e) {
                        log.error("Error while adding subscription" + e.getMessage(), e);
                    }
                }
            }

        } catch (SQLException e) {
            handleException("Error when executing the SQL queries", e);
        } finally {
            APIMgtDBUtil.closeAllConnections(prepStmt, connection, rs);
        }
    }

    public void addAPI(API api,int tenantId) throws APIManagementException {
        Connection connection = null;
        PreparedStatement prepStmt = null;
        ResultSet rs = null;

        String query = "INSERT INTO AM_API (API_PROVIDER, API_NAME, API_VERSION, CONTEXT, CONTEXT_TEMPLATE, " +
                       "CREATED_BY, CREATED_TIME) VALUES (?,?,?,?,?,?,?)";

        try {
            connection = APIMgtDBUtil.getConnection();
            connection.setAutoCommit(false);

            prepStmt = connection.prepareStatement(query, new String[]{"api_id"});
            prepStmt.setString(1, APIUtil.replaceEmailDomainBack(api.getId().getProviderName()));
            prepStmt.setString(2, api.getId().getApiName());
            prepStmt.setString(3, api.getId().getVersion());
            prepStmt.setString(4, api.getContext());
            String contextTemplate = api.getContextTemplate();
            //If the context template ends with {version} this means that the version will be at the end of the context.
            if(contextTemplate.endsWith("/" + APIConstants.VERSION_PLACEHOLDER)){
                //Remove the {version} part from the context template.
                contextTemplate = contextTemplate.split(Pattern.quote("/" + APIConstants.VERSION_PLACEHOLDER))[0];
            }
            prepStmt.setString(5, contextTemplate);
            prepStmt.setString(6, APIUtil.replaceEmailDomainBack(api.getId().getProviderName()));
            prepStmt.setTimestamp(7, new Timestamp(System.currentTimeMillis()));
            prepStmt.execute();

            rs = prepStmt.getGeneratedKeys();
            int applicationId = -1;
            if (rs.next()) {
                applicationId = rs.getInt(1);
            }

            connection.commit();

            if(api.getScopes()!= null){
                addScopes(api.getScopes(),applicationId, tenantId);
            }
            addURLTemplates(applicationId, api, connection);
            recordAPILifeCycleEvent(api.getId(), null, APIStatus.CREATED, APIUtil.replaceEmailDomainBack(api.getId()
                    .getProviderName()), connection);
            //If the api is selected as default version, it is added/replaced into AM_API_DEFAULT_VERSION table
            if(api.isDefaultVersion()){
                addUpdateAPIAsDefaultVersion(api, connection);
            }
            connection.commit();
        } catch (SQLException e) {
            handleException("Error while adding the API: " + api.getId() + " to the database", e);
        } finally {
            APIMgtDBUtil.closeAllConnections(prepStmt, connection, rs);
        }

    }

    public String getDefaultVersion(APIIdentifier apiId) throws APIManagementException{
        Connection connection = null;
        PreparedStatement prepStmt = null;
        ResultSet rs = null;
        String oldDefaultVersion=null;

        String query =
                "SELECT DEFAULT_API_VERSION FROM AM_API_DEFAULT_VERSION " +
                        "WHERE API_NAME= ? " +
                        "AND API_PROVIDER= ? ";

        try {

            connection = APIMgtDBUtil.getConnection();
            prepStmt = connection.prepareStatement(query);
            prepStmt.setString(1, apiId.getApiName());
            prepStmt.setString(2, APIUtil.replaceEmailDomainBack(apiId.getProviderName()));

            rs = prepStmt.executeQuery();

            if (rs.next()) {
                oldDefaultVersion= rs.getString("DEFAULT_API_VERSION");
            }

        } catch (SQLException e) {
            handleException("Error while getting default version for "+ apiId.getApiName(), e);
        } finally {
            APIMgtDBUtil.closeAllConnections(prepStmt, connection, rs);
        }

        return oldDefaultVersion;

    }



    /**
     * Persists WorkflowDTO to Database
     * @param workflow
     * @throws APIManagementException
     */
    public void addWorkflowEntry(WorkflowDTO workflow) throws APIManagementException {
        Connection connection = null;
        PreparedStatement prepStmt = null;
        ResultSet rs = null;

        String query = "INSERT INTO AM_WORKFLOWS (WF_REFERENCE, WF_TYPE, WF_STATUS, WF_CREATED_TIME, " +
                "WF_STATUS_DESC, TENANT_ID, TENANT_DOMAIN, WF_EXTERNAL_REFERENCE ) VALUES (?,?,?,?,?,?,?,?)";
        try {
            Timestamp cratedDateStamp = new Timestamp(workflow.getCreatedTime());

            connection = APIMgtDBUtil.getConnection();
            connection.setAutoCommit(false);

            prepStmt = connection.prepareStatement(query);
            prepStmt.setString(1, workflow.getWorkflowReference());
            prepStmt.setString(2, workflow.getWorkflowType());
            prepStmt.setString(3, workflow.getStatus().toString());
            prepStmt.setTimestamp(4, cratedDateStamp);
            prepStmt.setString(5, workflow.getWorkflowDescription());
            prepStmt.setInt(6, workflow.getTenantId());
            prepStmt.setString(7, workflow.getTenantDomain());
            prepStmt.setString(8, workflow.getExternalWorkflowReference());

            prepStmt.execute();

            connection.commit();
        } catch (SQLException e) {
            handleException("Error while adding Workflow : " + workflow.getExternalWorkflowReference() + " to the database", e);
        } finally {
            APIMgtDBUtil.closeAllConnections(prepStmt, connection, rs);
        }
    }

    public void updateWorkflowStatus(WorkflowDTO workflowDTO) throws APIManagementException {
        Connection connection = null;
        PreparedStatement prepStmt = null;
        ResultSet rs = null;

        String query = "UPDATE AM_WORKFLOWS SET WF_STATUS = ?, WF_STATUS_DESC = ?, WF_UPDATED_TIME = ? " +
                       "WHERE WF_EXTERNAL_REFERENCE = ?";
        try {
            Timestamp updatedTimeStamp = new Timestamp(workflowDTO.getUpdatedTime());

            connection = APIMgtDBUtil.getConnection();
            connection.setAutoCommit(false);

            prepStmt = connection.prepareStatement(query);
            prepStmt.setString(1, workflowDTO.getStatus().toString());
            prepStmt.setString(2, workflowDTO.getWorkflowDescription());
            prepStmt.setTimestamp(3, updatedTimeStamp);
            prepStmt.setString(4, workflowDTO.getExternalWorkflowReference());

            prepStmt.execute();

            connection.commit();
        }catch (SQLException e) {
            handleException("Error while updating Workflow Status of workflow " +
                    workflowDTO.getExternalWorkflowReference(), e);
        } finally {
            APIMgtDBUtil.closeAllConnections(prepStmt, connection, rs);
        }
    }

    /**
     * Returns a workflow object for a given external workflow reference.
     * @param workflowReference
     * @return
     * @throws APIManagementException
     */
    public WorkflowDTO retrieveWorkflow(String workflowReference) throws APIManagementException {
        Connection connection = null;
        PreparedStatement prepStmt = null;
        ResultSet rs = null;
        WorkflowDTO workflowDTO = null;

        String query = "SELECT * FROM AM_WORKFLOWS WHERE WF_EXTERNAL_REFERENCE=?";
        try {

            connection = APIMgtDBUtil.getConnection();
            prepStmt = connection.prepareStatement(query);
            prepStmt.setString(1, workflowReference);

            rs = prepStmt.executeQuery();

            while (rs.next()) {
                workflowDTO =  WorkflowExecutorFactory.getInstance().createWorkflowDTO(rs.getString("WF_TYPE"));
                workflowDTO.setStatus(WorkflowStatus.valueOf(rs.getString("WF_STATUS")));
                workflowDTO.setExternalWorkflowReference(rs.getString("WF_EXTERNAL_REFERENCE"));
                workflowDTO.setCreatedTime(rs.getTimestamp("WF_CREATED_TIME").getTime());
                workflowDTO.setWorkflowReference(rs.getString("WF_REFERENCE"));
                workflowDTO.setTenantDomain(rs.getString("TENANT_DOMAIN"));
                workflowDTO.setTenantId(rs.getInt("TENANT_ID"));
                workflowDTO.setWorkflowDescription(rs.getString("WF_STATUS_DESC"));
            }

        }catch (SQLException e) {
            handleException("Error while retrieving workflow details for " +
                    workflowReference, e);
        }finally {
            APIMgtDBUtil.closeAllConnections(prepStmt, connection, rs);
        }

        return workflowDTO;
    }


    private void setPublishedDefVersion(APIIdentifier apiId, Connection connection,String value) throws APIManagementException{
        String queryDefaultVersionUpdate = "UPDATE AM_API_DEFAULT_VERSION SET PUBLISHED_DEFAULT_API_VERSION = ? " +
                "WHERE API_NAME = ? " +
                "AND API_PROVIDER = ?" ;


        PreparedStatement prepStmtDefVersionUpdate;

        try {
            prepStmtDefVersionUpdate=connection.prepareStatement(queryDefaultVersionUpdate);
            prepStmtDefVersionUpdate.setString(1, value);
            prepStmtDefVersionUpdate.setString(2, apiId.getApiName());
            prepStmtDefVersionUpdate.setString(3,  APIUtil.replaceEmailDomainBack(apiId.getProviderName()));
            prepStmtDefVersionUpdate.execute();
        } catch (SQLException e) {
            handleException("Error while deleting the API default version entry: " + apiId.getApiName() + " from the database", e);
        }
    }

        /**
         * Sets/removes default api entry such that api will not represent as default api further.
         * If the api's version is the same as the published version, then the whole entry will be removed.
         * Otherwise only the default version attribute is set to null.
         *
         * @param apiId
         * @param connection
         * @return
         * @throws APIManagementException
         */


    public void removeAPIFromDefaultVersion(APIIdentifier apiId, Connection connection) throws APIManagementException{

        String queryDefaultVersionDelete = "DELETE FROM AM_API_DEFAULT_VERSION " +
                "WHERE API_NAME = ? " +
                "AND API_PROVIDER = ?" ;

        PreparedStatement prepStmtDefVersionDelete;

        try {
            prepStmtDefVersionDelete=connection.prepareStatement(queryDefaultVersionDelete);
            prepStmtDefVersionDelete.setString(1, apiId.getApiName());
            prepStmtDefVersionDelete.setString(2, APIUtil.replaceEmailDomainBack(apiId.getProviderName()));
            prepStmtDefVersionDelete.execute();
        } catch (SQLException e) {
            handleException("Error while deleting the API default version entry: " + apiId.getApiName() + " from the database", e);
        }

    }


    public String getPublishedDefaultVersion(APIIdentifier apiId) throws APIManagementException{
        Connection connection = null;
        PreparedStatement prepStmt = null;
        ResultSet rs = null;
        String publishedDefaultVersion=null;

        String query =
                "SELECT PUBLISHED_DEFAULT_API_VERSION FROM AM_API_DEFAULT_VERSION " +
                        "WHERE API_NAME= ? " +
                        "AND API_PROVIDER= ? ";

        try {

            connection = APIMgtDBUtil.getConnection();
            prepStmt = connection.prepareStatement(query);
            prepStmt.setString(1, apiId.getApiName());
            prepStmt.setString(2, APIUtil.replaceEmailDomainBack(apiId.getProviderName()));

            rs = prepStmt.executeQuery();

            while (rs.next()) {
              publishedDefaultVersion= rs.getString("PUBLISHED_DEFAULT_API_VERSION");
            }

        } catch (SQLException e) {
            handleException("Error while getting default version for "+ apiId.getApiName(), e);
        } finally {
            APIMgtDBUtil.closeAllConnections(prepStmt, connection, rs);
        }

        return publishedDefaultVersion;
    }

public void addUpdateAPIAsDefaultVersion(API api, Connection connection) throws APIManagementException{

        String publishedDefaultVersion=getPublishedDefaultVersion(api.getId());
        removeAPIFromDefaultVersion(api.getId(), connection);

        PreparedStatement prepStmtDefVersionAdd;
        String queryDefaultVersionAdd = "INSERT INTO AM_API_DEFAULT_VERSION (" +
                " API_NAME , API_PROVIDER , DEFAULT_API_VERSION , PUBLISHED_DEFAULT_API_VERSION ) " +
                " VALUES (?,?,?,?)";

        try {
            prepStmtDefVersionAdd=connection.prepareStatement(queryDefaultVersionAdd);
            prepStmtDefVersionAdd.setString(1, api.getId().getApiName());
            prepStmtDefVersionAdd.setString(2,  APIUtil.replaceEmailDomainBack(api.getId().getProviderName()));
            prepStmtDefVersionAdd.setString(3, api.getId().getVersion());
            APIStatus apistatus = api.getStatus();
            if(apistatus.equals(APIStatus.PUBLISHED) || apistatus.equals(APIStatus.DEPRECATED)
                    || apistatus.equals(APIStatus.BLOCKED)){
                prepStmtDefVersionAdd.setString(4,api.getId().getVersion());
            }else{
                prepStmtDefVersionAdd.setString(4,publishedDefaultVersion);
            }

            prepStmtDefVersionAdd.execute();
        } catch (SQLException e) {
            handleException("Error while adding the API default version entry: " + api.getId().getApiName() + " to the database", e);
        }
}

    /**
     * Adds URI templates define for an API
     *
     * @param apiId
     * @param api
     * @param connection
     * @throws APIManagementException
     */
    public void addURLTemplates(int apiId, API api, Connection connection) throws APIManagementException {
        if (apiId == -1) {
            //application addition has failed
            return;
        }
        PreparedStatement prepStmt = null;
        PreparedStatement scopePrepStmt = null;

        String query = "INSERT INTO AM_API_URL_MAPPING (API_ID,HTTP_METHOD,AUTH_SCHEME,URL_PATTERN,THROTTLING_TIER,MEDIATION_SCRIPT) VALUES (?,?,?,?,?,?)";
        String scopeQuery = "INSERT INTO IDN_OAUTH2_RESOURCE_SCOPE (RESOURCE_PATH, SCOPE_ID) VALUES (?,?)";
        try {
            //connection = APIMgtDBUtil.getConnection();
            prepStmt = connection.prepareStatement(query);
            scopePrepStmt = connection.prepareStatement(scopeQuery);

            Iterator<URITemplate> uriTemplateIterator = api.getUriTemplates().iterator();
            URITemplate uriTemplate;
            for (; uriTemplateIterator.hasNext(); ) {
                uriTemplate = uriTemplateIterator.next();
                if(uriTemplate.getMediationScript() != null){
                byte[] byteArr = uriTemplate.getMediationScript().getBytes();
                }
                prepStmt.setInt(1, apiId);
                prepStmt.setString(2, uriTemplate.getHTTPVerb());
                prepStmt.setString(3, uriTemplate.getAuthType());
                prepStmt.setString(4, uriTemplate.getUriTemplate());
                prepStmt.setString(5, uriTemplate.getThrottlingTier());
//                prepStmt.setString(6, uriTemplate.getMediationScript());
                InputStream is = null;
                if(uriTemplate.getMediationScript() != null){
                    is = new ByteArrayInputStream(uriTemplate.getMediationScript().getBytes());
                }else {
                    is = null;
                }
                if (connection.getMetaData().getDriverName().contains("PostgreSQL")
                        || connection.getMetaData().getDatabaseProductName().contains("DB2")) {
                    if(uriTemplate.getMediationScript() != null) {
                        prepStmt.setBinaryStream(6, is, uriTemplate.getMediationScript().getBytes().length);
                    }else{
                        prepStmt.setBinaryStream(6, is, 0);
                    }
                }else{
                    prepStmt.setBinaryStream(6, is);
                }
                prepStmt.addBatch();
                if(uriTemplate.getScope()!=null){
                    scopePrepStmt.setString(1, APIUtil.getResourceKey(api,uriTemplate));
                    scopePrepStmt.setInt(2,uriTemplate.getScope().getId());
                    scopePrepStmt.addBatch();
                }
            }
            prepStmt.executeBatch();
            prepStmt.clearBatch();
            scopePrepStmt.executeBatch();
            scopePrepStmt.clearBatch();

        } catch (SQLException e) {
            handleException("Error while adding URL template(s) to the database for API : " + api.getId().toString(), e);
        }
        finally {
            APIMgtDBUtil.closeAllConnections(prepStmt,null,null);
            APIMgtDBUtil.closeAllConnections(scopePrepStmt, null, null);
        }
    }

    /**
     * Fetches an Application by name.
     *
     * @param applicationName Name of the Application
     * @param userId Name of the User.
     * @throws APIManagementException
     */
    public Application getApplicationByName(String applicationName, String userId, String groupId) throws APIManagementException {
        //mysql> select APP.APPLICATION_ID, APP.NAME, APP.SUBSCRIBER_ID,APP.APPLICATION_TIER,APP.CALLBACK_URL,APP.DESCRIPTION,
        // APP.APPLICATION_STATUS from AM_SUBSCRIBER as SUB,AM_APPLICATION as APP
        // where SUB.user_id='admin' AND APP.name='DefaultApplication' AND SUB.SUBSCRIBER_ID=APP.SUBSCRIBER_ID;
        Connection connection = null;
        PreparedStatement prepStmt = null;
        ResultSet rs = null;
        WorkflowDTO workflowDTO = null;

        Application application = null;
        try {
        	connection = APIMgtDBUtil.getConnection();

        	String query = "SELECT " +
    				"APP.APPLICATION_ID," +
    				"APP.NAME," +
    				"APP.SUBSCRIBER_ID," +
    				"APP.APPLICATION_TIER," +
    				"APP.CALLBACK_URL," +
    				"APP.DESCRIPTION, " +
    				"APP.SUBSCRIBER_ID,"+
    				"APP.APPLICATION_STATUS," +
    				"SUB.USER_ID" +
    				" FROM " +
    				"AM_SUBSCRIBER SUB," +
    				"AM_APPLICATION APP";


        	String whereClause = "  WHERE SUB.USER_ID =? AND APP.NAME=? AND SUB.SUBSCRIBER_ID=APP.SUBSCRIBER_ID";
        	String whereClauseCaseInSensitive = "  WHERE LOWER(SUB.USER_ID) =LOWER(?) AND APP.NAME=? AND SUB.SUBSCRIBER_ID=APP.SUBSCRIBER_ID";
        	String whereClausewithGroupId = "  WHERE  (APP.GROUP_ID = ? OR (APP.GROUP_ID = '' AND SUB.USER_ID = ?)) AND " +
        	        "APP.NAME = ? AND SUB.SUBSCRIBER_ID = APP.SUBSCRIBER_ID";


            if(groupId != null && !groupId.equals("null") && !groupId.isEmpty()){
                  query += whereClausewithGroupId;
            }else{
            	if (forceCaseInsensitiveComparisons) {
    	            query = query + whereClauseCaseInSensitive;
    	        } else {
    	        	query = query + whereClause;
    	        }
            }

            prepStmt = connection.prepareStatement(query);

            if(groupId != null && !groupId.equals("null") && !groupId.isEmpty()){
                prepStmt.setString(1, groupId);
                prepStmt.setString(2, userId);
                prepStmt.setString(3, applicationName);
            }else{
                prepStmt.setString(1, userId);
                prepStmt.setString(2, applicationName);
            }

            rs = prepStmt.executeQuery();
            while (rs.next()) {
                String subscriberId = rs.getString("SUBSCRIBER_ID");
                String subscriberName = rs.getString("USER_ID");

                Subscriber subscriber = new Subscriber(subscriberName);
                subscriber.setId(Integer.parseInt(subscriberId));
                application = new Application(applicationName, subscriber);

                application.setDescription(rs.getString("DESCRIPTION"));
                application.setStatus(rs.getString("APPLICATION_STATUS"));
                application.setCallbackUrl(rs.getString("CALLBACK_URL"));
                application.setId(rs.getInt("APPLICATION_ID"));
                application.setTier(rs.getString("APPLICATION_TIER"));
            }

        } catch (SQLException e) {
            handleException("Error while obtaining details of the Application : " + applicationName, e);
        } finally {
            APIMgtDBUtil.closeAllConnections(prepStmt, connection, rs);
        }

        return application;
    }

    public Application getApplicationById(int applicationId) throws APIManagementException {
        Connection connection = null;
        PreparedStatement prepStmt = null;
        ResultSet rs = null;
        WorkflowDTO workflowDTO = null;

        Application application = null;
        try {
            connection = APIMgtDBUtil.getConnection();

            String query = "SELECT " +
                    "APP.APPLICATION_ID," +
                    "APP.NAME," +
                    "APP.SUBSCRIBER_ID," +
                    "APP.APPLICATION_TIER," +
                    "APP.CALLBACK_URL," +
                    "APP.DESCRIPTION, " +
                    "APP.SUBSCRIBER_ID,"+
                    "APP.APPLICATION_STATUS, " +
                    "SUB.USER_ID " +
                    "FROM " +
                    "AM_SUBSCRIBER SUB," +
                    "AM_APPLICATION APP " +
                    "WHERE APPLICATION_ID = ? " +
                    "AND APP.SUBSCRIBER_ID = SUB.SUBSCRIBER_ID";

            prepStmt = connection.prepareStatement(query);
            prepStmt.setInt(1, applicationId);

            rs = prepStmt.executeQuery();

            while (rs.next()) {
                String applicationName = rs.getString("NAME");
                String subscriberId = rs.getString("SUBSCRIBER_ID");
                String subscriberName = rs.getString("USER_ID");

                Subscriber subscriber = new Subscriber(subscriberName);
                subscriber.setId(Integer.parseInt(subscriberId));
                application = new Application(applicationName, subscriber);

                application.setDescription(rs.getString("DESCRIPTION"));
                application.setStatus(rs.getString("APPLICATION_STATUS"));
                application.setCallbackUrl(rs.getString("CALLBACK_URL"));
                application.setId(rs.getInt("APPLICATION_ID"));
                application.setTier(rs.getString("APPLICATION_TIER"));
                subscriber.setId(rs.getInt("SUBSCRIBER_ID"));
                break;
            }

        } catch (SQLException e) {
            handleException("Error while obtaining details of the Application : " + applicationId, e);
        } finally {
            APIMgtDBUtil.closeAllConnections(prepStmt, connection, rs);
        }

        return application;
    }


    /**
     * update URI templates define for an API
     *
     * @param api
     * @throws APIManagementException
     */
    public void updateURLTemplates(API api) throws APIManagementException {

        Connection connection = null;
        PreparedStatement prepStmt = null;
        int apiId = -1;

        String deleteOldMappingsQuery = "DELETE FROM AM_API_URL_MAPPING WHERE API_ID = ?";
        try {
            connection = APIMgtDBUtil.getConnection();
            connection.setAutoCommit(false);

            apiId = getAPIID(api.getId(),connection);
            if (apiId == -1) {
                //application addition has failed
                return;
            }
            prepStmt = connection.prepareStatement(deleteOldMappingsQuery);
            prepStmt.setInt(1,apiId);
            prepStmt.execute();
            prepStmt.close();

            addURLTemplates(apiId, api, connection);

            connection.commit();
        } catch (SQLException e) {
            handleException("Error while deleting URL template(s) for API : " + api.getId().toString(), e);
        } finally {
            APIMgtDBUtil.closeAllConnections(prepStmt, connection, null);
        }

    }

    /**
     * returns all URL templates define for all active(PUBLISHED) APIs.
     */
    public static ArrayList<URITemplate> getAllURITemplates(String apiContext, String version)
            throws APIManagementException {
        Connection connection = null;
        PreparedStatement prepStmt = null;
        ResultSet rs = null;
        ArrayList<URITemplate> uriTemplates = new ArrayList<URITemplate>();

        //TODO : FILTER RESULTS ONLY FOR ACTIVE APIs
        String query =
                "SELECT AUM.HTTP_METHOD,AUTH_SCHEME,URL_PATTERN,THROTTLING_TIER,MEDIATION_SCRIPT FROM AM_API_URL_MAPPING AUM, AM_API API " +
                "WHERE API.CONTEXT= ? " +
                "AND API.API_VERSION = ? " +
                "AND AUM.API_ID = API.API_ID " +
                "ORDER BY " +
                "URL_MAPPING_ID";
        try {
            connection = APIMgtDBUtil.getConnection();
            prepStmt = connection.prepareStatement(query);
            prepStmt.setString(1, apiContext);
            prepStmt.setString(2, version);

            rs = prepStmt.executeQuery();

            URITemplate uriTemplate;
            while (rs.next()) {
                uriTemplate = new URITemplate();
                String script = null;
                uriTemplate.setHTTPVerb(rs.getString("HTTP_METHOD"));
                uriTemplate.setAuthType(rs.getString("AUTH_SCHEME"));
                uriTemplate.setUriTemplate(rs.getString("URL_PATTERN"));
                uriTemplate.setThrottlingTier(rs.getString("THROTTLING_TIER"));
                InputStream mediationScriptBlob = rs.getBinaryStream("MEDIATION_SCRIPT");
                if(mediationScriptBlob!=null){
                    script = APIMgtDBUtil.getStringFromInputStream(mediationScriptBlob);
                }
                uriTemplate.setMediationScript(script);
                uriTemplates.add(uriTemplate);
            }
        } catch (SQLException e) {
            handleException("Error while fetching all URL Templates", e);
        } finally {
            APIMgtDBUtil.closeAllConnections(prepStmt, connection, rs);
        }
        return uriTemplates;
    }


    public void updateAPI(API api,int tenantId) throws APIManagementException {
        Connection connection = null;
        PreparedStatement prepStmt = null;
        ResultSet rs = null;

        String previousDefaultVersion = getDefaultVersion(api.getId());

        String query = "UPDATE AM_API SET CONTEXT = ?, CONTEXT_TEMPLATE = ?, UPDATED_BY = ?, UPDATED_TIME = ? WHERE API_PROVIDER = ? AND API_NAME = ? AND"
                        + " API_VERSION = ? ";
        try {
            connection = APIMgtDBUtil.getConnection();
            connection.setAutoCommit(false);

            if(api.isApiHeaderChanged()){
                prepStmt = connection.prepareStatement(query);
                prepStmt.setString(1, api.getContext());
                String contextTemplate = api.getContextTemplate();
                //If the context template ends with {version} this means that the version will be at the end of the context.
                if(contextTemplate.endsWith("/" + APIConstants.VERSION_PLACEHOLDER)){
                    //Remove the {version} part from the context template.
                    contextTemplate = contextTemplate.split(Pattern.quote("/" + APIConstants.VERSION_PLACEHOLDER))[0];
                }
                prepStmt.setString(2, contextTemplate);
                //TODO Need to find who exactly does this update.
                prepStmt.setString(3, null);
                prepStmt.setTimestamp(4, new Timestamp(System.currentTimeMillis()));
                prepStmt.setString(5, APIUtil.replaceEmailDomainBack(api.getId().getProviderName()));
                prepStmt.setString(6, api.getId().getApiName());
                prepStmt.setString(7, api.getId().getVersion());
                prepStmt.execute();
            }

            if(api.isDefaultVersion() ^ api.getId().getVersion().equals(previousDefaultVersion)){ //A change has happen
                //If the api is selected as default version, it is added/replaced into AM_API_DEFAULT_VERSION table
                if(api.isDefaultVersion()){
                    addUpdateAPIAsDefaultVersion(api, connection);
                }else{ //tick is removed
                    removeAPIFromDefaultVersion(api.getId(), connection);
                }
            }

            connection.commit();

            updateScopes(api, tenantId);
            updateURLTemplates(api);
        } catch (SQLException e) {
            handleException("Error while updating the API: " + api.getId() + " in the database", e);
        } finally {
            APIMgtDBUtil.closeAllConnections(prepStmt, connection, rs);
        }
    }

    public static int getAPIID(APIIdentifier apiId, Connection connection) throws APIManagementException {
        boolean created = false;
        PreparedStatement prepStmt = null;
        ResultSet rs = null;

        int id = -1;
        String getAPIQuery = "SELECT " +
                             "API.API_ID FROM AM_API API" +
                             " WHERE " +
                             "API.API_PROVIDER = ?" +
                             " AND API.API_NAME = ?" +
                             " AND API.API_VERSION = ?";

        try {
            if (connection == null) {

                // If connection is not provided a new one will be created.
                connection = APIMgtDBUtil.getConnection();
                created = true;
            }

            prepStmt = connection.prepareStatement(getAPIQuery);
            prepStmt.setString(1, APIUtil.replaceEmailDomainBack(apiId.getProviderName()));
            prepStmt.setString(2, apiId.getApiName());
            prepStmt.setString(3, apiId.getVersion());
            rs = prepStmt.executeQuery();
            if (rs.next()) {
                id = rs.getInt("API_ID");
            }
            if (id == -1) {
                String msg = "Unable to find the API: " + apiId + " in the database";
                log.error(msg);
                throw new APIManagementException(msg);
            }
        } catch (SQLException e) {
            handleException("Error while locating API: " + apiId + " from the database", e);
        } finally {
            if (created) {
                APIMgtDBUtil.closeAllConnections(prepStmt, connection, rs);
            } else {
                APIMgtDBUtil.closeAllConnections(prepStmt, null, rs);
            }
        }
        return id;
    }

    /**
     * Delete a record from AM_APPLICATION_KEY_MAPPING table
     * @param consumerKey
     * @throws APIManagementException
     */
    public static void deleteApplicationMappingByConsumerKey(String consumerKey)
            throws APIManagementException{
        Connection connection = null;
        PreparedStatement prepStmt = null;

        String deleteApplicationKeyQuery = "DELETE " +
                "FROM " +
                "   AM_APPLICATION_KEY_MAPPING " +
                "WHERE " +
                "   CONSUMER_KEY = ?";

        try {
            prepStmt = connection.prepareStatement(deleteApplicationKeyQuery);
            prepStmt.setString(1, consumerKey);
            prepStmt.execute();
            prepStmt.close();
            connection.commit();
        } catch (SQLException e) {
            handleException("Error while deleting mapping: consumer key " + consumerKey + " from the database", e);
        }

    }

    public void deleteAPI(APIIdentifier apiId) throws APIManagementException {
        Connection connection = null;
        PreparedStatement prepStmt = null;
        ResultSet rs = null;
        int id = -1;

        String deleteLCEventQuery = "DELETE FROM AM_API_LC_EVENT WHERE API_ID=? ";
        String deleteCommentQuery = "DELETE FROM AM_API_COMMENTS WHERE API_ID=? ";
        String deleteRatingsQuery = "DELETE FROM AM_API_RATINGS WHERE API_ID=? ";
        String deleteSubscriptionQuery = "DELETE FROM AM_SUBSCRIPTION WHERE API_ID=?";
        String deleteExternalAPIStoresQuery = "DELETE FROM AM_EXTERNAL_STORES WHERE API_ID=?";
        String deleteAPIQuery = "DELETE FROM AM_API WHERE API_PROVIDER=? AND API_NAME=? AND API_VERSION=? ";
        String deleteURLTemplateQuery = "DELETE FROM AM_API_URL_MAPPING WHERE API_ID = ?";

        try {
            connection = APIMgtDBUtil.getConnection();
            connection.setAutoCommit(false);

            id = getAPIID(apiId,connection);

            removeAPIScope(apiId);

            prepStmt = connection.prepareStatement(deleteSubscriptionQuery);
            prepStmt.setInt(1, id);
            prepStmt.execute();
            //Delete all comments associated with given API
            prepStmt = connection.prepareStatement(deleteCommentQuery);
            prepStmt.setInt(1, id);
            prepStmt.execute();

            prepStmt = connection.prepareStatement(deleteRatingsQuery);
            prepStmt.setInt(1, id);
            prepStmt.execute();

            prepStmt = connection.prepareStatement(deleteLCEventQuery);
            prepStmt.setInt(1, id);
            prepStmt.execute();
            //Delete all external APIStore details associated with a given API
            prepStmt = connection.prepareStatement(deleteExternalAPIStoresQuery);
            prepStmt.setInt(1, id);
            prepStmt.execute();

            prepStmt = connection.prepareStatement(deleteAPIQuery);
            prepStmt.setString(1, APIUtil.replaceEmailDomainBack(apiId.getProviderName()));
            prepStmt.setString(2, apiId.getApiName());
            prepStmt.setString(3, apiId.getVersion());
            prepStmt.execute();

            prepStmt = connection.prepareStatement(deleteURLTemplateQuery);
            prepStmt.setInt(1, id);
            prepStmt.execute();

            String curDefaultVersion = getDefaultVersion(apiId);
            String pubDefaultVersion = getPublishedDefaultVersion(apiId);
            if(apiId.getVersion().equals(curDefaultVersion)){
                removeAPIFromDefaultVersion(apiId, connection);
            }else if(apiId.getVersion().equals(pubDefaultVersion)){
                setPublishedDefVersion(apiId, connection, null);
            }

            connection.commit();

        } catch (SQLException e) {
            handleException("Error while removing the API: " + apiId + " from the database", e);
        } finally {
            APIMgtDBUtil.closeAllConnections(prepStmt, connection, rs);
        }
    }


    /**
     * Change access token status in to revoked in database level.
     *
     * @param key API Key to be revoked
     * @throws APIManagementException on error in revoking access token
     */
    public void revokeAccessToken(String key) throws APIManagementException {

        String accessTokenStoreTable = APIConstants.ACCESS_TOKEN_STORE_TABLE;
        if (APIUtil.checkAccessTokenPartitioningEnabled() &&
            APIUtil.checkUserNameAssertionEnabled()) {
            accessTokenStoreTable = APIUtil.getAccessTokenStoreTableFromAccessToken(key);
        }
        Connection conn = null;
        ResultSet rs = null;
        PreparedStatement ps = null;
        try {
            conn = APIMgtDBUtil.getConnection();
            conn.setAutoCommit(false);

            String query = "UPDATE " + accessTokenStoreTable + " SET TOKEN_STATE='REVOKED' WHERE ACCESS_TOKEN= ? ";
            ps = conn.prepareStatement(query);
            ps.setString(1, APIUtil.encryptToken(key));
            ps.execute();

            conn.commit();
        } catch (SQLException e) {
            handleException("Error in revoking access token: " + e.getMessage(), e);
        } catch (CryptoException e) {
            handleException("Error in revoking access token: " + e.getMessage(), e);
        } finally {
            APIMgtDBUtil.closeAllConnections(ps, conn, rs);
        }
    }


    /**
     * Get APIIdentifiers Associated with access token - access token associated with application
     * which has multiple APIs. so this returns all APIs associated with a access token
     *
     * @param accessToken String access token
     * @return APIIdentifier set for all API's associated with given access token
     * @throws APIManagementException error in getting APIIdentifiers
     */
    public Set<APIIdentifier> getAPIByAccessToken(String accessToken)
            throws APIManagementException {
        String accessTokenStoreTable = APIConstants.ACCESS_TOKEN_STORE_TABLE;
        if (APIUtil.checkAccessTokenPartitioningEnabled() &&
            APIUtil.checkUserNameAssertionEnabled()) {
            accessTokenStoreTable = APIUtil.getAccessTokenStoreTableFromAccessToken(accessToken);
        }
        Connection connection = null;
        PreparedStatement ps = null;
        ResultSet result = null;
        String getAPISql = "SELECT AMA.API_ID,API_NAME,API_PROVIDER,API_VERSION FROM " +
                           "AM_API AMA," + accessTokenStoreTable +" ACT, AM_APPLICATION_KEY_MAPPING AKM, " +
                           "AM_SUBSCRIPTION AMS WHERE ACT.ACCESS_TOKEN=? " +
                           "AND ACT.CONSUMER_KEY=AKM.CONSUMER_KEY AND AKM.APPLICATION_ID=AMS.APPLICATION_ID AND " +
                           "AMA.API_ID=AMS.API_ID";
        Set<APIIdentifier> apiList = new HashSet<APIIdentifier>();
        try {
            connection = APIMgtDBUtil.getConnection();
            PreparedStatement nestedPS = connection.prepareStatement(getAPISql);
            nestedPS.setString(1, APIUtil.encryptToken(accessToken));
            ResultSet nestedRS = nestedPS.executeQuery();
            while (nestedRS.next()) {
                apiList.add(new APIIdentifier(APIUtil.replaceEmailDomain(nestedRS.getString("API_PROVIDER")),
                                              nestedRS.getString("API_NAME"),
                                              nestedRS.getString("API_VERSION")));
            }
        } catch (SQLException e) {
            handleException("Failed to get API ID for token: " + accessToken, e);
        } catch (CryptoException e) {
            handleException("Failed to get API ID for token: " + accessToken, e);
        } finally {
            APIMgtDBUtil.closeAllConnections(ps, connection, result);
        }
        return apiList;
    }


    /**
     * Get all applications associated with given tier
     *
     * @param tier String tier name
     * @return Application object array associated with tier
     * @throws APIManagementException on error in getting applications array
     */
    public Application[] getApplicationsByTier(String tier) throws APIManagementException {
        if (tier == null) {
            return null;
        }
        Connection connection = null;
        PreparedStatement prepStmt = null;
        ResultSet rs = null;
        Application[] applications = null;

        String sqlQuery = "SELECT DISTINCT AMS.APPLICATION_ID,NAME,SUBSCRIBER_ID FROM AM_SUBSCRIPTION AMS,AM_APPLICATION AMA " +
                          "WHERE TIER_ID=? " +
                          "AND AMS.APPLICATION_ID=AMA.APPLICATION_ID";

        try {
            connection = APIMgtDBUtil.getConnection();
            prepStmt = connection.prepareStatement(sqlQuery);
            prepStmt.setString(1, tier);
            rs = prepStmt.executeQuery();
            ArrayList<Application> applicationsList = new ArrayList<Application>();
            Application application;
            while (rs.next()) {
                application = new Application(rs.getString("NAME"), getSubscriber(rs.getString("SUBSCRIBER_ID")));
                application.setId(rs.getInt("APPLICATION_ID"));
            }
            Collections.sort(applicationsList, new Comparator<Application>() {
                public int compare(Application o1, Application o2) {
                    return o1.getName().compareToIgnoreCase(o2.getName());
                }
            });
            applications = applicationsList.toArray(new Application[applicationsList.size()]);

        } catch (SQLException e) {
            handleException("Error when reading the application information from" +
                            " the persistence store.", e);
        } finally {
            APIMgtDBUtil.closeAllConnections(prepStmt, connection, rs);
        }
        return applications;
    }

    private static void handleException(String msg, Throwable t) throws APIManagementException {
        log.error(msg, t);
        throw new APIManagementException(msg, t);
    }

    /**
     * Generates fresh JWT token for given information of validation information
     *
     * @param context         String context for API
     * @param version         version of API
     * @param keyValidationInfoDTO   APIKeyValidationInfoDTO
     * @return signed JWT token string
     * @throws APIManagementException error in generating token
     */
    public String createJWTTokenString(String context, String version, APIKeyValidationInfoDTO keyValidationInfoDTO)
            throws APIManagementException {
        String calleeToken = null;

        if (tokenGenerator != null) {
            calleeToken = generateJWTToken(keyValidationInfoDTO, context, version);
        } else {
            if (log.isDebugEnabled()) {
                log.debug("JWT generator not properly initialized. JWT token will not present in validation info");
            }
        }
        return calleeToken;
    }

    /**
     * Generates fresh JWT token for given information of validation information
     *
     * @param context         String context for API
     * @param version         version of API
     * @param keyValidationInfoDTO   APIKeyValidationInfoDTO
     * @return signed JWT token string
     * @throws APIManagementException error in generating token
     */
    public String createJWTTokenString(String context, String version, APIKeyValidationInfoDTO keyValidationInfoDTO, String accessToken)
            throws APIManagementException {
        String calleeToken = null;

        if (tokenGenerator != null) {
            calleeToken = generateJWTToken(keyValidationInfoDTO, context, version, accessToken);
        } else {
            if (log.isDebugEnabled()) {
                log.debug("JWT generator not properly initialized. JWT token will not present in validation info");
            }
        }
        return calleeToken;
    }

    public static HashMap<String, String> getURITemplatesPerAPIAsString(APIIdentifier identifier)
            throws APIManagementException {
        Connection conn = null;
        ResultSet resultSet = null;
        PreparedStatement ps = null;
        int apiId = -1;
        HashMap<String, String> urlMappings = new LinkedHashMap<String, String>();
        try {
            conn = APIMgtDBUtil.getConnection();
            apiId = getAPIID(identifier, conn);

            String sqlQuery =
                    "SELECT " +
                    "URL_PATTERN" +
                    ",HTTP_METHOD" +
                    ",AUTH_SCHEME" +
                    ",THROTTLING_TIER " +
                    ",MEDIATION_SCRIPT " +
                    "FROM " +
                    "AM_API_URL_MAPPING " +
                    "WHERE " +
                    "API_ID = ? " +
                    "ORDER BY " +
                    "URL_MAPPING_ID ASC ";


            ps = conn.prepareStatement(sqlQuery);
            ps.setInt(1, apiId);
            resultSet = ps.executeQuery();
            while (resultSet.next()) {
                String script = null;
                String uriPattern = resultSet.getString("URL_PATTERN");
                String httpMethod = resultSet.getString("HTTP_METHOD");
                String authScheme = resultSet.getString("AUTH_SCHEME");
                String throttlingTier = resultSet.getString("THROTTLING_TIER");
                InputStream mediationScriptBlob = resultSet.getBinaryStream("MEDIATION_SCRIPT");
                if (mediationScriptBlob != null) {
                    script = APIMgtDBUtil.getStringFromInputStream(mediationScriptBlob);
                    // set null if the script is empty. Otherwise ArrayIndexOutOfBoundsException occurs when trying to split by ::
                    if (script.isEmpty()) {
                        script = null;
                    }
                }
                urlMappings.put(uriPattern + "::" + httpMethod + "::" + authScheme + "::" + throttlingTier + "::" + script, null);
                // urlMappings.put(uriPattern + "::" + httpMethod + "::" + authScheme, null);
            }
        } catch (SQLException e) {
            if (conn != null) {
                try {
                    conn.rollback();
                } catch (SQLException e1) {
                    log.error("Failed to rollback the add subscription ", e);
                }
            }
            handleException("Failed to add subscriber data ", e);
        } finally {
            APIMgtDBUtil.closeAllConnections(ps, conn, resultSet);
        }
        return urlMappings;
    }


    public static boolean isDomainRestricted(String apiKey, String clientDomain)
            throws APIManagementException {
        boolean restricted = true;
        if (clientDomain != null) {
            clientDomain = clientDomain.trim();
        }
        List<String> authorizedDomains = Arrays.asList(getAuthorizedDomains(apiKey).split(","));
        if (authorizedDomains.contains("ALL") || authorizedDomains.contains(clientDomain)) {
            restricted = false;
        }
        return restricted;
    }

    public static String getAuthorizedDomains(String accessToken) throws APIManagementException {
        String accessTokenStoreTable = APIConstants.ACCESS_TOKEN_STORE_TABLE;
        if (APIUtil.checkAccessTokenPartitioningEnabled() &&
            APIUtil.checkUserNameAssertionEnabled()) {
            accessTokenStoreTable = APIUtil.getAccessTokenStoreTableFromAccessToken(accessToken);
        }
        String authorizedDomains = "";
        String accessAllowDomainsSql = "SELECT AKDM.AUTHZ_DOMAIN " +
                                       "FROM AM_APP_KEY_DOMAIN_MAPPING AKDM, " +
                                             accessTokenStoreTable + " IOAT, " +
                                             "IDN_OAUTH_CONSUMER_APPS IOCA " +
                                       "WHERE IOAT.ACCESS_TOKEN  = ? " +
                                              "AND IOAT.CONSUMER_KEY_ID = IOCA.ID " +
                                              "AND IOCA.CONSUMER_KEY = AKDM.CONSUMER_KEY";

        Connection connection = null;
        PreparedStatement prepStmt = null;
        ResultSet rs = null;
        try {
            connection = APIMgtDBUtil.getConnection();
            prepStmt = connection.prepareStatement(accessAllowDomainsSql);
            prepStmt.setString(1, APIUtil.encryptToken(accessToken));
            rs = prepStmt.executeQuery();
            boolean first = true;
            while (rs.next()) {  //if(rs.next==true) -> domain != null
                String domain = rs.getString(1);
                if (first) {
                    authorizedDomains = domain;
                    first = false;
                } else {
                    authorizedDomains = authorizedDomains + "," + domain;
                }
            }
            prepStmt.close();
        } catch (SQLException e) {
            throw new APIManagementException
                    ("Error in retrieving access allowing domain list from table.", e);
        } catch (CryptoException e) {
            throw new APIManagementException
                    ("Error in retrieving access allowing domain list from table.", e);
        } finally {
            APIMgtDBUtil.closeAllConnections(prepStmt, connection, rs);
        }
        return authorizedDomains;
    }

    // This should be only used only when Token Partitioning is enabled.
    public static  String getConsumerKeyForTokenWhenTokenPartitioningEnabled(String accessToken) throws APIManagementException {

        if (APIUtil.checkAccessTokenPartitioningEnabled() &&
            APIUtil.checkUserNameAssertionEnabled()) {
            String accessTokenStoreTable = APIUtil.getAccessTokenStoreTableFromAccessToken(accessToken);
            String authorizedDomains = "";
            String accessAllowDomainsSql = "SELECT CONSUMER_KEY " +
                                           " FROM " +accessTokenStoreTable+
                                           " WHERE ACCESS_TOKEN = ? ";

            Connection connection = null;
            PreparedStatement prepStmt = null;
            ResultSet rs = null;
            try {
                connection = APIMgtDBUtil.getConnection();
                prepStmt = connection.prepareStatement(accessAllowDomainsSql);
                prepStmt.setString(1, APIUtil.encryptToken(accessToken));
                rs = prepStmt.executeQuery();
                boolean first = true;
                while (rs.next()) {  //if(rs.next==true) -> domain != null
                    String domain = rs.getString(1);
                    if (first) {
                        authorizedDomains = domain;
                        first = false;
                    } else {
                        authorizedDomains = authorizedDomains + "," + domain;
                    }
                }
                prepStmt.close();
            } catch (SQLException e) {
                throw new APIManagementException
                        ("Error in retrieving access allowing domain list from table.", e);
            } catch (CryptoException e) {
                throw new APIManagementException
                        ("Error in retrieving access allowing domain list from table.", e);
            } finally {
                APIMgtDBUtil.closeAllConnections(prepStmt, connection, rs);
            }
            return authorizedDomains;
        }

        return null;
    }

    public static String getAuthorizedDomainsByConsumerKey(String consumerKey) throws APIManagementException {

        String authorizedDomains = "";
        String accessAllowDomainsSql = "SELECT AUTHZ_DOMAIN " +
                                       " FROM AM_APP_KEY_DOMAIN_MAPPING" +
                                       " WHERE CONSUMER_KEY = ? ";

        Connection connection = null;
        PreparedStatement prepStmt = null;
        ResultSet rs = null;
        try {
            //encrypt consumer key before passing it to query.
            String encryptedConsumerKey = APIUtil.encryptToken(consumerKey);
            connection = APIMgtDBUtil.getConnection();
            prepStmt = connection.prepareStatement(accessAllowDomainsSql);
            prepStmt.setString(1, encryptedConsumerKey);
            rs = prepStmt.executeQuery();
            boolean first = true;
            while (rs.next()) {
                String domain = rs.getString(1);
                if (first) {
                    authorizedDomains = domain;
                    first = false;
                } else {
                    authorizedDomains = authorizedDomains + "," + domain;
                }
            }
            prepStmt.close();
        } catch (SQLException e) {
            throw new APIManagementException
                    ("Error in retrieving access allowing domain list from table.", e);
        } catch (CryptoException e) {
            handleException("Error while encrypting consumer key", e);
        } finally {
            APIMgtDBUtil.closeAllConnections(prepStmt, connection, rs);
        }
        return authorizedDomains;
    }

    public static String findConsumerKeyFromAccessToken(String accessToken)
            throws APIManagementException {
        String accessTokenStoreTable = APIConstants.ACCESS_TOKEN_STORE_TABLE;
        if (APIUtil.checkAccessTokenPartitioningEnabled() &&
            APIUtil.checkUserNameAssertionEnabled()) {
            accessTokenStoreTable = APIUtil.getAccessTokenStoreTableFromAccessToken(accessToken);
        }
        Connection connection = null;
        PreparedStatement smt = null;
        ResultSet rs = null;
        String consumerKey = null;
        try {
            String getConsumerKeySql = "SELECT CONSUMER_KEY " +
                                       " FROM " + accessTokenStoreTable +
                                       " WHERE ACCESS_TOKEN=?";
            connection = APIMgtDBUtil.getConnection();
            smt = connection.prepareStatement(getConsumerKeySql);
            smt.setString(1, APIUtil.encryptToken(accessToken));
            rs = smt.executeQuery();
            while (rs.next()) {
                consumerKey = rs.getString(1);
            }
            if(consumerKey != null){
                consumerKey = APIUtil.decryptToken(consumerKey);
            }
        } catch (SQLException e) {
            handleException("Error while getting authorized domians.", e);
        } catch (CryptoException e) {
            handleException("Error while getting authorized domians.", e);
        } finally {
            APIMgtDBUtil.closeAllConnections(smt, connection, rs);
        }
        return consumerKey;
    }

    /**
     * Adds a comment for an API
     * @param identifier	API Identifier
     * @param commentText	Commented Text
     * @param user			User who did the comment
     * @return 				Comment ID
     */
    public int addComment(APIIdentifier identifier, String commentText, String user)
            throws APIManagementException {

        Connection connection = null;
        ResultSet resultSet = null;
        PreparedStatement prepStmt = null;
        int commentId = -1;
        int apiId = -1;

        try {
            connection = APIMgtDBUtil.getConnection();
            connection.setAutoCommit(false);

            String getApiQuery = "SELECT API_ID FROM AM_API API WHERE API_PROVIDER = ? AND " +
                                 "API_NAME = ? AND API_VERSION = ?";
            prepStmt = connection.prepareStatement(getApiQuery);
            prepStmt.setString(1, APIUtil.replaceEmailDomainBack(identifier.getProviderName()));
            prepStmt.setString(2, identifier.getApiName());
            prepStmt.setString(3, identifier.getVersion());
            resultSet = prepStmt.executeQuery();
            if (resultSet.next()) {
                apiId = resultSet.getInt("API_ID");
            }
            resultSet.close();
            prepStmt.close();

            if (apiId == -1) {
                String msg = "Unable to get the API ID for: " + identifier;
                log.error(msg);
                throw new APIManagementException(msg);
            }

            /*This query to update the AM_API_COMMENTS table */
            String addCommentQuery = "INSERT " +
                                     "INTO AM_API_COMMENTS (COMMENT_TEXT,COMMENTED_USER,DATE_COMMENTED,API_ID)" +
                                     " VALUES (?,?,?,?)";

            /*Adding data to the AM_API_COMMENTS table*/
            prepStmt = connection.prepareStatement(addCommentQuery, new String[]{"comment_id"});

            prepStmt.setString(1, commentText);
            prepStmt.setString(2, user);
            prepStmt.setTimestamp(3, new Timestamp(System.currentTimeMillis()),
                                  Calendar.getInstance());
            prepStmt.setInt(4, apiId);

            prepStmt.executeUpdate();
            ResultSet rs = prepStmt.getGeneratedKeys();
            while (rs.next()) {
                commentId = Integer.valueOf(rs.getString(1)).intValue();
            }
            prepStmt.close();

            /* finally commit transaction */
            connection.commit();

        } catch (SQLException e) {
            if (connection != null) {
                try {
                    connection.rollback();
                } catch (SQLException e1) {
                    log.error("Failed to rollback the add comment ", e);
                }
            }
            handleException("Failed to add comment data, for  " + identifier.getApiName() + "-"
                            +identifier.getVersion(), e);
        } finally {
            APIMgtDBUtil.closeAllConnections(prepStmt, connection, resultSet);
        }
        return commentId;
    }

    /**
     * Returns all the Comments on an API
     * @param identifier	API Identifier
     * @return				Comment Array
     * @throws APIManagementException
     */
    public Comment[] getComments(APIIdentifier identifier) throws APIManagementException {
        List<Comment> commentList = new ArrayList<Comment>();
        Connection connection = null;
        ResultSet resultSet = null;
        PreparedStatement prepStmt = null;

        String sqlQuery = "SELECT " +
                          "   AM_API_COMMENTS.COMMENT_TEXT AS COMMENT_TEXT," +
                          "   AM_API_COMMENTS.COMMENTED_USER AS COMMENTED_USER," +
                          "   AM_API_COMMENTS.DATE_COMMENTED AS DATE_COMMENTED " +
                          "FROM " +
                          "   AM_API_COMMENTS, " +
                          "   AM_API API " +
                          "WHERE " +
                          "   API.API_PROVIDER = ? " +
                          "   AND API.API_NAME = ? " +
                          "   AND API.API_VERSION  = ? " +
                          "   AND API.API_ID = AM_API_COMMENTS.API_ID";
        try {
            connection = APIMgtDBUtil.getConnection();
            prepStmt = connection.prepareStatement(sqlQuery);
            prepStmt.setString(1, APIUtil.replaceEmailDomainBack(identifier.getProviderName()));
            prepStmt.setString(2, identifier.getApiName());
            prepStmt.setString(3, identifier.getVersion());
            resultSet = prepStmt.executeQuery();
            while (resultSet.next()) {
                Comment comment = new Comment();
                comment.setText(resultSet.getString("COMMENT_TEXT"));
                comment.setUser(resultSet.getString("COMMENTED_USER"));
                comment.setCreatedTime(new java.util.Date(resultSet.getTimestamp("DATE_COMMENTED").getTime()));
                commentList.add(comment);
            }
        } catch (SQLException e) {
            try {
                connection.rollback();
            } catch (SQLException e1) {
                log.error("Failed to retrieve comments ", e);
            }
            handleException("Failed to retrieve comments for  " + identifier.getApiName() + "-"
                    + identifier.getVersion(), e);
        } finally {
            APIMgtDBUtil.closeAllConnections(prepStmt, connection, resultSet);
        }
        return commentList.toArray(new Comment[commentList.size()]);
    }

    public static boolean isContextExist(String context) {
        Connection connection = null;
        ResultSet resultSet = null;
        PreparedStatement prepStmt = null;

        String sql = "SELECT CONTEXT FROM AM_API " +
                     " WHERE CONTEXT= ?";
        try {
            connection = APIMgtDBUtil.getConnection();
            prepStmt = connection.prepareStatement(sql);
            prepStmt.setString(1, context);
            resultSet = prepStmt.executeQuery();

            while (resultSet.next()) {
                if (resultSet.getString(1) != null) {
                    return true;
                }
            }
        } catch (SQLException e) {
            log.error("Failed to retrieve the API Context ", e);
        } finally {
            APIMgtDBUtil.closeAllConnections(prepStmt, connection, resultSet);
        }
        return false;
    }

    public static String getAPIContext(APIIdentifier identifier) throws APIManagementException {
        Connection connection = null;
        ResultSet resultSet = null;
        PreparedStatement prepStmt = null;

        String  context = null;

        String sql = "SELECT CONTEXT FROM AM_API WHERE " +
                        "API_PROVIDER = ? " +
                        "  AND API_NAME = ? " +
                        "  AND API_VERSION  = ?";
        try {
            connection = APIMgtDBUtil.getConnection();
            prepStmt = connection.prepareStatement(sql);
            prepStmt.setString(1, APIUtil.replaceEmailDomainBack(identifier.getProviderName()));
            prepStmt.setString(2, identifier.getApiName());
            prepStmt.setString(3, identifier.getVersion());
            resultSet = prepStmt.executeQuery();

            while (resultSet.next()) {
                context = resultSet.getString(1);
            }
        } catch (SQLException e) {
            log.error("Failed to retrieve the API Context", e);

            handleException("Failed to retrieve the API Context for " +
                    identifier.getProviderName() + "-" + identifier.getApiName() + "-"
                    + identifier.getVersion(), e);
        } finally {
            APIMgtDBUtil.closeAllConnections(prepStmt, connection, resultSet);
        }
        return context;
    }

    public static List<String> getAllAvailableContexts () {
        List<String> contexts = new ArrayList<String> ();
        Connection connection = null;
        ResultSet resultSet = null;
        PreparedStatement prepStmt = null;

        String sql = "SELECT CONTEXT FROM AM_API ";
        try {
            connection = APIMgtDBUtil.getConnection();
            prepStmt = connection.prepareStatement(sql);
            resultSet = prepStmt.executeQuery();

            while (resultSet.next()) {
                contexts.add(resultSet.getString("CONTEXT"));
            }
        } catch (SQLException e) {
            log.error("Failed to retrieve the API Context ", e);
        } finally {
            APIMgtDBUtil.closeAllConnections(prepStmt, connection, resultSet);
        }
        return contexts;
    }

    public void populateAppRegistrationWorkflowDTO(ApplicationRegistrationWorkflowDTO workflowDTO) throws APIManagementException {

        Connection conn = null;
        PreparedStatement ps = null;
        ResultSet rs = null;
        Application application = null;
        Subscriber subscriber = null;


        String registrationEntry = "SELECT " +
                "APP.APPLICATION_ID," +
                "APP.NAME," +
                "APP.SUBSCRIBER_ID," +
                "APP.APPLICATION_TIER," +
                "REG.TOKEN_TYPE," +
                "REG.TOKEN_SCOPE," +
                "APP.CALLBACK_URL," +
                "APP.DESCRIPTION," +
                "APP.APPLICATION_STATUS," +
                "SUB.USER_ID," +
                "REG.ALLOWED_DOMAINS," +
                "REG.VALIDITY_PERIOD," +
                "REG.INPUTS" +
                " FROM " +
                "AM_APPLICATION_REGISTRATION REG," +
                "AM_APPLICATION APP," +
                "AM_SUBSCRIBER SUB" +
                " WHERE " +
                "REG.SUBSCRIBER_ID=SUB.SUBSCRIBER_ID AND REG.APP_ID = APP.APPLICATION_ID AND REG.WF_REF=?";


        try {
            conn = APIMgtDBUtil.getConnection();
            ps = conn.prepareStatement(registrationEntry);
            ps.setString(1, workflowDTO.getExternalWorkflowReference());
            rs = ps.executeQuery();

            while (rs.next()) {
                subscriber = new Subscriber(rs.getString("USER_ID"));
                subscriber.setId(rs.getInt("SUBSCRIBER_ID"));
                application = new Application(rs.getString("NAME"), subscriber);
                application.setId(rs.getInt("APPLICATION_ID"));
                application.setApplicationWorkFlowStatus(rs.getString("APPLICATION_STATUS"));
                application.setCallbackUrl(rs.getString("CALLBACK_URL"));
                application.setDescription(rs.getString("DESCRIPTION"));
                application.setTier(rs.getString("APPLICATION_TIER"));
                workflowDTO.setApplication(application);
                workflowDTO.setKeyType(rs.getString("TOKEN_TYPE"));
	            //ApplicationKeysDTO appKeys = new ApplicationKeysDTO();
	            //appKeys.setTokenScope(rs.getString("TOKEN_SCOPE"));
	            //workflowDTO.setKeyDetails(appKeys);
                workflowDTO.setUserName(subscriber.getName());
                workflowDTO.setDomainList(rs.getString("ALLOWED_DOMAINS"));
                workflowDTO.setValidityTime(rs.getLong("VALIDITY_PERIOD"));
                OAuthAppRequest request = ApplicationUtils.createOauthAppRequest(application.getName(), null,
                                                                                 application.getCallbackUrl(), rs.getString("TOKEN_SCOPE"), rs.getString("INPUTS"));
                workflowDTO.setAppInfoDTO(request);

            }

            ps.close();
        } catch (SQLException e) {
            handleException("Error occurred while retrieving an " +
                    "Application Registration Entry for Workflow : " + workflowDTO.getExternalWorkflowReference(), e);
        } finally {
            APIMgtDBUtil.closeAllConnections(ps, conn, rs);
        }
    }


    public ApplicationRegistrationWorkflowDTO populateAppRegistrationWorkflowDTO(int appId) throws APIManagementException {

        Connection conn = null;
        PreparedStatement ps = null;
        ResultSet rs = null;

        ApplicationRegistrationWorkflowDTO workflowDTO = null;


        //TODO: Need to create a different Entity for holding Registration Info.
        String registrationEntry = "SELECT " +
                "REG.TOKEN_TYPE," +
                "REG.ALLOWED_DOMAINS," +
                "REG.VALIDITY_PERIOD," +
                " FROM " +
                "AM_APPLICATION_REGISTRATION REG, " +
                "AM_APPLICATION APP " +
                " WHERE " +
                "REG.APP_ID = APP.APPLICATION_ID AND APP.APPLICATION_ID=?";


        try {
            conn = APIMgtDBUtil.getConnection();
            ps = conn.prepareStatement(registrationEntry);
            ps.setInt(1, appId);
            rs = ps.executeQuery();

            while (rs.next()) {
                workflowDTO = (ApplicationRegistrationWorkflowDTO)
                        WorkflowExecutorFactory.getInstance().createWorkflowDTO(WorkflowConstants.WF_TYPE_AM_APPLICATION_REGISTRATION_PRODUCTION);
                workflowDTO.setKeyType(rs.getString("TOKEN_TYPE"));
                workflowDTO.setDomainList(rs.getString("ALLOWED_DOMAINS"));
                workflowDTO.setValidityTime(rs.getLong("VALIDITY_PERIOD"));
            }

            ps.close();
        } catch (SQLException e) {
            handleException("Error occurred while retrieving an " +
                    "Application Registration Entry for Application ID : " + appId, e);
        } finally {
            APIMgtDBUtil.closeAllConnections(ps, conn, rs);
        }
        return workflowDTO;
    }

    public ApplicationRegistrationWorkflowDTO populateAppRegistrationWorkflowDTO(Application application) throws
                                                                                          APIManagementException {

//        Connection conn = null;
//        PreparedStatement ps = null;
//        ResultSet rs = null;
//
//        ApplicationRegistrationWorkflowDTO workflowDTO = null;
//
//
//        //TODO: Need to create a different Entity for holding Registration Info.
//        String registrationEntry = "SELECT " +
//                                   "REG.TOKEN_TYPE," +
//                                   "REG.ALLOWED_DOMAINS," +
//                                   "REG.VALIDITY_PERIOD," +
//                                   "APP.NAME," +
//                                   "INPUTS" +
//                                   " FROM " +
//                                   "AM_APPLICATION_REGISTRATION REG, " +
//                                   "AM_APPLICATION APP " +
//                                   " WHERE " +
//                                   "REG.APP_ID = APP.APPLICATION_ID AND APP.APPLICATION_ID=?";
//
//
//        try {
//            conn = APIMgtDBUtil.getConnection();
//            ps = conn.prepareStatement(registrationEntry);
//            ps.setInt(1, application.getId());
//            rs = ps.executeQuery();
//
//            while (rs.next()) {
//                workflowDTO = (ApplicationRegistrationWorkflowDTO)
//                        WorkflowExecutorFactory.getInstance().createWorkflowDTO(WorkflowConstants.WF_TYPE_AM_APPLICATION_REGISTRATION_PRODUCTION);
//                workflowDTO.setKeyType(rs.getString("TOKEN_TYPE"));
//                workflowDTO.setDomainList(rs.getString("ALLOWED_DOMAINS"));
//                workflowDTO.setValidityTime(rs.getLong("VALIDITY_PERIOD"));
//                OauthAppRequest request = ApplicationUtils.createOauthAppRequest(application.getName(),
//                                                                                 application.getCallbackUrl(),
//                                                                                 rs.getString("INPUTS"));
//                workflowDTO.setApplicationInfo(request.getOAuthApplicationInfo());
//                workflowDTO.setAppInfoDTO(request);
//
//            }
//
//            ps.close();
//        } catch (SQLException e) {
//            handleException("Error occurred while retrieving an " +
//                            "Application Registration Entry for Application : " + application.getName(), e);
//        } finally {
//            APIMgtDBUtil.closeAllConnections(ps, conn, rs);
//        }
        //return workflowDTO;
        return null;
    }

    public int getApplicationIdForAppRegistration(String workflowReference) throws APIManagementException {

        Connection conn = null;
        PreparedStatement ps = null;
        ResultSet rs = null;
        Application application = null;
        Subscriber subscriber = null;
        int appId = -1;

        String registrationEntry = "SELECT " +
                "APP_ID " +
                " FROM " +
                " AM_APPLICATION_REGISTRATION" +
                " WHERE " +
                " WF_REF=?";

        try {
            conn = APIMgtDBUtil.getConnection();
            ps = conn.prepareStatement(registrationEntry);
            ps.setString(1, workflowReference);
            rs = ps.executeQuery();

            while (rs.next()) {
                appId = rs.getInt("APP_ID");
            }

            ps.close();
        } catch (SQLException e) {
            handleException("Error occurred while retrieving an " +
                    "Application Registration Entry for Workflow : " + workflowReference, e);
        } finally {
            APIMgtDBUtil.closeAllConnections(ps, conn, rs);
        }
        return appId;
    }

    /**
     * Fetches WorkflowReference when given Application Name and UserId.
     *
     * @param applicationName
     * @param userId
     * @return WorkflowReference
     * @throws APIManagementException
     */
    public String getWorkflowReference(String applicationName, String userId) throws APIManagementException {
        Connection conn = null;
        PreparedStatement ps = null;
        ResultSet rs = null;
        String workflowReference = null;

        String sqlQuery = "SELECT REG.WF_REF FROM " +
                          "AM_APPLICATION APP, " +
                          "AM_APPLICATION_REGISTRATION REG, " +
                          "AM_SUBSCRIBER SUB WHERE " +
                          "APP.NAME=? AND " +
                          "SUB.USER_ID=? AND " +
                          "SUB.SUBSCRIBER_ID = APP.SUBSCRIBER_ID AND " +
                          "REG.APP_ID=APP.APPLICATION_ID";

        try {
            conn = APIMgtDBUtil.getConnection();
            ps = conn.prepareStatement(sqlQuery);
            ps.setString(1, applicationName);
            ps.setString(2, userId);
            rs = ps.executeQuery();

            while (rs.next()) {
                workflowReference = rs.getString("WF_REF");
            }

        } catch (SQLException e) {
            handleException("Error occurred while getting workflow entry for " +
                            "Application : " + applicationName + " created by " + userId, e);
        } finally {
            APIMgtDBUtil.closeAllConnections(ps, conn, rs);
        }
        return workflowReference;

    }

    /**
     * Retries the WorkflowExternalReference for a application.
     *
     * @param appID ID of the application
     * @return External workflow reference for the application identified
     * @throws APIManagementException
     */
    public String getExternalWorkflowReferenceByApplicationID(int appID) throws APIManagementException {
        String workflowExtRef = null;
        Connection conn = null;
        PreparedStatement ps = null;
        ResultSet rs = null;

        String sqlQuery = "SELECT WF_EXTERNAL_REFERENCE FROM " +
                "AM_WORKFLOWS WHERE " +
                "WF_TYPE=? AND " +
                "WF_REFERENCE=?";

        try {
            conn = APIMgtDBUtil.getConnection();
            ps = conn.prepareStatement(sqlQuery);
            ps.setString(1, WorkflowConstants.WF_TYPE_AM_APPLICATION_CREATION);
            ps.setInt(2, appID);
            rs = ps.executeQuery();

            // returns only one row
            while (rs.next()) {
                workflowExtRef = rs.getString("WF_EXTERNAL_REFERENCE");
            }
        } catch (SQLException e) {
            handleException("Error occurred while getting workflow entry for " +
                    "Application ID : " + appID, e);
        } finally {
            APIMgtDBUtil.closeAllConnections(ps, conn, rs);
        }

        return workflowExtRef;
    }

    /**
     * Retries the WorkflowExternalReference for a subscription.
     *
     * @param identifier APIIdentifier to find the subscribed api
     * @param appID      ID of the application which has the subscription
     * @return External workflow reference for the subscription identified
     * @throws APIManagementException
     */
    public String getExternalWorkflowReferenceForSubscription(APIIdentifier identifier, int appID) throws
            APIManagementException {
        String workflowExtRef = null;
        Connection conn = null;
        PreparedStatement ps = null;
        ResultSet rs = null;
        int apiID = -1;
        int subscriptionID = -1;

        String sqlQuery = "SELECT AW.WF_EXTERNAL_REFERENCE FROM" +
                " AM_WORKFLOWS AW, AM_SUBSCRIPTION ASUB  WHERE" +
                " ASUB.API_ID=? AND" +
                " ASUB.APPLICATION_ID=? AND" +
                " AW.WF_REFERENCE=ASUB.SUBSCRIPTION_ID AND" +
                " AW.WF_TYPE=?";

        try {
            apiID = getAPIID(identifier, conn);
            conn = APIMgtDBUtil.getConnection();
            ps = conn.prepareStatement(sqlQuery);
            ps.setInt(1, apiID);
            ps.setInt(2, appID);
            ps.setString(3, WorkflowConstants.WF_TYPE_AM_SUBSCRIPTION_CREATION);
            rs = ps.executeQuery();

            // returns only one row
            while (rs.next()) {
                workflowExtRef = rs.getString("WF_EXTERNAL_REFERENCE");
            }

        } catch (SQLException e) {
            handleException("Error occurred while getting workflow entry for " +
                    "Subscription : " + subscriptionID, e);
        } finally {
            APIMgtDBUtil.closeAllConnections(ps, conn, rs);
        }

        return workflowExtRef;
    }

    /**
     * Retries the WorkflowExternalReference for a subscription.
     *
     * @param subscriptionId ID of the subscription
     * @return External workflow reference for the subscription with subscriptionId
     * @throws APIManagementException
     */
    public String getExternalWorkflowReferenceForSubscription(int subscriptionId)
            throws APIManagementException {
        String workflowExtRef = null;
        Connection conn = null;
        PreparedStatement ps = null;
        ResultSet rs = null;

        String sqlQuery = "SELECT WF_EXTERNAL_REFERENCE FROM " +
                "AM_WORKFLOWS WHERE " +
                "WF_REFERENCE=? AND " +
                "WF_TYPE=?";

        try {
            conn = APIMgtDBUtil.getConnection();
            ps = conn.prepareStatement(sqlQuery);
            // setting subscriptionId as string to prevent error when db finds string type IDs for
            // ApplicationRegistration workflows
            ps.setString(1, String.valueOf(subscriptionId));
            ps.setString(2, WorkflowConstants.WF_TYPE_AM_SUBSCRIPTION_CREATION);
            rs = ps.executeQuery();

            // returns only one row
            while(rs.next()) {
                workflowExtRef = rs.getString("WF_EXTERNAL_REFERENCE");
            }

        } catch (SQLException e) {
            handleException("Error occurred while getting workflow entry for " +
                    "Subscription : " + subscriptionId, e);
        } finally {
            APIMgtDBUtil.closeAllConnections(ps, conn, rs);
        }

        return workflowExtRef;
    }

    /**
     * Retrieves IDs of pending subscriptions for a given application
     *
     * @param applicationId application id of the application
     * @return Set containing subscription id list
     * @throws APIManagementException
     */
    public Set<Integer> getPendingSubscriptionsByApplicationId(int applicationId) throws APIManagementException {
        Set<Integer> pendingSubscriptions = new HashSet<Integer>();
        Connection conn = null;
        PreparedStatement ps = null;
        ResultSet rs = null;

        String sqlQuery = "SELECT SUBSCRIPTION_ID FROM " +
                "AM_SUBSCRIPTION WHERE " +
                "APPLICATION_ID=? AND " +
                "SUB_STATUS=?";

        try {
            conn = APIMgtDBUtil.getConnection();
            ps = conn.prepareStatement(sqlQuery);
            ps.setInt(1, applicationId);
            ps.setString(2, APIConstants.SubscriptionStatus.ON_HOLD);
            rs = ps.executeQuery();

<<<<<<< HEAD
            // returns only one row
=======
>>>>>>> 2ad45e39
            while(rs.next()) {
                pendingSubscriptions.add(rs.getInt("SUBSCRIPTION_ID"));
            }

        } catch (SQLException e) {
            handleException("Error occurred while getting subscription entries for " +
                    "Application : " + applicationId, e);
        } finally {
            APIMgtDBUtil.closeAllConnections(ps, conn, rs);
        }

        return pendingSubscriptions;
    }

    /**
<<<<<<< HEAD
     * Retrieves all workflow references of registrations for a given application
     *
     * @param applicationId application id of the application
     * @return Set containing registration id list
     * @throws APIManagementException
     */
    public Set<String> getRegistrationWFReferencesByApplicationId(int applicationId)
            throws APIManagementException {
        Set<String> registrations = new HashSet<String>();
        Connection conn = null;
        PreparedStatement ps = null;
        ResultSet rs = null;

        String sqlQuery = "SELECT WF_REF FROM " +
                "AM_APPLICATION_REGISTRATION WHERE " +
                "APP_ID=?";
=======
     * Retrieves registration workflow reference for applicationId and key type
     *
     * @param applicationId id of the application with registration
     * @param keyType key type of the registration
     * @return workflow reference of the registration
     * @throws APIManagementException
     */
    public String getRegistrationWFReference(int applicationId, String keyType)
            throws APIManagementException {
        Connection conn = null;
        PreparedStatement ps = null;
        ResultSet rs = null;
        String reference = null;

        String sqlQuery = "SELECT WF_REF FROM" +
                " AM_APPLICATION_REGISTRATION WHERE" +
                " APP_ID = ? AND TOKEN_TYPE = ?";
>>>>>>> 2ad45e39

        try {
            conn = APIMgtDBUtil.getConnection();
            ps = conn.prepareStatement(sqlQuery);
            ps.setInt(1, applicationId);
<<<<<<< HEAD
            rs = ps.executeQuery();

            // returns only one row
            while(rs.next()) {
                registrations.add(rs.getString("WF_REF"));
            }

        } catch (SQLException e) {
            handleException("Error occurred while getting registration entries for " +
=======
            ps.setString(2, keyType);
            rs = ps.executeQuery();

            // returns only one row
            while (rs.next()) {
                reference = rs.getString("WF_REF");
            }

        } catch (SQLException e) {
            handleException("Error occurred while getting registration entry for " +
>>>>>>> 2ad45e39
                    "Application : " + applicationId, e);
        } finally {
            APIMgtDBUtil.closeAllConnections(ps, conn, rs);
        }

<<<<<<< HEAD
        return registrations;
=======
        return reference;
    }

    /**
     * Retrives subscription status for APIIdentifier and applicationId
     *
     * @param identifier    api identifier subscribed
     * @param applicationId application with subscription
     * @return subscription status
     * @throws APIManagementException
     */
    public String getSubscriptionStatus(APIIdentifier identifier, int applicationId) throws APIManagementException {
        String status = null;
        Connection conn = null;
        PreparedStatement ps = null;
        ResultSet rs = null;

        String sqlQuery = "SELECT SUB_STATUS FROM" +
                " AM_SUBSCRIPTION WHERE" +
                " API_ID = ? AND" +
                " APPLICATION_ID = ?";

        try {
            conn = APIMgtDBUtil.getConnection();
            int apiId = getAPIID(identifier, conn);
            ps = conn.prepareStatement(sqlQuery);
            ps.setInt(1, apiId);
            ps.setInt(2, applicationId);
            rs = ps.executeQuery();

            // returns only one row
            while (rs.next()) {
                status = rs.getString("SUB_STATUS");
            }

        } catch (SQLException e) {
            handleException("Error occurred while getting subscription entry for " +
                    "Application : " + applicationId + ", API: " + identifier, e);
        } finally {
            APIMgtDBUtil.closeAllConnections(ps, conn, rs);
        }
        return status;
>>>>>>> 2ad45e39
    }


    private static class SubscriptionInfo {
        private int subscriptionId;
        private String tierId;
        private String context;
        private int applicationId;
        private String accessToken;
        private String tokenType;
    }

    /**
     * Identify whether the loggedin user used his ordinal username or email
     *
     * @param userId
     * @return
     */
    private boolean isUserLoggedInEmail(String userId) {

        if (userId.contains("@")) {
            return true;
        } else {
            return false;
        }
    }

    /**
     * Identify whether the loggedin user used his Primary Login name or Secondary login name
     *
     * @param userId
     * @return
     */
    private boolean isSecondaryLogin(String userId) {

        Map<String, Map<String, String>> loginConfiguration = ServiceReferenceHolder.getInstance()
                .getAPIManagerConfigurationService().getAPIManagerConfiguration().getLoginConfiguration();
        if (loginConfiguration.get(APIConstants.EMAIL_LOGIN) != null) {
            Map<String, String> emailConf = loginConfiguration.get(APIConstants.EMAIL_LOGIN);
            if ("true".equalsIgnoreCase(emailConf.get(APIConstants.PRIMARY_LOGIN))) {
                if (isUserLoggedInEmail(userId)) {
                    return false;
                } else {
                    return true;
                }
            }
            if ("false".equalsIgnoreCase(emailConf.get(APIConstants.PRIMARY_LOGIN))) {
                if (isUserLoggedInEmail(userId)) {
                    return true;
                } else {
                    return false;
                }
            }

        }
        if (loginConfiguration.get(APIConstants.USERID_LOGIN) != null) {
            Map<String, String> userIdConf = loginConfiguration
                    .get(APIConstants.USERID_LOGIN);
            if ("true".equalsIgnoreCase(userIdConf.get(APIConstants.PRIMARY_LOGIN))) {
                if (isUserLoggedInEmail(userId)) {
                    return true;
                } else {
                    return false;
                }
            }
            if ("false".equalsIgnoreCase(userIdConf.get(APIConstants.PRIMARY_LOGIN))) {
                if (isUserLoggedInEmail(userId)) {
                    return false;
                } else {
                    return true;
                }
            }

        }
        return false;
    }

    /**
     * Get the primaryLogin name using secondary login name. Primary secondary
     * Configuration is provided in the identitiy.xml. In the userstore, it is
     * users responsibility TO MAINTAIN THE SECONDARY LOGIN NAME AS UNIQUE for
     * each and every users. If it is not unique, we will pick the very first
     * entry from the userlist.
     *
     * @param login
     * @return
     * @throws APIManagementException
     */
    private String getPrimaryloginFromSecondary(String login) throws APIManagementException {
        Map<String, Map<String, String>> loginConfiguration = ServiceReferenceHolder.getInstance()
                .getAPIManagerConfigurationService().getAPIManagerConfiguration().getLoginConfiguration();
        String claimURI = null, username = null;
        if (isUserLoggedInEmail(login)) {
            Map<String, String> emailConf = loginConfiguration.get(APIConstants.EMAIL_LOGIN);
            claimURI = emailConf.get(APIConstants.CLAIM_URI);
        } else {
            Map<String, String> userIdConf = loginConfiguration
                    .get(APIConstants.USERID_LOGIN);
            claimURI = userIdConf.get(APIConstants.CLAIM_URI);
        }

        try {
            RemoteUserManagerClient rmUserlient = new RemoteUserManagerClient(login);
            String[] user = rmUserlient.getUserList(claimURI, login);
            if (user.length > 0) {
                username = user[0].toString();
            }
        } catch (Exception e) {

            handleException("Error while retriivng the primaryLogin name using seconadry loginanme : "
                      +login, e);
        }
        return username;
    }

    /**
     * identify the login username is primary or secondary
     *
     * @param userID
     * @return
     * @throws APIManagementException
     */
    private String getLoginUserName(String userID) throws APIManagementException {
        String primaryLogin = userID;
        if (isSecondaryLogin(userID)) {
            primaryLogin = getPrimaryloginFromSecondary(userID);
        }
        return primaryLogin;
    }

    private long getApplicationAccessTokenValidityPeriod() {
        return OAuthServerConfiguration.getInstance().getApplicationAccessTokenValidityPeriodInSeconds();

    }

    /**
     * Store external APIStore details to which APIs successfully published
     * @param apiId APIIdentifier
     * @param apiStoreSet APIStores set
     * @return   added/failed
     * @throws APIManagementException
     */
    public boolean addExternalAPIStoresDetails(APIIdentifier apiId, Set<APIStore> apiStoreSet)
            throws APIManagementException {
        Connection conn = null;
        PreparedStatement ps = null;
        boolean state = false;
        try {
            conn = APIMgtDBUtil.getConnection();
            conn.setAutoCommit(false);

            //This query to add external APIStores to database table
            String sqlQuery = "INSERT" +
                    " INTO AM_EXTERNAL_STORES (API_ID, STORE_ID,STORE_DISPLAY_NAME, STORE_ENDPOINT,STORE_TYPE)" +
                    " VALUES (?,?,?,?,?)";

            //Get API Id
            int apiIdentifier;
            apiIdentifier = getAPIID(apiId, conn);
            if (apiIdentifier == -1) {
                String msg = "Could not load API record for: " + apiId.getApiName();
                log.error(msg);
            }
            ps = conn.prepareStatement(sqlQuery);
            Iterator it = apiStoreSet.iterator();
            while (it.hasNext()) {
                Object storeObject = it.next();
                APIStore store = (APIStore) storeObject;
                ps.setInt(1, apiIdentifier);
                ps.setString(2, store.getName());
                ps.setString(3, store.getDisplayName());
                ps.setString(4, store.getEndpoint());
                ps.setString(5, store.getType());
                ps.addBatch();
            }

            ps.executeBatch();
            //           ps.clearBatch();         

            conn.commit();
            state = true;
        } catch (SQLException e) {
            if (conn != null) {
                try {
                    conn.rollback();
                } catch (SQLException e1) {
                    log.error("Failed to rollback storing external apistore details ", e);
                }
            }
            log.error("Failed to store external apistore details", e);
            state = false;
        } catch (APIManagementException e) {
            log.error("Failed to store external apistore details", e);
            state = false;
        } finally {
            APIMgtDBUtil.closeAllConnections(ps, conn, null);

            return state;
        }
    }

    /**
     * Delete the records of external APIStore details.
     * @param apiId APIIdentifier
     * @param apiStoreSet APIStores set
     * @return   added/failed
     * @throws APIManagementException
     */
    public boolean deleteExternalAPIStoresDetails(APIIdentifier apiId, Set<APIStore> apiStoreSet)
            throws APIManagementException {
        Connection conn = null;
        PreparedStatement ps = null;
        boolean state = false;
        try {
            conn = APIMgtDBUtil.getConnection();
            conn.setAutoCommit(false);

            String sqlQuery = "DELETE" +
                    " FROM AM_EXTERNAL_STORES WHERE API_ID=? AND STORE_ID=? AND STORE_TYPE=?";

            //Get API Id
            int apiIdentifier;
            apiIdentifier = getAPIID(apiId, conn);
            if (apiIdentifier == -1) {
                String msg = "Could not load API record for: " + apiId.getApiName();
                log.error(msg);
            }
            ps = conn.prepareStatement(sqlQuery);
            Iterator it = apiStoreSet.iterator();
            while (it.hasNext()) {
                Object storeObject = it.next();
                APIStore store = (APIStore) storeObject;
                ps.setInt(1, apiIdentifier);
                ps.setString(2, store.getName());
                ps.setString(3, store.getType());
                ps.addBatch();
            }

            ps.executeBatch();
            //           ps.clearBatch();           

            conn.commit();
            state = true;
        } catch (SQLException e) {
            if (conn != null) {
                try {
                    conn.rollback();
                } catch (SQLException e1) {
                    log.error("Failed to rollback deleting external apistore details ", e);
                }
            }
            log.error("Failed to delete external apistore details", e);
            state = false;
        } catch (APIManagementException e) {
            log.error("Failed to delete external apistore details", e);
            state = false;
        } finally {
            APIMgtDBUtil.closeAllConnections(ps, conn, null);

            return state;
        }
    }

    public void updateExternalAPIStoresDetails(APIIdentifier apiId,Set<APIStore> apiStoreSet)
            throws APIManagementException {
        Connection conn = null;
        try {
            conn = APIMgtDBUtil.getConnection();
            conn.setAutoCommit(false);

            updateExternalAPIStoresDetails(apiId,apiStoreSet, conn);

            conn.commit();
        } catch (SQLException e) {
            if (conn != null) {
                try {
                    conn.rollback();
                } catch (SQLException e1) {
                    log.error("Failed to rollback updating external apistore details ", e);
                }
            }
            log.error("Failed to update external apistore details", e);

        } catch (APIManagementException e) {
            log.error("Failed to updating external apistore details", e);

        } finally {
            APIMgtDBUtil.closeAllConnections(null, conn, null);
        }

    }

    /**
     * Updateexternal APIStores details to which APIs published
     * @param apiIdentifier API Identifier
     * @throws APIManagementException if failed to add Application
     */
    public void updateExternalAPIStoresDetails(APIIdentifier apiIdentifier,
                                               Set<APIStore> apiStoreSet, Connection conn)
            throws APIManagementException, SQLException {
        PreparedStatement ps;

        try {
            conn = APIMgtDBUtil.getConnection();
            conn.setAutoCommit(false);

            //This query to add external APIStores to database table
            String sqlQuery = "UPDATE " +
                              "AM_EXTERNAL_STORES"  +
                              " SET " +
                              "   STORE_ENDPOINT = ? " +
                              "   ,STORE_TYPE = ? " +
                              "WHERE " +
                              "   API_ID = ? AND STORE_ID=?";



            ps = conn.prepareStatement(sqlQuery);
            //Get API Id
            int apiId;
            apiId = getAPIID(apiIdentifier, conn);
            if (apiId==-1) {
                String msg = "Could not load API record for: " + apiIdentifier.getApiName();
                log.error(msg);
            }

            Iterator it = apiStoreSet.iterator();
            while (it.hasNext()) {
                Object storeObject = it.next();
                APIStore store = (APIStore) storeObject;
                ps.setString(1, store.getEndpoint());
                ps.setString(2, store.getType());
                ps.setInt(3, apiId);
                ps.setString(4, store.getName());
                ps.addBatch();
            }

            ps.executeBatch();
            ps.clearBatch();

            conn.commit();

        } catch (SQLException e) {
            log.error("Error while updating External APIStore details to the database for API : ", e);

        }

    }

    /**
     * Return external APIStore details on successfully APIs published
     * @param apiId  APIIdentifier
     * @return  Set of APIStore
     * @throws APIManagementException
     */
    public Set<APIStore> getExternalAPIStoresDetails(APIIdentifier apiId)
            throws APIManagementException {
        Connection conn = null;
        Set<APIStore> storesSet = new HashSet<APIStore>();
        try {
            conn = APIMgtDBUtil.getConnection();
            conn.setAutoCommit(false);

            storesSet = getExternalAPIStoresDetails(apiId, conn);

            conn.commit();
        } catch (SQLException e) {
            if (conn != null) {
                try {
                    conn.rollback();
                } catch (SQLException e1) {
                    log.error("Failed to rollback getting external apistore details ", e);
                }
            }
            log.error("Failed to get external apistore details", e);
        } catch (APIManagementException e) {
            log.error("Failed to get external apistore details", e);
        } finally {
            APIMgtDBUtil.closeAllConnections(null, conn, null);
        }
        return storesSet;

    }

    /**
     * Get external APIStores details which are stored in database
     *
     * @param apiIdentifier API Identifier
     * @throws APIManagementException if failed to get external APIStores
     */
    public Set<APIStore> getExternalAPIStoresDetails(APIIdentifier apiIdentifier
            , Connection conn)
            throws APIManagementException, SQLException {
        PreparedStatement ps = null;
        ResultSet rs = null;
        Set<APIStore> storesSet = new HashSet<APIStore>();
        try {
            conn = APIMgtDBUtil.getConnection();
            //This query to add external APIStores to database table
            String sqlQuery = "SELECT " +
                              "   ES.STORE_ID, " +
                              "   ES.STORE_DISPLAY_NAME, " +
                              "   ES.STORE_ENDPOINT, " +
                              "   ES.STORE_TYPE " +
                              "FROM " +
                              "   AM_EXTERNAL_STORES ES " +
                              "WHERE " +
                              "   ES.API_ID = ? ";


            ps = conn.prepareStatement(sqlQuery);
            //Get API Id
            int apiId;
            apiId = getAPIID(apiIdentifier, conn);
            if (apiId == -1) {
                String msg = "Could not load API record for: " + apiIdentifier.getApiName();
                log.error(msg);
                throw new APIManagementException(msg);
            }
            ps.setInt(1, apiId);
            rs = ps.executeQuery();
            while (rs.next()) {
                APIStore store = new APIStore();
                store.setName(rs.getString("STORE_ID"));
                store.setDisplayName(rs.getString("STORE_DISPLAY_NAME"));
                store.setEndpoint(rs.getString("STORE_ENDPOINT"));
                store.setType(rs.getString("STORE_TYPE"));
                store.setPublished(true);
                storesSet.add(store);
            }


        } catch (SQLException e) {
            handleException("Error while getting External APIStore details from the database for  the API : " + apiIdentifier.getApiName() + "-" + apiIdentifier.getVersion(), e);

        } finally {
            APIMgtDBUtil.closeAllConnections(ps, conn, rs);
        }
        return storesSet;
    }

    public void addScopes(Set<?> objects,int api_id,int tenantID)
            throws APIManagementException {

        Connection conn = null;
        PreparedStatement ps = null,ps2=null;
        ResultSet rs = null;

        String scopeEntry = "INSERT INTO " +
                " IDN_OAUTH2_SCOPE (SCOPE_KEY, NAME , DESCRIPTION, TENANT_ID, ROLES) " +
                " VALUES(?,?,?,?,?)";

        String scopeLink = "INSERT INTO " +
                " AM_API_SCOPES (API_ID, SCOPE_ID) " +
                " VALUES(?,?)";

        try {
            conn = APIMgtDBUtil.getConnection();

            conn.setAutoCommit(false);

            String scopeId = "SCOPE_ID";
            if (conn.getMetaData().getDriverName().contains("PostgreSQL")) {
            	scopeId = scopeId.toLowerCase();
            }

            if(objects != null){
                for(Object object : objects){
                    ps = conn.prepareStatement(scopeEntry, new String[]{scopeId});
                    ps2 = conn.prepareStatement(scopeLink);

                    if(object instanceof URITemplate){
                        URITemplate uriTemplate = (URITemplate)object;

                        if(uriTemplate.getScope() == null){
                            continue;
                        }
                        ps.setString(1, uriTemplate.getScope().getKey());
                        ps.setString(2, uriTemplate.getScope().getName());
                        ps.setString(3, uriTemplate.getScope().getDescription());
                        ps.setInt(4, tenantID);
                        ps.setString(5, uriTemplate.getScope().getRoles());
                        ps.execute();
                        rs = ps.getGeneratedKeys();
                        if (rs.next()) {
                            uriTemplate.getScope().setId(rs.getInt(1));
                        }
                        ps.close();
                        ps2.setInt(1,api_id);
                        ps2.setInt(2,uriTemplate.getScope().getId());
                        ps2.execute();
                        ps2.close();

                        conn.commit();
                    }
                    else if(object instanceof Scope){
                        Scope scope = (Scope)object;
                        ps.setString(1, scope.getKey());
                        ps.setString(2, scope.getName());
                        ps.setString(3, scope.getDescription());
                        ps.setInt(4, tenantID);
                        ps.setString(5, scope.getRoles());
                        ps.execute();
                        rs = ps.getGeneratedKeys();
                        if (rs.next()) {
                            scope.setId(rs.getInt(1));
                        }
                        ps.close();
                        ps2.setInt(1,api_id);
                        ps2.setInt(2,scope.getId());
                        ps2.execute();
                        ps2.close();

                        conn.commit();
                    }
                }
            }
        } catch (SQLException e) {
            try {
                if(conn != null)
                    conn.rollback();
            } catch (SQLException e1) {
                handleException("Error occurred while Roling back changes done on Scopes Creation", e1);
            }
            handleException("Error occurred while creating scopes " , e);
        } finally {
            APIMgtDBUtil.closeAllConnections(ps, conn, rs);
        }
    }

    /*public void addScopes(Set<Scope> scopes,int api_id,int tenantID)
            throws APIManagementException {

        Connection conn = null;
        PreparedStatement ps = null,ps2=null;
        ResultSet rs = null;

        String scopeEntry = "INSERT INTO " +
                " IDN_OAUTH2_SCOPE (SCOPE_KEY, NAME , DESCRIPTION, TENANT_ID, ROLES) " +
                " VALUES(?,?,?,?,?)";

        String scopeLink = "INSERT INTO " +
                " AM_API_SCOPES (API_ID, SCOPE_ID) " +
                " VALUES(?,?)";

        try {
            conn = APIMgtDBUtil.getConnection();

            conn.setAutoCommit(false);

            if(scopes != null){
                for(Scope scope : scopes){
                    ps = conn.prepareStatement(scopeEntry, new String[]{"SCOPE_ID"});
                    ps2 = conn.prepareStatement(scopeLink);
                    ps.setString(1, scope.getKey());
                    ps.setString(2, scope.getName());
                    ps.setString(3, scope.getDescription());
                    ps.setInt(4, tenantID);
                    ps.setString(5, scope.getRoles());
                    ps.execute();
                    rs = ps.getGeneratedKeys();
                    int scopeId = -1;
                    if (rs.next()) {
                        scope.setId(rs.getInt(1));
                    }
                    ps.close();
                    ps2.setInt(1,api_id);
                    ps2.setInt(2,scope.getId());
                    ps2.execute();
                    ps2.close();

                    conn.commit();

                }
//                ps.close();
            }
        } catch (SQLException e) {
            try {
                if(conn != null)
                    conn.rollback();
            } catch (SQLException e1) {
                handleException("Error occurred while Roling back changes done on Scopes Creation", e1);
            }
            handleException("Error occurred while creating scopes " , e);
        } finally {
            APIMgtDBUtil.closeAllConnections(ps, conn, rs);
        }
    }*/

    public static Set<Scope> getAPIScopes(APIIdentifier identifier)
            throws APIManagementException {
        Connection conn = null;
        ResultSet resultSet = null;
        PreparedStatement ps = null;
        Set<Scope> scopes= new LinkedHashSet<Scope>();
        int apiId = -1;
        try {
            conn = APIMgtDBUtil.getConnection();
            apiId = getAPIID(identifier, conn);

            String sqlQuery ="SELECT "
                    +"A.SCOPE_ID, A.SCOPE_KEY, A.NAME, A.DESCRIPTION, A.ROLES "
                    +"FROM IDN_OAUTH2_SCOPE AS A "
                    +"INNER JOIN AM_API_SCOPES AS B "
                    +"ON A.SCOPE_ID = B.SCOPE_ID WHERE B.API_ID = ?";

            if (conn.getMetaData().getDriverName().contains("Oracle")) {
            	sqlQuery ="SELECT "
                        +"A.SCOPE_ID, A.SCOPE_KEY, A.NAME, A.DESCRIPTION, A.ROLES "
                        +"FROM IDN_OAUTH2_SCOPE A "
                        +"INNER JOIN AM_API_SCOPES B "
                        +"ON A.SCOPE_ID = B.SCOPE_ID WHERE B.API_ID = ?";
            }


            ps = conn.prepareStatement(sqlQuery);
            ps.setInt(1, apiId);
            resultSet = ps.executeQuery();
            while (resultSet.next()) {
                Scope scope = new Scope();
                scope.setId(resultSet.getInt(1));
                scope.setKey(resultSet.getString(2));
                scope.setName(resultSet.getString(3));
                scope.setDescription(resultSet.getString(4));
                scope.setRoles(resultSet.getString(5));
                scopes.add(scope);
            }
        } catch (SQLException e) {
            handleException("Failed to retrieve api scopes ", e);
        } finally {
            APIMgtDBUtil.closeAllConnections(ps, conn, resultSet);
        }
        return scopes;
    }

	public Set<Scope> getScopesBySubscribedAPIs(List<APIIdentifier> identifiers)
			throws APIManagementException {
		Connection conn = null;
		ResultSet resultSet = null;
		PreparedStatement ps = null;
		Set<Scope> scopes = new LinkedHashSet<Scope>();
		List<Integer> apiIds = new ArrayList<Integer>();

		try {
			conn = APIMgtDBUtil.getConnection();
			for (APIIdentifier identifier : identifiers) {
				apiIds.add(getAPIID(identifier, conn));
			}

			String commaSeperatedIds = StringUtils.join(apiIds.iterator(), ",");

			String sqlQuery =
					"SELECT DISTINCT A.SCOPE_KEY, A.NAME, A.DESCRIPTION, A.ROLES " +
					"FROM IDN_OAUTH2_SCOPE AS A INNER JOIN AM_API_SCOPES AS B " +
					"ON A.SCOPE_ID = B.SCOPE_ID WHERE B.API_ID IN (" + commaSeperatedIds + ")";

			if (conn.getMetaData().getDriverName().contains("Oracle")) {
				sqlQuery = "SELECT DISTINCT A.SCOPE_KEY, A.NAME, A.DESCRIPTION, A.ROLES " +
				           "FROM IDN_OAUTH2_SCOPE A INNER JOIN AM_API_SCOPES B " +
				           "ON A.SCOPE_ID = B.SCOPE_ID WHERE B.API_ID IN (" + commaSeperatedIds +
				           ")";
			}

			ps = conn.prepareStatement(sqlQuery);
			resultSet = ps.executeQuery();
			while (resultSet.next()) {
				Scope scope = new Scope();
				scope.setKey(resultSet.getString(1));
				scope.setName(resultSet.getString(2));
				scope.setDescription(resultSet.getString(3));
				scope.setRoles(resultSet.getString(4));
				scopes.add(scope);
			}
		} catch (SQLException e) {
			handleException("Failed to retrieve api scopes ", e);
		} finally {
			APIMgtDBUtil.closeAllConnections(ps, conn, resultSet);
		}
		return scopes;
	}

    public static Set<Scope> getAPIScopesByScopeKey(String scopeKey, int tenantId)
            throws APIManagementException {
        Connection conn = null;
        ResultSet resultSet = null;
        PreparedStatement ps = null;
        Set<Scope> scopes= new LinkedHashSet<Scope>();
        try {
            conn = APIMgtDBUtil.getConnection();

            String sqlQuery ="SELECT IAS.SCOPE_ID, IAS.SCOPE_KEY, IAS.NAME, IAS.DESCRIPTION, IAS.TENANT_ID, IAS.ROLES FROM " +
                                "IDN_OAUTH2_SCOPE IAS " +
                                "WHERE SCOPE_KEY = ? AND TENANT_ID = ?";

            ps = conn.prepareStatement(sqlQuery);
            ps.setString(1, scopeKey);
            ps.setInt(2, tenantId);
            resultSet = ps.executeQuery();
            while (resultSet.next()) {
                Scope scope = new Scope();
                scope.setId(resultSet.getInt("SCOPE_ID"));
                scope.setKey(resultSet.getString("SCOPE_KEY"));
                scope.setName(resultSet.getString("NAME"));
                scope.setDescription(resultSet.getString("DESCRIPTION"));
                scope.setRoles(resultSet.getString("ROLES"));
                scopes.add(scope);
            }
        } catch (SQLException e) {
            handleException("Failed to retrieve api scopes ", e);
        } finally {
            APIMgtDBUtil.closeAllConnections(ps, conn, resultSet);
        }
        return scopes;
    }

	public Set<Scope> getScopesByScopeKeys(String scopeKeys, int tenantId)
			throws APIManagementException {
		Connection conn = null;
		ResultSet resultSet = null;
		PreparedStatement ps = null;
		Set<Scope> scopes = new LinkedHashSet<Scope>();
		List<String> inputScopeList = Arrays.asList(scopeKeys.split(" "));
		StringBuilder scopeStrBuilder = new StringBuilder("");
		for (String inputScope : inputScopeList) {
			scopeStrBuilder.append("'").append(inputScope).append("',");
		}
		String scopesString = scopeStrBuilder.toString();
		scopesString = scopesString.substring(0, scopesString.length() - 1);
		try {
			conn = APIMgtDBUtil.getConnection();

			String sqlQuery =
					"SELECT IAS.SCOPE_ID, IAS.SCOPE_KEY, IAS.NAME, IAS.DESCRIPTION, IAS.TENANT_ID, IAS.ROLES " +
					"FROM IDN_OAUTH2_SCOPE IAS " +
					"WHERE SCOPE_KEY IN (" + scopesString + ") AND TENANT_ID = ?";

			ps = conn.prepareStatement(sqlQuery);
			ps.setInt(1, tenantId);
			resultSet = ps.executeQuery();
			while (resultSet.next()) {
				Scope scope = new Scope();
				scope.setId(resultSet.getInt("SCOPE_ID"));
				scope.setKey(resultSet.getString("SCOPE_KEY"));
				scope.setName(resultSet.getString("NAME"));
				scope.setDescription(resultSet.getString("DESCRIPTION"));
				scope.setRoles(resultSet.getString("ROLES"));
				scopes.add(scope);
			}

		} catch (SQLException e) {
			handleException("Failed to retrieve api scopes ", e);
		} finally {
			APIMgtDBUtil.closeAllConnections(ps, conn, resultSet);
		}
		return scopes;
	}

    /**
     * update URI templates define for an API
     *
     * @param api
     * @throws APIManagementException
     */
    public void updateScopes(API api, int tenantId)
            throws APIManagementException {

        Connection connection = null;
        PreparedStatement prepStmt = null;
        int apiId = -1;

        String deleteScopes = "DELETE FROM IDN_OAUTH2_SCOPE WHERE SCOPE_ID IN ( SELECT SCOPE_ID FROM AM_API_SCOPES " +
                "WHERE API_ID = ? )";
        try {
            connection = APIMgtDBUtil.getConnection();
            connection.setAutoCommit(false);

            apiId = getAPIID(api.getId(),connection);
            if (apiId == -1) {
                //application addition has failed
                return;
            }

            prepStmt = connection.prepareStatement(deleteScopes);
            prepStmt.setInt(1,apiId);
            prepStmt.execute();
            prepStmt.close();

            connection.commit();
        } catch (SQLException e) {
            handleException("Error while deleting Scopes for API : " + api.getId().toString(), e);
        } finally {
            APIMgtDBUtil.closeAllConnections(prepStmt, connection, null);
        }
        //addScopes(api.getScopes(),apiId,tenantId);
        addScopes(api.getUriTemplates(),apiId,tenantId);
    }

    public static HashMap<String,String> getResourceToScopeMapping(APIIdentifier identifier) throws APIManagementException{
        Connection conn = null;
        ResultSet resultSet = null;
        PreparedStatement ps = null;
        HashMap<String,String> map = new HashMap<String, String>();
        int apiId = -1;
        try {
            conn = APIMgtDBUtil.getConnection();
            apiId = getAPIID(identifier, conn);

            String sqlQuery ="SELECT "
                    +"RS.RESOURCE_PATH, S.SCOPE_KEY "
                    +"FROM IDN_OAUTH2_RESOURCE_SCOPE RS "
                    +"INNER JOIN IDN_OAUTH2_SCOPE S ON S.SCOPE_ID = RS.SCOPE_ID "
                    +"INNER JOIN AM_API_SCOPES A ON A.SCOPE_ID = RS.SCOPE_ID "
                    +"WHERE A.API_ID = ? ";
            
            /*if (conn.getMetaData().getDriverName().contains("Oracle")) {
            	sqlQuery ="SELECT "
                        +"RS.\"RESOURCE\", S.SCOPE_KEY "
                        +"FROM IDN_OAUTH2_RESOURCE_SCOPE RS "
                        +"INNER JOIN IDN_OAUTH2_SCOPE S ON S.SCOPE_ID = RS.SCOPE_ID "
                        +"INNER JOIN AM_API_SCOPES A ON A.SCOPE_ID = RS.SCOPE_ID "
                        +"WHERE A.API_ID = ? ";
            }*/

            ps = conn.prepareStatement(sqlQuery);
            ps.setInt(1, apiId);
            resultSet = ps.executeQuery();
            while (resultSet.next()) {
                map.put(resultSet.getString(1),resultSet.getString(2));
            }
        } catch (SQLException e) {
            handleException("Failed to retrieve api scopes ", e);
        } finally {
            APIMgtDBUtil.closeAllConnections(ps, conn, resultSet);
        }
        return map;
    }

    public Map<String, String> getScopeRolesOfApplication(String consumerKey) throws APIManagementException {
        Connection conn = null;
        ResultSet resultSet = null;
        PreparedStatement ps = null;
        try {
            consumerKey = APIUtil.encryptToken(consumerKey);
        } catch (CryptoException e) {
            log.error("Could not encrypt consumerKey " + consumerKey + ". " + e.getMessage());
            throw new APIManagementException("Could not encrypt consumerKey " + consumerKey + ". " + e.getMessage());
        }
        try {
            conn = APIMgtDBUtil.getConnection();

            String sqlQuery = "SELECT IOS.SCOPE_KEY, IOS.ROLES " +
                    "FROM IDN_OAUTH2_SCOPE IOS, " +
                    "AM_APPLICATION_KEY_MAPPING AKM, " +
                    "AM_SUBSCRIPTION SUB, " +
                    "AM_API_SCOPES SCOPE " +
                    "WHERE AKM.CONSUMER_KEY = ? " +
                    "AND AKM.APPLICATION_ID = SUB.APPLICATION_ID " +
                    "AND SUB.API_ID = SCOPE.API_ID " +
                    "AND SCOPE.SCOPE_ID = IOS.SCOPE_ID";

            ps = conn.prepareStatement(sqlQuery);
            ps.setString(1, consumerKey);
            resultSet = ps.executeQuery();
            Map<String, String> scopes = new HashMap<String, String>();
            while (resultSet.next()) {
                scopes.put(resultSet.getString("SCOPE_KEY"), resultSet.getString("ROLES"));
            }
            return scopes;
        } catch (SQLException e) {
            handleException("Failed to retrieve scopes of applicaltion " + consumerKey, e);
        } finally {
            APIMgtDBUtil.closeAllConnections(ps, conn, resultSet);
        }
        return null;
    }

    public static String getUserFromOauthToken(String oauthToken) throws APIManagementException {

        Connection conn = null;
        ResultSet resultSet = null;
        PreparedStatement ps = null;
        String tokenOwner = null;

        try {
            conn = APIMgtDBUtil.getConnection();
            String getUserQuery = "SELECT DISTINCT AMS.USER_ID  ,AKM.CONSUMER_KEY " +
                    "FROM AM_APPLICATION_KEY_MAPPING AKM, AM_APPLICATION AA, AM_SUBSCRIBER AMS " +
                    "WHERE AKM.CONSUMER_KEY = ? AND " +
                    "AKM.APPLICATION_ID = AA.APPLICATION_ID AND AA.SUBSCRIBER_ID = AMS.SUBSCRIBER_ID";
            ps = conn.prepareStatement(getUserQuery);
            ps.setString(1, oauthToken);
            resultSet = ps.executeQuery();
            if (resultSet.next()) {
                tokenOwner = resultSet.getString("USER_ID");
            }
            resultSet.close();
            ps.close();
            return tokenOwner;
        } catch (SQLException e) {
            handleException("Failed to retrieve user ID for given OAuth token", e);
        } finally {
            APIMgtDBUtil.closeAllConnections(ps, conn, resultSet);
        }
        return null;
    }


    /**
	 * Remove scope entries from DB, when delete APIs
	 *
	 * @param apiIdentifier
	 */
	private void removeAPIScope(APIIdentifier apiIdentifier) throws APIManagementException {
		Set<Scope> scopes = getAPIScopes(apiIdentifier);

		Connection connection = null;
		PreparedStatement prepStmt = null;
		ResultSet rs = null;
		int scopeId = -1;
		int apiId = -1;

		String deleteAPIScopeQuery = "DELETE FROM AM_API_SCOPES WHERE API_ID = ?";
		String deleteOauth2ScopeQuery = "DELETE FROM IDN_OAUTH2_SCOPE  WHERE SCOPE_ID = ?";
		String deleteOauth2ResourceScopeQuery =
		                                        "DELETE FROM IDN_OAUTH2_RESOURCE_SCOPE  WHERE SCOPE_ID = ?";

		try {
			connection = APIMgtDBUtil.getConnection();
			connection.setAutoCommit(false);

			prepStmt = connection.prepareStatement(deleteAPIScopeQuery);
			prepStmt.setInt(1, apiId);
			prepStmt.execute();

			if (!scopes.isEmpty()) {
				Iterator<Scope> scopeItr = scopes.iterator();
				while (scopeItr.hasNext()) {
					scopeId = scopeItr.next().getId();

					prepStmt = connection.prepareStatement(deleteOauth2ResourceScopeQuery);
					prepStmt.setInt(1, scopeId);
					prepStmt.execute();

					prepStmt = connection.prepareStatement(deleteOauth2ScopeQuery);
					prepStmt.setInt(1, scopeId);
					prepStmt.execute();
				}
			}

            connection.commit();

		} catch (SQLException e) {
			handleException("Error while removing the scopes for the API: " +
			                        apiIdentifier.getApiName() + " from the database", e);
		} finally {
			APIMgtDBUtil.closeAllConnections(prepStmt, connection, rs);
		}
	}

    /**
     * Delete a user subscription based on API_ID, APP_ID, TIER_ID
     *
     * @param apiId - subscriber API ID
     * @param appId - application ID used to subscribe
     * @param tier - subscribed TIER ID
     * @throws java.sql.SQLException - Letting the caller to handle the roll back
     */
    private void deleteSubscriptionByApiIDAndAppID(int apiId, int appId, String tier, Connection conn)
            throws SQLException {
        String deleteQuery = "DELETE FROM AM_SUBSCRIPTION " +
                             " WHERE " +
                             "API_ID = ? " +
                             "AND APPLICATION_ID = ? " +
                             "AND TIER_ID = ?";
        PreparedStatement ps = null;
        try {
            ps = conn.prepareStatement(deleteQuery);
            ps.setInt(1, apiId);
            ps.setInt(2, appId);
            ps.setString(3, tier);

            ps.executeUpdate();
        } finally {
            APIMgtDBUtil.closeAllConnections(ps, null, null);
        }
    }

    /**
     * Check the given api name is already available in the api table under given tenant domain
     *
     * @param apiName candidate api name
     * @param tenantDomain tenant domain name
     * @return true if the name is already available
     * @throws APIManagementException
     */
    public boolean isApiNameExist(String apiName, String tenantDomain) throws APIManagementException {
        Connection connection = null;
        PreparedStatement prepStmt = null;
        ResultSet resultSet = null;
        String contextParam = "/t/";

        String query = "SELECT COUNT(API_ID) AS API_COUNT FROM AM_API WHERE API_NAME = ? AND CONTEXT NOT LIKE ?";
        if (!MultitenantConstants.SUPER_TENANT_DOMAIN_NAME.equals(tenantDomain)) {
            query = "SELECT COUNT(API_ID) AS API_COUNT FROM AM_API WHERE API_NAME = ? AND CONTEXT LIKE ?";
            contextParam += tenantDomain + "/";
        }

        try {
            connection = APIMgtDBUtil.getConnection();

            prepStmt = connection.prepareStatement(query);
            prepStmt.setString(1, apiName);
            prepStmt.setString(2, contextParam + "%");
            resultSet = prepStmt.executeQuery();

            int apiCount = 0;
            if (resultSet != null) {
                while (resultSet.next()) {
                    apiCount = resultSet.getInt("API_COUNT");
                }
            }
            if (apiCount > 0) {
                return true;
            }
        } catch (SQLException e) {
            handleException("Failed to check api Name availability : " + apiName, e);
        } finally {
            APIMgtDBUtil.closeAllConnections(prepStmt, connection, resultSet);
        }
        return false;
    }

    public Set<String> getActiveTokensOfConsumerKey(String consumerKey) throws APIManagementException {
        Connection conn = null;
        ResultSet resultSet = null;
        PreparedStatement ps = null;

        Set<String> tokens = null;
        try {
            conn = APIMgtDBUtil.getConnection();
            String sqlQuery = "SELECT IOAT.ACCESS_TOKEN" +
                    " FROM IDN_OAUTH2_ACCESS_TOKEN IOAT" +
                    " INNER JOIN IDN_OAUTH_CONSUMER_APPS IOCA ON IOCA.ID = IOAT.CONSUMER_KEY_ID" +
                    " WHERE IOCA.CONSUMER_KEY = ?" +
                    " AND IOAT.TOKEN_STATE = 'ACTIVE'";

            ps = conn.prepareStatement(sqlQuery);
            ps.setString(1, consumerKey);
            resultSet = ps.executeQuery();
            tokens = new HashSet<String>();
            while (resultSet.next()) {
                tokens.add(APIUtil.decryptToken(resultSet.getString("ACCESS_TOKEN")));
            }

        } catch (SQLException e) {
            handleException("Failed to get active access tokens for consumerKey " + consumerKey, e);
        } catch (CryptoException e) {
            handleException("Token decryption failed of an active access token of consumerKey " + consumerKey, e);
        } finally {
            APIMgtDBUtil.closeAllConnections(ps, conn, resultSet);
        }
        return tokens;
    }

    /**
     * Check the given scope key is already available under given tenant
     *
     * @param scopeKey candidate scope key
     * @param tenantId tenant id
     * @return true if the scope key is already available
     * @throws APIManagementException
     */
    public boolean isScopeKeyExist(String scopeKey, int tenantId) throws APIManagementException {
        Connection connection = null;
        PreparedStatement prepStmt = null;
        ResultSet resultSet = null;

        String query = "SELECT COUNT(SCOPE_ID) AS SCOPE_COUNT FROM IDN_OAUTH2_SCOPE WHERE SCOPE_KEY = ? AND TENANT_ID = ?";

        try {
            connection = APIMgtDBUtil.getConnection();

            prepStmt = connection.prepareStatement(query);
            prepStmt.setString(1, scopeKey);
            prepStmt.setInt(2, tenantId);
            resultSet = prepStmt.executeQuery();

            int scopeCount = 0;
            if (resultSet != null) {
                while (resultSet.next()) {
                    scopeCount = resultSet.getInt("SCOPE_COUNT");
                }
            }
            if (scopeCount > 0) {
                return true;
            }
        } catch (SQLException e) {
            handleException("Failed to check Scope Key availability : " + scopeKey, e);
        } finally {
            APIMgtDBUtil.closeAllConnections(prepStmt, connection, resultSet);
        }
        return false;
    }

    /**
     * Check whether the given scope key is already assigned to another API than given under given tenant
     *
     * @param identifier API Identifier
     * @param scopeKey candidate scope key
     * @param tenantId tenant id
     * @return true if the scope key is already available
     * @throws APIManagementException if failed to check the context availability
     */
    public boolean isScopeKeyAssigned(APIIdentifier identifier, String scopeKey, int tenantId)
                                                                                              throws APIManagementException {
        Connection connection = null;
        PreparedStatement prepStmt = null;
        PreparedStatement prepStmt2 = null;
        ResultSet resultSet = null;
        String apiScopeQuery = "SELECT API.API_ID from AM_API API, IDN_OAUTH2_SCOPE IDN, AM_API_SCOPES AMS "
                                       + "WHERE IDN.SCOPE_ID=AMS.SCOPE_ID AND "
                                       + "AMS.API_ID=API.API_ID AND "
                                       + "IDN.SCOPE_KEY = ? AND "
                                       + "IDN.tenant_id = ?";
        String getApiQuery =
                             "SELECT API_ID FROM AM_API API WHERE API_PROVIDER = ? AND "
                                     + "API_NAME = ? AND API_VERSION = ?";

        try {
            connection = APIMgtDBUtil.getConnection();

            prepStmt = connection.prepareStatement(apiScopeQuery);
            prepStmt.setString(1, scopeKey);
            prepStmt.setInt(2, tenantId);
            resultSet = prepStmt.executeQuery();

            if (resultSet != null && resultSet.next()) {
                int apiID = resultSet.getInt("API_ID");

                prepStmt2 = connection.prepareStatement(getApiQuery);
                prepStmt2.setString(1, APIUtil.replaceEmailDomainBack(identifier.getProviderName()));
                prepStmt2.setString(2, identifier.getApiName());
                prepStmt2.setString(3, identifier.getVersion());
                resultSet = prepStmt2.executeQuery();

                if (resultSet != null && resultSet.next()) {
                    return (apiID != resultSet.getInt("API_ID"));
                }

            }

        } catch (SQLException e) {
            handleException("Failed to check Scope Key availability : " + scopeKey, e);
        } finally {
            APIMgtDBUtil.closeAllConnections(prepStmt, connection, resultSet);
        }
        return false;
    }

    public boolean isDuplicateContextTemplate(String contextTemplate) throws APIManagementException {
        Connection conn = null;
        ResultSet resultSet = null;
        PreparedStatement ps = null;
        try {
            conn = APIMgtDBUtil.getConnection();

            String sqlQuery = "SELECT COUNT(CONTEXT_TEMPLATE) AS CTX_COUNT FROM AM_API WHERE CONTEXT_TEMPLATE = ?";

            ps = conn.prepareStatement(sqlQuery);
            ps.setString(1, contextTemplate);
            resultSet = ps.executeQuery();
            resultSet.next();
            int count = resultSet.getInt("CTX_COUNT");
            return count > 0;
        } catch (SQLException e) {
            handleException("Failed to count contexts which match " + contextTemplate, e);
        } finally {
            APIMgtDBUtil.closeAllConnections(ps, conn, resultSet);
        }
        return false;
    }

    /**
     * @param consumerKey
     * @return
     */
    public static boolean isMappingExistsforConsumerKey(String consumerKey)
            throws APIManagementException {
        Connection conn = null;
        ResultSet resultSet = null;
        PreparedStatement ps = null;

        try {
            conn = APIMgtDBUtil.getConnection();

            String sqlQuery = "SELECT APPLICATION_ID " +
                              " FROM AM_APPLICATION_KEY_MAPPING " +
                              " WHERE CONSUMER_KEY   = ?";

            ps = conn.prepareStatement(sqlQuery);
            ps.setString(1, APIUtil.encryptToken(consumerKey));

            resultSet = ps.executeQuery();

            while (resultSet.next()) {
                String applicationId = resultSet.getString("APPLICATION_ID");
                if (applicationId != null && !applicationId.isEmpty()) {
                    return true;
                }
                return false;
            }

        } catch (SQLException e) {
            handleException("Failed to get Application ID by consumerKey "
                    , e);
        } catch (CryptoException e) {
            log.error("Failed to encrypt the consumer key " + consumerKey, e);
            handleException("Failed to encrypt the consumer key " + consumerKey
                    , e);
        } finally {
            APIMgtDBUtil.closeAllConnections(ps, conn, resultSet);
        }
        return false;
    }

    /**
     * @param applicationId
     * @param keyType
     * @return
     */
    public static String getConsumerkeyByApplicationIdAndKeyType(String applicationId, String keyType)
            throws APIManagementException {
        Connection conn = null;
        ResultSet resultSet = null;
        PreparedStatement ps = null;
        String consumerKey = null;
        try {
            conn = APIMgtDBUtil.getConnection();

            String sqlQuery = "SELECT CONSUMER_KEY " +
                    " FROM AM_APPLICATION_KEY_MAPPING " +
                    " WHERE APPLICATION_ID   = ? AND KEY_TYPE = ? ";

            ps = conn.prepareStatement(sqlQuery);
            ps.setString(1, applicationId);
            ps.setString(2, keyType);
            resultSet = ps.executeQuery();

            while (resultSet.next()) {
                consumerKey = resultSet.getString("CONSUMER_KEY");
            }

        } catch (SQLException e) {
            handleException("Failed to get consumer key by applicationId " + applicationId + "and keyType " + keyType
                    , e);
        } finally {
            APIMgtDBUtil.closeAllConnections(ps, conn, resultSet);
        }
        return consumerKey;
    }

    /**
     * Get external APIStores details which are stored in database
     *
     * @param apiIdentifier API Identifier
     * @throws APIManagementException if failed to get external APIStores
     */
    public static String getLastPublishedAPIVersionFromAPIStore(APIIdentifier apiIdentifier,String storeName)
            throws APIManagementException {
        PreparedStatement ps = null;
        ResultSet rs = null;
        Connection conn = null;
        String version = null;
        try {
            conn = APIMgtDBUtil.getConnection();
            String sqlQuery =
                    "SELECT API.API_VERSION FROM AM_API API , AM_EXTERNAL_STORES  ES WHERE ES.API_ID = " +
                    "API.API_ID and API.API_PROVIDER = ? and API.API_NAME=? and ES.STORE_ID =? ORDER By API.CREATED_TIME ASC";
            ps = conn.prepareStatement(sqlQuery);
            ps.setString(1, apiIdentifier.getProviderName());
            ps.setString(2,apiIdentifier.getApiName());
            ps.setString(3,storeName);
            rs = ps.executeQuery();
            while (rs.next()) {
                version = rs.getString("API_VERSION");
            }
        } catch (SQLException e) {
            handleException("Error while getting External APIStore details from the database for  the API : " +
                            apiIdentifier.getApiName() + "-" + apiIdentifier.getVersion(), e);

        } finally {
            APIMgtDBUtil.closeAllConnections(ps, conn, rs);
        }
        return version;
    }

    private String getScopeString(List<String> scopes){
        return StringUtils.join(scopes," ");
    }


}<|MERGE_RESOLUTION|>--- conflicted
+++ resolved
@@ -8378,10 +8378,6 @@
             ps.setString(2, APIConstants.SubscriptionStatus.ON_HOLD);
             rs = ps.executeQuery();
 
-<<<<<<< HEAD
-            // returns only one row
-=======
->>>>>>> 2ad45e39
             while(rs.next()) {
                 pendingSubscriptions.add(rs.getInt("SUBSCRIPTION_ID"));
             }
@@ -8397,24 +8393,6 @@
     }
 
     /**
-<<<<<<< HEAD
-     * Retrieves all workflow references of registrations for a given application
-     *
-     * @param applicationId application id of the application
-     * @return Set containing registration id list
-     * @throws APIManagementException
-     */
-    public Set<String> getRegistrationWFReferencesByApplicationId(int applicationId)
-            throws APIManagementException {
-        Set<String> registrations = new HashSet<String>();
-        Connection conn = null;
-        PreparedStatement ps = null;
-        ResultSet rs = null;
-
-        String sqlQuery = "SELECT WF_REF FROM " +
-                "AM_APPLICATION_REGISTRATION WHERE " +
-                "APP_ID=?";
-=======
      * Retrieves registration workflow reference for applicationId and key type
      *
      * @param applicationId id of the application with registration
@@ -8432,23 +8410,11 @@
         String sqlQuery = "SELECT WF_REF FROM" +
                 " AM_APPLICATION_REGISTRATION WHERE" +
                 " APP_ID = ? AND TOKEN_TYPE = ?";
->>>>>>> 2ad45e39
 
         try {
             conn = APIMgtDBUtil.getConnection();
             ps = conn.prepareStatement(sqlQuery);
             ps.setInt(1, applicationId);
-<<<<<<< HEAD
-            rs = ps.executeQuery();
-
-            // returns only one row
-            while(rs.next()) {
-                registrations.add(rs.getString("WF_REF"));
-            }
-
-        } catch (SQLException e) {
-            handleException("Error occurred while getting registration entries for " +
-=======
             ps.setString(2, keyType);
             rs = ps.executeQuery();
 
@@ -8459,15 +8425,11 @@
 
         } catch (SQLException e) {
             handleException("Error occurred while getting registration entry for " +
->>>>>>> 2ad45e39
                     "Application : " + applicationId, e);
         } finally {
             APIMgtDBUtil.closeAllConnections(ps, conn, rs);
         }
 
-<<<<<<< HEAD
-        return registrations;
-=======
         return reference;
     }
 
@@ -8510,7 +8472,6 @@
             APIMgtDBUtil.closeAllConnections(ps, conn, rs);
         }
         return status;
->>>>>>> 2ad45e39
     }
 
 
