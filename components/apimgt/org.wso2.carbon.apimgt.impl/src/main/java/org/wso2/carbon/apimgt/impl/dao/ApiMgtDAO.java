/*
*  Copyright (c) 2005-2011, WSO2 Inc. (http://www.wso2.org) All Rights Reserved.
*
*  WSO2 Inc. licenses this file to you under the Apache License,
*  Version 2.0 (the "License"); you may not use this file except
*  in compliance with the License.
*  You may obtain a copy of the License at
*
*    http://www.apache.org/licenses/LICENSE-2.0
*
* Unless required by applicable law or agreed to in writing,
* software distributed under the License is distributed on an
* "AS IS" BASIS, WITHOUT WARRANTIES OR CONDITIONS OF ANY
* KIND, either express or implied.  See the License for the
* specific language governing permissions and limitations
* under the License.
*/

package org.wso2.carbon.apimgt.impl.dao;


import org.apache.axiom.util.base64.Base64Utils;
import org.apache.axis2.util.JavaUtils;
import org.apache.commons.lang.StringUtils;
import org.apache.commons.logging.Log;
import org.apache.commons.logging.LogFactory;
import org.wso2.carbon.apimgt.api.APIManagementException;
import org.wso2.carbon.apimgt.api.SubscriptionAlreadyExistingException;
import org.wso2.carbon.apimgt.api.dto.UserApplicationAPIUsage;
import org.wso2.carbon.apimgt.api.model.*;
import org.wso2.carbon.apimgt.impl.APIConstants;
import org.wso2.carbon.apimgt.impl.APIManagerConfiguration;
import org.wso2.carbon.apimgt.impl.dto.*;
import org.wso2.carbon.apimgt.impl.internal.ServiceReferenceHolder;
import org.wso2.carbon.apimgt.impl.token.ClaimsRetriever;
import org.wso2.carbon.apimgt.impl.token.JWTGenerator;
import org.wso2.carbon.apimgt.impl.token.TokenGenerator;
import org.wso2.carbon.apimgt.impl.utils.APIMgtDBUtil;
import org.wso2.carbon.apimgt.impl.utils.APIUtil;
import org.wso2.carbon.apimgt.impl.workflow.WorkflowConstants;
import org.wso2.carbon.apimgt.impl.workflow.WorkflowExecutorFactory;
import org.wso2.carbon.apimgt.impl.workflow.WorkflowStatus;
import org.wso2.carbon.apimgt.keymgt.stub.types.carbon.ApplicationKeysDTO;
import org.wso2.carbon.core.util.CryptoException;
import org.wso2.carbon.apimgt.impl.utils.APIVersionComparator;
import org.wso2.carbon.apimgt.impl.utils.LRUCache;
import org.wso2.carbon.apimgt.impl.utils.RemoteUserManagerClient;
import org.wso2.carbon.identity.base.IdentityException;
import org.wso2.carbon.identity.core.util.IdentityDatabaseUtil;
import org.wso2.carbon.identity.core.util.IdentityUtil;
import org.wso2.carbon.identity.oauth.IdentityOAuthAdminException;
import org.wso2.carbon.identity.oauth.common.OAuthConstants;
import org.wso2.carbon.identity.oauth.OAuthUtil;
import org.wso2.carbon.identity.oauth.config.OAuthServerConfiguration;
import org.wso2.carbon.utils.multitenancy.MultitenantUtils;
import org.wso2.carbon.apimgt.api.model.Comment;

import javax.cache.Cache;
import javax.cache.Caching;
import java.io.ByteArrayInputStream;
import java.io.InputStream;
import java.math.BigDecimal;
import java.sql.*;
import java.sql.Date;
import java.text.ParseException;
import java.text.SimpleDateFormat;
import java.util.*;
import java.util.regex.Matcher;
import java.util.regex.Pattern;

/**
 * This class represent the ApiMgtDAO.
 */
public class ApiMgtDAO {

    private static final Log log = LogFactory.getLog(ApiMgtDAO.class);

    public static TokenGenerator tokenGenerator;
    public static Boolean removeUserNameInJWTForAppToken;


    private static final String ENABLE_JWT_CACHE = "APIKeyManager.EnableJWTCache";
    private boolean forceCaseInsensitiveComparisons = false;


    public ApiMgtDAO() {
        APIManagerConfiguration configuration = ServiceReferenceHolder.getInstance()
                .getAPIManagerConfigurationService().getAPIManagerConfiguration();

		if (configuration == null) {
            log.error("API Manager configuration is not initialized");
		        } else {
            String enableJWTGeneration = configuration.getFirstProperty(APIConstants.ENABLE_JWT_GENERATION);
            removeUserNameInJWTForAppToken = Boolean.parseBoolean(configuration.getFirstProperty(
                    APIConstants.API_KEY_MANAGER_REMOVE_USERNAME_TO_JWT_FOR_APP_TOKEN));
            if (enableJWTGeneration != null && JavaUtils.isTrueExplicitly(enableJWTGeneration)) {
                String clazz = configuration.getFirstProperty(APIConstants.TOKEN_GENERATOR_IMPL);
                if (clazz == null) {
                    tokenGenerator = new JWTGenerator();
                } else {
                    try {
                        tokenGenerator = (TokenGenerator) Class.forName(clazz).newInstance();
                    } catch (InstantiationException e) {
                        log.error("Error while instantiating class " + clazz, e);
                    } catch (IllegalAccessException e) {
                        log.error(e);
                    } catch (ClassNotFoundException e) {
                        log.error("Cannot find the class " + clazz + e);
                    }
                }

            }
        }

        String caseSensistiveComparison = ServiceReferenceHolder.getInstance().
                getAPIManagerConfigurationService().getAPIManagerConfiguration().getFirstProperty(APIConstants.API_STORE_FORCE_CI_COMPARISIONS);
        if (caseSensistiveComparison != null) {
            forceCaseInsensitiveComparisons = Boolean.parseBoolean(caseSensistiveComparison);
        }
    }

    /**
     * Get access token key for given userId and API Identifier
     *
     * @param userId          id of the user
     * @param applicationName name of the Application
     * @param identifier      APIIdentifier
     * @param keyType         Type of the key required
     * @return Access token
     * @throws org.wso2.carbon.apimgt.api.APIManagementException if failed to get Access token
     * @throws org.wso2.carbon.identity.base.IdentityException
     *                                if failed to get tenant id
     */
    public String getAccessKeyForAPI(String userId, String applicationName, APIInfoDTO identifier,
                                     String keyType)
            throws APIManagementException, IdentityException {

        String accessKey = null;

        //identify loggedinuser
        String loginUserName = getLoginUserName(userId);

        //get the tenant id for the corresponding domain
        String tenantAwareUserId = MultitenantUtils.getTenantAwareUsername(loginUserName);
        int tenantId = IdentityUtil.getTenantIdOFUser(loginUserName);

        if (log.isDebugEnabled()) {
            log.debug("Searching for: " + identifier.getAPIIdentifier() + ", User: " + tenantAwareUserId +
                      ", ApplicationName: " + applicationName + ", Tenant ID: " + tenantId);
        }

        Connection conn = null;
        PreparedStatement ps = null;
        ResultSet rs = null;
        String sqlQuery =
                "SELECT " +
                "   SKM.ACCESS_TOKEN AS ACCESS_TOKEN " +
                "FROM " +
                "   AM_SUBSCRIPTION SP," +
                "   AM_API API," +
                "   AM_SUBSCRIBER SB," +
                "   AM_APPLICATION APP, " +
                "   AM_SUBSCRIPTION_KEY_MAPPING SKM " +
                "WHERE " +
                "   SB.USER_ID=? " +
                "   AND SB.TENANT_ID=? " +
                "   AND API.API_PROVIDER=? " +
                "   AND API.API_NAME=?" +
                "   AND API.API_VERSION=?" +
                "   AND APP.NAME=? " +
                "   AND SKM.KEY_TYPE=? " +
                "   AND API.API_ID = SP.API_ID" +
                "   AND SB.SUBSCRIBER_ID = APP.SUBSCRIBER_ID " +
                "   AND APP.APPLICATION_ID = SP.APPLICATION_ID " +
                "   AND SP.SUBSCRIPTION_ID = SKM.SUBSCRIPTION_ID ";

        if (forceCaseInsensitiveComparisons) {
            sqlQuery =
                    "SELECT " +
                            "   SKM.ACCESS_TOKEN AS ACCESS_TOKEN " +
                            "FROM " +
                            "   AM_SUBSCRIPTION SP," +
                            "   AM_API API," +
                            "   AM_SUBSCRIBER SB," +
                            "   AM_APPLICATION APP, " +
                            "   AM_SUBSCRIPTION_KEY_MAPPING SKM " +
                            "WHERE " +
                            "   LOWER(SB.USER_ID)=LOWER(?) " +
                            "   AND SB.TENANT_ID=? " +
                            "   AND API.API_PROVIDER=? " +
                            "   AND API.API_NAME=?" +
                            "   AND API.API_VERSION=?" +
                            "   AND APP.NAME=? " +
                            "   AND SKM.KEY_TYPE=? " +
                            "   AND API.API_ID = SP.API_ID" +
                            "   AND SB.SUBSCRIBER_ID = APP.SUBSCRIBER_ID " +
                            "   AND APP.APPLICATION_ID = SP.APPLICATION_ID " +
                            "   AND SP.SUBSCRIPTION_ID = SKM.SUBSCRIPTION_ID ";
        }

        try {
            conn = APIMgtDBUtil.getConnection();
            ps = conn.prepareStatement(sqlQuery);
            ps.setString(1, tenantAwareUserId);
            ps.setInt(2, tenantId);
            ps.setString(3, APIUtil.replaceEmailDomainBack(identifier.getProviderId()));
            ps.setString(4, identifier.getApiName());
            ps.setString(5, identifier.getVersion());
            ps.setString(6, applicationName);
            ps.setString(7, keyType);

            rs = ps.executeQuery();

            while (rs.next()) {
                accessKey = APIUtil.decryptToken(rs.getString(APIConstants.SUBSCRIPTION_FIELD_ACCESS_TOKEN));
            }
        } catch (SQLException e) {
            handleException("Error when executing the SQL query to read the access key for user : "
                            + loginUserName + "of tenant(id) : " + tenantId, e);
        } catch (CryptoException e) {
            handleException("Error when decrypting access key for user : "
                            + loginUserName + "of tenant(id) : " + tenantId, e);
        } finally {
            APIMgtDBUtil.closeAllConnections(ps, conn, rs);
        }
        return accessKey;
    }

    /**
     * Persist the details of the token generation request (allowed domains & validity period) to be used back
     * when approval has been granted.
     *
     * @param dto  DTO related to Application Registration.
     * @param onlyKeyMappingEntry When this flag is enabled, only AM_APPLICATION_KEY_MAPPING will get affected.
     * @throws org.wso2.carbon.apimgt.api.APIManagementException if failed to create entries in  AM_APPLICATION_REGISTRATION and
     * AM_APPLICATION_KEY_MAPPING tables.
     */

    public void createApplicationRegistrationEntry(ApplicationRegistrationWorkflowDTO dto, boolean onlyKeyMappingEntry)
            throws APIManagementException {

        Connection conn = null;
        PreparedStatement ps = null;
        ResultSet rs = null;
        Application application = dto.getApplication();
        Subscriber subscriber = application.getSubscriber();

        String registrationEntry = "INSERT INTO " +
                " AM_APPLICATION_REGISTRATION (SUBSCRIBER_ID,WF_REF,APP_ID,TOKEN_TYPE,ALLOWED_DOMAINS,VALIDITY_PERIOD,TOKEN_SCOPE) " +
                "  VALUES(?,?,?,?,?,?,?)";

        String keyMappingEntry = "INSERT INTO " +
                "AM_APPLICATION_KEY_MAPPING (APPLICATION_ID,KEY_TYPE,STATE) " +
                "VALUES(?,?,?)";

        try {
            conn = APIMgtDBUtil.getConnection();

            conn.setAutoCommit(false);

            if (!onlyKeyMappingEntry) {
                ps = conn.prepareStatement(registrationEntry);
                ps.setInt(1, subscriber.getId());
                ps.setString(2, dto.getWorkflowReference());
                ps.setInt(3, application.getId());
                ps.setString(4, dto.getKeyType());
                ps.setString(5, dto.getDomainList());
                ps.setLong(6, dto.getValidityTime());
	            ps.setString(7, dto.getKeyDetails().getTokenScope());
                ps.execute();
                ps.close();
            }

            ps = conn.prepareStatement(keyMappingEntry);
            ps.setInt(1, application.getId());
            ps.setString(2, dto.getKeyType());
            ps.setString(3, dto.getStatus().toString());
            ps.execute();
            ps.close();
            conn.commit();
        } catch (SQLException e) {
            try {
                conn.rollback();
            } catch (SQLException e1) {
                handleException("Error occurred while Roling back changes done on Application Registration", e1);
            }
            handleException("Error occurred while creating an " +
                    "Application Registration Entry for Application : " + application.getName(), e);
        } finally {
            APIMgtDBUtil.closeAllConnections(ps, conn, rs);
        }

    }

    public String getAccessKeyForApplication(String userId, String applicationName,
                                             String keyType)
            throws APIManagementException, IdentityException {

        String accessKey = null;

        //identify loggedinuser
        String loginUserName = getLoginUserName(userId);

        String accessTokenStoreTable = APIConstants.ACCESS_TOKEN_STORE_TABLE;
        if (APIUtil.checkAccessTokenPartitioningEnabled() &&
            APIUtil.checkUserNameAssertionEnabled()) {
            accessTokenStoreTable = APIUtil.getAccessTokenStoreTableFromUserId(loginUserName);
        }

        //get the tenant id for the corresponding domain
        //String tenantAwareUserId = MultitenantUtils.getTenantAwareUsername(loginUserName);
        int tenantId = IdentityUtil.getTenantIdOFUser(loginUserName);

        Connection conn = null;
        PreparedStatement ps = null;
        ResultSet rs = null;
        String sqlQuery =
                "SELECT " +
                "   IAT.ACCESS_TOKEN AS ACCESS_TOKEN " +
                "FROM " +
                "   AM_SUBSCRIBER SB," +
                "   AM_APPLICATION APP, " +
                "   AM_APPLICATION_KEY_MAPPING AKM," +
                accessTokenStoreTable + " IAT," +
                "   IDN_OAUTH_CONSUMER_APPS ICA " +
                "WHERE " +
                "   SB.USER_ID=? " +
                "   AND SB.TENANT_ID=? " +
                "   AND APP.NAME=? " +
                "   AND AKM.KEY_TYPE=? " +
                "   AND SB.SUBSCRIBER_ID = APP.SUBSCRIBER_ID " +
                "   AND APP.APPLICATION_ID = AKM.APPLICATION_ID" +
                "   AND ICA.CONSUMER_KEY = AKM.CONSUMER_KEY" +
                "   AND ICA.USERNAME = IAT.AUTHZ_USER" +
                "   AND IAT.CONSUMER_KEY = AKM.CONSUMER_KEY";

        if (forceCaseInsensitiveComparisons) {
            sqlQuery =
                    "SELECT " +
                            "   IAT.ACCESS_TOKEN AS ACCESS_TOKEN " +
                            "FROM " +
                            "   AM_SUBSCRIBER SB," +
                            "   AM_APPLICATION APP, " +
                            "   AM_APPLICATION_KEY_MAPPING AKM," +
                            accessTokenStoreTable + " IAT," +
                            "   IDN_OAUTH_CONSUMER_APPS ICA " +
                            "WHERE " +
                            "   LOWER(SB.USER_ID)=LOWER(?) " +
                            "   AND SB.TENANT_ID=? " +
                            "   AND APP.NAME=? " +
                            "   AND AKM.KEY_TYPE=? " +
                            "   AND SB.SUBSCRIBER_ID = APP.SUBSCRIBER_ID " +
                            "   AND APP.APPLICATION_ID = AKM.APPLICATION_ID" +
                            "   AND ICA.CONSUMER_KEY = AKM.CONSUMER_KEY" +
                            "   AND ICA.USERNAME = IAT.AUTHZ_USER" +
                            "   AND IAT.CONSUMER_KEY = AKM.CONSUMER_KEY";
        }

        try {
            conn = APIMgtDBUtil.getConnection();
            ps = conn.prepareStatement(sqlQuery);
            ps.setString(1, loginUserName);
            ps.setInt(2, tenantId);
            ps.setString(3, applicationName);
            ps.setString(4, keyType);
            rs = ps.executeQuery();

            while (rs.next()) {
                accessKey = APIUtil.decryptToken(rs.getString(APIConstants.SUBSCRIPTION_FIELD_ACCESS_TOKEN));
            }
        } catch (SQLException e) {
            handleException("Error when executing the SQL query to read the access key for user : "
                            + loginUserName + "of tenant(id) : " + tenantId, e);
        } catch (CryptoException e) {
            handleException("Error when decrypting access key for user : "
                            + loginUserName + "of tenant(id) : " + tenantId, e);
        } finally {
            APIMgtDBUtil.closeAllConnections(ps, conn, rs);
        }
        return accessKey;
    }

    /**
     * Get Subscribed APIs for given userId
     *
     * @param userId id of the user
     * @return APIInfoDTO[]
     * @throws org.wso2.carbon.apimgt.api.APIManagementException if failed to get Subscribed APIs
     * @throws org.wso2.carbon.identity.base.IdentityException
     *                                if failed to get tenant id
     */
    public APIInfoDTO[] getSubscribedAPIsOfUser(String userId) throws APIManagementException,
                                                                      IdentityException {

        //identify loggedinuser
        String loginUserName = getLoginUserName(userId);

        String tenantAwareUsername = MultitenantUtils.getTenantAwareUsername(loginUserName);
        int tenantId = IdentityUtil.getTenantIdOFUser(loginUserName);
        List<APIInfoDTO> apiInfoDTOList = new ArrayList<APIInfoDTO>();
        Connection conn = null;
        PreparedStatement ps = null;
        ResultSet rs = null;
        String sqlQuery = "SELECT " +
                          "   API.API_PROVIDER AS API_PROVIDER," +
                          "   API.API_NAME AS API_NAME," +
                          "   API.API_VERSION AS API_VERSION " +
                          "FROM " +
                          "   AM_SUBSCRIPTION SP, " +
                          "   AM_API API," +
                          "   AM_SUBSCRIBER SB, " +
                          "   AM_APPLICATION APP " +
                          "WHERE " +
                          "   SB.USER_ID = ? " +
                          "   AND SB.TENANT_ID = ? " +
                          "   AND SB.SUBSCRIBER_ID = APP.SUBSCRIBER_ID " +
                          "   AND APP.APPLICATION_ID=SP.APPLICATION_ID " +
                          "   AND API.API_ID = SP.API_ID" +
                          "   AND SP.SUBS_CREATE_STATE = '" + APIConstants.SubscriptionCreatedStatus.SUBSCRIBE + "'";

        if (forceCaseInsensitiveComparisons) {
            sqlQuery = "SELECT " +
                    "   API.API_PROVIDER AS API_PROVIDER," +
                    "   API.API_NAME AS API_NAME," +
                    "   API.API_VERSION AS API_VERSION " +
                    "FROM " +
                    "   AM_SUBSCRIPTION SP, " +
                    "   AM_API API," +
                    "   AM_SUBSCRIBER SB, " +
                    "   AM_APPLICATION APP " +
                    "WHERE " +
                    "   LOWER(SB.USER_ID) = LOWER(?) " +
                    "   AND SB.TENANT_ID = ? " +
                    "   AND SB.SUBSCRIBER_ID = APP.SUBSCRIBER_ID " +
                    "   AND APP.APPLICATION_ID=SP.APPLICATION_ID " +
                    "   AND API.API_ID = SP.API_ID" +
                    "   AND SP.SUBS_CREATE_STATE = '" + APIConstants.SubscriptionCreatedStatus.SUBSCRIBE + "'";
        }

        try {
            conn = APIMgtDBUtil.getConnection();
            ps = conn.prepareStatement(sqlQuery);
            ps.setString(1, tenantAwareUsername);
            ps.setInt(2, tenantId);
            rs = ps.executeQuery();
            while (rs.next()) {
                APIInfoDTO infoDTO = new APIInfoDTO();
                infoDTO.setProviderId(APIUtil.replaceEmailDomain(rs.getString("API_PROVIDER")));
                infoDTO.setApiName(rs.getString("API_NAME"));
                infoDTO.setVersion(rs.getString("API_VERSION"));
                apiInfoDTOList.add(infoDTO);
            }
        } catch (SQLException e) {
            handleException("Error while executing SQL", e);
        } finally {
            APIMgtDBUtil.closeAllConnections(ps, conn, rs);
        }
        return apiInfoDTOList.toArray(new APIInfoDTO[apiInfoDTOList.size()]);
    }

    /**
     * Get API key information for given API
     *
     * @param apiInfoDTO API info
     * @return APIKeyInfoDTO[]
     * @throws org.wso2.carbon.apimgt.api.APIManagementException if failed to get key info for given API
     */
    public APIKeyInfoDTO[] getSubscribedUsersForAPI(APIInfoDTO apiInfoDTO)
            throws APIManagementException {

        APIKeyInfoDTO[] apiKeyInfoDTOs = null;
        // api_id store as "providerName_apiName_apiVersion" in AM_SUBSCRIPTION table
        Connection conn = null;
        PreparedStatement ps = null;
        ResultSet rs = null;
        String sqlQuery = "SELECT " +
                          "   SB.USER_ID, " +
                          "   SB.TENANT_ID " +
                          "FROM " +
                          "   AM_SUBSCRIBER SB, " +
                          "   AM_APPLICATION APP, " +
                          "   AM_SUBSCRIPTION SP, " +
                          "   AM_API API " +
                          "WHERE " +
                          "   API.API_PROVIDER = ? " +
                          "   AND API.API_NAME = ?" +
                          "   AND API.API_VERSION = ?" +
                          "   AND SP.APPLICATION_ID = APP.APPLICATION_ID " +
                          "   AND APP.SUBSCRIBER_ID=SB.SUBSCRIBER_ID " +
                          "   AND API.API_ID = SP.API_ID" +
                          "   AND SP.SUBS_CREATE_STATE = '" + APIConstants.SubscriptionCreatedStatus.SUBSCRIBE + "'";
        try {
            conn = APIMgtDBUtil.getConnection();
            ps = conn.prepareStatement(sqlQuery);
            ps.setString(1, APIUtil.replaceEmailDomainBack(apiInfoDTO.getProviderId()));
            ps.setString(2, apiInfoDTO.getApiName());
            ps.setString(3, apiInfoDTO.getVersion());
            rs = ps.executeQuery();
            List<APIKeyInfoDTO> apiKeyInfoList = new ArrayList<APIKeyInfoDTO>();
            while (rs.next()) {
                String userId = rs.getString(APIConstants.SUBSCRIBER_FIELD_USER_ID);
                //int tenantId = rs.getInt(APIConstants.SUBSCRIBER_FIELD_TENANT_ID);
                // If the tenant Id > 0, get the tenant domain and append it to the username.
                //if (tenantId > 0) {
                //  userId = userId + "@" + APIKeyMgtUtil.getTenantDomainFromTenantId(tenantId);
                //}
                APIKeyInfoDTO apiKeyInfoDTO = new APIKeyInfoDTO();
                apiKeyInfoDTO.setUserId(userId);
                // apiKeyInfoDTO.setStatus(rs.getString(3));
                apiKeyInfoList.add(apiKeyInfoDTO);
            }
            apiKeyInfoDTOs = apiKeyInfoList.toArray(new APIKeyInfoDTO[apiKeyInfoList.size()]);

        } catch (SQLException e) {
            handleException("Error while executing SQL", e);
        } finally {
            APIMgtDBUtil.closeAllConnections(ps, conn, rs);
        }
        return apiKeyInfoDTOs;
    }

    /**
     * This method is to update the access token
     *
     * @param userId     id of the user
     * @param apiInfoDTO Api info
     * @param statusEnum Status of the access key
     * @throws org.wso2.carbon.apimgt.api.APIManagementException if failed to update the access token
     * @throws org.wso2.carbon.identity.base.IdentityException
     *                                if failed to get tenant id
     */
    public void changeAccessTokenStatus(String userId, APIInfoDTO apiInfoDTO,
                                        String statusEnum)
            throws APIManagementException, IdentityException {
        String tenantAwareUsername = MultitenantUtils.getTenantAwareUsername(userId);
        int tenantId = 0;
        IdentityUtil.getTenantIdOFUser(userId);

        String accessTokenStoreTable = APIConstants.ACCESS_TOKEN_STORE_TABLE;
        if (APIUtil.checkAccessTokenPartitioningEnabled() &&
            APIUtil.checkUserNameAssertionEnabled()) {
            accessTokenStoreTable = APIUtil.getAccessTokenStoreTableFromUserId(userId);
        }

        Connection conn = null;
        PreparedStatement ps = null;
        String sqlQuery = "UPDATE " +
                          accessTokenStoreTable + " IAT , AM_SUBSCRIBER SB," +
                          " AM_SUBSCRIPTION SP , AM_APPLICATION APP, AM_API API" +
                          " SET IAT.TOKEN_STATE=?" +
                          " WHERE SB.USER_ID=?" +
                          " AND SB.TENANT_ID=?" +
                          " AND API.API_PROVIDER=?" +
                          " AND API.API_NAME=?" +
                          " AND API.API_VERSION=?" +
                          " AND SP.ACCESS_TOKEN=IAT.ACCESS_TOKEN" +
                          " AND SB.SUBSCRIBER_ID=APP.SUBSCRIBER_ID" +
                          " AND APP.APPLICATION_ID = SP.APPLICATION_ID" +
                          " AND API.API_ID = SP.API_ID";

        if (forceCaseInsensitiveComparisons) {
            sqlQuery = "UPDATE " +
                    accessTokenStoreTable + " IAT , AM_SUBSCRIBER SB," +
                    " AM_SUBSCRIPTION SP , AM_APPLICATION APP, AM_API API" +
                    " SET IAT.TOKEN_STATE=?" +
                    " WHERE LOWER(SB.USER_ID)=LOWER(?)" +
                    " AND SB.TENANT_ID=?" +
                    " AND API.API_PROVIDER=?" +
                    " AND API.API_NAME=?" +
                    " AND API.API_VERSION=?" +
                    " AND SP.ACCESS_TOKEN=IAT.ACCESS_TOKEN" +
                    " AND SB.SUBSCRIBER_ID=APP.SUBSCRIBER_ID" +
                    " AND APP.APPLICATION_ID = SP.APPLICATION_ID" +
                    " AND API.API_ID = SP.API_ID";
        }

        try {

            conn = APIMgtDBUtil.getConnection();
            ps = conn.prepareStatement(sqlQuery);
            ps.setString(1, statusEnum);
            ps.setString(2, tenantAwareUsername);
            ps.setInt(3, tenantId);
            ps.setString(4, APIUtil.replaceEmailDomainBack(apiInfoDTO.getProviderId()));
            ps.setString(5, apiInfoDTO.getApiName());
            ps.setString(6, apiInfoDTO.getVersion());

            int count = ps.executeUpdate();
            if (log.isDebugEnabled()) {
                log.debug("Number of rows being updated : " + count);
            }
            conn.commit();
        } catch (SQLException e) {
            try {
                if (conn != null) {
                    conn.rollback();
                }
            } catch (SQLException e1) {
                log.error("Failed to rollback the changeAccessTokenStatus operation", e);
            }
            handleException("Error while executing SQL", e);
        } finally {
            APIMgtDBUtil.closeAllConnections(ps, conn, null);
        }
    }

    /**
     * Validate the provided key against the given API. First it will validate the key is valid
     * , ACTIVE and not expired.
     *
     * @param context     Requested Context
     * @param version     version of the API
     * @param accessToken Provided Access Token
     * @return APIKeyValidationInfoDTO instance with authorization status and tier information if
     *         authorized.
     * @throws org.wso2.carbon.apimgt.api.APIManagementException Error when accessing the database or registry.
     */
    public APIKeyValidationInfoDTO validateKey(String context, String version, String accessToken, String requiredAuthenticationLevel)
            throws APIManagementException {

        if (log.isDebugEnabled()) {
            log.debug("A request is received to process the token : " + accessToken + " to access" +
                      " the context URL : " + context);
        }
        APIKeyValidationInfoDTO keyValidationInfoDTO = new APIKeyValidationInfoDTO();
        keyValidationInfoDTO.setAuthorized(false);

        String tier;
        String status;
        String type;
        String userType;
        String subscriberName;
        String subscriptionStatus;
        String applicationId;
        String applicationName;
        String applicationTier;
        String endUserName;
        long validityPeriod;
        long issuedTime;
        long timestampSkew;
        long currentTime;
        String apiName;
        String consumerKey;
        String apiPublisher;
        String scopeString;

        boolean defaultVersionInvoked = false;
        String versionCheckStr = "   AND API.API_VERSION = ? ";

        //Check if the api version has been prefixed with _default_
        if(version != null && version.startsWith(APIConstants.DEFAULT_VERSION_PREFIX)){
            defaultVersionInvoked = true;
            //Remove the prefix from the version.
            version = version.split(APIConstants.DEFAULT_VERSION_PREFIX)[1];
        }

        String getAPISqlQuery = "SELECT "+
                "  API_PROVIDER, " +
                "  API_NAME  " +
                "  FROM AM_API " +
                "  WHERE "+
                "  API_VERSION = ? " +
                "  AND CONTEXT = ? ";

        String accessTokenStoreTable = APIConstants.ACCESS_TOKEN_STORE_TABLE;
        if (APIUtil.checkAccessTokenPartitioningEnabled() &&
            APIUtil.checkUserNameAssertionEnabled()) {
            accessTokenStoreTable = APIUtil.getAccessTokenStoreTableFromAccessToken(accessToken);
        }

        // First check whether the token is valid, active and not expired.
        Connection conn = null;
        PreparedStatement ps = null;
        ResultSet rs = null;

        String applicationSqlQuery = "SELECT " +
                                     "   IAT.VALIDITY_PERIOD, " +
                                     "   IAT.TIME_CREATED ," +
                                     "   IAT.TOKEN_STATE," +
                                     "   IAT.USER_TYPE," +
                                     "   IAT.AUTHZ_USER," +
                                     "   IAT.TIME_CREATED," +
                                     "   IAT.TOKEN_SCOPE," +
                                     "   SUB.TIER_ID," +
                                     "   SUBS.USER_ID," +
                                     "   SUB.SUB_STATUS," +
                                     "   APP.APPLICATION_ID," +
                                     "   APP.NAME," +
                                     "   APP.APPLICATION_TIER," +
                                     "   AKM.KEY_TYPE," +
                                     "   API.API_NAME," +
                                     "   AKM.CONSUMER_KEY," +
                                     "   API.API_PROVIDER" +
                                     " FROM " + accessTokenStoreTable + " IAT," +
                                     "   AM_SUBSCRIPTION SUB," +
                                     "   AM_SUBSCRIBER SUBS," +
                                     "   AM_APPLICATION APP," +
                                     "   AM_APPLICATION_KEY_MAPPING AKM," +
                                     "   AM_API API" +
                                     " WHERE " +
                                     "   IAT.ACCESS_TOKEN = ? " +
                                     "   AND API.CONTEXT = ? " +
                                     //versionCheckStr +
                                    (defaultVersionInvoked ? "" : " AND API.API_VERSION = ? ") +
                                     "   AND IAT.CONSUMER_KEY=AKM.CONSUMER_KEY " +
                                     //"   AND APP.APPLICATION_ID = APP.APPLICATION_ID" +
                                     "   AND SUB.APPLICATION_ID = APP.APPLICATION_ID" +
                                     "   AND APP.SUBSCRIBER_ID = SUBS.SUBSCRIBER_ID" +
                                     "   AND API.API_ID = SUB.API_ID" +
                                     "   AND AKM.APPLICATION_ID=APP.APPLICATION_ID";

        try {
            conn = APIMgtDBUtil.getConnection();
            ps = conn.prepareStatement(applicationSqlQuery);
            String encryptedAccessToken = APIUtil.encryptToken(accessToken);
            ps.setString(1, encryptedAccessToken);
            ps.setString(2, context);

            //We only do the version check for non-default version API invocations
            if(!defaultVersionInvoked){
                ps.setString(3, version);
            }
            rs = ps.executeQuery();
            if (rs.next()) {
                status = rs.getString(APIConstants.IDENTITY_OAUTH2_FIELD_TOKEN_STATE);
                tier = rs.getString(APIConstants.SUBSCRIPTION_FIELD_TIER_ID);
                type = rs.getString(APIConstants.SUBSCRIPTION_KEY_TYPE);
                userType = rs.getString(APIConstants.SUBSCRIPTION_USER_TYPE);
                subscriberName = rs.getString(APIConstants.SUBSCRIBER_FIELD_USER_ID);
                applicationId = rs.getString(APIConstants.APPLICATION_ID);
                applicationName = rs.getString(APIConstants.APPLICATION_NAME);
                applicationTier = rs.getString(APIConstants.APPLICATION_TIER);
                endUserName = rs.getString(APIConstants.IDENTITY_OAUTH2_FIELD_AUTHORIZED_USER);
                issuedTime = rs.getTimestamp(APIConstants.IDENTITY_OAUTH2_FIELD_TIME_CREATED,
                                             Calendar.getInstance(TimeZone.getTimeZone("UTC"))).getTime();
                scopeString = rs.getString(APIConstants.IDENTITY_OAUTH2_FIELD_TOKEN_SCOPE);
                validityPeriod = rs.getLong(APIConstants.IDENTITY_OAUTH2_FIELD_VALIDITY_PERIOD);
                timestampSkew = OAuthServerConfiguration.getInstance().
                        getTimeStampSkewInSeconds() * 1000;
                currentTime = System.currentTimeMillis();
                subscriptionStatus=rs.getString(APIConstants.SUBSCRIPTION_FIELD_SUB_STATUS);
                apiName = rs.getString(APIConstants.FIELD_API_NAME);
                consumerKey = rs.getString(APIConstants.FIELD_CONSUMER_KEY);
                apiPublisher = rs.getString(APIConstants.FIELD_API_PUBLISHER);
                
                keyValidationInfoDTO.setApiName(apiName);
                keyValidationInfoDTO.setApiPublisher(apiPublisher);
                keyValidationInfoDTO.setApplicationId(applicationId);
                keyValidationInfoDTO.setApplicationName(applicationName);
                keyValidationInfoDTO.setApplicationTier(applicationTier);
                keyValidationInfoDTO.setConsumerKey(consumerKey);
                keyValidationInfoDTO.setEndUserName(endUserName);
                keyValidationInfoDTO.setIssuedTime(issuedTime);
                keyValidationInfoDTO.setTier(tier);
                keyValidationInfoDTO.setType(type);
                keyValidationInfoDTO.setUserType(userType);
                keyValidationInfoDTO.setValidityPeriod(validityPeriod);
                keyValidationInfoDTO.setSubscriber(subscriberName);
               
                keyValidationInfoDTO.setAuthorizedDomains(ApiMgtDAO.getAuthorizedDomainList(accessToken));
                keyValidationInfoDTO.setConsumerKey(APIUtil.decryptToken(consumerKey));

                if(scopeString != null && !"".equals(scopeString)){
                    Set<String> scopes = new HashSet<String>(Arrays.asList(scopeString.split(" ")));
                    keyValidationInfoDTO.setScopes(scopes);
                }

                
                /* If Subscription Status is PROD_ONLY_BLOCKED, block production access only */
                if (subscriptionStatus.equals(APIConstants.SubscriptionStatus.BLOCKED)) {
                    keyValidationInfoDTO.setValidationStatus(
                            APIConstants.KeyValidationStatus.API_BLOCKED);
                    keyValidationInfoDTO.setAuthorized(false);
                    return keyValidationInfoDTO;
                }
                else if(APIConstants.SubscriptionStatus.ON_HOLD.equals(subscriptionStatus) ||
                        APIConstants.SubscriptionStatus.REJECTED.equals(subscriptionStatus)){
                    keyValidationInfoDTO.setValidationStatus(APIConstants.KeyValidationStatus.SUBSCRIPTION_INACTIVE);
                    keyValidationInfoDTO.setAuthorized(false);
                    return keyValidationInfoDTO;
                }
                else if (subscriptionStatus.equals(APIConstants.SubscriptionStatus.PROD_ONLY_BLOCKED) &&
                           !APIConstants.API_KEY_TYPE_SANDBOX.equals(type)) {
                    keyValidationInfoDTO.setValidationStatus(
                            APIConstants.KeyValidationStatus.API_BLOCKED);
                    keyValidationInfoDTO.setAuthorized(false);
                    return keyValidationInfoDTO;
                }

                //check if 'requiredAuthenticationLevel' & the one associated with access token matches
                //This check should only be done for 'Application' and 'Application_User' levels
                if(requiredAuthenticationLevel.equals(APIConstants.AUTH_APPLICATION_LEVEL_TOKEN)
                   || requiredAuthenticationLevel.equals(APIConstants.AUTH_APPLICATION_USER_LEVEL_TOKEN)){
                    if(log.isDebugEnabled()){
                        log.debug("Access token's userType : "+userType + ".Required type : "+requiredAuthenticationLevel);
                    }

                    if (!(userType.equalsIgnoreCase(requiredAuthenticationLevel))){
                        keyValidationInfoDTO.setValidationStatus(
                                APIConstants.KeyValidationStatus.API_AUTH_INCORRECT_ACCESS_TOKEN_TYPE);
                        keyValidationInfoDTO.setAuthorized(false);
                        return keyValidationInfoDTO;
                    }
                }

                // Check whether the token is ACTIVE
                if (APIConstants.TokenStatus.ACTIVE.equals(status)) {
                    if (log.isDebugEnabled()) {
                        log.debug("Checking Access token: " + accessToken + " for validity." +
                                  "((currentTime - timestampSkew) > (issuedTime + validityPeriod)) : " +
                                  "((" + currentTime + "-" + timestampSkew + ")" + " > (" + issuedTime + " + " + validityPeriod + "))");
                    }
                    if (validityPeriod!=Long.MAX_VALUE && (currentTime - timestampSkew) > (issuedTime + validityPeriod)) {
                        keyValidationInfoDTO.setValidationStatus(
                                APIConstants.KeyValidationStatus.API_AUTH_ACCESS_TOKEN_EXPIRED);
                        if (log.isDebugEnabled()) {
                            log.debug("Access token: " + accessToken + " has expired. " +
                                      "Reason ((currentTime - timestampSkew) > (issuedTime + validityPeriod)) : " +
                                      "((" + currentTime + "-" + timestampSkew + ")" + " > (" + issuedTime + " + " + validityPeriod + "))");
                        }
                        //update token status as expired
                        updateTokenState(accessToken, conn, ps);
                        conn.commit();
                    } else {
                        keyValidationInfoDTO.setAuthorized(true);
                      
                        if (tokenGenerator != null) {
                            String calleeToken = null;

                            String enableJWTCache = ServiceReferenceHolder.getInstance()
                                    .getAPIManagerConfigurationService().getAPIManagerConfiguration()
                                    .getFirstProperty(ENABLE_JWT_CACHE);

                            Cache jwtCache = Caching.getCacheManager(APIConstants.API_MANAGER_CACHE_MANAGER).
                                    getCache(APIConstants.JWT_CACHE_NAME);

                            //If JWT Caching is enabled.
                            if(enableJWTCache != null && JavaUtils.isTrueExplicitly(enableJWTCache)){
                                String cacheKey = accessToken + ":" + context + ":" + version + ":" + requiredAuthenticationLevel;
                                calleeToken = (String)jwtCache.get(cacheKey);
                                //On a Cache miss
                                if(calleeToken == null){
                                    //Generate Token and update Cache.
                                    calleeToken = generateJWTToken(keyValidationInfoDTO, context, version,accessToken);
                                    jwtCache.put(cacheKey, calleeToken);
                                }
                            }
                            else{
                                calleeToken = generateJWTToken(keyValidationInfoDTO, context, version,accessToken);
                            }

                            keyValidationInfoDTO.setEndUserToken(calleeToken);
                        }
                    }
				} else {
					keyValidationInfoDTO.setValidationStatus(APIConstants.KeyValidationStatus.API_AUTH_ACCESS_TOKEN_INACTIVE);
					if (log.isDebugEnabled()) {
						log.debug("Access token: " + accessToken + " is inactive");
					}
                }
            } else {
                //no record found. Invalid access token received
                keyValidationInfoDTO.setValidationStatus(
                        APIConstants.KeyValidationStatus.API_AUTH_INVALID_CREDENTIALS);
                if (log.isDebugEnabled()) {
                    log.debug("Access token: " + accessToken + " is invalid");
                }
            }
        } catch (SQLException e) {
            handleException("Error when executing the SQL ", e);
        } catch (CryptoException e) {
            handleException("Error when encrypting/decrypting token(s)", e);
        } finally {
            APIMgtDBUtil.closeAllConnections(ps, conn, rs);
        }
        return keyValidationInfoDTO;
    }

    private String generateJWTToken(APIKeyValidationInfoDTO keyValidationInfoDTO,
                                    String context, String version) throws APIManagementException {

        String jwtToken;
        /*if (removeUserNameInJWTForAppToken) {
            jwtToken = tokenGenerator.generateToken(keyValidationInfoDTO, context, version, false);
        } else {
            jwtToken = tokenGenerator.generateToken(keyValidationInfoDTO, context, version, true);
        }*/
        jwtToken = tokenGenerator.generateToken(keyValidationInfoDTO,context,version);

        return jwtToken;
    }


    private String generateJWTToken(APIKeyValidationInfoDTO keyValidationInfoDTO,
                                    String context, String version, String accessToken) throws APIManagementException {

        return tokenGenerator.generateToken(keyValidationInfoDTO, context, version, accessToken);
    }

    public long getApplicationAccessTokenRemainingValidityPeriod (String accessToken) throws APIManagementException {
        String accessTokenStoreTable = APIConstants.ACCESS_TOKEN_STORE_TABLE;
        if (APIUtil.checkAccessTokenPartitioningEnabled() &&
            APIUtil.checkUserNameAssertionEnabled()) {
            accessTokenStoreTable = APIUtil.getAccessTokenStoreTableFromAccessToken(accessToken);
        }
        Connection conn = null;
        PreparedStatement ps = null;
        ResultSet rs = null;

        long validityPeriod;
        long issuedTime;
        long timestampSkew;
        long currentTime;
        long remainingTime = 0;

        String applicationSqlQuery = "SELECT " +
                                     " IAT.VALIDITY_PERIOD, " +
                                     " IAT.TIME_CREATED " +
                                     " FROM " + accessTokenStoreTable + " IAT" +
                                     " WHERE " +
                                     " IAT.ACCESS_TOKEN = ? " ;

        try {
            conn = APIMgtDBUtil.getConnection();
            ps = conn.prepareStatement(applicationSqlQuery);
            ps.setString(1, accessToken);
            rs = ps.executeQuery();
            if (rs.next()) {
                issuedTime = rs.getTimestamp(APIConstants.IDENTITY_OAUTH2_FIELD_TIME_CREATED,
                                             Calendar.getInstance(TimeZone.getTimeZone("UTC"))).getTime();
                validityPeriod = rs.getLong(APIConstants.IDENTITY_OAUTH2_FIELD_VALIDITY_PERIOD);
                timestampSkew = OAuthServerConfiguration.getInstance().
                        getTimeStampSkewInSeconds() * 1000;
                currentTime = System.currentTimeMillis();
                remainingTime = ((currentTime) - (issuedTime + validityPeriod));
            }
        } catch (SQLException e) {
            handleException("Error when executing the SQL ", e);
        } finally {
            APIMgtDBUtil.closeAllConnections(ps, conn, rs);
        }
        return remainingTime;
    }

    //This returns the authorized client domains into a List
    public static List<String> getAuthorizedDomainList(String apiKey) throws APIManagementException {
        return Arrays.asList(getAuthorizedDomains(apiKey).split(","));
    }

    private void updateTokenState(String accessToken, Connection conn, PreparedStatement ps)
            throws SQLException, APIManagementException, CryptoException{

        String accessTokenStoreTable = APIConstants.ACCESS_TOKEN_STORE_TABLE;
        if (APIUtil.checkAccessTokenPartitioningEnabled() &&
            APIUtil.checkUserNameAssertionEnabled()) {
            accessTokenStoreTable = APIUtil.getAccessTokenStoreTableFromAccessToken(accessToken);
        }
        String encryptedAccessToken = APIUtil.encryptToken(accessToken);
        String UPDATE_TOKE_STATE_SQL =
                "UPDATE " +
                accessTokenStoreTable +
                " SET " +
                "   TOKEN_STATE = ? " +
                "   ,TOKEN_STATE_ID = ? " +
                "WHERE " +
                "   ACCESS_TOKEN = ?";
        ps = conn.prepareStatement(UPDATE_TOKE_STATE_SQL);
        ps.setString(1, "EXPIRED");
        ps.setString(2, UUID.randomUUID().toString());
        ps.setString(3, encryptedAccessToken);
        ps.executeUpdate();
    }

    public void addSubscriber(Subscriber subscriber) throws APIManagementException {
        Connection conn = null;
        ResultSet rs = null;
        PreparedStatement ps = null;
        try {
            conn = APIMgtDBUtil.getConnection();
            String query = "INSERT" +
                           " INTO AM_SUBSCRIBER (USER_ID, TENANT_ID, EMAIL_ADDRESS, DATE_SUBSCRIBED)" +
                           " VALUES (?,?,?,?)";

            ps = conn.prepareStatement(query, new String[]{"subscriber_id"});

            //ps = conn.prepareStatement(query, Statement.RETURN_GENERATED_KEYS);
            ps.setString(1, subscriber.getName());
            ps.setInt(2, subscriber.getTenantId());
            ps.setString(3, subscriber.getEmail());
            ps.setTimestamp(4, new Timestamp(subscriber.getSubscribedDate().getTime()));
            ps.executeUpdate();

            int subscriberId = 0;
            rs = ps.getGeneratedKeys();
            if (rs.next()) {
                //subscriberId = rs.getInt(1);
                subscriberId = Integer.valueOf(rs.getString(1)).intValue();
            }
            subscriber.setId(subscriberId);
            String groupId = subscriber.getGroupId();

            // Check for duplicate default applications if group id is available.
            if (!groupId.isEmpty() && groupId != null) {
                Application[] apps = getApplications(subscriber, subscriber.getGroupId());
               
                if(APIUtil.doesApplicationExist(apps, APIConstants.DEFAULT_APPLICATION_NAME)){
                	throw new APIManagementException("A duplicate application already exists by the name - " + APIConstants.DEFAULT_APPLICATION_NAME);
                }
             }

            // Add default application
            Application defaultApp = new Application(APIConstants.DEFAULT_APPLICATION_NAME, subscriber);
            defaultApp.setTier(APIConstants.UNLIMITED_TIER);
            defaultApp.setGroupId(subscriber.getGroupId());
            addApplication(defaultApp, subscriber.getName(), conn);

            conn.commit();
        } catch (SQLException e) {
            if (conn != null) {
                try {
                    conn.rollback();
                } catch (SQLException e1) {
                    log.error("Error while rolling back the failed operation", e);
                }
            }
            handleException("Error in adding new subscriber: " + e.getMessage(), e);
        } finally {
            APIMgtDBUtil.closeAllConnections(ps, conn, rs);
        }
    }

    public void updateSubscriber(Subscriber subscriber) throws APIManagementException {
        Connection conn = null;
        ResultSet rs = null;
        PreparedStatement ps = null;
        try {
            conn = APIMgtDBUtil.getConnection();
            String query = "UPDATE" +
                           " AM_SUBSCRIBER SET USER_ID=?, TENANT_ID=?, EMAIL_ADDRESS=?, DATE_SUBSCRIBED=?" +
                           " WHERE SUBSCRIBER_ID=?";
            ps = conn.prepareStatement(query);
            ps.setString(1, subscriber.getName());
            ps.setInt(2, subscriber.getTenantId());
            ps.setString(3, subscriber.getEmail());
            ps.setTimestamp(4, new Timestamp(subscriber.getSubscribedDate().getTime()));
            ps.setInt(5, subscriber.getId());
            ps.executeUpdate();
        } catch (SQLException e) {
            handleException("Error in updating subscriber: " + e.getMessage(), e);
        } finally {
            APIMgtDBUtil.closeAllConnections(ps, conn, rs);
        }
    }

    public Subscriber getSubscriber(int subscriberId) throws APIManagementException {
        Connection conn = null;
        ResultSet rs = null;
        PreparedStatement ps = null;
        try {
            conn = APIMgtDBUtil.getConnection();
            String query =
                    "SELECT" +
                    " USER_ID, TENANT_ID, EMAIL_ADDRESS, DATE_SUBSCRIBED " +
                    "FROM " +
                    "AM_SUBSCRIBER" +
                    " WHERE " +
                    "SUBSCRIBER_ID=?";
            ps = conn.prepareStatement(query);
            ps.setInt(1, subscriberId);
            rs = ps.executeQuery();
            if (rs.next()) {
                Subscriber subscriber = new Subscriber(rs.getString("USER_ID"));
                subscriber.setId(subscriberId);
                subscriber.setTenantId(rs.getInt("TENANT_ID"));
                subscriber.setEmail(rs.getString("EMAIL_ADDRESS"));
                subscriber.setSubscribedDate(new java.util.Date(
                        rs.getTimestamp("DATE_SUBSCRIBED").getTime()));
                return subscriber;
            }
        } catch (SQLException e) {
            handleException("Error while retrieving subscriber: " + e.getMessage(), e);
        } finally {
            APIMgtDBUtil.closeAllConnections(ps, conn, rs);
        }
        return null;
    }

    public int addSubscription(APIIdentifier identifier, String context, int applicationId, String status)
            throws APIManagementException {

        Connection conn = null;
        ResultSet resultSet = null;
        PreparedStatement ps = null;
        PreparedStatement preparedStforInsert = null;
        ResultSet rs = null;
        int subscriptionId = -1;
        int apiId;

        try {
            conn = APIMgtDBUtil.getConnection();
            apiId = getAPIID(identifier, conn);

            //Query to check if this subscription already exists
            String checkDuplicateQuery = "SELECT " +
                                         "SUB_STATUS, SUBS_CREATE_STATE FROM AM_SUBSCRIPTION" +
                                         " WHERE " +
                                         "API_ID = ? " +
                                         "AND APPLICATION_ID = ? " +
                                         "AND TIER_ID = ?";
            ps = conn.prepareStatement(checkDuplicateQuery);
            ps.setInt(1, apiId);
            ps.setInt(2, applicationId);
            ps.setString(3, identifier.getTier());

            resultSet = ps.executeQuery();

            //If the subscription already exists
            if (resultSet.next()) {

                String subStatus = resultSet.getString("SUB_STATUS");
                String subCreationStatus = resultSet.getString("SUBS_CREATE_STATE");

                if(APIConstants.SubscriptionStatus.UNBLOCKED.equals(subStatus)
                        && APIConstants.SubscriptionCreatedStatus.SUBSCRIBE.equals(subCreationStatus))  {

                	//Throw error saying subscription already exists.
                    log.error("Subscription already exists for API " + identifier.getApiName() + " in Application "
                            + applicationId);
                    throw new SubscriptionAlreadyExistingException("Subscription already exists for API "
                            + identifier.getApiName() + " in Application " + applicationId);
                } else if (APIConstants.SubscriptionStatus.UNBLOCKED.equals(subStatus)
                        && APIConstants.SubscriptionCreatedStatus.UN_SUBSCRIBE.equals(subCreationStatus))    {
                    deleteSubscriptionByApiIDAndAppID(apiId, applicationId, identifier.getTier(), conn);
                } else if (APIConstants.SubscriptionStatus.BLOCKED.equals(subStatus))  {
                    log.error("Subscription to API " + identifier.getApiName() + " through application "
                              + applicationId + " was blocked");
                    throw new APIManagementException("Subscription to API " + identifier.getApiName()
                                                     + " through application " + applicationId + " was blocked");
                }


            }

            //This query to update the AM_SUBSCRIPTION table
            String sqlQuery = "INSERT " +
                              "INTO AM_SUBSCRIPTION (TIER_ID,API_ID,APPLICATION_ID,SUB_STATUS, SUBS_CREATE_STATE)" +
                              " VALUES (?,?,?,?,?)";

            //Adding data to the AM_SUBSCRIPTION table
            //ps = conn.prepareStatement(sqlQuery, Statement.RETURN_GENERATED_KEYS);
            preparedStforInsert = conn.prepareStatement(sqlQuery, new String[]{"SUBSCRIPTION_ID"});
            if (conn.getMetaData().getDriverName().contains("PostgreSQL")) {
                preparedStforInsert = conn.prepareStatement(sqlQuery, new String[]{"subscription_id"});
            }

            preparedStforInsert.setString(1, identifier.getTier());
            preparedStforInsert.setInt(2, apiId);
            preparedStforInsert.setInt(3, applicationId);
            preparedStforInsert.setString(4, status != null ? status : APIConstants.SubscriptionStatus.UNBLOCKED);
            preparedStforInsert.setString(5, APIConstants.SubscriptionCreatedStatus.SUBSCRIBE);

            preparedStforInsert.executeUpdate();
            rs = preparedStforInsert.getGeneratedKeys();
            while (rs.next()) {
                //subscriptionId = rs.getInt(1);
                subscriptionId = Integer.valueOf(rs.getString(1)).intValue();
            }

            // finally commit transaction
            conn.commit();

        } catch (SQLException e) {
            if (conn != null) {
                try {
                    conn.rollback();
                } catch (SQLException e1) {
                    log.error("Failed to rollback the add subscription ", e);
                }
            }
            handleException("Failed to add subscriber data ", e);
        } finally {
            APIMgtDBUtil.closeAllConnections(ps, conn, resultSet);
            APIMgtDBUtil.closeAllConnections(preparedStforInsert, null, rs);
        }
        return subscriptionId;
    }

    public void removeSubscription(APIIdentifier identifier, int applicationId)
            throws APIManagementException {
        Connection conn = null;
        ResultSet resultSet = null;
        PreparedStatement ps = null;
        PreparedStatement preparedStForUpdateOrDelete = null;
        int subscriptionId = -1;
        int apiId = -1;
        String subStatus = null;

        try {
            conn = APIMgtDBUtil.getConnection();
            apiId = getAPIID(identifier, conn);

            String subscriptionStatusQuery = "SELECT " +
                                             "SUB_STATUS FROM AM_SUBSCRIPTION" +
                                             " WHERE " +
                                             "API_ID = ? " +
                                             "AND APPLICATION_ID = ?";

            ps = conn.prepareStatement(subscriptionStatusQuery);
            ps.setInt(1, apiId);
            ps.setInt(2, applicationId);
            resultSet = ps.executeQuery();


            if (resultSet.next())   {
                subStatus = resultSet.getString("SUB_STATUS");
            }

            // If the user was unblocked, remove the entry from DB, else change the status and keep the entry.

            String updateQuery = "UPDATE AM_SUBSCRIPTION " +
                                 " SET " +
                                 "SUBS_CREATE_STATE = '" + APIConstants.SubscriptionCreatedStatus.UN_SUBSCRIBE +
                                 "' WHERE " +
                                 "API_ID = ? " +
                                 "AND APPLICATION_ID = ?";

            String deleteQuery = "DELETE FROM AM_SUBSCRIPTION WHERE API_ID = ? AND APPLICATION_ID = ?";

            if(APIConstants.SubscriptionStatus.BLOCKED.equals(subStatus)
               || APIConstants.SubscriptionStatus.PROD_ONLY_BLOCKED.equals(subStatus)) {
                preparedStForUpdateOrDelete = conn.prepareStatement(updateQuery);
                preparedStForUpdateOrDelete.setInt(1, apiId);
                preparedStForUpdateOrDelete.setInt(2, applicationId);
            } else {
                preparedStForUpdateOrDelete = conn.prepareStatement(deleteQuery);
                preparedStForUpdateOrDelete.setInt(1, apiId);
                preparedStForUpdateOrDelete.setInt(2, applicationId);
            }

            preparedStForUpdateOrDelete.executeUpdate();

            // finally commit transaction
            conn.commit();

        } catch (SQLException e) {
            if (conn != null) {
                try {
                    conn.rollback();
                } catch (SQLException e1) {
                    log.error("Failed to rollback the add subscription ", e);
                }
            }
            handleException("Failed to add subscriber data ", e);
        } finally {
            APIMgtDBUtil.closeAllConnections(ps, conn, resultSet);
            APIMgtDBUtil.closeAllConnections(preparedStForUpdateOrDelete, null, null);
        }
    }

    public void removeSubscriptionById(int subscription_id) throws APIManagementException {
            Connection conn = null;
            ResultSet resultSet = null;
            PreparedStatement ps = null;

            try {
                conn = APIMgtDBUtil.getConnection();
                //Remove entry from AM_SUBSCRIPTION table
                String sqlQuery = "DELETE FROM AM_SUBSCRIPTION WHERE SUBSCRIPTION_ID = ?";

                ps = conn.prepareStatement(sqlQuery);
                ps.setInt(1, subscription_id);
                ps.executeUpdate();

                //Commit transaction
                conn.commit();
            } catch (SQLException e) {
                if (conn != null) {
                    try {
                        conn.rollback();
                    } catch (SQLException e1) {
                        log.error("Failed to rollback remove subscription ", e);
                    }
                }
                handleException("Failed to remove subscription data ", e);
            } finally {
                APIMgtDBUtil.closeAllConnections(ps, conn, resultSet);
            }
    }

    public String getSubscriptionStatusById(int subscriptionId) throws APIManagementException {

            Connection conn = null;
            ResultSet resultSet = null;
            PreparedStatement ps = null;
            String subscriptionStatus = null;

            try {
                conn = APIMgtDBUtil.getConnection();
                String getApiQuery = "SELECT SUB_STATUS FROM AM_SUBSCRIPTION WHERE SUBSCRIPTION_ID = ?";
                ps = conn.prepareStatement(getApiQuery);
                ps.setInt(1, subscriptionId);
                resultSet = ps.executeQuery();
                if (resultSet.next()) {
                    subscriptionStatus = resultSet.getString("SUB_STATUS");
                }
                resultSet.close();
                ps.close();
                return subscriptionStatus;
            } catch (SQLException e) {
                handleException("Failed to retrieve subscription status", e);
            } finally {
                APIMgtDBUtil.closeAllConnections(ps, conn, resultSet);
            }
        return null;
    }

    /**
     * This method used tot get Subscriber from subscriberId.
     *
     * @param subscriberName id
     * @return Subscriber
     * @throws org.wso2.carbon.apimgt.api.APIManagementException if failed to get Subscriber from subscriber id
     */
    public Subscriber getSubscriber(String subscriberName) throws APIManagementException {

        Connection conn = null;
        Subscriber subscriber = null;
        PreparedStatement ps = null;
        ResultSet result = null;

        int tenantId;
        try {
            tenantId = IdentityUtil.getTenantIdOFUser(subscriberName);
        } catch (IdentityException e) {
            String msg = "Failed to get tenant id of user : " + subscriberName;
            log.error(msg, e);
            throw new APIManagementException(msg, e);
        }

        String sqlQuery = "SELECT " +
                          "   SUBSCRIBER_ID, " +
                          "   USER_ID, " +
                          "   TENANT_ID, " +
                          "   EMAIL_ADDRESS, " +
                          "   DATE_SUBSCRIBED " +
                          "FROM " +
                          "   AM_SUBSCRIBER " +
                          "WHERE " +
                          "   USER_ID = ? " +
                          "   AND TENANT_ID = ?";

        if (forceCaseInsensitiveComparisons) {

            sqlQuery = "SELECT " +
                    "   SUBSCRIBER_ID, " +
                    "   USER_ID, " +
                    "   TENANT_ID, " +
                    "   EMAIL_ADDRESS, " +
                    "   DATE_SUBSCRIBED " +
                    "FROM " +
                    "   AM_SUBSCRIBER " +
                    "WHERE " +
                    "   LOWER(USER_ID) = LOWER(?) " +
                    "   AND TENANT_ID = ?";
        }

        try {
            conn = APIMgtDBUtil.getConnection();

            ps = conn.prepareStatement(sqlQuery);
            ps.setString(1, subscriberName);
            ps.setInt(2, tenantId);
            result = ps.executeQuery();

            if (result.next()) {
                subscriber = new Subscriber(result.getString(
                        APIConstants.SUBSCRIBER_FIELD_EMAIL_ADDRESS));
                subscriber.setEmail(result.getString("EMAIL_ADDRESS"));
                subscriber.setId(result.getInt("SUBSCRIBER_ID"));
                subscriber.setName(subscriberName);
                subscriber.setSubscribedDate(result.getDate(
                        APIConstants.SUBSCRIBER_FIELD_DATE_SUBSCRIBED));
                subscriber.setTenantId(result.getInt("TENANT_ID"));
            }

        } catch (SQLException e) {
            handleException("Failed to get Subscriber for :" + subscriberName, e);
        } finally {
            APIMgtDBUtil.closeAllConnections(ps, conn, result);
        }
        return subscriber;
    }

    public Set<APIIdentifier> getAPIByConsumerKey(String accessToken)
            throws APIManagementException {
        Connection connection = null;
        PreparedStatement ps = null;
        ResultSet result = null;

        String getAPISql = "SELECT" +
                           " API.API_PROVIDER," +
                           " API.API_NAME," +
                           " API.API_VERSION " +
                           "FROM" +
                           " AM_SUBSCRIPTION SUB," +
                           " AM_SUBSCRIPTION_KEY_MAPPING SKM, " +
                           " AM_API API " +
                           "WHERE" +
                           " SKM.ACCESS_TOKEN=?" +
                           " AND SKM.SUBSCRIPTION_ID=SUB.SUBSCRIPTION_ID" +
                           " AND API.API_ID = SUB.API_ID";

        Set<APIIdentifier> apiList = new HashSet<APIIdentifier>();
        try {
            connection = APIMgtDBUtil.getConnection();
            PreparedStatement nestedPS = connection.prepareStatement(getAPISql);
            String encryptedAccessToken = APIUtil.encryptToken(accessToken);
            nestedPS.setString(1, encryptedAccessToken);
            ResultSet nestedRS = nestedPS.executeQuery();
            while (nestedRS.next()) {
                apiList.add(new APIIdentifier(nestedRS.getString("API_PROVIDER"),
                                              nestedRS.getString("API_NAME"),
                                              nestedRS.getString("API_VERSION")));
            }
        } catch (SQLException e) {
            handleException("Failed to get API ID for token: " + accessToken, e);
        } catch (CryptoException e) {
            handleException("Failed to get API ID for token: " + accessToken, e);
        } finally {
            APIMgtDBUtil.closeAllConnections(ps, connection, result);
        }
        return apiList;
    }

    /**
     * This method returns the set of APIs for given subscriber, subscribed under the specified application.
     *
     * @param subscriber subscriber
     * @param applicationName Application Name
     * @return Set<API>
     * @throws org.wso2.carbon.apimgt.api.APIManagementException
     *          if failed to get SubscribedAPIs
     */
    public Set<SubscribedAPI> getSubscribedAPIs(Subscriber subscriber, String applicationName, String groupId)
            throws APIManagementException {
        Set<SubscribedAPI> subscribedAPIs = new LinkedHashSet<SubscribedAPI>();
        Connection connection = null;
        PreparedStatement ps = null;
        ResultSet result = null;
        String sqlQuery;

        try {
            connection = APIMgtDBUtil.getConnection();
 if (groupId == null || "".equals(groupId)) {
             sqlQuery = "SELECT " +
                              "   SUBS.SUBSCRIPTION_ID" +
                              "   ,API.API_PROVIDER AS API_PROVIDER" +
                              "   ,API.API_NAME AS API_NAME" +
                              "   ,API.API_VERSION AS API_VERSION" +
                              "   ,SUBS.TIER_ID AS TIER_ID" +
                              "   ,APP.APPLICATION_ID AS APP_ID" +
                              "   ,SUBS.LAST_ACCESSED AS LAST_ACCESSED" +
                              "   ,SUBS.SUB_STATUS AS SUB_STATUS" +
                              "   ,SUBS.SUBS_CREATE_STATE AS SUBS_CREATE_STATE" +
                              "   ,APP.NAME AS APP_NAME " +
                              "   ,APP.CALLBACK_URL AS CALLBACK_URL " +
                              "FROM " +
                              "   AM_SUBSCRIBER SUB," +
                              "   AM_APPLICATION APP, " +
                              "   AM_SUBSCRIPTION SUBS, " +
                              "   AM_API API " +
                              "WHERE " +
                              "   SUB.USER_ID = ? " +
                              "   AND SUB.TENANT_ID = ? " +
                              "   AND SUB.SUBSCRIBER_ID=APP.SUBSCRIBER_ID " +
                              "   AND APP.APPLICATION_ID=SUBS.APPLICATION_ID " +
                              "   AND API.API_ID=SUBS.API_ID" +
                              "   AND APP.NAME= ? " +
                              "   AND SUBS.SUBS_CREATE_STATE = '" + APIConstants.SubscriptionCreatedStatus.SUBSCRIBE + "'";
   if (forceCaseInsensitiveComparisons) {
                sqlQuery = "SELECT " +
                        "   SUBS.SUBSCRIPTION_ID" +
                        "   ,API.API_PROVIDER AS API_PROVIDER" +
                        "   ,API.API_NAME AS API_NAME" +
                        "   ,API.API_VERSION AS API_VERSION" +
                        "   ,SUBS.TIER_ID AS TIER_ID" +
                        "   ,APP.APPLICATION_ID AS APP_ID" +
                        "   ,SUBS.LAST_ACCESSED AS LAST_ACCESSED" +
                        "   ,SUBS.SUB_STATUS AS SUB_STATUS" +
                        "   ,SUBS.SUBS_CREATE_STATE AS SUBS_CREATE_STATE" +
                        "   ,APP.NAME AS APP_NAME " +
                        "   ,APP.CALLBACK_URL AS CALLBACK_URL " +
                        "FROM " +
                        "   AM_SUBSCRIBER SUB," +
                        "   AM_APPLICATION APP, " +
                        "   AM_SUBSCRIPTION SUBS, " +
                        "   AM_API API " +
                        "WHERE " +
                        "   LOWER(SUB.USER_ID) = LOWER(?) " +
                        "   AND SUB.TENANT_ID = ? " +
                        "   AND SUB.SUBSCRIBER_ID=APP.SUBSCRIBER_ID " +
                        "   AND APP.APPLICATION_ID=SUBS.APPLICATION_ID " +
                        "   AND API.API_ID=SUBS.API_ID" +
                        "   AND APP.NAME= ? " +
                        "   AND SUBS.SUBS_CREATE_STATE = '" + APIConstants.SubscriptionCreatedStatus.SUBSCRIBE + "'";
            }

				} else {

                sqlQuery = "SELECT " + "   SUBS.SUBSCRIPTION_ID" + "   ,API.API_PROVIDER AS API_PROVIDER"
                        + "   ,API.API_NAME AS API_NAME" + "   ,API.API_VERSION AS API_VERSION"
                        + "   ,SUBS.TIER_ID AS TIER_ID" + "   ,APP.APPLICATION_ID AS APP_ID"
                        + "   ,SUBS.LAST_ACCESSED AS LAST_ACCESSED" + "   ,SUBS.SUB_STATUS AS SUB_STATUS"
                        + "   ,SUBS.SUBS_CREATE_STATE AS SUBS_CREATE_STATE" + "   ,APP.NAME AS APP_NAME "
                        + "   ,APP.CALLBACK_URL AS CALLBACK_URL " + "FROM " + "   AM_SUBSCRIBER SUB,"
                        + "   AM_APPLICATION APP, " + "   AM_SUBSCRIPTION SUBS, " + "   AM_API API " + "WHERE "
                        + "   SUB.USER_ID = ? "
                        + "   AND SUB.TENANT_ID = ? "
                        + "   AND APP.APPLICATION_ID=SUBS.APPLICATION_ID " + "   AND API.API_ID=SUBS.API_ID"
                        + "   AND APP.NAME= ? " + " AND APP.GROUP_ID =?" + "   AND SUBS.SUBS_CREATE_STATE = '"
                        + APIConstants.SubscriptionCreatedStatus.SUBSCRIBE + "'";

                if (forceCaseInsensitiveComparisons) {
                    sqlQuery = "SELECT " + "   SUBS.SUBSCRIPTION_ID" + "   ,API.API_PROVIDER AS API_PROVIDER"
                            + "   ,API.API_NAME AS API_NAME" + "   ,API.API_VERSION AS API_VERSION"
                            + "   ,SUBS.TIER_ID AS TIER_ID" + "   ,APP.APPLICATION_ID AS APP_ID"
                            + "   ,SUBS.LAST_ACCESSED AS LAST_ACCESSED" + "   ,SUBS.SUB_STATUS AS SUB_STATUS"
                            + "   ,SUBS.SUBS_CREATE_STATE AS SUBS_CREATE_STATE" + "   ,APP.NAME AS APP_NAME "
                            + "   ,APP.CALLBACK_URL AS CALLBACK_URL " + "FROM " + "   AM_SUBSCRIBER SUB,"
                            + "   AM_APPLICATION APP, " + "   AM_SUBSCRIPTION SUBS, " + "   AM_API API " + "WHERE "
                            + "   LOWER(SUB.USER_ID) = LOWER(?) "
                            + "   AND SUB.TENANT_ID = ? "
                            + "   AND APP.APPLICATION_ID=SUBS.APPLICATION_ID " + "   AND API.API_ID=SUBS.API_ID"
                            + "   AND APP.NAME= ? " + " AND APP.GROUP_ID =?" + "   AND SUBS.SUBS_CREATE_STATE = '"
                            + APIConstants.SubscriptionCreatedStatus.SUBSCRIBE + "'";
                }
            }
         
            ps = connection.prepareStatement(sqlQuery);
            ps.setString(1, subscriber.getName());
            int tenantId = IdentityUtil.getTenantIdOFUser(subscriber.getName());
            ps.setInt(2, tenantId);
            ps.setString(3, applicationName);
            if (groupId != null && !groupId.equals("")) {
                ps.setString(4, groupId);
            }
            result = ps.executeQuery();

            if (result == null) {
                return subscribedAPIs;
            }

            while (result.next()) {
                APIIdentifier apiIdentifier = new APIIdentifier(APIUtil.replaceEmailDomain(result.getString("API_PROVIDER")),
                                                                result.getString("API_NAME"), result.getString("API_VERSION"));

                SubscribedAPI subscribedAPI = new SubscribedAPI(subscriber, apiIdentifier);
                subscribedAPI.setSubStatus(result.getString("SUB_STATUS"));
                subscribedAPI.setSubCreatedStatus(result.getString("SUBS_CREATE_STATE"));
                subscribedAPI.setTier(new Tier(
                        result.getString(APIConstants.SUBSCRIPTION_FIELD_TIER_ID)));
                subscribedAPI.setLastAccessed(result.getDate(
                        APIConstants.SUBSCRIPTION_FIELD_LAST_ACCESS));

                Application application = new Application(result.getString("APP_NAME"), subscriber);
                subscribedAPI.setApplication(application);
                subscribedAPIs.add(subscribedAPI);
            }

        } catch (SQLException e) {
            handleException("Failed to get SubscribedAPI of :" + subscriber.getName(), e);
        } catch (IdentityException e) {
            handleException("Failed get tenant id of user " + subscriber.getName(), e);
        } finally {
            APIMgtDBUtil.closeAllConnections(ps, connection, result);
        }
        return subscribedAPIs;
    }

<<<<<<< HEAD
 /**
     * This method returns the set of APIs for given subscriber, subscribed under the specified application.
     *
     * @param subscriber      subscriber
     * @param applicationName Application Name
     * @return Set<API>
     * @throws org.wso2.carbon.apimgt.api.APIManagementException if failed to get SubscribedAPIs
     */
    public Set<SubscribedAPI> getSubscribedAPIs(Subscriber subscriber, String applicationName)
=======
    public Integer getSubscriptionCount(Subscriber subscriber,String applicationName)
            throws APIManagementException {
        Integer subscriptionCount = 0;
        Connection connection = null;
        PreparedStatement ps = null;
        ResultSet result = null;

        try {
            connection = APIMgtDBUtil.getConnection();

            String sqlQuery = "SELECT COUNT(*) AS SUB_COUNT " +
                              " FROM AM_SUBSCRIPTION SUBS"+
                              " ,AM_APPLICATION APP"+
                              " ,AM_SUBSCRIBER SUB "+
                              " WHERE SUBS.SUBS_CREATE_STATE ='" + APIConstants.SubscriptionCreatedStatus.SUBSCRIBE + "'"+
                              " AND SUBS.APPLICATION_ID = APP.APPLICATION_ID"+
                              " AND APP.NAME=?"+
                              " AND APP.SUBSCRIBER_ID= SUB.SUBSCRIBER_ID"+
                              " AND SUB.USER_ID =?"+
                              " AND SUB.TENANT_ID=?";

            if (forceCaseInsensitiveComparisons) {
                sqlQuery = "SELECT COUNT(*) AS SUB_COUNT " +
                            " FROM AM_SUBSCRIPTION SUBS"+
                            " ,AM_APPLICATION APP"+
                            " ,AM_SUBSCRIBER SUB "+
                            " WHERE SUBS.SUBS_CREATE_STATE ='" + APIConstants.SubscriptionCreatedStatus.SUBSCRIBE + "'"+
                            " AND SUBS.APPLICATION_ID = APP.APPLICATION_ID"+
                            " AND APP.NAME=?"+
                            " AND APP.SUBSCRIBER_ID= SUB.SUBSCRIBER_ID"+
                            " AND LOWER(SUB.USER_ID) = LOWER(?)"+
                            " AND SUB.TENANT_ID=?";
            }
            
            ps = connection.prepareStatement(sqlQuery);
            ps.setString(1, applicationName);
            ps.setString(2, subscriber.getName());
            int tenantId = IdentityUtil.getTenantIdOFUser(subscriber.getName());
            ps.setInt(3, tenantId);
            result = ps.executeQuery();

            while (result.next()) {
                subscriptionCount = result.getInt("SUB_COUNT");
            }

        } catch (SQLException e) {
            handleException("Failed to get SubscribedAPI of :" + subscriber.getName(), e);
        } catch (IdentityException e) {
            handleException("Failed get tenant id of user " + subscriber.getName(), e);
        } finally {
            APIMgtDBUtil.closeAllConnections(ps, connection, result);
        }
        return subscriptionCount;
    }

    public Set<SubscribedAPI> getPaginatedSubscribedAPIs(Subscriber subscriber,String applicationName, int startSubIndex, int endSubIndex)
>>>>>>> 9243d5e3
            throws APIManagementException {
        Set<SubscribedAPI> subscribedAPIs = new LinkedHashSet<SubscribedAPI>();
        Connection connection = null;
        PreparedStatement ps = null;
        ResultSet result = null;

        try {
            connection = APIMgtDBUtil.getConnection();

<<<<<<< HEAD
            String sqlQuery = "SELECT " + "   SUBS.SUBSCRIPTION_ID" + "   ,API.API_PROVIDER AS API_PROVIDER"
                    + "   ,API.API_NAME AS API_NAME" + "   ,API.API_VERSION AS API_VERSION"
                    + "   ,SUBS.TIER_ID AS TIER_ID" + "   ,APP.APPLICATION_ID AS APP_ID"
                    + "   ,SUBS.LAST_ACCESSED AS LAST_ACCESSED" + "   ,SUBS.SUB_STATUS AS SUB_STATUS"
                    + "   ,SUBS.SUBS_CREATE_STATE AS SUBS_CREATE_STATE" + "   ,APP.NAME AS APP_NAME "
                    + "   ,APP.CALLBACK_URL AS CALLBACK_URL " + "FROM " + "   AM_SUBSCRIBER SUB,"
                    + "   AM_APPLICATION APP, " + "   AM_SUBSCRIPTION SUBS, " + "   AM_API API " + "WHERE "
                    + "   SUB.USER_ID = ? " + "   AND SUB.TENANT_ID = ? "
                    + "   AND SUB.SUBSCRIBER_ID=APP.SUBSCRIBER_ID " + "   AND APP.APPLICATION_ID=SUBS.APPLICATION_ID "
                    + "   AND API.API_ID=SUBS.API_ID" + "   AND APP.NAME= ? " + "   AND SUBS.SUBS_CREATE_STATE = '"
                    + APIConstants.SubscriptionCreatedStatus.SUBSCRIBE + "'";

            if (forceCaseInsensitiveComparisons) {
                sqlQuery = "SELECT " + "   SUBS.SUBSCRIPTION_ID" + "   ,API.API_PROVIDER AS API_PROVIDER"
                        + "   ,API.API_NAME AS API_NAME" + "   ,API.API_VERSION AS API_VERSION"
                        + "   ,SUBS.TIER_ID AS TIER_ID" + "   ,APP.APPLICATION_ID AS APP_ID"
                        + "   ,SUBS.LAST_ACCESSED AS LAST_ACCESSED" + "   ,SUBS.SUB_STATUS AS SUB_STATUS"
                        + "   ,SUBS.SUBS_CREATE_STATE AS SUBS_CREATE_STATE" + "   ,APP.NAME AS APP_NAME "
                        + "   ,APP.CALLBACK_URL AS CALLBACK_URL " + "FROM " + "   AM_SUBSCRIBER SUB,"
                        + "   AM_APPLICATION APP, " + "   AM_SUBSCRIPTION SUBS, " + "   AM_API API " + "WHERE "
                        + "   LOWER(SUB.USER_ID) = LOWER(?) " + "   AND SUB.TENANT_ID = ? "
                        + "   AND SUB.SUBSCRIBER_ID=APP.SUBSCRIBER_ID "
                        + "   AND APP.APPLICATION_ID=SUBS.APPLICATION_ID " + "   AND API.API_ID=SUBS.API_ID"
                        + "   AND APP.NAME= ? " + "   AND SUBS.SUBS_CREATE_STATE = '"
                        + APIConstants.SubscriptionCreatedStatus.SUBSCRIBE + "'";
=======
            String sqlQuery = "SELECT " +
                    "   SUBS.SUBSCRIPTION_ID" +
                    "   ,API.API_PROVIDER AS API_PROVIDER" +
                    "   ,API.API_NAME AS API_NAME" +
                    "   ,API.API_VERSION AS API_VERSION" +
                    "   ,SUBS.TIER_ID AS TIER_ID" +
                    "   ,APP.APPLICATION_ID AS APP_ID" +
                    "   ,SUBS.LAST_ACCESSED AS LAST_ACCESSED" +
                    "   ,SUBS.SUB_STATUS AS SUB_STATUS" +
                    "   ,SUBS.SUBS_CREATE_STATE AS SUBS_CREATE_STATE" +
                    "   ,APP.NAME AS APP_NAME " +
                    "   ,APP.CALLBACK_URL AS CALLBACK_URL " +
                    "FROM " +
                    "   AM_SUBSCRIBER SUB," +
                    "   AM_APPLICATION APP, " +
                    "   AM_SUBSCRIPTION SUBS, " +
                    "   AM_API API " +
                    "WHERE " +
                    "   SUB.USER_ID = ? " +
                    "   AND SUB.TENANT_ID = ? " +
                    "   AND SUB.SUBSCRIBER_ID=APP.SUBSCRIBER_ID " +
                    "   AND APP.APPLICATION_ID=SUBS.APPLICATION_ID " +
                    "   AND API.API_ID=SUBS.API_ID" +
                    "   AND APP.NAME= ? " +
                    "   AND SUBS.SUBS_CREATE_STATE = '" + APIConstants.SubscriptionCreatedStatus.SUBSCRIBE + "'";

            if (forceCaseInsensitiveComparisons) {
                sqlQuery = "SELECT " +
                        "   SUBS.SUBSCRIPTION_ID" +
                        "   ,API.API_PROVIDER AS API_PROVIDER" +
                        "   ,API.API_NAME AS API_NAME" +
                        "   ,API.API_VERSION AS API_VERSION" +
                        "   ,SUBS.TIER_ID AS TIER_ID" +
                        "   ,APP.APPLICATION_ID AS APP_ID" +
                        "   ,SUBS.LAST_ACCESSED AS LAST_ACCESSED" +
                        "   ,SUBS.SUB_STATUS AS SUB_STATUS" +
                        "   ,SUBS.SUBS_CREATE_STATE AS SUBS_CREATE_STATE" +
                        "   ,APP.NAME AS APP_NAME " +
                        "   ,APP.CALLBACK_URL AS CALLBACK_URL " +
                        "FROM " +
                        "   AM_SUBSCRIBER SUB," +
                        "   AM_APPLICATION APP, " +
                        "   AM_SUBSCRIPTION SUBS, " +
                        "   AM_API API " +
                        "WHERE " +
                        "   LOWER(SUB.USER_ID) = LOWER(?) " +
                        "   AND SUB.TENANT_ID = ? " +
                        "   AND SUB.SUBSCRIBER_ID=APP.SUBSCRIBER_ID " +
                        "   AND APP.APPLICATION_ID=SUBS.APPLICATION_ID " +
                        "   AND API.API_ID=SUBS.API_ID" +
                        "   AND APP.NAME= ? " +
                        "   AND SUBS.SUBS_CREATE_STATE = '" + APIConstants.SubscriptionCreatedStatus.SUBSCRIBE + "'";
>>>>>>> 9243d5e3
            }

            ps = connection.prepareStatement(sqlQuery);
            ps.setString(1, subscriber.getName());
            int tenantId = IdentityUtil.getTenantIdOFUser(subscriber.getName());
            ps.setInt(2, tenantId);
            ps.setString(3, applicationName);
            result = ps.executeQuery();

            if (result == null) {
                return subscribedAPIs;
            }

<<<<<<< HEAD
            while (result.next()) {
                APIIdentifier apiIdentifier = new APIIdentifier(APIUtil.replaceEmailDomain(result
                        .getString("API_PROVIDER")), result.getString("API_NAME"), result.getString("API_VERSION"));

                SubscribedAPI subscribedAPI = new SubscribedAPI(subscriber, apiIdentifier);
                subscribedAPI.setSubStatus(result.getString("SUB_STATUS"));
                subscribedAPI.setSubCreatedStatus(result.getString("SUBS_CREATE_STATE"));
                subscribedAPI.setTier(new Tier(result.getString(APIConstants.SUBSCRIPTION_FIELD_TIER_ID)));
                subscribedAPI.setLastAccessed(result.getDate(APIConstants.SUBSCRIPTION_FIELD_LAST_ACCESS));

                Application application = new Application(result.getString("APP_NAME"), subscriber);
                subscribedAPI.setApplication(application);
                subscribedAPIs.add(subscribedAPI);
=======
            int index = 0;

            while (result.next()) {
                if(index >= startSubIndex && index < endSubIndex) {
                    APIIdentifier apiIdentifier = new APIIdentifier(APIUtil.replaceEmailDomain(result.getString("API_PROVIDER")),
                            result.getString("API_NAME"), result.getString("API_VERSION"));

                    SubscribedAPI subscribedAPI = new SubscribedAPI(subscriber, apiIdentifier);
                    subscribedAPI.setSubStatus(result.getString("SUB_STATUS"));
                    subscribedAPI.setSubCreatedStatus(result.getString("SUBS_CREATE_STATE"));
                    subscribedAPI.setTier(new Tier(
                            result.getString(APIConstants.SUBSCRIPTION_FIELD_TIER_ID)));
                    subscribedAPI.setLastAccessed(result.getDate(
                            APIConstants.SUBSCRIPTION_FIELD_LAST_ACCESS));

                    Application application = new Application(result.getString("APP_NAME"), subscriber);
                    subscribedAPI.setApplication(application);
                    subscribedAPIs.add(subscribedAPI);
                    if(index == endSubIndex-1){
                        break;
                    }
                }
                index++;
>>>>>>> 9243d5e3
            }

        } catch (SQLException e) {
            handleException("Failed to get SubscribedAPI of :" + subscriber.getName(), e);
        } catch (IdentityException e) {
            handleException("Failed get tenant id of user " + subscriber.getName(), e);
        } finally {
            APIMgtDBUtil.closeAllConnections(ps, connection, result);
        }
        return subscribedAPIs;
    }

<<<<<<< HEAD

=======
>>>>>>> 9243d5e3
    /**
     * This method returns the set of APIs for given subscriber
     *
     * @param subscriber subscriber
     * @return Set<API>
     * @throws org.wso2.carbon.apimgt.api.APIManagementException
     *          if failed to get SubscribedAPIs
     */
    public Set<SubscribedAPI> getSubscribedAPIs(Subscriber subscriber)
            throws APIManagementException {
        Set<SubscribedAPI> subscribedAPIs = new LinkedHashSet<SubscribedAPI>();
        Connection connection = null;
        PreparedStatement ps = null;
        ResultSet result = null;

        //identify subscribeduser used email/ordinalusername
        String subscribedUserName = getLoginUserName(subscriber.getName());
        subscriber.setName(subscribedUserName);

        try {
            connection = APIMgtDBUtil.getConnection();

            String sqlQuery = "SELECT " +
                              "   SUBS.SUBSCRIPTION_ID" +
                              "   ,API.API_PROVIDER AS API_PROVIDER" +
                              "   ,API.API_NAME AS API_NAME" +
                              "   ,API.API_VERSION AS API_VERSION" +
                              "   ,SUBS.TIER_ID AS TIER_ID" +
                              "   ,APP.APPLICATION_ID AS APP_ID" +
                              "   ,SUBS.LAST_ACCESSED AS LAST_ACCESSED" +
                              "   ,SUBS.SUB_STATUS AS SUB_STATUS" +
                              "   ,SUBS.SUBS_CREATE_STATE AS SUBS_CREATE_STATE" +
                              "   ,APP.NAME AS APP_NAME " +
                              "   ,APP.CALLBACK_URL AS CALLBACK_URL " +
                              "FROM " +
                              "   AM_SUBSCRIBER SUB," +
                              "   AM_APPLICATION APP, " +
                              "   AM_SUBSCRIPTION SUBS, " +
                              "   AM_API API " +
                              "WHERE " +
                              "   SUB.USER_ID = ? " +
                              "   AND SUB.TENANT_ID = ? " +
                              "   AND SUB.SUBSCRIBER_ID=APP.SUBSCRIBER_ID " +
                              "   AND APP.APPLICATION_ID=SUBS.APPLICATION_ID " +
                              "   AND API.API_ID=SUBS.API_ID" +
                              "   AND SUBS.SUBS_CREATE_STATE = '" + APIConstants.SubscriptionCreatedStatus.SUBSCRIBE + "'";

            if (forceCaseInsensitiveComparisons) {
                sqlQuery = "SELECT " +
                        "   SUBS.SUBSCRIPTION_ID" +
                        "   ,API.API_PROVIDER AS API_PROVIDER" +
                        "   ,API.API_NAME AS API_NAME" +
                        "   ,API.API_VERSION AS API_VERSION" +
                        "   ,SUBS.TIER_ID AS TIER_ID" +
                        "   ,APP.APPLICATION_ID AS APP_ID" +
                        "   ,SUBS.LAST_ACCESSED AS LAST_ACCESSED" +
                        "   ,SUBS.SUB_STATUS AS SUB_STATUS" +
                        "   ,SUBS.SUBS_CREATE_STATE AS SUBS_CREATE_STATE" +
                        "   ,APP.NAME AS APP_NAME " +
                        "   ,APP.CALLBACK_URL AS CALLBACK_URL " +
                        "FROM " +
                        "   AM_SUBSCRIBER SUB," +
                        "   AM_APPLICATION APP, " +
                        "   AM_SUBSCRIPTION SUBS, " +
                        "   AM_API API " +
                        "WHERE " +
                        "   LOWER(SUB.USER_ID) = LOWER(?) " +
                        "   AND SUB.TENANT_ID = ? " +
                        "   AND SUB.SUBSCRIBER_ID=APP.SUBSCRIBER_ID " +
                        "   AND APP.APPLICATION_ID=SUBS.APPLICATION_ID " +
                        "   AND API.API_ID=SUBS.API_ID" +
                        "   AND SUBS.SUBS_CREATE_STATE = '" + APIConstants.SubscriptionCreatedStatus.SUBSCRIBE + "'";
            }

            ps = connection.prepareStatement(sqlQuery);
            ps.setString(1, subscriber.getName());
            int tenantId = IdentityUtil.getTenantIdOFUser(subscriber.getName());
            ps.setInt(2, tenantId);
            result = ps.executeQuery();

            if (result == null) {
                return subscribedAPIs;
            }

            Map<String, Set<SubscribedAPI>> map = new TreeMap<String, Set<SubscribedAPI>>();
            LRUCache<Integer, Application> applicationCache = new LRUCache<Integer, Application>(100);

            while (result.next()) {
                APIIdentifier apiIdentifier = new APIIdentifier(APIUtil.replaceEmailDomain(result.getString("API_PROVIDER")),
                                                                result.getString("API_NAME"), result.getString("API_VERSION"));

                SubscribedAPI subscribedAPI = new SubscribedAPI(subscriber, apiIdentifier);
                subscribedAPI.setSubStatus(result.getString("SUB_STATUS"));
                subscribedAPI.setSubCreatedStatus(result.getString("SUBS_CREATE_STATE"));
                String tierName=result.getString(APIConstants.SUBSCRIPTION_FIELD_TIER_ID);
                subscribedAPI.setTier(new Tier(tierName));
                subscribedAPI.setLastAccessed(result.getDate(
                        APIConstants.SUBSCRIPTION_FIELD_LAST_ACCESS));
                //setting NULL for subscriber. If needed, Subscriber object should be constructed &
                // passed in
                int applicationId = result.getInt("APP_ID");
                Application application = applicationCache.get(applicationId);
                if (application == null) {
                    application = new Application(result.getString("APP_NAME"), subscriber);
                    application.setId(result.getInt("APP_ID"));
                    application.setCallbackUrl(result.getString("CALLBACK_URL"));
                    //String tenantAwareUserId = MultitenantUtils.getTenantAwareUsername(subscriber.getName());
                    String tenantAwareUserId = subscriber.getName();
                    Set<APIKey> keys = getApplicationKeys(tenantAwareUserId, applicationId);
                    for (APIKey key : keys) {
                        application.addKey(key);
                    }
                    applicationCache.put(applicationId, application);
                }
                subscribedAPI.setApplication(application);

                int subscriptionId = result.getInt(APIConstants.SUBSCRIPTION_FIELD_SUBSCRIPTION_ID);
                Set<APIKey> apiKeys = getAPIKeysBySubscription(subscriptionId);
                for (APIKey key : apiKeys) {
                    subscribedAPI.addKey(key);
                }

                if (!map.containsKey(application.getName())) {
                    map.put(application.getName(), new TreeSet<SubscribedAPI>(new Comparator<SubscribedAPI>() {
                        public int compare(SubscribedAPI o1, SubscribedAPI o2) {
                            int placement = o1.getApiId().getApiName().compareTo(o2.getApiId().getApiName());
                            if (placement == 0) {
                                return new APIVersionComparator().compare(new API(o1.getApiId()),
                                                                          new API(o2.getApiId()));
                            }
                            return placement;
                        }
                    }));
                }
                map.get(application.getName()).add(subscribedAPI);
            }

            for (String application : map.keySet()) {
                Set<SubscribedAPI> apis = map.get(application);
                for (SubscribedAPI api : apis) {
                    subscribedAPIs.add(api);
                }
            }

        } catch (SQLException e) {
            handleException("Failed to get SubscribedAPI of :" + subscriber.getName(), e);
        } catch (IdentityException e) {
            handleException("Failed get tenant id of user " + subscriber.getName(), e);
        } finally {
            APIMgtDBUtil.closeAllConnections(ps, connection, result);
        }
        return subscribedAPIs;
    }


    private Set<APIKey> getAPIKeysBySubscription(int subscriptionId) throws APIManagementException {
        Connection connection = null;
        PreparedStatement ps = null;
        ResultSet result = null;

        String getKeysSql = "SELECT " +
                            " SKM.ACCESS_TOKEN AS ACCESS_TOKEN," +
                            " SKM.KEY_TYPE AS TOKEN_TYPE " +
                            "FROM" +
                            " AM_SUBSCRIPTION_KEY_MAPPING SKM " +
                            "WHERE" +
                            " SKM.SUBSCRIPTION_ID = ?";

        Set<APIKey> apiKeys = new HashSet<APIKey>();
        try {
            connection = APIMgtDBUtil.getConnection();
            PreparedStatement nestedPS = connection.prepareStatement(getKeysSql);
            nestedPS.setInt(1, subscriptionId);
            ResultSet nestedRS = nestedPS.executeQuery();
            while (nestedRS.next()) {
                APIKey apiKey = new APIKey();
                String decryptedAccessToken = APIUtil.decryptToken(nestedRS.getString("ACCESS_TOKEN"));
                apiKey.setAccessToken(decryptedAccessToken);
                apiKey.setType(nestedRS.getString("TOKEN_TYPE"));
                apiKeys.add(apiKey);
            }
        } catch (SQLException e) {
            handleException("Failed to get API keys for subscription: " + subscriptionId, e);
        } catch (CryptoException e) {
            handleException("Failed to get API keys for subscription: " + subscriptionId, e);
        } finally {
            APIMgtDBUtil.closeAllConnections(ps, connection, result);
        }
        return apiKeys;
    }

    public String getTokenScope(String consumerKey) throws APIManagementException {
        String tokenScope = null;

        if (APIUtil.checkAccessTokenPartitioningEnabled() &&
            APIUtil.checkUserNameAssertionEnabled()) {
            String[] keyStoreTables = APIUtil.getAvailableKeyStoreTables();
            if (keyStoreTables != null) {
                for (String keyStoreTable : keyStoreTables) {
                    tokenScope = getTokenScope(consumerKey, getScopeSql(keyStoreTable));
                    if (tokenScope != null) {
                        break;
                    }
                }
            }
        } else {
            tokenScope = getTokenScope(consumerKey, getScopeSql(null));
        }
        return tokenScope;
    }

    private String getTokenScope(String consumerKey, String getScopeSql)
            throws APIManagementException {
        Connection connection = null;
        PreparedStatement ps = null;
        ResultSet result = null;
        String tokenScope = null;

        try {

            consumerKey = APIUtil.encryptToken(consumerKey);
            connection = APIMgtDBUtil.getConnection();
            PreparedStatement nestedPS = connection.prepareStatement(getScopeSql);
            nestedPS.setString(1, consumerKey);
            ResultSet nestedRS = nestedPS.executeQuery();
            if (nestedRS.next()) {
                tokenScope = nestedRS.getString("TOKEN_SCOPE");
            }
        } catch (SQLException e) {
            handleException("Failed to get token scope from consumer key: " + consumerKey, e);
        } catch (CryptoException e) {
            handleException("Error while encrypting consumer key", e);
        } finally {
            APIMgtDBUtil.closeAllConnections(ps, connection, result);
        }

        return tokenScope;
    }

    private String getScopeSql(String accessTokenStoreTable) {
        String tokenStoreTable = APIConstants.ACCESS_TOKEN_STORE_TABLE;
        if (accessTokenStoreTable != null) {
            tokenStoreTable = accessTokenStoreTable;
        }

        return "SELECT" +
               " IAT.TOKEN_SCOPE AS TOKEN_SCOPE " +
               "FROM " +
               tokenStoreTable + " IAT," +
               " IDN_OAUTH_CONSUMER_APPS ICA " +
               "WHERE" +
               " IAT.CONSUMER_KEY = ?" +
               " AND IAT.CONSUMER_KEY = ICA.CONSUMER_KEY" +
               " AND IAT.AUTHZ_USER = ICA.USERNAME";
    }

	public String getScopesByToken(String accessToken) throws APIManagementException {
		String tokenStoreTable = APIConstants.ACCESS_TOKEN_STORE_TABLE;
		String getScopeSql = "SELECT TOKEN_SCOPE " +
		                     "FROM " + tokenStoreTable +
		                     " WHERE ACCESS_TOKEN= ? LIMIT 1";

		Connection connection = null;
		PreparedStatement ps = null;
		ResultSet result = null;
		String tokenScope = null;

		try {
			connection = APIMgtDBUtil.getConnection();
			ps = connection.prepareStatement(getScopeSql);
			ps.setString(1, accessToken);
			result = ps.executeQuery();
			if (result.next()) {
				tokenScope = result.getString("TOKEN_SCOPE");
			}
		} catch (SQLException e) {
			handleException("Failed to get token scope from access token : " + accessToken, e);
		} finally {
			APIMgtDBUtil.closeAllConnections(ps, connection, result);
		}

		return tokenScope;
	}

    public Boolean isAccessTokenExists(String accessToken) throws APIManagementException {
        Connection connection = null;
        PreparedStatement ps = null;
        ResultSet result = null;

        String accessTokenStoreTable = APIConstants.ACCESS_TOKEN_STORE_TABLE;
        if (APIUtil.checkAccessTokenPartitioningEnabled() &&
            APIUtil.checkUserNameAssertionEnabled()) {
            accessTokenStoreTable = APIUtil.getAccessTokenStoreTableFromAccessToken(accessToken);
        }

        String getTokenSql = "SELECT ACCESS_TOKEN " +
                             "FROM " + accessTokenStoreTable +
                             " WHERE ACCESS_TOKEN= ? ";
        Boolean tokenExists = false;
        try {
            connection = APIMgtDBUtil.getConnection();
            PreparedStatement getToken = connection.prepareStatement(getTokenSql);
            String encryptedAccessToken = APIUtil.encryptToken(accessToken);
            getToken.setString(1, encryptedAccessToken);
            ResultSet getTokenRS = getToken.executeQuery();
            while (getTokenRS.next()) {
                tokenExists = true;
            }
        } catch (SQLException e) {
            handleException("Failed to check availability of the access token. ", e);
        } catch (CryptoException e) {
            handleException("Failed to check availability of the access token. ", e);
        } finally {
            APIMgtDBUtil.closeAllConnections(ps, connection, result);
        }
        return tokenExists;
    }

    public Boolean isAccessTokenRevoked(String accessToken) throws APIManagementException {
        Connection connection = null;
        PreparedStatement ps = null;
        ResultSet result = null;

        String accessTokenStoreTable = APIConstants.ACCESS_TOKEN_STORE_TABLE;
        if (APIUtil.checkAccessTokenPartitioningEnabled() &&
            APIUtil.checkUserNameAssertionEnabled()) {
            accessTokenStoreTable = APIUtil.getAccessTokenStoreTableFromAccessToken(accessToken);
        }

        String getTokenSql = "SELECT TOKEN_STATE " +
                             "FROM " + accessTokenStoreTable +
                             " WHERE ACCESS_TOKEN= ? ";
        Boolean tokenExists = false;
        try {
            connection = APIMgtDBUtil.getConnection();
            PreparedStatement getToken = connection.prepareStatement(getTokenSql);
            String encryptedAccessToken = APIUtil.encryptToken(accessToken);
            getToken.setString(1, encryptedAccessToken);
            ResultSet getTokenRS = getToken.executeQuery();
            while (getTokenRS.next()) {
                if (!getTokenRS.getString("TOKEN_STATE").equals("REVOKED")) {
                    tokenExists = true;
                }
            }
        } catch (SQLException e) {
            handleException("Failed to check availability of the access token. ", e);
        } catch (CryptoException e) {
            handleException("Failed to check availability of the access token. ", e);
        } finally {
            APIMgtDBUtil.closeAllConnections(ps, connection, result);
        }
        return tokenExists;
    }

    public APIKey getAccessTokenData(String accessToken) throws APIManagementException {
        Connection connection = null;
        PreparedStatement ps = null;
        ResultSet result = null;
        APIKey apiKey=new APIKey();

        String accessTokenStoreTable = APIConstants.ACCESS_TOKEN_STORE_TABLE;
        if (APIUtil.checkAccessTokenPartitioningEnabled() &&
            APIUtil.checkUserNameAssertionEnabled()) {
            accessTokenStoreTable = APIUtil.getAccessTokenStoreTableFromAccessToken(accessToken);
        }

        String getTokenSql = "SELECT ACCESS_TOKEN,AUTHZ_USER,TOKEN_SCOPE,CONSUMER_KEY," +
                             "TIME_CREATED,VALIDITY_PERIOD " +
                             "FROM " + accessTokenStoreTable  +
                             " WHERE ACCESS_TOKEN= ? AND TOKEN_STATE='ACTIVE' ";
        try {
            connection = APIMgtDBUtil.getConnection();
            PreparedStatement getToken = connection.prepareStatement(getTokenSql);
            getToken.setString(1, APIUtil.encryptToken(accessToken));
            ResultSet getTokenRS = getToken.executeQuery();
            while (getTokenRS.next()) {

                String decryptedAccessToken = APIUtil.decryptToken(getTokenRS.getString("ACCESS_TOKEN")); // todo - check redundant decryption
                apiKey.setAccessToken(decryptedAccessToken);
                apiKey.setAuthUser(getTokenRS.getString("AUTHZ_USER"));
                apiKey.setTokenScope(getTokenRS.getString("TOKEN_SCOPE"));
                apiKey.setCreatedDate(getTokenRS.getTimestamp("TIME_CREATED").toString().split("\\.")[0]);
                String consumerKey = getTokenRS.getString("CONSUMER_KEY");
                apiKey.setConsumerKey(APIUtil.decryptToken(consumerKey));
                apiKey.setValidityPeriod(getTokenRS.getLong("VALIDITY_PERIOD"));

            }
        } catch (SQLException e) {
            handleException("Failed to get the access token data. ", e);
        } catch (CryptoException e) {
            handleException("Failed to get the access token data. ", e);
        } finally {
            APIMgtDBUtil.closeAllConnections(ps, connection, result);
        }
        return apiKey;
    }

    public Map<Integer, APIKey> getAccessTokens(String query)
            throws APIManagementException {
        Map<Integer, APIKey> tokenDataMap = new HashMap<Integer, APIKey>();
        if (APIUtil.checkAccessTokenPartitioningEnabled()
            && APIUtil.checkUserNameAssertionEnabled()) {
            String[] keyStoreTables = APIUtil.getAvailableKeyStoreTables();
            if (keyStoreTables != null) {
                for (String keyStoreTable : keyStoreTables) {
                    Map<Integer, APIKey> tokenDataMapTmp = getAccessTokens(query,
                                                                           getTokenSql(keyStoreTable));
                    tokenDataMap.putAll(tokenDataMapTmp);
                }
            }
        } else {
            tokenDataMap = getAccessTokens(query, getTokenSql(null));
        }
        return tokenDataMap;
    }

    private Map<Integer, APIKey> getAccessTokens(String query, String getTokenSql)
            throws APIManagementException {
        Connection connection = null;
        PreparedStatement ps = null;
        ResultSet result = null;
        Map<Integer, APIKey> tokenDataMap = new HashMap<Integer, APIKey>();

        try {
            connection = APIMgtDBUtil.getConnection();
            PreparedStatement getToken = connection.prepareStatement(getTokenSql);
            ResultSet getTokenRS = getToken.executeQuery();
            while (getTokenRS.next()) {
                String accessToken = APIUtil.decryptToken(getTokenRS.getString("ACCESS_TOKEN"));
                String regex = "(?i)[a-zA-Z0-9_.-|]*" + query.trim() + "(?i)[a-zA-Z0-9_.-|]*";
                Pattern pattern;
                Matcher matcher;
                pattern = Pattern.compile(regex);
                matcher = pattern.matcher(accessToken);
                Integer i = 0;
                if (matcher.matches()) {
                    APIKey apiKey = new APIKey();
                    apiKey.setAccessToken(accessToken);
                    apiKey.setAuthUser(getTokenRS.getString("AUTHZ_USER"));
                    apiKey.setTokenScope(getTokenRS.getString("TOKEN_SCOPE"));
                    apiKey.setCreatedDate(getTokenRS.getTimestamp("TIME_CREATED").toString().split("\\.")[0]);
                    String consumerKey = getTokenRS.getString("CONSUMER_KEY");
                    apiKey.setConsumerKey(APIUtil.decryptToken(consumerKey));
                    apiKey.setValidityPeriod(getTokenRS.getLong("VALIDITY_PERIOD"));
                    tokenDataMap.put(i, apiKey);
                    i++;
                }
            }
        } catch (SQLException e) {
            handleException("Failed to get access token data. ", e);
        } catch (CryptoException e) {
            handleException("Failed to get access token data. ", e);
        } finally {
            APIMgtDBUtil.closeAllConnections(ps, connection, result);

        }
        return tokenDataMap;
    }

    private String getTokenSql (String accessTokenStoreTable) {
        String tokenStoreTable = "IDN_OAUTH2_ACCESS_TOKEN";
        if (accessTokenStoreTable != null) {
            tokenStoreTable = accessTokenStoreTable;
        }

        return "SELECT ACCESS_TOKEN,AUTHZ_USER,TOKEN_SCOPE,CONSUMER_KEY," +
               "TIME_CREATED,VALIDITY_PERIOD " +
               "FROM " + tokenStoreTable + " WHERE TOKEN_STATE='ACTIVE' ";
    }

    public Map<Integer, APIKey> getAccessTokensByUser(String user, String loggedInUser)
            throws APIManagementException {
        Connection connection = null;
        PreparedStatement ps = null;
        ResultSet result = null;
        Map<Integer, APIKey> tokenDataMap = new HashMap<Integer, APIKey>();

        String accessTokenStoreTable = APIConstants.ACCESS_TOKEN_STORE_TABLE;
        if (APIUtil.checkAccessTokenPartitioningEnabled() &&
            APIUtil.checkUserNameAssertionEnabled()) {
            accessTokenStoreTable = APIUtil.getAccessTokenStoreTableFromUserId(user);
        }

        String getTokenSql = "SELECT ACCESS_TOKEN,AUTHZ_USER,TOKEN_SCOPE,CONSUMER_KEY," +
                             "TIME_CREATED,VALIDITY_PERIOD " +
                             "FROM " + accessTokenStoreTable +
                             " WHERE AUTHZ_USER= ? AND TOKEN_STATE='ACTIVE' ";
        try {
            connection = APIMgtDBUtil.getConnection();
            PreparedStatement getToken = connection.prepareStatement(getTokenSql);
            getToken.setString(1, user);
            ResultSet getTokenRS = getToken.executeQuery();
            Integer i = 0;
            while (getTokenRS.next()) {
                String authorizedUser = getTokenRS.getString("AUTHZ_USER");
                if (APIUtil.isLoggedInUserAuthorizedToRevokeToken(loggedInUser, authorizedUser)) {
                    String accessToken = APIUtil.decryptToken(getTokenRS.getString("ACCESS_TOKEN"));
                    APIKey apiKey = new APIKey();
                    apiKey.setAccessToken(accessToken);
                    apiKey.setAuthUser(authorizedUser);
                    apiKey.setTokenScope(getTokenRS.getString("TOKEN_SCOPE"));
                    apiKey.setCreatedDate(getTokenRS.getTimestamp("TIME_CREATED").toString().split("\\.")[0]);
                    String consumerKey = getTokenRS.getString("CONSUMER_KEY");
                    apiKey.setConsumerKey(APIUtil.decryptToken(consumerKey));
                    apiKey.setValidityPeriod(getTokenRS.getLong("VALIDITY_PERIOD"));
                    tokenDataMap.put(i, apiKey);
                    i++;
                }
            }
        } catch (SQLException e) {
            handleException("Failed to get access token data. ", e);
        } catch (CryptoException e) {
            handleException("Failed to get access token data. ", e);
        } finally {
            APIMgtDBUtil.closeAllConnections(ps, connection, result);
        }
        return tokenDataMap;
    }

    public Map<Integer, APIKey> getAccessTokensByDate(String date, boolean latest, String loggedInUser)
            throws APIManagementException {
        Map<Integer, APIKey> tokenDataMap = new HashMap<Integer, APIKey>();

        if (APIUtil.checkAccessTokenPartitioningEnabled() &&
            APIUtil.checkUserNameAssertionEnabled()) {
            String[] keyStoreTables = APIUtil.getAvailableKeyStoreTables();
            if (keyStoreTables != null) {
                for (String keyStoreTable : keyStoreTables) {
                    Map<Integer, APIKey> tokenDataMapTmp = getAccessTokensByDate
                            (date, latest, getTokenByDateSqls(keyStoreTable), loggedInUser);
                    tokenDataMap.putAll(tokenDataMapTmp);
                }
            }
        } else {
            tokenDataMap = getAccessTokensByDate(date, latest, getTokenByDateSqls(null), loggedInUser);
        }

        return tokenDataMap;
    }

    public Map<Integer, APIKey> getAccessTokensByDate(String date, boolean latest, String[] querySql, String loggedInUser)
            throws APIManagementException {
        Connection connection = null;
        PreparedStatement ps = null;
        ResultSet result = null;
        Map<Integer, APIKey> tokenDataMap = new HashMap<Integer, APIKey>();

        try {
            SimpleDateFormat fmt = new SimpleDateFormat("yyyy-MM-dd", Locale.ENGLISH);
            java.util.Date searchDate = fmt.parse(date);
            Date sqlDate = new Date(searchDate.getTime());
            connection = APIMgtDBUtil.getConnection();
            PreparedStatement getToken;
            if (latest) {
                getToken = connection.prepareStatement(querySql[0]);
            } else {
                getToken = connection.prepareStatement(querySql[1]);
            }
            getToken.setDate(1, sqlDate);

            ResultSet getTokenRS = getToken.executeQuery();
            Integer i = 0;
            while (getTokenRS.next()) {
                String authorizedUser = getTokenRS.getString("AUTHZ_USER");
                if (APIUtil.isLoggedInUserAuthorizedToRevokeToken(loggedInUser, authorizedUser)) {
                    String accessToken = APIUtil.decryptToken(getTokenRS.getString("ACCESS_TOKEN"));
                    APIKey apiKey = new APIKey();
                    apiKey.setAccessToken(accessToken);
                    apiKey.setAuthUser(authorizedUser);
                    apiKey.setTokenScope(getTokenRS.getString("TOKEN_SCOPE"));
                    apiKey.setCreatedDate(getTokenRS.getTimestamp("TIME_CREATED").toString().split("\\.")[0]);
                    String consumerKey = getTokenRS.getString("CONSUMER_KEY");
                    apiKey.setConsumerKey(APIUtil.decryptToken(consumerKey));
                    apiKey.setValidityPeriod(getTokenRS.getLong("VALIDITY_PERIOD"));
                    tokenDataMap.put(i, apiKey);
                    i++;
                }
            }
        } catch (SQLException e) {
            handleException("Failed to get access token data. ", e);
        } catch (ParseException e) {
            handleException("Failed to get access token data. ", e);
        } catch (CryptoException e) {
            handleException("Failed to get access token data. ", e);
        } finally {
            APIMgtDBUtil.closeAllConnections(ps, connection, result);
        }
        return tokenDataMap;
    }

    public String[] getTokenByDateSqls (String accessTokenStoreTable) {
        String[] querySqlArr = new String[2];
        String tokenStoreTable = APIConstants.ACCESS_TOKEN_STORE_TABLE;
        if (accessTokenStoreTable != null) {
            tokenStoreTable = accessTokenStoreTable;
        }

        querySqlArr[0] = "SELECT ACCESS_TOKEN,AUTHZ_USER,TOKEN_SCOPE,CONSUMER_KEY," +
                         "TIME_CREATED,VALIDITY_PERIOD " +
                         "FROM " + tokenStoreTable  +
                         " WHERE TOKEN_STATE='ACTIVE' AND TIME_CREATED >= ? ";

        querySqlArr[1] = "SELECT ACCESS_TOKEN,AUTHZ_USER,TOKEN_SCOPE,CONSUMER_KEY," +
                         "TIME_CREATED,VALIDITY_PERIOD " +
                         "FROM " + tokenStoreTable +
                         " WHERE TOKEN_STATE='ACTIVE' AND TIME_CREATED <= ? ";

        return querySqlArr;
    }

    private Set<APIKey> getApplicationKeys(String username, int applicationId)
            throws APIManagementException {

        String accessTokenStoreTable = APIConstants.ACCESS_TOKEN_STORE_TABLE;
        if (APIUtil.checkAccessTokenPartitioningEnabled() &&
            APIUtil.checkUserNameAssertionEnabled()) {
            accessTokenStoreTable = APIUtil.getAccessTokenStoreTableFromUserId(username);
        }

        Set<APIKey> apiKeys = new HashSet<APIKey>();

        try{
            APIKey productionKey = getProductionKeyOfApplication(username, applicationId, accessTokenStoreTable);
            if(productionKey != null){
                apiKeys.add(productionKey);
            } else {
                productionKey = getKeyStatusOfApplication(APIConstants.API_KEY_TYPE_PRODUCTION,applicationId);
                if(productionKey != null){
                    productionKey.setType(APIConstants.API_KEY_TYPE_PRODUCTION);
                    apiKeys.add(productionKey);
                }
            }

            APIKey sandboxKey = getSandboxKeyOfApplication(username, applicationId, accessTokenStoreTable);
            if(sandboxKey != null){
                apiKeys.add(sandboxKey);
            }  else {
                sandboxKey = getKeyStatusOfApplication(APIConstants.API_KEY_TYPE_SANDBOX,applicationId);
                if(sandboxKey != null){
                    sandboxKey.setType(APIConstants.API_KEY_TYPE_SANDBOX);
                    apiKeys.add(sandboxKey);
                }
            }
        } catch (SQLException e) {
            handleException("Failed to get keys for application: " + applicationId, e);
        } catch (CryptoException e) {
            handleException("Failed to get keys for application: " + applicationId, e);
        }
        return apiKeys;
    }

    private APIKey getKeyStatusOfApplication(String keyType, int applicationId) throws APIManagementException{
        Connection connection = null;
        PreparedStatement preparedStatement = null;
        ResultSet resultSet = null;
        APIKey key = null;

        String sqlQuery = "SELECT STATE FROM AM_APPLICATION_KEY_MAPPING WHERE APPLICATION_ID = ? AND KEY_TYPE = ?";

        try {
        connection = APIMgtDBUtil.getConnection();
        preparedStatement = connection.prepareStatement(sqlQuery);
        preparedStatement.setInt(1,applicationId);
        preparedStatement.setString(2,keyType);

        resultSet = preparedStatement.executeQuery();
        while (resultSet.next()){
            key = new APIKey();
            key.setState(resultSet.getString("STATE"));
        }
        } catch (SQLException e) {
            handleException("Error occurred while getting the State of Access Token",e);
        } finally {
            APIMgtDBUtil.closeAllConnections(preparedStatement, connection, resultSet);
        }

        return key;
    }

    private APIKey getProductionKeyOfApplication(String userName, int applicationId, String accessTokenStoreTable)
                                                throws SQLException, CryptoException, APIManagementException {

        Connection connection = null;
        PreparedStatement preparedStatement = null;
        ResultSet resultSet = null;

        //The part of the sql query that remain common across databases.
        String statement =
                " ICA.CONSUMER_KEY AS CONSUMER_KEY," +
                        " ICA.CONSUMER_SECRET AS CONSUMER_SECRET," +
                        " IAT.ACCESS_TOKEN AS ACCESS_TOKEN," +
                        " IAT.VALIDITY_PERIOD AS VALIDITY_PERIOD," +
                        " IAT.TOKEN_SCOPE AS TOKEN_SCOPE," +
                        " AKM.KEY_TYPE AS TOKEN_TYPE, " +
                        " AKM.STATE AS STATE "+
                        "FROM" +
                        " AM_APPLICATION_KEY_MAPPING AKM," +
                        accessTokenStoreTable + " IAT," +
                        " IDN_OAUTH_CONSUMER_APPS ICA " +
                        "WHERE" +
                        " AKM.APPLICATION_ID = ? AND" +
                        " ICA.USERNAME = ? AND" +
                        " IAT.USER_TYPE = ? AND" +
                        " ICA.CONSUMER_KEY = AKM.CONSUMER_KEY AND" +
                        " IAT.CONSUMER_KEY = ICA.CONSUMER_KEY AND" +
                        " AKM.KEY_TYPE = 'PRODUCTION' AND" +
                        " ICA.USERNAME = IAT.AUTHZ_USER AND" +
                        " (IAT.TOKEN_STATE = 'ACTIVE' OR" +
                        " IAT.TOKEN_STATE = 'EXPIRED' OR" +
                        " IAT.TOKEN_STATE = 'REVOKED')" +
                        " ORDER BY IAT.TIME_CREATED DESC";

        String sql = null, oracleSQL = null, mySQLSQL = null, msSQL = null,postgreSQL = null;

        //Construct database specific sql statements.
        oracleSQL = "SELECT ICA.CONSUMER_KEY AS CONSUMER_KEY," +
                        " ICA.CONSUMER_SECRET AS CONSUMER_SECRET," +
                        " IAT.ACCESS_TOKEN AS ACCESS_TOKEN," +
                        " IAT.VALIDITY_PERIOD AS VALIDITY_PERIOD," +
                        " IAT.TOKEN_SCOPE AS TOKEN_SCOPE," +
                        " AKM.KEY_TYPE AS TOKEN_TYPE, " +
                        " AKM.STATE AS STATE "+
                        " FROM" +
                        " AM_APPLICATION_KEY_MAPPING AKM, " +
                        accessTokenStoreTable + " IAT," +
                        " IDN_OAUTH_CONSUMER_APPS ICA " +
                        " WHERE" +
                        " AKM.APPLICATION_ID = ? AND" +
                        " ICA.USERNAME = ? AND" +
                        " IAT.USER_TYPE = ? AND" +
                        " ICA.CONSUMER_KEY = AKM.CONSUMER_KEY AND" +
                        " IAT.CONSUMER_KEY = ICA.CONSUMER_KEY AND" +
                        " AKM.KEY_TYPE = 'PRODUCTION' AND" +
                        " ICA.USERNAME = IAT.AUTHZ_USER AND" +
                        " (IAT.TOKEN_STATE = 'ACTIVE' OR" +
                        " IAT.TOKEN_STATE = 'EXPIRED' OR" +
                        " IAT.TOKEN_STATE = 'REVOKED')" +
                        " AND ROWNUM < 2 " +
                        " ORDER BY IAT.TIME_CREATED DESC";

        mySQLSQL = "SELECT" + statement + " LIMIT 1";

        msSQL = "SELECT TOP 1" + statement;

        postgreSQL = "SELECT * FROM (SELECT" + statement + ") AS TOKEN LIMIT 1";

        String authorizedDomains;
        String accessToken;

        try{
            connection = APIMgtDBUtil.getConnection();

            if (connection.getMetaData().getDriverName().contains("MySQL")
                    || connection.getMetaData().getDriverName().contains("H2")) {
                sql = mySQLSQL;
            }
            else if(connection.getMetaData().getDriverName().contains("MS SQL")){
                sql = msSQL;
            } else if (connection.getMetaData().getDriverName().contains("Microsoft")) {
                sql = msSQL;
            } else if (connection.getMetaData().getDriverName().contains("PostgreSQL")) {
                sql = postgreSQL;
            } else {
                sql = oracleSQL;
            }

            preparedStatement = connection.prepareStatement(sql);
            preparedStatement.setInt(1, applicationId);
            preparedStatement.setString(2, userName.toLowerCase());
            preparedStatement.setString(3, APIConstants.ACCESS_TOKEN_USER_TYPE_APPLICATION);
            resultSet = preparedStatement.executeQuery();
            while (resultSet.next()) {
                APIKey apiKey = new APIKey();
                accessToken = APIUtil.decryptToken(resultSet.getString("ACCESS_TOKEN"));
                String tokenScope = resultSet.getString("TOKEN_SCOPE");
                String consumerKey = resultSet.getString("CONSUMER_KEY");
                apiKey.setConsumerKey(APIUtil.decryptToken(consumerKey));
                String consumerSecret = resultSet.getString("CONSUMER_SECRET");
                apiKey.setConsumerSecret(APIUtil.decryptToken(consumerSecret));
                apiKey.setAccessToken(accessToken);
                apiKey.setTokenScope(tokenScope);
                authorizedDomains = getAuthorizedDomains(accessToken);
                apiKey.setType(resultSet.getString("TOKEN_TYPE"));
                apiKey.setAuthorizedDomains(authorizedDomains);
                apiKey.setValidityPeriod(resultSet.getLong("VALIDITY_PERIOD"));
                apiKey.setState(resultSet.getString("STATE"));
                return apiKey;
            }
            return null;
        }finally {
            APIMgtDBUtil.closeAllConnections(preparedStatement, connection, resultSet);
        }
    }

    private APIKey getSandboxKeyOfApplication(String userName, int applicationId, String accessTokenStoreTable)
            throws SQLException, CryptoException, APIManagementException {

        Connection connection = null;
        PreparedStatement preparedStatement = null;
        ResultSet resultSet = null;

        //The part of the sql query that remain common across databases.
        String statement =
                " ICA.CONSUMER_KEY AS CONSUMER_KEY," +
                        " ICA.CONSUMER_SECRET AS CONSUMER_SECRET," +
                        " IAT.ACCESS_TOKEN AS ACCESS_TOKEN," +
                        " IAT.VALIDITY_PERIOD AS VALIDITY_PERIOD," +
                        " IAT.TOKEN_SCOPE AS TOKEN_SCOPE," +
                        " AKM.KEY_TYPE AS TOKEN_TYPE " +
                        "FROM" +
                        " AM_APPLICATION_KEY_MAPPING AKM," +
                        accessTokenStoreTable + " IAT," +
                        " IDN_OAUTH_CONSUMER_APPS ICA " +
                        "WHERE" +
                        " AKM.APPLICATION_ID = ? AND" +
                        " ICA.USERNAME = ? AND" +
                        " IAT.USER_TYPE = ? AND" +
                        " ICA.CONSUMER_KEY = AKM.CONSUMER_KEY AND" +
                        " IAT.CONSUMER_KEY = ICA.CONSUMER_KEY AND" +
                        " AKM.KEY_TYPE = 'SANDBOX' AND" +
                        " ICA.USERNAME = IAT.AUTHZ_USER AND" +
                        " (IAT.TOKEN_STATE = 'ACTIVE' OR" +
                        " IAT.TOKEN_STATE = 'EXPIRED' OR" +
                        " IAT.TOKEN_STATE = 'REVOKED')" +
                        " ORDER BY IAT.TIME_CREATED DESC";

        String sql = null, oracleSQL = null, mySQLSQL = null, msSQL = null,postgreSQL = null;

        //Construct database specific sql statements.
        oracleSQL =  "SELECT ICA.CONSUMER_KEY AS CONSUMER_KEY," +
                        " ICA.CONSUMER_SECRET AS CONSUMER_SECRET," +
                        " IAT.ACCESS_TOKEN AS ACCESS_TOKEN," +
                        " IAT.VALIDITY_PERIOD AS VALIDITY_PERIOD," +
                        " IAT.TOKEN_SCOPE AS TOKEN_SCOPE," +
                        " AKM.KEY_TYPE AS TOKEN_TYPE " +
                        "FROM" +
                        " AM_APPLICATION_KEY_MAPPING AKM," +
                        accessTokenStoreTable + " IAT," +
                        " IDN_OAUTH_CONSUMER_APPS ICA " +
                        "WHERE" +
                        " AKM.APPLICATION_ID = ? AND" +
                        " ICA.USERNAME = ? AND" +
                        " IAT.USER_TYPE = ? AND" +
                        " ICA.CONSUMER_KEY = AKM.CONSUMER_KEY AND" +
                        " IAT.CONSUMER_KEY = ICA.CONSUMER_KEY AND" +
                        " AKM.KEY_TYPE = 'SANDBOX' AND" +
                        " ICA.USERNAME = IAT.AUTHZ_USER AND" +
                        " (IAT.TOKEN_STATE = 'ACTIVE' OR" +
                        " IAT.TOKEN_STATE = 'EXPIRED' OR" +
                        " IAT.TOKEN_STATE = 'REVOKED')" +
                        " AND ROWNUM < 2 " +
                        " ORDER BY IAT.TIME_CREATED DESC ";

        mySQLSQL = "SELECT" + statement + " LIMIT 1";

        msSQL = "SELECT TOP 1" + statement;

        postgreSQL = "SELECT * FROM (SELECT" + statement + ") AS TOKEN LIMIT 1";

        String authorizedDomains;
        String accessToken;

        try{
            connection = APIMgtDBUtil.getConnection();

            if (connection.getMetaData().getDriverName().contains("MySQL")
                    || connection.getMetaData().getDriverName().contains("H2")) {
                sql = mySQLSQL;
            }
            else if(connection.getMetaData().getDriverName().contains("MS SQL")){
                sql = msSQL;
            } else if (connection.getMetaData().getDriverName().contains("Microsoft")) {
                sql = msSQL;
            } else if (connection.getMetaData().getDriverName().contains("PostgreSQL")) {
                sql = postgreSQL;
            } else {
                sql = oracleSQL;
            }

            preparedStatement = connection.prepareStatement(sql);
            preparedStatement.setInt(1, applicationId);
            preparedStatement.setString(2, userName.toLowerCase());
            preparedStatement.setString(3, APIConstants.ACCESS_TOKEN_USER_TYPE_APPLICATION);
            resultSet = preparedStatement.executeQuery();
            while (resultSet.next()) {
                APIKey apiKey = new APIKey();
                accessToken = APIUtil.decryptToken(resultSet.getString("ACCESS_TOKEN"));
                String tokenScope = resultSet.getString("TOKEN_SCOPE");
                String consumerKey = resultSet.getString("CONSUMER_KEY");
                apiKey.setConsumerKey(APIUtil.decryptToken(consumerKey));
                String consumerSecret = resultSet.getString("CONSUMER_SECRET");
                apiKey.setConsumerSecret(APIUtil.decryptToken(consumerSecret));
                apiKey.setAccessToken(accessToken);
                apiKey.setTokenScope(tokenScope);
                authorizedDomains = getAuthorizedDomains(accessToken);
                apiKey.setType(resultSet.getString("TOKEN_TYPE"));
                apiKey.setAuthorizedDomains(authorizedDomains);
                apiKey.setValidityPeriod(resultSet.getLong("VALIDITY_PERIOD"));
                return apiKey;
            }
            return null;
        }finally {
            APIMgtDBUtil.closeAllConnections(preparedStatement, connection, resultSet);
        }
    }

    public Set<String> getApplicationKeys(int applicationId)
            throws APIManagementException {
        Set<String> apiKeys = new HashSet<String>();
        if (APIUtil.checkAccessTokenPartitioningEnabled() &&
            APIUtil.checkUserNameAssertionEnabled()) {
            String[] keyStoreTables = APIUtil.getAvailableKeyStoreTables();
            if (keyStoreTables != null) {
                for (String keyStoreTable : keyStoreTables) {
                    apiKeys = getApplicationKeys(applicationId, getKeysSql(keyStoreTable));
                    if (apiKeys != null) {
                        break;
                    }
                }
            }
        } else {
            apiKeys = getApplicationKeys(applicationId, getKeysSql(null));
        }
        return apiKeys;
    }

    public void updateTierPermissions(String tierName, String permissionType, String roles, int tenantId) throws APIManagementException {
        Connection conn = null;
        ResultSet rs = null;
        PreparedStatement ps = null;
        ResultSet resultSet = null;
        int tierPermissionId = -1;

        try {
            conn = APIMgtDBUtil.getConnection();
            String getTierPermissionQuery = "SELECT TIER_PERMISSIONS_ID FROM AM_TIER_PERMISSIONS WHERE TIER = ? AND TENANT_ID = ?";
            ps = conn.prepareStatement(getTierPermissionQuery);
            ps.setString(1, tierName);
            ps.setInt(2, tenantId);
            resultSet = ps.executeQuery();
            if (resultSet.next()) {
                tierPermissionId = resultSet.getInt("TIER_PERMISSIONS_ID");
            }
            resultSet.close();
            ps.close();

            if (tierPermissionId == -1) {
                String query = "INSERT INTO" +
                               " AM_TIER_PERMISSIONS (TIER, PERMISSIONS_TYPE, ROLES, TENANT_ID)" +
                               " VALUES(?, ?, ?, ?)";
                ps = conn.prepareStatement(query);
                ps.setString(1, tierName);
                ps.setString(2, permissionType);
                ps.setString(3, roles);
                ps.setInt(4, tenantId);
                ps.execute();
            } else {
                String query = "UPDATE" +
                               " AM_TIER_PERMISSIONS SET TIER = ?, PERMISSIONS_TYPE = ?, ROLES = ?" +
                               " WHERE TIER_PERMISSIONS_ID = ? AND TENANT_ID = ?";
                ps = conn.prepareStatement(query);
                ps.setString(1, tierName);
                ps.setString(2, permissionType);
                ps.setString(3, roles);
                ps.setInt(4, tierPermissionId);
                ps.setInt(5, tenantId);
                ps.executeUpdate();
            }
            conn.commit();

        } catch (SQLException e) {
            handleException("Error in updating tier permissions: " + e.getMessage(), e);
        } finally {
            APIMgtDBUtil.closeAllConnections(ps, conn, rs);
        }
    }

    public Set<TierPermissionDTO> getTierPermissions(int tenantId) throws APIManagementException {
        Connection conn = null;
        ResultSet rs = null;
        PreparedStatement ps = null;
        ResultSet resultSet = null;

        Set<TierPermissionDTO> tierPermissions = new HashSet<TierPermissionDTO>();

        try {
            conn = APIMgtDBUtil.getConnection();
            String getTierPermissionQuery = "SELECT TIER , PERMISSIONS_TYPE , ROLES  FROM AM_TIER_PERMISSIONS WHERE " +
            							"TENANT_ID = ?";
            ps = conn.prepareStatement(getTierPermissionQuery);
            ps.setInt(1, tenantId);
            resultSet = ps.executeQuery();
            while (resultSet.next()) {
                TierPermissionDTO tierPermission = new TierPermissionDTO();
                tierPermission.setTierName(resultSet.getString("TIER"));
                tierPermission.setPermissionType(resultSet.getString("PERMISSIONS_TYPE"));
                String roles = resultSet.getString("ROLES");
                if (roles != null && !roles.equals("")) {
                    String roleList[] = roles.split(",");
                    tierPermission.setRoles(roleList);
                }
                tierPermissions.add(tierPermission);
            }
            resultSet.close();
            ps.close();
        } catch (SQLException e) {
            handleException("Failed to get Tier permission information " , e);
        } finally {
            APIMgtDBUtil.closeAllConnections(ps, conn, resultSet);
        }
        return tierPermissions;
    }

    public TierPermissionDTO getTierPermission(String tierName, int tenantId) throws APIManagementException {
        Connection conn = null;
        ResultSet rs = null;
        PreparedStatement ps = null;
        ResultSet resultSet = null;

        TierPermissionDTO tierPermission = null;
        try {
            conn = APIMgtDBUtil.getConnection();
            String getTierPermissionQuery = "SELECT PERMISSIONS_TYPE , ROLES  FROM AM_TIER_PERMISSIONS" +
                                            " WHERE TIER = ? AND TENANT_ID = ?";
            ps = conn.prepareStatement(getTierPermissionQuery);
            ps.setString(1, tierName);
            ps.setInt(2, tenantId);
            resultSet = ps.executeQuery();
            while (resultSet.next()) {
                tierPermission = new TierPermissionDTO();
                tierPermission.setTierName(tierName);
                tierPermission.setPermissionType(resultSet.getString("PERMISSIONS_TYPE"));
                String roles = resultSet.getString("ROLES");
                if (roles != null) {
                    String roleList[] = roles.split(",");
                    tierPermission.setRoles(roleList);
                }
            }
            resultSet.close();
            ps.close();
        } catch (SQLException e) {
            handleException("Failed to get Tier permission information for Tier " + tierName , e);
        } finally {
            APIMgtDBUtil.closeAllConnections(ps, conn, resultSet);
        }
        return tierPermission;
    }

    private Set<String> getApplicationKeys(int applicationId, String getKeysSql)
            throws APIManagementException {
        Connection connection = null;
        PreparedStatement ps = null;
        ResultSet result = null;
        Set<String> apiKeys = new HashSet<String>();
        try {
            connection = APIMgtDBUtil.getConnection();
            PreparedStatement nestedPS = connection.prepareStatement(getKeysSql);
            nestedPS.setInt(1, applicationId);
            ResultSet nestedRS = nestedPS.executeQuery();
            while (nestedRS.next()) {
                apiKeys.add(APIUtil.decryptToken(nestedRS.getString("ACCESS_TOKEN")));
            }
        } catch (SQLException e) {
            handleException("Failed to get keys for application: " + applicationId, e);
        } catch (CryptoException e) {
            handleException("Failed to get keys for application: " + applicationId, e);
        } finally {
            APIMgtDBUtil.closeAllConnections(ps, connection, result);
        }
        return apiKeys;
    }

    private String getKeysSql(String accessTokenStoreTable) {
        String tokenStoreTable = "IDN_OAUTH2_ACCESS_TOKEN";
        if (accessTokenStoreTable != null) {
            tokenStoreTable = accessTokenStoreTable;
        }

        return "SELECT " +
               " ICA.CONSUMER_KEY AS CONSUMER_KEY," +
               " ICA.CONSUMER_SECRET AS CONSUMER_SECRET," +
               " IAT.ACCESS_TOKEN AS ACCESS_TOKEN," +
               " AKM.KEY_TYPE AS TOKEN_TYPE " +
               "FROM" +
               " AM_APPLICATION_KEY_MAPPING AKM," +
               tokenStoreTable + " IAT," +
               " IDN_OAUTH_CONSUMER_APPS ICA " +
               "WHERE" +
               " AKM.APPLICATION_ID = ? AND" +
               " ICA.CONSUMER_KEY = AKM.CONSUMER_KEY AND" +
               " ICA.CONSUMER_KEY = IAT.CONSUMER_KEY";
    }

    /**
     * Get access token data based on application ID
     *
     * @param subscriptionId Subscription Id
     * @return access token data
     * @throws org.wso2.carbon.apimgt.api.APIManagementException
     */
    public Map<String, String> getAccessTokenData(int subscriptionId)
            throws APIManagementException {
        Map<String, String> apiKeys = new HashMap<String, String>();

        if (APIUtil.checkAccessTokenPartitioningEnabled() &&
            APIUtil.checkUserNameAssertionEnabled()) {
            String[] keyStoreTables = APIUtil.getAvailableKeyStoreTables();
            if (keyStoreTables != null) {
                for (String keyStoreTable : keyStoreTables) {
                    apiKeys = getAccessTokenData(subscriptionId,
                                                 getKeysSqlUsingSubscriptionId(keyStoreTable));
                    if (apiKeys != null) {
                        break;
                    }
                }
            }
        } else {
            apiKeys = getAccessTokenData(subscriptionId, getKeysSqlUsingSubscriptionId(null));
        }
        return apiKeys;
    }

    private Map<String, String> getAccessTokenData(int subscriptionId, String getKeysSql)
            throws APIManagementException {
        Connection connection = null;
        PreparedStatement ps = null;
        ResultSet result = null;
        Map<String, String> apiKeys = new HashMap<String, String>();
        try {
            connection = APIMgtDBUtil.getConnection();
            PreparedStatement nestedPS = connection.prepareStatement(getKeysSql);
            nestedPS.setInt(1, subscriptionId);
            ResultSet nestedRS = nestedPS.executeQuery();
            while (nestedRS.next()) {
                apiKeys.put("token", APIUtil.decryptToken(nestedRS.getString("ACCESS_TOKEN")));
                apiKeys.put("status", nestedRS.getString("TOKEN_STATE"));
            }
        } catch (SQLException e) {
            handleException("Failed to get keys for application: " + subscriptionId, e);
        } catch (CryptoException e) {
            handleException("Failed to get keys for application: " + subscriptionId, e);
        } finally {
            APIMgtDBUtil.closeAllConnections(ps, connection, result);
        }
        return apiKeys;
    }

    private String getKeysSqlUsingSubscriptionId(String accessTokenStoreTable) {
        String tokenStoreTable = "IDN_OAUTH2_ACCESS_TOKEN";
        if (accessTokenStoreTable != null) {
            tokenStoreTable = accessTokenStoreTable;
        }

        return "SELECT " +
               " IAT.ACCESS_TOKEN AS ACCESS_TOKEN," +
               " IAT.TOKEN_STATE AS TOKEN_STATE" +
               " FROM" +
               " AM_APPLICATION_KEY_MAPPING AKM," +
               " AM_SUBSCRIPTION SM," +
               tokenStoreTable + " IAT," +
               " IDN_OAUTH_CONSUMER_APPS ICA " +
               "WHERE" +
               " SM.SUBSCRIPTION_ID = ? AND" +
               " SM.APPLICATION_ID= AKM.APPLICATION_ID AND" +
               " ICA.CONSUMER_KEY = AKM.CONSUMER_KEY AND" +
               " ICA.CONSUMER_KEY = IAT.CONSUMER_KEY";
    }

    /**
     * This method returns the set of Subscribers for given provider
     *
     * @param providerName name of the provider
     * @return Set<Subscriber>
     * @throws org.wso2.carbon.apimgt.api.APIManagementException if failed to get subscribers for given provider
     */
    public Set<Subscriber> getSubscribersOfProvider(String providerName)
            throws APIManagementException {

        Set<Subscriber> subscribers = new HashSet<Subscriber>();
        Connection connection = null;
        PreparedStatement ps = null;
        ResultSet result = null;

        try {
            connection = APIMgtDBUtil.getConnection();

            String sqlQuery = "SELECT " +
                              "   SUBS.USER_ID AS USER_ID," +
                              "   SUBS.EMAIL_ADDRESS AS EMAIL_ADDRESS, " +
                              "   SUBS.DATE_SUBSCRIBED AS DATE_SUBSCRIBED " +
                              "FROM " +
                              "   AM_SUBSCRIBER  SUBS," +
                              "   AM_APPLICATION  APP, " +
                              "   AM_SUBSCRIPTION SUB, " +
                              "   AM_API API " +
                              "WHERE  " +
                              "   SUB.APPLICATION_ID = APP.APPLICATION_ID " +
                              "   AND SUBS. SUBSCRIBER_ID = APP.SUBSCRIBER_ID " +
                              "   AND API.API_ID = SUB.API_ID " +
                              "   AND API.API_PROVIDER = ?" +
                              " AND SUB.SUBS_CREATE_STATE = '" + APIConstants.SubscriptionCreatedStatus.SUBSCRIBE + "'";


            ps = connection.prepareStatement(sqlQuery);
            ps.setString(1, APIUtil.replaceEmailDomainBack(providerName));
            result = ps.executeQuery();

            while (result.next()) {
                // Subscription table should have API_VERSION AND API_PROVIDER
                Subscriber subscriber =
                        new Subscriber(result.getString(
                                APIConstants.SUBSCRIBER_FIELD_EMAIL_ADDRESS));
                subscriber.setName(result.getString(APIConstants.SUBSCRIBER_FIELD_USER_ID));
                subscriber.setSubscribedDate(result.getDate(
                        APIConstants.SUBSCRIBER_FIELD_DATE_SUBSCRIBED));
                subscribers.add(subscriber);
            }

        } catch (SQLException e) {
            handleException("Failed to subscribers for :" + providerName, e);
        } finally {
            APIMgtDBUtil.closeAllConnections(ps, connection, result);
        }
        return subscribers;
    }

    public Set<Subscriber> getSubscribersOfAPI(APIIdentifier identifier)
            throws APIManagementException {

        Set<Subscriber> subscribers = new HashSet<Subscriber>();
        Connection connection = null;
        PreparedStatement ps = null;
        ResultSet result = null;

        try {
            connection = APIMgtDBUtil.getConnection();
            String sqlQuery = "SELECT DISTINCT " +
                              "SB.USER_ID, SB.DATE_SUBSCRIBED " +
                              "FROM AM_SUBSCRIBER SB, AM_SUBSCRIPTION SP,AM_APPLICATION APP,AM_API API" +
                              " WHERE API.API_PROVIDER=? " +
                              "AND API.API_NAME=? " +
                              "AND API.API_VERSION=? " +
                              "AND SP.APPLICATION_ID=APP.APPLICATION_ID" +
                              " AND APP.SUBSCRIBER_ID=SB.SUBSCRIBER_ID " +
                              " AND API.API_ID = SP.API_ID" +
                              " AND SP.SUBS_CREATE_STATE = '" + APIConstants.SubscriptionCreatedStatus.SUBSCRIBE + "'";

            ps = connection.prepareStatement(sqlQuery);
            ps.setString(1, APIUtil.replaceEmailDomainBack(identifier.getProviderName()));
            ps.setString(2, identifier.getApiName());
            ps.setString(3, identifier.getVersion());
            result = ps.executeQuery();
            if (result == null) {
                return subscribers;
            }
            while (result.next()) {
                Subscriber subscriber =
                        new Subscriber(result.getString(APIConstants.SUBSCRIBER_FIELD_USER_ID));
                subscriber.setSubscribedDate(
                        result.getTimestamp(APIConstants.SUBSCRIBER_FIELD_DATE_SUBSCRIBED));
                subscribers.add(subscriber);
            }

        } catch (SQLException e) {
            handleException("Failed to get subscribers for :" + identifier.getApiName(), e);
        } finally {
            APIMgtDBUtil.closeAllConnections(ps, connection, result);
        }
        return subscribers;
    }

    public long getAPISubscriptionCountByAPI(APIIdentifier identifier)
            throws APIManagementException {

        String sqlQuery = "SELECT" +
                          " COUNT(SUB.SUBSCRIPTION_ID) AS SUB_ID" +
                          " FROM AM_SUBSCRIPTION SUB, AM_API API " +
                          " WHERE API.API_PROVIDER=? " +
                          " AND API.API_NAME=?" +
                          " AND API.API_VERSION=?" +
                          " AND API.API_ID=SUB.API_ID" +
                          " AND SUB.SUBS_CREATE_STATE = '" + APIConstants.SubscriptionCreatedStatus.SUBSCRIBE + "'";
        long subscriptions = 0;

        Connection connection = null;
        PreparedStatement ps = null;
        ResultSet result = null;

        try {
            connection = APIMgtDBUtil.getConnection();

            ps = connection.prepareStatement(sqlQuery);
            ps.setString(1, APIUtil.replaceEmailDomainBack(identifier.getProviderName()));
            ps.setString(2, identifier.getApiName());
            ps.setString(3, identifier.getVersion());
            result = ps.executeQuery();
            if (result == null) {
                return subscriptions;
            }
            while (result.next()) {
                subscriptions = result.getLong("SUB_ID");
            }
        } catch (SQLException e) {
            handleException("Failed to get subscription count for API", e);
        } finally {
            APIMgtDBUtil.closeAllConnections(ps, connection, result);
        }
        return subscriptions;
    }

    /**
     * This method is used to update the subscriber
     *
     * @param identifier    APIIdentifier
     * @param context       Context of the API
     * @param applicationId Application id
     * @throws org.wso2.carbon.apimgt.api.APIManagementException
     *          if failed to update subscriber
     */
    public void updateSubscriptions(APIIdentifier identifier, String context, int applicationId)
            throws APIManagementException {
        addSubscription(identifier, context, applicationId, APIConstants.SubscriptionStatus.UNBLOCKED);
    }
    /**
     * This method is used to update the subscription
     *
     * @param identifier    APIIdentifier
     * @param subStatus    Subscription Status[BLOCKED/UNBLOCKED]
     * @param applicationId Application id
     * @throws org.wso2.carbon.apimgt.api.APIManagementException
     *          if failed to update subscriber
     */
    public void updateSubscription(APIIdentifier identifier, String subStatus, int applicationId)
            throws APIManagementException {

        Connection conn = null;
        ResultSet resultSet = null;
        PreparedStatement ps = null;
        int apiId = -1;

        try {
            conn = APIMgtDBUtil.getConnection();
            String getApiQuery = "SELECT API_ID FROM AM_API API WHERE API_PROVIDER = ? AND " +
                                 "API_NAME = ? AND API_VERSION = ?";
            ps = conn.prepareStatement(getApiQuery);
            ps.setString(1, APIUtil.replaceEmailDomainBack(identifier.getProviderName()));
            ps.setString(2, identifier.getApiName());
            ps.setString(3, identifier.getVersion());
            resultSet = ps.executeQuery();
            if (resultSet.next()) {
                apiId = resultSet.getInt("API_ID");
            }
            resultSet.close();
            ps.close();

            if (apiId == -1) {
                String msg = "Unable to get the API ID for: " + identifier;
                log.error(msg);
                throw new APIManagementException(msg);
            }

            //This query to update the AM_SUBSCRIPTION table
            String sqlQuery ="UPDATE AM_SUBSCRIPTION SET SUB_STATUS = ? WHERE API_ID = ? AND APPLICATION_ID = ?";

            //Updating data to the AM_SUBSCRIPTION table
            ps = conn.prepareStatement(sqlQuery);
            ps.setString(1, subStatus);
            ps.setInt(2, apiId);
            ps.setInt(3, applicationId);
            ps.execute();

            // finally commit transaction
            conn.commit();

        } catch (SQLException e) {
            if (conn != null) {
                try {
                    conn.rollback();
                } catch (SQLException e1) {
                    log.error("Failed to rollback the add subscription ", e);
                }
            }
            handleException("Failed to update subscription data ", e);
        } finally {
            APIMgtDBUtil.closeAllConnections(ps, conn, resultSet);
        }
    }

    public void updateSubscriptionStatus(int subscriptionId, String status) throws APIManagementException{

        Connection conn = null;
        ResultSet resultSet = null;
        PreparedStatement ps = null;

        try {
            conn = APIMgtDBUtil.getConnection();

            //This query is to update the AM_SUBSCRIPTION table
            String sqlQuery ="UPDATE AM_SUBSCRIPTION SET SUB_STATUS = ? WHERE SUBSCRIPTION_ID = ?";

            ps = conn.prepareStatement(sqlQuery);
            ps.setString(1, status);
            ps.setInt(2, subscriptionId);
            ps.execute();

            //Commit transaction
            conn.commit();

        } catch (SQLException e) {
            if (conn != null) {
                try {
                    conn.rollback();
                } catch (SQLException e1) {
                    log.error("Failed to rollback subscription status update ", e);
                }
            }
            handleException("Failed to update subscription status ", e);
        } finally {
            APIMgtDBUtil.closeAllConnections(ps, conn, resultSet);
        }
    }

    /**
     * Update refreshed ApplicationAccesstoken's usertype
     * @param keyType
     * @param newAccessToken
     * @param validityPeriod
     * @return
     * @throws org.wso2.carbon.identity.base.IdentityException
     * @throws org.wso2.carbon.apimgt.api.APIManagementException
     */
    public void updateRefreshedApplicationAccessToken(String keyType, String newAccessToken,
                                                      long validityPeriod) throws IdentityException,
                                                                                  APIManagementException {

        String accessTokenStoreTable = APIConstants.ACCESS_TOKEN_STORE_TABLE;
        if (APIUtil.checkAccessTokenPartitioningEnabled() &&
            APIUtil.checkUserNameAssertionEnabled()) {
            accessTokenStoreTable = APIUtil.getAccessTokenStoreTableFromAccessToken(newAccessToken);
        }
        // Update Access Token
        String sqlUpdateNewAccessToken = "UPDATE " + accessTokenStoreTable +
                                         " SET USER_TYPE=?, VALIDITY_PERIOD=? " +
                                         " WHERE ACCESS_TOKEN=? AND TOKEN_SCOPE=? ";

        Connection connection = null;
        PreparedStatement prepStmt = null;
        try {
            connection = APIMgtDBUtil.getConnection();
            connection.setAutoCommit(false);
            prepStmt = connection.prepareStatement(sqlUpdateNewAccessToken);
            prepStmt.setString(1, APIConstants.ACCESS_TOKEN_USER_TYPE_APPLICATION);
            if (validityPeriod < 0) {
                prepStmt.setLong(2, Long.MAX_VALUE);
            } else {
                prepStmt.setLong(2, validityPeriod * 1000);
            }
            prepStmt.setString(3, APIUtil.encryptToken(newAccessToken));
            prepStmt.setString(4, keyType);

            prepStmt.execute();
            prepStmt.close();

            connection.commit();

        } catch (SQLException e) {
            log.error(e.getMessage(), e);
            if (connection != null) {
                try {
                    connection.rollback();
                } catch (SQLException e1) {
                    log.error("Failed to rollback the add access token ", e);
                }
            }
        } catch (CryptoException e) {
            log.error(e.getMessage(), e);
            if (connection != null) {
                try {
                    connection.rollback();
                } catch (SQLException e1) {
                    log.error("Failed to rollback the add access token ", e);
                }
            }
        } finally {
            IdentityDatabaseUtil.closeAllConnections(connection, null, prepStmt);
        }

    }

    public void updateAccessAllowDomains(String accessToken, String[] accessAllowDomains)
            throws APIManagementException {
        String consumerKey = findConsumerKeyFromAccessToken(accessToken);
        String sqlDeleteAccessAllowDomains = "DELETE " +
                                             " FROM AM_APP_KEY_DOMAIN_MAPPING " +
                                             " WHERE CONSUMER_KEY=?";

        String sqlAddAccessAllowDomains = "INSERT" +
                                          " INTO AM_APP_KEY_DOMAIN_MAPPING (CONSUMER_KEY, AUTHZ_DOMAIN) " +
                                          " VALUES (?,?)";

        Connection connection = null ;
        PreparedStatement prepStmt = null;
        try {

            consumerKey = APIUtil.encryptToken(consumerKey);
            connection = APIMgtDBUtil.getConnection();
            //first delete the existing domain list for access token
            prepStmt = connection.prepareStatement(sqlDeleteAccessAllowDomains);
            prepStmt.setString(1, consumerKey);
            prepStmt.execute();
            prepStmt.close();

            //add the new domain list for access token
            if (accessAllowDomains != null && !accessAllowDomains[0].trim().equals("")) {
                for (int i = 0; i < accessAllowDomains.length; i++) {
                    prepStmt = connection.prepareStatement(sqlAddAccessAllowDomains);
                    prepStmt.setString(1, consumerKey);
                    prepStmt.setString(2, accessAllowDomains[i].trim());
                    prepStmt.execute();
                    prepStmt.close();
                }
            } else {
                prepStmt = connection.prepareStatement(sqlAddAccessAllowDomains);
                prepStmt.setString(1, consumerKey);
                prepStmt.setString(2, "ALL");
                prepStmt.execute();
                prepStmt.close();
            }
            connection.commit();
        } catch (SQLException e) {
            handleException("Failed to update the access allow domains.", e);
        } catch (CryptoException e) {
            handleException("Error while encrypting consumer-key", e);
        } finally {
            APIMgtDBUtil.closeAllConnections(prepStmt, connection, null);
        }
    }


    /**
     * @param consumerKey     ConsumerKey
     * @param applicationName Application name
     * @param userId          User Id
     * @param tenantId        Tenant Id of the user
     * @param apiInfoDTO      Application Info DTO
     * @param keyType         Type (scope) of the key
     * @return accessToken
     * @throws org.wso2.carbon.identity.base.IdentityException if failed to register accessToken
     */
    public String registerAccessToken(String consumerKey, String applicationName, String userId,
                                      int tenantId, APIInfoDTO apiInfoDTO, String keyType)
            throws IdentityException, APIManagementException {

        //identify loggedinuser
        String loginUserName = getLoginUserName(userId);

        String accessTokenStoreTable = APIConstants.ACCESS_TOKEN_STORE_TABLE;
        String accessToken = OAuthUtil.getRandomNumber();

        if (APIUtil.checkUserNameAssertionEnabled()) {
            //use ':' for token & userName separation
            String accessTokenStrToEncode = accessToken + ":" + loginUserName;
            accessToken = Base64Utils.encode(accessTokenStrToEncode.getBytes());

            if (APIUtil.checkAccessTokenPartitioningEnabled()) {
                accessTokenStoreTable = APIUtil.getAccessTokenStoreTableFromUserId(loginUserName);
            }
        }

        // Add Access Token
        String sqlAddAccessToken = "INSERT" +
                                   " INTO " + accessTokenStoreTable +
                                   "(ACCESS_TOKEN, CONSUMER_KEY, TOKEN_STATE, TOKEN_SCOPE) " +
                                   " VALUES (?,?,?,?)";

        String getSubscriptionId = "SELECT SUBS.SUBSCRIPTION_ID " +
                                   "FROM " +
                                   "  AM_SUBSCRIPTION SUBS, " +
                                   "  AM_APPLICATION APP, " +
                                   "  AM_SUBSCRIBER SUB, " +
                                   "  AM_API API " +
                                   "WHERE " +
                                   "  SUB.USER_ID = ?" +
                                   "  AND SUB.TENANT_ID = ?" +
                                   "  AND APP.SUBSCRIBER_ID = SUB.SUBSCRIBER_ID" +
                                   "  AND APP.NAME = ?" +
                                   "  AND API.API_PROVIDER = ?" +
                                   "  AND API.API_NAME = ?" +
                                   "  AND API.API_VERSION = ?" +
                                   "  AND APP.APPLICATION_ID = SUBS.APPLICATION_ID" +
                                   "  AND API.API_ID = SUBS.API_ID";

        if (forceCaseInsensitiveComparisons) {
            getSubscriptionId = "SELECT SUBS.SUBSCRIPTION_ID " +
                    "FROM " +
                    "  AM_SUBSCRIPTION SUBS, " +
                    "  AM_APPLICATION APP, " +
                    "  AM_SUBSCRIBER SUB, " +
                    "  AM_API API " +
                    "WHERE " +
                    "  LOWER(SUB.USER_ID) = LOWER(?)" +
                    "  AND SUB.TENANT_ID = ?" +
                    "  AND APP.SUBSCRIBER_ID = SUB.SUBSCRIBER_ID" +
                    "  AND APP.NAME = ?" +
                    "  AND API.API_PROVIDER = ?" +
                    "  AND API.API_NAME = ?" +
                    "  AND API.API_VERSION = ?" +
                    "  AND APP.APPLICATION_ID = SUBS.APPLICATION_ID" +
                    "  AND API.API_ID = SUBS.API_ID";
        }

        String addSubscriptionKeyMapping = "INSERT " +
                                           "INTO AM_SUBSCRIPTION_KEY_MAPPING (SUBSCRIPTION_ID, ACCESS_TOKEN, KEY_TYPE) " +
                                           "VALUES (?,?,?)";

        //String apiId = apiInfoDTO.getProviderId()+"_"+apiInfoDTO.getApiName()+"_"+apiInfoDTO.getVersion();
        Connection connection = null;
        PreparedStatement prepStmt = null;
        try {
            consumerKey = APIUtil.encryptToken(consumerKey);
            connection = APIMgtDBUtil.getConnection();
            String encryptedAccessToken = APIUtil.encryptToken(accessToken);
            //Add access token
            prepStmt = connection.prepareStatement(sqlAddAccessToken);
            prepStmt.setString(1, encryptedAccessToken);
            prepStmt.setString(2, consumerKey);
            prepStmt.setString(3, APIConstants.TokenStatus.ACTIVE);
            prepStmt.setString(4, "default");
            prepStmt.execute();
            prepStmt.close();

            //Update subscription with new key context mapping
            int subscriptionId = -1;
            prepStmt = connection.prepareStatement(getSubscriptionId);
            prepStmt.setString(1,loginUserName);
            prepStmt.setInt(2, tenantId);
            prepStmt.setString(3, applicationName);
            prepStmt.setString(4, APIUtil.replaceEmailDomainBack(apiInfoDTO.getProviderId()));
            prepStmt.setString(5, apiInfoDTO.getApiName());
            prepStmt.setString(6, apiInfoDTO.getVersion());
            ResultSet getSubscriptionIdResult = prepStmt.executeQuery();
            while (getSubscriptionIdResult.next()) {
                subscriptionId = getSubscriptionIdResult.getInt(1);
            }
            prepStmt.close();

            prepStmt = connection.prepareStatement(addSubscriptionKeyMapping);
            prepStmt.setInt(1, subscriptionId);
            prepStmt.setString(2, encryptedAccessToken);
            prepStmt.setString(3, keyType);
            prepStmt.execute();
            prepStmt.close();

            connection.commit();
        } catch (SQLException e) {
            log.error(e.getMessage(), e);
            if (connection != null) {
                try {
                    connection.rollback();
                } catch (SQLException e1) {
                    log.error("Failed to rollback the add access token ", e);
                }
            }
            //  throw new IdentityException("Error when storing the access code for consumer key : " + consumerKey);
        } catch (CryptoException e) {
            log.error(e.getMessage(), e);
            if (connection != null) {
                try {
                    connection.rollback();
                } catch (SQLException e1) {
                    log.error("Failed to rollback the add access token ", e);
                }
            }
        } finally {
            IdentityDatabaseUtil.closeAllConnections(connection, null, prepStmt);
        }
        return accessToken;
    }

    public String getRegistrationApprovalState(int appId, String keyType) throws APIManagementException {
        Connection conn = null;
        ResultSet resultSet = null;
        PreparedStatement ps = null;
        String state = null;

        try {
            conn = APIMgtDBUtil.getConnection();
            String sqlQuery = "SELECT STATE FROM AM_APPLICATION_KEY_MAPPING WHERE APPLICATION_ID = ? AND KEY_TYPE =?";

            ps = conn.prepareStatement(sqlQuery);
            ps.setInt(1, appId);
            ps.setString(2, keyType);
            resultSet = ps.executeQuery();

            while (resultSet.next()) {
                state = resultSet.getString("STATE");
            }
        } catch (SQLException e) {
            handleException("Error while getting Application Registration State.", e);
        } finally {
            APIMgtDBUtil.closeAllConnections(ps, conn, resultSet);
        }
        return state;
    }

    public String registerApplicationAccessToken(String consumerKey, int appId,String applicationName,
                                                 String userId, String keyType,
                                                 String[] accessAllowDomains, String validityTime,
                                                 String tokenScope)
            throws IdentityException, APIManagementException {

        //identify loggedinuser
        String loginUserName = getLoginUserName(userId);

        String accessTokenStoreTable = APIConstants.ACCESS_TOKEN_STORE_TABLE;
        String accessToken = OAuthUtil.getRandomNumber();
        String refreshToken = OAuthUtil.getRandomNumber();

        if (APIUtil.checkUserNameAssertionEnabled()) {
            //use ':' for token & userName separation
            String accessTokenStrToEncode = accessToken + ":" + loginUserName ;
            accessToken = Base64Utils.encode(accessTokenStrToEncode.getBytes());

            String refreshTokenStrToEncode = refreshToken + ":" + loginUserName;
            refreshToken = Base64Utils.encode(refreshTokenStrToEncode.getBytes());

            if (APIUtil.checkAccessTokenPartitioningEnabled()) {
                accessTokenStoreTable = APIUtil.getAccessTokenStoreTableFromUserId(loginUserName);
            }
        }

        // Add Access Token
        String sqlAddAccessToken = "INSERT INTO " +  accessTokenStoreTable +
                " (ACCESS_TOKEN, REFRESH_TOKEN, CONSUMER_KEY, TOKEN_STATE, TOKEN_SCOPE," +
                " AUTHZ_USER, USER_TYPE, TIME_CREATED, VALIDITY_PERIOD)  VALUES (?,?,?,?,?,?,?,?,?)";

        String addApplicationKeyMapping = "UPDATE " +
                                          "AM_APPLICATION_KEY_MAPPING SET " +
                                          "CONSUMER_KEY = ?, STATE =? " +
                                          "WHERE APPLICATION_ID = ? AND KEY_TYPE = ?";

        String sqlAddAccessAllowDomains = "INSERT" +
                                          " INTO AM_APP_KEY_DOMAIN_MAPPING (CONSUMER_KEY, AUTHZ_DOMAIN) " +
                                          " VALUES (?,?)";

        Connection connection = null;
        PreparedStatement prepStmt = null;
        long validityPeriod = getApplicationAccessTokenValidityPeriod();
        if(validityTime != null && !"".equals(validityTime)){
            //When validity time getting passed from Jaggery, it append .0 to the actual value.
            // Hence final value passed to backend contains decimals (eg: 3600.0)
            validityPeriod = (long)Double.parseDouble(validityTime);
        }

        try {
            consumerKey = APIUtil.encryptToken(consumerKey);
            connection = APIMgtDBUtil.getConnection();
            //Add access token
            prepStmt = connection.prepareStatement(sqlAddAccessToken);
            prepStmt.setString(1, APIUtil.encryptToken(accessToken));
            prepStmt.setString(2, APIUtil.encryptToken(refreshToken));
            prepStmt.setString(3, consumerKey);
            prepStmt.setString(4, APIConstants.TokenStatus.ACTIVE);
            prepStmt.setString(5, tokenScope);
            prepStmt.setString(6, loginUserName.toLowerCase());
            prepStmt.setString(7, APIConstants.ACCESS_TOKEN_USER_TYPE_APPLICATION);
            prepStmt.setTimestamp(8, new Timestamp(System.currentTimeMillis()),
                                  Calendar.getInstance(TimeZone.getTimeZone("UTC")));
            if (validityPeriod < 0) {
                prepStmt.setLong(9, Long.MAX_VALUE);
            } else {
                prepStmt.setLong(9, validityPeriod * 1000);
            }
            prepStmt.execute();
            prepStmt.close();

            prepStmt = connection.prepareStatement(addApplicationKeyMapping);
            prepStmt.setString(1, consumerKey);
            prepStmt.setString(2, APIConstants.AppRegistrationStatus.REGISTRATION_COMPLETED);
            prepStmt.setInt(3, appId);
            prepStmt.setString(4, keyType);
            prepStmt.execute();
            prepStmt.close();

            if (accessAllowDomains != null && !accessAllowDomains[0].trim().equals("")) {
                for (int i = 0; i < accessAllowDomains.length; i++) {
                    prepStmt = connection.prepareStatement(sqlAddAccessAllowDomains);
                    prepStmt.setString(1, consumerKey);
                    prepStmt.setString(2, accessAllowDomains[i].trim());
                    prepStmt.execute();
                    prepStmt.close();
                }
            } else {
                prepStmt = connection.prepareStatement(sqlAddAccessAllowDomains);
                prepStmt.setString(1, consumerKey);
                prepStmt.setString(2, "ALL");
                prepStmt.execute();
                prepStmt.close();
            }
            connection.commit();
        } catch (SQLException e) {
            handleException("Error while generating the application access token for the application :"+applicationName, e);
            if (connection != null) {
                try {
                    connection.rollback();
                } catch (SQLException e1) {
                    log.error("Failed to rollback the add access token ", e);
                }
            }
            //  throw new IdentityException("Error when storing the access code for consumer key : " + consumerKey);
        } catch (CryptoException e) {
            log.error(e.getMessage(), e);
            if (connection != null) {
                try {
                    connection.rollback();
                } catch (SQLException e1) {
                    log.error("Failed to rollback the add access token ", e);
                }
            }
        } finally {
            IdentityDatabaseUtil.closeAllConnections(connection, null, prepStmt);
        }
        return accessToken;
    }


    /**
     * Updates the state of the Application Registration.
     * @param state State of the registration.
     * @param keyType PRODUCTION | SANDBOX
     * @param appId ID of the Application.
     * @throws org.wso2.carbon.apimgt.api.APIManagementException if updating fails.
     */
    public void updateApplicationRegistration(String state, String keyType, int appId) throws APIManagementException {
        Connection conn = null;
        PreparedStatement ps = null;
        ResultSet rs = null;

        String sqlStmt = "UPDATE AM_APPLICATION_KEY_MAPPING " +
                "SET STATE = ? WHERE APPLICATION_ID = ? AND KEY_TYPE = ?";

        try {
            conn = APIMgtDBUtil.getConnection();

            ps = conn.prepareStatement(sqlStmt);
            ps.setString(1, state);
            ps.setInt(2, appId);
            ps.setString(3, keyType);
            ps.execute();
            ps.close();
            conn.commit();
        } catch (SQLException e) {
            handleException("Error while updating registration entry.", e);
        } finally {
            APIMgtDBUtil.closeAllConnections(ps, conn, rs);
        }

    }


    /**
     * @param apiIdentifier APIIdentifier
     * @param userId        User Id
     * @return true if user subscribed for given APIIdentifier
     * @throws org.wso2.carbon.apimgt.api.APIManagementException if failed to check subscribed or not
     */
    public boolean isSubscribed(APIIdentifier apiIdentifier, String userId)
            throws APIManagementException {
        boolean isSubscribed = false;
        //identify loggedinuser
        String loginUserName = getLoginUserName(userId);

        String apiId = apiIdentifier.getProviderName() + "_" + apiIdentifier.getApiName() + "_" +
                       apiIdentifier.getVersion();

        Connection conn = null;
        PreparedStatement ps = null;
        ResultSet rs = null;
        String sqlQuery = "SELECT " +
                          "   SUBS.TIER_ID ," +
                          "   API.API_PROVIDER ," +
                          "   API.API_NAME ," +
                          "   API.API_VERSION ," +
                          "   SUBS.LAST_ACCESSED ," +
                          "   SUBS.APPLICATION_ID " +
                          "FROM " +
                          "   AM_SUBSCRIPTION SUBS," +
                          "   AM_SUBSCRIBER SUB, " +
                          "   AM_APPLICATION  APP, " +
                          "   AM_API API " +
                          "WHERE " +
                          "   API.API_PROVIDER  = ?" +
                          "   AND API.API_NAME = ?" +
                          "   AND API.API_VERSION = ?" +
                          "   AND SUB.USER_ID = ?" +
                          "   AND SUB.TENANT_ID = ? " +
                          "   AND APP.SUBSCRIBER_ID = SUB.SUBSCRIBER_ID" +
                          "   AND API.API_ID = SUBS.API_ID" +
                          "   AND SUBS.SUBS_CREATE_STATE = '" + APIConstants.SubscriptionCreatedStatus.SUBSCRIBE + "'";

        if (forceCaseInsensitiveComparisons) {
            sqlQuery = "SELECT " +
                    "   SUBS.TIER_ID ," +
                    "   API.API_PROVIDER ," +
                    "   API.API_NAME ," +
                    "   API.API_VERSION ," +
                    "   SUBS.LAST_ACCESSED ," +
                    "   SUBS.APPLICATION_ID " +
                    "FROM " +
                    "   AM_SUBSCRIPTION SUBS," +
                    "   AM_SUBSCRIBER SUB, " +
                    "   AM_APPLICATION  APP, " +
                    "   AM_API API " +
                    "WHERE " +
                    "   API.API_PROVIDER  = ?" +
                    "   AND API.API_NAME = ?" +
                    "   AND API.API_VERSION = ?" +
                    "   AND LOWER(SUB.USER_ID) = LOWER(?)" +
                    "   AND SUB.TENANT_ID = ? " +
                    "   AND APP.SUBSCRIBER_ID = SUB.SUBSCRIBER_ID" +
                    "   AND API.API_ID = SUBS.API_ID" +
                    "   AND SUBS.SUBS_CREATE_STATE = '" + APIConstants.SubscriptionCreatedStatus.SUBSCRIBE + "'";
        }

        try {
            conn = APIMgtDBUtil.getConnection();
            ps = conn.prepareStatement(sqlQuery);
            ps.setString(1, APIUtil.replaceEmailDomainBack(apiIdentifier.getProviderName()));
            ps.setString(2, apiIdentifier.getApiName());
            ps.setString(3, apiIdentifier.getVersion());
            ps.setString(4, loginUserName);
            int tenantId;
            try {
                tenantId = IdentityUtil.getTenantIdOFUser(loginUserName);
            } catch (IdentityException e) {
                String msg = "Failed to get tenant id of user : " + loginUserName;
                log.error(msg, e);
                throw new APIManagementException(msg, e);
            }
            ps.setInt(5, tenantId);

            rs = ps.executeQuery();

            if (rs.next()) {
                isSubscribed = true;
            }
        } catch (SQLException e) {
            handleException("Error while checking if user has subscribed to the API ", e);
        } finally {
            APIMgtDBUtil.closeAllConnections(ps, conn, rs);
        }
        return isSubscribed;
    }

    /**
     * @param providerName Name of the provider
     * @return UserApplicationAPIUsage of given provider
     * @throws org.wso2.carbon.apimgt.api.APIManagementException
     *          if failed to get
     *          UserApplicationAPIUsage for given provider
     */
    public UserApplicationAPIUsage[] getAllAPIUsageByProvider(String providerName)
            throws APIManagementException {

        Connection connection = null;
        PreparedStatement ps = null;
        ResultSet result = null;


        try {
            connection = APIMgtDBUtil.getConnection();

            String sqlQuery = "SELECT " +
                              "   SUBS.SUBSCRIPTION_ID AS SUBSCRIPTION_ID, " +
                              "   SUBS.APPLICATION_ID AS APPLICATION_ID, " +
                              "   SUBS.SUB_STATUS AS SUB_STATUS, " +
                              "   SUBS.TIER_ID AS TIER_ID, " +
                              "   API.API_PROVIDER AS API_PROVIDER, " +
                              "   API.API_NAME AS API_NAME, " +
                              "   API.API_VERSION AS API_VERSION, " +
                              "   SUBS.LAST_ACCESSED AS LAST_ACCESSED, " +
                              "   SUB.USER_ID AS USER_ID, " +
                              "   APP.NAME AS APPNAME " +
                              "FROM " +
                              "   AM_SUBSCRIPTION SUBS, " +
                              "   AM_APPLICATION APP, " +
                              "   AM_SUBSCRIBER SUB, " +
                              "   AM_API API " +
                              "WHERE " +
                              "   SUBS.APPLICATION_ID = APP.APPLICATION_ID " +
                              "   AND APP.SUBSCRIBER_ID = SUB.SUBSCRIBER_ID " +
                              "   AND API.API_PROVIDER = ? " +
                              "   AND API.API_ID = SUBS.API_ID " +
                              "   AND SUBS.SUBS_CREATE_STATE = '" + APIConstants.SubscriptionCreatedStatus.SUBSCRIBE + "'" +
                              "ORDER BY " +
                              "   APP.NAME";

            ps = connection.prepareStatement(sqlQuery);
            ps.setString(1, APIUtil.replaceEmailDomainBack(providerName));
            result = ps.executeQuery();

            Map<String, UserApplicationAPIUsage> userApplicationUsages = new TreeMap<String, UserApplicationAPIUsage>();
            while (result.next()) {
                int subId = result.getInt("SUBSCRIPTION_ID");
                Map<String, String> keyData = getAccessTokenData(subId);
                String accessToken = keyData.get("token");
                String tokenStatus = keyData.get("status");
                String userId = result.getString("USER_ID");
                String application = result.getString("APPNAME");
                int appId = result.getInt("APPLICATION_ID");
                String subStatus = result.getString("SUB_STATUS");
                String key = userId + "::" + application;
                UserApplicationAPIUsage usage = userApplicationUsages.get(key);
                if (usage == null) {
                    usage = new UserApplicationAPIUsage();
                    usage.setUserId(userId);
                    usage.setApplicationName(application);
                    usage.setAppId(appId);
                    usage.setAccessToken(accessToken);
                    usage.setAccessTokenStatus(tokenStatus);
                    userApplicationUsages.put(key, usage);
                }
                APIIdentifier apiId=new APIIdentifier(result.getString("API_PROVIDER"),
                                                      result.getString("API_NAME"), result.getString("API_VERSION"));
                SubscribedAPI apiSubscription=new SubscribedAPI(new Subscriber(userId),apiId);
                apiSubscription.setSubStatus(subStatus);
                usage.addApiSubscriptions(apiSubscription);

            }
            return userApplicationUsages.values().toArray(
                    new UserApplicationAPIUsage[userApplicationUsages.size()]);

        } catch (SQLException e) {
            handleException("Failed to find API Usage for :" + providerName, e);
            return null;
        } finally {
            APIMgtDBUtil.closeAllConnections(ps, connection, result);
        }
    }

    /**
     * return the subscriber for given access token
     *
     * @param accessToken AccessToken
     * @return Subscriber
     * @throws org.wso2.carbon.apimgt.api.APIManagementException if failed to get subscriber for given access token
     */
    public Subscriber getSubscriberById(String accessToken) throws APIManagementException {
        Connection connection = null;
        PreparedStatement ps = null;
        ResultSet result = null;
        Subscriber subscriber = null;
        String query = " SELECT" +
                       " SB.USER_ID, SB.DATE_SUBSCRIBED" +
                       " FROM AM_SUBSCRIBER SB , AM_SUBSCRIPTION SP, AM_APPLICATION APP, AM_SUBSCRIPTION_KEY_MAPPING SKM" +
                       " WHERE SKM.ACCESS_TOKEN=?" +
                       " AND SP.APPLICATION_ID=APP.APPLICATION_ID" +
                       " AND APP.SUBSCRIBER_ID=SB.SUBSCRIBER_ID" +
                       " AND SP.SUBSCRIPTION_ID=SKM.SUBSCRIPTION_ID";

        try {
            connection = APIMgtDBUtil.getConnection();
            ps = connection.prepareStatement(query);
            ps.setString(1, APIUtil.encryptToken(accessToken));

            result = ps.executeQuery();
            while (result.next()) {
                subscriber = new Subscriber(result.getString(APIConstants.SUBSCRIBER_FIELD_USER_ID));
                subscriber.setSubscribedDate(result.getDate(APIConstants.SUBSCRIBER_FIELD_DATE_SUBSCRIBED));
            }

        } catch (SQLException e) {
            handleException("Failed to get Subscriber for accessToken", e);
        } catch (CryptoException e) {
            handleException("Failed to get Subscriber for accessToken", e);
        } finally {
            APIMgtDBUtil.closeAllConnections(ps, connection, result);
        }
        return subscriber;
    }

    public String[] getOAuthCredentials(String accessToken, String tokenType)
            throws APIManagementException {

        String accessTokenStoreTable = APIConstants.ACCESS_TOKEN_STORE_TABLE;
        if (APIUtil.checkAccessTokenPartitioningEnabled() &&
            APIUtil.checkUserNameAssertionEnabled()) {
            accessTokenStoreTable = APIUtil.getAccessTokenStoreTableFromAccessToken(accessToken);
        }
        Connection connection = null;
        PreparedStatement prepStmt = null;
        ResultSet rs = null;
        String consumerKey = null;
        String consumerSecret = null;
        String sqlStmt = "SELECT " +
                         " ICA.CONSUMER_KEY AS CONSUMER_KEY," +
                         " ICA.CONSUMER_SECRET AS CONSUMER_SECRET " +
                         "FROM " +
                         " IDN_OAUTH_CONSUMER_APPS ICA," +
                         accessTokenStoreTable + " IAT" +
                         " WHERE " +
                         " IAT.ACCESS_TOKEN = ? AND" +
                         " IAT.TOKEN_SCOPE = ? AND" +
                         " IAT.CONSUMER_KEY = ICA.CONSUMER_KEY";

        try {
            connection = APIMgtDBUtil.getConnection();
            prepStmt = connection.prepareStatement(sqlStmt);
            prepStmt.setString(1, APIUtil.encryptToken(accessToken));
            prepStmt.setString(2, tokenType);
            rs = prepStmt.executeQuery();

            if (rs.next()) {
                consumerKey = rs.getString("CONSUMER_KEY");
                consumerSecret = rs.getString("CONSUMER_SECRET");

                consumerKey = APIUtil.decryptToken(consumerKey);
                consumerSecret = APIUtil.decryptToken(consumerSecret);
            }

        } catch (SQLException e) {
            handleException("Error when adding a new OAuth consumer.", e);
        } catch (CryptoException e) {
            handleException("Error while encrypting/decrypting tokens/app credentials.", e);
        } finally {
            IdentityDatabaseUtil.closeAllConnections(connection, rs, prepStmt);
        }
        return new String[]{consumerKey, consumerSecret};
    }

    public String[] addOAuthConsumer(String username, int tenantId, String appName, String callbackUrl)
            throws IdentityOAuthAdminException, APIManagementException {

        Boolean isReuseAppName = Boolean.valueOf(ServiceReferenceHolder.getInstance().getAPIManagerConfigurationService().getAPIManagerConfiguration().
                getFirstProperty(APIConstants.API_STORE_REUSE_APP_NAME));

        Connection connection = null;
        PreparedStatement prepStmt = null;
        //identify loggedinuser
        String loginUserName = getLoginUserName(username);

        ResultSet rs = null;
        String consumerKey = null;
        String consumerSecret = null;

        String sqlCheckStmt =   "SELECT " +
                                "   ICA.CONSUMER_KEY AS CONSUMER_KEY," +
                                "   ICA.CONSUMER_SECRET AS CONSUMER_SECRET " +
                                "FROM " +
                                "   AM_SUBSCRIBER SB," +
                                "   AM_APPLICATION APP, " +
                                "   AM_APPLICATION_KEY_MAPPING AKM," +
                                "   IDN_OAUTH_CONSUMER_APPS ICA " +
                                "WHERE " +
                                "   SB.USER_ID=? " +
                                "   AND SB.TENANT_ID=? " +
                                "   AND APP.NAME=? " +
                                "   AND SB.SUBSCRIBER_ID = APP.SUBSCRIBER_ID " +
                                "   AND AKM.APPLICATION_ID = APP.APPLICATION_ID" +
                                "   AND ICA.USERNAME = SB.USER_ID" +
                                "   AND ICA.TENANT_ID = SB.TENANT_ID" +
                                "   AND ICA.APP_NAME = APP.NAME";

        try{
            connection = APIMgtDBUtil.getConnection();
            prepStmt = connection.prepareStatement(sqlCheckStmt);
            prepStmt.setString(1, loginUserName.toLowerCase());
            prepStmt.setInt(2, tenantId);
            prepStmt.setString(3, appName);

            rs = prepStmt.executeQuery();

            if (isReuseAppName && rs.next()) {
                consumerKey = rs.getString("CONSUMER_KEY");
                consumerSecret =  rs.getString("CONSUMER_SECRET");
            } else {

                String sqlStmt = "INSERT INTO IDN_OAUTH_CONSUMER_APPS " +
                                 "(CONSUMER_KEY, CONSUMER_SECRET, USERNAME, TENANT_ID, OAUTH_VERSION, APP_NAME, CALLBACK_URL) VALUES (?,?,?,?,?,?, ?) ";
                consumerSecret = OAuthUtil.getRandomNumber();

                do {
                    consumerKey = OAuthUtil.getRandomNumber();
                }
                while (isDuplicateConsumer(consumerKey));

                consumerKey = APIUtil.encryptToken(consumerKey);
                consumerSecret = APIUtil.encryptToken(consumerSecret);

                prepStmt = connection.prepareStatement(sqlStmt);
                prepStmt.setString(1, consumerKey);
                prepStmt.setString(2, consumerSecret);
                prepStmt.setString(3, loginUserName.toLowerCase());
                prepStmt.setInt(4, tenantId);
                prepStmt.setString(5, OAuthConstants.OAuthVersions.VERSION_2);
                prepStmt.setString(6, appName);
                prepStmt.setString(7, callbackUrl);
                prepStmt.execute();
            }

            connection.commit();

        } catch (SQLException e) {
            handleException("Error when adding a new OAuth consumer.", e);
        } catch (CryptoException e) {
            handleException("Error while attempting to encrypt consumer-key, consumer-secret.", e);
        } finally {
            APIMgtDBUtil.closeAllConnections(prepStmt, connection, null);
        }
        try {
            return new String[]{APIUtil.decryptToken(consumerKey), APIUtil.decryptToken(consumerSecret)};
        } catch (CryptoException e) {
            handleException("Error while decrypting consumer-key, consumer-secret", e);
        }
        return null;
    }


    private void updateOAuthConsumerApp(String appName, String callbackUrl)
            throws IdentityOAuthAdminException, APIManagementException {
        Connection connection = null;
        PreparedStatement prepStmt = null;
        String sqlStmt = "UPDATE IDN_OAUTH_CONSUMER_APPS " +
                         "SET CALLBACK_URL = ? WHERE APP_NAME = ?";
        try {
            connection = APIMgtDBUtil.getConnection();
            prepStmt = connection.prepareStatement(sqlStmt);
            prepStmt.setString(1, callbackUrl);
            prepStmt.setString(2, appName);
            prepStmt.execute();
            connection.commit();
        } catch (SQLException e) {
            handleException("Error when updating OAuth consumer App for " + appName, e);
        } finally {
            APIMgtDBUtil.closeAllConnections(prepStmt, connection, null);
        }
    }

    private boolean isDuplicateConsumer(String consumerKey) throws APIManagementException {
        Connection connection = null;
        PreparedStatement prepStmt = null;
        ResultSet rSet = null;
        String sqlQuery = "SELECT * FROM IDN_OAUTH_CONSUMER_APPS " +
                          "WHERE CONSUMER_KEY=?";

        boolean isDuplicateConsumer = false;

        try {
            consumerKey = APIUtil.encryptToken(consumerKey);
            connection = APIMgtDBUtil.getConnection();
            prepStmt = connection.prepareStatement(sqlQuery);
            prepStmt.setString(1, consumerKey);

            rSet = prepStmt.executeQuery();
            if (rSet.next()) {
                isDuplicateConsumer = true;
            }
        } catch (SQLException e) {
            handleException("Error when reading the application information from" +
                            " the persistence store.", e);
        } catch (CryptoException e) {
            handleException("Error while encrypting consumer-key", e);
        } finally {
            APIMgtDBUtil.closeAllConnections(prepStmt, connection, rSet);
        }
        return isDuplicateConsumer;
    }


    public int addApplication(Application application, String userId)
            throws APIManagementException {
        Connection conn = null;
        int applicationId = 0;
        String loginUserName = getLoginUserName(userId);
        try {
            conn = APIMgtDBUtil.getConnection();
            applicationId = addApplication(application,loginUserName, conn);
            conn.commit();
        } catch (SQLException e) {
            if (conn != null) {
                try {
                    conn.rollback();
                } catch (SQLException e1) {
                    log.error("Failed to rollback the add Application ", e);
                }
            }
            handleException("Failed to add Application", e);
        } finally {
            APIMgtDBUtil.closeAllConnections(null, conn, null);
        }
		return applicationId;
    }

    public void addRating(APIIdentifier apiId, int rating,String user)
            throws APIManagementException {
        Connection conn = null;
        try {
            conn = APIMgtDBUtil.getConnection();
            addRating(apiId,rating,user, conn);
            conn.commit();
        } catch (SQLException e) {
            if (conn != null) {
                try {
                    conn.rollback();
                } catch (SQLException e1) {
                    log.error("Failed to rollback the add Application ", e);
                }
            }
            handleException("Failed to add Application", e);
        } finally {
            APIMgtDBUtil.closeAllConnections(null, conn, null);
        }
    }

    /**
     * @param apiIdentifier API Identifier
     * @param userId      User Id
     * @throws org.wso2.carbon.apimgt.api.APIManagementException if failed to add Application
     */
    public void addRating(APIIdentifier apiIdentifier,int rating,String userId,Connection conn)
            throws APIManagementException, SQLException {
        PreparedStatement ps = null;
        PreparedStatement psSelect = null;

        try {
            int tenantId;
            try {
                tenantId = IdentityUtil.getTenantIdOFUser(userId);
            } catch (IdentityException e) {
                String msg = "Failed to get tenant id of user : " + userId;
                log.error(msg, e);
                throw new APIManagementException(msg, e);
            }
            //Get subscriber Id
            Subscriber subscriber = getSubscriber(userId, tenantId, conn);
            if (subscriber == null) {
                String msg = "Could not load Subscriber records for: " + userId;
                log.error(msg);
                throw new APIManagementException(msg);
            }
            //Get API Id
            int apiId=-1;
            apiId = getAPIID(apiIdentifier, conn);
            if (apiId==-1) {
                String msg = "Could not load API record for: " + apiIdentifier.getApiName();
                log.error(msg);
                throw new APIManagementException(msg);
            }
            ResultSet rs = null;
            boolean userRatingExists=false;
            //This query to check the ratings already exists for the user in the AM_API_RATINGS table
            String sqlQuery = "SELECT " +
                              "RATING FROM AM_API_RATINGS " +
                              " WHERE API_ID= ? AND SUBSCRIBER_ID=? ";

            psSelect = conn.prepareStatement(sqlQuery);
            psSelect.setInt(1, apiId);
            psSelect.setInt(2, subscriber.getId());
            rs = psSelect.executeQuery();

            while (rs.next()) {
                userRatingExists = true;
            }
            psSelect.close();
            String sqlAddQuery;
            if (!userRatingExists) {
                //This query to update the AM_API_RATINGS table
                sqlAddQuery = "INSERT " +
                              "INTO AM_API_RATINGS (RATING,API_ID, SUBSCRIBER_ID)" +
                              " VALUES (?,?,?)";

            } else {
                //This query to insert into the AM_API_RATINGS table
                sqlAddQuery = "UPDATE " +
                              "AM_API_RATINGS SET RATING=? " +
                              "WHERE API_ID= ? AND SUBSCRIBER_ID=?";
            }
            // Adding data to the AM_API_RATINGS  table
            ps = conn.prepareStatement(sqlAddQuery);
            ps.setInt(1, rating);
            ps.setInt(2, apiId);
            ps.setInt(3, subscriber.getId());
            ps.executeUpdate();
            ps.close();


        } catch (SQLException e) {
            handleException("Failed to add API rating of the user:"+userId, e);
        } finally {
            APIMgtDBUtil.closeAllConnections(ps, null, null);
        }
    }

    public void removeAPIRating(APIIdentifier apiId, String user)
            throws APIManagementException {
        Connection conn = null;
        try {
            conn = APIMgtDBUtil.getConnection();
            removeAPIRating(apiId, user, conn);
            conn.commit();
        } catch (SQLException e) {
            if (conn != null) {
                try {
                    conn.rollback();
                } catch (SQLException e1) {
                    log.error("Failed to rollback the add Application ", e);
                }
            }
            handleException("Failed to add Application", e);
        } finally {
            APIMgtDBUtil.closeAllConnections(null, conn, null);
        }
    }

    /**
     * @param apiIdentifier API Identifier
     * @param userId        User Id
     * @throws org.wso2.carbon.apimgt.api.APIManagementException if failed to add Application
     */
    public void removeAPIRating(APIIdentifier apiIdentifier, String userId, Connection conn)
            throws APIManagementException, SQLException {
        PreparedStatement ps = null;
        PreparedStatement psSelect = null;

        try {
            int tenantId;
            int rateId = -1;
            try {
                tenantId = IdentityUtil.getTenantIdOFUser(userId);
            } catch (IdentityException e) {
                String msg = "Failed to get tenant id of user : " + userId;
                log.error(msg, e);
                throw new APIManagementException(msg, e);
            }
            //Get subscriber Id
            Subscriber subscriber = getSubscriber(userId, tenantId, conn);
            if (subscriber == null) {
                String msg = "Could not load Subscriber records for: " + userId;
                log.error(msg);
                throw new APIManagementException(msg);
            }
            //Get API Id
            int apiId = -1;
            apiId = getAPIID(apiIdentifier, conn);
            if (apiId == -1) {
                String msg = "Could not load API record for: " + apiIdentifier.getApiName();
                log.error(msg);
                throw new APIManagementException(msg);
            }
            ResultSet rs;
            //This query to check the ratings already exists for the user in the AM_API_RATINGS table
            String sqlQuery = "SELECT " +
                              "RATING_ID FROM AM_API_RATINGS " +
                              " WHERE API_ID= ? AND SUBSCRIBER_ID=? ";

            psSelect = conn.prepareStatement(sqlQuery);
            psSelect.setInt(1, apiId);
            psSelect.setInt(2, subscriber.getId());
            rs = psSelect.executeQuery();

            while (rs.next()) {
                rateId = rs.getInt("RATING_ID");
            }
            psSelect.close();
            String sqlAddQuery;
            if (rateId != -1) {
                //This query to delete the specific rate row from the AM_API_RATINGS table
                sqlAddQuery = "DELETE " +
                              "FROM AM_API_RATINGS" +
                              " WHERE RATING_ID =? ";
                // Adding data to the AM_API_RATINGS  table
                ps = conn.prepareStatement(sqlAddQuery);
                ps.setInt(1, rateId);
                ps.executeUpdate();
                ps.close();
            }
        } catch (SQLException e) {
            handleException("Failed to delete API rating", e);
        } finally {
            APIMgtDBUtil.closeAllConnections(ps, null, null);
        }
    }

    public int getUserRating(APIIdentifier apiId, String user)
            throws APIManagementException {
        Connection conn = null;
        int userRating=0;
        try {
            conn = APIMgtDBUtil.getConnection();
            userRating = getUserRating(apiId, user, conn);
            conn.commit();
        } catch (SQLException e) {
            if (conn != null) {
                try {
                    conn.rollback();
                } catch (SQLException e1) {
                    log.error("Failed to rollback getting user ratings ", e);
                }
            }
            handleException("Failed to get user ratings", e);
        } finally {
            APIMgtDBUtil.closeAllConnections(null, conn, null);
        }
        return userRating;
    }

    /**
     * @param apiIdentifier API Identifier
     * @param userId        User Id
     * @throws org.wso2.carbon.apimgt.api.APIManagementException if failed to add Application
     */
    public int getUserRating(APIIdentifier apiIdentifier, String userId, Connection conn)
            throws APIManagementException, SQLException {
        PreparedStatement ps = null;
        ResultSet rs = null;
        int userRating=0;
        try {
            int tenantId;
            try {
                tenantId = IdentityUtil.getTenantIdOFUser(userId);
            } catch (IdentityException e) {
                String msg = "Failed to get tenant id of user : " + userId;
                log.error(msg, e);
                throw new APIManagementException(msg, e);
            }
            //Get subscriber Id
            Subscriber subscriber = getSubscriber(userId, tenantId, conn);
            if (subscriber == null) {
                String msg = "Could not load Subscriber records for: " + userId;
                log.error(msg);
                throw new APIManagementException(msg);
            }
            //Get API Id
            int apiId = -1;
            apiId = getAPIID(apiIdentifier, conn);
            if (apiId == -1) {
                String msg = "Could not load API record for: " + apiIdentifier.getApiName();
                log.error(msg);
                throw new APIManagementException(msg);
            }
            //This query to update the AM_API_RATINGS table
            String sqlQuery = "SELECT RATING" +
                              " FROM AM_API_RATINGS " +
                              " WHERE SUBSCRIBER_ID  = ? AND API_ID= ? ";
            // Adding data to the AM_API_RATINGS  table
            ps = conn.prepareStatement(sqlQuery);
            ps.setInt(1, subscriber.getId());
            ps.setInt(2, apiId);
            rs = ps.executeQuery();

            while (rs.next()) {
                userRating = rs.getInt("RATING");
            }
            ps.close();

        } catch (SQLException e) {
            handleException("Failed to add Application", e);
        } finally {
            APIMgtDBUtil.closeAllConnections(ps, null, null);
        }
        return userRating;
    }

    public static float getAverageRating(APIIdentifier apiId)
            throws APIManagementException {
        Connection conn = null;
        float avrRating = 0;
        try {
            conn = APIMgtDBUtil.getConnection();
            avrRating = getAverageRating(apiId, conn);
            conn.commit();
        } catch (SQLException e) {
            if (conn != null) {
                try {
                    conn.rollback();
                } catch (SQLException e1) {
                    log.error("Failed to rollback getting user ratings ", e);
                }
            }
            handleException("Failed to get user ratings", e);
        } finally {
            APIMgtDBUtil.closeAllConnections(null, conn, null);
        }
        return avrRating;
    }

    /**
     * @param apiIdentifier API Identifier
     * @throws org.wso2.carbon.apimgt.api.APIManagementException if failed to add Application
     */
    public static float getAverageRating(APIIdentifier apiIdentifier, Connection conn)
            throws APIManagementException, SQLException {
        PreparedStatement ps = null;
        ResultSet rs = null;
        float avrRating = 0;
        try {
            //Get API Id
            int apiId = -1;
            apiId = getAPIID(apiIdentifier, conn);
            if (apiId == -1) {
                String msg = "Could not load API record for: " + apiIdentifier.getApiName();
                log.error(msg);
                throw new APIManagementException(msg);
            }
            //This query to update the AM_API_RATINGS table
            String sqlQuery = "SELECT CAST( SUM(RATING) AS DECIMAL)/COUNT(RATING) AS RATING " +
                              " FROM AM_API_RATINGS" +
                              " WHERE API_ID =? GROUP BY API_ID ";

            ps = conn.prepareStatement(sqlQuery);
            ps.setInt(1, apiId);
            rs = ps.executeQuery();

            while (rs.next()) {
                avrRating = rs.getFloat("RATING");
            }
            ps.close();

        } catch (SQLException e) {
            handleException("Failed to add Application", e);
        } finally {
            APIMgtDBUtil.closeAllConnections(ps, null, null);
        }

        BigDecimal decimal = new BigDecimal(avrRating);
        return Float.valueOf(decimal.setScale(1, BigDecimal.ROUND_UP).toString());
    }

    /**
     * @param application Application
     * @param userId      User Id
     * @throws org.wso2.carbon.apimgt.api.APIManagementException if failed to add Application
     */
    public int addApplication(Application application, String userId, Connection conn)
            throws APIManagementException, SQLException {
        PreparedStatement ps = null;
        int applicationId = 0;
        try {
            int tenantId;

            try {
                tenantId = IdentityUtil.getTenantIdOFUser(userId);
            } catch (IdentityException e) {
                String msg = "Failed to get tenant id of user : " + userId;
                log.error(msg, e);
                throw new APIManagementException(msg, e);
            }
            //Get subscriber Id
            Subscriber subscriber = getSubscriber(userId, tenantId, conn);
            if (subscriber == null) {
                String msg = "Could not load Subscriber records for: " + userId;
                log.error(msg);
                throw new APIManagementException(msg);
            }
            //This query to update the AM_APPLICATION table
            String sqlQuery = "INSERT " +
                              "INTO AM_APPLICATION (NAME, SUBSCRIBER_ID, APPLICATION_TIER, CALLBACK_URL, DESCRIPTION, APPLICATION_STATUS, GROUP_ID)" +
                              " VALUES (?,?,?,?,?,?,?)";
            // Adding data to the AM_APPLICATION  table
            //ps = conn.prepareStatement(sqlQuery);
            ps = conn.prepareStatement(sqlQuery, new String[]{"APPLICATION_ID"});
            if (conn.getMetaData().getDriverName().contains("PostgreSQL")) {
                ps = conn.prepareStatement(sqlQuery, new String[]{"application_id"});
            }

            ps.setString(1, application.getName());
            ps.setInt(2, subscriber.getId());
            ps.setString(3, application.getTier());
            ps.setString(4, application.getCallbackUrl());
            ps.setString(5, application.getDescription());

            if (application.getName() == APIConstants.DEFAULT_APPLICATION_NAME) {
                ps.setString(6, APIConstants.ApplicationStatus.APPLICATION_APPROVED);
            } else {
                ps.setString(6, APIConstants.ApplicationStatus.APPLICATION_CREATED);
            }
            ps.setString(7, application.getGroupId());
            ps.executeUpdate();
            ResultSet rs = ps.getGeneratedKeys();
            while (rs.next()) {
                applicationId = Integer.valueOf(rs.getString(1)).intValue();
            }

            ps.close();
        } catch (SQLException e) {
            handleException("Failed to add Application", e);
        } finally {
            APIMgtDBUtil.closeAllConnections(ps, null, null);
        }
		return applicationId;

    }

    public void updateApplication(Application application) throws APIManagementException {
        Connection conn = null;
        ResultSet resultSet = null;
        PreparedStatement ps = null;

        try {
            conn = APIMgtDBUtil.getConnection();

            //This query to update the AM_APPLICATION table
            String sqlQuery = "UPDATE " +
                              "AM_APPLICATION" +
                              " SET NAME = ? " +
                              ", APPLICATION_TIER = ? " +
                              ", CALLBACK_URL = ? " +
                              ", DESCRIPTION = ? " +
                              "WHERE" +
                              " APPLICATION_ID = ?";
            // Adding data to the AM_APPLICATION  table
            ps = conn.prepareStatement(sqlQuery);
            ps.setString(1, application.getName());
            ps.setString(2, application.getTier());
            ps.setString(3, application.getCallbackUrl());
            ps.setString(4, application.getDescription());
            ps.setInt(5, application.getId());

            ps.executeUpdate();
            ps.close();
            // finally commit transaction
            conn.commit();

            updateOAuthConsumerApp(application.getName(), application.getCallbackUrl());

        } catch (SQLException e) {
            if (conn != null) {
                try {
                    conn.rollback();
                } catch (SQLException e1) {
                    log.error("Failed to rollback the update Application ", e);
                }
            }
            handleException("Failed to update Application", e);
        } catch (IdentityOAuthAdminException e) {
            handleException("Failed to update OAuth Consumer Application", e);
        } finally {
            APIMgtDBUtil.closeAllConnections(ps, conn, resultSet);
        }
    }

    /**
     * Update the status of the Application creation process
     * @param applicationId
     * @param status
     * @throws org.wso2.carbon.apimgt.api.APIManagementException
     */
    public void updateApplicationStatus(int applicationId, String status) throws APIManagementException {
        Connection conn = null;
        ResultSet resultSet = null;
        PreparedStatement ps = null;

        try {
            conn = APIMgtDBUtil.getConnection();

            String updateSqlQuery = "UPDATE " +
                              " AM_APPLICATION" +
                              " SET APPLICATION_STATUS = ? " +
                              "WHERE" +
                              " APPLICATION_ID = ?";

            ps = conn.prepareStatement(updateSqlQuery);
            ps.setString(1, status);
            ps.setInt(2, applicationId);

            ps.executeUpdate();
            ps.close();

            conn.commit();

        } catch (SQLException e) {
            if (conn != null) {
                try {
                    conn.rollback();
                } catch (SQLException e1) {
                    log.error("Failed to rollback the update Application ", e);
                }
            }
            handleException("Failed to update Application", e);
        } finally {
            APIMgtDBUtil.closeAllConnections(ps, conn, resultSet);
        }
    }

	/**
	 * get the status of the Application creation process
	 *
	 * @param appName
	 * @return
	 * @throws org.wso2.carbon.apimgt.api.APIManagementException
	 */
	public String getApplicationStatus(String appName,String userId) throws APIManagementException {
		Connection conn = null;
		ResultSet resultSet = null;
		PreparedStatement ps = null;
		String status = null;
        int applicationId=getApplicationId(appName,userId);
		try {
			conn = APIMgtDBUtil.getConnection();
			String sqlQuery = "SELECT   APPLICATION_STATUS FROM   AM_APPLICATION " + "WHERE "
			                          + "   APPLICATION_ID= ?";

			ps = conn.prepareStatement(sqlQuery);
			ps.setInt(1, applicationId);
			resultSet = ps.executeQuery();
			while (resultSet.next()) {
				status = resultSet.getString("APPLICATION_STATUS");
			}
			ps.close();
			conn.commit();
		} catch (SQLException e) {
			if (conn != null) {
				try {
					conn.rollback();
				} catch (SQLException e1) {
					log.error("Failed to rollback the update Application ", e);
				}
			}
			handleException("Failed to update Application", e);
		} finally {
			APIMgtDBUtil.closeAllConnections(ps, conn, resultSet);
		}
		return status;
	}

    /**
     * @param username Subscriber
     * @return ApplicationId for given appname.
     * @throws org.wso2.carbon.apimgt.api.APIManagementException if failed to get Applications for given subscriber.
     */
    public int getApplicationId(String appName, String username) throws APIManagementException {
        if (username == null) {
            return 0;
        }
        Subscriber subscriber = getSubscriber(username);

        Connection connection = null;
        PreparedStatement prepStmt = null;
        ResultSet rs = null;
        int appId = 0;

        String sqlQuery = "SELECT " +
                          "   APPLICATION_ID " +

                          "FROM " +
                          "   AM_APPLICATION " +
                          "WHERE " +
                          "   SUBSCRIBER_ID  = ? AND  NAME= ?";

        try {
            connection = APIMgtDBUtil.getConnection();
            prepStmt = connection.prepareStatement(sqlQuery);
            prepStmt.setInt(1, subscriber.getId());
            prepStmt.setString(2, appName);
            rs = prepStmt.executeQuery();


            while (rs.next()) {
                appId = rs.getInt("APPLICATION_ID");
            }

        } catch (SQLException e) {
            handleException("Error when getting the application id from" +
                            " the persistence store.", e);
        } finally {
            APIMgtDBUtil.closeAllConnections(prepStmt, connection, rs);
        }
        return appId;
    }

    /**
     * Find the name of the application by Id
     * @param applicationId - applicatoin id
     * @return - application name
     * @throws org.wso2.carbon.apimgt.api.APIManagementException
     */
    public String getApplicationNameFromId(int applicationId) throws APIManagementException{

        Connection connection = null;
        PreparedStatement prepStmt = null;
        ResultSet rs = null;
        String appName = null;

        String sqlQuery = "SELECT NAME " +
                          "FROM AM_APPLICATION " +
                          "WHERE " +
                          "APPLICATION_ID = ?";

        try {
            connection = APIMgtDBUtil.getConnection();
            prepStmt = connection.prepareStatement(sqlQuery);
            prepStmt.setInt(1, applicationId);
            rs = prepStmt.executeQuery();

            while (rs.next()) {
                appName = rs.getString("NAME");
            }

        } catch (SQLException e) {
            handleException("Error when getting the application name for id " + applicationId, e);
        } finally {
            APIMgtDBUtil.closeAllConnections(prepStmt, connection, rs);
        }
        return appName;
    }

    /**
     * @param subscriber Subscriber
     * @return Applications for given subscriber.
     * @throws org.wso2.carbon.apimgt.api.APIManagementException if failed to get Applications for given subscriber.
     */
    public Application[] getApplications(Subscriber subscriber) throws APIManagementException {
        if (subscriber == null) {
            return null;
        }
        //if subscribed user used email find the ordinal  username
        String subscribedUser = getLoginUserName(subscriber.getName());
        subscriber.setName(subscribedUser);

        Connection connection = null;
        PreparedStatement prepStmt = null;
        ResultSet rs = null;
        Application[] applications = null;

        String sqlQuery = "SELECT " +
                          "   APPLICATION_ID " +
                          "   ,NAME" +
                          "   ,APPLICATION_TIER" +
                          "   ,SUBSCRIBER_ID  " +
                          "   ,CALLBACK_URL  " +
                          "   ,DESCRIPTION  " +
                          "   ,APPLICATION_STATUS  " +
                          "FROM " +
                          "   AM_APPLICATION " +
                          "WHERE " +
                          "   SUBSCRIBER_ID  = ?";

        try {
            int tenantId;
            connection = APIMgtDBUtil.getConnection();
            try {
                tenantId = IdentityUtil.getTenantIdOFUser(subscriber.getName());
            } catch (IdentityException e) {
                String msg = "Failed to get tenant id of user : " + subscriber.getName();
                log.error(msg, e);
                throw new APIManagementException(msg, e);
            }

            //getSubscriberId
            if (subscriber.getId() == 0) {
                Subscriber subs;
                subs = getSubscriber(subscriber.getName(), tenantId, connection);
                if (subs == null) {
                    return null;
                } else {
                    subscriber = subs;
                }
            }

            prepStmt = connection.prepareStatement(sqlQuery);
            prepStmt.setInt(1, subscriber.getId());
            rs = prepStmt.executeQuery();

            ArrayList<Application> applicationsList = new ArrayList<Application>();
            //  String tenantAwareUserId = MultitenantUtils.getTenantAwareUsername(subscriber.getName());
            String tenantAwareUserId = subscriber.getName();
            Application application;
            while (rs.next()) {
                application = new Application(rs.getString("NAME"), subscriber);
                application.setId(rs.getInt("APPLICATION_ID"));
                application.setTier(rs.getString("APPLICATION_TIER"));
                application.setCallbackUrl(rs.getString("CALLBACK_URL"));
                application.setDescription(rs.getString("DESCRIPTION"));
                application.setStatus(rs.getString("APPLICATION_STATUS"));
                Set<APIKey> keys = getApplicationKeys(tenantAwareUserId, application.getId());
                for (APIKey key : keys) {
                    application.addKey(key);
                }
                applicationsList.add(application);

            }
            Collections.sort(applicationsList, new Comparator<Application>() {
                public int compare(Application o1, Application o2) {
                    return o1.getName().compareToIgnoreCase(o2.getName());
                }
            });
            applications = applicationsList.toArray(new Application[applicationsList.size()]);

        } catch (SQLException e) {
            handleException("Error when reading the application information from" +
                            " the persistence store.", e);
        } finally {
            APIMgtDBUtil.closeAllConnections(prepStmt, connection, rs);
        }
        return applications;
    }

/**
     * @param groupingId
     * @return
     * @throws APIManagementException
     */
    public Application[] getApplications(Subscriber subscriber, String groupingId) throws APIManagementException {

        Connection connection = null;
        PreparedStatement prepStmt = null;
        ResultSet rs = null;
        Application[] applications = null;

        //This query should return a user's group applications also the applications of that user which he would have 
        //created before introducing a group Id.
        String sqlQuery = "SELECT "
                + "   APPLICATION_ID "
                + "   ,NAME"
                + "   ,APPLICATION_TIER"
                + "   ,APP.SUBSCRIBER_ID  "
                + "   ,CALLBACK_URL  "
                + "   ,DESCRIPTION  "
                + "   ,APPLICATION_STATUS  "
                + "   ,USER_ID  "
                + "FROM "
                + "   AM_APPLICATION APP, "
                + "   AM_SUBSCRIBER SUB  "
                + "WHERE "
                + "	  SUB.SUBSCRIBER_ID = APP.SUBSCRIBER_ID	"
                + "   AND "
                + "     (GROUP_ID= ? "
                + "      OR "
                + "     (GROUP_ID='' AND SUB.USER_ID=?))";
        try {
            connection = APIMgtDBUtil.getConnection();

            prepStmt = connection.prepareStatement(sqlQuery);
            prepStmt.setString(1, groupingId);
            prepStmt.setString(2, subscriber.getName());
            rs = prepStmt.executeQuery();

            ArrayList<Application> applicationsList = new ArrayList<Application>();
            // String tenantAwareUserId =
            // MultitenantUtils.getTenantAwareUsername(subscriber.getName());
            String tenantAwareUserId = subscriber.getName();
            Application application;
            while (rs.next()) {
                application = new Application(rs.getString("NAME"), subscriber);
                application.setId(rs.getInt("APPLICATION_ID"));
                application.setTier(rs.getString("APPLICATION_TIER"));
                application.setCallbackUrl(rs.getString("CALLBACK_URL"));
                application.setDescription(rs.getString("DESCRIPTION"));
                application.setStatus(rs.getString("APPLICATION_STATUS"));
                if (tenantAwareUserId != rs.getString("USER_ID")) {
                }
                {
                    tenantAwareUserId = rs.getString("USER_ID");
                }
                Set<APIKey> keys = getApplicationKeys(tenantAwareUserId, application.getId());
                for (APIKey key : keys) {
                    application.addKey(key);
                }
                applicationsList.add(application);

            }
            Collections.sort(applicationsList, new Comparator<Application>() {

                public int compare(Application o1, Application o2) {
                    return o1.getName().compareToIgnoreCase(o2.getName());
                }
            });
            applications = applicationsList.toArray(new Application[applicationsList.size()]);

        } catch (SQLException e) {
            handleException("Error when reading the application information from" + " the persistence store.", e);
        } finally {
            APIMgtDBUtil.closeAllConnections(prepStmt, connection, rs);
        }
        return applications;
    }

    /**
     * Returns all the consumerkeys of application which are subscribed for the given api
     *
     * @param identifier APIIdentifier
     * @return Consumerkeys
     * @throws org.wso2.carbon.apimgt.api.APIManagementException if failed to get Applications for given subscriber.
     */
    public String[] getConsumerKeys(APIIdentifier identifier) throws APIManagementException {

        Set<String> consumerKeys = new HashSet<String>();

        Connection connection = null;
        PreparedStatement prepStmt = null;
        ResultSet rs = null;

        int apiId = -1;
        String sqlQuery = "SELECT " +
                          "   MAP.CONSUMER_KEY " +
                          "FROM " +
                          "   AM_SUBSCRIPTION SUB, " +
                          "   AM_APPLICATION_KEY_MAPPING MAP " +
                          "WHERE " +
                          "   SUB.APPLICATION_ID = MAP.APPLICATION_ID " +
                          "   AND SUB.API_ID = ?";

        try {

            connection = APIMgtDBUtil.getConnection();
            apiId = getAPIID(identifier, connection);

            prepStmt = connection.prepareStatement(sqlQuery);
            prepStmt.setInt(1, apiId);
            rs = prepStmt.executeQuery();

            while (rs.next()) {
                consumerKeys.add(rs.getString("CONSUMER_KEY"));
            }

        } catch (SQLException e) {
            handleException("Error when reading application subscription information", e);
        } finally {
            APIMgtDBUtil.closeAllConnections(prepStmt, connection, rs);
        }

        String[] consumerKeyArray;
        if (consumerKeys.size() == 0) {
            consumerKeyArray = null;
        } else {
            consumerKeyArray = consumerKeys.toArray(new String[consumerKeys.size()]);
        }
        return consumerKeyArray;
    }

    public void deleteApplication(Application application) throws APIManagementException {
        Connection connection = null;
        PreparedStatement prepStmt = null;
        ResultSet rs = null;

        String getSubscriptionsQuery = "SELECT" +
                                       " SUBSCRIPTION_ID " +
                                       "FROM" +
                                       " AM_SUBSCRIPTION " +
                                       "WHERE" +
                                       " APPLICATION_ID = ?";

        String getConsumerKeyQuery = "SELECT" +
                                       " CONSUMER_KEY " +
                                       "FROM" +
                                       " AM_APPLICATION_KEY_MAPPING " +
                                       "WHERE" +
                                       " APPLICATION_ID = ?";

        String deleteKeyMappingQuery = "DELETE FROM AM_SUBSCRIPTION_KEY_MAPPING WHERE SUBSCRIPTION_ID = ?";
        String deleteSubscriptionsQuery = "DELETE FROM AM_SUBSCRIPTION WHERE APPLICATION_ID = ?";
        String deleteApplicationKeyQuery = "DELETE FROM AM_APPLICATION_KEY_MAPPING WHERE APPLICATION_ID = ?";
        String deleteDomainAppQuery = "DELETE FROM AM_APP_KEY_DOMAIN_MAPPING WHERE CONSUMER_KEY = ?";
        String deleteConsumerAppQuery = "DELETE FROM IDN_OAUTH_CONSUMER_APPS WHERE CONSUMER_KEY = ?";
        String deleteApplicationQuery = "DELETE FROM AM_APPLICATION WHERE APPLICATION_ID = ?";
        String deleteRegistrationEntry = "DELETE FROM AM_APPLICATION_REGISTRATION WHERE APP_ID = ?";

        try {
            connection = APIMgtDBUtil.getConnection();
            prepStmt = connection.prepareStatement(getSubscriptionsQuery);
            prepStmt.setInt(1, application.getId());
            rs = prepStmt.executeQuery();

            List<Integer> subscriptions = new ArrayList<Integer>();
            while (rs.next()) {
                subscriptions.add(rs.getInt("SUBSCRIPTION_ID"));
            }
            prepStmt.close();
            rs.close();

            prepStmt = connection.prepareStatement(deleteKeyMappingQuery);
            for (Integer subscriptionId : subscriptions) {
                prepStmt.setInt(1, subscriptionId);
                prepStmt.execute();
            }
            prepStmt.close();

            prepStmt = connection.prepareStatement(deleteRegistrationEntry);
            prepStmt.setInt(1, application.getId());
            prepStmt.execute();

            prepStmt = connection.prepareStatement(deleteSubscriptionsQuery);
            prepStmt.setInt(1, application.getId());
            prepStmt.execute();
            prepStmt.close();

            prepStmt = connection.prepareStatement(getConsumerKeyQuery);
            prepStmt.setInt(1, application.getId());
            rs = prepStmt.executeQuery();
            String consumerKey = null;
            while (rs.next()) {
                consumerKey=rs.getString("CONSUMER_KEY");
            }
            prepStmt.close();
            rs.close();
            if(consumerKey!=null){
            prepStmt = connection.prepareStatement(deleteDomainAppQuery);
            prepStmt.setString(1, consumerKey);
            prepStmt.execute();
            prepStmt.close();

            prepStmt = connection.prepareStatement(deleteConsumerAppQuery);
            prepStmt.setString(1, consumerKey);
            prepStmt.execute();
            prepStmt.close();
            }
            prepStmt = connection.prepareStatement(deleteApplicationKeyQuery);
            prepStmt.setInt(1, application.getId());
            prepStmt.execute();
            prepStmt.close();

            prepStmt = connection.prepareStatement(deleteApplicationQuery);
            prepStmt.setInt(1, application.getId());
            prepStmt.execute();

            connection.commit();
        } catch (SQLException e) {
            handleException("Error while removing application details from the database", e);
        } finally {
            APIMgtDBUtil.closeAllConnections(prepStmt, connection, rs);
        }
    }


    /**
     * returns a subscriber record for given username,tenant Id
     *
     * @param username   UserName
     * @param tenantId   Tenant Id
     * @param connection
     * @return Subscriber
     * @throws org.wso2.carbon.apimgt.api.APIManagementException if failed to get subscriber
     */
    private Subscriber getSubscriber(String username, int tenantId, Connection connection)
            throws APIManagementException {
        PreparedStatement prepStmt = null;
        ResultSet rs = null;
        Subscriber subscriber = null;
        String sqlQuery;

        if (forceCaseInsensitiveComparisons) {
            sqlQuery = "SELECT " +
                    "   SUB.SUBSCRIBER_ID AS SUBSCRIBER_ID" +
                    "   ,SUB.USER_ID AS USER_ID " +
                    "   ,SUB.TENANT_ID AS TENANT_ID" +
                    "   ,SUB.EMAIL_ADDRESS AS EMAIL_ADDRESS" +
                    "   ,SUB.DATE_SUBSCRIBED AS DATE_SUBSCRIBED " +
                    "FROM " +
                    "   AM_SUBSCRIBER SUB " +
                    "WHERE " +
                    "LOWER(SUB.USER_ID) = LOWER(?) " +
                    "AND SUB.TENANT_ID = ?";
        } else {
            sqlQuery = "SELECT " +
                    "   SUB.SUBSCRIBER_ID AS SUBSCRIBER_ID" +
                    "   ,SUB.USER_ID AS USER_ID " +
                    "   ,SUB.TENANT_ID AS TENANT_ID" +
                    "   ,SUB.EMAIL_ADDRESS AS EMAIL_ADDRESS" +
                    "   ,SUB.DATE_SUBSCRIBED AS DATE_SUBSCRIBED " +
                    "FROM " +
                    "   AM_SUBSCRIBER SUB " +
                    "WHERE " +
                    "SUB.USER_ID = ? " +
                    "AND SUB.TENANT_ID = ?";
        }

        try {
            prepStmt = connection.prepareStatement(sqlQuery);
            prepStmt.setString(1, username);
            prepStmt.setInt(2, tenantId);
            rs = prepStmt.executeQuery();

            if (rs.next()) {
                subscriber = new Subscriber(rs.getString("USER_ID"));
                subscriber.setEmail(rs.getString("EMAIL_ADDRESS"));
                subscriber.setId(rs.getInt("SUBSCRIBER_ID"));
                subscriber.setSubscribedDate(rs.getDate("DATE_SUBSCRIBED"));
                subscriber.setTenantId(rs.getInt("TENANT_ID"));
                return subscriber;
            }
        } catch (SQLException e) {
            handleException("Error when reading the application information from" +
                            " the persistence store.", e);
        } finally {
            APIMgtDBUtil.closeAllConnections(prepStmt, null, rs);
        }
        return subscriber;
    }

    public void recordAPILifeCycleEvent(APIIdentifier identifier, APIStatus oldStatus,
                                        APIStatus newStatus, String userId)
            throws APIManagementException {
        Connection conn = null;
        try {
            conn = APIMgtDBUtil.getConnection();
            recordAPILifeCycleEvent(identifier, oldStatus, newStatus, userId, conn);
        } catch (SQLException e) {
            handleException("Failed to record API state change", e);
        } finally {
            APIMgtDBUtil.closeAllConnections(null, conn, null);
        }
    }

    public void recordAPILifeCycleEvent(APIIdentifier identifier, APIStatus oldStatus,
                                        APIStatus newStatus, String userId, Connection conn)
            throws APIManagementException {
        //Connection conn = null;
        ResultSet resultSet = null;
        PreparedStatement ps = null;

        int tenantId;
        int apiId = -1;
        try {
            tenantId = IdentityUtil.getTenantIdOFUser(userId);
        } catch (IdentityException e) {
            String msg = "Failed to get tenant id of user : " + userId;
            log.error(msg, e);
            throw new APIManagementException(msg, e);
        }

        if (oldStatus == null && !newStatus.equals(APIStatus.CREATED)) {
            String msg = "Invalid old and new state combination";
            log.error(msg);
            throw new APIManagementException(msg);
        } else if (oldStatus != null && oldStatus.equals(newStatus)) {
            String msg = "No measurable differences in API state";
            log.error(msg);
            throw new APIManagementException(msg);
        }

        String getAPIQuery = "SELECT " +
                             "API.API_ID FROM AM_API API" +
                             " WHERE " +
                             "API.API_PROVIDER = ?" +
                             " AND API.API_NAME = ?" +
                             " AND API.API_VERSION = ?";

        String sqlQuery = "INSERT " +
                          "INTO AM_API_LC_EVENT (API_ID, PREVIOUS_STATE, NEW_STATE, USER_ID, TENANT_ID, EVENT_DATE)" +
                          " VALUES (?,?,?,?,?,?)";

        try {
            //conn = APIMgtDBUtil.getConnection();
            ps = conn.prepareStatement(getAPIQuery);
            ps.setString(1, APIUtil.replaceEmailDomainBack(identifier.getProviderName()));
            ps.setString(2, identifier.getApiName());
            ps.setString(3, identifier.getVersion());
            resultSet = ps.executeQuery();
            if (resultSet.next()) {
                apiId = resultSet.getInt("API_ID");
            }
            resultSet.close();
            ps.close();
            if (apiId == -1) {
                String msg = "Unable to find the API: " + identifier + " in the database";
                log.error(msg);
                throw new APIManagementException(msg);
            }

            ps = conn.prepareStatement(sqlQuery);
            ps.setInt(1, apiId);
            if (oldStatus != null) {
                ps.setString(2, oldStatus.getStatus());
            } else {
                ps.setNull(2, Types.VARCHAR);
            }
            ps.setString(3, newStatus.getStatus());
            ps.setString(4, userId);
            ps.setInt(5, tenantId);
            ps.setTimestamp(6, new Timestamp(System.currentTimeMillis()));

            ps.executeUpdate();

            // finally commit transaction
            conn.commit();

        } catch (SQLException e) {
            if (conn != null) {
                try {
                    conn.rollback();
                } catch (SQLException e1) {
                    log.error("Failed to rollback the API state change record", e);
                }
            }
            handleException("Failed to record API state change", e);
        } finally {
           // APIMgtDBUtil.closeAllConnections(ps, conn, resultSet);
        }
    }

    public void updateDefaultAPIPublishedVersion(APIIdentifier identifier, APIStatus oldStatus,
        APIStatus newStatus) throws APIManagementException {

        Connection conn = null;
        try {
            conn = APIMgtDBUtil.getConnection();

            if(!oldStatus.equals(newStatus)){
                if((newStatus.equals(APIStatus.CREATED) || newStatus.equals(APIStatus.RETIRED)) && (oldStatus.equals(APIStatus.PUBLISHED)
                        || oldStatus.equals(APIStatus.DEPRECATED) || oldStatus.equals(APIStatus.BLOCKED))){
                    setPublishedDefVersion(identifier,conn,null);
                }else if(newStatus.equals(APIStatus.PUBLISHED) || newStatus.equals(APIStatus.DEPRECATED) || newStatus.equals(APIStatus.BLOCKED) ){
                    setPublishedDefVersion(identifier,conn,identifier.getVersion());
                }
            }
            conn.commit();

        } catch (SQLException e) {
            handleException("Failed to update published default API state change", e);
        } finally {
            APIMgtDBUtil.closeAllConnections(null, conn, null);
        }

    }

    public List<LifeCycleEvent> getLifeCycleEvents(APIIdentifier apiId)
            throws APIManagementException {
        Connection connection = null;
        PreparedStatement prepStmt = null;
        ResultSet rs = null;
        String sqlQuery = "SELECT" +
                          " LC.API_ID AS API_ID," +
                          " LC.PREVIOUS_STATE AS PREVIOUS_STATE," +
                          " LC.NEW_STATE AS NEW_STATE," +
                          " LC.USER_ID AS USER_ID," +
                          " LC.EVENT_DATE AS EVENT_DATE " +
                          "FROM" +
                          " AM_API_LC_EVENT LC, " +
                          " AM_API API " +
                          "WHERE" +
                          " API.API_PROVIDER = ?" +
                          " AND API.API_NAME = ?" +
                          " AND API.API_VERSION = ?" +
                          " AND API.API_ID = LC.API_ID";

        List<LifeCycleEvent> events = new ArrayList<LifeCycleEvent>();

        try {
            connection = APIMgtDBUtil.getConnection();
            prepStmt = connection.prepareStatement(sqlQuery);
            prepStmt.setString(1, APIUtil.replaceEmailDomainBack(apiId.getProviderName()));
            prepStmt.setString(2, apiId.getApiName());
            prepStmt.setString(3, apiId.getVersion());
            rs = prepStmt.executeQuery();

            while (rs.next()) {
                LifeCycleEvent event = new LifeCycleEvent();
                event.setApi(apiId);
                String oldState = rs.getString("PREVIOUS_STATE");
                event.setOldStatus(oldState != null ? APIStatus.valueOf(oldState) : null);
                event.setNewStatus(APIStatus.valueOf(rs.getString("NEW_STATE")));
                event.setUserId(rs.getString("USER_ID"));
                event.setDate(rs.getTimestamp("EVENT_DATE"));
                events.add(event);
            }

            Collections.sort(events, new Comparator<LifeCycleEvent>() {
                public int compare(LifeCycleEvent o1, LifeCycleEvent o2) {
                    return o1.getDate().compareTo(o2.getDate());
                }
            });
        } catch (SQLException e) {
            handleException("Error when executing the SQL : " + sqlQuery, e);
        } finally {
            APIMgtDBUtil.closeAllConnections(prepStmt, connection, rs);
        }
        return events;
    }

    public void makeKeysForwardCompatible(String provider, String apiName, String oldVersion,
                                          String newVersion, String context)
            throws APIManagementException {

        Connection connection = null;
        PreparedStatement prepStmt = null;
        ResultSet rs = null;
        String getSubscriptionDataQuery = "SELECT" +
                                          " SUB.SUBSCRIPTION_ID AS SUBSCRIPTION_ID," +
                                          " SUB.TIER_ID AS TIER_ID," +
                                          " SUB.APPLICATION_ID AS APPLICATION_ID," +
                                          " SUB.SUB_STATUS AS SUB_STATUS," +
                                          " API.CONTEXT AS CONTEXT," +
                                          " SKM.ACCESS_TOKEN AS ACCESS_TOKEN," +
                                          " SKM.KEY_TYPE AS KEY_TYPE" +
                                          " FROM" +
                                          " AM_SUBSCRIPTION SUB," +
                                          " AM_SUBSCRIPTION_KEY_MAPPING SKM, " +
                                          " AM_API API " +
                                          "WHERE" +
                                          " API.API_PROVIDER = ?" +
                                          " AND API.API_NAME = ?" +
                                          " AND API.API_VERSION = ?" +
                                          " AND SKM.SUBSCRIPTION_ID = SUB.SUBSCRIPTION_ID" +
                                          " AND API.API_ID = SUB.API_ID";

        String addSubKeyMapping = "INSERT INTO" +
                                  " AM_SUBSCRIPTION_KEY_MAPPING (SUBSCRIPTION_ID, ACCESS_TOKEN, KEY_TYPE)" +
                                  " VALUES (?,?,?)";

        String getApplicationDataQuery = "SELECT" +
                                         " SUB.SUBSCRIPTION_ID AS SUBSCRIPTION_ID," +
                                         " SUB.TIER_ID AS TIER_ID," +
                                         " SUB.SUB_STATUS AS SUB_STATUS," +
                                         " APP.APPLICATION_ID AS APPLICATION_ID," +
                                         " API.CONTEXT AS CONTEXT " +
                                         "FROM" +
                                         " AM_SUBSCRIPTION SUB," +
                                         " AM_APPLICATION APP," +
                                         " AM_API API " +
                                         "WHERE" +
                                         " API.API_PROVIDER = ?" +
                                         " AND API.API_NAME = ?" +
                                         " AND API.API_VERSION = ?" +
                                         " AND SUB.APPLICATION_ID = APP.APPLICATION_ID" +
                                         " AND API.API_ID = SUB.API_ID";

        try {
            // Retrieve all the existing subscription for the old version
            connection = APIMgtDBUtil.getConnection();
            prepStmt = connection.prepareStatement(getSubscriptionDataQuery);
            prepStmt.setString(1, APIUtil.replaceEmailDomainBack(provider));
            prepStmt.setString(2, apiName);
            prepStmt.setString(3, oldVersion);
            rs = prepStmt.executeQuery();

            List<SubscriptionInfo> subscriptionData = new ArrayList<SubscriptionInfo>();
            Set<Integer> subscribedApplications = new HashSet<Integer>();
            while (rs.next() && !(APIConstants.SubscriptionStatus.ON_HOLD.equals(rs.getString("SUB_STATUS")))) {
                SubscriptionInfo info = new SubscriptionInfo();
                info.subscriptionId = rs.getInt("SUBSCRIPTION_ID");
                info.tierId = rs.getString("TIER_ID");
                info.context = rs.getString("CONTEXT");
                info.applicationId = rs.getInt("APPLICATION_ID");
                info.accessToken = rs.getString("ACCESS_TOKEN");  // no decryption needed.
                info.tokenType = rs.getString("KEY_TYPE");
                subscriptionData.add(info);
            }
            prepStmt.close();
            rs.close();

            Map<Integer, Integer> subscriptionIdMap = new HashMap<Integer, Integer>();
            APIIdentifier apiId = new APIIdentifier(provider, apiName, newVersion);
            
            for (SubscriptionInfo info : subscriptionData) {
            	try{
            		if (!subscriptionIdMap.containsKey(info.subscriptionId)) {
            			apiId.setTier(info.tierId);
            			int subscriptionId = addSubscription(apiId, context, info.applicationId,
                                APIConstants.SubscriptionStatus.UNBLOCKED);
            			if (subscriptionId == -1) {
            				String msg = "Unable to add a new subscription for the API: " + apiName +
            						":v" + newVersion;
            				log.error(msg);
            				throw new APIManagementException(msg);
            			}
            			subscriptionIdMap.put(info.subscriptionId, subscriptionId);
            		}

            		int subscriptionId = subscriptionIdMap.get(info.subscriptionId);
            		prepStmt = connection.prepareStatement(addSubKeyMapping);
            		prepStmt.setInt(1, subscriptionId);
            		prepStmt.setString(2, info.accessToken);
            		prepStmt.setString(3, info.tokenType);
            		prepStmt.execute();
            		prepStmt.close();

            		subscribedApplications.add(info.applicationId);
                    // catching the exception because when copy the api without the option "require re-subscription"
                    // need to go forward rather throwing the exception
                } catch (SubscriptionAlreadyExistingException e) {
                    log.error("Error while adding subscription " + e.getMessage(), e);
                }
            }

            prepStmt = connection.prepareStatement(getApplicationDataQuery);
            prepStmt.setString(1, APIUtil.replaceEmailDomainBack(provider));
            prepStmt.setString(2, apiName);
            prepStmt.setString(3, oldVersion);
            rs = prepStmt.executeQuery();
            while (rs.next() && !(APIConstants.SubscriptionStatus.ON_HOLD.equals(rs.getString("SUB_STATUS")))) {
                int applicationId = rs.getInt("APPLICATION_ID");
                if (!subscribedApplications.contains(applicationId)) {
                    apiId.setTier(rs.getString("TIER_ID"));
                    try {
                        addSubscription(apiId, rs.getString("CONTEXT"), applicationId, APIConstants.SubscriptionStatus
                                .UNBLOCKED);
                        // catching the exception because when copy the api without the option "require re-subscription"
                        // need to go forward rather throwing the exception
                    } catch (SubscriptionAlreadyExistingException e) {
                        log.error("Error while adding subscription" + e.getMessage(), e);
                    }
                }
            }

            connection.commit();
        } catch (SQLException e) {
            handleException("Error when executing the SQL queries", e);
        } finally {
            APIMgtDBUtil.closeAllConnections(prepStmt, connection, rs);
        }
    }

    public void addAPI(API api,int tenantId) throws APIManagementException {
        Connection connection = null;
        PreparedStatement prepStmt = null;
        ResultSet rs = null;

        String query = "INSERT INTO AM_API (API_PROVIDER, API_NAME, API_VERSION, CONTEXT) " +
                       "VALUES (?,?,?,?)";

        try {
            connection = APIMgtDBUtil.getConnection();
            prepStmt = connection.prepareStatement(query, new String[]{"api_id"});
            prepStmt.setString(1, APIUtil.replaceEmailDomainBack(api.getId().getProviderName()));
            prepStmt.setString(2, api.getId().getApiName());
            prepStmt.setString(3, api.getId().getVersion());
            prepStmt.setString(4, api.getContext());
            prepStmt.execute();


            rs = prepStmt.getGeneratedKeys();
            int applicationId = -1;
            if (rs.next()) {
                applicationId = rs.getInt(1);
            }
            connection.commit();

            if(api.getScopes()!= null){
                addScopes(api.getScopes(),applicationId, tenantId);
            }
            addURLTemplates(applicationId, api, connection);
            recordAPILifeCycleEvent(api.getId(), null, APIStatus.CREATED, APIUtil.replaceEmailDomainBack(api.getId().getProviderName()), connection);
            //If the api is selected as default version, it is added/replaced into AM_API_DEFAULT_VERSION table
            if(api.isDefaultVersion()){
                addUpdateAPIAsDefaultVersion(api, connection);
            }
            connection.commit();
        } catch (SQLException e) {
            handleException("Error while adding the API: " + api.getId() + " to the database", e);
        } finally {
            APIMgtDBUtil.closeAllConnections(prepStmt, connection, rs);
        }

    }

    public String getDefaultVersion(APIIdentifier apiId) throws APIManagementException{
        Connection connection = null;
        PreparedStatement prepStmt = null;
        ResultSet rs = null;
        String oldDefaultVersion=null;

        String query =
                "SELECT DEFAULT_API_VERSION FROM AM_API_DEFAULT_VERSION " +
                        "WHERE API_NAME= ? " +
                        "AND API_PROVIDER= ? ";

        try {

            connection = APIMgtDBUtil.getConnection();
            prepStmt = connection.prepareStatement(query);
            prepStmt.setString(1, apiId.getApiName());
            prepStmt.setString(2, APIUtil.replaceEmailDomainBack(apiId.getProviderName()));

            rs = prepStmt.executeQuery();

            if (rs.next()) {
                oldDefaultVersion= rs.getString("DEFAULT_API_VERSION");
            }

        } catch (SQLException e) {
            handleException("Error while getting default version for "+ apiId.getApiName(), e);
        } finally {
            APIMgtDBUtil.closeAllConnections(prepStmt, connection, rs);
        }

        return oldDefaultVersion;

    }



    /**
     * Persists WorkflowDTO to Database
     * @param workflow
     * @throws org.wso2.carbon.apimgt.api.APIManagementException
     */
    public void addWorkflowEntry(WorkflowDTO workflow) throws APIManagementException {
        Connection connection = null;
        PreparedStatement prepStmt = null;
        ResultSet rs = null;

        String query = "INSERT INTO AM_WORKFLOWS (WF_REFERENCE, WF_TYPE, WF_STATUS, WF_CREATED_TIME, " +
                "WF_STATUS_DESC, TENANT_ID, TENANT_DOMAIN, WF_EXTERNAL_REFERENCE ) VALUES (?,?,?,?,?,?,?,?)";
        try {
            Timestamp cratedDateStamp = new Timestamp(workflow.getCreatedTime());

            connection = APIMgtDBUtil.getConnection();
            prepStmt = connection.prepareStatement(query);
            prepStmt.setString(1, workflow.getWorkflowReference());
            prepStmt.setString(2, workflow.getWorkflowType());
            prepStmt.setString(3, workflow.getStatus().toString());
            prepStmt.setTimestamp(4, cratedDateStamp);
            prepStmt.setString(5, workflow.getWorkflowDescription());
            prepStmt.setInt(6, workflow.getTenantId());
            prepStmt.setString(7, workflow.getTenantDomain());
            prepStmt.setString(8, workflow.getExternalWorkflowReference());

            prepStmt.execute();

            connection.commit();
        } catch (SQLException e) {
            handleException("Error while adding Workflow : " + workflow.getExternalWorkflowReference() + " to the database", e);
        } finally {
            APIMgtDBUtil.closeAllConnections(prepStmt, connection, rs);
        }
    }

    public void updateWorkflowStatus(WorkflowDTO workflowDTO) throws APIManagementException {
        Connection connection = null;
        PreparedStatement prepStmt = null;
        ResultSet rs = null;

        String query = "UPDATE AM_WORKFLOWS SET WF_STATUS = ?, WF_STATUS_DESC = ?, WF_UPDATED_TIME = ? " +
                       "WHERE WF_EXTERNAL_REFERENCE = ?";
        try {
            Timestamp updatedTimeStamp = new Timestamp(workflowDTO.getUpdatedTime());

            connection = APIMgtDBUtil.getConnection();
            prepStmt = connection.prepareStatement(query);
            prepStmt.setString(1, workflowDTO.getStatus().toString());
            prepStmt.setString(2, workflowDTO.getWorkflowDescription());
            prepStmt.setTimestamp(3, updatedTimeStamp);
            prepStmt.setString(4, workflowDTO.getExternalWorkflowReference());

            prepStmt.execute();

            connection.commit();
        }catch (SQLException e) {
            handleException("Error while updating Workflow Status of workflow " +
                    workflowDTO.getExternalWorkflowReference(), e);
        } finally {
            APIMgtDBUtil.closeAllConnections(prepStmt, connection, rs);
        }
    }

    /**
     * Returns a workflow object for a given external workflow reference.
     * @param workflowReference
     * @return
     * @throws org.wso2.carbon.apimgt.api.APIManagementException
     */
    public WorkflowDTO retrieveWorkflow(String workflowReference) throws APIManagementException {
        Connection connection = null;
        PreparedStatement prepStmt = null;
        ResultSet rs = null;
        WorkflowDTO workflowDTO = null;

        String query = "SELECT * FROM AM_WORKFLOWS WHERE WF_EXTERNAL_REFERENCE=?";
        try {

            connection = APIMgtDBUtil.getConnection();
            prepStmt = connection.prepareStatement(query);
            prepStmt.setString(1, workflowReference);

            rs = prepStmt.executeQuery();

            while (rs.next()) {
                workflowDTO =  WorkflowExecutorFactory.getInstance().createWorkflowDTO(rs.getString("WF_TYPE"));
                workflowDTO.setStatus(WorkflowStatus.valueOf(rs.getString("WF_STATUS")));
                workflowDTO.setExternalWorkflowReference(rs.getString("WF_EXTERNAL_REFERENCE"));
                workflowDTO.setCreatedTime(rs.getTimestamp("WF_CREATED_TIME").getTime());
                workflowDTO.setWorkflowReference(rs.getString("WF_REFERENCE"));
                workflowDTO.setTenantDomain(rs.getString("TENANT_DOMAIN"));
                workflowDTO.setTenantId(rs.getInt("TENANT_ID"));
                workflowDTO.setWorkflowDescription(rs.getString("WF_STATUS_DESC"));
            }

        }catch (SQLException e) {
            handleException("Error while retrieving workflow details for " +
                    workflowReference, e);
        }finally {
            APIMgtDBUtil.closeAllConnections(prepStmt, connection, rs);
        }

        return workflowDTO;
    }


    private void setPublishedDefVersion(APIIdentifier apiId, Connection connection,String value) throws APIManagementException{
        String queryDefaultVersionUpdate = "UPDATE AM_API_DEFAULT_VERSION SET PUBLISHED_DEFAULT_API_VERSION = ? " +
                "WHERE API_NAME = ? " +
                "AND API_PROVIDER = ?" ;


        PreparedStatement prepStmtDefVersionUpdate;

        try {
            prepStmtDefVersionUpdate=connection.prepareStatement(queryDefaultVersionUpdate);
            prepStmtDefVersionUpdate.setString(1, value);
            prepStmtDefVersionUpdate.setString(2, apiId.getApiName());
            prepStmtDefVersionUpdate.setString(3,  APIUtil.replaceEmailDomainBack(apiId.getProviderName()));
            prepStmtDefVersionUpdate.execute();
        } catch (SQLException e) {
            handleException("Error while deleting the API default version entry: " + apiId.getApiName() + " from the database", e);
        }
    }

        /**
         * Sets/removes default api entry such that api will not represent as default api further.
         * If the api's version is the same as the published version, then the whole entry will be removed.
         * Otherwise only the default version attribute is set to null.
         *
         * @param apiId
         * @param connection
         * @return
         * @throws org.wso2.carbon.apimgt.api.APIManagementException
         */


    public void removeAPIFromDefaultVersion(APIIdentifier apiId, Connection connection) throws APIManagementException{

        String queryDefaultVersionDelete = "DELETE FROM AM_API_DEFAULT_VERSION " +
                "WHERE API_NAME = ? " +
                "AND API_PROVIDER = ?" ;

        PreparedStatement prepStmtDefVersionDelete;

        try {
            prepStmtDefVersionDelete=connection.prepareStatement(queryDefaultVersionDelete);
            prepStmtDefVersionDelete.setString(1, apiId.getApiName());
            prepStmtDefVersionDelete.setString(2, APIUtil.replaceEmailDomainBack(apiId.getProviderName()));
            prepStmtDefVersionDelete.execute();
        } catch (SQLException e) {
            handleException("Error while deleting the API default version entry: " + apiId.getApiName() + " from the database", e);
        }

    }


    public String getPublishedDefaultVersion(APIIdentifier apiId) throws APIManagementException{
        Connection connection = null;
        PreparedStatement prepStmt = null;
        ResultSet rs = null;
        String publishedDefaultVersion=null;

        String query =
                "SELECT PUBLISHED_DEFAULT_API_VERSION FROM AM_API_DEFAULT_VERSION " +
                        "WHERE API_NAME= ? " +
                        "AND API_PROVIDER= ? ";

        try {

            connection = APIMgtDBUtil.getConnection();
            prepStmt = connection.prepareStatement(query);
            prepStmt.setString(1, apiId.getApiName());
            prepStmt.setString(2, APIUtil.replaceEmailDomainBack(apiId.getProviderName()));

            rs = prepStmt.executeQuery();

            while (rs.next()) {
              publishedDefaultVersion= rs.getString("PUBLISHED_DEFAULT_API_VERSION");
            }

        } catch (SQLException e) {
            handleException("Error while getting default version for "+ apiId.getApiName(), e);
        } finally {
            APIMgtDBUtil.closeAllConnections(prepStmt, connection, rs);
        }

        return publishedDefaultVersion;
    }

public void addUpdateAPIAsDefaultVersion(API api, Connection connection) throws APIManagementException{

        String publishedDefaultVersion=getPublishedDefaultVersion(api.getId());
        removeAPIFromDefaultVersion(api.getId(), connection);

        PreparedStatement prepStmtDefVersionAdd;
        String queryDefaultVersionAdd = "INSERT INTO AM_API_DEFAULT_VERSION (" +
                " API_NAME , API_PROVIDER , DEFAULT_API_VERSION , PUBLISHED_DEFAULT_API_VERSION ) " +
                " VALUES (?,?,?,?)";

        try {
            prepStmtDefVersionAdd=connection.prepareStatement(queryDefaultVersionAdd);
            prepStmtDefVersionAdd.setString(1, api.getId().getApiName());
            prepStmtDefVersionAdd.setString(2,  APIUtil.replaceEmailDomainBack(api.getId().getProviderName()));
            prepStmtDefVersionAdd.setString(3, api.getId().getVersion());
            APIStatus apistatus = api.getStatus();
            if(apistatus.equals(APIStatus.PUBLISHED) || apistatus.equals(APIStatus.DEPRECATED)
                    || apistatus.equals(APIStatus.BLOCKED)){
                prepStmtDefVersionAdd.setString(4,api.getId().getVersion());
            }else{
                prepStmtDefVersionAdd.setString(4,publishedDefaultVersion);
            }

            prepStmtDefVersionAdd.execute();
        } catch (SQLException e) {
            handleException("Error while adding the API default version entry: " + api.getId().getApiName() + " to the database", e);
        }
}

    /**
     * Adds URI templates define for an API
     *
     * @param apiId
     * @param api
     * @param connection
     * @throws org.wso2.carbon.apimgt.api.APIManagementException
     */
    public void addURLTemplates(int apiId, API api, Connection connection) throws APIManagementException {
        if (apiId == -1) {
            //application addition has failed
            return;
        }
        PreparedStatement prepStmt = null;
        PreparedStatement scopePrepStmt = null;

        String query = "INSERT INTO AM_API_URL_MAPPING (API_ID,HTTP_METHOD,AUTH_SCHEME,URL_PATTERN,THROTTLING_TIER,MEDIATION_SCRIPT) VALUES (?,?,?,?,?,?)";
        String scopeQuery = "INSERT INTO IDN_OAUTH2_RESOURCE_SCOPE (RESOURCE_PATH, SCOPE_ID) VALUES (?,?)";
        try {
            //connection = APIMgtDBUtil.getConnection();
            prepStmt = connection.prepareStatement(query);
            scopePrepStmt = connection.prepareStatement(scopeQuery);

            Iterator<URITemplate> uriTemplateIterator = api.getUriTemplates().iterator();
            URITemplate uriTemplate;
            for (; uriTemplateIterator.hasNext(); ) {
                uriTemplate = uriTemplateIterator.next();
                if(uriTemplate.getMediationScript() != null){
                byte[] byteArr = uriTemplate.getMediationScript().getBytes();
                }
                prepStmt.setInt(1, apiId);
                prepStmt.setString(2, uriTemplate.getHTTPVerb());
                prepStmt.setString(3, uriTemplate.getAuthType());
                prepStmt.setString(4, uriTemplate.getUriTemplate());
                prepStmt.setString(5, uriTemplate.getThrottlingTier());
//                prepStmt.setString(6, uriTemplate.getMediationScript());
                InputStream is = null;
                if(uriTemplate.getMediationScript() != null){
                    is = new ByteArrayInputStream(uriTemplate.getMediationScript().getBytes());
                }else {
                    is = null;
                }
                if (connection.getMetaData().getDriverName().contains("PostgreSQL")) {
                    if(uriTemplate.getMediationScript() != null) {
                        prepStmt.setBinaryStream(6, is, uriTemplate.getMediationScript().getBytes().length);
                    }else{
                        prepStmt.setBinaryStream(6, is, 0);
                    }
                }else{
                    prepStmt.setBinaryStream(6, is);
                }
                prepStmt.addBatch();
                if(uriTemplate.getScope()!=null){
                    scopePrepStmt.setString(1, APIUtil.getResourceKey(api,uriTemplate));
                    scopePrepStmt.setInt(2,uriTemplate.getScope().getId());
                    scopePrepStmt.addBatch();
                }
            }
            prepStmt.executeBatch();
            prepStmt.clearBatch();
            scopePrepStmt.executeBatch();
            scopePrepStmt.clearBatch();

        } catch (SQLException e) {
            handleException("Error while adding URL template(s) to the database for API : " + api.getId().toString(), e);
        }
        finally {
            APIMgtDBUtil.closeAllConnections(prepStmt,null,null);
            APIMgtDBUtil.closeAllConnections(scopePrepStmt,null,null);
        }
    }

    /**
     * Fetches an Application by name.
     *
     * @param applicationName Name of the Application
     * @param userId Name of the User.
     * @throws org.wso2.carbon.apimgt.api.APIManagementException
     */
    public Application getApplicationByName(String applicationName, String userId) throws APIManagementException {
        //mysql> select APP.APPLICATION_ID, APP.NAME, APP.SUBSCRIBER_ID,APP.APPLICATION_TIER,APP.CALLBACK_URL,APP.DESCRIPTION,
        // APP.APPLICATION_STATUS from AM_SUBSCRIBER as SUB,AM_APPLICATION as APP
        // where SUB.user_id='admin' AND APP.name='DefaultApplication' AND SUB.SUBSCRIBER_ID=APP.SUBSCRIBER_ID;
        Connection connection = null;
        PreparedStatement prepStmt = null;
        ResultSet rs = null;
        WorkflowDTO workflowDTO = null;

        Subscriber subscriber = new Subscriber(userId);
        Application application = null;
        try {
        	connection = APIMgtDBUtil.getConnection();

        	String query = "SELECT " +
    				"APP.APPLICATION_ID," +
    				"APP.NAME," +
    				"APP.SUBSCRIBER_ID," +
    				"APP.APPLICATION_TIER," +
    				"APP.CALLBACK_URL," +
    				"APP.DESCRIPTION, " +
    				"APP.SUBSCRIBER_ID,"+
    				"APP.APPLICATION_STATUS" +
    				" FROM " +
    				"AM_SUBSCRIBER SUB," +
    				"AM_APPLICATION APP";

        	String whereClause = "  WHERE SUB.USER_ID =? AND APP.NAME=? AND SUB.SUBSCRIBER_ID=APP.SUBSCRIBER_ID";
        	String whereClauseCaseInSensitive = "  WHERE LOWER(SUB.USER_ID) =LOWER(?) AND APP.NAME=? AND SUB.SUBSCRIBER_ID=APP.SUBSCRIBER_ID";

	        if (forceCaseInsensitiveComparisons) {
	            query = query + whereClauseCaseInSensitive;
	        } else {
	        	query = query + whereClause;
	        }

            prepStmt = connection.prepareStatement(query);
            prepStmt.setString(1, userId);
            prepStmt.setString(2, applicationName);

            rs = prepStmt.executeQuery();
            application = new Application(applicationName, subscriber);
            while (rs.next()) {
                application.setDescription(rs.getString("DESCRIPTION"));
                application.setStatus(rs.getString("APPLICATION_STATUS"));
                application.setCallbackUrl(rs.getString("CALLBACK_URL"));
                application.setId(rs.getInt("APPLICATION_ID"));
                application.setTier(rs.getString("APPLICATION_TIER"));
                subscriber.setId(rs.getInt("SUBSCRIBER_ID"));
            }

        } catch (SQLException e) {
            handleException("Error while obtaining details of the Application : " + applicationName, e);
        } finally {
            APIMgtDBUtil.closeAllConnections(prepStmt, connection, rs);
        }

        return application;
    }

    public Application getApplicationById(int applicationId) throws APIManagementException {
        Connection connection = null;
        PreparedStatement prepStmt = null;
        ResultSet rs = null;
        WorkflowDTO workflowDTO = null;

        Application application = null;
        try {
            connection = APIMgtDBUtil.getConnection();

            String query = "SELECT " +
                    "APP.APPLICATION_ID," +
                    "APP.NAME," +
                    "APP.SUBSCRIBER_ID," +
                    "APP.APPLICATION_TIER," +
                    "APP.CALLBACK_URL," +
                    "APP.DESCRIPTION, " +
                    "APP.SUBSCRIBER_ID,"+
                    "APP.APPLICATION_STATUS, " +
                    "SUB.USER_ID " + 
                    "FROM " +
                    "AM_SUBSCRIBER SUB," +
                    "AM_APPLICATION APP " +
                    "WHERE APPLICATION_ID = ? " +
                    "AND APP.SUBSCRIBER_ID = SUB.SUBSCRIBER_ID";

            prepStmt = connection.prepareStatement(query);
            prepStmt.setInt(1, applicationId);

            rs = prepStmt.executeQuery();

            while (rs.next()) {
                String applicationName = rs.getString("NAME");
                String subscriberId = rs.getString("SUBSCRIBER_ID");
                String subscriberName = rs.getString("USER_ID");

                Subscriber subscriber = new Subscriber(subscriberName);
                subscriber.setId(Integer.parseInt(subscriberId));
                application = new Application(applicationName, subscriber);

                application.setDescription(rs.getString("DESCRIPTION"));
                application.setStatus(rs.getString("APPLICATION_STATUS"));
                application.setCallbackUrl(rs.getString("CALLBACK_URL"));
                application.setId(rs.getInt("APPLICATION_ID"));
                application.setTier(rs.getString("APPLICATION_TIER"));
                subscriber.setId(rs.getInt("SUBSCRIBER_ID"));
                break;
            }

        } catch (SQLException e) {
            handleException("Error while obtaining details of the Application : " + applicationId, e);
        } finally {
            APIMgtDBUtil.closeAllConnections(prepStmt, connection, rs);
        }

        return application;
    }


    /**
     * update URI templates define for an API
     *
     * @param api
     * @throws org.wso2.carbon.apimgt.api.APIManagementException
     */
    public void updateURLTemplates(API api) throws APIManagementException {

        Connection connection = null;
        PreparedStatement prepStmt = null;
        int apiId = -1;

        String deleteOldMappingsQuery = "DELETE FROM AM_API_URL_MAPPING WHERE API_ID = ?";
        try {
            connection = APIMgtDBUtil.getConnection();
            apiId = getAPIID(api.getId(),connection);
            if (apiId == -1) {
                //application addition has failed
                return;
            }
            prepStmt = connection.prepareStatement(deleteOldMappingsQuery);
            prepStmt.setInt(1,apiId);
            prepStmt.execute();
            prepStmt.close();

            addURLTemplates(apiId,api, connection);

            connection.commit();
        } catch (SQLException e) {
            handleException("Error while deleting URL template(s) for API : " + api.getId().toString(), e);
        } finally {
            APIMgtDBUtil.closeAllConnections(prepStmt, connection, null);
        }

    }

    /**
     * returns all URL templates define for all active(PUBLISHED) APIs.
     */
    public static ArrayList<URITemplate> getAllURITemplates(String apiContext, String version)
            throws APIManagementException {
        Connection connection = null;
        PreparedStatement prepStmt = null;
        ResultSet rs = null;
        ArrayList<URITemplate> uriTemplates = new ArrayList<URITemplate>();

        //TODO : FILTER RESULTS ONLY FOR ACTIVE APIs
        String query =
                "SELECT AUM.HTTP_METHOD,AUTH_SCHEME,URL_PATTERN,THROTTLING_TIER,MEDIATION_SCRIPT FROM AM_API_URL_MAPPING AUM, AM_API API " +
                "WHERE API.CONTEXT= ? " +
                "AND API.API_VERSION = ? " +
                "AND AUM.API_ID = API.API_ID " +
                "ORDER BY " +
                "URL_MAPPING_ID";
        try {
            connection = APIMgtDBUtil.getConnection();
            prepStmt = connection.prepareStatement(query);
            prepStmt.setString(1, apiContext);
            prepStmt.setString(2, version);

            rs = prepStmt.executeQuery();

            URITemplate uriTemplate;
            while (rs.next()) {
                uriTemplate = new URITemplate();
                String script = null;
                uriTemplate.setHTTPVerb(rs.getString("HTTP_METHOD"));
                uriTemplate.setAuthType(rs.getString("AUTH_SCHEME"));
                uriTemplate.setUriTemplate(rs.getString("URL_PATTERN"));
                uriTemplate.setThrottlingTier(rs.getString("THROTTLING_TIER"));
                InputStream mediationScriptBlob = rs.getBinaryStream("MEDIATION_SCRIPT");
                if(mediationScriptBlob!=null){
                    script = APIMgtDBUtil.getStringFromInputStream(mediationScriptBlob);
                }
                uriTemplate.setMediationScript(script);
                uriTemplates.add(uriTemplate);
            }
        } catch (SQLException e) {
            handleException("Error while fetching all URL Templates", e);
        } finally {
            APIMgtDBUtil.closeAllConnections(prepStmt, connection, rs);
        }
        return uriTemplates;
    }


    public void updateAPI(API api,int tenantId) throws APIManagementException {
        Connection connection = null;
        PreparedStatement prepStmt = null;
        ResultSet rs = null;

        String previousDefaultVersion = getDefaultVersion(api.getId());

        String query = "UPDATE AM_API SET CONTEXT = ? WHERE API_PROVIDER = ? AND API_NAME = ? AND" +
                       " API_VERSION = ? ";
        try {
            connection = APIMgtDBUtil.getConnection();
            if(api.isApiHeaderChanged()){
                prepStmt = connection.prepareStatement(query);
                prepStmt.setString(1, api.getContext());
                prepStmt.setString(2, APIUtil.replaceEmailDomainBack(api.getId().getProviderName()));
                prepStmt.setString(3, api.getId().getApiName());
                prepStmt.setString(4, api.getId().getVersion());
                prepStmt.execute();
            }

            if(api.isDefaultVersion() ^ api.getId().getVersion().equals(previousDefaultVersion)){ //A change has happen
                //If the api is selected as default version, it is added/replaced into AM_API_DEFAULT_VERSION table
                if(api.isDefaultVersion()){
                    addUpdateAPIAsDefaultVersion(api, connection);
                }else{ //tick is removed
                    removeAPIFromDefaultVersion(api.getId(), connection);
                }
            }
            connection.commit();

            updateScopes(api, tenantId);
            updateURLTemplates(api);
        } catch (SQLException e) {
            handleException("Error while updating the API: " + api.getId() + " in the database", e);
        } finally {
            APIMgtDBUtil.closeAllConnections(prepStmt, connection, rs);
        }
    }

    public static int getAPIID(APIIdentifier apiId, Connection connection) throws APIManagementException {
        PreparedStatement prepStmt = null;
        ResultSet rs = null;
        int id = -1;
        String getAPIQuery = "SELECT " +
                             "API.API_ID FROM AM_API API" +
                             " WHERE " +
                             "API.API_PROVIDER = ?" +
                             " AND API.API_NAME = ?" +
                             " AND API.API_VERSION = ?";

        try {
            prepStmt = connection.prepareStatement(getAPIQuery);
            prepStmt.setString(1, APIUtil.replaceEmailDomainBack(apiId.getProviderName()));
            prepStmt.setString(2, apiId.getApiName());
            prepStmt.setString(3, apiId.getVersion());
            rs = prepStmt.executeQuery();
            if (rs.next()) {
                id = rs.getInt("API_ID");
            }
            if (id == -1) {
                String msg = "Unable to find the API: " + apiId + " in the database";
                log.error(msg);
                throw new APIManagementException(msg);
            }
        } catch (SQLException e) {
            handleException("Error while locating API: " + apiId + " from the database", e);
        } finally {
            APIMgtDBUtil.closeAllConnections(prepStmt, null, rs);
        }
        return id;
    }



    public void deleteAPI(APIIdentifier apiId) throws APIManagementException {
        Connection connection = null;
        PreparedStatement prepStmt = null;
        ResultSet rs = null;
        int id = -1;

        String deleteLCEventQuery = "DELETE FROM AM_API_LC_EVENT WHERE API_ID=? ";
        String deleteCommentQuery = "DELETE FROM AM_API_COMMENTS WHERE API_ID=? ";
        String deleteRatingsQuery = "DELETE FROM AM_API_RATINGS WHERE API_ID=? ";
        String deleteSubscriptionQuery = "DELETE FROM AM_SUBSCRIPTION WHERE API_ID=?";
        String deleteExternalAPIStoresQuery = "DELETE FROM AM_EXTERNAL_STORES WHERE API_ID=?";
        String deleteAPIQuery = "DELETE FROM AM_API WHERE API_PROVIDER=? AND API_NAME=? AND API_VERSION=? ";
        String deleteURLTemplateQuery = "DELETE FROM AM_API_URL_MAPPING WHERE API_ID = ?";
     
        try {
            connection = APIMgtDBUtil.getConnection();
            id = getAPIID(apiId,connection);
            
            removeAPIScope(apiId);
            
            prepStmt = connection.prepareStatement(deleteSubscriptionQuery);
            prepStmt.setInt(1, id);
            prepStmt.execute();
            //Delete all comments associated with given API
            prepStmt = connection.prepareStatement(deleteCommentQuery);
            prepStmt.setInt(1, id);
            prepStmt.execute();

            prepStmt = connection.prepareStatement(deleteRatingsQuery);
            prepStmt.setInt(1, id);
            prepStmt.execute();

            prepStmt = connection.prepareStatement(deleteLCEventQuery);
            prepStmt.setInt(1, id);
            prepStmt.execute();
            //Delete all external APIStore details associated with a given API
            prepStmt = connection.prepareStatement(deleteExternalAPIStoresQuery);
            prepStmt.setInt(1, id);
            prepStmt.execute();
			
            prepStmt = connection.prepareStatement(deleteAPIQuery);
            prepStmt.setString(1, APIUtil.replaceEmailDomainBack(apiId.getProviderName()));
            prepStmt.setString(2, apiId.getApiName());
            prepStmt.setString(3, apiId.getVersion());
            prepStmt.execute();

            prepStmt = connection.prepareStatement(deleteURLTemplateQuery);
            prepStmt.setInt(1, id);
            prepStmt.execute();
            
            String curDefaultVersion = getDefaultVersion(apiId);
            String pubDefaultVersion = getPublishedDefaultVersion(apiId);
            if(apiId.getVersion().equals(curDefaultVersion)){
                removeAPIFromDefaultVersion(apiId, connection);
            }else if(apiId.getVersion().equals(pubDefaultVersion)){
                setPublishedDefVersion(apiId, connection, null);
            }

            connection.commit();

        } catch (SQLException e) {
            handleException("Error while removing the API: " + apiId + " from the database", e);
        } finally {
            APIMgtDBUtil.closeAllConnections(prepStmt, connection, rs);
        }
    }


    /**
     * Change access token status in to revoked in database level.
     *
     * @param key API Key to be revoked
     * @throws org.wso2.carbon.apimgt.api.APIManagementException on error in revoking access token
     */
    public void revokeAccessToken(String key) throws APIManagementException {

        String accessTokenStoreTable = APIConstants.ACCESS_TOKEN_STORE_TABLE;
        if (APIUtil.checkAccessTokenPartitioningEnabled() &&
            APIUtil.checkUserNameAssertionEnabled()) {
            accessTokenStoreTable = APIUtil.getAccessTokenStoreTableFromAccessToken(key);
        }
        Connection conn = null;
        ResultSet rs = null;
        PreparedStatement ps = null;
        try {
            conn = APIMgtDBUtil.getConnection();
            String query = "UPDATE " + accessTokenStoreTable + " SET TOKEN_STATE='REVOKED' WHERE ACCESS_TOKEN= ? ";
            ps = conn.prepareStatement(query);
            ps.setString(1, APIUtil.encryptToken(key));
            ps.execute();
            conn.commit();
        } catch (SQLException e) {
            handleException("Error in revoking access token: " + e.getMessage(), e);
        } catch (CryptoException e) {
            handleException("Error in revoking access token: " + e.getMessage(), e);
        } finally {
            APIMgtDBUtil.closeAllConnections(ps, conn, rs);
        }
    }


    /**
     * Get APIIdentifiers Associated with access token - access token associated with application
     * which has multiple APIs. so this returns all APIs associated with a access token
     *
     * @param accessToken String access token
     * @return APIIdentifier set for all API's associated with given access token
     * @throws org.wso2.carbon.apimgt.api.APIManagementException error in getting APIIdentifiers
     */
    public Set<APIIdentifier> getAPIByAccessToken(String accessToken)
            throws APIManagementException {
        String accessTokenStoreTable = APIConstants.ACCESS_TOKEN_STORE_TABLE;
        if (APIUtil.checkAccessTokenPartitioningEnabled() &&
            APIUtil.checkUserNameAssertionEnabled()) {
            accessTokenStoreTable = APIUtil.getAccessTokenStoreTableFromAccessToken(accessToken);
        }
        Connection connection = null;
        PreparedStatement ps = null;
        ResultSet result = null;
        String getAPISql = "SELECT AMA.API_ID,API_NAME,API_PROVIDER,API_VERSION FROM " +
                           "AM_API AMA," + accessTokenStoreTable +" ACT, AM_APPLICATION_KEY_MAPPING AKM, " +
                           "AM_SUBSCRIPTION AMS WHERE ACT.ACCESS_TOKEN=? " +
                           "AND ACT.CONSUMER_KEY=AKM.CONSUMER_KEY AND AKM.APPLICATION_ID=AMS.APPLICATION_ID AND " +
                           "AMA.API_ID=AMS.API_ID";
        Set<APIIdentifier> apiList = new HashSet<APIIdentifier>();
        try {
            connection = APIMgtDBUtil.getConnection();
            PreparedStatement nestedPS = connection.prepareStatement(getAPISql);
            nestedPS.setString(1, APIUtil.encryptToken(accessToken));
            ResultSet nestedRS = nestedPS.executeQuery();
            while (nestedRS.next()) {
                apiList.add(new APIIdentifier(APIUtil.replaceEmailDomain(nestedRS.getString("API_PROVIDER")),
                                              nestedRS.getString("API_NAME"),
                                              nestedRS.getString("API_VERSION")));
            }
        } catch (SQLException e) {
            handleException("Failed to get API ID for token: " + accessToken, e);
        } catch (CryptoException e) {
            handleException("Failed to get API ID for token: " + accessToken, e);
        } finally {
            APIMgtDBUtil.closeAllConnections(ps, connection, result);
        }
        return apiList;
    }


    /**
     * Get all applications associated with given tier
     *
     * @param tier String tier name
     * @return Application object array associated with tier
     * @throws org.wso2.carbon.apimgt.api.APIManagementException on error in getting applications array
     */
    public Application[] getApplicationsByTier(String tier) throws APIManagementException {
        if (tier == null) {
            return null;
        }
        Connection connection = null;
        PreparedStatement prepStmt = null;
        ResultSet rs = null;
        Application[] applications = null;

        String sqlQuery = "SELECT DISTINCT AMS.APPLICATION_ID,NAME,SUBSCRIBER_ID FROM AM_SUBSCRIPTION AMS,AM_APPLICATION AMA " +
                          "WHERE TIER_ID=? " +
                          "AND AMS.APPLICATION_ID=AMA.APPLICATION_ID";

        try {
            connection = APIMgtDBUtil.getConnection();
            prepStmt = connection.prepareStatement(sqlQuery);
            prepStmt.setString(1, tier);
            rs = prepStmt.executeQuery();
            ArrayList<Application> applicationsList = new ArrayList<Application>();
            Application application;
            while (rs.next()) {
                application = new Application(rs.getString("NAME"), getSubscriber(rs.getString("SUBSCRIBER_ID")));
                application.setId(rs.getInt("APPLICATION_ID"));
            }
            Collections.sort(applicationsList, new Comparator<Application>() {
                public int compare(Application o1, Application o2) {
                    return o1.getName().compareToIgnoreCase(o2.getName());
                }
            });
            applications = applicationsList.toArray(new Application[applicationsList.size()]);

        } catch (SQLException e) {
            handleException("Error when reading the application information from" +
                            " the persistence store.", e);
        } finally {
            APIMgtDBUtil.closeAllConnections(prepStmt, connection, rs);
        }
        return applications;
    }

    private static void handleException(String msg, Throwable t) throws APIManagementException {
        log.error(msg, t);
        throw new APIManagementException(msg, t);
    }

    /**
     * Generates fresh JWT token for given information of validation information
     *
     * @param context         String context for API
     * @param version         version of API
     * @param keyValidationInfoDTO   APIKeyValidationInfoDTO
     * @return signed JWT token string
     * @throws org.wso2.carbon.apimgt.api.APIManagementException error in generating token
     */
    public String createJWTTokenString(String context, String version, APIKeyValidationInfoDTO keyValidationInfoDTO)
            throws APIManagementException {
        String calleeToken = null;

        if (tokenGenerator != null) {
            calleeToken = generateJWTToken(keyValidationInfoDTO, context, version);
        } else {
            if (log.isDebugEnabled()) {
                log.debug("JWT generator not properly initialized. JWT token will not present in validation info");
            }
        }
        return calleeToken;
    }

    /**
     * Generates fresh JWT token for given information of validation information
     *
     * @param context         String context for API
     * @param version         version of API
     * @param keyValidationInfoDTO   APIKeyValidationInfoDTO
     * @return signed JWT token string
     * @throws org.wso2.carbon.apimgt.api.APIManagementException error in generating token
     */
    public String createJWTTokenString(String context, String version, APIKeyValidationInfoDTO keyValidationInfoDTO, String accessToken)
            throws APIManagementException {
        String calleeToken = null;

        if (tokenGenerator != null) {
            calleeToken = generateJWTToken(keyValidationInfoDTO, context, version, accessToken);
        } else {
            if (log.isDebugEnabled()) {
                log.debug("JWT generator not properly initialized. JWT token will not present in validation info");
            }
        }
        return calleeToken;
    }

    public static HashMap<String, String> getURITemplatesPerAPIAsString(APIIdentifier identifier)
            throws APIManagementException {
        Connection conn = null;
        ResultSet resultSet = null;
        PreparedStatement ps = null;
        int apiId = -1;
        HashMap<String, String> urlMappings = new LinkedHashMap<String, String>();
        try {
            conn = APIMgtDBUtil.getConnection();
            apiId = getAPIID(identifier, conn);

            String sqlQuery =
                    "SELECT " +
                    "URL_PATTERN" +
                    ",HTTP_METHOD" +
                    ",AUTH_SCHEME" +
                    ",THROTTLING_TIER " +
                    ",MEDIATION_SCRIPT " +
                    "FROM " +
                    "AM_API_URL_MAPPING " +
                    "WHERE " +
                    "API_ID = ? " +
                    "ORDER BY " +
                    "URL_MAPPING_ID ASC ";


            ps = conn.prepareStatement(sqlQuery);
            ps.setInt(1, apiId);
            resultSet = ps.executeQuery();
            while (resultSet.next()) {
                String script = null;
                String uriPattern = resultSet.getString("URL_PATTERN");
                String httpMethod = resultSet.getString("HTTP_METHOD");
                String authScheme = resultSet.getString("AUTH_SCHEME");
                String throttlingTier = resultSet.getString("THROTTLING_TIER");
                InputStream mediationScriptBlob = resultSet.getBinaryStream("MEDIATION_SCRIPT");
                if(mediationScriptBlob!=null){
                    script = APIMgtDBUtil.getStringFromInputStream(mediationScriptBlob);
                    // set null if the script is empty. Otherwise ArrayIndexOutOfBoundsException occurs when trying to split by ::
                    if(script.isEmpty())
                    	script=null;
                }
                urlMappings.put(uriPattern + "::" + httpMethod + "::" + authScheme + "::" + throttlingTier + "::" + script, null);
                // urlMappings.put(uriPattern + "::" + httpMethod + "::" + authScheme, null);
            }
        } catch (SQLException e) {
            if (conn != null) {
                try {
                    conn.rollback();
                } catch (SQLException e1) {
                    log.error("Failed to rollback the add subscription ", e);
                }
            }
            handleException("Failed to add subscriber data ", e);
        } finally {
            APIMgtDBUtil.closeAllConnections(ps, conn, resultSet);
        }
        return urlMappings;
    }


    public static boolean isDomainRestricted(String apiKey, String clientDomain)
            throws APIManagementException {
        boolean restricted = true;
        if (clientDomain != null) {
            clientDomain = clientDomain.trim();
        }
        List<String> authorizedDomains = Arrays.asList(getAuthorizedDomains(apiKey).split(","));
        if (authorizedDomains.contains("ALL") || authorizedDomains.contains(clientDomain)) {
            restricted = false;
        }
        return restricted;
    }

    public static String getAuthorizedDomains(String accessToken) throws APIManagementException {
        String accessTokenStoreTable = APIConstants.ACCESS_TOKEN_STORE_TABLE;
        if (APIUtil.checkAccessTokenPartitioningEnabled() &&
            APIUtil.checkUserNameAssertionEnabled()) {
            accessTokenStoreTable = APIUtil.getAccessTokenStoreTableFromAccessToken(accessToken);
        }
        String authorizedDomains = "";
        String accessAllowDomainsSql = "SELECT a.AUTHZ_DOMAIN " +
                                       " FROM AM_APP_KEY_DOMAIN_MAPPING  a " +
                                       " INNER JOIN " + accessTokenStoreTable + " b " +
                                       " ON a.CONSUMER_KEY = b.CONSUMER_KEY " +
                                       " WHERE b.ACCESS_TOKEN = ? ";

        Connection connection = null;
        PreparedStatement prepStmt = null;
        ResultSet rs = null;
        try {
            connection = APIMgtDBUtil.getConnection();
            prepStmt = connection.prepareStatement(accessAllowDomainsSql);
            prepStmt.setString(1, APIUtil.encryptToken(accessToken));
            rs = prepStmt.executeQuery();
            boolean first = true;
            while (rs.next()) {  //if(rs.next==true) -> domain != null
                String domain = rs.getString(1);
                if (first) {
                    authorizedDomains = domain;
                    first = false;
                } else {
                    authorizedDomains = authorizedDomains + "," + domain;
                }
            }
            prepStmt.close();
        } catch (SQLException e) {
            throw new APIManagementException
                    ("Error in retrieving access allowing domain list from table.", e);
        } catch (CryptoException e) {
            throw new APIManagementException
                    ("Error in retrieving access allowing domain list from table.", e);
        } finally {
            APIMgtDBUtil.closeAllConnections(prepStmt, connection, rs);
        }
        return authorizedDomains;
    }

    public static String findConsumerKeyFromAccessToken(String accessToken)
            throws APIManagementException {
        String accessTokenStoreTable = APIConstants.ACCESS_TOKEN_STORE_TABLE;
        if (APIUtil.checkAccessTokenPartitioningEnabled() &&
            APIUtil.checkUserNameAssertionEnabled()) {
            accessTokenStoreTable = APIUtil.getAccessTokenStoreTableFromAccessToken(accessToken);
        }
        Connection connection = null;
        PreparedStatement smt = null;
        ResultSet rs = null;
        String consumerKey = null;
        try {
            String getConsumerKeySql = "SELECT CONSUMER_KEY " +
                                       " FROM " + accessTokenStoreTable +
                                       " WHERE ACCESS_TOKEN=?";
            connection = APIMgtDBUtil.getConnection();
            smt = connection.prepareStatement(getConsumerKeySql);
            smt.setString(1, APIUtil.encryptToken(accessToken));
            rs = smt.executeQuery();
            while (rs.next()) {
                consumerKey = rs.getString(1);
            }
            if(consumerKey != null){
                consumerKey = APIUtil.decryptToken(consumerKey);
            }
        } catch (SQLException e) {
            handleException("Error while getting authorized domians.", e);
        } catch (CryptoException e) {
            handleException("Error while getting authorized domians.", e);
        } finally {
            APIMgtDBUtil.closeAllConnections(smt, connection, rs);
        }
        return consumerKey;
    }

    /**
     * Adds a comment for an API
     * @param identifier	API Identifier
     * @param commentText	Commented Text
     * @param user			User who did the comment
     * @return 				Comment ID
     */
    public int addComment(APIIdentifier identifier, String commentText, String user)
            throws APIManagementException {

        Connection connection = null;
        ResultSet resultSet = null;
        PreparedStatement prepStmt = null;
        int commentId = -1;
        int apiId = -1;

        try {
            connection = APIMgtDBUtil.getConnection();
            String getApiQuery = "SELECT API_ID FROM AM_API API WHERE API_PROVIDER = ? AND " +
                                 "API_NAME = ? AND API_VERSION = ?";
            prepStmt = connection.prepareStatement(getApiQuery);
            prepStmt.setString(1, APIUtil.replaceEmailDomainBack(identifier.getProviderName()));
            prepStmt.setString(2, identifier.getApiName());
            prepStmt.setString(3, identifier.getVersion());
            resultSet = prepStmt.executeQuery();
            if (resultSet.next()) {
                apiId = resultSet.getInt("API_ID");
            }
            resultSet.close();
            prepStmt.close();

            if (apiId == -1) {
                String msg = "Unable to get the API ID for: " + identifier;
                log.error(msg);
                throw new APIManagementException(msg);
            }

            /*This query to update the AM_API_COMMENTS table */
            String addCommentQuery = "INSERT " +
                                     "INTO AM_API_COMMENTS (COMMENT_TEXT,COMMENTED_USER,DATE_COMMENTED,API_ID)" +
                                     " VALUES (?,?,?,?)";

            /*Adding data to the AM_API_COMMENTS table*/
            prepStmt = connection.prepareStatement(addCommentQuery, new String[]{"comment_id"});

            prepStmt.setString(1, commentText);
            prepStmt.setString(2, user);
            prepStmt.setTimestamp(3, new Timestamp(System.currentTimeMillis()),
                                  Calendar.getInstance());
            prepStmt.setInt(4, apiId);

            prepStmt.executeUpdate();
            ResultSet rs = prepStmt.getGeneratedKeys();
            while (rs.next()) {
                commentId = Integer.valueOf(rs.getString(1)).intValue();
            }
            prepStmt.close();

            /* finally commit transaction */
            connection.commit();

        } catch (SQLException e) {
            if (connection != null) {
                try {
                    connection.rollback();
                } catch (SQLException e1) {
                    log.error("Failed to rollback the add comment ", e);
                }
            }
            handleException("Failed to add comment data, for  " + identifier.getApiName() + "-"
                            +identifier.getVersion(), e);
        } finally {
            APIMgtDBUtil.closeAllConnections(prepStmt, connection, resultSet);
        }
        return commentId;
    }

    /**
     * Returns all the Comments on an API
     * @param identifier	API Identifier
     * @return				Comment Array
     * @throws org.wso2.carbon.apimgt.api.APIManagementException
     */
    public Comment[] getComments(APIIdentifier identifier) throws APIManagementException {
        List<Comment> commentList = new ArrayList<Comment>();
        Connection connection = null;
        ResultSet resultSet = null;
        PreparedStatement prepStmt = null;

        String sqlQuery = "SELECT " +
                          "   AM_API_COMMENTS.COMMENT_TEXT AS COMMENT_TEXT," +
                          "   AM_API_COMMENTS.COMMENTED_USER AS COMMENTED_USER," +
                          "   AM_API_COMMENTS.DATE_COMMENTED AS DATE_COMMENTED " +
                          "FROM " +
                          "   AM_API_COMMENTS, " +
                          "   AM_API API " +
                          "WHERE " +
                          "   API.API_PROVIDER = ? " +
                          "   AND API.API_NAME = ? " +
                          "   AND API.API_VERSION  = ? " +
                          "   AND API.API_ID = AM_API_COMMENTS.API_ID";
        try {
            connection = APIMgtDBUtil.getConnection();
            prepStmt = connection.prepareStatement(sqlQuery);
            prepStmt.setString(1, APIUtil.replaceEmailDomainBack(identifier.getProviderName()));
            prepStmt.setString(2, identifier.getApiName());
            prepStmt.setString(3, identifier.getVersion());
            resultSet = prepStmt.executeQuery();
            while (resultSet.next()) {
                Comment comment = new Comment();
                comment.setText(resultSet.getString("COMMENT_TEXT"));
                comment.setUser(resultSet.getString("COMMENTED_USER"));
                comment.setCreatedTime(new java.util.Date(resultSet.getTimestamp("DATE_COMMENTED").getTime()));
                commentList.add(comment);
            }
        } catch (SQLException e) {
            try {
                connection.rollback();
            } catch (SQLException e1) {
                log.error("Failed to retrieve comments ", e);
            }
            handleException("Failed to retrieve comments for  " + identifier.getApiName() + "-"
                            + identifier.getVersion(), e);
        } finally {
            APIMgtDBUtil.closeAllConnections(prepStmt, connection, resultSet);
        }
        return commentList.toArray(new Comment[commentList.size()]);
    }

    public static boolean isContextExist(String context) {
        Connection connection = null;
        ResultSet resultSet = null;
        PreparedStatement prepStmt = null;

        String sql = "SELECT CONTEXT FROM AM_API " +
                     " WHERE CONTEXT= ?";
        try {
            connection = APIMgtDBUtil.getConnection();
            prepStmt = connection.prepareStatement(sql);
            prepStmt.setString(1, context);
            resultSet = prepStmt.executeQuery();

            while (resultSet.next()) {
                if (resultSet.getString(1) != null) {
                    return true;
                }
            }
        } catch (SQLException e) {
            log.error("Failed to retrieve the API Context ", e);
        } finally {
            APIMgtDBUtil.closeAllConnections(prepStmt, connection, resultSet);
        }
        return false;
    }

    public static List<String> getAllAvailableContexts () {
        List<String> contexts = new ArrayList<String> ();
        Connection connection = null;
        ResultSet resultSet = null;
        PreparedStatement prepStmt = null;

        String sql = "SELECT CONTEXT FROM AM_API ";
        try {
            connection = APIMgtDBUtil.getConnection();
            prepStmt = connection.prepareStatement(sql);
            resultSet = prepStmt.executeQuery();

            while (resultSet.next()) {
                contexts.add(resultSet.getString("CONTEXT"));
            }
        } catch (SQLException e) {
            log.error("Failed to retrieve the API Context ", e);
        } finally {
            APIMgtDBUtil.closeAllConnections(prepStmt, connection, resultSet);
        }
        return contexts;
    }

    public void populateAppRegistrationWorkflowDTO(ApplicationRegistrationWorkflowDTO workflowDTO) throws APIManagementException {

        Connection conn = null;
        PreparedStatement ps = null;
        ResultSet rs = null;
        Application application = null;
        Subscriber subscriber = null;


        String registrationEntry = "SELECT " +
                "APP.APPLICATION_ID," +
                "APP.NAME," +
                "APP.SUBSCRIBER_ID," +
                "APP.APPLICATION_TIER," +
                "REG.TOKEN_TYPE," +
                "REG.TOKEN_SCOPE," +
                "APP.CALLBACK_URL," +
                "APP.DESCRIPTION," +
                "APP.APPLICATION_STATUS," +
                "SUB.USER_ID," +
                "REG.ALLOWED_DOMAINS," +
                "REG.VALIDITY_PERIOD" +
                " FROM " +
                "AM_APPLICATION_REGISTRATION REG," +
                "AM_APPLICATION APP," +
                "AM_SUBSCRIBER SUB" +
                " WHERE " +
                "REG.SUBSCRIBER_ID=SUB.SUBSCRIBER_ID AND REG.APP_ID = APP.APPLICATION_ID AND REG.WF_REF=?";


        try {
            conn = APIMgtDBUtil.getConnection();
            ps = conn.prepareStatement(registrationEntry);
            ps.setString(1, workflowDTO.getExternalWorkflowReference());
            rs = ps.executeQuery();

            while (rs.next()) {
                subscriber = new Subscriber(rs.getString("USER_ID"));
                subscriber.setId(rs.getInt("SUBSCRIBER_ID"));
                application = new Application(rs.getString("NAME"), subscriber);
                application.setId(rs.getInt("APPLICATION_ID"));
                application.setApplicationWorkFlowStatus(rs.getString("APPLICATION_STATUS"));
                application.setCallbackUrl(rs.getString("CALLBACK_URL"));
                application.setDescription(rs.getString("DESCRIPTION"));
                application.setTier(rs.getString("APPLICATION_TIER"));
                workflowDTO.setApplication(application);
                workflowDTO.setKeyType(rs.getString("TOKEN_TYPE"));
	            ApplicationKeysDTO appKeys = new ApplicationKeysDTO();
	            appKeys.setTokenScope(rs.getString("TOKEN_SCOPE"));
	            workflowDTO.setKeyDetails(appKeys);
                workflowDTO.setUserName(subscriber.getName());
                workflowDTO.setDomainList(rs.getString("ALLOWED_DOMAINS"));
                workflowDTO.setValidityTime(rs.getLong("VALIDITY_PERIOD"));

            }

            ps.close();
        } catch (SQLException e) {
            handleException("Error occurred while retrieving an " +
                    "Application Registration Entry for Workflow : " + workflowDTO.getExternalWorkflowReference(), e);
        } finally {
            APIMgtDBUtil.closeAllConnections(ps, conn, rs);
        }
    }


    public ApplicationRegistrationWorkflowDTO populateAppRegistrationWorkflowDTO(int appId) throws APIManagementException {

        Connection conn = null;
        PreparedStatement ps = null;
        ResultSet rs = null;

        ApplicationRegistrationWorkflowDTO workflowDTO = null;


        //TODO: Need to create a different Entity for holding Registration Info.
        String registrationEntry = "SELECT " +
                "REG.TOKEN_TYPE," +
                "REG.ALLOWED_DOMAINS," +
                "REG.VALIDITY_PERIOD" +
                " FROM " +
                "AM_APPLICATION_REGISTRATION REG, " +
                "AM_APPLICATION APP " +
                " WHERE " +
                "REG.APP_ID = APP.APPLICATION_ID AND APP.APPLICATION_ID=?";


        try {
            conn = APIMgtDBUtil.getConnection();
            ps = conn.prepareStatement(registrationEntry);
            ps.setInt(1, appId);
            rs = ps.executeQuery();

            while (rs.next()) {
                workflowDTO = (ApplicationRegistrationWorkflowDTO)
                        WorkflowExecutorFactory.getInstance().createWorkflowDTO(WorkflowConstants.WF_TYPE_AM_APPLICATION_REGISTRATION_PRODUCTION);
                workflowDTO.setKeyType(rs.getString("TOKEN_TYPE"));
                workflowDTO.setDomainList(rs.getString("ALLOWED_DOMAINS"));
                workflowDTO.setValidityTime(rs.getLong("VALIDITY_PERIOD"));
            }

            ps.close();
        } catch (SQLException e) {
            handleException("Error occurred while retrieving an " +
                    "Application Registration Entry for Application ID : " + appId, e);
        } finally {
            APIMgtDBUtil.closeAllConnections(ps, conn, rs);
        }
        return workflowDTO;
    }


    private static class SubscriptionInfo {
        private int subscriptionId;
        private String tierId;
        private String context;
        private int applicationId;
        private String accessToken;
        private String tokenType;
    }

    /**
     * Identify whether the loggedin user used his ordinal username or email
     *
     * @param userId
     * @return
     */
    private boolean isUserLoggedInEmail(String userId) {

        if (userId.contains("@")) {
            return true;
        } else {
            return false;
        }
    }

    /**
     * Identify whether the loggedin user used his Primary Login name or Secondary login name
     *
     * @param userId
     * @return
     */
    private boolean isSecondaryLogin(String userId) {

        Map<String, Map<String, String>> loginConfiguration = ServiceReferenceHolder.getInstance()
                .getAPIManagerConfigurationService().getAPIManagerConfiguration().getLoginConfiguration();
        if (loginConfiguration.get(APIConstants.EMAIL_LOGIN) != null) {
            Map<String, String> emailConf = loginConfiguration.get(APIConstants.EMAIL_LOGIN);
            if ("true".equalsIgnoreCase(emailConf.get(APIConstants.PRIMARY_LOGIN))) {
                if (isUserLoggedInEmail(userId)) {
                    return false;
                } else {
                    return true;
                }
            }
            if ("false".equalsIgnoreCase(emailConf.get(APIConstants.PRIMARY_LOGIN))) {
                if (isUserLoggedInEmail(userId)) {
                    return true;
                } else {
                    return false;
                }
            }

        }
        if (loginConfiguration.get(APIConstants.USERID_LOGIN) != null) {
            Map<String, String> userIdConf = loginConfiguration
                    .get(APIConstants.USERID_LOGIN);
            if ("true".equalsIgnoreCase(userIdConf.get(APIConstants.PRIMARY_LOGIN))) {
                if (isUserLoggedInEmail(userId)) {
                    return true;
                } else {
                    return false;
                }
            }
            if ("false".equalsIgnoreCase(userIdConf.get(APIConstants.PRIMARY_LOGIN))) {
                if (isUserLoggedInEmail(userId)) {
                    return false;
                } else {
                    return true;
                }
            }

        }
        return false;
    }

    /**
     * Get the primaryLogin name using secondary login name. Primary secondary
     * Configuration is provided in the identitiy.xml. In the userstore, it is
     * users responsibility TO MAINTAIN THE SECONDARY LOGIN NAME AS UNIQUE for
     * each and every users. If it is not unique, we will pick the very first
     * entry from the userlist.
     *
     * @param login
     * @return
     * @throws org.wso2.carbon.apimgt.api.APIManagementException
     */
    private String getPrimaryloginFromSecondary(String login) throws APIManagementException {
        Map<String, Map<String, String>> loginConfiguration = ServiceReferenceHolder.getInstance()
                .getAPIManagerConfigurationService().getAPIManagerConfiguration().getLoginConfiguration();
        String claimURI = null, username = null;
        if (isUserLoggedInEmail(login)) {
            Map<String, String> emailConf = loginConfiguration.get(APIConstants.EMAIL_LOGIN);
            claimURI = emailConf.get(APIConstants.CLAIM_URI);
        } else {
            Map<String, String> userIdConf = loginConfiguration
                    .get(APIConstants.USERID_LOGIN);
            claimURI = userIdConf.get(APIConstants.CLAIM_URI);
        }

        try {
            RemoteUserManagerClient rmUserlient = new RemoteUserManagerClient(login);
            String[] user = rmUserlient.getUserList(claimURI, login);
            if (user.length > 0) {
                username = user[0].toString();
            }
        } catch (Exception e) {
        
            handleException("Error while retriivng the primaryLogin name using seconadry loginanme : "
                      +login, e);
        }
        return username;
    }

    /**
     * identify the login username is primary or secondary
     *
     * @param userID
     * @return
     * @throws org.wso2.carbon.apimgt.api.APIManagementException
     */
    private String getLoginUserName(String userID) throws APIManagementException {
        String primaryLogin = userID;
        if (isSecondaryLogin(userID)) {
            primaryLogin = getPrimaryloginFromSecondary(userID);
        }
        return primaryLogin;
    }

    private long getApplicationAccessTokenValidityPeriod() {
        return OAuthServerConfiguration.getInstance().getApplicationAccessTokenValidityPeriodInSeconds();

    }

    /**
     * Store external APIStore details to which APIs successfully published
     * @param apiId APIIdentifier
     * @param apiStoreSet APIStores set
     * @return   added/failed
     * @throws org.wso2.carbon.apimgt.api.APIManagementException
     */
    public boolean addExternalAPIStoresDetails(APIIdentifier apiId, Set<APIStore> apiStoreSet)
            throws APIManagementException {
        Connection conn = null;
        PreparedStatement ps = null;
        boolean state = false;
        try {
            conn = APIMgtDBUtil.getConnection();
            //This query to add external APIStores to database table
            String sqlQuery = "INSERT" +
                    " INTO AM_EXTERNAL_STORES (API_ID, STORE_ID,STORE_DISPLAY_NAME, STORE_ENDPOINT,STORE_TYPE)" +
                    " VALUES (?,?,?,?,?)";

            //Get API Id
            int apiIdentifier;
            apiIdentifier = getAPIID(apiId, conn);
            if (apiIdentifier == -1) {
                String msg = "Could not load API record for: " + apiId.getApiName();
                log.error(msg);
            }
            ps = conn.prepareStatement(sqlQuery);
            Iterator it = apiStoreSet.iterator();
            while (it.hasNext()) {
                Object storeObject = it.next();
                APIStore store = (APIStore) storeObject;
                ps.setInt(1, apiIdentifier);
                ps.setString(2, store.getName());
                ps.setString(3, store.getDisplayName());
                ps.setString(4, store.getEndpoint());
                ps.setString(5, store.getType());
                ps.addBatch();
            }

            ps.executeBatch();
            //           ps.clearBatch();
            conn.commit();
            state = true;
        } catch (SQLException e) {
            if (conn != null) {
                try {
                    conn.rollback();
                } catch (SQLException e1) {
                    log.error("Failed to rollback storing external apistore details ", e);
                }
            }
            log.error("Failed to store external apistore details", e);
            state = false;
        } catch (APIManagementException e) {
            log.error("Failed to store external apistore details", e);
            state = false;
        } finally {
            APIMgtDBUtil.closeAllConnections(ps, conn, null);

            return state;
        }
    }

    /**
     * Delete the records of external APIStore details.
     * @param apiId APIIdentifier
     * @param apiStoreSet APIStores set
     * @return   added/failed
     * @throws org.wso2.carbon.apimgt.api.APIManagementException
     */
    public boolean deleteExternalAPIStoresDetails(APIIdentifier apiId, Set<APIStore> apiStoreSet)
            throws APIManagementException {
        Connection conn = null;
        PreparedStatement ps = null;
        boolean state = false;
        try {
            conn = APIMgtDBUtil.getConnection();

            String sqlQuery = "DELETE" +
                    " FROM AM_EXTERNAL_STORES WHERE API_ID=? AND STORE_ID=? AND STORE_TYPE=?";

            //Get API Id
            int apiIdentifier;
            apiIdentifier = getAPIID(apiId, conn);
            if (apiIdentifier == -1) {
                String msg = "Could not load API record for: " + apiId.getApiName();
                log.error(msg);
            }
            ps = conn.prepareStatement(sqlQuery);
            Iterator it = apiStoreSet.iterator();
            while (it.hasNext()) {
                Object storeObject = it.next();
                APIStore store = (APIStore) storeObject;
                ps.setInt(1, apiIdentifier);
                ps.setString(2, store.getName());
                ps.setString(3, store.getType());
                ps.addBatch();
            }

            ps.executeBatch();
            //           ps.clearBatch();
            conn.commit();
            state = true;
        } catch (SQLException e) {
            if (conn != null) {
                try {
                    conn.rollback();
                } catch (SQLException e1) {
                    log.error("Failed to rollback deleting external apistore details ", e);
                }
            }
            log.error("Failed to delete external apistore details", e);
            state = false;
        } catch (APIManagementException e) {
            log.error("Failed to delete external apistore details", e);
            state = false;
        } finally {
            APIMgtDBUtil.closeAllConnections(ps, conn, null);

            return state;
        }
    }

    public void updateExternalAPIStoresDetails(APIIdentifier apiId,Set<APIStore> apiStoreSet)
            throws APIManagementException {
        Connection conn = null;
        try {
            conn = APIMgtDBUtil.getConnection();
            updateExternalAPIStoresDetails(apiId,apiStoreSet, conn);
            conn.commit();
        } catch (SQLException e) {
            if (conn != null) {
                try {
                    conn.rollback();
                } catch (SQLException e1) {
                    log.error("Failed to rollback updating external apistore details ", e);
                }
            }
            log.error("Failed to update external apistore details", e);

        } catch (APIManagementException e) {
            log.error("Failed to updating external apistore details", e);

        } finally {
            APIMgtDBUtil.closeAllConnections(null, conn, null);
        }

    }

    /**
     * Updateexternal APIStores details to which APIs published
     * @param apiIdentifier API Identifier
     * @throws org.wso2.carbon.apimgt.api.APIManagementException if failed to add Application
     */
    public void updateExternalAPIStoresDetails(APIIdentifier apiIdentifier,
                                               Set<APIStore> apiStoreSet, Connection conn)
            throws APIManagementException, SQLException {
        PreparedStatement ps;

        try {
            conn = APIMgtDBUtil.getConnection();
            //This query to add external APIStores to database table
            String sqlQuery = "UPDATE " +
                              "AM_EXTERNAL_STORES"  +
                              " SET " +
                              "   STORE_ENDPOINT = ? " +
                              "   ,STORE_TYPE = ? " +
                              "WHERE " +
                              "   API_ID = ? AND STORE_ID=?";



            ps = conn.prepareStatement(sqlQuery);
            //Get API Id
            int apiId;
            apiId = getAPIID(apiIdentifier, conn);
            if (apiId==-1) {
                String msg = "Could not load API record for: " + apiIdentifier.getApiName();
                log.error(msg);
            }

            Iterator it = apiStoreSet.iterator();
            while (it.hasNext()) {
                Object storeObject = it.next();
                APIStore store = (APIStore) storeObject;
                ps.setString(1, store.getEndpoint());
                ps.setString(2, store.getType());
                ps.setInt(3, apiId);
                ps.setString(4, store.getName());
                ps.addBatch();
            }

            ps.executeBatch();
            ps.clearBatch();


        } catch (SQLException e) {
            log.error("Error while updating External APIStore details to the database for API : ", e);

        }

    }

    /**
     * Return external APIStore details on successfully APIs published
     * @param apiId  APIIdentifier
     * @return  Set of APIStore
     * @throws org.wso2.carbon.apimgt.api.APIManagementException
     */
    public Set<APIStore> getExternalAPIStoresDetails(APIIdentifier apiId)
            throws APIManagementException {
        Connection conn = null;
        Set<APIStore> storesSet = new HashSet<APIStore>();
        try {
            conn = APIMgtDBUtil.getConnection();
            storesSet=getExternalAPIStoresDetails(apiId, conn);
            conn.commit();
        } catch (SQLException e) {
            if (conn != null) {
                try {
                    conn.rollback();
                } catch (SQLException e1) {
                    log.error("Failed to rollback getting external apistore details ", e);
                }
            }
            log.error("Failed to get external apistore details", e);
        } catch (APIManagementException e) {
            log.error("Failed to get external apistore details", e);
        } finally {
            APIMgtDBUtil.closeAllConnections(null, conn, null);
        }
        return storesSet;

    }

    /**
     * Get external APIStores details which are stored in database
     *
     * @param apiIdentifier API Identifier
     * @throws org.wso2.carbon.apimgt.api.APIManagementException if failed to get external APIStores
     */
    public Set<APIStore> getExternalAPIStoresDetails(APIIdentifier apiIdentifier
            , Connection conn)
            throws APIManagementException, SQLException {
        PreparedStatement ps = null;
        ResultSet rs = null;
        Set<APIStore> storesSet = new HashSet<APIStore>();
        try {
            conn = APIMgtDBUtil.getConnection();
            //This query to add external APIStores to database table
            String sqlQuery = "SELECT " +
                              "   ES.STORE_ID, " +
                              "   ES.STORE_DISPLAY_NAME, " +
                              "   ES.STORE_ENDPOINT, " +
                              "   ES.STORE_TYPE " +
                              "FROM " +
                              "   AM_EXTERNAL_STORES ES " +
                              "WHERE " +
                              "   ES.API_ID = ? ";


            ps = conn.prepareStatement(sqlQuery);
            //Get API Id
            int apiId;
            apiId = getAPIID(apiIdentifier, conn);
            if (apiId == -1) {
                String msg = "Could not load API record for: " + apiIdentifier.getApiName();
                log.error(msg);
                throw new APIManagementException(msg);
            }
            ps.setInt(1, apiId);
            rs = ps.executeQuery();
            while (rs.next()) {
                APIStore store = new APIStore();
                store.setName(rs.getString("STORE_ID"));
                store.setDisplayName(rs.getString("STORE_DISPLAY_NAME"));
                store.setEndpoint(rs.getString("STORE_ENDPOINT"));
                store.setType(rs.getString("STORE_TYPE"));
                store.setPublished(true);
                storesSet.add(store);
            }


        } catch (SQLException e) {
            handleException("Error while getting External APIStore details from the database for  the API : " + apiIdentifier.getApiName() + "-" + apiIdentifier.getVersion(), e);

        } finally {
            APIMgtDBUtil.closeAllConnections(ps, conn, rs);
        }
        return storesSet;
    }

    public void addScopes(Set<?> objects,int api_id,int tenantID)
            throws APIManagementException {

        Connection conn = null;
        PreparedStatement ps = null,ps2=null;
        ResultSet rs = null;

        String scopeEntry = "INSERT INTO " +
                " IDN_OAUTH2_SCOPE (SCOPE_KEY, NAME , DESCRIPTION, TENANT_ID, ROLES) " +
                " VALUES(?,?,?,?,?)";

        String scopeLink = "INSERT INTO " +
                " AM_API_SCOPES (API_ID, SCOPE_ID) " +
                " VALUES(?,?)";

        try {
            conn = APIMgtDBUtil.getConnection();

            conn.setAutoCommit(false);

            String scopeId = "SCOPE_ID";
            if (conn.getMetaData().getDriverName().contains("PostgreSQL")) {
            	scopeId = scopeId.toLowerCase();
            }
            
            if(objects != null){
                for(Object object : objects){
                    ps = conn.prepareStatement(scopeEntry, new String[]{scopeId});
                    ps2 = conn.prepareStatement(scopeLink);

                    if(object instanceof URITemplate){
                        URITemplate uriTemplate = (URITemplate)object;

                        if(uriTemplate.getScope() == null){
                            continue;
                        }
                        ps.setString(1, uriTemplate.getScope().getKey());
                        ps.setString(2, uriTemplate.getScope().getName());
                        ps.setString(3, uriTemplate.getScope().getDescription());
                        ps.setInt(4, tenantID);
                        ps.setString(5, uriTemplate.getScope().getRoles());
                        ps.execute();
                        rs = ps.getGeneratedKeys();
                        if (rs.next()) {
                            uriTemplate.getScope().setId(rs.getInt(1));
                        }
                        ps.close();
                        ps2.setInt(1,api_id);
                        ps2.setInt(2,uriTemplate.getScope().getId());
                        ps2.execute();
                        ps2.close();

                        conn.commit();
                    }
                    else if(object instanceof Scope){
                        Scope scope = (Scope)object;
                        ps.setString(1, scope.getKey());
                        ps.setString(2, scope.getName());
                        ps.setString(3, scope.getDescription());
                        ps.setInt(4, tenantID);
                        ps.setString(5, scope.getRoles());
                        ps.execute();
                        rs = ps.getGeneratedKeys();
                        if (rs.next()) {
                            scope.setId(rs.getInt(1));
                        }
                        ps.close();
                        ps2.setInt(1,api_id);
                        ps2.setInt(2,scope.getId());
                        ps2.execute();
                        ps2.close();

                        conn.commit();
                    }
                }
            }
        } catch (SQLException e) {
            try {
                if(conn != null)
                    conn.rollback();
            } catch (SQLException e1) {
                handleException("Error occurred while Roling back changes done on Scopes Creation", e1);
            }
            handleException("Error occurred while creating scopes " , e);
        } finally {
            APIMgtDBUtil.closeAllConnections(ps, conn, rs);
        }
    }

    /*public void addScopes(Set<Scope> scopes,int api_id,int tenantID)
            throws APIManagementException {

        Connection conn = null;
        PreparedStatement ps = null,ps2=null;
        ResultSet rs = null;

        String scopeEntry = "INSERT INTO " +
                " IDN_OAUTH2_SCOPE (SCOPE_KEY, NAME , DESCRIPTION, TENANT_ID, ROLES) " +
                " VALUES(?,?,?,?,?)";

        String scopeLink = "INSERT INTO " +
                " AM_API_SCOPES (API_ID, SCOPE_ID) " +
                " VALUES(?,?)";

        try {
            conn = APIMgtDBUtil.getConnection();

            conn.setAutoCommit(false);

            if(scopes != null){
                for(Scope scope : scopes){
                    ps = conn.prepareStatement(scopeEntry, new String[]{"SCOPE_ID"});
                    ps2 = conn.prepareStatement(scopeLink);
                    ps.setString(1, scope.getKey());
                    ps.setString(2, scope.getName());
                    ps.setString(3, scope.getDescription());
                    ps.setInt(4, tenantID);
                    ps.setString(5, scope.getRoles());
                    ps.execute();
                    rs = ps.getGeneratedKeys();
                    int scopeId = -1;
                    if (rs.next()) {
                        scope.setId(rs.getInt(1));
                    }
                    ps.close();
                    ps2.setInt(1,api_id);
                    ps2.setInt(2,scope.getId());
                    ps2.execute();
                    ps2.close();

                    conn.commit();

                }
//                ps.close();
            }
        } catch (SQLException e) {
            try {
                if(conn != null)
                    conn.rollback();
            } catch (SQLException e1) {
                handleException("Error occurred while Roling back changes done on Scopes Creation", e1);
            }
            handleException("Error occurred while creating scopes " , e);
        } finally {
            APIMgtDBUtil.closeAllConnections(ps, conn, rs);
        }
    }*/

    public static Set<Scope> getAPIScopes(APIIdentifier identifier)
            throws APIManagementException {
        Connection conn = null;
        ResultSet resultSet = null;
        PreparedStatement ps = null;
        Set<Scope> scopes= new LinkedHashSet<Scope>();
        int apiId = -1;
        try {
            conn = APIMgtDBUtil.getConnection();
            apiId = getAPIID(identifier, conn);

            String sqlQuery ="SELECT "
                    +"A.SCOPE_ID, A.SCOPE_KEY, A.NAME, A.DESCRIPTION, A.ROLES "
                    +"FROM IDN_OAUTH2_SCOPE AS A "
                    +"INNER JOIN AM_API_SCOPES AS B "
                    +"ON A.SCOPE_ID = B.SCOPE_ID WHERE B.API_ID = ?";

            if (conn.getMetaData().getDriverName().contains("Oracle")) {
            	sqlQuery ="SELECT "
                        +"A.SCOPE_ID, A.SCOPE_KEY, A.NAME, A.DESCRIPTION, A.ROLES "
                        +"FROM IDN_OAUTH2_SCOPE A "
                        +"INNER JOIN AM_API_SCOPES B "
                        +"ON A.SCOPE_ID = B.SCOPE_ID WHERE B.API_ID = ?";
            }


            ps = conn.prepareStatement(sqlQuery);
            ps.setInt(1, apiId);
            resultSet = ps.executeQuery();
            while (resultSet.next()) {
                Scope scope = new Scope();
                scope.setId(resultSet.getInt(1));
                scope.setKey(resultSet.getString(2));
                scope.setName(resultSet.getString(3));
                scope.setDescription(resultSet.getString(4));
                scope.setRoles(resultSet.getString(5));
                scopes.add(scope);
            }
        } catch (SQLException e) {
            handleException("Failed to retrieve api scopes ", e);
        } finally {
            APIMgtDBUtil.closeAllConnections(ps, conn, resultSet);
        }
        return scopes;
    }

	public Set<Scope> getScopesBySubscribedAPIs(List<APIIdentifier> identifiers)
			throws APIManagementException {
		Connection conn = null;
		ResultSet resultSet = null;
		PreparedStatement ps = null;
		Set<Scope> scopes = new LinkedHashSet<Scope>();
		List<Integer> apiIds = new ArrayList<Integer>();

		try {
			conn = APIMgtDBUtil.getConnection();
			for (APIIdentifier identifier : identifiers) {
				apiIds.add(getAPIID(identifier, conn));
			}

			String commaSeperatedIds = StringUtils.join(apiIds, ',');

			String sqlQuery =
					"SELECT " + "A.SCOPE_ID, A.SCOPE_KEY, A.NAME, A.DESCRIPTION, A.ROLES " +
					"FROM IDN_OAUTH2_SCOPE AS A " + "INNER JOIN AM_API_SCOPES AS B " +
					"ON A.SCOPE_ID = B.SCOPE_ID WHERE B.API_ID IN (" + commaSeperatedIds + ")";

			if (conn.getMetaData().getDriverName().contains("Oracle")) {
				sqlQuery = "SELECT " + "A.SCOPE_ID, A.SCOPE_KEY, A.NAME, A.DESCRIPTION, A.ROLES " +
				           "FROM IDN_OAUTH2_SCOPE A " + "INNER JOIN AM_API_SCOPES B " +
				           "ON A.SCOPE_ID = B.SCOPE_ID WHERE B.API_ID IN (" + commaSeperatedIds +
				           ")";
			}

			ps = conn.prepareStatement(sqlQuery);
			resultSet = ps.executeQuery();
			while (resultSet.next()) {
				Scope scope = new Scope();
				scope.setId(resultSet.getInt(1));
				scope.setKey(resultSet.getString(2));
				scope.setName(resultSet.getString(3));
				scope.setDescription(resultSet.getString(4));
				scope.setRoles(resultSet.getString(5));
				scopes.add(scope);
			}
		} catch (SQLException e) {
			handleException("Failed to retrieve api scopes ", e);
		} finally {
			APIMgtDBUtil.closeAllConnections(ps, conn, resultSet);
		}
		return scopes;
	}

    public static Set<Scope> getAPIScopesByScopeKey(String scopeKey, int tenantId)
            throws APIManagementException {
        Connection conn = null;
        ResultSet resultSet = null;
        PreparedStatement ps = null;
        Set<Scope> scopes= new LinkedHashSet<Scope>();
        try {
            conn = APIMgtDBUtil.getConnection();

            String sqlQuery ="SELECT IAS.SCOPE_ID, IAS.SCOPE_KEY, IAS.NAME, IAS.DESCRIPTION, IAS.TENANT_ID, IAS.ROLES FROM " +
                                "IDN_OAUTH2_SCOPE IAS " +
                                "WHERE SCOPE_KEY = ? AND TENANT_ID = ?";

            ps = conn.prepareStatement(sqlQuery);
            ps.setString(1, scopeKey);
            ps.setInt(2, tenantId);
            resultSet = ps.executeQuery();
            while (resultSet.next()) {
                Scope scope = new Scope();
                scope.setId(resultSet.getInt("SCOPE_ID"));
                scope.setKey(resultSet.getString("SCOPE_KEY"));
                scope.setName(resultSet.getString("NAME"));
                scope.setDescription(resultSet.getString("DESCRIPTION"));
                scope.setRoles(resultSet.getString("ROLES"));
                scopes.add(scope);
            }
        } catch (SQLException e) {
            handleException("Failed to retrieve api scopes ", e);
        } finally {
            APIMgtDBUtil.closeAllConnections(ps, conn, resultSet);
        }
        return scopes;
    }

	public Set<Scope> getScopesByScopeKeys(String scopeKeys, int tenantId)
			throws APIManagementException {
		Connection conn = null;
		ResultSet resultSet = null;
		PreparedStatement ps = null;
		Set<Scope> scopes = new LinkedHashSet<Scope>();
		List<String> inputScopeList = Arrays.asList(scopeKeys.split(" "));
		StringBuilder scopeStrBuilder = new StringBuilder("");
		for (String inputScope : inputScopeList) {
			scopeStrBuilder.append("'").append(inputScope).append("',");
		}
		String scopesString = scopeStrBuilder.toString();
		scopesString = scopesString.substring(0, scopesString.length() - 1);
		try {
			conn = APIMgtDBUtil.getConnection();

			String sqlQuery =
					"SELECT IAS.SCOPE_ID, IAS.SCOPE_KEY, IAS.NAME, IAS.DESCRIPTION, IAS.TENANT_ID, IAS.ROLES " +
					"FROM IDN_OAUTH2_SCOPE IAS " +
					"WHERE SCOPE_KEY IN (" + scopesString + ") AND TENANT_ID = ?";

			ps = conn.prepareStatement(sqlQuery);
			ps.setInt(1, tenantId);
			resultSet = ps.executeQuery();
			while (resultSet.next()) {
				Scope scope = new Scope();
				scope.setId(resultSet.getInt("SCOPE_ID"));
				scope.setKey(resultSet.getString("SCOPE_KEY"));
				scope.setName(resultSet.getString("NAME"));
				scope.setDescription(resultSet.getString("DESCRIPTION"));
				scope.setRoles(resultSet.getString("ROLES"));
				scopes.add(scope);
			}

		} catch (SQLException e) {
			handleException("Failed to retrieve api scopes ", e);
		} finally {
			APIMgtDBUtil.closeAllConnections(ps, conn, resultSet);
		}
		return scopes;
	}

    /**
     * update URI templates define for an API
     *
     * @param api
     * @throws org.wso2.carbon.apimgt.api.APIManagementException
     */
    public void updateScopes(API api, int tenantId)
            throws APIManagementException {

        Connection connection = null;
        PreparedStatement prepStmt = null;
        int apiId = -1;

        String deleteScopes = "DELETE FROM IDN_OAUTH2_SCOPE WHERE SCOPE_ID IN ( SELECT SCOPE_ID FROM AM_API_SCOPES WHERE API_ID = ? )";
        try {
            connection = APIMgtDBUtil.getConnection();

            apiId = getAPIID(api.getId(),connection);
            if (apiId == -1) {
                //application addition has failed
                return;
            }

            prepStmt = connection.prepareStatement(deleteScopes);
            prepStmt.setInt(1,apiId);
            prepStmt.execute();
            prepStmt.close();
            connection.commit();
        } catch (SQLException e) {
            handleException("Error while deleting Scopes for API : " + api.getId().toString(), e);
        } finally {
            APIMgtDBUtil.closeAllConnections(prepStmt, connection, null);
        }
        //addScopes(api.getScopes(),apiId,tenantId);
        addScopes(api.getUriTemplates(),apiId,tenantId);
    }

    public static HashMap<String,String> getResourceToScopeMapping(APIIdentifier identifier) throws APIManagementException{
        Connection conn = null;
        ResultSet resultSet = null;
        PreparedStatement ps = null;
        HashMap<String,String> map = new HashMap<String, String>();
        int apiId = -1;
        try {
            conn = APIMgtDBUtil.getConnection();
            apiId = getAPIID(identifier, conn);

            String sqlQuery ="SELECT "
                    +"RS.RESOURCE_PATH, S.SCOPE_KEY "
                    +"FROM IDN_OAUTH2_RESOURCE_SCOPE RS "
                    +"INNER JOIN IDN_OAUTH2_SCOPE S ON S.SCOPE_ID = RS.SCOPE_ID "
                    +"INNER JOIN AM_API_SCOPES A ON A.SCOPE_ID = RS.SCOPE_ID "
                    +"WHERE A.API_ID = ? ";
            
            /*if (conn.getMetaData().getDriverName().contains("Oracle")) {
            	sqlQuery ="SELECT "
                        +"RS.\"RESOURCE\", S.SCOPE_KEY "
                        +"FROM IDN_OAUTH2_RESOURCE_SCOPE RS "
                        +"INNER JOIN IDN_OAUTH2_SCOPE S ON S.SCOPE_ID = RS.SCOPE_ID "
                        +"INNER JOIN AM_API_SCOPES A ON A.SCOPE_ID = RS.SCOPE_ID "
                        +"WHERE A.API_ID = ? ";
            }*/

            ps = conn.prepareStatement(sqlQuery);
            ps.setInt(1, apiId);
            resultSet = ps.executeQuery();
            while (resultSet.next()) {
                map.put(resultSet.getString(1),resultSet.getString(2));
            }
        } catch (SQLException e) {
            handleException("Failed to retrieve api scopes ", e);
        } finally {
            APIMgtDBUtil.closeAllConnections(ps, conn, resultSet);
        }
        return map;
    }

    public Map<String, String> getScopeRolesOfApplication(String consumerKey) throws APIManagementException {
        Connection conn = null;
        ResultSet resultSet = null;
        PreparedStatement ps = null;
        try {
            conn = APIMgtDBUtil.getConnection();

            String sqlQuery = "SELECT IOS.SCOPE_KEY, IOS.ROLES " +
                    "FROM IDN_OAUTH2_SCOPE IOS, " +
                    "AM_APPLICATION_KEY_MAPPING AKM, " +
                    "AM_SUBSCRIPTION SUB, " +
                    "AM_API_SCOPES SCOPE " +
                    "WHERE AKM.CONSUMER_KEY = ? " +
                    "AND AKM.APPLICATION_ID = SUB.APPLICATION_ID " +
                    "AND SUB.API_ID = SCOPE.API_ID " +
                    "AND SCOPE.SCOPE_ID = IOS.SCOPE_ID";

            ps = conn.prepareStatement(sqlQuery);
            ps.setString(1, consumerKey);
            resultSet = ps.executeQuery();
            Map<String, String> scopes = new HashMap<String, String>();
            while (resultSet.next()) {
                scopes.put(resultSet.getString("SCOPE_KEY"), resultSet.getString("ROLES"));
            }
            return scopes;
        } catch (SQLException e) {
            handleException("Failed to retrieve scopes of applicaltion " + consumerKey, e);
        } finally {
            APIMgtDBUtil.closeAllConnections(ps, conn, resultSet);
        }
        return null;
    }

	/**
	 * Remove scope entries from DB, when delete APIs
	 * 
	 * @param apiIdentifier
	 */
	private void removeAPIScope(APIIdentifier apiIdentifier) throws APIManagementException {
		Set<Scope> scopes = getAPIScopes(apiIdentifier);

		Connection connection = null;
		PreparedStatement prepStmt = null;
		ResultSet rs = null;
		int scopeId = -1;
		int apiId = -1;

		String deleteAPIScopeQuery = "DELETE FROM AM_API_SCOPES WHERE API_ID = ?";
		String deleteOauth2ScopeQuery = "DELETE FROM IDN_OAUTH2_SCOPE  WHERE SCOPE_ID = ?";
		String deleteOauth2ResourceScopeQuery =
		                                        "DELETE FROM IDN_OAUTH2_RESOURCE_SCOPE  WHERE SCOPE_ID = ?";

		try {
			connection = APIMgtDBUtil.getConnection();

			prepStmt = connection.prepareStatement(deleteAPIScopeQuery);
			prepStmt.setInt(1, apiId);
			prepStmt.execute();

			if (!scopes.isEmpty()) {
				Iterator<Scope> scopeItr = scopes.iterator();
				while (scopeItr.hasNext()) {
					scopeId = scopeItr.next().getId();				

					prepStmt = connection.prepareStatement(deleteOauth2ResourceScopeQuery);
					prepStmt.setInt(1, scopeId);
					prepStmt.execute();
					
					prepStmt = connection.prepareStatement(deleteOauth2ScopeQuery);
					prepStmt.setInt(1, scopeId);
					prepStmt.execute();
				}
			}

			connection.commit();

		} catch (SQLException e) {
			handleException("Error while removing the scopes for the API: " +
			                        apiIdentifier.getApiName() + " from the database", e);
		} finally {
			APIMgtDBUtil.closeAllConnections(prepStmt, connection, rs);
		}
	}

    /**
     * Delete a user subscription based on API_ID, APP_ID, TIER_ID
     *
     * @param apiId - subscriber API ID
     * @param appId - application ID used to subscribe
     * @param tier - subscribed TIER ID
     * @throws java.sql.SQLException - Letting the caller to handle the roll back
     */
    private void deleteSubscriptionByApiIDAndAppID(int apiId, int appId, String tier, Connection conn)
            throws SQLException {
        String deleteQuery = "DELETE FROM AM_SUBSCRIPTION " +
                             " WHERE " +
                             "API_ID = ? " +
                             "AND APPLICATION_ID = ? " +
                             "AND TIER_ID = ?";
        PreparedStatement ps = null;
        try {
            ps = conn.prepareStatement(deleteQuery);
            ps.setInt(1, apiId);
            ps.setInt(2, appId);
            ps.setString(3, tier);

            ps.executeUpdate();
        } finally {
            APIMgtDBUtil.closeAllConnections(ps, null, null);
        }
    }

}<|MERGE_RESOLUTION|>--- conflicted
+++ resolved
@@ -1451,7 +1451,7 @@
 
         try {
             connection = APIMgtDBUtil.getConnection();
- if (groupId == null || "".equals(groupId)) {
+             if (groupId == null || groupId.isEmpty()) {
              sqlQuery = "SELECT " +
                               "   SUBS.SUBSCRIPTION_ID" +
                               "   ,API.API_PROVIDER AS API_PROVIDER" +
@@ -1477,7 +1477,7 @@
                               "   AND API.API_ID=SUBS.API_ID" +
                               "   AND APP.NAME= ? " +
                               "   AND SUBS.SUBS_CREATE_STATE = '" + APIConstants.SubscriptionCreatedStatus.SUBSCRIBE + "'";
-   if (forceCaseInsensitiveComparisons) {
+               if (forceCaseInsensitiveComparisons) {
                 sqlQuery = "SELECT " +
                         "   SUBS.SUBSCRIPTION_ID" +
                         "   ,API.API_PROVIDER AS API_PROVIDER" +
@@ -1507,32 +1507,59 @@
 
 				} else {
 
-                sqlQuery = "SELECT " + "   SUBS.SUBSCRIPTION_ID" + "   ,API.API_PROVIDER AS API_PROVIDER"
-                        + "   ,API.API_NAME AS API_NAME" + "   ,API.API_VERSION AS API_VERSION"
-                        + "   ,SUBS.TIER_ID AS TIER_ID" + "   ,APP.APPLICATION_ID AS APP_ID"
-                        + "   ,SUBS.LAST_ACCESSED AS LAST_ACCESSED" + "   ,SUBS.SUB_STATUS AS SUB_STATUS"
-                        + "   ,SUBS.SUBS_CREATE_STATE AS SUBS_CREATE_STATE" + "   ,APP.NAME AS APP_NAME "
-                        + "   ,APP.CALLBACK_URL AS CALLBACK_URL " + "FROM " + "   AM_SUBSCRIBER SUB,"
-                        + "   AM_APPLICATION APP, " + "   AM_SUBSCRIPTION SUBS, " + "   AM_API API " + "WHERE "
-                        + "   SUB.USER_ID = ? "
-                        + "   AND SUB.TENANT_ID = ? "
-                        + "   AND APP.APPLICATION_ID=SUBS.APPLICATION_ID " + "   AND API.API_ID=SUBS.API_ID"
-                        + "   AND APP.NAME= ? " + " AND APP.GROUP_ID =?" + "   AND SUBS.SUBS_CREATE_STATE = '"
-                        + APIConstants.SubscriptionCreatedStatus.SUBSCRIBE + "'";
+                sqlQuery = "SELECT " + 
+                        "   SUBS.SUBSCRIPTION_ID" +
+                        "   ,API.API_PROVIDER AS API_PROVIDER"+
+                        "   ,API.API_NAME AS API_NAME" + 
+                        "   ,API.API_VERSION AS API_VERSION"+ 
+                        "   ,SUBS.TIER_ID AS TIER_ID" + 
+                        "   ,APP.APPLICATION_ID AS APP_ID"+ 
+                        "   ,SUBS.LAST_ACCESSED AS LAST_ACCESSED" + 
+                        "   ,SUBS.SUB_STATUS AS SUB_STATUS" + 
+                        "   ,SUBS.SUBS_CREATE_STATE AS SUBS_CREATE_STATE" + 
+                        "   ,APP.NAME AS APP_NAME " + 
+                        "   ,APP.CALLBACK_URL AS CALLBACK_URL " + 
+                        "FROM " + 
+                        "   AM_SUBSCRIBER SUB," + 
+                        "   AM_APPLICATION APP, " + 
+                        "   AM_SUBSCRIPTION SUBS, " + 
+                        "   AM_API API " +
+                        "WHERE "+ "   SUB.USER_ID = ? "+
+                        "   AND SUB.TENANT_ID = ? "+ 
+                        "   AND APP.APPLICATION_ID=SUBS.APPLICATION_ID " + 
+                        "   AND API.API_ID=SUBS.API_ID"+ 
+                        "   AND APP.NAME= ? " + 
+                        "   AND APP.GROUP_ID =?" + 
+                        "   AND SUBS.SUBS_CREATE_STATE = '"+
+                        APIConstants.SubscriptionCreatedStatus.SUBSCRIBE + "'";
 
                 if (forceCaseInsensitiveComparisons) {
-                    sqlQuery = "SELECT " + "   SUBS.SUBSCRIPTION_ID" + "   ,API.API_PROVIDER AS API_PROVIDER"
-                            + "   ,API.API_NAME AS API_NAME" + "   ,API.API_VERSION AS API_VERSION"
-                            + "   ,SUBS.TIER_ID AS TIER_ID" + "   ,APP.APPLICATION_ID AS APP_ID"
-                            + "   ,SUBS.LAST_ACCESSED AS LAST_ACCESSED" + "   ,SUBS.SUB_STATUS AS SUB_STATUS"
-                            + "   ,SUBS.SUBS_CREATE_STATE AS SUBS_CREATE_STATE" + "   ,APP.NAME AS APP_NAME "
-                            + "   ,APP.CALLBACK_URL AS CALLBACK_URL " + "FROM " + "   AM_SUBSCRIBER SUB,"
-                            + "   AM_APPLICATION APP, " + "   AM_SUBSCRIPTION SUBS, " + "   AM_API API " + "WHERE "
-                            + "   LOWER(SUB.USER_ID) = LOWER(?) "
-                            + "   AND SUB.TENANT_ID = ? "
-                            + "   AND APP.APPLICATION_ID=SUBS.APPLICATION_ID " + "   AND API.API_ID=SUBS.API_ID"
-                            + "   AND APP.NAME= ? " + " AND APP.GROUP_ID =?" + "   AND SUBS.SUBS_CREATE_STATE = '"
-                            + APIConstants.SubscriptionCreatedStatus.SUBSCRIBE + "'";
+                    sqlQuery = "SELECT " + 
+                            "   SUBS.SUBSCRIPTION_ID" + 
+                            "   ,API.API_PROVIDER AS API_PROVIDER"+ 
+                            "   ,API.API_NAME AS API_NAME" + 
+                            "   ,API.API_VERSION AS API_VERSION" + 
+                            "   ,SUBS.TIER_ID AS TIER_ID" + 
+                            "   ,APP.APPLICATION_ID AS APP_ID"+ 
+                            "   ,SUBS.LAST_ACCESSED AS LAST_ACCESSED" + 
+                            "   ,SUBS.SUB_STATUS AS SUB_STATUS"+ 
+                            "   ,SUBS.SUBS_CREATE_STATE AS SUBS_CREATE_STATE" + 
+                            "   ,APP.NAME AS APP_NAME "+ 
+                            "   ,APP.CALLBACK_URL AS CALLBACK_URL " +
+                            "FROM " + 
+                            "   AM_SUBSCRIBER SUB,"+ 
+                            "   AM_APPLICATION APP, " + 
+                            "   AM_SUBSCRIPTION SUBS, " + 
+                            "   AM_API API " + 
+                            "WHERE "+ 
+                            "   LOWER(SUB.USER_ID) = LOWER(?) "+
+                            "   AND SUB.TENANT_ID = ? "+ 
+                            "   AND APP.APPLICATION_ID=SUBS.APPLICATION_ID " + 
+                            "   AND API.API_ID=SUBS.API_ID"+ 
+                            "   AND APP.NAME= ? " +
+                            "   AND APP.GROUP_ID =?" + 
+                            "   AND SUBS.SUBS_CREATE_STATE = '"+
+                            APIConstants.SubscriptionCreatedStatus.SUBSCRIBE + "'";
                 }
             }
          
@@ -1577,17 +1604,6 @@
         return subscribedAPIs;
     }
 
-<<<<<<< HEAD
- /**
-     * This method returns the set of APIs for given subscriber, subscribed under the specified application.
-     *
-     * @param subscriber      subscriber
-     * @param applicationName Application Name
-     * @return Set<API>
-     * @throws org.wso2.carbon.apimgt.api.APIManagementException if failed to get SubscribedAPIs
-     */
-    public Set<SubscribedAPI> getSubscribedAPIs(Subscriber subscriber, String applicationName)
-=======
     public Integer getSubscriptionCount(Subscriber subscriber,String applicationName)
             throws APIManagementException {
         Integer subscriptionCount = 0;
@@ -1644,7 +1660,6 @@
     }
 
     public Set<SubscribedAPI> getPaginatedSubscribedAPIs(Subscriber subscriber,String applicationName, int startSubIndex, int endSubIndex)
->>>>>>> 9243d5e3
             throws APIManagementException {
         Set<SubscribedAPI> subscribedAPIs = new LinkedHashSet<SubscribedAPI>();
         Connection connection = null;
@@ -1654,33 +1669,6 @@
         try {
             connection = APIMgtDBUtil.getConnection();
 
-<<<<<<< HEAD
-            String sqlQuery = "SELECT " + "   SUBS.SUBSCRIPTION_ID" + "   ,API.API_PROVIDER AS API_PROVIDER"
-                    + "   ,API.API_NAME AS API_NAME" + "   ,API.API_VERSION AS API_VERSION"
-                    + "   ,SUBS.TIER_ID AS TIER_ID" + "   ,APP.APPLICATION_ID AS APP_ID"
-                    + "   ,SUBS.LAST_ACCESSED AS LAST_ACCESSED" + "   ,SUBS.SUB_STATUS AS SUB_STATUS"
-                    + "   ,SUBS.SUBS_CREATE_STATE AS SUBS_CREATE_STATE" + "   ,APP.NAME AS APP_NAME "
-                    + "   ,APP.CALLBACK_URL AS CALLBACK_URL " + "FROM " + "   AM_SUBSCRIBER SUB,"
-                    + "   AM_APPLICATION APP, " + "   AM_SUBSCRIPTION SUBS, " + "   AM_API API " + "WHERE "
-                    + "   SUB.USER_ID = ? " + "   AND SUB.TENANT_ID = ? "
-                    + "   AND SUB.SUBSCRIBER_ID=APP.SUBSCRIBER_ID " + "   AND APP.APPLICATION_ID=SUBS.APPLICATION_ID "
-                    + "   AND API.API_ID=SUBS.API_ID" + "   AND APP.NAME= ? " + "   AND SUBS.SUBS_CREATE_STATE = '"
-                    + APIConstants.SubscriptionCreatedStatus.SUBSCRIBE + "'";
-
-            if (forceCaseInsensitiveComparisons) {
-                sqlQuery = "SELECT " + "   SUBS.SUBSCRIPTION_ID" + "   ,API.API_PROVIDER AS API_PROVIDER"
-                        + "   ,API.API_NAME AS API_NAME" + "   ,API.API_VERSION AS API_VERSION"
-                        + "   ,SUBS.TIER_ID AS TIER_ID" + "   ,APP.APPLICATION_ID AS APP_ID"
-                        + "   ,SUBS.LAST_ACCESSED AS LAST_ACCESSED" + "   ,SUBS.SUB_STATUS AS SUB_STATUS"
-                        + "   ,SUBS.SUBS_CREATE_STATE AS SUBS_CREATE_STATE" + "   ,APP.NAME AS APP_NAME "
-                        + "   ,APP.CALLBACK_URL AS CALLBACK_URL " + "FROM " + "   AM_SUBSCRIBER SUB,"
-                        + "   AM_APPLICATION APP, " + "   AM_SUBSCRIPTION SUBS, " + "   AM_API API " + "WHERE "
-                        + "   LOWER(SUB.USER_ID) = LOWER(?) " + "   AND SUB.TENANT_ID = ? "
-                        + "   AND SUB.SUBSCRIBER_ID=APP.SUBSCRIBER_ID "
-                        + "   AND APP.APPLICATION_ID=SUBS.APPLICATION_ID " + "   AND API.API_ID=SUBS.API_ID"
-                        + "   AND APP.NAME= ? " + "   AND SUBS.SUBS_CREATE_STATE = '"
-                        + APIConstants.SubscriptionCreatedStatus.SUBSCRIBE + "'";
-=======
             String sqlQuery = "SELECT " +
                     "   SUBS.SUBSCRIPTION_ID" +
                     "   ,API.API_PROVIDER AS API_PROVIDER" +
@@ -1733,7 +1721,6 @@
                         "   AND API.API_ID=SUBS.API_ID" +
                         "   AND APP.NAME= ? " +
                         "   AND SUBS.SUBS_CREATE_STATE = '" + APIConstants.SubscriptionCreatedStatus.SUBSCRIBE + "'";
->>>>>>> 9243d5e3
             }
 
             ps = connection.prepareStatement(sqlQuery);
@@ -1747,21 +1734,6 @@
                 return subscribedAPIs;
             }
 
-<<<<<<< HEAD
-            while (result.next()) {
-                APIIdentifier apiIdentifier = new APIIdentifier(APIUtil.replaceEmailDomain(result
-                        .getString("API_PROVIDER")), result.getString("API_NAME"), result.getString("API_VERSION"));
-
-                SubscribedAPI subscribedAPI = new SubscribedAPI(subscriber, apiIdentifier);
-                subscribedAPI.setSubStatus(result.getString("SUB_STATUS"));
-                subscribedAPI.setSubCreatedStatus(result.getString("SUBS_CREATE_STATE"));
-                subscribedAPI.setTier(new Tier(result.getString(APIConstants.SUBSCRIPTION_FIELD_TIER_ID)));
-                subscribedAPI.setLastAccessed(result.getDate(APIConstants.SUBSCRIPTION_FIELD_LAST_ACCESS));
-
-                Application application = new Application(result.getString("APP_NAME"), subscriber);
-                subscribedAPI.setApplication(application);
-                subscribedAPIs.add(subscribedAPI);
-=======
             int index = 0;
 
             while (result.next()) {
@@ -1785,7 +1757,6 @@
                     }
                 }
                 index++;
->>>>>>> 9243d5e3
             }
 
         } catch (SQLException e) {
@@ -1798,10 +1769,130 @@
         return subscribedAPIs;
     }
 
-<<<<<<< HEAD
-
-=======
->>>>>>> 9243d5e3
+    
+    
+    /**
+     * Gets the subscribed API's, by the group for the application.
+     * @param subscriber the subscriber subscribing for the api
+     * @param applicationName the application to which the api's are subscribed
+     * @param startSubIndex the start index for pagination
+     * @param endSubIndex end index for pagination
+     * @param groupId the group id of the application
+     * @return the set of subscribed API's.
+     * @throws APIManagementException
+     */
+    public Set<SubscribedAPI> getPaginatedSubscribedAPIsbyGroupId(Subscriber subscriber,String applicationName, int startSubIndex, int endSubIndex, String groupId)
+            throws APIManagementException {
+        Set<SubscribedAPI> subscribedAPIs = new LinkedHashSet<SubscribedAPI>();
+        Connection connection = null;
+        PreparedStatement ps = null;
+        ResultSet result = null;
+
+        try {
+            connection = APIMgtDBUtil.getConnection();
+
+            String sqlQuery = "SELECT " +
+                    "   SUBS.SUBSCRIPTION_ID" +
+                    "   ,API.API_PROVIDER AS API_PROVIDER" +
+                    "   ,API.API_NAME AS API_NAME" +
+                    "   ,API.API_VERSION AS API_VERSION" +
+                    "   ,SUBS.TIER_ID AS TIER_ID" +
+                    "   ,APP.APPLICATION_ID AS APP_ID" +
+                    "   ,SUBS.LAST_ACCESSED AS LAST_ACCESSED" +
+                    "   ,SUBS.SUB_STATUS AS SUB_STATUS" +
+                    "   ,SUBS.SUBS_CREATE_STATE AS SUBS_CREATE_STATE" +
+                    "   ,APP.NAME AS APP_NAME " +
+                    "   ,APP.CALLBACK_URL AS CALLBACK_URL " +
+                    "FROM " +
+                    "   AM_SUBSCRIBER SUB," +
+                    "   AM_APPLICATION APP, " +
+                    "   AM_SUBSCRIPTION SUBS, " +
+                    "   AM_API API " +
+                    "WHERE " +
+                    "   SUB.USER_ID = ? " +
+                    "   AND SUB.TENANT_ID = ? " +
+                    "   AND APP.GROUP_ID =?" + 
+                    "   AND APP.APPLICATION_ID=SUBS.APPLICATION_ID " +
+                    "   AND API.API_ID=SUBS.API_ID" +
+                    "   AND APP.NAME= ? " +
+                    "   AND SUBS.SUBS_CREATE_STATE = '" + APIConstants.SubscriptionCreatedStatus.SUBSCRIBE + "'";
+
+            if (forceCaseInsensitiveComparisons) {
+                sqlQuery = "SELECT " +
+                        "   SUBS.SUBSCRIPTION_ID" +
+                        "   ,API.API_PROVIDER AS API_PROVIDER" +
+                        "   ,API.API_NAME AS API_NAME" +
+                        "   ,API.API_VERSION AS API_VERSION" +
+                        "   ,SUBS.TIER_ID AS TIER_ID" +
+                        "   ,APP.APPLICATION_ID AS APP_ID" +
+                        "   ,SUBS.LAST_ACCESSED AS LAST_ACCESSED" +
+                        "   ,SUBS.SUB_STATUS AS SUB_STATUS" +
+                        "   ,SUBS.SUBS_CREATE_STATE AS SUBS_CREATE_STATE" +
+                        "   ,APP.NAME AS APP_NAME " +
+                        "   ,APP.CALLBACK_URL AS CALLBACK_URL " +
+                        "FROM " +
+                        "   AM_SUBSCRIBER SUB," +
+                        "   AM_APPLICATION APP, " +
+                        "   AM_SUBSCRIPTION SUBS, " +
+                        "   AM_API API " +
+                        "WHERE " +
+                        "   LOWER(SUB.USER_ID) = LOWER(?) " +
+                        "   AND SUB.TENANT_ID = ? " +
+                        "   AND APP.GROUP_ID =?" + 
+                        "   AND APP.APPLICATION_ID=SUBS.APPLICATION_ID " +
+                        "   AND API.API_ID=SUBS.API_ID" +
+                        "   AND APP.NAME= ? " +
+                        "   AND SUBS.SUBS_CREATE_STATE = '" + APIConstants.SubscriptionCreatedStatus.SUBSCRIBE + "'";
+            }
+
+            ps = connection.prepareStatement(sqlQuery);
+            ps.setString(1, subscriber.getName());
+            int tenantId = IdentityUtil.getTenantIdOFUser(subscriber.getName());
+            ps.setInt(2, tenantId);
+            ps.setString(3, applicationName);
+            if (groupId != null && !groupId.equals("")) {
+                ps.setString(4, groupId);
+            }
+            result = ps.executeQuery();
+
+            if (result == null) {
+                return subscribedAPIs;
+            }
+
+            int index = 0;
+
+            while (result.next()) {
+                if(index >= startSubIndex && index < endSubIndex) {
+                    APIIdentifier apiIdentifier = new APIIdentifier(APIUtil.replaceEmailDomain(result.getString("API_PROVIDER")),
+                            result.getString("API_NAME"), result.getString("API_VERSION"));
+
+                    SubscribedAPI subscribedAPI = new SubscribedAPI(subscriber, apiIdentifier);
+                    subscribedAPI.setSubStatus(result.getString("SUB_STATUS"));
+                    subscribedAPI.setSubCreatedStatus(result.getString("SUBS_CREATE_STATE"));
+                    subscribedAPI.setTier(new Tier(
+                            result.getString(APIConstants.SUBSCRIPTION_FIELD_TIER_ID)));
+                    subscribedAPI.setLastAccessed(result.getDate(
+                            APIConstants.SUBSCRIPTION_FIELD_LAST_ACCESS));
+
+                    Application application = new Application(result.getString("APP_NAME"), subscriber);
+                    subscribedAPI.setApplication(application);
+                    subscribedAPIs.add(subscribedAPI);
+                    if(index == endSubIndex-1){
+                        break;
+                    }
+                }
+                index++;
+            }
+
+        } catch (SQLException e) {
+            handleException("Failed to get SubscribedAPI of :" + subscriber.getName(), e);
+        } catch (IdentityException e) {
+            handleException("Failed get tenant id of user " + subscriber.getName(), e);
+        } finally {
+            APIMgtDBUtil.closeAllConnections(ps, connection, result);
+        }
+        return subscribedAPIs;
+    }
     /**
      * This method returns the set of APIs for given subscriber
      *
@@ -1956,7 +2047,6 @@
         return subscribedAPIs;
     }
 
-
     private Set<APIKey> getAPIKeysBySubscription(int subscriptionId) throws APIManagementException {
         Connection connection = null;
         PreparedStatement ps = null;
@@ -6341,11 +6431,12 @@
                 String authScheme = resultSet.getString("AUTH_SCHEME");
                 String throttlingTier = resultSet.getString("THROTTLING_TIER");
                 InputStream mediationScriptBlob = resultSet.getBinaryStream("MEDIATION_SCRIPT");
-                if(mediationScriptBlob!=null){
+                if (mediationScriptBlob != null) {
                     script = APIMgtDBUtil.getStringFromInputStream(mediationScriptBlob);
                     // set null if the script is empty. Otherwise ArrayIndexOutOfBoundsException occurs when trying to split by ::
-                    if(script.isEmpty())
-                    	script=null;
+                    if (script.isEmpty()) {
+                        script = null;
+                    }
                 }
                 urlMappings.put(uriPattern + "::" + httpMethod + "::" + authScheme + "::" + throttlingTier + "::" + script, null);
                 // urlMappings.put(uriPattern + "::" + httpMethod + "::" + authScheme, null);
