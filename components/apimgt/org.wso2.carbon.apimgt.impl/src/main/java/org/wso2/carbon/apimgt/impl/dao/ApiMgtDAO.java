/*
*  Copyright (c) 2005-2011, WSO2 Inc. (http://www.wso2.org) All Rights Reserved.
*
*  WSO2 Inc. licenses this file to you under the Apache License,
*  Version 2.0 (the "License"); you may not use this file except
*  in compliance with the License.
*  You may obtain a copy of the License at
*
*    http://www.apache.org/licenses/LICENSE-2.0
*
* Unless required by applicable law or agreed to in writing,
* software distributed under the License is distributed on an
* "AS IS" BASIS, WITHOUT WARRANTIES OR CONDITIONS OF ANY
* KIND, either express or implied.  See the License for the
* specific language governing permissions and limitations
* under the License.
*/

package org.wso2.carbon.apimgt.impl.dao;


import org.apache.axis2.util.JavaUtils;
import org.apache.commons.lang.StringUtils;
import org.apache.commons.logging.Log;
import org.apache.commons.logging.LogFactory;
import org.wso2.carbon.apimgt.api.APIManagementException;
import org.wso2.carbon.apimgt.api.SubscriptionAlreadyExistingException;
import org.wso2.carbon.apimgt.api.dto.UserApplicationAPIUsage;
import org.wso2.carbon.apimgt.api.model.API;
import org.wso2.carbon.apimgt.api.model.APIIdentifier;
import org.wso2.carbon.apimgt.api.model.APIKey;
import org.wso2.carbon.apimgt.api.model.APIStatus;
import org.wso2.carbon.apimgt.api.model.APIStore;
import org.wso2.carbon.apimgt.api.model.Application;
import org.wso2.carbon.apimgt.api.model.ApplicationConstants;
import org.wso2.carbon.apimgt.api.model.Comment;
import org.wso2.carbon.apimgt.api.model.KeyManager;
import org.wso2.carbon.apimgt.api.model.LifeCycleEvent;
import org.wso2.carbon.apimgt.api.model.OAuthAppRequest;
import org.wso2.carbon.apimgt.api.model.OAuthApplicationInfo;
import org.wso2.carbon.apimgt.api.model.Scope;
import org.wso2.carbon.apimgt.api.model.SubscribedAPI;
import org.wso2.carbon.apimgt.api.model.Subscriber;
import org.wso2.carbon.apimgt.api.model.Tier;
import org.wso2.carbon.apimgt.api.model.URITemplate;
import org.wso2.carbon.apimgt.impl.APIConstants;
import org.wso2.carbon.apimgt.impl.APIManagerConfiguration;
import org.wso2.carbon.apimgt.impl.dao.constants.SQLConstants;
import org.wso2.carbon.apimgt.impl.dto.APIInfoDTO;
import org.wso2.carbon.apimgt.impl.dto.APIKeyInfoDTO;
import org.wso2.carbon.apimgt.impl.dto.APIKeyValidationInfoDTO;
import org.wso2.carbon.apimgt.impl.dto.ApplicationRegistrationWorkflowDTO;
import org.wso2.carbon.apimgt.impl.dto.TierPermissionDTO;
import org.wso2.carbon.apimgt.impl.dto.WorkflowDTO;
import org.wso2.carbon.apimgt.impl.factory.KeyManagerHolder;
import org.wso2.carbon.apimgt.impl.internal.ServiceReferenceHolder;
import org.wso2.carbon.apimgt.impl.token.JWTGenerator;
import org.wso2.carbon.apimgt.impl.token.TokenGenerator;
import org.wso2.carbon.apimgt.impl.utils.APIMgtDBUtil;
import org.wso2.carbon.apimgt.impl.utils.APIUtil;
import org.wso2.carbon.apimgt.impl.utils.APIVersionComparator;
import org.wso2.carbon.apimgt.impl.utils.ApplicationUtils;
import org.wso2.carbon.apimgt.impl.utils.LRUCache;
import org.wso2.carbon.apimgt.impl.utils.RemoteUserManagerClient;
import org.wso2.carbon.apimgt.impl.workflow.WorkflowConstants;
import org.wso2.carbon.apimgt.impl.workflow.WorkflowExecutorFactory;
import org.wso2.carbon.apimgt.impl.workflow.WorkflowStatus;
import org.wso2.carbon.core.util.CryptoException;
import org.wso2.carbon.identity.core.util.IdentityTenantUtil;
import org.wso2.carbon.identity.core.util.IdentityUtil;
import org.wso2.carbon.identity.oauth.IdentityOAuthAdminException;
import org.wso2.carbon.identity.oauth.OAuthUtil;
import org.wso2.carbon.identity.oauth.common.OAuthConstants;
import org.wso2.carbon.identity.oauth.config.OAuthServerConfiguration;
import org.wso2.carbon.user.core.util.UserCoreUtil;
import org.wso2.carbon.utils.multitenancy.MultitenantConstants;
import org.wso2.carbon.utils.multitenancy.MultitenantUtils;

import java.io.ByteArrayInputStream;
import java.io.InputStream;
import java.math.BigDecimal;
import java.nio.charset.Charset;
import java.sql.Connection;
import java.sql.Date;
import java.sql.PreparedStatement;
import java.sql.ResultSet;
import java.sql.SQLException;
import java.sql.Timestamp;
import java.sql.Types;
import java.text.ParseException;
import java.text.SimpleDateFormat;
import java.util.ArrayList;
import java.util.Arrays;
import java.util.Calendar;
import java.util.Collections;
import java.util.Comparator;
import java.util.HashMap;
import java.util.HashSet;
import java.util.Iterator;
import java.util.LinkedHashMap;
import java.util.LinkedHashSet;
import java.util.List;
import java.util.Locale;
import java.util.Map;
import java.util.Set;
import java.util.TimeZone;
import java.util.TreeMap;
import java.util.TreeSet;
import java.util.UUID;
import java.util.regex.Matcher;
import java.util.regex.Pattern;

/**
 * This class represent the ApiMgtDAO.
 */
public class ApiMgtDAO {
    private static final Log log = LogFactory.getLog(ApiMgtDAO.class);

    private TokenGenerator tokenGenerator = null;
    private boolean forceCaseInsensitiveComparisons = false;

    private ApiMgtDAO() {
        APIManagerConfiguration configuration = ServiceReferenceHolder.getInstance()
                .getAPIManagerConfigurationService().getAPIManagerConfiguration();

        if (configuration == null) {
            log.error("API Manager configuration is not initialized");
        } else {
            String enableJWTGeneration = configuration.getFirstProperty(APIConstants.ENABLE_JWT_GENERATION);
            if (enableJWTGeneration != null && JavaUtils.isTrueExplicitly(enableJWTGeneration)) {
                String clazz = configuration.getFirstProperty(APIConstants.TOKEN_GENERATOR_IMPL);
                if (clazz == null) {
                    tokenGenerator = new JWTGenerator();
                } else {
                    try {
                        tokenGenerator = (TokenGenerator) APIUtil.getClassForName(clazz).newInstance();
                    } catch (InstantiationException e) {
                        log.error("Error while instantiating class " + clazz, e);
                    } catch (IllegalAccessException e) {
                        log.error(e);
                    } catch (ClassNotFoundException e) {
                        log.error("Cannot find the class " + clazz + e);
                    }
                }
            }
        }

        String caseSensitiveComparison = ServiceReferenceHolder.getInstance().
                getAPIManagerConfigurationService().getAPIManagerConfiguration().getFirstProperty(APIConstants.API_STORE_FORCE_CI_COMPARISIONS);
        if (caseSensitiveComparison != null) {
            forceCaseInsensitiveComparisons = Boolean.parseBoolean(caseSensitiveComparison);
        }
    }

    /**
     * This is an inner class to hold the instance of the ApiMgtDAO.
     * The reason for writing it like this is to guarantee that only one instance would be created.
     * ref: Initialization-on-demand holder idiom
     */
    private static class ApiMgtDAOHolder {
        private static final ApiMgtDAO INSTANCE = new ApiMgtDAO();
    }
    /**
     * Method to get the instance of the ApiMgtDAO.
     *
     * @return {@link ApiMgtDAO} instance
     */
    public static ApiMgtDAO getInstance() {
        return ApiMgtDAOHolder.INSTANCE;
    }

    /**
     * Get access token key for given userId and API Identifier
     *
     * @param userId          id of the user
     * @param applicationName name of the Application
     * @param identifier      APIIdentifier
     * @param keyType         Type of the key required
     * @return Access token
     * @throws APIManagementException if failed to get Access token
     */
    public String getAccessKeyForAPI(String userId, String applicationName, APIInfoDTO identifier, String keyType)
            throws APIManagementException {
        Connection conn = null;
        PreparedStatement ps = null;
        ResultSet rs = null;

        String accessKey = null;
        String loginUserName = getLoginUserName(userId);

        //get the tenant id for the corresponding domain
        String tenantAwareUserId = MultitenantUtils.getTenantAwareUsername(loginUserName);
        int tenantId = APIUtil.getTenantId(loginUserName);

        if (log.isDebugEnabled()) {
            log.debug("Searching for: " + identifier.getAPIIdentifier() + ", User: " + tenantAwareUserId +
                      ", ApplicationName: " + applicationName + ", Tenant ID: " + tenantId);
        }

        String sqlQuery = SQLConstants.GET_ACCESS_KEY_FOR_API_SQL;
        if (forceCaseInsensitiveComparisons) {
            sqlQuery = SQLConstants.GET_ACCESS_KEY_FOR_API_CASE_INSENSITIVE_SQL;
        }
        try {
            conn = APIMgtDBUtil.getConnection();
            ps = conn.prepareStatement(sqlQuery);
            ps.setString(1, tenantAwareUserId);
            ps.setInt(2, tenantId);
            ps.setString(3, APIUtil.replaceEmailDomainBack(identifier.getProviderId()));
            ps.setString(4, identifier.getApiName());
            ps.setString(5, identifier.getVersion());
            ps.setString(6, applicationName);
            ps.setString(7, keyType);

            rs = ps.executeQuery();

            while (rs.next()) {
                accessKey = APIUtil.decryptToken(rs.getString(APIConstants.SUBSCRIPTION_FIELD_ACCESS_TOKEN));
            }
        } catch (SQLException e) {
            handleException("Error when executing the SQL query to read the access key for user : " + loginUserName +
                            "of tenant(id) : " + tenantId, e);
        } catch (CryptoException e) {
            handleException("Error when decrypting access key for user : " + loginUserName + "of tenant(id) : " +
                            tenantId, e);
        } finally {
            APIMgtDBUtil.closeAllConnections(ps, conn, rs);
        }
        return accessKey;
    }

    /**
     * Persist the details of the token generation request (allowed domains & validity period) to be used back
     * when approval has been granted.
     *
     * @param dto                 DTO related to Application Registration.
     * @param onlyKeyMappingEntry When this flag is enabled, only AM_APPLICATION_KEY_MAPPING will get affected.
     * @throws APIManagementException if failed to create entries in  AM_APPLICATION_REGISTRATION and
     *                                AM_APPLICATION_KEY_MAPPING tables.
     */
    public void createApplicationRegistrationEntry(ApplicationRegistrationWorkflowDTO dto, boolean onlyKeyMappingEntry)
            throws APIManagementException {
        Connection conn = null;
        PreparedStatement ps = null;
        PreparedStatement queryPs = null;

        Application application = dto.getApplication();
        Subscriber subscriber = application.getSubscriber();
        String jsonString = dto.getAppInfoDTO().getOAuthApplicationInfo().getJsonString();

        String registrationQuery = SQLConstants.GET_APPLICATION_REGISTRATION_SQL;
        String registrationEntry = SQLConstants.ADD_APPLICATION_REGISTRATION_SQL;
        String keyMappingEntry = SQLConstants.ADD_APPLICATION_KEY_MAPPING_SQL;

        try {
            conn = APIMgtDBUtil.getConnection();
            conn.setAutoCommit(false);

            queryPs = conn.prepareStatement(registrationQuery);
            queryPs.setInt(1, subscriber.getId());
            queryPs.setInt(2, application.getId());
            queryPs.setString(3, dto.getKeyType());
            ResultSet resultSet = queryPs.executeQuery();

            if (resultSet.next()) {
                throw new APIManagementException("Application '" + application.getName() + "' is already registered.");
            }

            if (!onlyKeyMappingEntry) {
                ps = conn.prepareStatement(registrationEntry);
                ps.setInt(1, subscriber.getId());
                ps.setString(2, dto.getWorkflowReference());
                ps.setInt(3, application.getId());
                ps.setString(4, dto.getKeyType());
                ps.setString(5, dto.getDomainList());
                ps.setLong(6, dto.getValidityTime());
                ps.setString(7, (String) dto.getAppInfoDTO().getOAuthApplicationInfo().getParameter("tokenScope"));
                ps.setString(8, jsonString);
                ps.execute();
                ps.close();
            }

            ps = conn.prepareStatement(keyMappingEntry);
            ps.setInt(1, application.getId());
            ps.setString(2, dto.getKeyType());
            ps.setString(3, dto.getStatus().toString());
            ps.execute();

            conn.commit();
        } catch (SQLException e) {
            try {
                if (conn != null) {
                    conn.rollback();
                }
            } catch (SQLException e1) {
                handleException("Error occurred while Rolling back changes done on Application Registration", e1);
            }
            handleException("Error occurred while creating an " +
                            "Application Registration Entry for Application : " + application.getName(), e);
        } finally {
            APIMgtDBUtil.closeAllConnections(queryPs, null, null);
            APIMgtDBUtil.closeAllConnections(ps, conn, null);
        }
    }

    public OAuthApplicationInfo getOAuthApplication(String consumerKey) throws APIManagementException {
        OAuthApplicationInfo oAuthApplicationInfo = new OAuthApplicationInfo();
        Connection conn = null;
        PreparedStatement ps = null;
        ResultSet rs = null;
        String sqlQuery = SQLConstants.GET_OAUTH_APPLICATION_SQL;

        try {
            conn = APIMgtDBUtil.getConnection();
            ps = conn.prepareStatement(sqlQuery);
            ps.setString(1, consumerKey);
            rs = ps.executeQuery();
            while (rs.next()) {
                oAuthApplicationInfo.setClientId(consumerKey);
                oAuthApplicationInfo.setCallBackURL(rs.getString("CALLBACK_URL"));
                oAuthApplicationInfo.setClientSecret(APIUtil.decryptToken(rs.getString("CONSUMER_SECRET")));
                oAuthApplicationInfo.addParameter(ApplicationConstants.OAUTH_REDIRECT_URIS, rs.getString
                        ("CALLBACK_URL"));
                oAuthApplicationInfo.addParameter(ApplicationConstants.OAUTH_CLIENT_NAME, rs.getString("APP_NAME"));
                oAuthApplicationInfo.addParameter(ApplicationConstants.OAUTH_CLIENT_GRANT, rs.getString("GRANT_TYPES"));
            }
        } catch (SQLException e) {
            handleException("Error while executing SQL for getting OAuth application info", e);
        } catch (CryptoException e) {
            handleException("Unable to decrypt consumer secret of consumer key " + consumerKey, e);
        } finally {
            APIMgtDBUtil.closeAllConnections(ps, conn, rs);
        }
        return oAuthApplicationInfo;
    }

    /**
     * Get the creator of the OAuth App.
     *
     * @param consumerKey Client ID of the OAuth App
     * @return {@code Subscriber} with name and TenantId set.
     * @throws APIManagementException
     */
    public Subscriber getOwnerForConsumerApp(String consumerKey) throws APIManagementException {
        Connection conn = null;
        PreparedStatement ps = null;
        ResultSet rs = null;
        String username;
        Subscriber subscriber = null;

        String sqlQuery = SQLConstants.GET_OWNER_FOR_CONSUMER_APP_SQL;
        try {
            conn = APIMgtDBUtil.getConnection();
            ps = conn.prepareStatement(sqlQuery);
            ps.setString(1, consumerKey);
            rs = ps.executeQuery();
            while (rs.next()) {
                username = rs.getString("USERNAME");
                String domainName = rs.getString(APIConstants.IDENTITY_OAUTH2_FIELD_USER_DOMAIN);
                String endUsernameWithDomain = UserCoreUtil.addDomainToName(username, domainName);
                subscriber = new Subscriber(endUsernameWithDomain);
                subscriber.setTenantId(rs.getInt("TENANT_ID"));
            }
        } catch (SQLException e) {
            handleException("Error while executing SQL for getting User Id : SQL " + sqlQuery, e);
        } finally {
            APIMgtDBUtil.closeAllConnections(ps, conn, rs);
        }
        return subscriber;
    }

    /**
     * Get Subscribed APIs for given userId
     *
     * @param userId id of the user
     * @return APIInfoDTO[]
     * @throws APIManagementException if failed to get Subscribed APIs
     */
    public APIInfoDTO[] getSubscribedAPIsOfUser(String userId) throws APIManagementException {
        List<APIInfoDTO> apiInfoDTOList = new ArrayList<APIInfoDTO>();
        Connection conn = null;
        PreparedStatement ps = null;
        ResultSet rs = null;

        //identify logged in user
        String loginUserName = getLoginUserName(userId);
        String tenantAwareUsername = MultitenantUtils.getTenantAwareUsername(loginUserName);
        int tenantId = APIUtil.getTenantId(loginUserName);

        String sqlQuery = SQLConstants.GET_SUBSCRIBED_APIS_OF_USER_SQL;
        if (forceCaseInsensitiveComparisons) {
            sqlQuery = SQLConstants.GET_SUBSCRIBED_APIS_OF_USER_CASE_INSENSITIVE_SQL;
        }

        try {
            conn = APIMgtDBUtil.getConnection();
            ps = conn.prepareStatement(sqlQuery);
            ps.setString(1, tenantAwareUsername);
            ps.setInt(2, tenantId);
            rs = ps.executeQuery();
            while (rs.next()) {
                APIInfoDTO infoDTO = new APIInfoDTO();
                infoDTO.setProviderId(APIUtil.replaceEmailDomain(rs.getString("API_PROVIDER")));
                infoDTO.setApiName(rs.getString("API_NAME"));
                infoDTO.setVersion(rs.getString("API_VERSION"));
                apiInfoDTOList.add(infoDTO);
            }
        } catch (SQLException e) {
            handleException("Error while executing SQL", e);
        } finally {
            APIMgtDBUtil.closeAllConnections(ps, conn, rs);
        }
        return apiInfoDTOList.toArray(new APIInfoDTO[apiInfoDTOList.size()]);
    }

    /**
     * Get API key information for given API
     *
     * @param apiInfoDTO API info
     * @return APIKeyInfoDTO[]
     * @throws APIManagementException if failed to get key info for given API
     */
    public APIKeyInfoDTO[] getSubscribedUsersForAPI(APIInfoDTO apiInfoDTO) throws APIManagementException {
        APIKeyInfoDTO[] apiKeyInfoDTOs = null;
        Connection conn = null;
        PreparedStatement ps = null;
        ResultSet rs = null;
        List<APIKeyInfoDTO> apiKeyInfoList = new ArrayList<APIKeyInfoDTO>();

        String sqlQuery = SQLConstants.GET_SUBSCRIBED_USERS_FOR_API_SQL;
        try {
            conn = APIMgtDBUtil.getConnection();
            ps = conn.prepareStatement(sqlQuery);
            ps.setString(1, APIUtil.replaceEmailDomainBack(apiInfoDTO.getProviderId()));
            ps.setString(2, apiInfoDTO.getApiName());
            ps.setString(3, apiInfoDTO.getVersion());
            rs = ps.executeQuery();
            while (rs.next()) {
                String userId = rs.getString(APIConstants.SUBSCRIBER_FIELD_USER_ID);
                APIKeyInfoDTO apiKeyInfoDTO = new APIKeyInfoDTO();
                apiKeyInfoDTO.setUserId(userId);
                apiKeyInfoList.add(apiKeyInfoDTO);
            }
            apiKeyInfoDTOs = apiKeyInfoList.toArray(new APIKeyInfoDTO[apiKeyInfoList.size()]);
        } catch (SQLException e) {
            handleException("Error while executing SQL", e);
        } finally {
            APIMgtDBUtil.closeAllConnections(ps, conn, rs);
        }
        return apiKeyInfoDTOs;
    }

    /**
     * This method is to update the access token
     *
     * @param userId     id of the user
     * @param apiInfoDTO Api info
     * @param statusEnum Status of the access key
     * @throws APIManagementException if failed to update the access token
     */
    public void changeAccessTokenStatus(String userId, APIInfoDTO apiInfoDTO, String statusEnum)
            throws APIManagementException {
        Connection conn = null;
        PreparedStatement ps = null;

        String tenantAwareUsername = MultitenantUtils.getTenantAwareUsername(userId);
        int tenantId = APIUtil.getTenantId(userId);

        String accessTokenStoreTable = APIConstants.ACCESS_TOKEN_STORE_TABLE;
        accessTokenStoreTable = getAccessTokenStoreTableNameOfUserId(userId, accessTokenStoreTable);

        String sqlQuery = SQLConstants.CHANGE_ACCESS_TOKEN_STATUS_PREFIX +
                          accessTokenStoreTable + SQLConstants.CHANGE_ACCESS_TOKEN_STATUS_DEFAULT_SUFFIX;

        if (forceCaseInsensitiveComparisons) {
            sqlQuery = SQLConstants.CHANGE_ACCESS_TOKEN_STATUS_PREFIX +
                       accessTokenStoreTable + SQLConstants.CHANGE_ACCESS_TOKEN_STATUS_CASE_INSENSITIVE_SUFFIX;
        }

        try {
            conn = APIMgtDBUtil.getConnection();
            conn.setAutoCommit(false);

            ps = conn.prepareStatement(sqlQuery);
            ps.setString(1, statusEnum);
            ps.setString(2, tenantAwareUsername);
            ps.setInt(3, tenantId);
            ps.setString(4, APIUtil.replaceEmailDomainBack(apiInfoDTO.getProviderId()));
            ps.setString(5, apiInfoDTO.getApiName());
            ps.setString(6, apiInfoDTO.getVersion());

            int count = ps.executeUpdate();
            if (log.isDebugEnabled()) {
                log.debug("Number of rows being updated : " + count);
            }
            conn.commit();
        } catch (SQLException e) {
            try {
                if (conn != null) {
                    conn.rollback();
                }
            } catch (SQLException e1) {
                log.error("Failed to rollback the changeAccessTokenStatus operation", e1);
            }
            handleException("Error while executing SQL", e);
        } finally {
            APIMgtDBUtil.closeAllConnections(ps, conn, null);
        }
    }

    /**
     * Validate the provided key against the given API. First it will validate the key is valid
     * , ACTIVE and not expired.
     *
     * @param context     Requested Context
     * @param version     version of the API
     * @param accessToken Provided Access Token
     * @return APIKeyValidationInfoDTO instance with authorization status and tier information if
     * authorized.
     * @throws APIManagementException Error when accessing the database or registry.
     */
    public APIKeyValidationInfoDTO validateKey(String context, String version, String accessToken,
                                               String requiredAuthenticationLevel) throws APIManagementException {
        Connection conn = null;
        PreparedStatement ps = null;
        ResultSet rs = null;

        String tier;
        String status;
        String type;
        String userType;
        String subscriberName;
        String subscriptionStatus;
        String applicationId;
        String applicationName;
        String applicationTier;
        String endUserName;
        String domainName;
        long validityPeriod;
        long issuedTime;
        long timestampSkew;
        long currentTime;
        String apiName;
        String consumerKey;
        String apiPublisher;

        boolean defaultVersionInvoked = false;

        if (log.isDebugEnabled()) {
            log.debug("A request is received to process the token : " + accessToken + " to access" +
                      " the context URL : " + context);
        }
        APIKeyValidationInfoDTO keyValidationInfoDTO = new APIKeyValidationInfoDTO();
        keyValidationInfoDTO.setAuthorized(false);

        //Check if the api version has been prefixed with _default_
        if (version != null && version.startsWith(APIConstants.DEFAULT_VERSION_PREFIX)) {
            defaultVersionInvoked = true;
            //Remove the prefix from the version.
            version = version.split(APIConstants.DEFAULT_VERSION_PREFIX)[1];
        }

        String accessTokenStoreTable = APIConstants.ACCESS_TOKEN_STORE_TABLE;
        accessTokenStoreTable = getAccessTokenStoreTableFromAccessToken(accessToken, accessTokenStoreTable);

        String applicationSqlQuery;
        if (defaultVersionInvoked) {
            applicationSqlQuery = SQLConstants.VALIDATE_KEY_SQL_PREFIX + accessTokenStoreTable + SQLConstants
                    .VALIDATE_KEY_DEFAULT_SUFFIX;
        } else {
            applicationSqlQuery = SQLConstants.VALIDATE_KEY_SQL_PREFIX + accessTokenStoreTable + SQLConstants
                    .VALIDATE_KEY_VERSION_SUFFIX;
        }

        try {
            conn = APIMgtDBUtil.getConnection();
            conn.setAutoCommit(false);

            ps = conn.prepareStatement(applicationSqlQuery);
            String encryptedAccessToken = APIUtil.encryptToken(accessToken);
            ps.setString(1, encryptedAccessToken);
            ps.setString(2, context);

            //We only do the version check for non-default version API invocations
            if (!defaultVersionInvoked) {
                ps.setString(3, version);
            }
            rs = ps.executeQuery();
            if (rs.next()) {
                status = rs.getString(APIConstants.IDENTITY_OAUTH2_FIELD_TOKEN_STATE);
                tier = rs.getString(APIConstants.SUBSCRIPTION_FIELD_TIER_ID);
                type = rs.getString(APIConstants.SUBSCRIPTION_KEY_TYPE);
                userType = rs.getString(APIConstants.SUBSCRIPTION_USER_TYPE);
                subscriberName = rs.getString(APIConstants.SUBSCRIBER_FIELD_USER_ID);
                applicationId = rs.getString(APIConstants.APPLICATION_ID);
                applicationName = rs.getString(APIConstants.APPLICATION_NAME);
                applicationTier = rs.getString(APIConstants.APPLICATION_TIER);
                endUserName = rs.getString(APIConstants.IDENTITY_OAUTH2_FIELD_AUTHORIZED_USER);
                domainName = rs.getString(APIConstants.IDENTITY_OAUTH2_FIELD_USER_DOMAIN);
                issuedTime = rs.getTimestamp(APIConstants.IDENTITY_OAUTH2_FIELD_TIME_CREATED, Calendar.getInstance
                        (TimeZone.getTimeZone("UTC"))).getTime();
                validityPeriod = rs.getLong(APIConstants.IDENTITY_OAUTH2_FIELD_VALIDITY_PERIOD);
                timestampSkew = OAuthServerConfiguration.getInstance().getTimeStampSkewInSeconds() * 1000;
                currentTime = System.currentTimeMillis();
                subscriptionStatus = rs.getString(APIConstants.SUBSCRIPTION_FIELD_SUB_STATUS);
                apiName = rs.getString(APIConstants.FIELD_API_NAME);
                consumerKey = rs.getString(APIConstants.FIELD_CONSUMER_KEY);
                apiPublisher = rs.getString(APIConstants.FIELD_API_PUBLISHER);

                String endUsernameWithDomain = UserCoreUtil.addDomainToName(endUserName, domainName);

                keyValidationInfoDTO.setApiName(apiName);
                keyValidationInfoDTO.setApiPublisher(apiPublisher);
                keyValidationInfoDTO.setApplicationId(applicationId);
                keyValidationInfoDTO.setApplicationName(applicationName);
                keyValidationInfoDTO.setApplicationTier(applicationTier);
                keyValidationInfoDTO.setConsumerKey(consumerKey);
                keyValidationInfoDTO.setEndUserName(endUsernameWithDomain);
                keyValidationInfoDTO.setIssuedTime(issuedTime);
                keyValidationInfoDTO.setTier(tier);
                keyValidationInfoDTO.setType(type);
                keyValidationInfoDTO.setUserType(userType);
                keyValidationInfoDTO.setValidityPeriod(validityPeriod);
                keyValidationInfoDTO.setSubscriber(subscriberName);

                keyValidationInfoDTO.setAuthorizedDomains(getAuthorizedDomainList(accessToken));
                keyValidationInfoDTO.setConsumerKey(consumerKey);
                Set<String> scopes = new HashSet<String>();

                do {
                    String scope = rs.getString(APIConstants.IDENTITY_OAUTH2_FIELD_TOKEN_SCOPE);
                    if (scope != null && !scope.isEmpty()) {
                        scopes.add(scope);
                    }
                } while (rs.next());

                keyValidationInfoDTO.setScopes(scopes);
                
                /* If Subscription Status is PROD_ONLY_BLOCKED, block production access only */
                if (APIConstants.SubscriptionStatus.BLOCKED.equals(subscriptionStatus)) {
                    keyValidationInfoDTO.setValidationStatus(APIConstants.KeyValidationStatus.API_BLOCKED);
                    keyValidationInfoDTO.setAuthorized(false);
                    return keyValidationInfoDTO;
                } else if (APIConstants.SubscriptionStatus.ON_HOLD.equals(subscriptionStatus) || APIConstants
                        .SubscriptionStatus.REJECTED.equals(subscriptionStatus)) {
                    keyValidationInfoDTO.setValidationStatus(APIConstants.KeyValidationStatus.SUBSCRIPTION_INACTIVE);
                    keyValidationInfoDTO.setAuthorized(false);
                    return keyValidationInfoDTO;
                } else if (APIConstants.SubscriptionStatus.PROD_ONLY_BLOCKED.equals(subscriptionStatus) &&
                           !APIConstants.API_KEY_TYPE_SANDBOX.equals(type)) {
                    keyValidationInfoDTO.setValidationStatus(APIConstants.KeyValidationStatus.API_BLOCKED);
                    keyValidationInfoDTO.setAuthorized(false);
                    return keyValidationInfoDTO;
                }

                //check if 'requiredAuthenticationLevel' & the one associated with access token matches
                //This check should only be done for 'Application' and 'Application_User' levels
                if (APIConstants.AUTH_APPLICATION_LEVEL_TOKEN.equals(requiredAuthenticationLevel) || APIConstants
                        .AUTH_APPLICATION_USER_LEVEL_TOKEN.equals(requiredAuthenticationLevel)) {
                    if (log.isDebugEnabled()) {
                        log.debug("Access token's userType : " + userType + ".Required type : " +
                                  requiredAuthenticationLevel);
                    }

                    if (!(userType.equalsIgnoreCase(requiredAuthenticationLevel))) {
                        keyValidationInfoDTO.setValidationStatus(APIConstants.KeyValidationStatus
                                                                         .API_AUTH_INCORRECT_ACCESS_TOKEN_TYPE);
                        keyValidationInfoDTO.setAuthorized(false);
                        return keyValidationInfoDTO;
                    }
                }

                // Check whether the token is ACTIVE
                if (APIConstants.TokenStatus.ACTIVE.equals(status)) {
                    if (log.isDebugEnabled()) {
                        log.debug("Checking Access token: " + accessToken + " for validity." +
                                  "((currentTime - timestampSkew) > (issuedTime + validityPeriod)) : " +
                                  "((" + currentTime + '-' + timestampSkew + ')' + " > (" + issuedTime + " + " +
                                  validityPeriod + "))");
                    }
                    if (validityPeriod != Long.MAX_VALUE && (currentTime - timestampSkew) > (issuedTime +
                                                                                             validityPeriod)) {
                        keyValidationInfoDTO.setValidationStatus(APIConstants.KeyValidationStatus
                                                                         .API_AUTH_INVALID_CREDENTIALS);
                        if (log.isDebugEnabled()) {
                            log.debug("Access token: " + accessToken + " has expired. " +
                                      "Reason ((currentTime - timestampSkew) > (issuedTime + validityPeriod)) : " +
                                      "((" + currentTime + '-' + timestampSkew + ')' + " > (" + issuedTime + " + " +
                                      validityPeriod + "))");
                        }
                        //update token status as expired
                        updateTokenState(accessToken, conn, ps);
                        conn.commit();
                    } else {
                        keyValidationInfoDTO.setAuthorized(true);

                        if (tokenGenerator != null) {
                            String jwtToken = generateJWTToken(keyValidationInfoDTO, context, version, accessToken);
                            keyValidationInfoDTO.setEndUserToken(jwtToken);
                        }
                    }
                } else {
                    keyValidationInfoDTO.setValidationStatus(APIConstants.KeyValidationStatus
                                                                     .API_AUTH_INVALID_CREDENTIALS);
                    if (log.isDebugEnabled()) {
                        log.debug("Access token: " + accessToken + " is inactive");
                    }
                }
            } else {
                //no record found. Invalid access token received
                keyValidationInfoDTO.setValidationStatus(APIConstants.KeyValidationStatus.API_AUTH_INVALID_CREDENTIALS);
                if (log.isDebugEnabled()) {
                    log.debug("Access token: " + accessToken + " is invalid");
                }
            }
        } catch (SQLException e) {
            handleException("Error when executing the SQL ", e);
        } catch (CryptoException e) {
            handleException("Error when encrypting/decrypting token(s)", e);
        } finally {
            APIMgtDBUtil.closeAllConnections(ps, conn, rs);
        }
        return keyValidationInfoDTO;
    }

    @Deprecated
    public Map<String, Object> getSubscriptionDetails(String context, String version, String consumerKey)
            throws APIManagementException {

        String sql = "SELECT " +
                     "   SUB.TIER_ID," +
                     "   SUBS.USER_ID," +
                     "   SUB.SUB_STATUS," +
                     "   APP.APPLICATION_ID," +
                     "   APP.NAME," +
                     "   APP.APPLICATION_TIER," +
                     "   AKM.KEY_TYPE," +
                     "   API.API_NAME," +
                     "   API.API_PROVIDER" +
                     " FROM " +
                     "   AM_SUBSCRIPTION SUB," +
                     "   AM_SUBSCRIBER SUBS," +
                     "   AM_APPLICATION APP," +
                     "   AM_APPLICATION_KEY_MAPPING AKM," +
                     "   AM_API API" +
                     " WHERE " +
                     " API.CONTEXT = ? " +
                     " AND API.API_VERSION = ? " +
                     " AND AKM.CONSUMER_KEY = ? " +
                     "   AND SUB.APPLICATION_ID = APP.APPLICATION_ID" +
                     "   AND APP.SUBSCRIBER_ID = SUBS.SUBSCRIBER_ID" +
                     "   AND API.API_ID = SUB.API_ID" +
                     "   AND AKM.APPLICATION_ID=APP.APPLICATION_ID";
        Connection conn = null;
        PreparedStatement ps = null;
        ResultSet rs = null;
        Map<String, Object> results = null;
        try {
            conn = APIMgtDBUtil.getConnection();
            ps = conn.prepareStatement(sql);
            ps.setString(1, context);
            ps.setString(2, version);
            ps.setString(3, consumerKey);
            rs = ps.executeQuery();
            if (rs.next()) {
                results = new HashMap<String, Object>();

                results.put("tier_id", rs.getString("TIER_ID"));
                results.put("user_id", rs.getString("USER_ID"));
                results.put("subs_status", rs.getString("SUB_STATUS"));
                results.put("app_id", rs.getString("APPLICATION_ID"));
                results.put("key_type", rs.getString("KEY_TYPE"));
                results.put("api_name", rs.getString("API_NAME"));
                results.put("api_provider", rs.getString("API_PROVIDER"));
                results.put("app_name", rs.getString("NAME"));
                results.put("app_tier", rs.getString("APPLICATION_TIER"));
            }
        } catch (SQLException e) {
            handleException("Error occurred while reading subscription details from the database.", e);
        } finally {
            APIMgtDBUtil.closeAllConnections(ps, conn, rs);
        }
        return results;
    }

    public boolean validateSubscriptionDetails(String context, String version, String consumerKey,
                                               APIKeyValidationInfoDTO infoDTO) throws APIManagementException {
        boolean defaultVersionInvoked = false;

        //Check if the api version has been prefixed with _default_
        if (version != null && version.startsWith(APIConstants.DEFAULT_VERSION_PREFIX)) {
            defaultVersionInvoked = true;
            //Remove the prefix from the version.
            version = version.split(APIConstants.DEFAULT_VERSION_PREFIX)[1];
        }
        String sql;
        if (defaultVersionInvoked) {
            sql = SQLConstants.VALIDATE_SUBSCRIPTION_KEY_DEFAULT_SQL;
        } else {
            sql = SQLConstants.VALIDATE_SUBSCRIPTION_KEY_VERSION_SQL;
        }

        Connection conn = null;
        PreparedStatement ps = null;
        ResultSet rs = null;
        try {
            conn = APIMgtDBUtil.getConnection();
            ps = conn.prepareStatement(sql);
            ps.setString(1, context);
            ps.setString(2, consumerKey);
            if (!defaultVersionInvoked) {
                ps.setString(3, version);
            }
            rs = ps.executeQuery();
            if (rs.next()) {
                String subscriptionStatus = rs.getString("SUB_STATUS");
                String type = rs.getString("KEY_TYPE");
                if (APIConstants.SubscriptionStatus.BLOCKED.equals(subscriptionStatus)) {
                    infoDTO.setValidationStatus(APIConstants.KeyValidationStatus.API_BLOCKED);
                    infoDTO.setAuthorized(false);
                    return false;
                } else if (APIConstants.SubscriptionStatus.ON_HOLD.equals(subscriptionStatus) || APIConstants
                        .SubscriptionStatus.REJECTED.equals(subscriptionStatus)) {
                    infoDTO.setValidationStatus(APIConstants.KeyValidationStatus.SUBSCRIPTION_INACTIVE);
                    infoDTO.setAuthorized(false);
                    return false;
                } else if (APIConstants.SubscriptionStatus.PROD_ONLY_BLOCKED.equals(subscriptionStatus) &&
                           !APIConstants.API_KEY_TYPE_SANDBOX.equals(type)) {
                    infoDTO.setValidationStatus(APIConstants.KeyValidationStatus.API_BLOCKED);
                    infoDTO.setType(type);
                    infoDTO.setAuthorized(false);
                    return false;
                }

                infoDTO.setTier(rs.getString("TIER_ID"));
                infoDTO.setSubscriber(rs.getString("USER_ID"));
                infoDTO.setApplicationId(rs.getString("APPLICATION_ID"));
                infoDTO.setApiName(rs.getString("API_NAME"));
                infoDTO.setApiPublisher(rs.getString("API_PROVIDER"));
                infoDTO.setApplicationName(rs.getString("NAME"));
                infoDTO.setApplicationTier(rs.getString("APPLICATION_TIER"));
                infoDTO.setType(type);
                return true;
            }
            infoDTO.setAuthorized(false);
            infoDTO.setValidationStatus(APIConstants.KeyValidationStatus.API_AUTH_RESOURCE_FORBIDDEN);
        } catch (SQLException e) {
            handleException("Exception occurred while validating Subscription.", e);
        } finally {
            APIMgtDBUtil.closeAllConnections(ps, conn, rs);
        }
        return false;
    }

    private String generateJWTToken(APIKeyValidationInfoDTO keyValidationInfoDTO, String context, String version)
            throws APIManagementException {
        return tokenGenerator.generateToken(keyValidationInfoDTO, context, version);
    }


    private String generateJWTToken(APIKeyValidationInfoDTO keyValidationInfoDTO, String context, String version,
                                    String accessToken) throws APIManagementException {
        return tokenGenerator.generateToken(keyValidationInfoDTO, context, version, accessToken);
    }


    //This returns the authorized client domains into a List
    public List<String> getAuthorizedDomainList(String apiKey) throws APIManagementException {
        return Arrays.asList(getAuthorizedDomains(apiKey).split(","));
    }

    private void updateTokenState(String accessToken, Connection conn, PreparedStatement ps)
            throws SQLException, APIManagementException, CryptoException {
        String accessTokenStoreTable = APIConstants.ACCESS_TOKEN_STORE_TABLE;
        accessTokenStoreTable = getAccessTokenStoreTableFromAccessToken(accessToken, accessTokenStoreTable);
        String encryptedAccessToken = APIUtil.encryptToken(accessToken);
        String updateTokeStateSql = SQLConstants.UPDATE_TOKEN_PREFIX + accessTokenStoreTable +
                                    SQLConstants.UPDATE_TOKEN_SUFFIX;

        ps = conn.prepareStatement(updateTokeStateSql);
        ps.setString(1, "EXPIRED");
        ps.setString(2, UUID.randomUUID().toString());
        ps.setString(3, encryptedAccessToken);
        ps.executeUpdate();
    }

    public void addSubscriber(Subscriber subscriber, String groupingId) throws APIManagementException {
        Connection conn = null;
        ResultSet rs = null;
        PreparedStatement ps = null;
        try {
            conn = APIMgtDBUtil.getConnection();
            conn.setAutoCommit(false);

            String query = SQLConstants.ADD_SUBSCRIBER_SQL;
            ps = conn.prepareStatement(query, new String[]{"subscriber_id"});

            ps.setString(1, subscriber.getName());
            ps.setInt(2, subscriber.getTenantId());
            ps.setString(3, subscriber.getEmail());
            ps.setTimestamp(4, new Timestamp(subscriber.getSubscribedDate().getTime()));
            ps.setString(5, subscriber.getName());
            ps.setTimestamp(6, new Timestamp(subscriber.getSubscribedDate().getTime()));
            ps.executeUpdate();

            int subscriberId = 0;
            rs = ps.getGeneratedKeys();
            if (rs.next()) {
                subscriberId = Integer.parseInt(rs.getString(1));
            }
            subscriber.setId(subscriberId);
            conn.commit();

            //Add default application.
            //It will not be shared within in the group 
            Application defaultApp = new Application(APIConstants.DEFAULT_APPLICATION_NAME, subscriber);
            defaultApp.setTier(APIConstants.UNLIMITED_TIER);
            defaultApp.setGroupId("");
            addApplication(defaultApp, subscriber.getName(), conn);
        } catch (SQLException e) {
            if (conn != null) {
                try {
                    conn.rollback();
                } catch (SQLException e1) {
                    log.error("Error while rolling back the failed operation", e1);
                }
            }
            handleException("Error in adding new subscriber: " + e.getMessage(), e);
        } finally {
            APIMgtDBUtil.closeAllConnections(ps, conn, rs);
        }
    }

    public void updateSubscriber(Subscriber subscriber) throws APIManagementException {
        Connection conn = null;
        PreparedStatement ps = null;
        try {
            conn = APIMgtDBUtil.getConnection();
            conn.setAutoCommit(false);

            String query = SQLConstants.UPDATE_SUBSCRIBER_SQL;

            ps = conn.prepareStatement(query);
            ps.setString(1, subscriber.getName());
            ps.setInt(2, subscriber.getTenantId());
            ps.setString(3, subscriber.getEmail());
            ps.setTimestamp(4, new Timestamp(subscriber.getSubscribedDate().getTime()));
            ps.setString(5, subscriber.getName());
            ps.setTimestamp(6, new Timestamp(System.currentTimeMillis()));
            ps.setInt(7, subscriber.getId());
            ps.executeUpdate();

            conn.commit();
        } catch (SQLException e) {
            if (conn != null) {
                try {
                    conn.rollback();
                } catch (SQLException e1) {
                    log.error("Error while rolling back the failed operation", e1);
                }
            }
            handleException("Error in updating subscriber: " + e.getMessage(), e);
        } finally {
            APIMgtDBUtil.closeAllConnections(ps, conn, null);
        }
    }

    public Subscriber getSubscriber(int subscriberId) throws APIManagementException {
        Connection conn = null;
        ResultSet rs = null;
        PreparedStatement ps = null;
        try {
            conn = APIMgtDBUtil.getConnection();
            String query = SQLConstants.GET_SUBSCRIBER_SQL;

            ps = conn.prepareStatement(query);
            ps.setInt(1, subscriberId);
            rs = ps.executeQuery();
            if (rs.next()) {
                Subscriber subscriber = new Subscriber(rs.getString("USER_ID"));
                subscriber.setId(subscriberId);
                subscriber.setTenantId(rs.getInt("TENANT_ID"));
                subscriber.setEmail(rs.getString("EMAIL_ADDRESS"));
                subscriber.setSubscribedDate(new java.util.Date(rs.getTimestamp("DATE_SUBSCRIBED").getTime()));
                return subscriber;
            }
        } catch (SQLException e) {
            handleException("Error while retrieving subscriber: " + e.getMessage(), e);
        } finally {
            APIMgtDBUtil.closeAllConnections(ps, conn, rs);
        }
        return null;
    }

    public int addSubscription(APIIdentifier identifier, String context, int applicationId, String status)
            throws APIManagementException {
        Connection conn = null;
        ResultSet resultSet = null;
        PreparedStatement ps = null;
        PreparedStatement preparedStForInsert = null;
        ResultSet rs = null;
        int subscriptionId = -1;
        int apiId;

        try {
            conn = APIMgtDBUtil.getConnection();
            conn.setAutoCommit(false);
            apiId = getAPIID(identifier, conn);

            //Query to check if this subscription already exists
            String checkDuplicateQuery = SQLConstants.CHECK_EXISTING_SUBSCRIPTION_SQL;
            ps = conn.prepareStatement(checkDuplicateQuery);
            ps.setInt(1, apiId);
            ps.setInt(2, applicationId);
            ps.setString(3, identifier.getTier());

            resultSet = ps.executeQuery();

            //If the subscription already exists
            if (resultSet.next()) {
                String subStatus = resultSet.getString("SUB_STATUS");
                String subCreationStatus = resultSet.getString("SUBS_CREATE_STATE");

                String applicationName = getApplicationNameFromId(applicationId);

                if (APIConstants.SubscriptionStatus.UNBLOCKED.equals(subStatus) && APIConstants
                        .SubscriptionCreatedStatus.SUBSCRIBE.equals(subCreationStatus)) {

                    //Throw error saying subscription already exists.
                    log.error("Subscription already exists for API " + identifier.getApiName() + " in Application " +
                              applicationName);
                    throw new SubscriptionAlreadyExistingException("Subscription already exists for API " +
                                                                   identifier.getApiName() + " in Application " +
                                                                   applicationName);
                } else if (APIConstants.SubscriptionStatus.UNBLOCKED.equals(subStatus) && APIConstants
                        .SubscriptionCreatedStatus.UN_SUBSCRIBE.equals(subCreationStatus)) {
                    deleteSubscriptionByApiIDAndAppID(apiId, applicationId, conn);
                } else if (APIConstants.SubscriptionStatus.BLOCKED.equals(subStatus) || APIConstants
                        .SubscriptionStatus.PROD_ONLY_BLOCKED.equals(subStatus)) {
                    log.error("Subscription to API " + identifier.getApiName() + " through application " +
                              applicationName + " was blocked");
                    throw new APIManagementException("Subscription to API " + identifier.getApiName() + " through " +
                                                     "application " + applicationName + " was blocked");
                }
            }

            //This query to update the AM_SUBSCRIPTION table
            String sqlQuery = SQLConstants.ADD_SUBSCRIPTION_SQL;

            //Adding data to the AM_SUBSCRIPTION table
            //ps = conn.prepareStatement(sqlQuery, Statement.RETURN_GENERATED_KEYS);
            preparedStForInsert = conn.prepareStatement(sqlQuery, new String[]{"SUBSCRIPTION_ID"});
            if (conn.getMetaData().getDriverName().contains("PostgreSQL")) {
                preparedStForInsert = conn.prepareStatement(sqlQuery, new String[]{"subscription_id"});
            }

            preparedStForInsert.setString(1, identifier.getTier());
            preparedStForInsert.setInt(2, apiId);
            preparedStForInsert.setInt(3, applicationId);
            preparedStForInsert.setString(4, status != null ? status : APIConstants.SubscriptionStatus.UNBLOCKED);
            preparedStForInsert.setString(5, APIConstants.SubscriptionCreatedStatus.SUBSCRIBE);
            //TODO Need to find logged in user who perform this subscription
            preparedStForInsert.setString(6, null);
            preparedStForInsert.setTimestamp(7, new Timestamp(System.currentTimeMillis()));
            preparedStForInsert.setString(8, UUID.randomUUID().toString());

            preparedStForInsert.executeUpdate();
            rs = preparedStForInsert.getGeneratedKeys();
            while (rs.next()) {
                //subscriptionId = rs.getInt(1);
                subscriptionId = Integer.parseInt(rs.getString(1));
            }

            // finally commit transaction
            conn.commit();
        } catch (SQLException e) {
            if (conn != null) {
                try {
                    conn.rollback();
                } catch (SQLException e1) {
                    log.error("Failed to rollback the add subscription ", e1);
                }
            }
            handleException("Failed to add subscriber data ", e);
        } finally {
            APIMgtDBUtil.closeAllConnections(ps, conn, resultSet);
            APIMgtDBUtil.closeAllConnections(preparedStForInsert, null, rs);
        }
        return subscriptionId;
    }

    /**
     * Removes the subscription entry from AM_SUBSCRIPTIONS for identifier. Providing and managing
     * the conn object is a responsibility of the third party that uses this method.
     *
     * @param identifier    APIIdentifier
     * @param applicationId ID of the application which has the subscription
     * @param conn          Connection object to use for database operations.
     * @throws APIManagementException
     */
    public void removeSubscription(APIIdentifier identifier, int applicationId, Connection conn)
            throws APIManagementException {
        ResultSet resultSet = null;
        PreparedStatement ps = null;
        int apiId = -1;
        String uuid;
        try {
            apiId = getAPIID(identifier, conn);

            String subscriptionUUIDQuery = SQLConstants.GET_SUBSCRIPTION_UUID_SQL;

            ps = conn.prepareStatement(subscriptionUUIDQuery);
            ps.setInt(1, apiId);
            ps.setInt(2, applicationId);
            resultSet = ps.executeQuery();

            if (resultSet.next()) {
                uuid = resultSet.getString("UUID");
                SubscribedAPI subscribedAPI = new SubscribedAPI(uuid);
                removeSubscription(subscribedAPI, conn);
            } else {
                throw new APIManagementException("UUID does not exist for the given apiId:" + apiId + " and " +
                                                 "application id:" + applicationId);
            }
        } catch (SQLException e) {
            handleException("Failed to add subscriber data ", e);
        } finally {
            APIMgtDBUtil.closeAllConnections(ps, null, resultSet);
        }
    }

    /**
     * Removes a subscription specified by SubscribedAPI object
     *
     * @param subscription SubscribedAPI object
     * @throws APIManagementException
     */
    public void removeSubscription(SubscribedAPI subscription) throws APIManagementException {
        Connection conn = null;
        try {
            conn = APIMgtDBUtil.getConnection();
            conn.setAutoCommit(false);
            removeSubscription(subscription, conn);
            conn.commit();
        } catch (SQLException e) {
            handleException("Failed to add subscriber data ", e);
        } finally {
            try {
                if (conn != null) {
                    conn.close();
                }
            } catch (SQLException e) {
                log.error("Couldn't close database connection for removing subscription", e);
            }
        }
    }

    /**
     * Removes a subscription specified by SubscribedAPI object
     *
     * @param subscription SubscribedAPI object
     * @param conn         database connection object
     * @throws APIManagementException
     */
    public void removeSubscription(SubscribedAPI subscription, Connection conn) throws APIManagementException {
        ResultSet resultSet = null;
        PreparedStatement ps = null;
        PreparedStatement preparedStForUpdateOrDelete = null;
        String subStatus = null;

        try {
            String subscriptionStatusQuery = SQLConstants.GET_SUBSCRIPTION_STATUS_BY_UUID_SQL;

            ps = conn.prepareStatement(subscriptionStatusQuery);
            ps.setString(1, subscription.getUUID());
            resultSet = ps.executeQuery();

            if (resultSet.next()) {
                subStatus = resultSet.getString("SUB_STATUS");
            }

            // If the user was unblocked, remove the entry from DB, else change the status and keep the entry.
            String updateQuery = SQLConstants.UPDATE_SUBSCRIPTION_SQL;
            String deleteQuery = SQLConstants.REMOVE_SUBSCRIPTION_SQL;

            if (APIConstants.SubscriptionStatus.BLOCKED.equals(subStatus) || APIConstants.SubscriptionStatus
                    .PROD_ONLY_BLOCKED.equals(subStatus)) {
                preparedStForUpdateOrDelete = conn.prepareStatement(updateQuery);
                preparedStForUpdateOrDelete.setString(1, subscription.getUUID());
            } else {
                preparedStForUpdateOrDelete = conn.prepareStatement(deleteQuery);
                preparedStForUpdateOrDelete.setString(1, subscription.getUUID());
            }
            preparedStForUpdateOrDelete.executeUpdate();
        } catch (SQLException e) {
            log.error("Failed to add subscriber data ", e);
            handleException("Failed to add subscriber data ", e);
        } finally {
            APIMgtDBUtil.closeAllConnections(ps, null, resultSet);
            APIMgtDBUtil.closeAllConnections(preparedStForUpdateOrDelete, null, null);
        }
    }


    /**
     * Removes a subscription by id by force without considering the subscription blocking state of the user
     *
     * @param subscription_id id of subscription
     * @throws APIManagementException
     */
    public void removeSubscriptionById(int subscription_id) throws APIManagementException {
        Connection conn = null;
        PreparedStatement ps = null;

        try {
            conn = APIMgtDBUtil.getConnection();
            conn.setAutoCommit(false);

            String sqlQuery = SQLConstants.REMOVE_SUBSCRIPTION_BY_ID_SQL;

            ps = conn.prepareStatement(sqlQuery);
            ps.setInt(1, subscription_id);
            ps.executeUpdate();

            conn.commit();
        } catch (SQLException e) {
            if (conn != null) {
                try {
                    conn.rollback();
                } catch (SQLException e1) {
                    log.error("Failed to rollback remove subscription ", e1);
                }
            }
            handleException("Failed to remove subscription data ", e);
        } finally {
            APIMgtDBUtil.closeAllConnections(ps, conn, null);
        }
    }

    public void removeAllSubscriptions(APIIdentifier apiIdentifier) throws APIManagementException {
        Connection conn = null;
        PreparedStatement ps = null;
        int apiId;

        try {
            conn = APIMgtDBUtil.getConnection();
            conn.setAutoCommit(false);
            apiId = getAPIID(apiIdentifier, conn);

            String sqlQuery = SQLConstants.REMOVE_ALL_SUBSCRIPTIONS_SQL;

            ps = conn.prepareStatement(sqlQuery);
            ps.setInt(1, apiId);
            ps.executeUpdate();

            conn.commit();
        } catch (SQLException e) {
            if (conn != null) {
                try {
                    conn.rollback();
                } catch (SQLException e1) {
                    log.error("Failed to rollback remove all subscription ", e1);
                }
            }
            handleException("Failed to remove all subscriptions data ", e);
        } finally {
            APIMgtDBUtil.closeAllConnections(ps, conn, null);
        }
    }

    public String getSubscriptionStatusById(int subscriptionId) throws APIManagementException {

        Connection conn = null;
        ResultSet resultSet = null;
        PreparedStatement ps = null;
        String subscriptionStatus = null;

        try {
            conn = APIMgtDBUtil.getConnection();
            String getApiQuery = SQLConstants.GET_SUBSCRIPTION_STATUS_BY_ID_SQL;
            ps = conn.prepareStatement(getApiQuery);
            ps.setInt(1, subscriptionId);
            resultSet = ps.executeQuery();
            if (resultSet.next()) {
                subscriptionStatus = resultSet.getString("SUB_STATUS");
            }
            return subscriptionStatus;
        } catch (SQLException e) {
            handleException("Failed to retrieve subscription status", e);
        } finally {
            APIMgtDBUtil.closeAllConnections(ps, conn, resultSet);
        }
        return null;
    }

    /**
     * returns the SubscribedAPI object which is related to the subscriptionId
     *
     * @param subscriptionId subscription id
<<<<<<< HEAD
     * @return SubscribedAPI specified by subscription id
     * @throws APIManagementException 
=======
     * @return {@link SubscribedAPI} Object which contains the subscribed API information.
     * @throws APIManagementException
>>>>>>> 0c11aa68
     */
    public SubscribedAPI getSubscriptionById(int subscriptionId) throws APIManagementException {
        Connection conn = null;
        ResultSet resultSet = null;
        PreparedStatement ps = null;

        try {
            conn = APIMgtDBUtil.getConnection();
            String getSubscriptionQuery = SQLConstants.GET_SUBSCRIPTION_BY_ID_SQL;
            ps = conn.prepareStatement(getSubscriptionQuery);
            ps.setInt(1, subscriptionId);
            resultSet = ps.executeQuery();
            SubscribedAPI subscribedAPI = null;
            if (resultSet.next()) {
                APIIdentifier apiIdentifier = new APIIdentifier(APIUtil.replaceEmailDomain(resultSet.getString
                        ("API_PROVIDER")), resultSet.getString("API_NAME"), resultSet.getString("API_VERSION"));

                int applicationId = resultSet.getInt("APPLICATION_ID");
                Application application = getApplicationById(applicationId);
                subscribedAPI = new SubscribedAPI(application.getSubscriber(), apiIdentifier);
                subscribedAPI.setSubscriptionId(resultSet.getInt("SUBSCRIPTION_ID"));
                subscribedAPI.setSubStatus(resultSet.getString("SUB_STATUS"));
                subscribedAPI.setSubCreatedStatus(resultSet.getString("SUBS_CREATE_STATE"));
                subscribedAPI.setTier(new Tier(resultSet.getString("TIER_ID")));
                subscribedAPI.setLastAccessed(resultSet.getDate("LAST_ACCESSED"));
                subscribedAPI.setUUID(resultSet.getString("UUID"));
                subscribedAPI.setApplication(application);
            }
            return subscribedAPI;
        } catch (SQLException e) {
            handleException("Failed to retrieve subscription from subscription id", e);
        } finally {
            APIMgtDBUtil.closeAllConnections(ps, conn, resultSet);
        }
        return null;
    }

    /**
     * returns the SubscribedAPI object which is related to the UUID
     *
     * @param uuid UUID of Application
<<<<<<< HEAD
     * @return SubscribedAPI specified by uuid
=======
     * @return {@link SubscribedAPI} Object which contains the subscribed API information.
>>>>>>> 0c11aa68
     * @throws APIManagementException
     */
    public SubscribedAPI getSubscriptionByUUID(String uuid) throws APIManagementException {
        Connection conn = null;
        ResultSet resultSet = null;
        PreparedStatement ps = null;

        try {
            conn = APIMgtDBUtil.getConnection();
            String getSubscriptionQuery = SQLConstants.GET_SUBSCRIPTION_BY_UUID_SQL;
            ps = conn.prepareStatement(getSubscriptionQuery);
            ps.setString(1, uuid);
            resultSet = ps.executeQuery();
            SubscribedAPI subscribedAPI = null;
            if (resultSet.next()) {
                APIIdentifier apiIdentifier = new APIIdentifier(APIUtil.replaceEmailDomain(resultSet.getString
                        ("API_PROVIDER")), resultSet.getString("API_NAME"), resultSet.getString("API_VERSION"));

                int applicationId = resultSet.getInt("APPLICATION_ID");
                Application application = getApplicationById(applicationId);
                subscribedAPI = new SubscribedAPI(application.getSubscriber(), apiIdentifier);
                subscribedAPI.setUUID(resultSet.getString("UUID"));
                subscribedAPI.setSubscriptionId(resultSet.getInt("SUBSCRIPTION_ID"));
                subscribedAPI.setSubStatus(resultSet.getString("SUB_STATUS"));
                subscribedAPI.setSubCreatedStatus(resultSet.getString("SUBS_CREATE_STATE"));
                subscribedAPI.setTier(new Tier(resultSet.getString("TIER_ID")));
                subscribedAPI.setLastAccessed(resultSet.getDate("LAST_ACCESSED"));
                subscribedAPI.setApplication(application);
            }
            return subscribedAPI;
        } catch (SQLException e) {
            handleException("Failed to retrieve subscription from subscription id", e);
        } finally {
            APIMgtDBUtil.closeAllConnections(ps, conn, resultSet);
        }
        return null;
    }

    /**
     * This method used tot get Subscriber from subscriberId.
     *
     * @param subscriberName id
     * @return Subscriber
     * @throws APIManagementException if failed to get Subscriber from subscriber id
     */
    public Subscriber getSubscriber(String subscriberName) throws APIManagementException {
        Connection conn = null;
        Subscriber subscriber = null;
        PreparedStatement ps = null;
        ResultSet result = null;

        int tenantId = APIUtil.getTenantId(subscriberName);

        String sqlQuery = SQLConstants.GET_TENANT_SUBSCRIBER_SQL;
        if (forceCaseInsensitiveComparisons) {
            sqlQuery = SQLConstants.GET_TENANT_SUBSCRIBER_CASE_INSENSITIVE_SQL;
        }

        try {
            conn = APIMgtDBUtil.getConnection();

            ps = conn.prepareStatement(sqlQuery);
            ps.setString(1, subscriberName);
            ps.setInt(2, tenantId);
            result = ps.executeQuery();

            if (result.next()) {
                subscriber = new Subscriber(result.getString(APIConstants.SUBSCRIBER_FIELD_EMAIL_ADDRESS));
                subscriber.setEmail(result.getString("EMAIL_ADDRESS"));
                subscriber.setId(result.getInt("SUBSCRIBER_ID"));
                subscriber.setName(subscriberName);
                subscriber.setSubscribedDate(result.getDate(APIConstants.SUBSCRIBER_FIELD_DATE_SUBSCRIBED));
                subscriber.setTenantId(result.getInt("TENANT_ID"));
            }
        } catch (SQLException e) {
            handleException("Failed to get Subscriber for :" + subscriberName, e);
        } finally {
            APIMgtDBUtil.closeAllConnections(ps, conn, result);
        }
        return subscriber;
    }

    public Set<APIIdentifier> getAPIByConsumerKey(String accessToken) throws APIManagementException {
        Connection connection = null;
        PreparedStatement ps = null;
        ResultSet result = null;

        String getAPISql = SQLConstants.GET_API_BY_CONSUMER_KEY_SQL;

        Set<APIIdentifier> apiSet = new HashSet<APIIdentifier>();
        try {
            connection = APIMgtDBUtil.getConnection();
            ps = connection.prepareStatement(getAPISql);
            String encryptedAccessToken = APIUtil.encryptToken(accessToken);
            ps.setString(1, encryptedAccessToken);
            result = ps.executeQuery();
            while (result.next()) {
                apiSet.add(new APIIdentifier(result.getString("API_PROVIDER"), result.getString("API_NAME"), result
                        .getString("API_VERSION")));
            }
        } catch (SQLException e) {
            handleException("Failed to get API ID for token: " + accessToken, e);
        } catch (CryptoException e) {
            handleException("Failed to get API ID for token: " + accessToken, e);
        } finally {
            APIMgtDBUtil.closeAllConnections(ps, connection, result);
        }
        return apiSet;
    }

    /**
     * This method returns the set of APIs for given subscriber, subscribed under the specified application.
     *
     * @param subscriber      subscriber
     * @param applicationName Application Name
     * @return Set<API>
     * @throws org.wso2.carbon.apimgt.api.APIManagementException if failed to get SubscribedAPIs
     */
    public Set<SubscribedAPI> getSubscribedAPIs(Subscriber subscriber, String applicationName, String groupingId)
            throws APIManagementException {
        Set<SubscribedAPI> subscribedAPIs = new LinkedHashSet<SubscribedAPI>();
        Connection connection = null;
        PreparedStatement ps = null;
        ResultSet result = null;
        String sqlQuery = SQLConstants.GET_SUBSCRIBED_APIS_SQL;

        String whereClauseWithGroupId = " AND (APP.GROUP_ID = ? OR (APP.GROUP_ID = '' AND SUB.USER_ID = ?))";
        String whereClauseWithGroupIdorceCaseInsensitiveComp = " AND (APP.GROUP_ID = ? OR (APP.GROUP_ID = '' " + "AND" +
                                                               " LOWER(SUB.USER_ID) = LOWER(?)))";
        String whereClause = " AND SUB.USER_ID = ? ";
        String whereClauseCaseSensitive = " AND LOWER(SUB.USER_ID) = LOWER(?) ";

        try {
            connection = APIMgtDBUtil.getConnection();
            if (groupingId != null && !"null".equals(groupingId) && !groupingId.isEmpty()) {
                if (forceCaseInsensitiveComparisons) {
                    sqlQuery += whereClauseWithGroupIdorceCaseInsensitiveComp;
                } else {
                    sqlQuery += whereClauseWithGroupId;
                }
            } else {
                if (forceCaseInsensitiveComparisons) {
                    sqlQuery += whereClauseCaseSensitive;
                } else {
                    sqlQuery += whereClause;
                }
            }

            ps = connection.prepareStatement(sqlQuery);
            int tenantId = APIUtil.getTenantId(subscriber.getName());
            ps.setInt(1, tenantId);
            ps.setString(2, applicationName);

            if (groupingId != null && !"null".equals(groupingId) && !groupingId.isEmpty()) {
                ps.setString(3, groupingId);
                ps.setString(4, subscriber.getName());
            } else {
                ps.setString(3, subscriber.getName());
            }
            result = ps.executeQuery();

            while (result.next()) {
                APIIdentifier apiIdentifier = new APIIdentifier(APIUtil.replaceEmailDomain(result.getString
                        ("API_PROVIDER")), result.getString("API_NAME"), result.getString("API_VERSION"));

                SubscribedAPI subscribedAPI = new SubscribedAPI(subscriber, apiIdentifier);
                subscribedAPI.setSubscriptionId(result.getInt("SUBS_ID"));
                subscribedAPI.setSubStatus(result.getString("SUB_STATUS"));
                subscribedAPI.setSubCreatedStatus(result.getString("SUBS_CREATE_STATE"));
                subscribedAPI.setUUID(result.getString("SUB_UUID"));
                subscribedAPI.setTier(new Tier(result.getString(APIConstants.SUBSCRIPTION_FIELD_TIER_ID)));
                subscribedAPI.setLastAccessed(result.getDate(APIConstants.SUBSCRIPTION_FIELD_LAST_ACCESS));

                Application application = new Application(result.getString("APP_NAME"), subscriber);
                application.setUUID(result.getString("APP_UUID"));
                subscribedAPI.setApplication(application);
                subscribedAPIs.add(subscribedAPI);
            }
        } catch (SQLException e) {
            handleException("Failed to get SubscribedAPI of :" + subscriber.getName(), e);
        } finally {
            APIMgtDBUtil.closeAllConnections(ps, connection, result);
        }
        return subscribedAPIs;
    }

    public Integer getSubscriptionCount(Subscriber subscriber, String applicationName, String groupingId)
            throws APIManagementException {
        Integer subscriptionCount = 0;
        Connection connection = null;
        PreparedStatement ps = null;
        ResultSet result = null;

        try {
            connection = APIMgtDBUtil.getConnection();

            String sqlQuery = SQLConstants.GET_SUBSCRIPTION_COUNT_SQL;
            if (forceCaseInsensitiveComparisons) {
                sqlQuery = SQLConstants.GET_SUBSCRIPTION_COUNT_CASE_INSENSITIVE_SQL;
            }

            String whereClauseWithGroupId = " AND APP.GROUP_ID = ? ";
            String whereClauseWithUserId = " AND SUB.USER_ID = ? ";
            String whereClauseCaseSensitive = " AND LOWER(SUB.USER_ID) = LOWER(?) ";
            String appIdentifier;

            if (groupingId != null && !"null".equals(groupingId) && !groupingId.isEmpty()) {
                sqlQuery += whereClauseWithGroupId;
                appIdentifier = groupingId;
            } else {
                appIdentifier = subscriber.getName();
                if (forceCaseInsensitiveComparisons) {
                    sqlQuery += whereClauseCaseSensitive;
                } else {
                    sqlQuery += whereClauseWithUserId;
                }
            }
            int tenantId = APIUtil.getTenantId(subscriber.getName());

            ps = connection.prepareStatement(sqlQuery);
            ps.setString(1, applicationName);
            ps.setInt(2, tenantId);
            ps.setString(3, appIdentifier);
            result = ps.executeQuery();

            while (result.next()) {
                subscriptionCount = result.getInt("SUB_COUNT");
            }
        } catch (SQLException e) {
            handleException("Failed to get SubscribedAPI of :" + subscriber.getName(), e);
        } finally {
            APIMgtDBUtil.closeAllConnections(ps, connection, result);
        }
        return subscriptionCount;
    }


    /**
     * Gets the subscribed API's, by the group for the application.
     *
     * @param subscriber      the subscriber subscribing for the api
     * @param applicationName the application to which the api's are subscribed
     * @param startSubIndex   the start index for pagination
     * @param endSubIndex     end index for pagination
     * @param groupingId      the group id of the application
     * @return the set of subscribed API's.
     * @throws APIManagementException
     */
    public Set<SubscribedAPI> getPaginatedSubscribedAPIs(Subscriber subscriber, String applicationName,
                                                         int startSubIndex, int endSubIndex, String groupingId)
            throws APIManagementException {
        Set<SubscribedAPI> subscribedAPIs = new LinkedHashSet<SubscribedAPI>();
        Connection connection = null;
        PreparedStatement ps = null;
        ResultSet result = null;

        String sqlQuery = SQLConstants.GET_PAGINATED_SUBSCRIBED_APIS_SQL;

        String whereClause = " AND  SUB.USER_ID = ? ";
        String whereClauseForceCaseInsensitiveComp = " AND LOWER(SUB.USER_ID) = LOWER(?)  ";
        String whereClauseWithGroupId = " AND (APP.GROUP_ID = ? OR (APP.GROUP_ID = '' AND SUB.USER_ID = ?))";
        String whereClauseWithGroupIdorceCaseInsensitiveComp = " AND (APP.GROUP_ID = ? OR (APP.GROUP_ID = '' " + "AND" +
                                                               " LOWER(SUB.USER_ID) = LOWER(?)))";
        try {
            connection = APIMgtDBUtil.getConnection();
            int tenantId = APIUtil.getTenantId(subscriber.getName());
            if (groupingId != null && !"null".equals(groupingId) && !groupingId.isEmpty()) {
                if (forceCaseInsensitiveComparisons) {
                    sqlQuery += whereClauseWithGroupIdorceCaseInsensitiveComp;
                } else {
                    sqlQuery += whereClauseWithGroupId;
                }

                ps = connection.prepareStatement(sqlQuery);
                ps.setInt(1, tenantId);
                ps.setString(2, applicationName);
                ps.setString(3, groupingId);
                ps.setString(4, subscriber.getName());
            } else {
                if (forceCaseInsensitiveComparisons) {
                    sqlQuery += whereClauseForceCaseInsensitiveComp;
                } else {
                    sqlQuery += whereClause;
                }

                ps = connection.prepareStatement(sqlQuery);
                ps.setInt(1, tenantId);
                ps.setString(2, applicationName);
                ps.setString(3, subscriber.getName());
            }
            result = ps.executeQuery();

            int index = 0;
            while (result.next()) {
                if (index >= startSubIndex && index < endSubIndex) {
                    APIIdentifier apiIdentifier = new APIIdentifier(APIUtil.replaceEmailDomain(result.getString
                            ("API_PROVIDER")), result.getString("API_NAME"), result.getString("API_VERSION"));

                    SubscribedAPI subscribedAPI = new SubscribedAPI(subscriber, apiIdentifier);
                    subscribedAPI.setSubStatus(result.getString("SUB_STATUS"));
                    subscribedAPI.setSubCreatedStatus(result.getString("SUBS_CREATE_STATE"));
                    subscribedAPI.setTier(new Tier(result.getString(APIConstants.SUBSCRIPTION_FIELD_TIER_ID)));
                    subscribedAPI.setLastAccessed(result.getDate(APIConstants.SUBSCRIPTION_FIELD_LAST_ACCESS));

                    Application application = new Application(result.getString("APP_NAME"), subscriber);
                    subscribedAPI.setApplication(application);
                    subscribedAPIs.add(subscribedAPI);
                    if (index == endSubIndex - 1) {
                        break;
                    }
                }
                index++;
            }
        } catch (SQLException e) {
            handleException("Failed to get SubscribedAPI of :" + subscriber.getName(), e);
        } finally {
            APIMgtDBUtil.closeAllConnections(ps, connection, result);
        }
        return subscribedAPIs;
    }

    /**
     * This method returns the set of APIs for given subscriber
     *
     * @param subscriber subscriber
     * @return Set<API>
     * @throws org.wso2.carbon.apimgt.api.APIManagementException if failed to get SubscribedAPIs
     */
    public Set<SubscribedAPI> getSubscribedAPIs(Subscriber subscriber, String groupingId)
            throws APIManagementException {
        Set<SubscribedAPI> subscribedAPIs = new LinkedHashSet<SubscribedAPI>();
        Connection connection = null;
        PreparedStatement ps = null;
        ResultSet result = null;

        //identify subscribeduser used email/ordinalusername
        String subscribedUserName = getLoginUserName(subscriber.getName());
        subscriber.setName(subscribedUserName);

        String sqlQuery = SQLConstants.GET_SUBSCRIBED_APIS_OF_SUBSCRIBER_SQL;
        String whereClause = " AND  SUB.USER_ID = ? ";
        String whereClauseCaseInSensitive = " AND  LOWER(SUB.USER_ID) = LOWER(?) ";
        String whereClauseWithGroupId = " AND (APP.GROUP_ID = ? OR (APP.GROUP_ID = '' AND SUB.USER_ID = ?))";
        String whereClauseWithGroupIdorceCaseInsensitiveComp = " AND (APP.GROUP_ID = ? OR (APP.GROUP_ID = '' " + "AND" +
                                                               " LOWER(SUB.USER_ID) = LOWER(?)))";
        try {
            connection = APIMgtDBUtil.getConnection();

            if (groupingId != null && !"null".equals(groupingId) && !groupingId.isEmpty()) {
                if (forceCaseInsensitiveComparisons) {
                    sqlQuery += whereClauseWithGroupIdorceCaseInsensitiveComp;
                } else {
                    sqlQuery += whereClauseWithGroupId;
                }
            } else {
                if (forceCaseInsensitiveComparisons) {
                    sqlQuery += whereClauseCaseInSensitive;
                } else {
                    sqlQuery += whereClause;
                }
            }

            ps = connection.prepareStatement(sqlQuery);
            int tenantId = APIUtil.getTenantId(subscriber.getName());
            ps.setInt(1, tenantId);
            if (groupingId != null && !"null".equals(groupingId) && !groupingId.isEmpty()) {
                ps.setString(2, groupingId);
                ps.setString(3, subscriber.getName());
            } else {
                ps.setString(2, subscriber.getName());
            }

            result = ps.executeQuery();

            Map<String, Set<SubscribedAPI>> map = new TreeMap<String, Set<SubscribedAPI>>();
            LRUCache<Integer, Application> applicationCache = new LRUCache<Integer, Application>(100);

            while (result.next()) {
                APIIdentifier apiIdentifier = new APIIdentifier(APIUtil.replaceEmailDomain(result.getString
                        ("API_PROVIDER")), result.getString("API_NAME"), result.getString("API_VERSION"));

                SubscribedAPI subscribedAPI = new SubscribedAPI(subscriber, apiIdentifier);
                subscribedAPI.setSubscriptionId(result.getInt("SUBS_ID"));
                subscribedAPI.setSubStatus(result.getString("SUB_STATUS"));
                subscribedAPI.setSubCreatedStatus(result.getString("SUBS_CREATE_STATE"));
                String tierName = result.getString(APIConstants.SUBSCRIPTION_FIELD_TIER_ID);
                subscribedAPI.setTier(new Tier(tierName));
                subscribedAPI.setLastAccessed(result.getDate(APIConstants.SUBSCRIPTION_FIELD_LAST_ACCESS));
                subscribedAPI.setUUID(result.getString("SUB_UUID"));
                subscribedAPI.setLastAccessed(result.getDate(APIConstants.SUBSCRIPTION_FIELD_LAST_ACCESS));
                //setting NULL for subscriber. If needed, Subscriber object should be constructed &
                // passed in
                int applicationId = result.getInt("APP_ID");
                Application application = applicationCache.get(applicationId);
                if (application == null) {
                    application = new Application(result.getString("APP_NAME"), subscriber);
                    application.setId(result.getInt("APP_ID"));
                    application.setCallbackUrl(result.getString("CALLBACK_URL"));
                    application.setUUID(result.getString("APP_UUID"));
                    String tenantAwareUserId = subscriber.getName();
                    Set<APIKey> keys = getApplicationKeys(tenantAwareUserId, applicationId);
                    for (APIKey key : keys) {
                        application.addKey(key);
                    }
                    Map<String, OAuthApplicationInfo> oauthApps = getOAuthApplications(applicationId);

                    for (Map.Entry<String, OAuthApplicationInfo> entry : oauthApps.entrySet()) {
                        application.addOAuthApp(entry.getKey(), entry.getValue());
                    }

                    applicationCache.put(applicationId, application);
                }
                subscribedAPI.setApplication(application);

                int subscriptionId = result.getInt("SUBS_ID");
                Set<APIKey> apiKeys = getAPIKeysBySubscription(subscriptionId);
                for (APIKey key : apiKeys) {
                    subscribedAPI.addKey(key);
                }

                if (!map.containsKey(application.getName())) {
                    map.put(application.getName(), new TreeSet<SubscribedAPI>(new Comparator<SubscribedAPI>() {
                        public int compare(SubscribedAPI o1, SubscribedAPI o2) {
                            int placement = o1.getApiId().getApiName().compareTo(o2.getApiId().getApiName());
                            if (placement == 0) {
                                return new APIVersionComparator().compare(new API(o1.getApiId()), new API(o2.getApiId
                                        ()));
                            }
                            return placement;
                        }
                    }));
                }
                map.get(application.getName()).add(subscribedAPI);
            }

            for (Map.Entry<String, Set<SubscribedAPI>> entry : map.entrySet()) {
                subscribedAPIs.addAll(entry.getValue());
            }
        } catch (SQLException e) {
            handleException("Failed to get SubscribedAPI of :" + subscriber.getName(), e);
        } finally {
            APIMgtDBUtil.closeAllConnections(ps, connection, result);
        }
        return subscribedAPIs;
    }

    private Set<APIKey> getAPIKeysBySubscription(int subscriptionId) throws APIManagementException {
        Connection connection = null;
        PreparedStatement ps = null;
        ResultSet result = null;

        String getKeysSql = SQLConstants.GET_API_KEY_BY_SUBSCRIPTION_SQL;
        Set<APIKey> apiKeys = new HashSet<APIKey>();
        try {
            connection = APIMgtDBUtil.getConnection();
            ps = connection.prepareStatement(getKeysSql);
            ps.setInt(1, subscriptionId);
            result = ps.executeQuery();
            while (result.next()) {
                APIKey apiKey = new APIKey();
                String decryptedAccessToken = APIUtil.decryptToken(result.getString("ACCESS_TOKEN"));
                apiKey.setAccessToken(decryptedAccessToken);
                apiKey.setType(result.getString("TOKEN_TYPE"));
                apiKeys.add(apiKey);
            }
        } catch (SQLException e) {
            handleException("Failed to get API keys for subscription: " + subscriptionId, e);
        } catch (CryptoException e) {
            handleException("Failed to get API keys for subscription: " + subscriptionId, e);
        } finally {
            APIMgtDBUtil.closeAllConnections(ps, connection, result);
        }
        return apiKeys;
    }

    public String getTokenScope(String consumerKey) throws APIManagementException {
        String tokenScope = null;

        if (APIUtil.checkAccessTokenPartitioningEnabled() && APIUtil.checkUserNameAssertionEnabled()) {
            String[] keyStoreTables = APIUtil.getAvailableKeyStoreTables();
            if (keyStoreTables != null) {
                for (String keyStoreTable : keyStoreTables) {
                    tokenScope = getTokenScope(consumerKey, getScopeSql(keyStoreTable));
                    if (tokenScope != null) {
                        break;
                    }
                }
            }
        } else {
            tokenScope = getTokenScope(consumerKey, getScopeSql(null));
        }
        return tokenScope;
    }

    private String getTokenScope(String consumerKey, String getScopeSql) throws APIManagementException {
        Connection connection = null;
        PreparedStatement ps = null;
        ResultSet result = null;
        String tokenScope = null;

        try {

            connection = APIMgtDBUtil.getConnection();
            ps = connection.prepareStatement(getScopeSql);
            ps.setString(1, consumerKey);
            result = ps.executeQuery();
            ArrayList<String> scopes = new ArrayList<String>();
            while (result.next()) {
                scopes.add(result.getString(APIConstants.IDENTITY_OAUTH2_FIELD_TOKEN_SCOPE));
            }
            tokenScope = getScopeString(scopes);
        } catch (SQLException e) {
            handleException("Failed to get token scope from consumer key: " + consumerKey, e);
        } finally {
            APIMgtDBUtil.closeAllConnections(ps, connection, result);
        }
        return tokenScope;
    }

    private String getScopeSql(String accessTokenStoreTable) {
        String tokenStoreTable = APIConstants.ACCESS_TOKEN_STORE_TABLE;
        String scopeAssociationTable = APIConstants.TOKEN_SCOPE_ASSOCIATION_TABLE;
        if (accessTokenStoreTable != null) {
            tokenStoreTable = accessTokenStoreTable;
        }

        //TODO : this wont work due to 'IAT.AUTHZ_USER = ICA.USERNAME' changes
        return "SELECT" +
               " ISAT.TOKEN_SCOPE AS TOKEN_SCOPE " +
               "FROM " +
               tokenStoreTable + " IAT, " +
               scopeAssociationTable + " ISAT, " +
               " IDN_OAUTH_CONSUMER_APPS ICA " +
               "WHERE" +
               " ICA.CONSUMER_KEY = ?" +
               " AND IAT.CONSUMER_KEY_ID = ICA.ID" +
               " AND IAT.TOKEN_ID = ISAT.TOKEN_ID " +
               " AND IAT.AUTHZ_USER = ICA.USERNAME " +
               " AND IAT.USER_DOMAIN = ICA.USER_DOMAIN";
    }

    public String getScopesByToken(String accessToken) throws APIManagementException {
        Connection connection = null;
        PreparedStatement ps = null;
        ResultSet result = null;
        String tokenScope = null;

        String getScopeSql = SQLConstants.GET_SCOPE_BY_TOKEN_SQL;
        try {
            connection = APIMgtDBUtil.getConnection();
            ps = connection.prepareStatement(getScopeSql);
            ps.setString(1, accessToken);
            result = ps.executeQuery();
            List<String> scopes = new ArrayList<String>();
            while (result.next()) {
                scopes.add(result.getString(APIConstants.IDENTITY_OAUTH2_FIELD_TOKEN_SCOPE));
            }
            tokenScope = getScopeString(scopes);
        } catch (SQLException e) {
            handleException("Failed to get token scope from access token : " + accessToken, e);
        } finally {
            APIMgtDBUtil.closeAllConnections(ps, connection, result);
        }
        return tokenScope;
    }

    public boolean isAccessTokenExists(String accessToken) throws APIManagementException {
        Connection connection = null;
        PreparedStatement ps = null;
        ResultSet result = null;

        String accessTokenStoreTable = APIConstants.ACCESS_TOKEN_STORE_TABLE;
        accessTokenStoreTable = getAccessTokenStoreTableFromAccessToken(accessToken, accessTokenStoreTable);

        String getTokenSql = SQLConstants.IS_ACCESS_TOKEN_EXISTS_PREFIX + accessTokenStoreTable +
                             SQLConstants.IS_ACCESS_TOKEN_EXISTS_SUFFIX;
        boolean tokenExists = false;
        try {
            connection = APIMgtDBUtil.getConnection();
            ps = connection.prepareStatement(getTokenSql);
            String encryptedAccessToken = APIUtil.encryptToken(accessToken);
            ps.setString(1, encryptedAccessToken);
            result = ps.executeQuery();
            while (result.next()) {
                tokenExists = true;
            }
        } catch (SQLException e) {
            handleException("Failed to check availability of the access token. ", e);
        } catch (CryptoException e) {
            handleException("Failed to check availability of the access token. ", e);
        } finally {
            APIMgtDBUtil.closeAllConnections(ps, connection, result);
        }
        return tokenExists;
    }

    public boolean isAccessTokenRevoked(String accessToken) throws APIManagementException {
        Connection connection = null;
        PreparedStatement ps = null;
        ResultSet result = null;

        String accessTokenStoreTable = APIConstants.ACCESS_TOKEN_STORE_TABLE;
        accessTokenStoreTable = getAccessTokenStoreTableFromAccessToken(accessToken, accessTokenStoreTable);

        String getTokenSql = SQLConstants.IS_ACCESS_TOKEN_REVOKED_PREFIX + accessTokenStoreTable +
                             SQLConstants.IS_ACCESS_TOKE_REVOKED_SUFFIX;
        boolean tokenExists = false;
        try {
            connection = APIMgtDBUtil.getConnection();
            ps = connection.prepareStatement(getTokenSql);
            String encryptedAccessToken = APIUtil.encryptToken(accessToken);
            ps.setString(1, encryptedAccessToken);
            result = ps.executeQuery();
            while (result.next()) {
                if (!"REVOKED".equals(result.getString("TOKEN_STATE"))) {
                    tokenExists = true;
                }
            }
        } catch (SQLException e) {
            handleException("Failed to check availability of the access token. ", e);
        } catch (CryptoException e) {
            handleException("Failed to check availability of the access token. ", e);
        } finally {
            APIMgtDBUtil.closeAllConnections(ps, connection, result);
        }
        return tokenExists;
    }

    public APIKey getAccessTokenData(String accessToken) throws APIManagementException {
        Connection connection = null;
        PreparedStatement ps = null;
        ResultSet result = null;
        APIKey apiKey = new APIKey();

        String accessTokenStoreTable = APIConstants.ACCESS_TOKEN_STORE_TABLE;
        accessTokenStoreTable = getAccessTokenStoreTableFromAccessToken(accessToken, accessTokenStoreTable);

        String getTokenSql = SQLConstants.GET_ACCESS_TOKEN_DATA_PREFIX + accessTokenStoreTable + SQLConstants
                .GET_ACCESS_TOKEN_DATA_SUFFIX;
        try {
            connection = APIMgtDBUtil.getConnection();
            ps = connection.prepareStatement(getTokenSql);
            ps.setString(1, APIUtil.encryptToken(accessToken));
            result = ps.executeQuery();
            if (result.next()) {
                String decryptedAccessToken = APIUtil.decryptToken(result.getString("ACCESS_TOKEN")); // todo - check

                String endUserName = result.getString(APIConstants.IDENTITY_OAUTH2_FIELD_AUTHORIZED_USER);
                String domainName = result.getString(APIConstants.IDENTITY_OAUTH2_FIELD_USER_DOMAIN);
                String endUsernameWithDomain = UserCoreUtil.addDomainToName(endUserName, domainName);
                apiKey.setAuthUser(endUsernameWithDomain);

                apiKey.setAccessToken(decryptedAccessToken);
                apiKey.setCreatedDate(result.getTimestamp("TIME_CREATED").toString().split("\\.")[0]);
                String consumerKey = result.getString("CONSUMER_KEY");
                apiKey.setConsumerKey(consumerKey);
                apiKey.setValidityPeriod(result.getLong("VALIDITY_PERIOD"));
                List<String> scopes = new ArrayList<String>();
                do {
                    scopes.add(result.getString(APIConstants.IDENTITY_OAUTH2_FIELD_TOKEN_SCOPE));
                } while (result.next());
                apiKey.setTokenScope(getScopeString(scopes));
            }
        } catch (SQLException e) {
            handleException("Failed to get the access token data. ", e);
        } catch (CryptoException e) {
            handleException("Failed to get the access token data. ", e);
        } finally {
            APIMgtDBUtil.closeAllConnections(ps, connection, result);
        }
        return apiKey;
    }

    public Map<Integer, APIKey> getAccessTokens(String query) throws APIManagementException {
        Map<Integer, APIKey> tokenDataMap = new HashMap<Integer, APIKey>();
        if (APIUtil.checkAccessTokenPartitioningEnabled() && APIUtil.checkUserNameAssertionEnabled()) {
            String[] keyStoreTables = APIUtil.getAvailableKeyStoreTables();
            if (keyStoreTables != null) {
                for (String keyStoreTable : keyStoreTables) {
                    Map<Integer, APIKey> tokenDataMapTmp = getAccessTokens(query, getTokenSql(keyStoreTable));
                    tokenDataMap.putAll(tokenDataMapTmp);
                }
            }
        } else {
            tokenDataMap = getAccessTokens(query, getTokenSql(null));
        }
        return tokenDataMap;
    }

    private Map<Integer, APIKey> getAccessTokens(String query, String getTokenSql) throws APIManagementException {
        Connection connection = null;
        PreparedStatement ps = null;
        ResultSet result = null;
        Map<Integer, APIKey> tokenDataMap = new HashMap<Integer, APIKey>();

        try {
            connection = APIMgtDBUtil.getConnection();
            ps = connection.prepareStatement(getTokenSql);
            result = ps.executeQuery();
            boolean accessTokenRowBreaker = false;

            Integer i = 0;
            while (accessTokenRowBreaker || result.next()) {
                accessTokenRowBreaker = false;
                String accessToken = APIUtil.decryptToken(result.getString("ACCESS_TOKEN"));
                String regex = "(?i)[a-zA-Z0-9_.-|]*" + query.trim() + "(?i)[a-zA-Z0-9_.-|]*";
                Pattern pattern;
                Matcher matcher;
                pattern = Pattern.compile(regex);
                matcher = pattern.matcher(accessToken);
                if (matcher.matches()) {
                    APIKey apiKey = new APIKey();
                    apiKey.setAccessToken(accessToken);

                    String username = result.getString(APIConstants.IDENTITY_OAUTH2_FIELD_AUTHORIZED_USER);
                    String domainName = result.getString(APIConstants.IDENTITY_OAUTH2_FIELD_USER_DOMAIN);
                    String endUsernameWithDomain = UserCoreUtil.addDomainToName(username, domainName);
                    apiKey.setAuthUser(endUsernameWithDomain);

                    apiKey.setCreatedDate(result.getTimestamp("TIME_CREATED").toString().split("\\.")[0]);
                    String consumerKey = result.getString("CONSUMER_KEY");
                    apiKey.setConsumerKey(consumerKey);
                    apiKey.setValidityPeriod(result.getLong("VALIDITY_PERIOD"));
                    // Load all the rows to in memory and build the scope string
                    List<String> scopes = new ArrayList<String>();
                    String tokenString = result.getString("ACCESS_TOKEN");
                    do {
                        String currentRowTokenString = result.getString("ACCESS_TOKEN");
                        if (tokenString.equals(currentRowTokenString)) {
                            scopes.add(result.getString(APIConstants.IDENTITY_OAUTH2_FIELD_TOKEN_SCOPE));
                        } else {
                            accessTokenRowBreaker = true;
                            break;
                        }
                    } while (result.next());
                    apiKey.setTokenScope(getScopeString(scopes));
                    tokenDataMap.put(i, apiKey);
                    i++;
                }
            }
        } catch (SQLException e) {
            handleException("Failed to get access token data. ", e);
        } catch (CryptoException e) {
            handleException("Failed to get access token data. ", e);
        } finally {
            APIMgtDBUtil.closeAllConnections(ps, connection, result);
        }
        return tokenDataMap;
    }

    private String getTokenSql(String accessTokenStoreTable) {
        String tokenStoreTable = APIConstants.ACCESS_TOKEN_STORE_TABLE;
        if (accessTokenStoreTable != null) {
            tokenStoreTable = accessTokenStoreTable;
        }
        return SQLConstants.GET_TOKEN_SQL_PREFIX + tokenStoreTable + SQLConstants.GET_TOKEN_SQL_SUFFIX;
    }

    public Map<Integer, APIKey> getAccessTokensByUser(String user, String loggedInUser) throws APIManagementException {
        Connection connection = null;
        PreparedStatement ps = null;
        ResultSet result = null;
        Map<Integer, APIKey> tokenDataMap = new HashMap<Integer, APIKey>();

        String accessTokenStoreTable = APIConstants.ACCESS_TOKEN_STORE_TABLE;
        accessTokenStoreTable = getAccessTokenStoreTableNameOfUserId(user, accessTokenStoreTable);

        String getTokenSql = SQLConstants.GET_ACCESS_TOKEN_BY_USER_PREFIX + accessTokenStoreTable + SQLConstants
                .GET_ACCESS_TOKEN_BY_USER_SUFFIX;
        try {
            connection = APIMgtDBUtil.getConnection();
            ps = connection.prepareStatement(getTokenSql);
            ps.setString(1, user);
            result = ps.executeQuery();
            Integer i = 0;
            boolean accessTokenRowBreaker = false;
            while (accessTokenRowBreaker || result.next()) {
                accessTokenRowBreaker = false;
                String username = result.getString(APIConstants.IDENTITY_OAUTH2_FIELD_AUTHORIZED_USER);
                String domainName = result.getString(APIConstants.IDENTITY_OAUTH2_FIELD_USER_DOMAIN);
                String authorizedUserWithDomain = UserCoreUtil.addDomainToName(username, domainName);

                if (APIUtil.isLoggedInUserAuthorizedToRevokeToken(loggedInUser, authorizedUserWithDomain)) {
                    String accessToken = APIUtil.decryptToken(result.getString("ACCESS_TOKEN"));
                    APIKey apiKey = new APIKey();
                    apiKey.setAccessToken(accessToken);
                    apiKey.setAuthUser(authorizedUserWithDomain);
                    apiKey.setCreatedDate(result.getTimestamp("TIME_CREATED").toString().split("\\.")[0]);
                    String consumerKey = result.getString("CONSUMER_KEY");
                    apiKey.setConsumerKey(consumerKey);
                    apiKey.setValidityPeriod(result.getLong("VALIDITY_PERIOD"));
                    // Load all the rows to in memory and build the scope string
                    List<String> scopes = new ArrayList<String>();
                    String tokenString = result.getString("ACCESS_TOKEN");
                    do {
                        String currentRowTokenString = result.getString("ACCESS_TOKEN");
                        if (tokenString.equals(currentRowTokenString)) {
                            scopes.add(result.getString(APIConstants.IDENTITY_OAUTH2_FIELD_TOKEN_SCOPE));
                        } else {
                            accessTokenRowBreaker = true;
                            break;
                        }
                    } while (result.next());
                    apiKey.setTokenScope(getScopeString(scopes));
                    tokenDataMap.put(i, apiKey);
                    i++;
                }
            }
        } catch (SQLException e) {
            handleException("Failed to get access token data. ", e);
        } catch (CryptoException e) {
            handleException("Failed to get access token data. ", e);
        } finally {
            APIMgtDBUtil.closeAllConnections(ps, connection, result);
        }
        return tokenDataMap;
    }

    public Map<Integer, APIKey> getAccessTokensByDate(String date, boolean latest, String loggedInUser)
            throws APIManagementException {
        Map<Integer, APIKey> tokenDataMap = new HashMap<Integer, APIKey>();

        if (APIUtil.checkAccessTokenPartitioningEnabled() && APIUtil.checkUserNameAssertionEnabled()) {
            String[] keyStoreTables = APIUtil.getAvailableKeyStoreTables();
            if (keyStoreTables != null) {
                for (String keyStoreTable : keyStoreTables) {
                    Map<Integer, APIKey> tokenDataMapTmp = getAccessTokensByDate(date, latest, getTokenByDateSqls
                            (keyStoreTable), loggedInUser);
                    tokenDataMap.putAll(tokenDataMapTmp);
                }
            }
        } else {
            tokenDataMap = getAccessTokensByDate(date, latest, getTokenByDateSqls(null), loggedInUser);
        }
        return tokenDataMap;
    }

    public Map<Integer, APIKey> getAccessTokensByDate(String date, boolean latest, String[] querySql,
                                                      String loggedInUser) throws APIManagementException {
        Connection connection = null;
        PreparedStatement ps = null;
        ResultSet result = null;
        Map<Integer, APIKey> tokenDataMap = new HashMap<Integer, APIKey>();

        try {
            SimpleDateFormat fmt = new SimpleDateFormat("yyyy-MM-dd", Locale.ENGLISH);
            java.util.Date searchDate = fmt.parse(date);
            Date sqlDate = new Date(searchDate.getTime());
            connection = APIMgtDBUtil.getConnection();
            if (latest) {
                ps = connection.prepareStatement(querySql[0]);
            } else {
                ps = connection.prepareStatement(querySql[1]);
            }
            ps.setDate(1, sqlDate);

            result = ps.executeQuery();
            Integer i = 0;
            boolean accessTokenRowBreaker = false;
            while (accessTokenRowBreaker || result.next()) {
                accessTokenRowBreaker = true;

                String username = result.getString(APIConstants.IDENTITY_OAUTH2_FIELD_AUTHORIZED_USER);
                String domainName = result.getString(APIConstants.IDENTITY_OAUTH2_FIELD_USER_DOMAIN);
                String authorizedUserWithDomain = UserCoreUtil.addDomainToName(username, domainName);

                if (APIUtil.isLoggedInUserAuthorizedToRevokeToken(loggedInUser, authorizedUserWithDomain)) {
                    String accessToken = APIUtil.decryptToken(result.getString("ACCESS_TOKEN"));
                    APIKey apiKey = new APIKey();
                    apiKey.setAccessToken(accessToken);
                    apiKey.setAuthUser(authorizedUserWithDomain);
                    apiKey.setCreatedDate(result.getTimestamp("TIME_CREATED").toString().split("\\.")[0]);
                    String consumerKey = result.getString("CONSUMER_KEY");
                    apiKey.setConsumerKey(consumerKey);
                    apiKey.setValidityPeriod(result.getLong("VALIDITY_PERIOD"));
                    // Load all the rows to in memory and build the scope string
                    List<String> scopes = new ArrayList<String>();
                    String tokenString = result.getString("ACCESS_TOKEN");
                    do {
                        String currentRowTokenString = result.getString("ACCESS_TOKEN");
                        if (tokenString.equals(currentRowTokenString)) {
                            scopes.add(result.getString(APIConstants.IDENTITY_OAUTH2_FIELD_TOKEN_SCOPE));
                        } else {
                            accessTokenRowBreaker = true;
                            break;
                        }
                    } while (result.next());
                    apiKey.setTokenScope(getScopeString(scopes));
                    tokenDataMap.put(i, apiKey);
                    i++;
                }
            }
        } catch (SQLException e) {
            handleException("Failed to get access token data. ", e);
        } catch (ParseException e) {
            handleException("Failed to get access token data. ", e);
        } catch (CryptoException e) {
            handleException("Failed to get access token data. ", e);
        } finally {
            APIMgtDBUtil.closeAllConnections(ps, connection, result);
        }
        return tokenDataMap;
    }

    public String[] getTokenByDateSqls(String accessTokenStoreTable) {
        String[] querySqlArr = new String[2];
        String tokenStoreTable = APIConstants.ACCESS_TOKEN_STORE_TABLE;
        if (accessTokenStoreTable != null) {
            tokenStoreTable = accessTokenStoreTable;
        }

        querySqlArr[0] = SQLConstants.GET_TOKEN_BY_DATE_PREFIX + tokenStoreTable + SQLConstants
                .GET_TOKEN_BY_DATE_AFTER_SUFFIX;

        querySqlArr[1] = SQLConstants.GET_TOKEN_BY_DATE_PREFIX + tokenStoreTable + SQLConstants
                .GET_TOKEN_BY_DATE_BEFORE_SUFFIX;
        return querySqlArr;
    }

    private Set<APIKey> getApplicationKeys(String username, int applicationId) throws APIManagementException {

        String accessTokenStoreTable = APIConstants.ACCESS_TOKEN_STORE_TABLE;
        accessTokenStoreTable = getAccessTokenStoreTableNameOfUserId(username, accessTokenStoreTable);

        Set<APIKey> apiKeys = new HashSet<APIKey>();

        try {
            APIKey productionKey = getProductionKeyOfApplication(applicationId, accessTokenStoreTable);
            if (productionKey != null) {
                apiKeys.add(productionKey);
            } else {
                productionKey = getKeyStatusOfApplication(APIConstants.API_KEY_TYPE_PRODUCTION, applicationId);
                if (productionKey != null) {
                    productionKey.setType(APIConstants.API_KEY_TYPE_PRODUCTION);
                    apiKeys.add(productionKey);
                }
            }

            APIKey sandboxKey = getSandboxKeyOfApplication(applicationId, accessTokenStoreTable);
            if (sandboxKey != null) {
                apiKeys.add(sandboxKey);
            } else {
                sandboxKey = getKeyStatusOfApplication(APIConstants.API_KEY_TYPE_SANDBOX, applicationId);
                if (sandboxKey != null) {
                    sandboxKey.setType(APIConstants.API_KEY_TYPE_SANDBOX);
                    apiKeys.add(sandboxKey);
                }
            }
        } catch (SQLException e) {
            handleException("Failed to get keys for application: " + applicationId, e);
        } catch (CryptoException e) {
            handleException("Failed to get keys for application: " + applicationId, e);
        }
        return apiKeys;
    }

    private Map<String, OAuthApplicationInfo> getOAuthApplications(int applicationId) throws APIManagementException {
        Map<String, OAuthApplicationInfo> map = new HashMap<String, OAuthApplicationInfo>();
        OAuthApplicationInfo prodApp = getClientOfApplication(applicationId, "PRODUCTION");
        if (prodApp != null) {
            map.put("PRODUCTION", prodApp);
        }

        OAuthApplicationInfo sandboxApp = getClientOfApplication(applicationId, "SANDBOX");
        if (sandboxApp != null) {
            map.put("SANDBOX", sandboxApp);
        }

        return map;
    }

    public OAuthApplicationInfo getClientOfApplication(int applicationID, String keyType)
            throws APIManagementException {
        String sqlQuery = SQLConstants.GET_CLIENT_OF_APPLICATION_SQL;

        KeyManager keyManager = null;
        OAuthApplicationInfo oAuthApplication = null;
        Connection connection = null;
        PreparedStatement ps = null;
        ResultSet rs = null;
        String consumerKey = null;
        try {
            connection = APIMgtDBUtil.getConnection();
            ps = connection.prepareStatement(sqlQuery);
            ps.setInt(1, applicationID);
            ps.setString(2, keyType);
            rs = ps.executeQuery();

            while (rs.next()) {
                consumerKey = rs.getString(1);
            }

            if (consumerKey != null) {
                keyManager = KeyManagerHolder.getKeyManagerInstance();
                oAuthApplication = keyManager.retrieveApplication(consumerKey);
            }
        } catch (SQLException e) {
            handleException("Failed to get  client of application. SQL error", e);
        } finally {
            APIMgtDBUtil.closeAllConnections(ps, connection, rs);
        }

        return oAuthApplication;
    }

    private APIKey getKeyStatusOfApplication(String keyType, int applicationId) throws APIManagementException {
        Connection connection = null;
        PreparedStatement preparedStatement = null;
        ResultSet resultSet = null;
        APIKey key = null;

        String sqlQuery = SQLConstants.GET_KEY_STATUS_OF_APPLICATION_SQL;
        try {
            connection = APIMgtDBUtil.getConnection();
            preparedStatement = connection.prepareStatement(sqlQuery);
            preparedStatement.setInt(1, applicationId);
            preparedStatement.setString(2, keyType);

            resultSet = preparedStatement.executeQuery();
            while (resultSet.next()) {
                key = new APIKey();
                key.setState(resultSet.getString("STATE"));
            }
        } catch (SQLException e) {
            handleException("Error occurred while getting the State of Access Token", e);
        } finally {
            APIMgtDBUtil.closeAllConnections(preparedStatement, connection, resultSet);
        }
        return key;
    }

    /**
     * Gets ConsumerKeys when given the Application ID.
     *
     * @param applicationId
     * @return {@link java.util.Set} containing ConsumerKeys
     * @throws APIManagementException
     */
    public Set<String> getConsumerKeysOfApplication(int applicationId) throws APIManagementException {
        Connection connection = null;
        PreparedStatement preparedStatement = null;
        ResultSet resultSet = null;
        Set<String> consumerKeys = new HashSet<String>();

        String sqlQuery = SQLConstants.GET_CONSUMER_KEYS_OF_APPLICATION_SQL;
        try {
            connection = APIMgtDBUtil.getConnection();
            preparedStatement = connection.prepareStatement(sqlQuery);
            preparedStatement.setInt(1, applicationId);
            resultSet = preparedStatement.executeQuery();
            while (resultSet.next()) {
                String consumerKey = resultSet.getString("CONSUMER_KEY");
                if (consumerKey != null) {
                    consumerKeys.add(consumerKey);
                }
            }
        } catch (SQLException e) {
            handleException("Error occurred while getting the State of Access Token", e);
        } finally {
            APIMgtDBUtil.closeAllConnections(preparedStatement, connection, resultSet);
        }

        return consumerKeys;
    }

    private APIKey getProductionKeyOfApplication(int applicationId, String accessTokenStoreTable)
            throws SQLException, CryptoException, APIManagementException {

        Connection connection = null;
        PreparedStatement preparedStatement = null;
        ResultSet resultSet = null;
        //The part of the sql query that remain common across databases.
        String statement = SQLConstants.GET_PRODUCTION_KEYS_OF_APPLICATION_PREFIX +
                           accessTokenStoreTable + SQLConstants.GET_PRODUCTION_KEYS_OF_APPLICATION_SUFFIX;


        String oracleSQL = SQLConstants.GET_PRODUCTION_KEYS_OF_APPLICATION_ORACLE_PREFIX +
                           accessTokenStoreTable + SQLConstants.GET_PRODUCTION_KEYS_OF_APPLICATION_ORACLE_SUFFIX;

        String mySQL = "SELECT" + statement;//+ " LIMIT 1";
        String db2SQL = "SELECT" + statement; //+ " FETCH FIRST 1 ROWS ONLY";
        String msSQL = "SELECT " + statement;
        String postgreSQL = "SELECT * FROM (SELECT" + statement + ") AS TOKEN";

        String authorizedDomains;
        String accessToken;
        String sql;

        try {
            connection = APIMgtDBUtil.getConnection();

            if (connection.getMetaData().getDriverName().contains("MySQL") || connection.getMetaData().getDriverName
                    ().contains("H2")) {
                sql = mySQL;
            } else if (connection.getMetaData().getDatabaseProductName().contains("DB2")) {
                sql = db2SQL;
            } else if (connection.getMetaData().getDriverName().contains("MS SQL")) {
                sql = msSQL;
            } else if (connection.getMetaData().getDriverName().contains("Microsoft")) {
                sql = msSQL;
            } else if (connection.getMetaData().getDriverName().contains("PostgreSQL")) {
                sql = postgreSQL;
            } else {
                sql = oracleSQL;
            }

            preparedStatement = connection.prepareStatement(sql);
            preparedStatement.setInt(1, applicationId);
            preparedStatement.setString(2, APIConstants.ACCESS_TOKEN_USER_TYPE_APPLICATION);
            resultSet = preparedStatement.executeQuery();
            if (resultSet.next()) {
                APIKey apiKey = new APIKey();
                accessToken = APIUtil.decryptToken(resultSet.getString("ACCESS_TOKEN"));
                String consumerKey = resultSet.getString("CONSUMER_KEY");
                apiKey.setConsumerKey(consumerKey);
                String consumerSecret = resultSet.getString("CONSUMER_SECRET");
                apiKey.setConsumerSecret(APIUtil.decryptToken(consumerSecret));
                apiKey.setAccessToken(accessToken);

                authorizedDomains = getAuthorizedDomains(accessToken);
                apiKey.setType(resultSet.getString("TOKEN_TYPE"));
                apiKey.setAuthorizedDomains(authorizedDomains);
                apiKey.setValidityPeriod(resultSet.getLong("VALIDITY_PERIOD") / 1000);
                apiKey.setState(resultSet.getString("STATE"));

                // Load all the rows to in memory and build the scope string
                List<String> scopes = new ArrayList<String>();
                String tokenString = resultSet.getString("ACCESS_TOKEN");

                do {
                    String currentRowTokenString = resultSet.getString("ACCESS_TOKEN");
                    if (tokenString.equals(currentRowTokenString)) {
                        scopes.add(resultSet.getString(APIConstants.IDENTITY_OAUTH2_FIELD_TOKEN_SCOPE));
                    }
                } while (resultSet.next());
                apiKey.setTokenScope(getScopeString(scopes));
                return apiKey;
            }
            return null;
        } finally {
            APIMgtDBUtil.closeAllConnections(preparedStatement, connection, resultSet);
        }
    }

    private APIKey getSandboxKeyOfApplication(int applicationId, String accessTokenStoreTable)
            throws SQLException, CryptoException, APIManagementException {

        Connection connection = null;
        PreparedStatement preparedStatement = null;
        ResultSet resultSet = null;

        //The part of the sql query that remain common across databases.
        String statement = SQLConstants.GET_SANDBOX_KEYS_OF_APPLICATION_PREFIX +
                           accessTokenStoreTable + SQLConstants.GET_SANDBOX_KEYS_OF_APPLICATION_SUFFIX;

        //Construct database specific sql statements.
        String oracleSQL = SQLConstants.GET_SANDBOX_KEYS_OF_APPLICATION_ORACLE_PREFIX +
                           accessTokenStoreTable + SQLConstants.GET_SANDBOX_KEYS_OF_APPLICATION_ORACLE_SUFFIX;

        String mySQL = "SELECT" + statement;// + " LIMIT 1";
        String db2SQL = "SELECT" + statement;// + " FETCH FIRST 1 ROWS ONLY";
        String msSQL = "SELECT " + statement;
        String postgreSQL = "SELECT * FROM (SELECT" + statement + ") AS TOKEN";

        String authorizedDomains;
        String accessToken;
        String sql;
        try {
            connection = APIMgtDBUtil.getConnection();

            if (connection.getMetaData().getDriverName().contains("MySQL") || connection.getMetaData().getDriverName
                    ().contains("H2")) {
                sql = mySQL;
            } else if (connection.getMetaData().getDatabaseProductName().contains("DB2")) {
                sql = db2SQL;
            } else if (connection.getMetaData().getDriverName().contains("MS SQL")) {
                sql = msSQL;
            } else if (connection.getMetaData().getDriverName().contains("Microsoft")) {
                sql = msSQL;
            } else if (connection.getMetaData().getDriverName().contains("PostgreSQL")) {
                sql = postgreSQL;
            } else {
                sql = oracleSQL;
            }

            preparedStatement = connection.prepareStatement(sql);
            preparedStatement.setInt(1, applicationId);
            preparedStatement.setString(2, APIConstants.ACCESS_TOKEN_USER_TYPE_APPLICATION);
            resultSet = preparedStatement.executeQuery();
            while (resultSet.next()) {
                APIKey apiKey = new APIKey();
                accessToken = APIUtil.decryptToken(resultSet.getString("ACCESS_TOKEN"));
                String consumerKey = resultSet.getString("CONSUMER_KEY");
                apiKey.setConsumerKey(consumerKey);
                String consumerSecret = resultSet.getString("CONSUMER_SECRET");
                apiKey.setConsumerSecret(APIUtil.decryptToken(consumerSecret));
                apiKey.setAccessToken(accessToken);
                authorizedDomains = getAuthorizedDomains(accessToken);
                apiKey.setType(resultSet.getString("TOKEN_TYPE"));
                apiKey.setAuthorizedDomains(authorizedDomains);
                apiKey.setValidityPeriod(resultSet.getLong("VALIDITY_PERIOD") / 1000);

                // Load all the rows to in memory and build the scope string
                List<String> scopes = new ArrayList<String>();
                String tokenString = resultSet.getString("ACCESS_TOKEN");

                do {
                    String currentRowTokenString = resultSet.getString("ACCESS_TOKEN");
                    if (tokenString.equals(currentRowTokenString)) {
                        scopes.add(resultSet.getString(APIConstants.IDENTITY_OAUTH2_FIELD_TOKEN_SCOPE));
                    }
                } while (resultSet.next());
                apiKey.setTokenScope(getScopeString(scopes));
                return apiKey;
            }
            return null;
        } finally {
            APIMgtDBUtil.closeAllConnections(preparedStatement, connection, resultSet);
        }
    }

    public Set<String> getApplicationKeys(int applicationId) throws APIManagementException {
        Set<String> apiKeys = new HashSet<String>();
        if (APIUtil.checkAccessTokenPartitioningEnabled() && APIUtil.checkUserNameAssertionEnabled()) {
            String[] keyStoreTables = APIUtil.getAvailableKeyStoreTables();
            if (keyStoreTables != null) {
                for (String keyStoreTable : keyStoreTables) {
                    apiKeys = getApplicationKeys(applicationId, getKeysSql(keyStoreTable));
                    if (apiKeys.size() > 0) {
                        break;
                    }
                }
            }
        } else {
            apiKeys = getApplicationKeys(applicationId, getKeysSql(null));
        }
        return apiKeys;
    }

    public void updateTierPermissions(String tierName, String permissionType, String roles, int tenantId)
            throws APIManagementException {
        Connection conn = null;
        PreparedStatement ps = null;
        PreparedStatement insertOrUpdatePS = null;
        ResultSet resultSet = null;
        int tierPermissionId = -1;

        try {
            conn = APIMgtDBUtil.getConnection();
            conn.setAutoCommit(false);

            String getTierPermissionQuery = SQLConstants.GET_TIER_PERMISSION_ID_SQL;
            ps = conn.prepareStatement(getTierPermissionQuery);
            ps.setString(1, tierName);
            ps.setInt(2, tenantId);
            resultSet = ps.executeQuery();
            if (resultSet.next()) {
                tierPermissionId = resultSet.getInt("TIER_PERMISSIONS_ID");
            }

            if (tierPermissionId == -1) {
                String query = SQLConstants.ADD_TIER_PERMISSION_SQL;
                insertOrUpdatePS = conn.prepareStatement(query);
                insertOrUpdatePS.setString(1, tierName);
                insertOrUpdatePS.setString(2, permissionType);
                insertOrUpdatePS.setString(3, roles);
                insertOrUpdatePS.setInt(4, tenantId);
                insertOrUpdatePS.execute();
            } else {
                String query = SQLConstants.UPDATE_TIER_PERMISSION_SQL;
                insertOrUpdatePS = conn.prepareStatement(query);
                insertOrUpdatePS.setString(1, tierName);
                insertOrUpdatePS.setString(2, permissionType);
                insertOrUpdatePS.setString(3, roles);
                insertOrUpdatePS.setInt(4, tierPermissionId);
                insertOrUpdatePS.setInt(5, tenantId);
                insertOrUpdatePS.executeUpdate();
            }
            conn.commit();
        } catch (SQLException e) {
            handleException("Error in updating tier permissions: " + e.getMessage(), e);
        } finally {
            APIMgtDBUtil.closeAllConnections(ps, conn, resultSet);
            APIMgtDBUtil.closeAllConnections(insertOrUpdatePS, null, null);
        }
    }

    public Set<TierPermissionDTO> getTierPermissions(int tenantId) throws APIManagementException {
        Connection conn = null;
        PreparedStatement ps = null;
        ResultSet resultSet = null;

        Set<TierPermissionDTO> tierPermissions = new HashSet<TierPermissionDTO>();

        try {
            String getTierPermissionQuery = SQLConstants.GET_TIER_PERMISSIONS_SQL;

            conn = APIMgtDBUtil.getConnection();
            ps = conn.prepareStatement(getTierPermissionQuery);
            ps.setInt(1, tenantId);

            resultSet = ps.executeQuery();
            while (resultSet.next()) {
                TierPermissionDTO tierPermission = new TierPermissionDTO();
                tierPermission.setTierName(resultSet.getString("TIER"));
                tierPermission.setPermissionType(resultSet.getString("PERMISSIONS_TYPE"));
                String roles = resultSet.getString("ROLES");
                if (roles != null && !roles.isEmpty()) {
                    String roleList[] = roles.split(",");
                    tierPermission.setRoles(roleList);
                }
                tierPermissions.add(tierPermission);
            }
        } catch (SQLException e) {
            handleException("Failed to get Tier permission information ", e);
        } finally {
            APIMgtDBUtil.closeAllConnections(ps, conn, resultSet);
        }
        return tierPermissions;
    }

    public TierPermissionDTO getTierPermission(String tierName, int tenantId) throws APIManagementException {
        Connection conn = null;
        PreparedStatement ps = null;
        ResultSet resultSet = null;

        TierPermissionDTO tierPermission = null;
        try {
            String getTierPermissionQuery = SQLConstants.GET_PERMISSION_OF_TIER_SQL;
            conn = APIMgtDBUtil.getConnection();
            ps = conn.prepareStatement(getTierPermissionQuery);

            ps.setString(1, tierName);
            ps.setInt(2, tenantId);

            resultSet = ps.executeQuery();
            while (resultSet.next()) {
                tierPermission = new TierPermissionDTO();
                tierPermission.setTierName(tierName);
                tierPermission.setPermissionType(resultSet.getString("PERMISSIONS_TYPE"));
                String roles = resultSet.getString("ROLES");
                if (roles != null) {
                    String roleList[] = roles.split(",");
                    tierPermission.setRoles(roleList);
                }
            }
        } catch (SQLException e) {
            handleException("Failed to get Tier permission information for Tier " + tierName, e);
        } finally {
            APIMgtDBUtil.closeAllConnections(ps, conn, resultSet);
        }
        return tierPermission;
    }

    private Set<String> getApplicationKeys(int applicationId, String getKeysSql) throws APIManagementException {
        Connection connection = null;
        PreparedStatement ps = null;
        ResultSet result = null;
        Set<String> apiKeys = new HashSet<String>();
        try {
            connection = APIMgtDBUtil.getConnection();
            ps = connection.prepareStatement(getKeysSql);
            ps.setInt(1, applicationId);
            result = ps.executeQuery();
            while (result.next()) {
                apiKeys.add(APIUtil.decryptToken(result.getString("ACCESS_TOKEN")));
            }
        } catch (SQLException e) {
            handleException("Failed to get keys for application: " + applicationId, e);
        } catch (CryptoException e) {
            handleException("Failed to get keys for application: " + applicationId, e);
        } finally {
            APIMgtDBUtil.closeAllConnections(ps, connection, result);
        }
        return apiKeys;
    }

    private String getKeysSql(String accessTokenStoreTable) {
        String tokenStoreTable = APIConstants.ACCESS_TOKEN_STORE_TABLE;
        if (accessTokenStoreTable != null) {
            tokenStoreTable = accessTokenStoreTable;
        }

        return SQLConstants.GET_KEY_SQL_PREFIX + tokenStoreTable + SQLConstants.GET_KEY_SQL_SUFFIX;
    }

    /**
     * Get access token data based on application ID
     *
     * @param subscriptionId Subscription Id
     * @return access token data
     * @throws APIManagementException
     */
    public Map<String, String> getAccessTokenData(int subscriptionId) throws APIManagementException {
        Map<String, String> apiKeys = new HashMap<String, String>();

        if (APIUtil.checkAccessTokenPartitioningEnabled() && APIUtil.checkUserNameAssertionEnabled()) {
            String[] keyStoreTables = APIUtil.getAvailableKeyStoreTables();
            if (keyStoreTables != null) {
                for (String keyStoreTable : keyStoreTables) {
                    apiKeys = getAccessTokenData(subscriptionId, getKeysSqlUsingSubscriptionId(keyStoreTable));
                    if (apiKeys.size() > 0) {
                        break;
                    }
                }
            }
        } else {
            apiKeys = getAccessTokenData(subscriptionId, getKeysSqlUsingSubscriptionId(null));
        }
        return apiKeys;
    }

    private Map<String, String> getAccessTokenData(int subscriptionId, String getKeysSql)
            throws APIManagementException {
        Connection connection = null;
        PreparedStatement ps = null;
        ResultSet result = null;
        Map<String, String> apiKeys = new HashMap<String, String>();
        try {
            connection = APIMgtDBUtil.getConnection();
            ps = connection.prepareStatement(getKeysSql);
            ps.setInt(1, subscriptionId);
            result = ps.executeQuery();
            while (result.next()) {
                apiKeys.put("token", APIUtil.decryptToken(result.getString("ACCESS_TOKEN")));
                apiKeys.put("status", result.getString("TOKEN_STATE"));
            }
        } catch (SQLException e) {
            handleException("Failed to get keys for application: " + subscriptionId, e);
        } catch (CryptoException e) {
            handleException("Failed to get keys for application: " + subscriptionId, e);
        } finally {
            APIMgtDBUtil.closeAllConnections(ps, connection, result);
        }
        return apiKeys;
    }

    private String getKeysSqlUsingSubscriptionId(String accessTokenStoreTable) {
        String tokenStoreTable = APIConstants.ACCESS_TOKEN_STORE_TABLE;
        if (accessTokenStoreTable != null) {
            tokenStoreTable = accessTokenStoreTable;
        }

        return SQLConstants.GET_KEY_SQL_OF_SUBSCRIPTION_ID_PREFIX +
               tokenStoreTable + SQLConstants.GET_KEY_SQL_OF_SUBSCRIPTION_ID_SUFFIX;
    }

    /**
     * This method returns the set of Subscribers for given provider
     *
     * @param providerName name of the provider
     * @return Set<Subscriber>
     * @throws APIManagementException if failed to get subscribers for given provider
     */
    public Set<Subscriber> getSubscribersOfProvider(String providerName) throws APIManagementException {

        Set<Subscriber> subscribers = new HashSet<Subscriber>();
        Connection connection = null;
        PreparedStatement ps = null;
        ResultSet result = null;

        try {
            String sqlQuery = SQLConstants.GET_SUBSCRIBERS_OF_PROVIDER_SQL;
            connection = APIMgtDBUtil.getConnection();

            ps = connection.prepareStatement(sqlQuery);
            ps.setString(1, APIUtil.replaceEmailDomainBack(providerName));
            result = ps.executeQuery();

            while (result.next()) {
                // Subscription table should have API_VERSION AND API_PROVIDER
                Subscriber subscriber = new Subscriber(result.getString(APIConstants.SUBSCRIBER_FIELD_EMAIL_ADDRESS));
                subscriber.setName(result.getString(APIConstants.SUBSCRIBER_FIELD_USER_ID));
                subscriber.setSubscribedDate(result.getDate(APIConstants.SUBSCRIBER_FIELD_DATE_SUBSCRIBED));
                subscribers.add(subscriber);
            }

        } catch (SQLException e) {
            handleException("Failed to subscribers for :" + providerName, e);
        } finally {
            APIMgtDBUtil.closeAllConnections(ps, connection, result);
        }
        return subscribers;
    }

    public Set<Subscriber> getSubscribersOfAPI(APIIdentifier identifier) throws APIManagementException {

        Set<Subscriber> subscribers = new HashSet<Subscriber>();
        Connection connection = null;
        PreparedStatement ps = null;
        ResultSet result = null;

        try {
            String sqlQuery = SQLConstants.GET_SUBSCRIBERS_OF_API_SQL;
            connection = APIMgtDBUtil.getConnection();

            ps = connection.prepareStatement(sqlQuery);
            ps.setString(1, APIUtil.replaceEmailDomainBack(identifier.getProviderName()));
            ps.setString(2, identifier.getApiName());
            ps.setString(3, identifier.getVersion());
            result = ps.executeQuery();
            while (result.next()) {
                Subscriber subscriber = new Subscriber(result.getString(APIConstants.SUBSCRIBER_FIELD_USER_ID));
                subscriber.setSubscribedDate(result.getTimestamp(APIConstants.SUBSCRIBER_FIELD_DATE_SUBSCRIBED));
                subscribers.add(subscriber);
            }
        } catch (SQLException e) {
            handleException("Failed to get subscribers for :" + identifier.getApiName(), e);
        } finally {
            APIMgtDBUtil.closeAllConnections(ps, connection, result);
        }
        return subscribers;
    }

    public long getAPISubscriptionCountByAPI(APIIdentifier identifier) throws APIManagementException {

        String sqlQuery = SQLConstants.GET_API_SUBSCRIPTION_COUNT_BY_API_SQL;
        long subscriptions = 0;

        Connection connection = null;
        PreparedStatement ps = null;
        ResultSet result = null;

        try {
            connection = APIMgtDBUtil.getConnection();

            ps = connection.prepareStatement(sqlQuery);
            ps.setString(1, APIUtil.replaceEmailDomainBack(identifier.getProviderName()));
            ps.setString(2, identifier.getApiName());
            ps.setString(3, identifier.getVersion());
            result = ps.executeQuery();
            while (result.next()) {
                subscriptions = result.getLong("SUB_ID");
            }
        } catch (SQLException e) {
            handleException("Failed to get subscription count for API", e);
        } finally {
            APIMgtDBUtil.closeAllConnections(ps, connection, result);
        }
        return subscriptions;
    }

    /**
     * This method is used to update the subscriber
     *
     * @param identifier    APIIdentifier
     * @param context       Context of the API
     * @param applicationId Application id
     * @throws org.wso2.carbon.apimgt.api.APIManagementException if failed to update subscriber
     */
    public void updateSubscriptions(APIIdentifier identifier, String context, int applicationId)
            throws APIManagementException {
        addSubscription(identifier, context, applicationId, APIConstants.SubscriptionStatus.UNBLOCKED);
    }

    /**
     * This method is used to update the subscription
     *
     * @param identifier    APIIdentifier
     * @param subStatus     Subscription Status[BLOCKED/UNBLOCKED]
     * @param applicationId Application id
     * @throws org.wso2.carbon.apimgt.api.APIManagementException if failed to update subscriber
     */
    public void updateSubscription(APIIdentifier identifier, String subStatus, int applicationId)
            throws APIManagementException {

        Connection conn = null;
        ResultSet resultSet = null;
        PreparedStatement ps = null;
        PreparedStatement updatePs = null;
        int apiId = -1;

        try {
            conn = APIMgtDBUtil.getConnection();
            conn.setAutoCommit(false);

            String getApiQuery = SQLConstants.GET_API_ID_SQL;
            ps = conn.prepareStatement(getApiQuery);
            ps.setString(1, APIUtil.replaceEmailDomainBack(identifier.getProviderName()));
            ps.setString(2, identifier.getApiName());
            ps.setString(3, identifier.getVersion());
            resultSet = ps.executeQuery();
            if (resultSet.next()) {
                apiId = resultSet.getInt("API_ID");
            }

            if (apiId == -1) {
                String msg = "Unable to get the API ID for: " + identifier;
                log.error(msg);
                throw new APIManagementException(msg);
            }

            String subsCreateStatus = getSubscriptionCreaeteStatus(identifier, applicationId, conn);

            if (APIConstants.SubscriptionCreatedStatus.UN_SUBSCRIBE.equals(subsCreateStatus)) {
                deleteSubscriptionByApiIDAndAppID(apiId, applicationId, conn);
            }


            //This query to update the AM_SUBSCRIPTION table
            String sqlQuery = SQLConstants.UPDATE_SUBSCRIPTION_OF_APPLICATION_SQL;

            //Updating data to the AM_SUBSCRIPTION table
            updatePs = conn.prepareStatement(sqlQuery);
            updatePs.setString(1, subStatus);
            //TODO Need to find logged in user who does this update.
            updatePs.setString(2, null);
            updatePs.setTimestamp(3, new Timestamp(System.currentTimeMillis()));
            updatePs.setInt(4, apiId);
            updatePs.setInt(5, applicationId);
            updatePs.execute();

            // finally commit transaction
            conn.commit();
        } catch (SQLException e) {
            if (conn != null) {
                try {
                    conn.rollback();
                } catch (SQLException e1) {
                    log.error("Failed to rollback the add subscription ", e1);
                }
            }
            handleException("Failed to update subscription data ", e);
        } finally {
            APIMgtDBUtil.closeAllConnections(ps, conn, resultSet);
            APIMgtDBUtil.closeAllConnections(updatePs, null, null);
        }
    }

    /**
     * This method is used to update the subscription
     *
     * @param subscribedAPI subscribedAPI object that represents the new subscription detals
     * @throws APIManagementException if failed to update subscription
     */
    public void updateSubscription(SubscribedAPI subscribedAPI) throws APIManagementException {
        Connection conn = null;
        PreparedStatement ps = null;

        try {
            conn = APIMgtDBUtil.getConnection();
            conn.setAutoCommit(false);

            //This query to update the AM_SUBSCRIPTION table
            String sqlQuery = SQLConstants.UPDATE_SUBSCRIPTION_OF_UUID_SQL;

            //Updating data to the AM_SUBSCRIPTION table
            ps = conn.prepareStatement(sqlQuery);
            ps.setString(1, subscribedAPI.getSubStatus());
            //TODO Need to find logged in user who does this update.
            ps.setString(2, null);
            ps.setTimestamp(3, new Timestamp(System.currentTimeMillis()));
            ps.setString(4, subscribedAPI.getUUID());
            ps.execute();

            // finally commit transaction
            conn.commit();
        } catch (SQLException e) {
            if (conn != null) {
                try {
                    conn.rollback();
                } catch (SQLException e1) {
                    log.error("Failed to rollback the update subscription ", e1);
                }
            }
            handleException("Failed to update subscription data ", e);
        } finally {
            APIMgtDBUtil.closeAllConnections(ps, conn, null);
        }
    }

    public void updateSubscriptionStatus(int subscriptionId, String status) throws APIManagementException {
        Connection conn = null;
        PreparedStatement ps = null;

        try {
            conn = APIMgtDBUtil.getConnection();
            conn.setAutoCommit(false);

            //This query is to update the AM_SUBSCRIPTION table
            String sqlQuery = SQLConstants.UPDATE_SUBSCRIPTION_STATUS_SQL;

            ps = conn.prepareStatement(sqlQuery);
            ps.setString(1, status);
            ps.setInt(2, subscriptionId);
            ps.execute();

            //Commit transaction
            conn.commit();
        } catch (SQLException e) {
            if (conn != null) {
                try {
                    conn.rollback();
                } catch (SQLException e1) {
                    log.error("Failed to rollback subscription status update ", e1);
                }
            }
            handleException("Failed to update subscription status ", e);
        } finally {
            APIMgtDBUtil.closeAllConnections(ps, conn, null);
        }
    }

    /**
     * Update refreshed ApplicationAccesstoken's usertype
     *
     * @param keyType
     * @param newAccessToken
     * @param validityPeriod
     * @return
     * @throws APIManagementException
     */
    public void updateRefreshedApplicationAccessToken(String keyType, String newAccessToken, long validityPeriod)
            throws APIManagementException {

        String accessTokenStoreTable = APIConstants.ACCESS_TOKEN_STORE_TABLE;
        accessTokenStoreTable = getAccessTokenStoreTableFromAccessToken(newAccessToken, accessTokenStoreTable);
        // Update Access Token
        String sqlUpdateNewAccessToken = SQLConstants.UPDATE_REFRESHED_APPLICATION_ACCESS_TOKEN_PREFIX +
                                         accessTokenStoreTable +
                                         SQLConstants.UPDATE_REFRESHED_APPLICATION_ACCESS_TOKEN_SUFFIX;

        Connection connection = null;
        PreparedStatement prepStmt = null;
        try {
            connection = APIMgtDBUtil.getConnection();
            connection.setAutoCommit(false);

            prepStmt = connection.prepareStatement(sqlUpdateNewAccessToken);
            prepStmt.setString(1, APIConstants.ACCESS_TOKEN_USER_TYPE_APPLICATION);
            if (validityPeriod < 0) {
                prepStmt.setLong(2, Long.MAX_VALUE);
            } else {
                prepStmt.setLong(2, validityPeriod * 1000);
            }
            prepStmt.setString(3, APIUtil.encryptToken(newAccessToken));
            // prepStmt.setString(4, keyType);

            prepStmt.execute();
            connection.commit();

        } catch (SQLException e) {
            log.error(e.getMessage(), e);
            if (connection != null) {
                try {
                    connection.rollback();
                } catch (SQLException e1) {
                    log.error("Failed to rollback the add access token ", e1);
                }
            }
        } catch (CryptoException e) {
            log.error(e.getMessage(), e);
            if (connection != null) {
                try {
                    connection.rollback();
                } catch (SQLException e1) {
                    log.error("Failed to rollback the add access token ", e1);
                }
            }
        } finally {
            APIMgtDBUtil.closeAllConnections(prepStmt, connection, null);
        }

    }

    /**
     * This method will delete allow domains record by given consumer key
     *
     * @param consumerKey
     */
    public void deleteAccessAllowDomains(String consumerKey) throws APIManagementException {
        String sqlDeleteAccessAllowDomains = SQLConstants.DELETE_ACCSS_ALLOWED_DOMAINS_SQL;

        Connection connection = null;
        PreparedStatement prepStmt = null;
        try {
            connection = APIMgtDBUtil.getConnection();
            connection.setAutoCommit(false);
            prepStmt = connection.prepareStatement(sqlDeleteAccessAllowDomains);
            prepStmt.setString(1, consumerKey);
            prepStmt.execute();

            connection.commit();
        } catch (SQLException e) {
            handleException("Error while deleting allowed domains for application identified " +
                            "by consumer key :" + consumerKey, e);
        } finally {
            APIMgtDBUtil.closeAllConnections(prepStmt, connection, null);
        }
    }

    public void addAccessAllowDomains(String oAuthConsumerKey, String[] accessAllowDomains)
            throws APIManagementException {
        String sqlAddAccessAllowDomains = SQLConstants.ADD_ACCESS_ALLOWED_DOMAINS_SQL;

        Connection connection = null;
        PreparedStatement prepStmt = null;
        try {
            connection = APIMgtDBUtil.getConnection();
            connection.setAutoCommit(false);

            if (accessAllowDomains != null && !"".equals(accessAllowDomains[0].trim())) {
                prepStmt = connection.prepareStatement(sqlAddAccessAllowDomains);
                for (String domain : accessAllowDomains) {
                    prepStmt.setString(1, oAuthConsumerKey);
                    prepStmt.setString(2, domain.trim());
                    prepStmt.addBatch();
                }
                try {
                    prepStmt.executeBatch();
                } finally {
                    prepStmt.close();
                }
            } else {
                prepStmt = connection.prepareStatement(sqlAddAccessAllowDomains);
                prepStmt.setString(1, oAuthConsumerKey);
                prepStmt.setString(2, "ALL");
                prepStmt.execute();
                prepStmt.close();
            }
            connection.commit();
        } catch (SQLException e) {
            handleException("Error while adding allowed domains for application identified " +
                            "by consumer key :" + oAuthConsumerKey, e);
            if (connection != null) {
                try {
                    connection.rollback();
                } catch (SQLException e1) {
                    log.error("Failed to rollback the add access token ", e1);
                }
            }
        } finally {
            APIMgtDBUtil.closeAllConnections(prepStmt, connection, null);
        }
    }

    public void updateAccessAllowDomains(String accessToken, String[] accessAllowDomains)
            throws APIManagementException {
        String consumerKey = findConsumerKeyFromAccessToken(accessToken);
        String sqlDeleteAccessAllowDomains = SQLConstants.DELETE_ACCESS_ALLOWED_DOMAIN_SQL;
        String sqlAddAccessAllowDomains = SQLConstants.ADD_ACCESS_ALLOWED_DAMOIN_SQL;

        Connection connection = null;
        PreparedStatement prepStmt = null;
        try {
            connection = APIMgtDBUtil.getConnection();
            connection.setAutoCommit(false);

            //first delete the existing domain list for access token
            prepStmt = connection.prepareStatement(sqlDeleteAccessAllowDomains);
            prepStmt.setString(1, consumerKey);
            prepStmt.execute();
            prepStmt.close();
            //add the new domain list for access token
            if (accessAllowDomains != null && !accessAllowDomains[0].trim().isEmpty()) {
                prepStmt = connection.prepareStatement(sqlAddAccessAllowDomains);
                for (String domain : accessAllowDomains) {
                    prepStmt.setString(1, consumerKey);
                    prepStmt.setString(2, domain.trim());
                    prepStmt.addBatch();
                }
                try {
                    prepStmt.executeBatch();
                } finally {
                    prepStmt.close();
                }
            } else {
                prepStmt = connection.prepareStatement(sqlAddAccessAllowDomains);
                prepStmt.setString(1, consumerKey);
                prepStmt.setString(2, "ALL");
                prepStmt.execute();
                prepStmt.close();
            }
            connection.commit();
        } catch (SQLException e) {
            handleException("Failed to update the access allow domains.", e);
        } finally {
            APIMgtDBUtil.closeAllConnections(prepStmt, connection, null);
        }
    }

    public String getRegistrationApprovalState(int appId, String keyType) throws APIManagementException {
        Connection conn = null;
        ResultSet resultSet = null;
        PreparedStatement ps = null;
        String state = null;

        try {
            conn = APIMgtDBUtil.getConnection();
            String sqlQuery = SQLConstants.GET_REGISTRATION_APPROVAL_STATUS_SQL;

            ps = conn.prepareStatement(sqlQuery);
            ps.setInt(1, appId);
            ps.setString(2, keyType);
            resultSet = ps.executeQuery();

            while (resultSet.next()) {
                state = resultSet.getString("STATE");
            }
        } catch (SQLException e) {
            handleException("Error while getting Application Registration State.", e);
        } finally {
            APIMgtDBUtil.closeAllConnections(ps, conn, resultSet);
        }
        return state;
    }

    /**
     * Update the consumer key and application status for the given key type and application.
     *
     * @param application
     * @param keyType
     */
    public void updateApplicationKeyTypeMapping(Application application, String keyType) throws APIManagementException {
        OAuthApplicationInfo app = application.getOAuthApp(keyType);
        String consumerKey = null;
        if (app != null) {
            consumerKey = app.getClientId();
        }

        if (consumerKey != null && application.getId() != -1) {
            String addApplicationKeyMapping = SQLConstants.UPDATE_APPLICAITON_KEY_TYPE_MAPPINGS_SQL;

            Connection connection = null;
            PreparedStatement ps = null;
            try {
                connection = APIMgtDBUtil.getConnection();
                connection.setAutoCommit(false);
                ps = connection.prepareStatement(addApplicationKeyMapping);
                ps.setString(1, consumerKey);
                ps.setInt(2, application.getId());
                ps.setString(3, keyType);
                ps.executeUpdate();
                connection.commit();
            } catch (SQLException e) {
                handleException("Error updating the CONSUMER KEY of the AM_APPLICATION_KEY_MAPPING table where " +
                                "APPLICATION_ID = " + application.getId() + " and KEY_TYPE = " + keyType, e);
            } finally {
                APIMgtDBUtil.closeAllConnections(ps, connection, null);
            }
        }
    }

    /**
     * This method will create a new client at key-manager side.further it will add new record to
     * the AM_APPLICATION_KEY_MAPPING table
     *
     * @param keyType
     * @param applicationName apim application name.
     * @param userName        apim user name
     * @param clientId        this is the consumner key.
     * @throws APIManagementException
     */
    public void createApplicationKeyTypeMappingForManualClients(String keyType, String applicationName, String userName,
                                                                String clientId) throws APIManagementException {
        String consumerKey = null;
        if (clientId != null) {
            consumerKey = clientId;
        }
        Connection connection = null;
        PreparedStatement ps = null;

        //APIM application id.
        int applicationId = getApplicationId(applicationName, userName);

        if (consumerKey != null) {
            String addApplicationKeyMapping = SQLConstants.ADD_APPLICATION_KEY_TYPE_MAPPING_SQL;
            try {
                connection = APIMgtDBUtil.getConnection();
                connection.setAutoCommit(false);
                ps = connection.prepareStatement(addApplicationKeyMapping);
                ps.setInt(1, applicationId);
                ps.setString(2, consumerKey);
                ps.setString(3, keyType);
                ps.setString(4, APIConstants.AppRegistrationStatus.REGISTRATION_COMPLETED);
                // If the CK/CS pair is pasted on the screen set this to MAPPED
                ps.setString(5, "MAPPED");
                ps.execute();
                connection.commit();

            } catch (SQLException e) {
                handleException("Error while inserting record to the AM_APPLICATION_KEY_MAPPING table,  " +
                                "error is =  " + e.getMessage(), e);
            } finally {
                APIMgtDBUtil.closeAllConnections(ps, connection, null);
            }
        }
    }


    /**
     * Updates the state of the Application Registration.
     *
     * @param state   State of the registration.
     * @param keyType PRODUCTION | SANDBOX
     * @param appId   ID of the Application.
     * @throws APIManagementException if updating fails.
     */
    public void updateApplicationRegistration(String state, String keyType, int appId) throws APIManagementException {
        Connection conn = null;
        PreparedStatement ps = null;

        String sqlStmt = SQLConstants.UPDATE_APPLICATION_KEY_MAPPING_SQL;
        try {
            conn = APIMgtDBUtil.getConnection();
            conn.setAutoCommit(false);

            ps = conn.prepareStatement(sqlStmt);
            ps.setString(1, state);
            ps.setInt(2, appId);
            ps.setString(3, keyType);
            ps.execute();

            conn.commit();
        } catch (SQLException e) {
            handleException("Error while updating registration entry.", e);
        } finally {
            APIMgtDBUtil.closeAllConnections(ps, conn, null);
        }
    }


    /**
     * @param apiIdentifier APIIdentifier
     * @param userId        User Id
     * @return true if user subscribed for given APIIdentifier
     * @throws APIManagementException if failed to check subscribed or not
     */
    public boolean isSubscribed(APIIdentifier apiIdentifier, String userId) throws APIManagementException {
        boolean isSubscribed = false;
        String loginUserName = getLoginUserName(userId);

        Connection conn = null;
        PreparedStatement ps = null;
        ResultSet rs = null;
        String sqlQuery = SQLConstants.GET_SUBSCRIPTION_SQL;

        if (forceCaseInsensitiveComparisons) {
            sqlQuery = SQLConstants.GET_SUBSCRIPTION_CASE_INSENSITIVE_SQL;
        }

        try {
            conn = APIMgtDBUtil.getConnection();
            ps = conn.prepareStatement(sqlQuery);
            ps.setString(1, APIUtil.replaceEmailDomainBack(apiIdentifier.getProviderName()));
            ps.setString(2, apiIdentifier.getApiName());
            ps.setString(3, apiIdentifier.getVersion());
            ps.setString(4, loginUserName);
            int tenantId;
            tenantId = APIUtil.getTenantId(loginUserName);
            ps.setInt(5, tenantId);

            rs = ps.executeQuery();

            if (rs.next()) {
                isSubscribed = true;
            }
        } catch (SQLException e) {
            handleException("Error while checking if user has subscribed to the API ", e);
        } finally {
            APIMgtDBUtil.closeAllConnections(ps, conn, rs);
        }
        return isSubscribed;
    }

    /**
     * @param providerName Name of the provider
     * @return UserApplicationAPIUsage of given provider
     * @throws org.wso2.carbon.apimgt.api.APIManagementException if failed to get
     *                                                           UserApplicationAPIUsage for given provider
     */
    public UserApplicationAPIUsage[] getAllAPIUsageByProvider(String providerName) throws APIManagementException {
        Connection connection = null;
        PreparedStatement ps = null;
        ResultSet result = null;

        try {
            String sqlQuery = SQLConstants.GET_APP_API_USAGE_BY_PROVIDER_SQL;
            connection = APIMgtDBUtil.getConnection();

            ps = connection.prepareStatement(sqlQuery);
            ps.setString(1, APIUtil.replaceEmailDomainBack(providerName));
            result = ps.executeQuery();

            Map<String, UserApplicationAPIUsage> userApplicationUsages = new TreeMap<String, UserApplicationAPIUsage>();
            while (result.next()) {
                int subId = result.getInt("SUBSCRIPTION_ID");
                Map<String, String> keyData = getAccessTokenData(subId);
                String accessToken = keyData.get("token");
                String tokenStatus = keyData.get("status");
                String userId = result.getString("USER_ID");
                String application = result.getString("APPNAME");
                int appId = result.getInt("APPLICATION_ID");
                String subStatus = result.getString("SUB_STATUS");
                String subsCreateState = result.getString("SUBS_CREATE_STATE");
                String key = userId + "::" + application;
                UserApplicationAPIUsage usage = userApplicationUsages.get(key);
                if (usage == null) {
                    usage = new UserApplicationAPIUsage();
                    usage.setUserId(userId);
                    usage.setApplicationName(application);
                    usage.setAppId(appId);
                    usage.setAccessToken(accessToken);
                    usage.setAccessTokenStatus(tokenStatus);
                    userApplicationUsages.put(key, usage);
                }
                APIIdentifier apiId = new APIIdentifier(result.getString("API_PROVIDER"), result.getString
                        ("API_NAME"), result.getString("API_VERSION"));
                SubscribedAPI apiSubscription = new SubscribedAPI(new Subscriber(userId), apiId);
                apiSubscription.setSubStatus(subStatus);
                apiSubscription.setSubCreatedStatus(subsCreateState);
                apiSubscription.setUUID(result.getString("SUB_UUID"));
                apiSubscription.setTier(new Tier(result.getString("SUB_TIER_ID")));
                Application applicationObj = new Application(result.getString("APP_UUID"));
                apiSubscription.setApplication(applicationObj);
                usage.addApiSubscriptions(apiSubscription);
            }
            return userApplicationUsages.values().toArray(new UserApplicationAPIUsage[userApplicationUsages.size()]);
        } catch (SQLException e) {
            handleException("Failed to find API Usage for :" + providerName, e);
            return null;
        } finally {
            APIMgtDBUtil.closeAllConnections(ps, connection, result);
        }
    }

    /**
     * return the subscriber for given access token
     *
     * @param accessToken AccessToken
     * @return Subscriber
     * @throws APIManagementException if failed to get subscriber for given access token
     */
    public Subscriber getSubscriberById(String accessToken) throws APIManagementException {
        Connection connection = null;
        PreparedStatement ps = null;
        ResultSet result = null;
        Subscriber subscriber = null;
        String query = SQLConstants.GET_SUBSCRIBER_BY_ID_SQL;

        try {
            connection = APIMgtDBUtil.getConnection();
            ps = connection.prepareStatement(query);
            ps.setString(1, APIUtil.encryptToken(accessToken));

            result = ps.executeQuery();
            while (result.next()) {
                subscriber = new Subscriber(result.getString(APIConstants.SUBSCRIBER_FIELD_USER_ID));
                subscriber.setSubscribedDate(result.getDate(APIConstants.SUBSCRIBER_FIELD_DATE_SUBSCRIBED));
            }
        } catch (SQLException e) {
            handleException("Failed to get Subscriber for accessToken", e);
        } catch (CryptoException e) {
            handleException("Failed to get Subscriber for accessToken", e);
        } finally {
            APIMgtDBUtil.closeAllConnections(ps, connection, result);
        }
        return subscriber;
    }

    @Deprecated
    public String[] addOAuthConsumer(String username, int tenantId, String appName, String callbackUrl)
            throws IdentityOAuthAdminException, APIManagementException {

        Connection connection = null;
        PreparedStatement prepStmt = null;
        String loginUserName = getLoginUserName(username);

        ResultSet rs = null;
        String consumerKey = null;
        String consumerSecret = null;

        String sqlCheckStmt = SQLConstants.GET_OAUTH_CONSUMER_SQL;
        try {
            connection = APIMgtDBUtil.getConnection();
            connection.setAutoCommit(false);

            prepStmt = connection.prepareStatement(sqlCheckStmt);
            prepStmt.setString(1, loginUserName.toLowerCase());
            prepStmt.setInt(2, tenantId);
            prepStmt.setString(3, appName);

            rs = prepStmt.executeQuery();

            if (rs.next()) {
                consumerKey = rs.getString("CONSUMER_KEY");
                consumerSecret = rs.getString("CONSUMER_SECRET");
                consumerSecret = APIUtil.encryptToken(consumerSecret);
            } else {
                String sqlStmt = SQLConstants.ADD_OAUTH_CONSUMER_SQL;
                consumerSecret = OAuthUtil.getRandomNumber();
                do {
                    consumerKey = OAuthUtil.getRandomNumber();
                } while (isDuplicateConsumer(consumerKey));

                consumerSecret = APIUtil.encryptToken(consumerSecret);

                prepStmt = connection.prepareStatement(sqlStmt);
                prepStmt.setString(1, consumerKey);
                prepStmt.setString(2, consumerSecret);
                prepStmt.setString(3, loginUserName.toLowerCase());
                prepStmt.setInt(4, tenantId);
                prepStmt.setString(5, OAuthConstants.OAuthVersions.VERSION_2);
                prepStmt.setString(6, appName);
                prepStmt.setString(7, callbackUrl);
                prepStmt.execute();
            }
            connection.commit();
        } catch (SQLException e) {
            handleException("Error when adding a new OAuth consumer.", e);
        } catch (CryptoException e) {
            handleException("Error while attempting to encrypt consumer-secret.", e);
        } finally {
            APIMgtDBUtil.closeAllConnections(prepStmt, connection, rs);
        }
        try {
            return new String[]{consumerKey, APIUtil.decryptToken(consumerSecret)};
        } catch (CryptoException e) {
            handleException("Error while decrypting consumer-secret", e);
        }
        return null;
    }


    private void updateOAuthConsumerApp(String appName, String callbackUrl)
            throws IdentityOAuthAdminException, APIManagementException {
        Connection connection = null;
        PreparedStatement prepStmt = null;
        String sqlStmt = SQLConstants.UPDATE_OAUTH_CONSUMER_SQL;
        try {
            connection = APIMgtDBUtil.getConnection();
            connection.setAutoCommit(false);

            prepStmt = connection.prepareStatement(sqlStmt);
            prepStmt.setString(1, callbackUrl);
            prepStmt.setString(2, appName);
            prepStmt.execute();

            connection.commit();
        } catch (SQLException e) {
            handleException("Error when updating OAuth consumer App for " + appName, e);
        } finally {
            APIMgtDBUtil.closeAllConnections(prepStmt, connection, null);
        }
    }

    private boolean isDuplicateConsumer(String consumerKey) throws APIManagementException {
        Connection connection = null;
        PreparedStatement prepStmt = null;
        ResultSet rSet = null;
        String sqlQuery = SQLConstants.GET_ALL_OAUTH_CONSUMER_APPS_SQL;

        boolean isDuplicateConsumer = false;
        try {
            connection = APIMgtDBUtil.getConnection();
            prepStmt = connection.prepareStatement(sqlQuery);
            prepStmt.setString(1, consumerKey);

            rSet = prepStmt.executeQuery();
            if (rSet.next()) {
                isDuplicateConsumer = true;
            }
        } catch (SQLException e) {
            handleException("Error when reading the application information from" + " the persistence store.", e);
        } finally {
            APIMgtDBUtil.closeAllConnections(prepStmt, connection, rSet);
        }
        return isDuplicateConsumer;
    }

    public int addApplication(Application application, String userId) throws APIManagementException {
        Connection conn = null;
        int applicationId = 0;
        String loginUserName = getLoginUserName(userId);
        try {
            conn = APIMgtDBUtil.getConnection();
            conn.setAutoCommit(false);
            applicationId = addApplication(application, loginUserName, conn);

            conn.commit();
        } catch (SQLException e) {
            if (conn != null) {
                try {
                    conn.rollback();
                } catch (SQLException e1) {
                    log.error("Failed to rollback the add Application ", e1);
                }
            }
            handleException("Failed to add Application", e);
        } finally {
            APIMgtDBUtil.closeAllConnections(null, conn, null);
        }
        return applicationId;
    }

    public void addRating(APIIdentifier apiId, int rating, String user) throws APIManagementException {
        Connection conn = null;
        try {
            conn = APIMgtDBUtil.getConnection();
            conn.setAutoCommit(false);
            addRating(apiId, rating, user, conn);

            conn.commit();
        } catch (SQLException e) {
            if (conn != null) {
                try {
                    conn.rollback();
                } catch (SQLException e1) {
                    log.error("Failed to rollback the add Application ", e1);
                }
            }
            handleException("Failed to add Application", e);
        } finally {
            APIMgtDBUtil.closeAllConnections(null, conn, null);
        }
    }

    /**
     * @param apiIdentifier API Identifier
     * @param userId        User Id
     * @throws APIManagementException if failed to add Application
     */
    public void addRating(APIIdentifier apiIdentifier, int rating, String userId, Connection conn)
            throws APIManagementException, SQLException {
        PreparedStatement ps = null;
        PreparedStatement psSelect = null;
        ResultSet rs = null;

        try {
            int tenantId;
            tenantId = APIUtil.getTenantId(userId);
            //Get subscriber Id
            Subscriber subscriber = getSubscriber(userId, tenantId, conn);
            if (subscriber == null) {
                String msg = "Could not load Subscriber records for: " + userId;
                log.error(msg);
                throw new APIManagementException(msg);
            }
            int apiId;
            apiId = getAPIID(apiIdentifier, conn);
            if (apiId == -1) {
                String msg = "Could not load API record for: " + apiIdentifier.getApiName();
                log.error(msg);
                throw new APIManagementException(msg);
            }
            boolean userRatingExists = false;
            //This query to check the ratings already exists for the user in the AM_API_RATINGS table
            String sqlQuery = SQLConstants.GET_API_RATING_SQL;

            psSelect = conn.prepareStatement(sqlQuery);
            psSelect.setInt(1, apiId);
            psSelect.setInt(2, subscriber.getId());
            rs = psSelect.executeQuery();

            while (rs.next()) {
                userRatingExists = true;
            }

            String sqlAddQuery;
            if (!userRatingExists) {
                //This query to update the AM_API_RATINGS table
                sqlAddQuery = SQLConstants.APP_API_RATING_SQL;
            } else {
                //This query to insert into the AM_API_RATINGS table
                sqlAddQuery = SQLConstants.UPDATE_API_RATING_SQL;
            }
            // Adding data to the AM_API_RATINGS  table
            ps = conn.prepareStatement(sqlAddQuery);
            ps.setInt(1, rating);
            ps.setInt(2, apiId);
            ps.setInt(3, subscriber.getId());
            ps.executeUpdate();

        } catch (SQLException e) {
            handleException("Failed to add API rating of the user:" + userId, e);
        } finally {
            APIMgtDBUtil.closeAllConnections(ps, null, rs);
            APIMgtDBUtil.closeAllConnections(psSelect, null, null);
        }
    }

    public void removeAPIRating(APIIdentifier apiId, String user) throws APIManagementException {
        Connection conn = null;
        try {
            conn = APIMgtDBUtil.getConnection();
            conn.setAutoCommit(false);

            removeAPIRating(apiId, user, conn);

            conn.commit();
        } catch (SQLException e) {
            if (conn != null) {
                try {
                    conn.rollback();
                } catch (SQLException e1) {
                    log.error("Failed to rollback the add Application ", e1);
                }
            }
            handleException("Failed to add Application", e);
        } finally {
            APIMgtDBUtil.closeAllConnections(null, conn, null);
        }
    }

    /**
     * @param apiIdentifier API Identifier
     * @param userId        User Id
     * @throws APIManagementException if failed to add Application
     */
    public void removeAPIRating(APIIdentifier apiIdentifier, String userId, Connection conn)
            throws APIManagementException, SQLException {
        PreparedStatement ps = null;
        PreparedStatement psSelect = null;
        ResultSet rs = null;

        try {
            int tenantId;
            int rateId = -1;
            tenantId = APIUtil.getTenantId(userId);
            //Get subscriber Id
            Subscriber subscriber = getSubscriber(userId, tenantId, conn);
            if (subscriber == null) {
                String msg = "Could not load Subscriber records for: " + userId;
                log.error(msg);
                throw new APIManagementException(msg);
            }
            //Get API Id
            int apiId = -1;
            apiId = getAPIID(apiIdentifier, conn);
            if (apiId == -1) {
                String msg = "Could not load API record for: " + apiIdentifier.getApiName();
                log.error(msg);
                throw new APIManagementException(msg);
            }

            //This query to check the ratings already exists for the user in the AM_API_RATINGS table
            String sqlQuery = SQLConstants.GET_RATING_ID_SQL;

            psSelect = conn.prepareStatement(sqlQuery);
            psSelect.setInt(1, apiId);
            psSelect.setInt(2, subscriber.getId());
            rs = psSelect.executeQuery();

            while (rs.next()) {
                rateId = rs.getInt("RATING_ID");
            }
            String sqlAddQuery;
            if (rateId != -1) {
                //This query to delete the specific rate row from the AM_API_RATINGS table
                sqlAddQuery = SQLConstants.REMOVE_RATING_SQL;
                // Adding data to the AM_API_RATINGS  table
                ps = conn.prepareStatement(sqlAddQuery);
                ps.setInt(1, rateId);
                ps.executeUpdate();
            }
        } catch (SQLException e) {
            handleException("Failed to delete API rating", e);
        } finally {
            APIMgtDBUtil.closeAllConnections(ps, null, null);
            APIMgtDBUtil.closeAllConnections(psSelect, null, rs);
        }
    }

    public int getUserRating(APIIdentifier apiId, String user) throws APIManagementException {
        Connection conn = null;
        int userRating = 0;
        try {
            conn = APIMgtDBUtil.getConnection();
            conn.setAutoCommit(false);

            userRating = getUserRating(apiId, user, conn);

            conn.commit();
        } catch (SQLException e) {
            if (conn != null) {
                try {
                    conn.rollback();
                } catch (SQLException e1) {
                    log.error("Failed to rollback getting user ratings ", e1);
                }
            }
            handleException("Failed to get user ratings", e);
        } finally {
            APIMgtDBUtil.closeAllConnections(null, conn, null);
        }
        return userRating;
    }

    /**
     * @param apiIdentifier API Identifier
     * @param userId        User Id
     * @throws APIManagementException if failed to add Application
     */
    public int getUserRating(APIIdentifier apiIdentifier, String userId, Connection conn)
            throws APIManagementException, SQLException {
        PreparedStatement ps = null;
        ResultSet rs = null;
        int userRating = 0;
        try {
            int tenantId;
            tenantId = APIUtil.getTenantId(userId);
            //Get subscriber Id
            Subscriber subscriber = getSubscriber(userId, tenantId, conn);
            if (subscriber == null) {
                String msg = "Could not load Subscriber records for: " + userId;
                log.error(msg);
                throw new APIManagementException(msg);
            }
            //Get API Id
            int apiId = -1;
            apiId = getAPIID(apiIdentifier, conn);
            if (apiId == -1) {
                String msg = "Could not load API record for: " + apiIdentifier.getApiName();
                log.error(msg);
                throw new APIManagementException(msg);
            }
            //This query to update the AM_API_RATINGS table
            String sqlQuery = SQLConstants.GET_RATING_SQL;
            // Adding data to the AM_API_RATINGS  table
            ps = conn.prepareStatement(sqlQuery);
            ps.setInt(1, subscriber.getId());
            ps.setInt(2, apiId);
            rs = ps.executeQuery();

            while (rs.next()) {
                userRating = rs.getInt("RATING");
            }

        } catch (SQLException e) {
            handleException("Failed to add Application", e);
        } finally {
            APIMgtDBUtil.closeAllConnections(ps, null, rs);
        }
        return userRating;
    }

    public float getAverageRating(APIIdentifier apiId) throws APIManagementException {
        Connection conn = null;
        float avrRating = 0;
        try {
            conn = APIMgtDBUtil.getConnection();
            conn.setAutoCommit(false);

            avrRating = getAverageRating(apiId, conn);
        } catch (SQLException e) {
            if (conn != null) {
                try {
                    conn.rollback();
                } catch (SQLException e1) {
                    log.error("Failed to rollback getting user ratings ", e1);
                }
            }
            handleException("Failed to get user ratings", e);
        } finally {
            APIMgtDBUtil.closeAllConnections(null, conn, null);
        }
        return avrRating;
    }

    public float getAverageRating(int apiId) throws APIManagementException {
        Connection conn = null;
        float avrRating = 0;
        PreparedStatement ps = null;
        ResultSet rs = null;
        try {
            conn = APIMgtDBUtil.getConnection();
            conn.setAutoCommit(false);

            if (apiId == -1) {
                String msg = "Invalid APIId : " + apiId;
                log.error(msg);
                return Float.NEGATIVE_INFINITY;
            }
            //This query to update the AM_API_RATINGS table
            String sqlQuery = SQLConstants.GET_AVERAGE_RATING_SQL;

            ps = conn.prepareStatement(sqlQuery);
            ps.setInt(1, apiId);
            rs = ps.executeQuery();

            while (rs.next()) {
                avrRating = rs.getFloat("RATING");
            }
        } catch (SQLException e) {
            if (conn != null) {
                try {
                    conn.rollback();
                } catch (SQLException e1) {
                    log.error("Failed to rollback getting user ratings ", e1);
                }
            }
            handleException("Failed to get user ratings", e);
        } finally {
            APIMgtDBUtil.closeAllConnections(ps, conn, rs);
        }
        return avrRating;
    }

    /**
     * @param apiIdentifier API Identifier
     * @throws APIManagementException if failed to add Application
     */
    public float getAverageRating(APIIdentifier apiIdentifier, Connection conn)
            throws APIManagementException, SQLException {
        PreparedStatement ps = null;
        ResultSet rs = null;
        float avrRating = 0;
        try {
            //Get API Id
            int apiId;
            apiId = getAPIID(apiIdentifier, conn);
            if (apiId == -1) {
                String msg = "Could not load API record for: " + apiIdentifier.getApiName();
                log.error(msg);
                return Float.NEGATIVE_INFINITY;
            }
            //This query to update the AM_API_RATINGS table
            String sqlQuery = SQLConstants.GET_AVERAGE_RATING_SQL;

            ps = conn.prepareStatement(sqlQuery);
            ps.setInt(1, apiId);
            rs = ps.executeQuery();

            while (rs.next()) {
                avrRating = rs.getFloat("RATING");
            }

        } catch (SQLException e) {
            handleException("Failed to add Application", e);
        } finally {
            APIMgtDBUtil.closeAllConnections(ps, null, rs);
        }

        BigDecimal decimal = new BigDecimal(avrRating);
        return Float.parseFloat(decimal.setScale(1, BigDecimal.ROUND_UP).toString());
    }

    /**
     * @param application Application
     * @param userId      User Id
     * @throws APIManagementException if failed to add Application
     */
    public int addApplication(Application application, String userId, Connection conn)
            throws APIManagementException, SQLException {
        PreparedStatement ps = null;
        conn.setAutoCommit(false);
        ResultSet rs = null;

        int applicationId = 0;
        try {
            int tenantId;
            tenantId = APIUtil.getTenantId(userId);

            //Get subscriber Id
            Subscriber subscriber = getSubscriber(userId, tenantId, conn);
            if (subscriber == null) {
                String msg = "Could not load Subscriber records for: " + userId;
                log.error(msg);
                throw new APIManagementException(msg);
            }
            //This query to update the AM_APPLICATION table
            String sqlQuery = SQLConstants.APP_APPLICATION_SQL;
            // Adding data to the AM_APPLICATION  table
            //ps = conn.prepareStatement(sqlQuery);
            ps = conn.prepareStatement(sqlQuery, new String[]{"APPLICATION_ID"});
            if (conn.getMetaData().getDriverName().contains("PostgreSQL")) {
                ps = conn.prepareStatement(sqlQuery, new String[]{"application_id"});
            }

            ps.setString(1, application.getName());
            ps.setInt(2, subscriber.getId());
            ps.setString(3, application.getTier());
            ps.setString(4, application.getCallbackUrl());
            ps.setString(5, application.getDescription());

            if (APIConstants.DEFAULT_APPLICATION_NAME.equals(application.getName())) {
                ps.setString(6, APIConstants.ApplicationStatus.APPLICATION_APPROVED);
            } else {
                ps.setString(6, APIConstants.ApplicationStatus.APPLICATION_CREATED);
            }
            ps.setString(7, application.getGroupId());
            ps.setString(8, subscriber.getName());
            ps.setTimestamp(9, new Timestamp(System.currentTimeMillis()));
            ps.setString(10, UUID.randomUUID().toString());
            ps.executeUpdate();

            rs = ps.getGeneratedKeys();
            while (rs.next()) {
                applicationId = Integer.parseInt(rs.getString(1));
            }

            conn.commit();
        } catch (SQLException e) {
            handleException("Failed to add Application", e);
        } finally {
            APIMgtDBUtil.closeAllConnections(ps, null, rs);
        }
        return applicationId;
    }

    public void updateApplication(Application application) throws APIManagementException {
        Connection conn = null;
        PreparedStatement ps = null;

        try {
            conn = APIMgtDBUtil.getConnection();
            conn.setAutoCommit(false);

            //This query to update the AM_APPLICATION table
            String sqlQuery = SQLConstants.UPDATE_APPLICATION_SQL;
            // Adding data to the AM_APPLICATION  table
            ps = conn.prepareStatement(sqlQuery);
            ps.setString(1, application.getName());
            ps.setString(2, application.getTier());
            ps.setString(3, application.getCallbackUrl());
            ps.setString(4, application.getDescription());
            //TODO need to find the proper user who updates this application.
            ps.setString(5, null);
            ps.setTimestamp(6, new Timestamp(System.currentTimeMillis()));
            ps.setInt(7, application.getId());

            ps.executeUpdate();
            conn.commit();

            updateOAuthConsumerApp(application.getName(), application.getCallbackUrl());
        } catch (SQLException e) {
            if (conn != null) {
                try {
                    conn.rollback();
                } catch (SQLException e1) {
                    log.error("Failed to rollback the update Application ", e1);
                }
            }
            handleException("Failed to update Application", e);
        } catch (IdentityOAuthAdminException e) {
            handleException("Failed to update OAuth Consumer Application", e);
        } finally {
            APIMgtDBUtil.closeAllConnections(ps, conn, null);
        }
    }

    /**
     * Update the status of the Application creation process
     *
     * @param applicationId
     * @param status
     * @throws APIManagementException
     */
    public void updateApplicationStatus(int applicationId, String status) throws APIManagementException {
        Connection conn = null;
        PreparedStatement ps = null;

        try {
            conn = APIMgtDBUtil.getConnection();
            conn.setAutoCommit(false);

            String updateSqlQuery = SQLConstants.UPDATE_APPLICATION_STATUS_SQL;

            ps = conn.prepareStatement(updateSqlQuery);
            ps.setString(1, status);
            ps.setInt(2, applicationId);

            ps.executeUpdate();

            conn.commit();
        } catch (SQLException e) {
            if (conn != null) {
                try {
                    conn.rollback();
                } catch (SQLException e1) {
                    log.error("Failed to rollback the update Application ", e1);
                }
            }
            handleException("Failed to update Application", e);
        } finally {
            APIMgtDBUtil.closeAllConnections(ps, conn, null);
        }
    }

    /**
     * get the status of the Application creation process
     *
     * @param appName
     * @return
     * @throws APIManagementException
     */
    public String getApplicationStatus(String appName, String userId) throws APIManagementException {
        int applicationId = getApplicationId(appName, userId);
        return getApplicationStatusById(applicationId);
    }

    /**
     * get the status of the Application creation process given the application Id
     *
     * @param applicationId Id of the Application
     * @return
     * @throws APIManagementException
     */
    public String getApplicationStatusById(int applicationId) throws APIManagementException {
        Connection conn = null;
        ResultSet resultSet = null;
        PreparedStatement ps = null;
        String status = null;
        try {
            conn = APIMgtDBUtil.getConnection();
            conn.setAutoCommit(false);

            String sqlQuery = SQLConstants.GET_APPLICATION_STATUS_BY_ID_SQL;

            ps = conn.prepareStatement(sqlQuery);
            ps.setInt(1, applicationId);
            resultSet = ps.executeQuery();
            while (resultSet.next()) {
                status = resultSet.getString("APPLICATION_STATUS");
            }

            conn.commit();
        } catch (SQLException e) {
            if (conn != null) {
                try {
                    conn.rollback();
                } catch (SQLException e1) {
                    log.error("Failed to rollback the update Application ", e1);
                }
            }
            handleException("Failed to update Application", e);
        } finally {
            APIMgtDBUtil.closeAllConnections(ps, conn, resultSet);
        }
        return status;
    }

    /**
     * Check whether given application name is available under current subscriber or group
     *
     * @param appName  application name
     * @param username subscriber
     * @param groupId  group of the subscriber
     * @return true if application is available for the subscriber
     * @throws APIManagementException if failed to get applications for given subscriber
     */
    public boolean isApplicationExist(String appName, String username, String groupId) throws APIManagementException {
        if (username == null) {
            return false;
        }
        Subscriber subscriber = getSubscriber(username);

        Connection connection = null;
        PreparedStatement preparedStatement = null;
        ResultSet resultSet = null;
        int appId = 0;

        String sqlQuery = SQLConstants.GET_APPLICATION_ID_PREFIX;

        String whereClauseWithGroupId = " AND (APP.GROUP_ID = ? OR (APP.GROUP_ID = '' AND SUB.USER_ID = ?))";
        String whereClauseWithGroupIdCaseInsensitive = " AND (APP.GROUP_ID = ? OR (APP.GROUP_ID = '' " + "AND LOWER" +
                                                       "(SUB.USER_ID) = LOWER(?)))";
        String whereClause = " AND SUB.USER_ID = ? ";
        String whereClauseCaseInsensitive = " AND LOWER(SUB.USER_ID) = LOWER(?) ";

        try {
            connection = APIMgtDBUtil.getConnection();

            if (!StringUtils.isEmpty(groupId)) {
                if (forceCaseInsensitiveComparisons) {
                    sqlQuery += whereClauseWithGroupIdCaseInsensitive;
                } else {
                    sqlQuery += whereClauseWithGroupId;
                }
            } else {
                if (forceCaseInsensitiveComparisons) {
                    sqlQuery += whereClauseCaseInsensitive;
                } else {
                    sqlQuery += whereClause;
                }
            }

            preparedStatement = connection.prepareStatement(sqlQuery);
            preparedStatement.setString(1, appName);

            if (!StringUtils.isEmpty(groupId)) {
                preparedStatement.setString(2, groupId);
                preparedStatement.setString(3, subscriber.getName());
            } else {
                preparedStatement.setString(2, subscriber.getName());
            }

            resultSet = preparedStatement.executeQuery();

            if (resultSet.next()) {
                appId = resultSet.getInt("APPLICATION_ID");
            }

            if (appId > 0) {
                return true;
            }

        } catch (SQLException e) {
            handleException("Error while getting the id  of " + appName + " from the persistence store.", e);
        } finally {
            APIMgtDBUtil.closeAllConnections(preparedStatement, connection, resultSet);
        }
        return false;
    }


    /**
     * @param username Subscriber
     * @return ApplicationId for given appname.
     * @throws APIManagementException if failed to get Applications for given subscriber.
     */
    public int getApplicationId(String appName, String username) throws APIManagementException {
        if (username == null) {
            return 0;
        }
        Subscriber subscriber = getSubscriber(username);

        Connection connection = null;
        PreparedStatement prepStmt = null;
        ResultSet rs = null;
        int appId = 0;

        String sqlQuery = SQLConstants.GET_APPLICATION_ID_SQL;
        try {
            connection = APIMgtDBUtil.getConnection();
            prepStmt = connection.prepareStatement(sqlQuery);
            prepStmt.setInt(1, subscriber.getId());
            prepStmt.setString(2, appName);
            rs = prepStmt.executeQuery();


            while (rs.next()) {
                appId = rs.getInt("APPLICATION_ID");
            }

        } catch (SQLException e) {
            handleException("Error when getting the application id from" + " the persistence store.", e);
        } finally {
            APIMgtDBUtil.closeAllConnections(prepStmt, connection, rs);
        }
        return appId;
    }

    /**
     * Find the name of the application by Id
     *
     * @param applicationId - applicatoin id
     * @return - application name
     * @throws APIManagementException
     */
    public String getApplicationNameFromId(int applicationId) throws APIManagementException {

        Connection connection = null;
        PreparedStatement prepStmt = null;
        ResultSet rs = null;
        String appName = null;

        String sqlQuery = SQLConstants.GET_APPLICATION_NAME_FROM_ID_SQL;

        try {
            connection = APIMgtDBUtil.getConnection();
            prepStmt = connection.prepareStatement(sqlQuery);
            prepStmt.setInt(1, applicationId);
            rs = prepStmt.executeQuery();

            while (rs.next()) {
                appName = rs.getString("NAME");
            }

        } catch (SQLException e) {
            handleException("Error when getting the application name for id " + applicationId, e);
        } finally {
            APIMgtDBUtil.closeAllConnections(prepStmt, connection, rs);
        }
        return appName;
    }

    /**
     * This method will give basic Application Details like name, Application tier, call back url and description.
     * Applications returned by this method will not have Access Tokens populated. This method can be used to check
     * existency of an app.
     *
     * @param subscriberName Name of the Application Owner
     * @param groupingId     Grouping ID
     * @return List of {@code Application}s having basic details populated.
     * @throws APIManagementException
     */
    @Deprecated
    public List<Application> getBasicApplicationDetails(String subscriberName, String groupingId)
            throws APIManagementException {
        Connection connection = null;
        PreparedStatement prepStmt = null;
        ResultSet rs = null;
        ArrayList<Application> applications = null;
        String sqlQuery = SQLConstants.GET_BASIC_APPLICATION_DETAILS_PREFIX;
        String whereClauseWithGroupId = "   AND " + "     (GROUP_ID= ? " + "      OR " + "     (GROUP_ID='' AND SUB" +
                                        ".USER_ID=?))";
        String whereClause = "   AND " + " SUB.USER_ID=?";

        if (groupingId != null && !"null".equals(groupingId) && !groupingId.isEmpty()) {
            sqlQuery += whereClauseWithGroupId;
        } else {
            sqlQuery += whereClause;
        }
        try {
            connection = APIMgtDBUtil.getConnection();
            prepStmt = connection.prepareStatement(sqlQuery);
            if (groupingId != null && !"null".equals(groupingId) && !groupingId.isEmpty()) {
                prepStmt.setString(1, groupingId);
                prepStmt.setString(2, subscriberName);
            } else {
                prepStmt.setString(1, subscriberName);
            }
            rs = prepStmt.executeQuery();

            Application application = null;
            while (rs.next()) {
                application = new Application(rs.getString("NAME"), new Subscriber(subscriberName));
                application.setId(rs.getInt("APPLICATION_ID"));
                application.setTier(rs.getString("APPLICATION_TIER"));
                application.setCallbackUrl(rs.getString("CALLBACK_URL"));
                application.setDescription(rs.getString("DESCRIPTION"));
                application.setStatus(rs.getString("APPLICATION_STATUS"));
            }

            if (application != null) {
                applications = new ArrayList<Application>();
                applications.add(application);
            }
        } catch (SQLException e) {
            handleException("Error when reading the application information from" + " the persistence store.", e);
        } finally {
            APIMgtDBUtil.closeAllConnections(prepStmt, connection, rs);
        }
        return applications;
    }

    public Application[] getApplications(Subscriber subscriber, String groupingId) throws APIManagementException {

        Connection connection = null;
        PreparedStatement prepStmt = null;
        ResultSet rs = null;
        Application[] applications = null;
        String sqlQuery = SQLConstants.GET_APPLICATIONS_PREFIX;

        String whereClauseWithGroupId;

        if (forceCaseInsensitiveComparisons) {
            whereClauseWithGroupId = "   AND " + "     (GROUP_ID= ? " + "      OR " + "     (GROUP_ID='' AND LOWER" +
                                     "(SUB.USER_ID) = LOWER(?)))";
        } else {
            whereClauseWithGroupId = "   AND " + "     (GROUP_ID= ? " + "      OR " + "     (GROUP_ID='' AND SUB" +
                                     ".USER_ID=?))";
        }

        String whereClause;
        if (forceCaseInsensitiveComparisons) {
            whereClause = "   AND " + " LOWER(SUB.USER_ID) = LOWER(?)";
        } else {
            whereClause = "   AND " + " SUB.USER_ID = ?";
        }

        if (groupingId != null && !"null".equals(groupingId) && !groupingId.isEmpty()) {
            sqlQuery += whereClauseWithGroupId;
        } else {
            sqlQuery += whereClause;
        }
        try {
            connection = APIMgtDBUtil.getConnection();
            prepStmt = connection.prepareStatement(sqlQuery);
            if (groupingId != null && !"null".equals(groupingId) && !groupingId.isEmpty()) {
                prepStmt.setString(1, groupingId);
                prepStmt.setString(2, subscriber.getName());
            } else {
                prepStmt.setString(1, subscriber.getName());
            }
            rs = prepStmt.executeQuery();
            ArrayList<Application> applicationsList = new ArrayList<Application>();
            Application application;
            while (rs.next()) {
                application = new Application(rs.getString("NAME"), subscriber);
                application.setId(rs.getInt("APPLICATION_ID"));
                application.setTier(rs.getString("APPLICATION_TIER"));
                application.setCallbackUrl(rs.getString("CALLBACK_URL"));
                application.setDescription(rs.getString("DESCRIPTION"));
                application.setStatus(rs.getString("APPLICATION_STATUS"));
                application.setGroupId(rs.getString("GROUP_ID"));
                application.setUUID(rs.getString("UUID"));

                Set<APIKey> keys = getApplicationKeys(subscriber.getName(), application.getId());
                Map<String, OAuthApplicationInfo> keyMap = getOAuthApplications(application.getId());

                for (Map.Entry<String, OAuthApplicationInfo> entry : keyMap.entrySet()) {
                    application.addOAuthApp(entry.getKey(), entry.getValue());
                }

                for (APIKey key : keys) {
                    application.addKey(key);
                }
                applicationsList.add(application);

            }
            Collections.sort(applicationsList, new Comparator<Application>() {
                public int compare(Application o1, Application o2) {
                    return o1.getName().compareToIgnoreCase(o2.getName());
                }
            });
            applications = applicationsList.toArray(new Application[applicationsList.size()]);
        } catch (SQLException e) {
            handleException("Error when reading the application information from" + " the persistence store.", e);
        } finally {
            APIMgtDBUtil.closeAllConnections(prepStmt, connection, rs);
        }
        return applications;
    }

    /**
     * Returns all the consumerkeys of application which are subscribed for the given api
     *
     * @param identifier APIIdentifier
     * @return Consumerkeys
     * @throws org.wso2.carbon.apimgt.api.APIManagementException if failed to get Applications for given subscriber.
     */
    public String[] getConsumerKeys(APIIdentifier identifier) throws APIManagementException {

        Set<String> consumerKeys = new HashSet<String>();

        Connection connection = null;
        PreparedStatement prepStmt = null;
        ResultSet rs = null;

        int apiId;
        String sqlQuery = SQLConstants.GET_CONSUMER_KEYS_SQL;

        try {

            connection = APIMgtDBUtil.getConnection();
            apiId = getAPIID(identifier, connection);

            prepStmt = connection.prepareStatement(sqlQuery);
            prepStmt.setInt(1, apiId);
            rs = prepStmt.executeQuery();

            while (rs.next()) {
                consumerKeys.add(rs.getString("CONSUMER_KEY"));
            }

        } catch (SQLException e) {
            handleException("Error when reading application subscription information", e);
        } finally {
            APIMgtDBUtil.closeAllConnections(prepStmt, connection, rs);
        }

        return consumerKeys.toArray(new String[consumerKeys.size()]);
    }

    /**
     * Deletes an Application along with subscriptions, keys and registration data
     *
     * @param application Application object to be deleted from the database which consists of Id
     * @throws APIManagementException
     */
    public void deleteApplication(Application application) throws APIManagementException {
        Connection con = null;
        try {
            con = APIMgtDBUtil.getConnection();
            con.setAutoCommit(false);
            deleteApplication(application, con);
            con.commit();
        } catch (SQLException e) {
            handleException("Error while removing application details from the database", e);
        } finally {
            APIMgtDBUtil.closeAllConnections(null, con, null);
        }
    }

    public void deleteApplication(Application application, Connection connection) throws APIManagementException {
        PreparedStatement deleteMappingQuery = null;
        PreparedStatement prepStmt = null;
        PreparedStatement prepStmtGetConsumerKey = null;
        PreparedStatement deleteRegistrationQuery = null;
        PreparedStatement deleteSubscription = null;
        PreparedStatement deleteDomainApp = null;
        PreparedStatement deleteAppKey = null;
        PreparedStatement deleteApp = null;
        ResultSet rs = null;

        String getSubscriptionsQuery = SQLConstants.GET_SUBSCRIPTION_ID_OF_APPLICATION_SQL;

        String getConsumerKeyQuery = SQLConstants.GET_CONSUMER_KEY_OF_APPLICATION_SQL;

        String deleteKeyMappingQuery = SQLConstants.REMOVE_APPLICATION_FROM_SUBSCRIPTION_KEY_MAPPINGS_SQL;
        String deleteSubscriptionsQuery = SQLConstants.REMOVE_APPLICATION_FROM_SUBSCRIPTIONS_SQL;
        String deleteApplicationKeyQuery = SQLConstants.REMOVE_APPLICATION_FROM_APPLICATION_KEY_MAPPINGS_SQL;
        String deleteDomainAppQuery = SQLConstants.REMOVE_APPLICATION_FROM_DOMAIN_MAPPINGS_SQL;
        String deleteApplicationQuery = SQLConstants.REMOVE_APPLICATION_FROM_APPLICATIONS_SQL;
        String deleteRegistrationEntry = SQLConstants.REMOVE_APPLICATION_FROM_APPLICATION_REGISTRATIONS_SQL;

        try {
            prepStmt = connection.prepareStatement(getSubscriptionsQuery);
            prepStmt.setInt(1, application.getId());
            rs = prepStmt.executeQuery();

            List<Integer> subscriptions = new ArrayList<Integer>();
            while (rs.next()) {
                subscriptions.add(rs.getInt("SUBSCRIPTION_ID"));
            }

            deleteMappingQuery = connection.prepareStatement(deleteKeyMappingQuery);
            for (Integer subscriptionId : subscriptions) {
                deleteMappingQuery.setInt(1, subscriptionId);
                deleteMappingQuery.addBatch();
            }
            deleteMappingQuery.executeBatch();

            if (log.isDebugEnabled()) {
                log.debug("Subscription Key mapping details are deleted successfully for Application - " +
                          application.getName());
            }

            deleteRegistrationQuery = connection.prepareStatement(deleteRegistrationEntry);
            deleteRegistrationQuery.setInt(1, application.getId());
            deleteRegistrationQuery.execute();

            if (log.isDebugEnabled()) {
                log.debug("Application Registration details are deleted successfully for Application - " +
                          application.getName());
            }

            deleteSubscription = connection.prepareStatement(deleteSubscriptionsQuery);
            deleteSubscription.setInt(1, application.getId());
            deleteSubscription.execute();

            if (log.isDebugEnabled()) {
                log.debug("Subscription details are deleted successfully for Application - " + application.getName());
            }

            prepStmtGetConsumerKey = connection.prepareStatement(getConsumerKeyQuery);
            prepStmtGetConsumerKey.setInt(1, application.getId());
            rs = prepStmtGetConsumerKey.executeQuery();
            ArrayList<String> consumerKeys = new ArrayList<String>();

            deleteDomainApp = connection.prepareStatement(deleteDomainAppQuery);
            while (rs.next()) {
                String consumerKey = rs.getString("CONSUMER_KEY");

                // This is true when OAuth app has been created by pasting consumer key/secret in the screen.
                String mode = rs.getString("CREATE_MODE");
                if (consumerKey != null) {
                    deleteDomainApp.setString(1, consumerKey);
                    deleteDomainApp.addBatch();

                    KeyManagerHolder.getKeyManagerInstance().deleteMappedApplication(consumerKey);
                    // OAuth app is deleted if only it has been created from API Store. For mapped clients we don't
                    // call delete.
                    if (!"MAPPED".equals(mode)) {
                        // Adding clients to be deleted.
                        consumerKeys.add(consumerKey);
                    }

                }
            }
            deleteDomainApp.executeBatch();

            deleteAppKey = connection.prepareStatement(deleteApplicationKeyQuery);
            deleteAppKey.setInt(1, application.getId());
            deleteAppKey.execute();

            if (log.isDebugEnabled()) {
                log.debug("Application Key Mapping details are deleted successfully for Application - " + application
                        .getName());
            }

            deleteApp = connection.prepareStatement(deleteApplicationQuery);
            deleteApp.setInt(1, application.getId());
            deleteApp.execute();

            if (log.isDebugEnabled()) {
                log.debug("Application " + application.getName() + " is deleted successfully.");
            }

            for (String consumerKey : consumerKeys) {
                //delete on oAuthorization server.
                KeyManagerHolder.getKeyManagerInstance().deleteApplication(consumerKey);
            }
        } catch (SQLException e) {
            handleException("Error while removing application details from the database", e);
        } finally {
            APIMgtDBUtil.closeAllConnections(prepStmtGetConsumerKey, null, rs);
            APIMgtDBUtil.closeAllConnections(prepStmt, null, rs);
            APIMgtDBUtil.closeAllConnections(deleteApp, null, null);
            APIMgtDBUtil.closeAllConnections(deleteAppKey, null, null);
            APIMgtDBUtil.closeAllConnections(deleteMappingQuery, null, null);
            APIMgtDBUtil.closeAllConnections(deleteRegistrationQuery, null, null);
            APIMgtDBUtil.closeAllConnections(deleteSubscription, null, null);
            APIMgtDBUtil.closeAllConnections(deleteDomainApp, null, null);
            APIMgtDBUtil.closeAllConnections(deleteAppKey, null, null);
            APIMgtDBUtil.closeAllConnections(deleteApp, null, null);

        }
    }

    public APIKey[] getConsumerKeysWithMode(int appId, String mode) throws APIManagementException {

        Connection connection = null;
        PreparedStatement prepStmt = null;
        ResultSet rs = null;
        ArrayList<APIKey> consumerKeys = new ArrayList<APIKey>();

        String getConsumerKeyQuery = SQLConstants.GET_CONSUMER_KEY_WITH_MODE_SLQ;

        try {
            connection = APIMgtDBUtil.getConnection();
            connection.setAutoCommit(false);
            prepStmt = connection.prepareStatement(getConsumerKeyQuery);
            prepStmt.setInt(1, appId);
            prepStmt.setString(2, mode);
            rs = prepStmt.executeQuery();
            while (rs.next()) {
                String consumerKey = rs.getString("CONSUMER_KEY");

                if (consumerKey != null && !consumerKey.isEmpty()) {
                    APIKey apiKey = new APIKey();
                    apiKey.setConsumerKey(consumerKey);
                    apiKey.setType(rs.getString("KEY_TYPE"));
                    consumerKeys.add(apiKey);
                }
            }
        } catch (SQLException e) {
            String msg = "Error occurred while getting consumer keys";
            log.error(msg, e);
            throw new APIManagementException(msg, e);
        } finally {
            APIMgtDBUtil.closeAllConnections(prepStmt, connection, rs);
        }
        return consumerKeys.toArray(new APIKey[consumerKeys.size()]);
    }

    /**
     * Returns the consumer Key for a given Application Name, Subscriber Name, Key Type, Grouping Id combination.
     *
     * @param applicationName Name of the Application.
     * @param subscriberId    Name of Subscriber.
     * @param keyType         PRODUCTION | SANDBOX.
     * @param groupingId      Grouping ID. When set to null query will be performed using the other three values.
     * @return Consumer Key matching the provided combination.
     * @throws APIManagementException
     */
    public String getConsumerKeyForApplicationKeyType(String applicationName, String subscriberId, String keyType,
                                                      String groupingId) throws APIManagementException {

        String consumerKey = null;
        Connection connection = null;
        PreparedStatement prepStmt = null;
        ResultSet rs = null;
        String sqlQuery = SQLConstants.GET_CONSUMER_KEY_FOR_APPLICATION_KEY_TYPE_SQL;
        String whereClauseWithGroupId = "   AND " + "     (GROUP_ID= ? " + "      OR " + "     (GROUP_ID='' AND SUB" +
                                        ".USER_ID=?))";
        String whereClause = "   AND " + " SUB.USER_ID=?";

        if (groupingId != null && !"null".equals(groupingId) && !groupingId.isEmpty()) {
            sqlQuery += whereClauseWithGroupId;
        } else {
            sqlQuery += whereClause;
        }
        try {
            connection = APIMgtDBUtil.getConnection();
            prepStmt = connection.prepareStatement(sqlQuery);
            prepStmt.setString(1, applicationName);
            prepStmt.setString(2, keyType);
            if (groupingId != null && !"null".equals(groupingId) && !groupingId.isEmpty()) {
                prepStmt.setString(3, groupingId);
                prepStmt.setString(4, subscriberId);

            } else {
                prepStmt.setString(3, subscriberId);
            }
            rs = prepStmt.executeQuery();

            while (rs.next()) {
                consumerKey = rs.getString("CONSUMER_KEY");
            }
        } catch (SQLException e) {
            handleException("Error when reading the application information from" + " the persistence store.", e);
        } finally {
            APIMgtDBUtil.closeAllConnections(prepStmt, connection, rs);
        }
        return consumerKey;
    }

    /**
     * This method will return a java Map that contains application ID and token type.
     *
     * @param consumerKey consumer key of the oAuth application.
     * @return Map.
     * @throws APIManagementException
     */
    public Map<String, String> getApplicationIdAndTokenTypeByConsumerKey(String consumerKey)
            throws APIManagementException {
        Map<String, String> appIdAndConsumerKey = new HashMap<String, String>();

        if (log.isDebugEnabled()) {
            log.debug("fetching application id and token type by consumer key " + consumerKey);
        }

        Connection connection = null;
        PreparedStatement prepStmt = null;
        ResultSet rs = null;

        String sqlQuery = SQLConstants.GET_APPLICATION_ID_BY_CONSUMER_KEY_SQL;
        try {
            connection = APIMgtDBUtil.getConnection();

            prepStmt = connection.prepareStatement(sqlQuery);
            prepStmt.setString(1, consumerKey);
            rs = prepStmt.executeQuery();
            while (rs.next()) {
                appIdAndConsumerKey.put("application_id", rs.getString("APPLICATION_ID"));
                appIdAndConsumerKey.put("token_type", rs.getString("KEY_TYPE"));
            }
        } catch (SQLException e) {
            handleException("Error when reading application subscription information", e);
        } finally {
            APIMgtDBUtil.closeAllConnections(prepStmt, connection, rs);
        }
        return appIdAndConsumerKey;
    }

    /*
        Delete mapping record by given consumer key
     */
    public void deleteApplicationKeyMappingByConsumerKey(String consumerKey) throws APIManagementException {

        Connection connection = null;
        PreparedStatement ps = null;
        try {
            connection = APIMgtDBUtil.getConnection();
            connection.setAutoCommit(false);
            String deleteKeyMappingQuery = SQLConstants.DELETE_APPLICATION_KEY_MAPPING_BY_CONSUMER_KEY_SQL;
            if (log.isDebugEnabled()) {
                log.debug("trying to delete key mapping for consumer id " + consumerKey);
            }
            ps = connection.prepareStatement(deleteKeyMappingQuery);
            ps.setString(1, consumerKey);
            ps.executeUpdate();
            connection.commit();
        } catch (SQLException e) {
            handleException("Error while removing application mapping table", e);
        } finally {
            APIMgtDBUtil.closeAllConnections(ps, connection, null);
        }
    }

    /**
     * This method will delete a record from AM_APPLICATION_REGISTRATION
     *
     * @param applicationId
     * @param tokenType
     */
    public void deleteApplicationKeyMappingByApplicationIdAndType(String applicationId, String tokenType)
            throws APIManagementException {

        Connection connection = null;
        PreparedStatement ps = null;
        try {
            connection = APIMgtDBUtil.getConnection();
            connection.setAutoCommit(false);
            String deleteRegistrationEntry = SQLConstants.DELETE_APPLICATION_KEY_MAPPING_BY_APPLICATION_ID_SQL;

            if (log.isDebugEnabled()) {
                log.debug("trying to delete a record from AM_APPLICATION_KEY_MAPPING table by application ID " +
                          applicationId + " and Token type" + tokenType);
            }
            ps = connection.prepareStatement(deleteRegistrationEntry);
            ps.setInt(1, Integer.parseInt(applicationId));
            ps.setString(2, tokenType);
            ps.executeUpdate();
            connection.commit();
        } catch (SQLException e) {
            handleException("Error while removing AM_APPLICATION_KEY_MAPPING table", e);
        } finally {
            APIMgtDBUtil.closeAllConnections(ps, connection, null);
        }
    }

    /**
     * Delete a record from AM_APPLICATION_REGISTRATION table by application ID and token type.
     *
     * @param applicationId APIM application ID.
     * @param tokenType     Token type (PRODUCTION || SANDBOX)
     * @throws APIManagementException if failed to delete the record.
     */
    public void deleteApplicationRegistration(String applicationId, String tokenType) throws APIManagementException {

        Connection connection = null;
        PreparedStatement ps = null;
        try {
            connection = APIMgtDBUtil.getConnection();
            String deleteRegistrationEntry = SQLConstants.REMOVE_FROM_APPLICATION_REGISTRANTS_SQL;

            if (log.isDebugEnabled()) {
                log.debug("trying to delete a record from AM_APPLICATION_REGISTRATION table by application ID " +
                          applicationId + " and Token type" + tokenType);
            }
            ps = connection.prepareStatement(deleteRegistrationEntry);
            ps.setInt(1, Integer.parseInt(applicationId));
            ps.setString(2, tokenType);
            ps.executeUpdate();
            connection.commit();
        } catch (SQLException e) {
            handleException("Error while removing AM_APPLICATION_REGISTRATION table", e);
        } finally {
            APIMgtDBUtil.closeAllConnections(ps, connection, null);
        }
    }

    /**
     * returns a subscriber record for given username,tenant Id
     *
     * @param username   UserName
     * @param tenantId   Tenant Id
     * @param connection
     * @return Subscriber
     * @throws APIManagementException if failed to get subscriber
     */
    private Subscriber getSubscriber(String username, int tenantId, Connection connection)
            throws APIManagementException {
        PreparedStatement prepStmt = null;
        ResultSet rs = null;
        Subscriber subscriber = null;
        String sqlQuery;

        if (forceCaseInsensitiveComparisons) {
            sqlQuery = SQLConstants.GET_SUBSCRIBER_CASE_INSENSITIVE_SQL;
        } else {
            sqlQuery = SQLConstants.GET_SUBSCRIBER_DETAILS_SQL;
        }

        try {
            prepStmt = connection.prepareStatement(sqlQuery);
            prepStmt.setString(1, username);
            prepStmt.setInt(2, tenantId);
            rs = prepStmt.executeQuery();

            if (rs.next()) {
                subscriber = new Subscriber(rs.getString("USER_ID"));
                subscriber.setEmail(rs.getString("EMAIL_ADDRESS"));
                subscriber.setId(rs.getInt("SUBSCRIBER_ID"));
                subscriber.setSubscribedDate(rs.getDate("DATE_SUBSCRIBED"));
                subscriber.setTenantId(rs.getInt("TENANT_ID"));
                return subscriber;
            }
        } catch (SQLException e) {
            handleException("Error when reading the application information from" + " the persistence store.", e);
        } finally {
            APIMgtDBUtil.closeAllConnections(prepStmt, null, rs);
        }
        return subscriber;
    }

    public void recordAPILifeCycleEvent(APIIdentifier identifier, APIStatus oldStatus, APIStatus newStatus,
                                        String userId) throws APIManagementException {
        Connection conn = null;
        try {
            conn = APIMgtDBUtil.getConnection();
            recordAPILifeCycleEvent(identifier, oldStatus.toString(), newStatus.toString(), userId, conn);
        } catch (SQLException e) {
            handleException("Failed to record API state change", e);
        } finally {
            APIMgtDBUtil.closeAllConnections(null, conn, null);
        }
    }

    public void recordAPILifeCycleEvent(APIIdentifier identifier, String oldStatus, String newStatus, String userId)
            throws APIManagementException {
        Connection conn = null;
        try {
            conn = APIMgtDBUtil.getConnection();
            recordAPILifeCycleEvent(identifier, oldStatus, newStatus, userId, conn);
        } catch (SQLException e) {
            handleException("Failed to record API state change", e);
        } finally {
            APIMgtDBUtil.closeAllConnections(null, conn, null);
        }
    }

    public void recordAPILifeCycleEvent(APIIdentifier identifier, String oldStatus, String newStatus, String userId,
                                        Connection conn) throws APIManagementException {
        //Connection conn = null;
        ResultSet resultSet = null;
        PreparedStatement ps = null;
        PreparedStatement selectQuerySt = null;

        int tenantId;
        int apiId = -1;
        tenantId = APIUtil.getTenantId(userId);

        if (oldStatus == null && !newStatus.equals(APIStatus.CREATED.toString())) {
            String msg = "Invalid old and new state combination";
            log.error(msg);
            throw new APIManagementException(msg);
        } else if (oldStatus != null && oldStatus.equals(newStatus)) {
            String msg = "No measurable differences in API state";
            log.error(msg);
            throw new APIManagementException(msg);
        }

        String getAPIQuery = SQLConstants.GET_API_ID_SQL;
        String sqlQuery = SQLConstants.ADD_API_LIFECYCLE_EVENT_SQL;
        try {
            conn.setAutoCommit(false);

            selectQuerySt = conn.prepareStatement(getAPIQuery);
            selectQuerySt.setString(1, APIUtil.replaceEmailDomainBack(identifier.getProviderName()));
            selectQuerySt.setString(2, identifier.getApiName());
            selectQuerySt.setString(3, identifier.getVersion());
            resultSet = selectQuerySt.executeQuery();
            if (resultSet.next()) {
                apiId = resultSet.getInt("API_ID");
            }

            if (apiId == -1) {
                String msg = "Unable to find the API: " + identifier + " in the database";
                log.error(msg);
                throw new APIManagementException(msg);
            }

            ps = conn.prepareStatement(sqlQuery);
            ps.setInt(1, apiId);
            if (oldStatus != null) {
                ps.setString(2, oldStatus);
            } else {
                ps.setNull(2, Types.VARCHAR);
            }
            ps.setString(3, newStatus);
            ps.setString(4, userId);
            ps.setInt(5, tenantId);
            ps.setTimestamp(6, new Timestamp(System.currentTimeMillis()));

            ps.executeUpdate();

            // finally commit transaction
            conn.commit();
        } catch (SQLException e) {
            if (conn != null) {
                try {
                    conn.rollback();
                } catch (SQLException e1) {
                    log.error("Failed to rollback the API state change record", e1);
                }
            }
            handleException("Failed to record API state change", e);
        } finally {
            APIMgtDBUtil.closeAllConnections(selectQuerySt, null, null);
            APIMgtDBUtil.closeAllConnections(ps, null, resultSet);
        }
    }

    public void updateDefaultAPIPublishedVersion(APIIdentifier identifier, APIStatus oldStatus, APIStatus newStatus)
            throws APIManagementException {

        Connection conn = null;
        try {
            conn = APIMgtDBUtil.getConnection();
            conn.setAutoCommit(false);

            if (!oldStatus.equals(newStatus)) {
                if ((newStatus.equals(APIStatus.CREATED) || newStatus.equals(APIStatus.RETIRED)) && (oldStatus.equals
                        (APIStatus.PUBLISHED) || oldStatus.equals(APIStatus.DEPRECATED) || oldStatus.equals(APIStatus.BLOCKED))) {
                    setPublishedDefVersion(identifier, conn, null);
                } else if (newStatus.equals(APIStatus.PUBLISHED) || newStatus.equals(APIStatus.DEPRECATED) ||
                           newStatus.equals(APIStatus.BLOCKED)) {
                    setPublishedDefVersion(identifier, conn, identifier.getVersion());
                }
            }

            conn.commit();

        } catch (SQLException e) {
            handleException("Failed to update published default API state change", e);
        } finally {
            APIMgtDBUtil.closeAllConnections(null, conn, null);
        }
    }

    public List<LifeCycleEvent> getLifeCycleEvents(APIIdentifier apiId) throws APIManagementException {
        Connection connection = null;
        PreparedStatement prepStmt = null;
        ResultSet rs = null;
        String sqlQuery = SQLConstants.GET_LIFECYCLE_EVENT_SQL;

        List<LifeCycleEvent> events = new ArrayList<LifeCycleEvent>();
        try {
            connection = APIMgtDBUtil.getConnection();
            prepStmt = connection.prepareStatement(sqlQuery);
            prepStmt.setString(1, APIUtil.replaceEmailDomainBack(apiId.getProviderName()));
            prepStmt.setString(2, apiId.getApiName());
            prepStmt.setString(3, apiId.getVersion());
            rs = prepStmt.executeQuery();

            while (rs.next()) {
                LifeCycleEvent event = new LifeCycleEvent();
                event.setApi(apiId);
                String oldState = rs.getString("PREVIOUS_STATE");
                //event.setOldStatus(oldState != null ? APIStatus.valueOf(oldState) : null);
                event.setOldStatus(oldState != null ? oldState : null);
                //event.setNewStatus(APIStatus.valueOf(rs.getString("NEW_STATE")));
                event.setNewStatus(rs.getString("NEW_STATE"));
                event.setUserId(rs.getString("USER_ID"));
                event.setDate(rs.getTimestamp("EVENT_DATE"));
                events.add(event);
            }

            Collections.sort(events, new Comparator<LifeCycleEvent>() {
                public int compare(LifeCycleEvent o1, LifeCycleEvent o2) {
                    return o1.getDate().compareTo(o2.getDate());
                }
            });
        } catch (SQLException e) {
            handleException("Error when executing the SQL : " + sqlQuery, e);
        } finally {
            APIMgtDBUtil.closeAllConnections(prepStmt, connection, rs);
        }
        return events;
    }

    public void makeKeysForwardCompatible(String provider, String apiName, String oldVersion, String newVersion,
                                          String context) throws APIManagementException {

        Connection connection = null;
        PreparedStatement prepStmt = null;
        PreparedStatement addSubKeySt = null;
        PreparedStatement getAppSt = null;
        ResultSet rs = null;

        String getSubscriptionDataQuery = SQLConstants.GET_SUBSCRIPTION_DATA_SQL;
        String addSubKeyMapping = SQLConstants.ADD_SUBSCRIPTION_KEY_MAPPING_SQL;
        String getApplicationDataQuery = SQLConstants.GET_APPLICATION_DATA_SQL;

        try {
            // Retrieve all the existing subscription for the old version
            connection = APIMgtDBUtil.getConnection();

            prepStmt = connection.prepareStatement(getSubscriptionDataQuery);
            prepStmt.setString(1, APIUtil.replaceEmailDomainBack(provider));
            prepStmt.setString(2, apiName);
            prepStmt.setString(3, oldVersion);
            rs = prepStmt.executeQuery();

            List<SubscriptionInfo> subscriptionData = new ArrayList<SubscriptionInfo>();
            Set<Integer> subscribedApplications = new HashSet<Integer>();
            while (rs.next() && !(APIConstants.SubscriptionStatus.ON_HOLD.equals(rs.getString("SUB_STATUS")))) {
                SubscriptionInfo info = new SubscriptionInfo();
                info.subscriptionId = rs.getInt("SUBSCRIPTION_ID");
                info.tierId = rs.getString("TIER_ID");
                info.applicationId = rs.getInt("APPLICATION_ID");
                info.accessToken = rs.getString("ACCESS_TOKEN");  // no decryption needed.
                info.tokenType = rs.getString("KEY_TYPE");
                subscriptionData.add(info);
            }

            Map<Integer, Integer> subscriptionIdMap = new HashMap<Integer, Integer>();
            APIIdentifier apiId = new APIIdentifier(provider, apiName, newVersion);

            for (SubscriptionInfo info : subscriptionData) {
                try {
                    if (!subscriptionIdMap.containsKey(info.subscriptionId)) {
                        apiId.setTier(info.tierId);
                        int subscriptionId = addSubscription(apiId, context, info.applicationId, APIConstants
                                .SubscriptionStatus.UNBLOCKED);
                        if (subscriptionId == -1) {
                            String msg = "Unable to add a new subscription for the API: " + apiName +
                                         ":v" + newVersion;
                            log.error(msg);
                            throw new APIManagementException(msg);
                        }
                        subscriptionIdMap.put(info.subscriptionId, subscriptionId);
                    }
                    int subscriptionId = subscriptionIdMap.get(info.subscriptionId);
                    connection.setAutoCommit(false);

                    addSubKeySt = connection.prepareStatement(addSubKeyMapping);
                    addSubKeySt.setInt(1, subscriptionId);
                    addSubKeySt.setString(2, info.accessToken);
                    addSubKeySt.setString(3, info.tokenType);
                    addSubKeySt.execute();
                    connection.commit();

                    subscribedApplications.add(info.applicationId);
                    // catching the exception because when copy the api without the option "require re-subscription"
                    // need to go forward rather throwing the exception
                } catch (SubscriptionAlreadyExistingException e) {
                    log.error("Error while adding subscription " + e.getMessage(), e);
                }
            }

            getAppSt = connection.prepareStatement(getApplicationDataQuery);
            getAppSt.setString(1, APIUtil.replaceEmailDomainBack(provider));
            getAppSt.setString(2, apiName);
            getAppSt.setString(3, oldVersion);
            rs = getAppSt.executeQuery();
            while (rs.next() && !(APIConstants.SubscriptionStatus.ON_HOLD.equals(rs.getString("SUB_STATUS")))) {
                int applicationId = rs.getInt("APPLICATION_ID");
                if (!subscribedApplications.contains(applicationId)) {
                    apiId.setTier(rs.getString("TIER_ID"));
                    try {
                        addSubscription(apiId, rs.getString("CONTEXT"), applicationId, APIConstants
                                .SubscriptionStatus.UNBLOCKED);
                        // catching the exception because when copy the api without the option "require re-subscription"
                        // need to go forward rather throwing the exception
                    } catch (SubscriptionAlreadyExistingException e) {
                        //Not handled as an error because same subscription can be there in many previous versions. 
                        //Ex: if previous version was created by another older version and if the subscriptions are
                        //Forwarded, then the third one will get same subscription from previous two versions.
                        log.info("Subscription already exists: " + e.getMessage());
                    }
                }
            }
        } catch (SQLException e) {
            handleException("Error when executing the SQL queries", e);
        } finally {
            APIMgtDBUtil.closeAllConnections(getAppSt, null, null);
            APIMgtDBUtil.closeAllConnections(addSubKeySt, null, null);
            APIMgtDBUtil.closeAllConnections(prepStmt, connection, rs);
        }
    }

    public void addAPI(API api, int tenantId) throws APIManagementException {
        Connection connection = null;
        PreparedStatement prepStmt = null;
        ResultSet rs = null;

        String query = SQLConstants.ADD_API_SQL;
        try {
            connection = APIMgtDBUtil.getConnection();
            connection.setAutoCommit(false);

            prepStmt = connection.prepareStatement(query, new String[]{"api_id"});
            prepStmt.setString(1, APIUtil.replaceEmailDomainBack(api.getId().getProviderName()));
            prepStmt.setString(2, api.getId().getApiName());
            prepStmt.setString(3, api.getId().getVersion());
            prepStmt.setString(4, api.getContext());
            String contextTemplate = api.getContextTemplate();
            //If the context template ends with {version} this means that the version will be at the end of the context.
            if (contextTemplate.endsWith("/" + APIConstants.VERSION_PLACEHOLDER)) {
                //Remove the {version} part from the context template.
                contextTemplate = contextTemplate.split(Pattern.quote("/" + APIConstants.VERSION_PLACEHOLDER))[0];
            }
            prepStmt.setString(5, contextTemplate);
            prepStmt.setString(6, APIUtil.replaceEmailDomainBack(api.getId().getProviderName()));
            prepStmt.setTimestamp(7, new Timestamp(System.currentTimeMillis()));
            prepStmt.execute();

            rs = prepStmt.getGeneratedKeys();
            int applicationId = -1;
            if (rs.next()) {
                applicationId = rs.getInt(1);
            }

            connection.commit();

            if (api.getScopes() != null) {
                addScopes(api.getScopes(), applicationId, tenantId);
            }
            addURLTemplates(applicationId, api, connection);
            recordAPILifeCycleEvent(api.getId(), null, APIStatus.CREATED.toString(), APIUtil.replaceEmailDomainBack
                    (api.getId().getProviderName()), connection);
            //If the api is selected as default version, it is added/replaced into AM_API_DEFAULT_VERSION table
            if (api.isDefaultVersion()) {
                addUpdateAPIAsDefaultVersion(api, connection);
            }
            connection.commit();
        } catch (SQLException e) {
            handleException("Error while adding the API: " + api.getId() + " to the database", e);
        } finally {
            APIMgtDBUtil.closeAllConnections(prepStmt, connection, rs);
        }
    }

    public String getDefaultVersion(APIIdentifier apiId) throws APIManagementException {
        Connection connection = null;
        PreparedStatement prepStmt = null;
        ResultSet rs = null;
        String oldDefaultVersion = null;

        String query = SQLConstants.GET_DEFAULT_VERSION_SQL;
        try {

            connection = APIMgtDBUtil.getConnection();
            prepStmt = connection.prepareStatement(query);
            prepStmt.setString(1, apiId.getApiName());
            prepStmt.setString(2, APIUtil.replaceEmailDomainBack(apiId.getProviderName()));

            rs = prepStmt.executeQuery();

            if (rs.next()) {
                oldDefaultVersion = rs.getString("DEFAULT_API_VERSION");
            }
        } catch (SQLException e) {
            handleException("Error while getting default version for " + apiId.getApiName(), e);
        } finally {
            APIMgtDBUtil.closeAllConnections(prepStmt, connection, rs);
        }
        return oldDefaultVersion;
    }

    /**
     * Persists WorkflowDTO to Database
     *
     * @param workflow
     * @throws APIManagementException
     */
    public void addWorkflowEntry(WorkflowDTO workflow) throws APIManagementException {
        Connection connection = null;
        PreparedStatement prepStmt = null;

        String query = SQLConstants.ADD_WORKFLOW_ENTRY_SQL;
        try {
            Timestamp cratedDateStamp = new Timestamp(workflow.getCreatedTime());

            connection = APIMgtDBUtil.getConnection();
            connection.setAutoCommit(false);

            prepStmt = connection.prepareStatement(query);
            prepStmt.setString(1, workflow.getWorkflowReference());
            prepStmt.setString(2, workflow.getWorkflowType());
            prepStmt.setString(3, workflow.getStatus().toString());
            prepStmt.setTimestamp(4, cratedDateStamp);
            prepStmt.setString(5, workflow.getWorkflowDescription());
            prepStmt.setInt(6, workflow.getTenantId());
            prepStmt.setString(7, workflow.getTenantDomain());
            prepStmt.setString(8, workflow.getExternalWorkflowReference());

            prepStmt.execute();

            connection.commit();
        } catch (SQLException e) {
            handleException("Error while adding Workflow : " + workflow.getExternalWorkflowReference() + " to the " +
                            "database", e);
        } finally {
            APIMgtDBUtil.closeAllConnections(prepStmt, connection, null);
        }
    }

    public void updateWorkflowStatus(WorkflowDTO workflowDTO) throws APIManagementException {
        Connection connection = null;
        PreparedStatement prepStmt = null;

        String query = SQLConstants.UPDATE_WORKFLOW_ENTRY_SQL;
        try {
            Timestamp updatedTimeStamp = new Timestamp(workflowDTO.getUpdatedTime());

            connection = APIMgtDBUtil.getConnection();
            connection.setAutoCommit(false);

            prepStmt = connection.prepareStatement(query);
            prepStmt.setString(1, workflowDTO.getStatus().toString());
            prepStmt.setString(2, workflowDTO.getWorkflowDescription());
            prepStmt.setTimestamp(3, updatedTimeStamp);
            prepStmt.setString(4, workflowDTO.getExternalWorkflowReference());

            prepStmt.execute();

            connection.commit();
        } catch (SQLException e) {
            handleException("Error while updating Workflow Status of workflow " + workflowDTO
                    .getExternalWorkflowReference(), e);
        } finally {
            APIMgtDBUtil.closeAllConnections(prepStmt, connection, null);
        }
    }

    /**
     * Returns a workflow object for a given external workflow reference.
     *
     * @param workflowReference
     * @return
     * @throws APIManagementException
     */
    public WorkflowDTO retrieveWorkflow(String workflowReference) throws APIManagementException {
        Connection connection = null;
        PreparedStatement prepStmt = null;
        ResultSet rs = null;
        WorkflowDTO workflowDTO = null;

        String query = SQLConstants.GET_ALL_WORKFLOW_ENTRY_SQL;
        try {
            connection = APIMgtDBUtil.getConnection();
            prepStmt = connection.prepareStatement(query);
            prepStmt.setString(1, workflowReference);

            rs = prepStmt.executeQuery();
            while (rs.next()) {
                workflowDTO = WorkflowExecutorFactory.getInstance().createWorkflowDTO(rs.getString("WF_TYPE"));
                workflowDTO.setStatus(WorkflowStatus.valueOf(rs.getString("WF_STATUS")));
                workflowDTO.setExternalWorkflowReference(rs.getString("WF_EXTERNAL_REFERENCE"));
                workflowDTO.setCreatedTime(rs.getTimestamp("WF_CREATED_TIME").getTime());
                workflowDTO.setWorkflowReference(rs.getString("WF_REFERENCE"));
                workflowDTO.setTenantDomain(rs.getString("TENANT_DOMAIN"));
                workflowDTO.setTenantId(rs.getInt("TENANT_ID"));
                workflowDTO.setWorkflowDescription(rs.getString("WF_STATUS_DESC"));
            }
        } catch (SQLException e) {
            handleException("Error while retrieving workflow details for " + workflowReference, e);
        } finally {
            APIMgtDBUtil.closeAllConnections(prepStmt, connection, rs);
        }
        return workflowDTO;
    }

    private void setPublishedDefVersion(APIIdentifier apiId, Connection connection, String value)
            throws APIManagementException {
        String queryDefaultVersionUpdate = SQLConstants.UPDATE_PUBLISHED_DEFAULT_VERSION_SQL;

        PreparedStatement prepStmtDefVersionUpdate = null;
        try {
            prepStmtDefVersionUpdate = connection.prepareStatement(queryDefaultVersionUpdate);
            prepStmtDefVersionUpdate.setString(1, value);
            prepStmtDefVersionUpdate.setString(2, apiId.getApiName());
            prepStmtDefVersionUpdate.setString(3, APIUtil.replaceEmailDomainBack(apiId.getProviderName()));
            prepStmtDefVersionUpdate.execute();
        } catch (SQLException e) {
            handleException("Error while deleting the API default version entry: " + apiId.getApiName() + " from the " +
                            "database", e);
        } finally {
            APIMgtDBUtil.closeAllConnections(prepStmtDefVersionUpdate, null, null);
        }
    }

    /**
     * Sets/removes default api entry such that api will not represent as default api further.
     * If the api's version is the same as the published version, then the whole entry will be removed.
     * Otherwise only the default version attribute is set to null.
     *
     * @param apiId
     * @param connection
     * @return
     * @throws APIManagementException
     */
    public void removeAPIFromDefaultVersion(APIIdentifier apiId, Connection connection) throws APIManagementException {

        String queryDefaultVersionDelete = SQLConstants.REMOVE_API_DEFAULT_VERSION_SQL;

        PreparedStatement prepStmtDefVersionDelete = null;
        try {
            prepStmtDefVersionDelete = connection.prepareStatement(queryDefaultVersionDelete);
            prepStmtDefVersionDelete.setString(1, apiId.getApiName());
            prepStmtDefVersionDelete.setString(2, APIUtil.replaceEmailDomainBack(apiId.getProviderName()));
            prepStmtDefVersionDelete.execute();
        } catch (SQLException e) {
            handleException("Error while deleting the API default version entry: " + apiId.getApiName() + " from the " +
                            "database", e);
        } finally {
            APIMgtDBUtil.closeAllConnections(prepStmtDefVersionDelete, null, null);
        }
    }

    public String getPublishedDefaultVersion(APIIdentifier apiId) throws APIManagementException {
        Connection connection = null;
        PreparedStatement prepStmt = null;
        ResultSet rs = null;
        String publishedDefaultVersion = null;

        String query = SQLConstants.GET_PUBLISHED_DEFAULT_VERSION_SQL;
        try {
            connection = APIMgtDBUtil.getConnection();
            prepStmt = connection.prepareStatement(query);
            prepStmt.setString(1, apiId.getApiName());
            prepStmt.setString(2, APIUtil.replaceEmailDomainBack(apiId.getProviderName()));

            rs = prepStmt.executeQuery();

            while (rs.next()) {
                publishedDefaultVersion = rs.getString("PUBLISHED_DEFAULT_API_VERSION");
            }
        } catch (SQLException e) {
            handleException("Error while getting default version for " + apiId.getApiName(), e);
        } finally {
            APIMgtDBUtil.closeAllConnections(prepStmt, connection, rs);
        }
        return publishedDefaultVersion;
    }

    public void addUpdateAPIAsDefaultVersion(API api, Connection connection) throws APIManagementException {
        String publishedDefaultVersion = getPublishedDefaultVersion(api.getId());
        removeAPIFromDefaultVersion(api.getId(), connection);

        PreparedStatement prepStmtDefVersionAdd = null;
        String queryDefaultVersionAdd = SQLConstants.ADD_API_DEFAULT_VERSION_SQL;
        try {
            prepStmtDefVersionAdd = connection.prepareStatement(queryDefaultVersionAdd);
            prepStmtDefVersionAdd.setString(1, api.getId().getApiName());
            prepStmtDefVersionAdd.setString(2, APIUtil.replaceEmailDomainBack(api.getId().getProviderName()));
            prepStmtDefVersionAdd.setString(3, api.getId().getVersion());
            APIStatus apistatus = api.getStatus();
            if (apistatus.equals(APIStatus.PUBLISHED) || apistatus.equals(APIStatus.DEPRECATED) || apistatus.equals
                    (APIStatus.BLOCKED)) {
                prepStmtDefVersionAdd.setString(4, api.getId().getVersion());
            } else {
                prepStmtDefVersionAdd.setString(4, publishedDefaultVersion);
            }

            prepStmtDefVersionAdd.execute();
        } catch (SQLException e) {
            handleException("Error while adding the API default version entry: " + api.getId().getApiName() + " to " +
                            "the database", e);
        } finally {
            APIMgtDBUtil.closeAllConnections(prepStmtDefVersionAdd, null, null);
        }
    }

    /**
     * Adds URI templates define for an API
     *
     * @param apiId
     * @param api
     * @param connection
     * @throws APIManagementException
     */
    public void addURLTemplates(int apiId, API api, Connection connection) throws APIManagementException {
        if (apiId == -1) {
            //application addition has failed
            return;
        }
        PreparedStatement prepStmt = null;
        PreparedStatement scopePrepStmt = null;

        String query = SQLConstants.ADD_URL_MAPPING_SQL;
        String scopeQuery = SQLConstants.ADD_OAUTH2_RESOURCE_SCOPE_SQL;
        try {
            //connection = APIMgtDBUtil.getConnection();
            prepStmt = connection.prepareStatement(query);
            scopePrepStmt = connection.prepareStatement(scopeQuery);

            Iterator<URITemplate> uriTemplateIterator = api.getUriTemplates().iterator();
            URITemplate uriTemplate;
            for (; uriTemplateIterator.hasNext(); ) {
                uriTemplate = uriTemplateIterator.next();

                prepStmt.setInt(1, apiId);
                prepStmt.setString(2, uriTemplate.getHTTPVerb());
                prepStmt.setString(3, uriTemplate.getAuthType());
                prepStmt.setString(4, uriTemplate.getUriTemplate());
                prepStmt.setString(5, uriTemplate.getThrottlingTier());
                InputStream is;
                if (uriTemplate.getMediationScript() != null) {
                    is = new ByteArrayInputStream(uriTemplate.getMediationScript().getBytes(Charset.defaultCharset()));
                } else {
                    is = null;
                }
                if (connection.getMetaData().getDriverName().contains("PostgreSQL") || connection.getMetaData()
                        .getDatabaseProductName().contains("DB2")) {
                    if (uriTemplate.getMediationScript() != null) {
                        prepStmt.setBinaryStream(6, is, uriTemplate.getMediationScript().getBytes(Charset.defaultCharset()).length);
                    } else {
                        prepStmt.setBinaryStream(6, is, 0);
                    }
                } else {
                    prepStmt.setBinaryStream(6, is);
                }
                prepStmt.addBatch();
                if (uriTemplate.getScope() != null) {
                    scopePrepStmt.setString(1, APIUtil.getResourceKey(api, uriTemplate));
                    scopePrepStmt.setInt(2, uriTemplate.getScope().getId());
                    scopePrepStmt.addBatch();
                }
            }
            prepStmt.executeBatch();
            prepStmt.clearBatch();
            scopePrepStmt.executeBatch();
            scopePrepStmt.clearBatch();
        } catch (SQLException e) {
            handleException("Error while adding URL template(s) to the database for API : " + api.getId(), e);
        } finally {
            APIMgtDBUtil.closeAllConnections(prepStmt, null, null);
            APIMgtDBUtil.closeAllConnections(scopePrepStmt, null, null);
        }
    }

    /**
     * Fetches an Application by name.
     *
     * @param applicationName Name of the Application
     * @param userId          Name of the User.
     * @throws APIManagementException
     */
    public Application getApplicationByName(String applicationName, String userId, String groupId)
            throws APIManagementException {
        //mysql> select APP.APPLICATION_ID, APP.NAME, APP.SUBSCRIBER_ID,APP.APPLICATION_TIER,APP.CALLBACK_URL,APP
        // .DESCRIPTION,
        // APP.APPLICATION_STATUS from AM_SUBSCRIBER as SUB,AM_APPLICATION as APP
        // where SUB.user_id='admin' AND APP.name='DefaultApplication' AND SUB.SUBSCRIBER_ID=APP.SUBSCRIBER_ID;
        Connection connection = null;
        PreparedStatement prepStmt = null;
        ResultSet rs = null;

        Application application = null;
        try {
            connection = APIMgtDBUtil.getConnection();

            String query = SQLConstants.GET_APPLICATION_BY_NAME_PREFIX;
            String whereClause = "  WHERE SUB.USER_ID =? AND APP.NAME=? AND SUB.SUBSCRIBER_ID=APP.SUBSCRIBER_ID";
            String whereClauseCaseInSensitive = "  WHERE LOWER(SUB.USER_ID) =LOWER(?) AND APP.NAME=? AND SUB" + "" +
                                                ".SUBSCRIBER_ID=APP.SUBSCRIBER_ID";
            String whereClauseWithGroupId = "  WHERE  (APP.GROUP_ID = ? OR (APP.GROUP_ID = '' AND SUB.USER_ID = ?)) " +
                                            "AND " + "APP.NAME = ? AND SUB.SUBSCRIBER_ID = APP.SUBSCRIBER_ID";

            if (groupId != null && !"null".equals(groupId) && !groupId.isEmpty()) {
                query += whereClauseWithGroupId;
            } else {
                if (forceCaseInsensitiveComparisons) {
                    query = query + whereClauseCaseInSensitive;
                } else {
                    query = query + whereClause;
                }
            }

            prepStmt = connection.prepareStatement(query);

            if (groupId != null && !"null".equals(groupId) && !groupId.isEmpty()) {
                prepStmt.setString(1, groupId);
                prepStmt.setString(2, userId);
                prepStmt.setString(3, applicationName);
            } else {
                prepStmt.setString(1, userId);
                prepStmt.setString(2, applicationName);
            }

            rs = prepStmt.executeQuery();
            while (rs.next()) {
                String subscriberId = rs.getString("SUBSCRIBER_ID");
                String subscriberName = rs.getString("USER_ID");

                Subscriber subscriber = new Subscriber(subscriberName);
                subscriber.setId(Integer.parseInt(subscriberId));
                application = new Application(applicationName, subscriber);

                application.setDescription(rs.getString("DESCRIPTION"));
                application.setStatus(rs.getString("APPLICATION_STATUS"));
                application.setCallbackUrl(rs.getString("CALLBACK_URL"));
                application.setId(rs.getInt("APPLICATION_ID"));
                application.setTier(rs.getString("APPLICATION_TIER"));
                application.setUUID(rs.getString("UUID"));
                application.setGroupId(rs.getString("GROUP_ID"));
            }
        } catch (SQLException e) {
            handleException("Error while obtaining details of the Application : " + applicationName, e);
        } finally {
            APIMgtDBUtil.closeAllConnections(prepStmt, connection, rs);
        }
        return application;
    }

    public Application getApplicationById(int applicationId) throws APIManagementException {
        Connection connection = null;
        PreparedStatement prepStmt = null;
        ResultSet rs = null;

        Application application = null;
        try {
            connection = APIMgtDBUtil.getConnection();

            String query = SQLConstants.GET_APPLICATION_BY_ID_SQL;
            prepStmt = connection.prepareStatement(query);
            prepStmt.setInt(1, applicationId);

            rs = prepStmt.executeQuery();
            if (rs.next()) {
                String applicationName = rs.getString("NAME");
                String subscriberId = rs.getString("SUBSCRIBER_ID");
                String subscriberName = rs.getString("USER_ID");

                Subscriber subscriber = new Subscriber(subscriberName);
                subscriber.setId(Integer.parseInt(subscriberId));
                application = new Application(applicationName, subscriber);

                application.setDescription(rs.getString("DESCRIPTION"));
                application.setStatus(rs.getString("APPLICATION_STATUS"));
                application.setCallbackUrl(rs.getString("CALLBACK_URL"));
                application.setId(rs.getInt("APPLICATION_ID"));
                application.setGroupId(rs.getString("GROUP_ID"));
                application.setUUID(rs.getString("UUID"));
                application.setTier(rs.getString("APPLICATION_TIER"));
                subscriber.setId(rs.getInt("SUBSCRIBER_ID"));
            }
        } catch (SQLException e) {
            handleException("Error while obtaining details of the Application : " + applicationId, e);
        } finally {
            APIMgtDBUtil.closeAllConnections(prepStmt, connection, rs);
        }
        return application;
    }

    /**
     * Retrieves the Application which is corresponding to the given UUID String
     *
     * @param uuid UUID of Application
     * @return
     * @throws APIManagementException
     */
    public Application getApplicationByUUID(String uuid) throws APIManagementException {
        Connection connection = null;
        PreparedStatement prepStmt = null;
        ResultSet rs = null;

        Application application = null;
        try {
            connection = APIMgtDBUtil.getConnection();
            String query = SQLConstants.GET_APPLICATION_BY_UUID_SQL;

            prepStmt = connection.prepareStatement(query);
            prepStmt.setString(1, uuid);

            rs = prepStmt.executeQuery();
            if (rs.next()) {
                String applicationName = rs.getString("NAME");
                String subscriberId = rs.getString("SUBSCRIBER_ID");
                String subscriberName = rs.getString("USER_ID");

                Subscriber subscriber = new Subscriber(subscriberName);
                subscriber.setId(Integer.parseInt(subscriberId));
                application = new Application(applicationName, subscriber);

                application.setDescription(rs.getString("DESCRIPTION"));
                application.setStatus(rs.getString("APPLICATION_STATUS"));
                application.setCallbackUrl(rs.getString("CALLBACK_URL"));
                application.setId(rs.getInt("APPLICATION_ID"));
                application.setGroupId(rs.getString("GROUP_ID"));
                application.setUUID(rs.getString("UUID"));
                application.setTier(rs.getString("APPLICATION_TIER"));
                subscriber.setId(rs.getInt("SUBSCRIBER_ID"));

                Set<APIKey> keys = getApplicationKeys(subscriber.getName(), application.getId());
                for (APIKey key : keys) {
                    application.addKey(key);
                }
            }
        } catch (SQLException e) {
            handleException("Error while obtaining details of the Application : " + uuid, e);
        } finally {
            APIMgtDBUtil.closeAllConnections(prepStmt, connection, rs);
        }
        return application;
    }

    /**
     * update URI templates define for an API
     *
     * @param api
     * @throws APIManagementException
     */
    public void updateURLTemplates(API api) throws APIManagementException {

        Connection connection = null;
        PreparedStatement prepStmt = null;
        int apiId;

        String deleteOldMappingsQuery = SQLConstants.REMOVE_FROM_URI_TEMPLATES_SQL;
        try {
            connection = APIMgtDBUtil.getConnection();
            connection.setAutoCommit(false);

            apiId = getAPIID(api.getId(), connection);
            if (apiId == -1) {
                //application addition has failed
                return;
            }
            prepStmt = connection.prepareStatement(deleteOldMappingsQuery);
            prepStmt.setInt(1, apiId);
            prepStmt.execute();

            addURLTemplates(apiId, api, connection);

            connection.commit();
        } catch (SQLException e) {
            handleException("Error while deleting URL template(s) for API : " + api.getId(), e);
        } finally {
            APIMgtDBUtil.closeAllConnections(prepStmt, connection, null);
        }
    }

    /**
     * returns all URL templates define for all active(PUBLISHED) APIs.
     */
    public ArrayList<URITemplate> getAllURITemplates(String apiContext, String version) throws APIManagementException {
        Connection connection = null;
        PreparedStatement prepStmt = null;
        ResultSet rs = null;
        ArrayList<URITemplate> uriTemplates = new ArrayList<URITemplate>();

        //TODO : FILTER RESULTS ONLY FOR ACTIVE APIs
        String query = SQLConstants.GET_ALL_URL_TEMPLATES_SQL;
        try {
            connection = APIMgtDBUtil.getConnection();
            prepStmt = connection.prepareStatement(query);
            prepStmt.setString(1, apiContext);
            prepStmt.setString(2, version);

            rs = prepStmt.executeQuery();

            URITemplate uriTemplate;
            while (rs.next()) {
                uriTemplate = new URITemplate();
                String script = null;
                uriTemplate.setHTTPVerb(rs.getString("HTTP_METHOD"));
                uriTemplate.setAuthType(rs.getString("AUTH_SCHEME"));
                uriTemplate.setUriTemplate(rs.getString("URL_PATTERN"));
                uriTemplate.setThrottlingTier(rs.getString("THROTTLING_TIER"));
                InputStream mediationScriptBlob = rs.getBinaryStream("MEDIATION_SCRIPT");
                if (mediationScriptBlob != null) {
                    script = APIMgtDBUtil.getStringFromInputStream(mediationScriptBlob);
                }
                uriTemplate.setMediationScript(script);
                uriTemplates.add(uriTemplate);
            }
        } catch (SQLException e) {
            handleException("Error while fetching all URL Templates", e);
        } finally {
            APIMgtDBUtil.closeAllConnections(prepStmt, connection, rs);
        }
        return uriTemplates;
    }


    public void updateAPI(API api, int tenantId) throws APIManagementException {
        Connection connection = null;
        PreparedStatement prepStmt = null;

        String previousDefaultVersion = getDefaultVersion(api.getId());

        String query = SQLConstants.UPDATE_API_SQL;
        try {
            connection = APIMgtDBUtil.getConnection();
            connection.setAutoCommit(false);

            if (api.isApiHeaderChanged()) {
                prepStmt = connection.prepareStatement(query);
                prepStmt.setString(1, api.getContext());
                String contextTemplate = api.getContextTemplate();
                //If the context template ends with {version} this means that the version will be at the end of the
                // context.
                if (contextTemplate.endsWith("/" + APIConstants.VERSION_PLACEHOLDER)) {
                    //Remove the {version} part from the context template.
                    contextTemplate = contextTemplate.split(Pattern.quote("/" + APIConstants.VERSION_PLACEHOLDER))[0];
                }
                prepStmt.setString(2, contextTemplate);
                //TODO Need to find who exactly does this update.
                prepStmt.setString(3, null);
                prepStmt.setTimestamp(4, new Timestamp(System.currentTimeMillis()));
                prepStmt.setString(5, APIUtil.replaceEmailDomainBack(api.getId().getProviderName()));
                prepStmt.setString(6, api.getId().getApiName());
                prepStmt.setString(7, api.getId().getVersion());
                prepStmt.execute();
            }

            if (api.isDefaultVersion() ^ api.getId().getVersion().equals(previousDefaultVersion)) { //A change has
                // happen
                //If the api is selected as default version, it is added/replaced into AM_API_DEFAULT_VERSION table
                if (api.isDefaultVersion()) {
                    addUpdateAPIAsDefaultVersion(api, connection);
                } else { //tick is removed
                    removeAPIFromDefaultVersion(api.getId(), connection);
                }
            }
            connection.commit();

            updateScopes(api, tenantId);
            updateURLTemplates(api);
        } catch (SQLException e) {
            handleException("Error while updating the API: " + api.getId() + " in the database", e);
        } finally {
            APIMgtDBUtil.closeAllConnections(prepStmt, connection, null);
        }
    }

    public int getAPIID(APIIdentifier apiId, Connection connection) throws APIManagementException {
        boolean created = false;
        PreparedStatement prepStmt = null;
        ResultSet rs = null;

        int id = -1;
        String getAPIQuery = SQLConstants.GET_API_ID_SQL;

        try {
            if (connection == null) {

                // If connection is not provided a new one will be created.
                connection = APIMgtDBUtil.getConnection();
                created = true;
            }

            prepStmt = connection.prepareStatement(getAPIQuery);
            prepStmt.setString(1, APIUtil.replaceEmailDomainBack(apiId.getProviderName()));
            prepStmt.setString(2, apiId.getApiName());
            prepStmt.setString(3, apiId.getVersion());
            rs = prepStmt.executeQuery();
            if (rs.next()) {
                id = rs.getInt("API_ID");
            }
            if (id == -1) {
                String msg = "Unable to find the API: " + apiId + " in the database";
                log.error(msg);
                throw new APIManagementException(msg);
            }
        } catch (SQLException e) {
            handleException("Error while locating API: " + apiId + " from the database", e);
        } finally {
            if (created) {
                APIMgtDBUtil.closeAllConnections(prepStmt, connection, rs);
            } else {
                APIMgtDBUtil.closeAllConnections(prepStmt, null, rs);
            }
        }
        return id;
    }

    /**
     * Delete a record from AM_APPLICATION_KEY_MAPPING table
     *
     * @param consumerKey
     * @throws APIManagementException
     */
    public void deleteApplicationMappingByConsumerKey(String consumerKey) throws APIManagementException {
        Connection connection = null;
        PreparedStatement prepStmt = null;

        String deleteApplicationKeyQuery = SQLConstants.REMOVE_APPLICATION_MAPPINGS_BY_CONSUMER_KEY_SQL;
        try {
            connection = APIMgtDBUtil.getConnection();
            connection.setAutoCommit(false);
            prepStmt = connection.prepareStatement(deleteApplicationKeyQuery);
            prepStmt.setString(1, consumerKey);
            prepStmt.execute();
            connection.commit();
        } catch (SQLException e) {
            handleException("Error while deleting mapping: consumer key " + consumerKey + " from the database", e);
        } finally {
            APIMgtDBUtil.closeAllConnections(prepStmt, connection, null);
        }
    }

    public void deleteAPI(APIIdentifier apiId) throws APIManagementException {
        Connection connection = null;
        PreparedStatement prepStmt = null;
        int id;

        String deleteLCEventQuery = SQLConstants.REMOVE_FROM_API_LIFECYCLE_SQL;
        String deleteCommentQuery = SQLConstants.REMOVE_FROM_API_COMMENT_SQL;
        String deleteRatingsQuery = SQLConstants.REMOVE_FROM_API_RATING_SQL;
        String deleteSubscriptionQuery = SQLConstants.REMOVE_FROM_API_SUBSCRIPTION_SQL;
        String deleteExternalAPIStoresQuery = SQLConstants.REMOVE_FROM_EXTERNAL_STORES_SQL;
        String deleteAPIQuery = SQLConstants.REMOVE_FROM_API_SQL;
        String deleteURLTemplateQuery = SQLConstants.REMOVE_FROM_API_URL_MAPPINGS_SQL;

        try {
            connection = APIMgtDBUtil.getConnection();
            connection.setAutoCommit(false);

            id = getAPIID(apiId, connection);

            removeAPIScope(apiId);

            prepStmt = connection.prepareStatement(deleteSubscriptionQuery);
            prepStmt.setInt(1, id);
            prepStmt.execute();
            prepStmt.close();//If exception occurs at execute, this statement will close in finally else here

            //Delete all comments associated with given API
            prepStmt = connection.prepareStatement(deleteCommentQuery);
            prepStmt.setInt(1, id);
            prepStmt.execute();
            prepStmt.close();//If exception occurs at execute, this statement will close in finally else here

            prepStmt = connection.prepareStatement(deleteRatingsQuery);
            prepStmt.setInt(1, id);
            prepStmt.execute();
            prepStmt.close();//If exception occurs at execute, this statement will close in finally else here

            prepStmt = connection.prepareStatement(deleteLCEventQuery);
            prepStmt.setInt(1, id);
            prepStmt.execute();
            prepStmt.close();//If exception occurs at execute, this statement will close in finally else here

            //Delete all external APIStore details associated with a given API
            prepStmt = connection.prepareStatement(deleteExternalAPIStoresQuery);
            prepStmt.setInt(1, id);
            prepStmt.execute();
            prepStmt.close();//If exception occurs at execute, this statement will close in finally else here

            prepStmt = connection.prepareStatement(deleteAPIQuery);
            prepStmt.setString(1, APIUtil.replaceEmailDomainBack(apiId.getProviderName()));
            prepStmt.setString(2, apiId.getApiName());
            prepStmt.setString(3, apiId.getVersion());
            prepStmt.execute();
            prepStmt.close();//If exception occurs at execute, this statement will close in finally else here

            prepStmt = connection.prepareStatement(deleteURLTemplateQuery);
            prepStmt.setInt(1, id);
            prepStmt.execute();

            String curDefaultVersion = getDefaultVersion(apiId);
            String pubDefaultVersion = getPublishedDefaultVersion(apiId);
            if (apiId.getVersion().equals(curDefaultVersion)) {
                removeAPIFromDefaultVersion(apiId, connection);
            } else if (apiId.getVersion().equals(pubDefaultVersion)) {
                setPublishedDefVersion(apiId, connection, null);
            }

            connection.commit();
        } catch (SQLException e) {
            handleException("Error while removing the API: " + apiId + " from the database", e);
        } finally {
            APIMgtDBUtil.closeAllConnections(prepStmt, connection, null);
        }
    }

    /**
     * Change access token status in to revoked in database level.
     *
     * @param key API Key to be revoked
     * @throws APIManagementException on error in revoking access token
     */
    public void revokeAccessToken(String key) throws APIManagementException {
        String accessTokenStoreTable = APIConstants.ACCESS_TOKEN_STORE_TABLE;
        accessTokenStoreTable = getAccessTokenStoreTableFromAccessToken(key, accessTokenStoreTable);
        Connection conn = null;
        PreparedStatement ps = null;
        try {
            conn = APIMgtDBUtil.getConnection();
            conn.setAutoCommit(false);

            String query = SQLConstants.REMOVE_ACCESS_TOKEN_PREFIX + accessTokenStoreTable + SQLConstants
                    .REVOKE_ACCESS_TOKEN_SUFFIX;
            ps = conn.prepareStatement(query);
            ps.setString(1, APIUtil.encryptToken(key));
            ps.execute();

            conn.commit();
        } catch (SQLException e) {
            handleException("Error in revoking access token: " + e.getMessage(), e);
        } catch (CryptoException e) {
            handleException("Error in revoking access token: " + e.getMessage(), e);
        } finally {
            APIMgtDBUtil.closeAllConnections(ps, conn, null);
        }
    }

    /**
     * Get APIIdentifiers Associated with access token - access token associated with application
     * which has multiple APIs. so this returns all APIs associated with a access token
     *
     * @param accessToken String access token
     * @return APIIdentifier set for all API's associated with given access token
     * @throws APIManagementException error in getting APIIdentifiers
     */
    public Set<APIIdentifier> getAPIByAccessToken(String accessToken) throws APIManagementException {
        String accessTokenStoreTable = APIConstants.ACCESS_TOKEN_STORE_TABLE;
        accessTokenStoreTable = getAccessTokenStoreTableFromAccessToken(accessToken, accessTokenStoreTable);
        Connection connection = null;
        PreparedStatement ps = null;
        ResultSet result = null;
        String getAPISql = SQLConstants.GET_API_BY_ACCESS_TOKEN_PREFIX +
                           accessTokenStoreTable + SQLConstants.GET_API_BY_ACCESS_TOKEN_SUFFIX;

        Set<APIIdentifier> apiSet = new HashSet<APIIdentifier>();
        try {
            connection = APIMgtDBUtil.getConnection();
            ps = connection.prepareStatement(getAPISql);
            ps.setString(1, APIUtil.encryptToken(accessToken));
            result = ps.executeQuery();
            while (result.next()) {
                apiSet.add(new APIIdentifier(APIUtil.replaceEmailDomain(result.getString("API_PROVIDER")), result
                        .getString("API_NAME"), result.getString("API_VERSION")));
            }
        } catch (SQLException e) {
            handleException("Failed to get API ID for token: " + accessToken, e);
        } catch (CryptoException e) {
            handleException("Failed to get API ID for token: " + accessToken, e);
        } finally {
            APIMgtDBUtil.closeAllConnections(ps, connection, result);
        }
        return apiSet;
    }


    /**
     * Get all applications associated with given tier
     *
     * @param tier String tier name
     * @return Application object array associated with tier
     * @throws APIManagementException on error in getting applications array
     */
    public Application[] getApplicationsByTier(String tier) throws APIManagementException {
        if (tier == null) {
            return null;
        }
        Connection connection = null;
        PreparedStatement prepStmt = null;
        ResultSet rs = null;
        Application[] applications = null;

        String sqlQuery = SQLConstants.GET_APPLICATION_BY_TIER_SQL;
        try {
            connection = APIMgtDBUtil.getConnection();
            prepStmt = connection.prepareStatement(sqlQuery);
            prepStmt.setString(1, tier);
            rs = prepStmt.executeQuery();
            ArrayList<Application> applicationsList = new ArrayList<Application>();
            Application application;
            while (rs.next()) {
                application = new Application(rs.getString("NAME"), getSubscriber(rs.getString("SUBSCRIBER_ID")));
                application.setId(rs.getInt("APPLICATION_ID"));
            }
            Collections.sort(applicationsList, new Comparator<Application>() {
                public int compare(Application o1, Application o2) {
                    return o1.getName().compareToIgnoreCase(o2.getName());
                }
            });
            applications = applicationsList.toArray(new Application[applicationsList.size()]);

        } catch (SQLException e) {
            handleException("Error when reading the application information from" + " the persistence store.", e);
        } finally {
            APIMgtDBUtil.closeAllConnections(prepStmt, connection, rs);
        }
        return applications;
    }

    private void handleException(String msg, Throwable t) throws APIManagementException {
        log.error(msg, t);
        throw new APIManagementException(msg, t);
    }

    /**
     * Generates fresh JWT token for given information of validation information
     *
     * @param context              String context for API
     * @param version              version of API
     * @param keyValidationInfoDTO APIKeyValidationInfoDTO
     * @return signed JWT token string
     * @throws APIManagementException error in generating token
     */
    @Deprecated
    public String createJWTTokenString(String context, String version, APIKeyValidationInfoDTO keyValidationInfoDTO)
            throws APIManagementException {
        String calleeToken = null;

        if (tokenGenerator != null) {
            calleeToken = generateJWTToken(keyValidationInfoDTO, context, version);
        } else {
            if (log.isDebugEnabled()) {
                log.debug("JWT generator not properly initialized. JWT token will not present in validation info");
            }
        }
        return calleeToken;
    }

    /**
     * Generates fresh JWT token for given information of validation information
     *
     * @param context              String context for API
     * @param version              version of API
     * @param keyValidationInfoDTO APIKeyValidationInfoDTO
     * @return signed JWT token string
     * @throws APIManagementException error in generating token
     */
    @Deprecated
    public String createJWTTokenString(String context, String version, APIKeyValidationInfoDTO keyValidationInfoDTO,
                                       String accessToken) throws APIManagementException {
        String calleeToken = null;

        if (tokenGenerator != null) {
            calleeToken = generateJWTToken(keyValidationInfoDTO, context, version, accessToken);
        } else {
            if (log.isDebugEnabled()) {
                log.debug("JWT generator not properly initialized. JWT token will not present in validation info");
            }
        }
        return calleeToken;
    }

    public HashMap<String, String> getURITemplatesPerAPIAsString(APIIdentifier identifier)
            throws APIManagementException {
        Connection conn = null;
        ResultSet resultSet = null;
        PreparedStatement ps = null;
        int apiId;
        HashMap<String, String> urlMappings = new LinkedHashMap<String, String>();
        try {
            conn = APIMgtDBUtil.getConnection();
            apiId = getAPIID(identifier, conn);

            String sqlQuery = SQLConstants.GET_URL_TEMPLATES_SQL;

            ps = conn.prepareStatement(sqlQuery);
            ps.setInt(1, apiId);
            resultSet = ps.executeQuery();
            while (resultSet.next()) {
                String script = null;
                String uriPattern = resultSet.getString("URL_PATTERN");
                String httpMethod = resultSet.getString("HTTP_METHOD");
                String authScheme = resultSet.getString("AUTH_SCHEME");
                String throttlingTier = resultSet.getString("THROTTLING_TIER");
                InputStream mediationScriptBlob = resultSet.getBinaryStream("MEDIATION_SCRIPT");
                if (mediationScriptBlob != null) {
                    script = APIMgtDBUtil.getStringFromInputStream(mediationScriptBlob);
                    // set null if the script is empty. Otherwise ArrayIndexOutOfBoundsException occurs when trying
                    // to split by ::
                    if (script.isEmpty()) {
                        script = null;
                    }
                }
                urlMappings.put(uriPattern + "::" + httpMethod + "::" + authScheme + "::" + throttlingTier + "::" +
                                script, null);
            }
        } catch (SQLException e) {
            if (conn != null) {
                try {
                    conn.rollback();
                } catch (SQLException e1) {
                    log.error("Failed to rollback the add subscription ", e1);
                }
            }
            handleException("Failed to add subscriber data ", e);
        } finally {
            APIMgtDBUtil.closeAllConnections(ps, conn, resultSet);
        }
        return urlMappings;
    }

    public boolean isDomainRestricted(String apiKey, String clientDomain) throws APIManagementException {
        boolean restricted = true;
        if (clientDomain != null) {
            clientDomain = clientDomain.trim();
        }
        List<String> authorizedDomains = Arrays.asList(getAuthorizedDomains(apiKey).split(","));
        if (authorizedDomains.contains("ALL") || authorizedDomains.contains(clientDomain)) {
            restricted = false;
        }
        return restricted;
    }

    public String getAuthorizedDomains(String accessToken) throws APIManagementException {
        String accessTokenStoreTable = APIConstants.ACCESS_TOKEN_STORE_TABLE;
        accessTokenStoreTable = getAccessTokenStoreTableFromAccessToken(accessToken, accessTokenStoreTable);
        StringBuilder authorizedDomains = new StringBuilder();
        String accessAllowDomainsSql = SQLConstants.GET_AUTHORIZED_DOMAINS_PREFIX +
                                       accessTokenStoreTable + SQLConstants.GET_AUTHORIZED_DOMAINS_SUFFIX;

        Connection connection = null;
        PreparedStatement prepStmt = null;
        ResultSet rs = null;
        try {
            connection = APIMgtDBUtil.getConnection();
            prepStmt = connection.prepareStatement(accessAllowDomainsSql);
            prepStmt.setString(1, APIUtil.encryptToken(accessToken));
            rs = prepStmt.executeQuery();
            boolean first = true;
            while (rs.next()) {  //if(rs.next==true) -> domain != null
                String domain = rs.getString(1);
                if (first) {
                    authorizedDomains.append(domain);
                    first = false;
                } else {
                    authorizedDomains.append(',').append(domain);
                }
            }
        } catch (SQLException e) {
            throw new APIManagementException("Error in retrieving access allowing domain list from table.", e);
        } catch (CryptoException e) {
            throw new APIManagementException("Error in retrieving access allowing domain list from table.", e);
        } finally {
            APIMgtDBUtil.closeAllConnections(prepStmt, connection, rs);
        }
        return authorizedDomains.toString();
    }

    // This should be only used only when Token Partitioning is enabled.
    public String getConsumerKeyForTokenWhenTokenPartitioningEnabled(String accessToken) throws APIManagementException {

        if (APIUtil.checkAccessTokenPartitioningEnabled() && APIUtil.checkUserNameAssertionEnabled()) {
            String accessTokenStoreTable = APIUtil.getAccessTokenStoreTableFromAccessToken(accessToken);
            StringBuilder authorizedDomains = new StringBuilder();
            String accessAllowDomainsSql = "SELECT CONSUMER_KEY " +
                                           " FROM " + accessTokenStoreTable +
                                           " WHERE ACCESS_TOKEN = ? ";

            Connection connection = null;
            PreparedStatement prepStmt = null;
            ResultSet rs = null;
            try {
                connection = APIMgtDBUtil.getConnection();
                prepStmt = connection.prepareStatement(accessAllowDomainsSql);
                prepStmt.setString(1, APIUtil.encryptToken(accessToken));
                rs = prepStmt.executeQuery();
                boolean first = true;
                while (rs.next()) {
                    String domain = rs.getString(1);
                    if (first) {
                        authorizedDomains.append(domain);
                        first = false;
                    } else {
                        authorizedDomains.append(',').append(domain);
                    }
                }
            } catch (SQLException e) {
                throw new APIManagementException("Error in retrieving access allowing domain list from table.", e);
            } catch (CryptoException e) {
                throw new APIManagementException("Error in retrieving access allowing domain list from table.", e);
            } finally {
                APIMgtDBUtil.closeAllConnections(prepStmt, connection, rs);
            }
            return authorizedDomains.toString();
        }
        return null;
    }

    public String getAuthorizedDomainsByConsumerKey(String consumerKey) throws APIManagementException {

        StringBuilder authorizedDomains = new StringBuilder();
        String accessAllowDomainsSql = SQLConstants.GET_AUTHORIZED_DOMAINS_BY_ACCESS_KEY_SQL;

        Connection connection = null;
        PreparedStatement prepStmt = null;
        ResultSet rs = null;
        try {
            connection = APIMgtDBUtil.getConnection();
            prepStmt = connection.prepareStatement(accessAllowDomainsSql);
            prepStmt.setString(1, consumerKey);
            rs = prepStmt.executeQuery();
            boolean first = true;
            while (rs.next()) {
                String domain = rs.getString(1);
                if (first) {
                    authorizedDomains.append(domain);
                    first = false;
                } else {
                    authorizedDomains.append(',').append(domain);
                }
            }
        } catch (SQLException e) {
            throw new APIManagementException("Error in retrieving access allowing domain list from table.", e);
        } finally {
            APIMgtDBUtil.closeAllConnections(prepStmt, connection, rs);
        }
        return authorizedDomains.toString();
    }

    public String findConsumerKeyFromAccessToken(String accessToken) throws APIManagementException {
        String accessTokenStoreTable = APIConstants.ACCESS_TOKEN_STORE_TABLE;
        accessTokenStoreTable = getAccessTokenStoreTableFromAccessToken(accessToken, accessTokenStoreTable);
        Connection connection = null;
        PreparedStatement smt = null;
        ResultSet rs = null;
        String consumerKey = null;
        try {
            String getConsumerKeySql = SQLConstants.GET_CONSUMER_KEY_BY_ACCESS_TOKEN_PREFIX + accessTokenStoreTable +
                                       SQLConstants.GET_CONSUMER_KEY_BY_ACCESS_TOKEN_SUFFIX;
            connection = APIMgtDBUtil.getConnection();
            smt = connection.prepareStatement(getConsumerKeySql);
            smt.setString(1, APIUtil.encryptToken(accessToken));
            rs = smt.executeQuery();
            while (rs.next()) {
                consumerKey = rs.getString(1);
            }
        } catch (SQLException e) {
            handleException("Error while getting authorized domians.", e);
        } catch (CryptoException e) {
            handleException("Error while getting authorized domians.", e);
        } finally {
            APIMgtDBUtil.closeAllConnections(smt, connection, rs);
        }
        return consumerKey;
    }

    /**
     * Adds a comment for an API
     *
     * @param identifier  API Identifier
     * @param commentText Commented Text
     * @param user        User who did the comment
     * @return Comment ID
     */
    public int addComment(APIIdentifier identifier, String commentText, String user) throws APIManagementException {

        Connection connection = null;
        ResultSet resultSet = null;
        ResultSet insertSet = null;
        PreparedStatement getPrepStmt = null;
        PreparedStatement insertPrepStmt = null;
        int commentId = -1;
        int apiId = -1;

        try {
            connection = APIMgtDBUtil.getConnection();
            connection.setAutoCommit(false);

            String getApiQuery = SQLConstants.GET_API_ID_SQL;
            getPrepStmt = connection.prepareStatement(getApiQuery);
            getPrepStmt.setString(1, APIUtil.replaceEmailDomainBack(identifier.getProviderName()));
            getPrepStmt.setString(2, identifier.getApiName());
            getPrepStmt.setString(3, identifier.getVersion());
            resultSet = getPrepStmt.executeQuery();
            if (resultSet.next()) {
                apiId = resultSet.getInt("API_ID");
            }

            if (apiId == -1) {
                String msg = "Unable to get the API ID for: " + identifier;
                log.error(msg);
                throw new APIManagementException(msg);
            }

            /*This query to update the AM_API_COMMENTS table */
            String addCommentQuery = SQLConstants.ADD_COMMENT_SQL;

            /*Adding data to the AM_API_COMMENTS table*/
            insertPrepStmt = connection.prepareStatement(addCommentQuery, new String[]{"comment_id"});

            insertPrepStmt.setString(1, commentText);
            insertPrepStmt.setString(2, user);
            insertPrepStmt.setTimestamp(3, new Timestamp(System.currentTimeMillis()), Calendar.getInstance());
            insertPrepStmt.setInt(4, apiId);

            insertPrepStmt.executeUpdate();
            insertSet = getPrepStmt.getGeneratedKeys();
            while (insertSet.next()) {
                commentId = Integer.parseInt(insertSet.getString(1));
            }
            connection.commit();
        } catch (SQLException e) {
            if (connection != null) {
                try {
                    connection.rollback();
                } catch (SQLException e1) {
                    log.error("Failed to rollback the add comment ", e1);
                }
            }
            handleException("Failed to add comment data, for  " + identifier.getApiName() + '-' + identifier
                    .getVersion(), e);
        } finally {
            APIMgtDBUtil.closeAllConnections(getPrepStmt, connection, resultSet);
            APIMgtDBUtil.closeAllConnections(insertPrepStmt, null, insertSet);
        }
        return commentId;
    }

    /**
     * Returns all the Comments on an API
     *
     * @param identifier API Identifier
     * @return Comment Array
     * @throws APIManagementException
     */
    public Comment[] getComments(APIIdentifier identifier) throws APIManagementException {
        List<Comment> commentList = new ArrayList<Comment>();
        Connection connection = null;
        ResultSet resultSet = null;
        PreparedStatement prepStmt = null;

        String sqlQuery = SQLConstants.GET_COMMENTS_SQL;
        try {
            connection = APIMgtDBUtil.getConnection();
            prepStmt = connection.prepareStatement(sqlQuery);
            prepStmt.setString(1, APIUtil.replaceEmailDomainBack(identifier.getProviderName()));
            prepStmt.setString(2, identifier.getApiName());
            prepStmt.setString(3, identifier.getVersion());
            resultSet = prepStmt.executeQuery();
            while (resultSet.next()) {
                Comment comment = new Comment();
                comment.setText(resultSet.getString("COMMENT_TEXT"));
                comment.setUser(resultSet.getString("COMMENTED_USER"));
                comment.setCreatedTime(new java.util.Date(resultSet.getTimestamp("DATE_COMMENTED").getTime()));
                commentList.add(comment);
            }
        } catch (SQLException e) {
            try {
                if (connection != null) {
                    connection.rollback();
                }
            } catch (SQLException e1) {
                log.error("Failed to retrieve comments ", e1);
            }
            handleException("Failed to retrieve comments for  " + identifier.getApiName() + '-' + identifier
                    .getVersion(), e);
        } finally {
            APIMgtDBUtil.closeAllConnections(prepStmt, connection, resultSet);
        }
        return commentList.toArray(new Comment[commentList.size()]);
    }

    public boolean isContextExist(String context) {
        Connection connection = null;
        ResultSet resultSet = null;
        PreparedStatement prepStmt = null;

        String sql = SQLConstants.GET_API_CONTEXT_SQL;
        try {
            connection = APIMgtDBUtil.getConnection();
            prepStmt = connection.prepareStatement(sql);
            prepStmt.setString(1, context);
            resultSet = prepStmt.executeQuery();

            while (resultSet.next()) {
                if (resultSet.getString(1) != null) {
                    return true;
                }
            }
        } catch (SQLException e) {
            log.error("Failed to retrieve the API Context ", e);
        } finally {
            APIMgtDBUtil.closeAllConnections(prepStmt, connection, resultSet);
        }
        return false;
    }

    public String getAPIContext(APIIdentifier identifier) throws APIManagementException {
        Connection connection = null;
        ResultSet resultSet = null;
        PreparedStatement prepStmt = null;

        String context = null;

        String sql = SQLConstants.GET_API_CONTEXT_BY_API_NAME_SQL;
        try {
            connection = APIMgtDBUtil.getConnection();
            prepStmt = connection.prepareStatement(sql);
            prepStmt.setString(1, APIUtil.replaceEmailDomainBack(identifier.getProviderName()));
            prepStmt.setString(2, identifier.getApiName());
            prepStmt.setString(3, identifier.getVersion());
            resultSet = prepStmt.executeQuery();

            while (resultSet.next()) {
                context = resultSet.getString(1);
            }
        } catch (SQLException e) {
            log.error("Failed to retrieve the API Context", e);

            handleException("Failed to retrieve the API Context for " +
                            identifier.getProviderName() + '-' + identifier.getApiName() + '-' + identifier
                                    .getVersion(), e);
        } finally {
            APIMgtDBUtil.closeAllConnections(prepStmt, connection, resultSet);
        }
        return context;
    }

    public List<String> getAllAvailableContexts() {
        List<String> contexts = new ArrayList<String>();
        Connection connection = null;
        ResultSet resultSet = null;
        PreparedStatement prepStmt = null;

        String sql = SQLConstants.GET_ALL_CONTEXT_SQL;
        try {
            connection = APIMgtDBUtil.getConnection();
            prepStmt = connection.prepareStatement(sql);
            resultSet = prepStmt.executeQuery();

            while (resultSet.next()) {
                contexts.add(resultSet.getString("CONTEXT"));
            }
        } catch (SQLException e) {
            log.error("Failed to retrieve the API Context ", e);
        } finally {
            APIMgtDBUtil.closeAllConnections(prepStmt, connection, resultSet);
        }
        return contexts;
    }

    public void populateAppRegistrationWorkflowDTO(ApplicationRegistrationWorkflowDTO workflowDTO)
            throws APIManagementException {
        Connection conn = null;
        PreparedStatement ps = null;
        ResultSet rs = null;
        Application application = null;
        Subscriber subscriber = null;

        String registrationEntry = SQLConstants.GET_APPLICATION_REGISTRATION_ENTRY_BY_SUBSCRIBER_SQL;
        try {
            conn = APIMgtDBUtil.getConnection();
            ps = conn.prepareStatement(registrationEntry);
            ps.setString(1, workflowDTO.getExternalWorkflowReference());
            rs = ps.executeQuery();

            while (rs.next()) {
                subscriber = new Subscriber(rs.getString("USER_ID"));
                subscriber.setId(rs.getInt("SUBSCRIBER_ID"));
                application = new Application(rs.getString("NAME"), subscriber);
                application.setId(rs.getInt("APPLICATION_ID"));
                application.setApplicationWorkFlowStatus(rs.getString("APPLICATION_STATUS"));
                application.setCallbackUrl(rs.getString("CALLBACK_URL"));
                application.setDescription(rs.getString("DESCRIPTION"));
                application.setTier(rs.getString("APPLICATION_TIER"));
                workflowDTO.setApplication(application);
                workflowDTO.setKeyType(rs.getString("TOKEN_TYPE"));
                workflowDTO.setUserName(subscriber.getName());
                workflowDTO.setDomainList(rs.getString("ALLOWED_DOMAINS"));
                workflowDTO.setValidityTime(rs.getLong("VALIDITY_PERIOD"));
                OAuthAppRequest request = ApplicationUtils.createOauthAppRequest(application.getName(), null,
                                                                                 application.getCallbackUrl(), rs
                                                                                         .getString("TOKEN_SCOPE"),
                                                                                 rs.getString("INPUTS"));
                workflowDTO.setAppInfoDTO(request);
            }
        } catch (SQLException e) {
            handleException("Error occurred while retrieving an " +
                            "Application Registration Entry for Workflow : " + workflowDTO
                                    .getExternalWorkflowReference(), e);
        } finally {
            APIMgtDBUtil.closeAllConnections(ps, conn, rs);
        }
    }

    @Deprecated
    public ApplicationRegistrationWorkflowDTO populateAppRegistrationWorkflowDTO(int appId)
            throws APIManagementException {
        Connection conn = null;
        PreparedStatement ps = null;
        ResultSet rs = null;

        ApplicationRegistrationWorkflowDTO workflowDTO = null;
        //TODO: Need to create a different Entity for holding Registration Info.
        String registrationEntry = SQLConstants.GET_APPLICATION_REGISTRATION_ENTRY_SQL;

        try {
            conn = APIMgtDBUtil.getConnection();
            ps = conn.prepareStatement(registrationEntry);
            ps.setInt(1, appId);
            rs = ps.executeQuery();

            while (rs.next()) {
                workflowDTO = (ApplicationRegistrationWorkflowDTO) WorkflowExecutorFactory.getInstance()
                        .createWorkflowDTO(WorkflowConstants.WF_TYPE_AM_APPLICATION_REGISTRATION_PRODUCTION);
                workflowDTO.setKeyType(rs.getString("TOKEN_TYPE"));
                workflowDTO.setDomainList(rs.getString("ALLOWED_DOMAINS"));
                workflowDTO.setValidityTime(rs.getLong("VALIDITY_PERIOD"));
            }
        } catch (SQLException e) {
            handleException("Error occurred while retrieving an " +
                            "Application Registration Entry for Application ID : " + appId, e);
        } finally {
            APIMgtDBUtil.closeAllConnections(ps, conn, rs);
        }
        return workflowDTO;
    }

    public int getApplicationIdForAppRegistration(String workflowReference) throws APIManagementException {

        Connection conn = null;
        PreparedStatement ps = null;
        ResultSet rs = null;
        int appId = -1;

        String registrationEntry = SQLConstants.GET_APPLICATION_REGISTRATION_ID_SQL;
        try {
            conn = APIMgtDBUtil.getConnection();
            ps = conn.prepareStatement(registrationEntry);
            ps.setString(1, workflowReference);
            rs = ps.executeQuery();

            while (rs.next()) {
                appId = rs.getInt("APP_ID");
            }
        } catch (SQLException e) {
            handleException("Error occurred while retrieving an " +
                            "Application Registration Entry for Workflow : " + workflowReference, e);
        } finally {
            APIMgtDBUtil.closeAllConnections(ps, conn, rs);
        }
        return appId;
    }

    /**
     * Fetches WorkflowReference when given Application Name and UserId.
     *
     * @param applicationName
     * @param userId
     * @return WorkflowReference
     * @throws APIManagementException
     */
    public String getWorkflowReference(String applicationName, String userId) throws APIManagementException {
        Connection conn = null;
        PreparedStatement ps = null;
        ResultSet rs = null;
        String workflowReference = null;

        String sqlQuery = SQLConstants.GET_WORKFLOW_ENTRY_SQL;
        try {
            conn = APIMgtDBUtil.getConnection();
            ps = conn.prepareStatement(sqlQuery);
            ps.setString(1, applicationName);
            ps.setString(2, userId);
            rs = ps.executeQuery();

            while (rs.next()) {
                workflowReference = rs.getString("WF_REF");
            }
        } catch (SQLException e) {
            handleException("Error occurred while getting workflow entry for " +
                            "Application : " + applicationName + " created by " + userId, e);
        } finally {
            APIMgtDBUtil.closeAllConnections(ps, conn, rs);
        }
        return workflowReference;
    }

    /**
     * Retries the WorkflowExternalReference for a application.
     *
     * @param appID ID of the application
     * @return External workflow reference for the application identified
     * @throws APIManagementException
     */
    public String getExternalWorkflowReferenceByApplicationID(int appID) throws APIManagementException {
        String workflowExtRef = null;
        Connection conn = null;
        PreparedStatement ps = null;
        ResultSet rs = null;

        String sqlQuery = SQLConstants.GET_EXTERNAL_WORKFLOW_REFERENCE_SQL;
        try {
            conn = APIMgtDBUtil.getConnection();
            ps = conn.prepareStatement(sqlQuery);
            ps.setString(1, WorkflowConstants.WF_TYPE_AM_APPLICATION_CREATION);
            ps.setString(2, String.valueOf(appID));
            rs = ps.executeQuery();

            // returns only one row
            while (rs.next()) {
                workflowExtRef = rs.getString("WF_EXTERNAL_REFERENCE");
            }
        } catch (SQLException e) {
            handleException("Error occurred while getting workflow entry for " +
                            "Application ID : " + appID, e);
        } finally {
            APIMgtDBUtil.closeAllConnections(ps, conn, rs);
        }

        return workflowExtRef;
    }

    /**
     * Retries the WorkflowExternalReference for a subscription.
     *
     * @param identifier APIIdentifier to find the subscribed api
     * @param appID      ID of the application which has the subscription
     * @return External workflow reference for the subscription identified
     * @throws APIManagementException
     */
    public String getExternalWorkflowReferenceForSubscription(APIIdentifier identifier, int appID)
            throws APIManagementException {
        String workflowExtRef = null;
        Connection conn = null;
        PreparedStatement ps = null;
        ResultSet rs = null;
        int apiID;
        int subscriptionID = -1;

        String sqlQuery = SQLConstants.GET_EXTERNAL_WORKFLOW_REFERENCE_FOR_SUBSCRIPTION_SQL;
        String postgreSQL = SQLConstants.GET_EXTERNAL_WORKFLOW_REFERENCE_FOR_SUBSCRIPTION_POSTGRE_SQL;
        try {
            apiID = getAPIID(identifier, conn);
            conn = APIMgtDBUtil.getConnection();
            if (conn.getMetaData().getDriverName().contains("PostgreSQL")) {
                sqlQuery = postgreSQL;
            }
            ps = conn.prepareStatement(sqlQuery);
            ps.setInt(1, apiID);
            ps.setInt(2, appID);
            ps.setString(3, WorkflowConstants.WF_TYPE_AM_SUBSCRIPTION_CREATION);
            rs = ps.executeQuery();

            // returns only one row
            while (rs.next()) {
                workflowExtRef = rs.getString("WF_EXTERNAL_REFERENCE");
            }

        } catch (SQLException e) {
            handleException("Error occurred while getting workflow entry for " +
                            "Subscription : " + subscriptionID, e);
        } finally {
            APIMgtDBUtil.closeAllConnections(ps, conn, rs);
        }

        return workflowExtRef;
    }

    /**
     * Retries the WorkflowExternalReference for a subscription.
     *
     * @param subscriptionId ID of the subscription
     * @return External workflow reference for the subscription <code>subscriptionId</code>
     * @throws APIManagementException
     */
    public String getExternalWorkflowReferenceForSubscription(int subscriptionId) throws APIManagementException {
        String workflowExtRef = null;
        Connection conn = null;
        PreparedStatement ps = null;
        ResultSet rs = null;

        String sqlQuery = SQLConstants.GET_EXTERNAL_WORKFLOW_FOR_SUBSCRIPTION_SQL;
        try {
            conn = APIMgtDBUtil.getConnection();
            ps = conn.prepareStatement(sqlQuery);
            // setting subscriptionId as string to prevent error when db finds string type IDs for
            // ApplicationRegistration workflows
            ps.setString(1, String.valueOf(subscriptionId));
            ps.setString(2, WorkflowConstants.WF_TYPE_AM_SUBSCRIPTION_CREATION);
            rs = ps.executeQuery();

            // returns only one row
            while (rs.next()) {
                workflowExtRef = rs.getString("WF_EXTERNAL_REFERENCE");
            }
        } catch (SQLException e) {
            handleException("Error occurred while getting workflow entry for " +
                            "Subscription : " + subscriptionId, e);
        } finally {
            APIMgtDBUtil.closeAllConnections(ps, conn, rs);
        }
        return workflowExtRef;
    }

    /**
     * Retries the WorkflowExternalReference for an user signup by DOMAIN/username.
     *
     * @param usernameWithDomain username of the signed up user inthe format of DOMAIN/username
     * @return External workflow reference for the signup workflow entry
     * @throws APIManagementException
     */
    public String getExternalWorkflowReferenceForUserSignup(String usernameWithDomain) throws APIManagementException {
        String workflowExtRef = null;
        Connection conn = null;
        PreparedStatement ps = null;
        ResultSet rs = null;

        String sqlQuery = SQLConstants.GET_EXTERNAL_WORKFLOW_FOR_SIGNUP_SQL;
        try {
            conn = APIMgtDBUtil.getConnection();
            ps = conn.prepareStatement(sqlQuery);
            ps.setString(1, usernameWithDomain);
            ps.setString(2, WorkflowConstants.WF_TYPE_AM_USER_SIGNUP);
            rs = ps.executeQuery();

            // returns only one row
            while (rs.next()) {
                workflowExtRef = rs.getString("WF_EXTERNAL_REFERENCE");
            }
        } catch (SQLException e) {
            handleException("Error occurred while getting workflow entry for " +
                            "User signup : " + usernameWithDomain, e);
        } finally {
            APIMgtDBUtil.closeAllConnections(ps, conn, rs);
        }
        return workflowExtRef;
    }

    /**
     * Retrieves IDs of pending subscriptions for a given application
     *
     * @param applicationId application id of the application
     * @return Set containing subscription id list
     * @throws APIManagementException
     */
    public Set<Integer> getPendingSubscriptionsByApplicationId(int applicationId) throws APIManagementException {
        Set<Integer> pendingSubscriptions = new HashSet<Integer>();
        Connection conn = null;
        PreparedStatement ps = null;
        ResultSet rs = null;

        String sqlQuery = SQLConstants.GET_PAGINATED_SUBSCRIPTIONS_BY_APPLICATION_SQL;
        try {
            conn = APIMgtDBUtil.getConnection();
            ps = conn.prepareStatement(sqlQuery);
            ps.setInt(1, applicationId);
            ps.setString(2, APIConstants.SubscriptionStatus.ON_HOLD);
            rs = ps.executeQuery();

            while (rs.next()) {
                pendingSubscriptions.add(rs.getInt("SUBSCRIPTION_ID"));
            }
        } catch (SQLException e) {
            handleException("Error occurred while getting subscription entries for " +
                            "Application : " + applicationId, e);
        } finally {
            APIMgtDBUtil.closeAllConnections(ps, conn, rs);
        }
        return pendingSubscriptions;
    }

    /**
     * Retrieves registration workflow reference for applicationId and key type
     *
     * @param applicationId id of the application with registration
     * @param keyType       key type of the registration
     * @return workflow reference of the registration
     * @throws APIManagementException
     */
    public String getRegistrationWFReference(int applicationId, String keyType) throws APIManagementException {
        Connection conn = null;
        PreparedStatement ps = null;
        ResultSet rs = null;
        String reference = null;

        String sqlQuery = SQLConstants.GET_REGISTRATION_WORKFLOW_SQL;
        try {
            conn = APIMgtDBUtil.getConnection();
            ps = conn.prepareStatement(sqlQuery);
            ps.setInt(1, applicationId);
            ps.setString(2, keyType);
            rs = ps.executeQuery();

            // returns only one row
            while (rs.next()) {
                reference = rs.getString("WF_REF");
            }
        } catch (SQLException e) {
            handleException("Error occurred while getting registration entry for " +
                            "Application : " + applicationId, e);
        } finally {
            APIMgtDBUtil.closeAllConnections(ps, conn, rs);
        }
        return reference;
    }

    /**
     * Retrives subscription status for APIIdentifier and applicationId
     *
     * @param identifier    api identifier subscribed
     * @param applicationId application with subscription
     * @return subscription status
     * @throws APIManagementException
     */
    public String getSubscriptionStatus(APIIdentifier identifier, int applicationId) throws APIManagementException {
        String status = null;
        Connection conn = null;
        PreparedStatement ps = null;
        ResultSet rs = null;

        String sqlQuery = SQLConstants.GET_SUBSCRIPTION_STATUS_SQL;
        try {
            conn = APIMgtDBUtil.getConnection();
            int apiId = getAPIID(identifier, conn);
            ps = conn.prepareStatement(sqlQuery);
            ps.setInt(1, apiId);
            ps.setInt(2, applicationId);
            rs = ps.executeQuery();

            // returns only one row
            while (rs.next()) {
                status = rs.getString("SUB_STATUS");
            }
        } catch (SQLException e) {
            handleException("Error occurred while getting subscription entry for " +
                            "Application : " + applicationId + ", API: " + identifier, e);
        } finally {
            APIMgtDBUtil.closeAllConnections(ps, conn, rs);
        }
        return status;
    }

    /**
     * Retrieve subscription create state for APIIdentifier and applicationID
     *
     * @param identifier    - api identifier which is subscribed
     * @param applicationId - application used to subscribed
     * @param connection
     * @return subscription create status
     * @throws APIManagementException
     */
    public String getSubscriptionCreaeteStatus(APIIdentifier identifier, int applicationId, Connection connection)
            throws APIManagementException {
        String status = null;
        PreparedStatement ps = null;
        ResultSet rs = null;

        String sqlQuery = SQLConstants.GET_SUBSCRIPTION_CREATION_STATUS_SQL;
        try {
            int apiId = getAPIID(identifier, connection);
            ps = connection.prepareStatement(sqlQuery);
            ps.setInt(1, apiId);
            ps.setInt(2, applicationId);
            rs = ps.executeQuery();

            // returns only one row
            while (rs.next()) {
                status = rs.getString("SUBS_CREATE_STATE");
            }
        } catch (SQLException e) {
            handleException("Error occurred while getting subscription entry for " +
                            "Application : " + applicationId + ", API: " + identifier, e);
        } finally {
            APIMgtDBUtil.closeAllConnections(ps, null, rs);
        }
        return status;
    }

    private class SubscriptionInfo {
        private int subscriptionId;
        private String tierId;
        private int applicationId;
        private String accessToken;
        private String tokenType;
    }

    /**
     * Identify whether the loggedin user used his ordinal username or email
     *
     * @param userId
     * @return
     */
    private boolean isUserLoggedInEmail(String userId) {
        return userId.contains("@");
    }

    /**
     * Identify whether the loggedin user used his Primary Login name or Secondary login name
     *
     * @param userId
     * @return
     */
    private boolean isSecondaryLogin(String userId) {
        Map<String, Map<String, String>> loginConfiguration = ServiceReferenceHolder.getInstance()
                .getAPIManagerConfigurationService().getAPIManagerConfiguration().getLoginConfiguration();
        if (loginConfiguration.get(APIConstants.EMAIL_LOGIN) != null) {
            Map<String, String> emailConf = loginConfiguration.get(APIConstants.EMAIL_LOGIN);
            if ("true".equalsIgnoreCase(emailConf.get(APIConstants.PRIMARY_LOGIN))) {
                return !isUserLoggedInEmail(userId);
            }
            if ("false".equalsIgnoreCase(emailConf.get(APIConstants.PRIMARY_LOGIN))) {
                return isUserLoggedInEmail(userId);
            }
        }
        if (loginConfiguration.get(APIConstants.USERID_LOGIN) != null) {
            Map<String, String> userIdConf = loginConfiguration.get(APIConstants.USERID_LOGIN);
            if ("true".equalsIgnoreCase(userIdConf.get(APIConstants.PRIMARY_LOGIN))) {
                return isUserLoggedInEmail(userId);
            }
            if ("false".equalsIgnoreCase(userIdConf.get(APIConstants.PRIMARY_LOGIN))) {
                return !isUserLoggedInEmail(userId);
            }
        }
        return false;
    }

    /**
     * Get the primaryLogin name using secondary login name. Primary secondary
     * Configuration is provided in the identitiy.xml. In the userstore, it is
     * users responsibility TO MAINTAIN THE SECONDARY LOGIN NAME AS UNIQUE for
     * each and every users. If it is not unique, we will pick the very first
     * entry from the userlist.
     *
     * @param login
     * @return
     * @throws APIManagementException
     */
    private String getPrimaryLoginFromSecondary(String login) throws APIManagementException {
        Map<String, Map<String, String>> loginConfiguration = ServiceReferenceHolder.getInstance()
                .getAPIManagerConfigurationService().getAPIManagerConfiguration().getLoginConfiguration();
        String claimURI, username = null;
        if (isUserLoggedInEmail(login)) {
            Map<String, String> emailConf = loginConfiguration.get(APIConstants.EMAIL_LOGIN);
            claimURI = emailConf.get(APIConstants.CLAIM_URI);
        } else {
            Map<String, String> userIdConf = loginConfiguration.get(APIConstants.USERID_LOGIN);
            claimURI = userIdConf.get(APIConstants.CLAIM_URI);
        }

        try {
            RemoteUserManagerClient rmUserClient = new RemoteUserManagerClient(login);
            String[] user = rmUserClient.getUserList(claimURI, login);
            if (user.length > 0) {
                username = user[0];
            }
        } catch (Exception e) {

            handleException("Error while retrieving the primaryLogin name using secondary loginName : " + login, e);
        }
        return username;
    }

    /**
     * identify the login username is primary or secondary
     *
     * @param userID
     * @return
     * @throws APIManagementException
     */
    private String getLoginUserName(String userID) throws APIManagementException {
        String primaryLogin = userID;
        if (isSecondaryLogin(userID)) {
            primaryLogin = getPrimaryLoginFromSecondary(userID);
        }
        return primaryLogin;
    }


    /**
     * Store external APIStore details to which APIs successfully published
     *
     * @param apiId       APIIdentifier
     * @param apiStoreSet APIStores set
     * @return added/failed
     * @throws APIManagementException
     */
    public boolean addExternalAPIStoresDetails(APIIdentifier apiId, Set<APIStore> apiStoreSet)
            throws APIManagementException {
        Connection conn = null;
        PreparedStatement ps = null;
        boolean state = false;
        try {
            conn = APIMgtDBUtil.getConnection();
            conn.setAutoCommit(false);

            //This query to add external APIStores to database table
            String sqlQuery = SQLConstants.ADD_EXTERNAL_API_STORE_SQL;

            //Get API Id
            int apiIdentifier;
            apiIdentifier = getAPIID(apiId, conn);
            if (apiIdentifier == -1) {
                String msg = "Could not load API record for: " + apiId.getApiName();
                log.error(msg);
            }
            ps = conn.prepareStatement(sqlQuery);
            for (Object storeObject : apiStoreSet) {
                APIStore store = (APIStore) storeObject;
                ps.setInt(1, apiIdentifier);
                ps.setString(2, store.getName());
                ps.setString(3, store.getDisplayName());
                ps.setString(4, store.getEndpoint());
                ps.setString(5, store.getType());
                ps.addBatch();
            }

            ps.executeBatch();
            conn.commit();
            state = true;
        } catch (SQLException e) {
            if (conn != null) {
                try {
                    conn.rollback();
                } catch (SQLException e1) {
                    log.error("Failed to rollback storing external apistore details ", e1);
                }
            }
            log.error("Failed to store external apistore details", e);
            state = false;
        } catch (APIManagementException e) {
            log.error("Failed to store external apistore details", e);
            state = false;
        } finally {
            APIMgtDBUtil.closeAllConnections(ps, conn, null);
        }
        return state;
    }

    /**
     * Delete the records of external APIStore details.
     *
     * @param apiId       APIIdentifier
     * @param apiStoreSet APIStores set
     * @return added/failed
     * @throws APIManagementException
     */
    public boolean deleteExternalAPIStoresDetails(APIIdentifier apiId, Set<APIStore> apiStoreSet)
            throws APIManagementException {
        Connection conn = null;
        PreparedStatement ps = null;
        boolean state = false;
        try {
            conn = APIMgtDBUtil.getConnection();
            conn.setAutoCommit(false);

            String sqlQuery = SQLConstants.REMOVE_EXTERNAL_API_STORE_SQL;

            //Get API Id
            int apiIdentifier;
            apiIdentifier = getAPIID(apiId, conn);
            if (apiIdentifier == -1) {
                String msg = "Could not load API record for: " + apiId.getApiName();
                log.error(msg);
            }
            ps = conn.prepareStatement(sqlQuery);
            for (Object storeObject : apiStoreSet) {
                APIStore store = (APIStore) storeObject;
                ps.setInt(1, apiIdentifier);
                ps.setString(2, store.getName());
                ps.setString(3, store.getType());
                ps.addBatch();
            }
            ps.executeBatch();

            conn.commit();
            state = true;
        } catch (SQLException e) {
            if (conn != null) {
                try {
                    conn.rollback();
                } catch (SQLException e1) {
                    log.error("Failed to rollback deleting external apistore details ", e1);
                }
            }
            log.error("Failed to delete external apistore details", e);
            state = false;
        } catch (APIManagementException e) {
            log.error("Failed to delete external apistore details", e);
            state = false;
        } finally {
            APIMgtDBUtil.closeAllConnections(ps, conn, null);
        }
        return state;
    }

    public void updateExternalAPIStoresDetails(APIIdentifier apiId, Set<APIStore> apiStoreSet)
            throws APIManagementException {
        Connection conn = null;
        try {
            conn = APIMgtDBUtil.getConnection();
            conn.setAutoCommit(false);
            updateExternalAPIStoresDetails(apiId, apiStoreSet, conn);
        } catch (SQLException e) {
            if (conn != null) {
                try {
                    conn.rollback();
                } catch (SQLException e1) {
                    log.error("Failed to rollback updating external apistore details ", e1);
                }
            }
            log.error("Failed to update external apistore details", e);
        } catch (APIManagementException e) {
            log.error("Failed to updating external apistore details", e);
        } finally {
            APIMgtDBUtil.closeAllConnections(null, conn, null);
        }
    }

    /**
     * Updateexternal APIStores details to which APIs published
     *
     * @param apiIdentifier API Identifier
     * @throws APIManagementException if failed to add Application
     */
    public void updateExternalAPIStoresDetails(APIIdentifier apiIdentifier, Set<APIStore> apiStoreSet, Connection conn)
            throws APIManagementException, SQLException {
        PreparedStatement ps = null;

        try {
            conn.setAutoCommit(false);
            //This query to add external APIStores to database table
            String sqlQuery = SQLConstants.UPDATE_EXTERNAL_API_STORE_SQL;

            ps = conn.prepareStatement(sqlQuery);
            //Get API Id
            int apiId;
            apiId = getAPIID(apiIdentifier, conn);
            if (apiId == -1) {
                String msg = "Could not load API record for: " + apiIdentifier.getApiName();
                log.error(msg);
            }

            for (Object storeObject : apiStoreSet) {
                APIStore store = (APIStore) storeObject;
                ps.setString(1, store.getEndpoint());
                ps.setString(2, store.getType());
                ps.setInt(3, apiId);
                ps.setString(4, store.getName());
                ps.addBatch();
            }

            ps.executeBatch();
            ps.clearBatch();

            conn.commit();
        } catch (SQLException e) {
            log.error("Error while updating External APIStore details to the database for API : ", e);
        } finally {
            APIMgtDBUtil.closeAllConnections(ps, null, null);
        }
    }

    /**
     * Return external APIStore details on successfully APIs published
     *
     * @param apiId APIIdentifier
     * @return Set of APIStore
     * @throws APIManagementException
     */
    public Set<APIStore> getExternalAPIStoresDetails(APIIdentifier apiId) throws APIManagementException {
        Connection conn = null;
        Set<APIStore> storesSet = new HashSet<APIStore>();
        try {
            conn = APIMgtDBUtil.getConnection();
            conn.setAutoCommit(false);

            storesSet = getExternalAPIStoresDetails(apiId, conn);

            conn.commit();
        } catch (SQLException e) {
            if (conn != null) {
                try {
                    conn.rollback();
                } catch (SQLException e1) {
                    log.error("Failed to rollback getting external apistore details ", e1);
                }
            }
            log.error("Failed to get external apistore details", e);
        } catch (APIManagementException e) {
            log.error("Failed to get external apistore details", e);
        } finally {
            APIMgtDBUtil.closeAllConnections(null, conn, null);
        }
        return storesSet;
    }

    /**
     * Get external APIStores details which are stored in database
     *
     * @param apiIdentifier API Identifier
     * @throws APIManagementException if failed to get external APIStores
     */
    public Set<APIStore> getExternalAPIStoresDetails(APIIdentifier apiIdentifier, Connection conn)
            throws APIManagementException, SQLException {
        PreparedStatement ps = null;
        ResultSet rs = null;
        Set<APIStore> storesSet = new HashSet<APIStore>();
        try {
            conn = APIMgtDBUtil.getConnection();
            //This query to add external APIStores to database table
            String sqlQuery = SQLConstants.GET_EXTERNAL_API_STORE_DETAILS_SQL;

            ps = conn.prepareStatement(sqlQuery);
            int apiId;
            apiId = getAPIID(apiIdentifier, conn);
            if (apiId == -1) {
                String msg = "Could not load API record for: " + apiIdentifier.getApiName();
                log.error(msg);
                throw new APIManagementException(msg);
            }
            ps.setInt(1, apiId);
            rs = ps.executeQuery();
            while (rs.next()) {
                APIStore store = new APIStore();
                store.setName(rs.getString("STORE_ID"));
                store.setDisplayName(rs.getString("STORE_DISPLAY_NAME"));
                store.setEndpoint(rs.getString("STORE_ENDPOINT"));
                store.setType(rs.getString("STORE_TYPE"));
                store.setPublished(true);
                storesSet.add(store);
            }
        } catch (SQLException e) {
            handleException("Error while getting External APIStore details from the database for  the API : " +
                            apiIdentifier.getApiName() + '-' + apiIdentifier.getVersion(), e);
        } finally {
            APIMgtDBUtil.closeAllConnections(ps, conn, rs);
        }
        return storesSet;
    }

    public void addScopes(Set<?> objects, int api_id, int tenantID) throws APIManagementException {

        Connection conn = null;
        PreparedStatement ps = null, ps2 = null;
        ResultSet rs = null;

        String scopeEntry = SQLConstants.ADD_SCOPE_ENTRY_SQL;
        String scopeLink = SQLConstants.ADD_SCOPE_LINK_SQL;
        try {
            conn = APIMgtDBUtil.getConnection();
            conn.setAutoCommit(false);

            String scopeId = "SCOPE_ID";
            if (conn.getMetaData().getDriverName().contains("PostgreSQL")) {
                scopeId = "scope_id";
            }

            if (objects != null) {
                for (Object object : objects) {
                    ps = conn.prepareStatement(scopeEntry, new String[]{scopeId});
                    ps2 = conn.prepareStatement(scopeLink);

                    if (object instanceof URITemplate) {
                        URITemplate uriTemplate = (URITemplate) object;

                        if (uriTemplate.getScope() == null) {
                            continue;
                        }
                        ps.setString(1, uriTemplate.getScope().getKey());
                        ps.setString(2, uriTemplate.getScope().getName());
                        ps.setString(3, uriTemplate.getScope().getDescription());
                        ps.setInt(4, tenantID);
                        ps.setString(5, uriTemplate.getScope().getRoles());
                        ps.execute();
                        rs = ps.getGeneratedKeys();
                        if (rs.next()) {
                            uriTemplate.getScope().setId(rs.getInt(1));
                        }

                        ps2.setInt(1, api_id);
                        ps2.setInt(2, uriTemplate.getScope().getId());
                        ps2.execute();
                        conn.commit();
                    } else if (object instanceof Scope) {
                        Scope scope = (Scope) object;
                        ps.setString(1, scope.getKey());
                        ps.setString(2, scope.getName());
                        ps.setString(3, scope.getDescription());
                        ps.setInt(4, tenantID);
                        ps.setString(5, scope.getRoles());
                        ps.execute();
                        rs = ps.getGeneratedKeys();
                        if (rs.next()) {
                            scope.setId(rs.getInt(1));
                        }
                        ps2.setInt(1, api_id);
                        ps2.setInt(2, scope.getId());
                        ps2.execute();
                        conn.commit();
                    }
                }
            }
        } catch (SQLException e) {
            try {
                if (conn != null) {
                    conn.rollback();
                }
            } catch (SQLException e1) {
                handleException("Error occurred while Rolling back changes done on Scopes Creation", e1);
            }
            handleException("Error occurred while creating scopes ", e);
        } finally {
            APIMgtDBUtil.closeAllConnections(ps, conn, rs);
            APIMgtDBUtil.closeAllConnections(ps2, null, null);
        }
    }

    public Set<Scope> getAPIScopes(APIIdentifier identifier) throws APIManagementException {
        Connection conn = null;
        ResultSet resultSet = null;
        PreparedStatement ps = null;
        Set<Scope> scopes = new LinkedHashSet<Scope>();
        int apiId;
        try {
            conn = APIMgtDBUtil.getConnection();
            apiId = getAPIID(identifier, conn);

            String sqlQuery = SQLConstants.GET_API_SCOPES_SQL;
            if (conn.getMetaData().getDriverName().contains("Oracle")) {
                sqlQuery = SQLConstants.GET_API_SCOPES_ORACLE_SQL;
            }

            ps = conn.prepareStatement(sqlQuery);
            ps.setInt(1, apiId);
            resultSet = ps.executeQuery();
            while (resultSet.next()) {
                Scope scope = new Scope();
                scope.setId(resultSet.getInt(1));
                scope.setKey(resultSet.getString(2));
                scope.setName(resultSet.getString(3));
                scope.setDescription(resultSet.getString(4));
                scope.setRoles(resultSet.getString(5));
                scopes.add(scope);
            }
        } catch (SQLException e) {
            handleException("Failed to retrieve api scopes ", e);
        } finally {
            APIMgtDBUtil.closeAllConnections(ps, conn, resultSet);
        }
        return scopes;
    }

    public Set<Scope> getScopesBySubscribedAPIs(List<APIIdentifier> identifiers) throws APIManagementException {
        Connection conn = null;
        ResultSet resultSet = null;
        PreparedStatement ps = null;
        Set<Scope> scopes = new LinkedHashSet<Scope>();
        List<Integer> apiIds = new ArrayList<Integer>();

        try {
            conn = APIMgtDBUtil.getConnection();
            for (APIIdentifier identifier : identifiers) {
                apiIds.add(getAPIID(identifier, conn));
            }

            String commaSeparatedIds = StringUtils.join(apiIds.iterator(), ',');
            String sqlQuery = SQLConstants.GET_SCOPE_BY_SUBSCRIBED_API_PREFIX + commaSeparatedIds + SQLConstants
                    .GET_SCOPE_BY_SUBSCRIBED_ID_SUFFIX;

            if (conn.getMetaData().getDriverName().contains("Oracle")) {
                sqlQuery = SQLConstants.GET_SCOPE_BY_SUBSCRIBED_ID_ORACLE_SQL + commaSeparatedIds +
                           SQLConstants.GET_SCOPE_BY_SUBSCRIBED_ID_SUFFIX;
            }

            ps = conn.prepareStatement(sqlQuery);
            resultSet = ps.executeQuery();
            while (resultSet.next()) {
                Scope scope = new Scope();
                scope.setKey(resultSet.getString(1));
                scope.setName(resultSet.getString(2));
                scope.setDescription(resultSet.getString(3));
                scope.setRoles(resultSet.getString(4));
                scopes.add(scope);
            }
        } catch (SQLException e) {
            handleException("Failed to retrieve api scopes ", e);
        } finally {
            APIMgtDBUtil.closeAllConnections(ps, conn, resultSet);
        }
        return scopes;
    }

    public Set<Scope> getAPIScopesByScopeKey(String scopeKey, int tenantId) throws APIManagementException {
        Connection conn = null;
        ResultSet resultSet = null;
        PreparedStatement ps = null;
        Set<Scope> scopes = new LinkedHashSet<Scope>();
        try {
            String sqlQuery = SQLConstants.GET_SCOPES_BY_SCOPE_KEY_SQL;
            conn = APIMgtDBUtil.getConnection();

            ps = conn.prepareStatement(sqlQuery);
            ps.setString(1, scopeKey);
            ps.setInt(2, tenantId);
            resultSet = ps.executeQuery();
            while (resultSet.next()) {
                Scope scope = new Scope();
                scope.setId(resultSet.getInt("SCOPE_ID"));
                scope.setKey(resultSet.getString("SCOPE_KEY"));
                scope.setName(resultSet.getString("NAME"));
                scope.setDescription(resultSet.getString("DESCRIPTION"));
                scope.setRoles(resultSet.getString("ROLES"));
                scopes.add(scope);
            }
        } catch (SQLException e) {
            handleException("Failed to retrieve api scopes ", e);
        } finally {
            APIMgtDBUtil.closeAllConnections(ps, conn, resultSet);
        }
        return scopes;
    }

    public Set<Scope> getScopesByScopeKeys(String scopeKeys, int tenantId) throws APIManagementException {
        Connection conn = null;
        ResultSet resultSet = null;
        PreparedStatement ps = null;
        Set<Scope> scopes = new LinkedHashSet<Scope>();
        List<String> inputScopeList = Arrays.asList(scopeKeys.split(" "));
        StringBuilder scopeStrBuilder = new StringBuilder();
        for (String inputScope : inputScopeList) {
            scopeStrBuilder.append('\'').append(inputScope).append("',");
        }
        String scopesString = scopeStrBuilder.toString();
        scopesString = scopesString.substring(0, scopesString.length() - 1);
        try {
            conn = APIMgtDBUtil.getConnection();

            String sqlQuery = SQLConstants.GET_SCOPES_BY_SCOPE_KEYS_PREFIX + scopesString + SQLConstants
                    .GET_SCOPES_BY_SCOPE_KEYS_SUFFIX;

            ps = conn.prepareStatement(sqlQuery);
            ps.setInt(1, tenantId);
            resultSet = ps.executeQuery();
            while (resultSet.next()) {
                Scope scope = new Scope();
                scope.setId(resultSet.getInt("SCOPE_ID"));
                scope.setKey(resultSet.getString("SCOPE_KEY"));
                scope.setName(resultSet.getString("NAME"));
                scope.setDescription(resultSet.getString("DESCRIPTION"));
                scope.setRoles(resultSet.getString("ROLES"));
                scopes.add(scope);
            }
        } catch (SQLException e) {
            handleException("Failed to retrieve api scopes ", e);
        } finally {
            APIMgtDBUtil.closeAllConnections(ps, conn, resultSet);
        }
        return scopes;
    }

    /**
     * update URI templates define for an API
     *
     * @param api
     * @throws APIManagementException
     */
    public void updateScopes(API api, int tenantId) throws APIManagementException {

        Connection connection = null;
        PreparedStatement prepStmt = null;
        int apiId = -1;

        String deleteScopes = SQLConstants.REMOVE_SCOPE_SQL;
        try {
            connection = APIMgtDBUtil.getConnection();
            connection.setAutoCommit(false);

            apiId = getAPIID(api.getId(), connection);
            if (apiId == -1) {
                //application addition has failed
                return;
            }

            prepStmt = connection.prepareStatement(deleteScopes);
            prepStmt.setInt(1, apiId);
            prepStmt.execute();

            connection.commit();
        } catch (SQLException e) {
            handleException("Error while deleting Scopes for API : " + api.getId(), e);
        } finally {
            APIMgtDBUtil.closeAllConnections(prepStmt, connection, null);
        }
        addScopes(api.getUriTemplates(), apiId, tenantId);
    }

    public HashMap<String, String> getResourceToScopeMapping(APIIdentifier identifier) throws APIManagementException {
        Connection conn = null;
        ResultSet resultSet = null;
        PreparedStatement ps = null;
        HashMap<String, String> map = new HashMap<String, String>();
        int apiId;
        try {
            String sqlQuery = SQLConstants.GET_RESOURCE_TO_SCOPE_MAPPING_SQL;
            apiId = getAPIID(identifier, conn);

            conn = APIMgtDBUtil.getConnection();
            ps = conn.prepareStatement(sqlQuery);
            ps.setInt(1, apiId);
            resultSet = ps.executeQuery();
            while (resultSet.next()) {
                map.put(resultSet.getString(1), resultSet.getString(2));
            }
        } catch (SQLException e) {
            handleException("Failed to retrieve api scopes ", e);
        } finally {
            APIMgtDBUtil.closeAllConnections(ps, conn, resultSet);
        }
        return map;
    }

    public Map<String, String> getScopeRolesOfApplication(String consumerKey) throws APIManagementException {
        Connection conn = null;
        ResultSet resultSet = null;
        PreparedStatement ps = null;

        try {
            conn = APIMgtDBUtil.getConnection();

            String sqlQuery = SQLConstants.GET_SCOPE_ROLES_OF_APPLICATION_SQL;

            ps = conn.prepareStatement(sqlQuery);
            ps.setString(1, consumerKey);
            resultSet = ps.executeQuery();
            Map<String, String> scopes = new HashMap<String, String>();
            while (resultSet.next()) {
                scopes.put(resultSet.getString("SCOPE_KEY"), resultSet.getString("ROLES"));
            }
            return scopes;
        } catch (SQLException e) {
            handleException("Failed to retrieve scopes of application" + consumerKey, e);
        } finally {
            APIMgtDBUtil.closeAllConnections(ps, conn, resultSet);
        }
        return null;
    }

    @Deprecated
    public String getUserFromOauthToken(String oauthToken) throws APIManagementException {
        Connection conn = null;
        ResultSet resultSet = null;
        PreparedStatement ps = null;
        String tokenOwner = null;

        try {
            String getUserQuery = SQLConstants.GET_USERS_FROM_OAUTH_TOKEN_SQL;

            conn = APIMgtDBUtil.getConnection();
            ps = conn.prepareStatement(getUserQuery);
            ps.setString(1, oauthToken);
            resultSet = ps.executeQuery();
            if (resultSet.next()) {
                tokenOwner = resultSet.getString("USER_ID");
            }
            return tokenOwner;
        } catch (SQLException e) {
            handleException("Failed to retrieve user ID for given OAuth token", e);
        } finally {
            APIMgtDBUtil.closeAllConnections(ps, conn, resultSet);
        }
        return null;
    }


    /**
     * Remove scope entries from DB, when delete APIs
     *
     * @param apiIdentifier The {@link APIIdentifier} of the API
     */
    private void removeAPIScope(APIIdentifier apiIdentifier) throws APIManagementException {
        Set<Scope> scopes = getAPIScopes(apiIdentifier);

        Connection connection = null;
        PreparedStatement prepStmt = null;
        PreparedStatement deleteOauth2ResourceScopePrepStmt = null;
        PreparedStatement deleteOauth2ScopePrepStmt = null;
        int scopeId;
        int apiId = -1;

        String deleteAPIScopeQuery = SQLConstants.REMOVE_FROM_API_SCOPES_SQL;
        String deleteOauth2ScopeQuery = SQLConstants.REMOVE_FROM_OAUTH_SCOPE_SQL;
        String deleteOauth2ResourceScopeQuery = SQLConstants.REMOVE_FROM_OAUTH_RESOURCE_SQL;

        try {
            connection = APIMgtDBUtil.getConnection();
            connection.setAutoCommit(false);

            prepStmt = connection.prepareStatement(deleteAPIScopeQuery);
            prepStmt.setInt(1, apiId);
            prepStmt.execute();

            if (!scopes.isEmpty()) {
                deleteOauth2ResourceScopePrepStmt = connection.prepareStatement(deleteOauth2ResourceScopeQuery);
                deleteOauth2ScopePrepStmt = connection.prepareStatement(deleteOauth2ScopeQuery);
                for (Scope scope : scopes) {
                    scopeId = scope.getId();

                    deleteOauth2ResourceScopePrepStmt.setInt(1, scopeId);
                    deleteOauth2ResourceScopePrepStmt.addBatch();

                    deleteOauth2ScopePrepStmt.setInt(1, scopeId);
                    deleteOauth2ScopePrepStmt.addBatch();
                }
                deleteOauth2ResourceScopePrepStmt.executeBatch();
                deleteOauth2ScopePrepStmt.executeBatch();
            }

            connection.commit();
        } catch (SQLException e) {
            handleException("Error while removing the scopes for the API: " +
                            apiIdentifier.getApiName() + " from the database", e);
        } finally {
            APIMgtDBUtil.closeAllConnections(deleteOauth2ResourceScopePrepStmt, null, null);
            APIMgtDBUtil.closeAllConnections(deleteOauth2ScopePrepStmt, null, null);
            APIMgtDBUtil.closeAllConnections(prepStmt, connection, null);
        }
    }

    /**
     * Delete a user subscription based on API_ID, APP_ID, TIER_ID
     *
     * @param apiId - subscriber API ID
     * @param appId - application ID used to subscribe
     * @throws java.sql.SQLException - Letting the caller to handle the roll back
     */
    private void deleteSubscriptionByApiIDAndAppID(int apiId, int appId, Connection conn) throws SQLException {
        String deleteQuery = SQLConstants.REMOVE_SUBSCRIPTION_BY_APPLICATION_ID_SQL;
        PreparedStatement ps = null;
        try {
            ps = conn.prepareStatement(deleteQuery);
            ps.setInt(1, apiId);
            ps.setInt(2, appId);

            ps.executeUpdate();
        } finally {
            APIMgtDBUtil.closeAllConnections(ps, null, null);
        }
    }

    /**
     * Check the given api name is already available in the api table under given tenant domain
     *
     * @param apiName      candidate api name
     * @param tenantDomain tenant domain name
     * @return true if the name is already available
     * @throws APIManagementException
     */
    public boolean isApiNameExist(String apiName, String tenantDomain) throws APIManagementException {
        Connection connection = null;
        PreparedStatement prepStmt = null;
        ResultSet resultSet = null;
        String contextParam = "/t/";

        String query = SQLConstants.GET_API_NAME_NOT_MATCHING_CONTEXT_SQL;
        if (!MultitenantConstants.SUPER_TENANT_DOMAIN_NAME.equals(tenantDomain)) {
            query = SQLConstants.GET_API_NAME_MATCHING_CONTEXT_SQL;
            contextParam += tenantDomain + '/';
        }

        try {
            connection = APIMgtDBUtil.getConnection();

            prepStmt = connection.prepareStatement(query);
            prepStmt.setString(1, apiName);
            prepStmt.setString(2, contextParam + '%');
            resultSet = prepStmt.executeQuery();

            int apiCount = 0;
            if (resultSet != null) {
                while (resultSet.next()) {
                    apiCount = resultSet.getInt("API_COUNT");
                }
            }
            if (apiCount > 0) {
                return true;
            }
        } catch (SQLException e) {
            handleException("Failed to check api Name availability : " + apiName, e);
        } finally {
            APIMgtDBUtil.closeAllConnections(prepStmt, connection, resultSet);
        }
        return false;
    }

    public Set<String> getActiveTokensOfConsumerKey(String consumerKey) throws APIManagementException {
        Connection conn = null;
        ResultSet resultSet = null;
        PreparedStatement ps = null;

        Set<String> tokens = null;
        try {
            conn = APIMgtDBUtil.getConnection();
            String sqlQuery = SQLConstants.GET_ACTIVE_TOKEN_OF_CONSUMER_KEY_SQL;

            ps = conn.prepareStatement(sqlQuery);
            ps.setString(1, consumerKey);
            resultSet = ps.executeQuery();
            tokens = new HashSet<String>();
            while (resultSet.next()) {
                tokens.add(APIUtil.decryptToken(resultSet.getString("ACCESS_TOKEN")));
            }
        } catch (SQLException e) {
            handleException("Failed to get active access tokens for consumerKey " + consumerKey, e);
        } catch (CryptoException e) {
            handleException("Token decryption failed of an active access token of consumerKey " + consumerKey, e);
        } finally {
            APIMgtDBUtil.closeAllConnections(ps, conn, resultSet);
        }
        return tokens;
    }

    /**
     * Check the given scope key is already available under given tenant
     *
     * @param scopeKey candidate scope key
     * @param tenantId tenant id
     * @return true if the scope key is already available
     * @throws APIManagementException
     */
    public boolean isScopeKeyExist(String scopeKey, int tenantId) throws APIManagementException {
        Connection connection = null;
        PreparedStatement prepStmt = null;
        ResultSet resultSet = null;

        String query = SQLConstants.GET_SCOPE_KEY_SQL;
        try {
            connection = APIMgtDBUtil.getConnection();

            prepStmt = connection.prepareStatement(query);
            prepStmt.setString(1, scopeKey);
            prepStmt.setInt(2, tenantId);
            resultSet = prepStmt.executeQuery();

            int scopeCount = 0;
            if (resultSet != null) {
                while (resultSet.next()) {
                    scopeCount = resultSet.getInt("SCOPE_COUNT");
                }
            }
            if (scopeCount > 0) {
                return true;
            }
        } catch (SQLException e) {
            handleException("Failed to check Scope Key availability : " + scopeKey, e);
        } finally {
            APIMgtDBUtil.closeAllConnections(prepStmt, connection, resultSet);
        }
        return false;
    }

    /**
     * Check whether the given scope key is already assigned to another API than given under given tenant
     *
     * @param identifier API Identifier
     * @param scopeKey   candidate scope key
     * @param tenantId   tenant id
     * @return true if the scope key is already available
     * @throws APIManagementException if failed to check the context availability
     */
    public boolean isScopeKeyAssigned(APIIdentifier identifier, String scopeKey, int tenantId)
            throws APIManagementException {
        Connection connection = null;
        PreparedStatement prepStmt = null;
        PreparedStatement prepStmt2 = null;
        ResultSet resultSet = null;
        ResultSet resultSet2 = null;

        String apiScopeQuery = SQLConstants.GET_API_SCOPE_SQL;
        String getApiQuery = SQLConstants.GET_API_ID_SQL;

        try {
            connection = APIMgtDBUtil.getConnection();

            prepStmt = connection.prepareStatement(apiScopeQuery);
            prepStmt.setString(1, scopeKey);
            prepStmt.setInt(2, tenantId);
            resultSet = prepStmt.executeQuery();

            if (resultSet != null && resultSet.next()) {
                int apiID = resultSet.getInt("API_ID");
                String provider = resultSet.getString("API_PROVIDER");
                String apiName = resultSet.getString("API_NAME");

                prepStmt2 = connection.prepareStatement(getApiQuery);
                prepStmt2.setString(1, APIUtil.replaceEmailDomainBack(identifier.getProviderName()));
                prepStmt2.setString(2, identifier.getApiName());
                prepStmt2.setString(3, identifier.getVersion());
                resultSet2 = prepStmt2.executeQuery();

                if (resultSet2 != null && resultSet2.next()) {
                    //If the API ID is different from the one being saved
                    if (apiID != resultSet2.getInt("API_ID")) {
                        //Check if the provider name and api name is same.
                        if (provider.equals(APIUtil.replaceEmailDomainBack(identifier.getProviderName())) && apiName
                                .equals(identifier.getApiName())) {

                            //Return false since this means we're attaching the scope to another version of the API.
                            return false;
                        }
                        return true;
                    } else {
                        return false;
                    }
                }
            }
        } catch (SQLException e) {
            handleException("Failed to check Scope Key availability : " + scopeKey, e);
        } finally {
            APIMgtDBUtil.closeAllConnections(prepStmt2, null, resultSet2);
            APIMgtDBUtil.closeAllConnections(prepStmt, connection, resultSet);
        }
        return false;
    }

    public boolean isDuplicateContextTemplate(String contextTemplate) throws APIManagementException {
        Connection conn = null;
        ResultSet resultSet = null;
        PreparedStatement ps = null;

        String sqlQuery = SQLConstants.GET_CONTEXT_TEMPLATE_COUNT_SQL;
        try {
            conn = APIMgtDBUtil.getConnection();
            ps = conn.prepareStatement(sqlQuery);
            ps.setString(1, contextTemplate);

            resultSet = ps.executeQuery();
            if (resultSet.next()) {
                int count = resultSet.getInt("CTX_COUNT");
                return count > 0;
            }
        } catch (SQLException e) {
            handleException("Failed to count contexts which match " + contextTemplate, e);
        } finally {
            APIMgtDBUtil.closeAllConnections(ps, conn, resultSet);
        }
        return false;
    }

    /**
     * @param consumerKey
     * @return
     */
    public boolean isMappingExistsforConsumerKey(String consumerKey) throws APIManagementException {
        Connection conn = null;
        ResultSet resultSet = null;
        PreparedStatement ps = null;

        String sqlQuery = SQLConstants.GET_APPLICATION_MAPPING_FOR_CONSUMER_KEY_SQL;
        try {
            conn = APIMgtDBUtil.getConnection();
            ps = conn.prepareStatement(sqlQuery);
            ps.setString(1, consumerKey);

            resultSet = ps.executeQuery();
            // We only expect one result.
            if (resultSet.next()) {
                String applicationId = resultSet.getString("APPLICATION_ID");
                return (applicationId != null && !applicationId.isEmpty());
            }
        } catch (SQLException e) {
            handleException("Failed to get Application ID by consumerKey ", e);
        } finally {
            APIMgtDBUtil.closeAllConnections(ps, conn, resultSet);
        }
        return false;
    }

    /**
     * @param applicationId
     * @param keyType
     * @return
     */
    public String getConsumerkeyByApplicationIdAndKeyType(String applicationId, String keyType)
            throws APIManagementException {
        Connection conn = null;
        ResultSet resultSet = null;
        PreparedStatement ps = null;
        String consumerKey = null;
        try {
            conn = APIMgtDBUtil.getConnection();

            String sqlQuery = SQLConstants.GET_CONSUMER_KEY_BY_APPLICATION_AND_KEY_SQL;

            ps = conn.prepareStatement(sqlQuery);
            ps.setString(1, applicationId);
            ps.setString(2, keyType);
            resultSet = ps.executeQuery();

            while (resultSet.next()) {
                consumerKey = resultSet.getString("CONSUMER_KEY");
            }
        } catch (SQLException e) {
            handleException("Failed to get consumer key by applicationId " + applicationId + "and keyType " +
                            keyType, e);
        } finally {
            APIMgtDBUtil.closeAllConnections(ps, conn, resultSet);
        }
        return consumerKey;
    }

    /**
     * Get external APIStores details which are stored in database
     *
     * @param apiIdentifier API Identifier
     * @throws APIManagementException if failed to get external APIStores
     */
    public String getLastPublishedAPIVersionFromAPIStore(APIIdentifier apiIdentifier, String storeName)
            throws APIManagementException {
        PreparedStatement ps = null;
        ResultSet rs = null;
        Connection conn = null;
        String version = null;
        try {
            conn = APIMgtDBUtil.getConnection();
            String sqlQuery = SQLConstants.GET_LAST_PUBLISHED_API_VERSION_SQL;
            ps = conn.prepareStatement(sqlQuery);
            ps.setString(1, apiIdentifier.getProviderName());
            ps.setString(2, apiIdentifier.getApiName());
            ps.setString(3, storeName);
            rs = ps.executeQuery();
            while (rs.next()) {
                version = rs.getString("API_VERSION");
            }
        } catch (SQLException e) {
            handleException("Error while getting External APIStore details from the database for  the API : " +
                            apiIdentifier.getApiName() + '-' + apiIdentifier.getVersion(), e);

        } finally {
            APIMgtDBUtil.closeAllConnections(ps, conn, rs);
        }
        return version;
    }

    private String getScopeString(List<String> scopes) {
        return StringUtils.join(scopes, " ");
    }

    /**
     * Find all active access tokens of a given user.
     *
     * @param username - Username of the user
     * @return - The set of active access tokens of the user.
     */
    public Set<String> getActiveAccessTokensOfUser(String username) throws APIManagementException {

        Connection conn = null;
        ResultSet resultSet = null;
        PreparedStatement ps = null;

        Set<String> tokens = null;

        String accessTokenStoreTable = APIConstants.ACCESS_TOKEN_STORE_TABLE;
        accessTokenStoreTable = getAccessTokenStoreTableNameOfUserId(username, accessTokenStoreTable);

        int tenantId = IdentityTenantUtil.getTenantIdOfUser(username);
        String userStoreDomain = IdentityUtil.extractDomainFromName(username).toUpperCase();
        if (StringUtils.isEmpty(userStoreDomain)) {
            userStoreDomain = IdentityUtil.getPrimaryDomainName();
        } else {
            //IdentityUtil doesn't have a function to remove the domain name from the username. Using the UserCoreUtil.
            username = UserCoreUtil.removeDomainFromName(username);
        }

        try {
            conn = APIMgtDBUtil.getConnection();
            String sqlQuery = SQLConstants.GET_ACTIVE_TOKENS_OF_USER_PREFIX + accessTokenStoreTable + SQLConstants
                    .GET_ACTIVE_TOKENS_OF_USER_SUFFIX;

            ps = conn.prepareStatement(sqlQuery);
            ps.setString(1, MultitenantUtils.getTenantAwareUsername(username));
            ps.setInt(2, tenantId);
            ps.setString(3, userStoreDomain.toLowerCase());
            resultSet = ps.executeQuery();
            tokens = new HashSet<String>();
            while (resultSet.next()) {
                tokens.add(APIUtil.decryptToken(resultSet.getString("ACCESS_TOKEN")));
            }
        } catch (SQLException e) {
            handleException("Failed to get active access tokens of user " + username, e);
        } catch (CryptoException e) {
            handleException("Token decryption failed of an active access token of user " + username, e);
        } finally {
            APIMgtDBUtil.closeAllConnections(ps, conn, resultSet);
        }
        return tokens;
    }

    public TokenGenerator getTokenGenerator() {
        return tokenGenerator;
    }

    private String getAccessTokenStoreTableNameOfUserId(String userId, String accessTokenStoreTable)
            throws APIManagementException {
        if (APIUtil.checkAccessTokenPartitioningEnabled() && APIUtil.checkUserNameAssertionEnabled()) {
            return APIUtil.getAccessTokenStoreTableFromUserId(userId);
        }
        return accessTokenStoreTable;
    }

    private String getAccessTokenStoreTableFromAccessToken(String accessToken, String accessTokenStoreTable)
            throws APIManagementException {
        if (APIUtil.checkAccessTokenPartitioningEnabled() && APIUtil.checkUserNameAssertionEnabled()) {
            return APIUtil.getAccessTokenStoreTableFromAccessToken(accessToken);
        }
        return accessTokenStoreTable;
    }
}<|MERGE_RESOLUTION|>--- conflicted
+++ resolved
@@ -1297,13 +1297,8 @@
      * returns the SubscribedAPI object which is related to the subscriptionId
      *
      * @param subscriptionId subscription id
-<<<<<<< HEAD
-     * @return SubscribedAPI specified by subscription id
-     * @throws APIManagementException 
-=======
      * @return {@link SubscribedAPI} Object which contains the subscribed API information.
      * @throws APIManagementException
->>>>>>> 0c11aa68
      */
     public SubscribedAPI getSubscriptionById(int subscriptionId) throws APIManagementException {
         Connection conn = null;
@@ -1345,11 +1340,7 @@
      * returns the SubscribedAPI object which is related to the UUID
      *
      * @param uuid UUID of Application
-<<<<<<< HEAD
-     * @return SubscribedAPI specified by uuid
-=======
      * @return {@link SubscribedAPI} Object which contains the subscribed API information.
->>>>>>> 0c11aa68
      * @throws APIManagementException
      */
     public SubscribedAPI getSubscriptionByUUID(String uuid) throws APIManagementException {
