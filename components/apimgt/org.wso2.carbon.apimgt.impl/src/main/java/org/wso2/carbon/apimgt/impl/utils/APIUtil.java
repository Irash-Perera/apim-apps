--- conflicted
+++ resolved
@@ -9700,24 +9700,6 @@
         String skipRolesByRegex = config.getFirstProperty(APIConstants.SKIP_ROLES_BY_REGEX);
         return skipRolesByRegex;
     }
-<<<<<<< HEAD
-    /**
-     * append the tenant domain to the username when an email is used as the username and EmailUserName is not enabled
-     * in the super tenant
-     * @param username
-     * @param tenantDomain
-     * @return username is an email
-     */
-    public static String appendTenantDomainForEmailUsernames(String username, String tenantDomain) {
-        if (APIConstants.SUPER_TENANT_DOMAIN.equalsIgnoreCase(tenantDomain) &&
-                !username.endsWith(SUPER_TENANT_SUFFIX) &&
-                !MultitenantUtils.isEmailUserName() &&
-                username.indexOf(APIConstants.EMAIL_DOMAIN_SEPARATOR) > 0) {
-            return username += SUPER_TENANT_SUFFIX;
-        }
-        return username;
-    }
-=======
 
     public static void publishEventToStream(String streamId, String eventPublisherName, Object[] eventData) {
 
@@ -9744,6 +9726,20 @@
         }
 
     }
-
->>>>>>> 29d16243
+    /**
+     * append the tenant domain to the username when an email is used as the username and EmailUserName is not enabled
+     * in the super tenant
+     * @param username
+     * @param tenantDomain
+     * @return username is an email
+     */
+    public static String appendTenantDomainForEmailUsernames(String username, String tenantDomain) {
+        if (APIConstants.SUPER_TENANT_DOMAIN.equalsIgnoreCase(tenantDomain) &&
+                !username.endsWith(SUPER_TENANT_SUFFIX) &&
+                !MultitenantUtils.isEmailUserName() &&
+                username.indexOf(APIConstants.EMAIL_DOMAIN_SEPARATOR) > 0) {
+            return username += SUPER_TENANT_SUFFIX;
+        }
+        return username;
+    }
 }