--- conflicted
+++ resolved
@@ -4021,14 +4021,10 @@
             fields.put(APIConstants.DOCUMENTATION_SEARCH_PATH_FIELD, "*" + APIConstants.API_ROOT_LOCATION + "*");
             fields.put(APIConstants.DOCUMENTATION_SEARCH_MEDIA_TYPE_FIELD, "*");
 
-<<<<<<< HEAD
             if (tenantID == -1) {
                 tenantID = MultitenantConstants.SUPER_TENANT_ID;
             }
             //PaginationContext.init(0, 10000, "ASC", APIConstants.DOCUMENTATION_SEARCH_PATH_FIELD, Integer.MAX_VALUE);
-=======
-
->>>>>>> e2e75545
             SolrDocumentList documentList = client.query(searchTerm, tenantID, fields);
 
             org.wso2.carbon.user.api.AuthorizationManager manager = ServiceReferenceHolder.getInstance().
