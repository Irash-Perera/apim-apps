--- conflicted
+++ resolved
@@ -4323,7 +4323,6 @@
         return null;
     }
 
-<<<<<<< HEAD
     /**
     * Check whether input array is a string array
     *
@@ -4331,9 +4330,6 @@
     * @return whether provided array is a String array
     */
     public static boolean isStringArray(Object[] args) {
-=======
-     public static boolean isStringArray(Object[] args) {
->>>>>>> 66402e46
         int argsCount = args.length;
         for (int i = 0; i < argsCount; i++) {
             if (!(args[i] instanceof String)) {
