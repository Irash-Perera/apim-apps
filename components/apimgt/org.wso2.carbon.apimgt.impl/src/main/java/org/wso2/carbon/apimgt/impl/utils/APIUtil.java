--- conflicted
+++ resolved
@@ -9727,7 +9727,44 @@
         }
 
     }
-<<<<<<< HEAD
+
+    public static Map<String, Map<String, String>> getClusterInfoFromConfig(JSONObject tenantConf) {
+
+        JSONArray clusterInfo = (JSONArray) ((JSONObject) tenantConf.get(ContainerBasedConstants.CONTAINER_MANAGEMENT_INFO))
+                .get(ContainerBasedConstants.CLUSTER_INFO);
+        Map<String, Map<String, String>> clusters = new HashMap<String, Map<String, String>>();
+        for (Object info : clusterInfo) {
+
+            JSONObject clusterProperties = (JSONObject) ((JSONObject) info).get(ContainerBasedConstants.PROPERTIES);
+            String clusterName = ((JSONObject) info).get(ContainerBasedConstants.CLUSTER_NAME).toString();
+            Iterator<String> iterator = clusterProperties.keySet().iterator();
+            Map<String, String> clusterProperty = new HashMap<String, String>();
+            while (iterator.hasNext()) {
+
+                String key = iterator.next();
+                String value = clusterProperties.get(key).toString();
+                clusterProperty.put(key, value);
+            }
+            clusters.put(clusterName, clusterProperty);
+        }
+        return clusters;
+    }
+
+    public static JSONObject getClusterInfoFromConfig(String tenantConfigContent) throws ParseException {
+
+        JSONParser jsonParser = new JSONParser();
+        JSONObject tenantConf = (JSONObject) jsonParser.parse(tenantConfigContent);
+        JSONArray ClusterInfo = (JSONArray) tenantConf.get(ContainerBasedConstants.CLUSTER_INFO);
+        JSONObject clusters = new JSONObject();
+        for (int i = 0; i < ClusterInfo.size(); i++) {
+
+            JSONObject clusterProperties = (JSONObject) ((JSONObject) ClusterInfo.get(i)).get(ContainerBasedConstants.PROPERTIES);
+            String name = ((JSONObject) ClusterInfo.get(i)).get(ContainerBasedConstants.CLUSTER_NAME).toString();
+            clusters.put(name, clusterProperties);
+        }
+        return clusters;
+    }
+
     /**
      * append the tenant domain to the username when an email is used as the username and EmailUserName is not enabled
      * in the super tenant
@@ -9744,44 +9781,4 @@
         }
         return username;
     }
-=======
-
-    public static Map<String, Map<String, String>> getClusterInfoFromConfig(JSONObject tenantConf) {
-
-        JSONArray clusterInfo = (JSONArray) ((JSONObject) tenantConf.get(ContainerBasedConstants.CONTAINER_MANAGEMENT_INFO))
-                .get(ContainerBasedConstants.CLUSTER_INFO);
-        Map<String, Map<String, String>> clusters = new HashMap<String, Map<String, String>>();
-        for (Object info : clusterInfo) {
-
-            JSONObject clusterProperties = (JSONObject) ((JSONObject) info).get(ContainerBasedConstants.PROPERTIES);
-            String clusterName = ((JSONObject) info).get(ContainerBasedConstants.CLUSTER_NAME).toString();
-            Iterator<String> iterator = clusterProperties.keySet().iterator();
-            Map<String, String> clusterProperty = new HashMap<String, String>();
-            while (iterator.hasNext()) {
-
-                String key = iterator.next();
-                String value = clusterProperties.get(key).toString();
-                clusterProperty.put(key, value);
-            }
-            clusters.put(clusterName, clusterProperty);
-        }
-        return clusters;
-    }
-
-    public static JSONObject getClusterInfoFromConfig(String tenantConfigContent) throws ParseException {
-
-        JSONParser jsonParser = new JSONParser();
-        JSONObject tenantConf = (JSONObject) jsonParser.parse(tenantConfigContent);
-        JSONArray ClusterInfo = (JSONArray) tenantConf.get(ContainerBasedConstants.CLUSTER_INFO);
-        JSONObject clusters = new JSONObject();
-        for (int i = 0; i < ClusterInfo.size(); i++) {
-
-            JSONObject clusterProperties = (JSONObject) ((JSONObject) ClusterInfo.get(i)).get(ContainerBasedConstants.PROPERTIES);
-            String name = ((JSONObject) ClusterInfo.get(i)).get(ContainerBasedConstants.CLUSTER_NAME).toString();
-            clusters.put(name, clusterProperties);
-        }
-        return clusters;
-    }
-
->>>>>>> f770baa8
 }