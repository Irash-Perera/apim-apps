--- conflicted
+++ resolved
@@ -320,13 +320,8 @@
      *
      * @param artifact
      * @param registry
-<<<<<<< HEAD
-     * @return
-     * @throws APIManagementException
-=======
      * @return API
      * @throws org.wso2.carbon.apimgt.api.APIManagementException
->>>>>>> 1623ce35
      */
     public static API getAPIForPublishing(GovernanceArtifact artifact, Registry registry)
             throws APIManagementException {
@@ -1093,7 +1088,6 @@
         }
     }
 
-<<<<<<< HEAD
     public static OAuthAdminClient getOauthAdminClient() throws APIManagementException {
 
         try {
@@ -1117,8 +1111,6 @@
     }
 
 
-=======
->>>>>>> 1623ce35
     /**
      * Crate an WSDL from given wsdl url. Reset the endpoint details to gateway node
      ** 
