/*
*  Copyright (c) 2005-2011, WSO2 Inc. (http://www.wso2.org) All Rights Reserved.
*
*  WSO2 Inc. licenses this file to you under the Apache License,
*  Version 2.0 (the "License"); you may not use this file except
*  in compliance with the License.
*  You may obtain a copy of the License at
*
*    http://www.apache.org/licenses/LICENSE-2.0
*
* Unless required by applicable law or agreed to in writing,
* software distributed under the License is distributed on an
* "AS IS" BASIS, WITHOUT WARRANTIES OR CONDITIONS OF ANY
* KIND, either express or implied.  See the License for the
* specific language governing permissions and limitations
* under the License.
*/

package org.wso2.carbon.apimgt.impl.utils;

import com.google.gson.Gson;
import org.apache.axis2.util.JavaUtils;
import org.apache.commons.lang.ArrayUtils;
import org.apache.http.HttpHeaders;
import org.apache.poi.ss.formula.functions.T;
import org.json.simple.JSONObject;
import org.apache.axiom.om.OMElement;
import org.apache.axiom.om.impl.builder.StAXOMBuilder;
import org.apache.axiom.om.util.AXIOMUtil;
import org.apache.axis2.Constants;
import org.apache.axis2.client.Options;
import org.apache.axis2.client.ServiceClient;
import org.apache.axis2.context.ConfigurationContext;
import org.apache.axis2.transport.http.HTTPConstants;
import org.apache.axis2.util.JavaUtils;
import org.apache.commons.codec.binary.Base64;
import org.apache.commons.io.IOUtils;
import org.apache.commons.lang.ArrayUtils;
import org.apache.commons.logging.Log;
import org.apache.commons.logging.LogFactory;
import org.apache.http.HttpHeaders;
import org.apache.http.client.HttpClient;
import org.apache.http.conn.scheme.PlainSocketFactory;
import org.apache.http.conn.scheme.Scheme;
import org.apache.http.conn.scheme.SchemeRegistry;
import org.apache.http.conn.ssl.SSLSocketFactory;
import org.apache.http.conn.ssl.X509HostnameVerifier;
import org.apache.http.impl.client.DefaultHttpClient;
import org.apache.http.impl.conn.tsccm.ThreadSafeClientConnManager;
import org.apache.http.params.BasicHttpParams;
import org.apache.http.params.HttpParams;
import org.apache.solr.common.SolrDocument;
import org.apache.solr.common.SolrDocumentList;
import org.apache.woden.WSDLException;
import org.apache.woden.WSDLFactory;
import org.apache.woden.WSDLReader;
import org.json.simple.JSONObject;
import org.json.simple.parser.JSONParser;
import org.json.simple.parser.ParseException;
import org.w3c.dom.Document;
import org.wso2.carbon.CarbonConstants;
import org.wso2.carbon.apimgt.api.APIManagementException;
import org.wso2.carbon.apimgt.api.doc.model.APIDefinition;
import org.wso2.carbon.apimgt.api.doc.model.APIResource;
import org.wso2.carbon.apimgt.api.doc.model.Operation;
import org.wso2.carbon.apimgt.api.doc.model.Parameter;
import org.wso2.carbon.apimgt.api.model.API;
import org.wso2.carbon.apimgt.api.model.APIIdentifier;
import org.wso2.carbon.apimgt.api.model.APIPublisher;
import org.wso2.carbon.apimgt.api.model.APIStatus;
import org.wso2.carbon.apimgt.api.model.APIStore;
import org.wso2.carbon.apimgt.api.model.Application;
import org.wso2.carbon.apimgt.api.model.Documentation;
import org.wso2.carbon.apimgt.api.model.DocumentationType;
import org.wso2.carbon.apimgt.api.model.KeyManagerConfiguration;
import org.wso2.carbon.apimgt.api.model.Provider;
import org.wso2.carbon.apimgt.api.model.Scope;
import org.wso2.carbon.apimgt.api.model.Tier;
import org.wso2.carbon.apimgt.api.model.URITemplate;
import org.wso2.carbon.apimgt.impl.APIConstants;
import org.wso2.carbon.apimgt.impl.APIManagerConfiguration;
import org.wso2.carbon.apimgt.impl.clients.ApplicationManagementServiceClient;
import org.wso2.carbon.apimgt.impl.clients.OAuthAdminClient;
import org.wso2.carbon.apimgt.impl.dao.ApiMgtDAO;
import org.wso2.carbon.apimgt.impl.dto.APIKeyValidationInfoDTO;
import org.wso2.carbon.apimgt.impl.dto.Environment;
import org.wso2.carbon.apimgt.impl.factory.KeyManagerHolder;
import org.wso2.carbon.apimgt.impl.internal.APIManagerComponent;
import org.wso2.carbon.apimgt.impl.internal.ServiceReferenceHolder;
import org.wso2.carbon.apimgt.keymgt.client.SubscriberKeyMgtClient;
import org.wso2.carbon.bam.service.data.publisher.conf.EventingConfigData;
import org.wso2.carbon.bam.service.data.publisher.services.ServiceDataPublisherAdmin;
import org.wso2.carbon.base.MultitenantConstants;
import org.wso2.carbon.base.ServerConfiguration;
import org.wso2.carbon.context.CarbonContext;
import org.wso2.carbon.context.PrivilegedCarbonContext;
import org.wso2.carbon.core.commons.stub.loggeduserinfo.ExceptionException;
import org.wso2.carbon.core.commons.stub.loggeduserinfo.LoggedUserInfo;
import org.wso2.carbon.core.commons.stub.loggeduserinfo.LoggedUserInfoAdminStub;
import org.wso2.carbon.core.multitenancy.utils.TenantAxisUtils;
import org.wso2.carbon.core.util.CryptoException;
import org.wso2.carbon.core.util.CryptoUtil;
import org.wso2.carbon.core.util.PermissionUpdateUtil;
import org.wso2.carbon.governance.api.common.dataobjects.GovernanceArtifact;
import org.wso2.carbon.governance.api.endpoints.EndpointManager;
import org.wso2.carbon.governance.api.endpoints.dataobjects.Endpoint;
import org.wso2.carbon.governance.api.exception.GovernanceException;
import org.wso2.carbon.governance.api.generic.GenericArtifactManager;
import org.wso2.carbon.governance.api.generic.dataobjects.GenericArtifact;
import org.wso2.carbon.governance.api.util.GovernanceConstants;
import org.wso2.carbon.governance.api.util.GovernanceUtils;
import org.wso2.carbon.identity.oauth.config.OAuthServerConfiguration;
import org.wso2.carbon.registry.core.ActionConstants;
import org.wso2.carbon.registry.core.Association;
import org.wso2.carbon.registry.core.Registry;
import org.wso2.carbon.registry.core.RegistryConstants;
import org.wso2.carbon.registry.core.Resource;
import org.wso2.carbon.registry.core.Tag;
import org.wso2.carbon.registry.core.config.Mount;
import org.wso2.carbon.registry.core.config.RegistryContext;
import org.wso2.carbon.registry.core.exceptions.RegistryException;
import org.wso2.carbon.registry.core.jdbc.realm.RegistryAuthorizationManager;
import org.wso2.carbon.registry.core.pagination.PaginationContext;
import org.wso2.carbon.registry.core.service.RegistryService;
import org.wso2.carbon.registry.core.service.TenantRegistryLoader;
import org.wso2.carbon.registry.core.session.UserRegistry;
import org.wso2.carbon.registry.core.utils.RegistryUtils;
import org.wso2.carbon.registry.indexing.indexer.IndexerException;
import org.wso2.carbon.registry.indexing.solr.SolrClient;
import org.wso2.carbon.user.api.Permission;
import org.wso2.carbon.user.api.RealmConfiguration;
import org.wso2.carbon.user.api.Tenant;
import org.wso2.carbon.user.api.UserStoreException;
import org.wso2.carbon.user.api.UserStoreManager;
import org.wso2.carbon.user.core.UserCoreConstants;
import org.wso2.carbon.user.core.UserRealm;
import org.wso2.carbon.user.core.config.RealmConfigXMLProcessor;
import org.wso2.carbon.user.core.service.RealmService;
import org.wso2.carbon.user.mgt.UserMgtConstants;
import org.wso2.carbon.utils.CarbonUtils;
import org.wso2.carbon.utils.ConfigurationContextService;
import org.wso2.carbon.utils.FileUtil;
import org.wso2.carbon.utils.multitenancy.MultitenantUtils;
import org.xml.sax.SAXException;

import javax.cache.*;
import javax.xml.namespace.QName;
import javax.xml.parsers.DocumentBuilder;
import javax.xml.parsers.DocumentBuilderFactory;
import javax.xml.parsers.ParserConfigurationException;
import javax.xml.stream.XMLInputFactory;
import javax.xml.stream.XMLStreamException;
import javax.xml.stream.XMLStreamReader;
import java.io.BufferedReader;
import java.io.File;
import java.io.FileInputStream;
import java.io.FilenameFilter;
import java.io.IOException;
import java.io.InputStream;
import java.io.InputStreamReader;
import java.math.BigDecimal;
import java.math.RoundingMode;
import java.net.Inet4Address;
import java.net.InetAddress;
import java.net.MalformedURLException;
import java.net.NetworkInterface;
import java.net.SocketException;
import java.net.URL;
import java.nio.charset.Charset;
import java.rmi.RemoteException;
import java.util.ArrayList;
import java.util.Arrays;
import java.util.Collections;
import java.util.Enumeration;
import java.util.HashMap;
import java.util.HashSet;
import java.util.Iterator;
import java.util.LinkedHashSet;
import java.util.List;
import java.util.Map;
import java.util.Map.Entry;
import java.util.Set;
import java.util.SortedSet;
import java.util.TreeMap;
import java.util.TreeSet;
import java.util.concurrent.TimeUnit;
/**
 * This class contains the utility methods used by the implementations of APIManager, APIProvider
 * and APIConsumer interfaces.
 */
public final class APIUtil {

    private static final Log log = LogFactory.getLog(APIUtil.class);

    private static boolean isContextCacheInitialized = false;

    private static boolean isTiersCacheInitialized = false;

    private static final String DESCRIPTION = "Allows [1] request(s) per minute.";

    private static Set<Integer> registryInitializedTenants = new HashSet<Integer>();
    private static GenericArtifactManager genericArtifactManager;


    private static final int DEFAULT_TENANT_IDLE_MINS = 30;
    private static long tenantIdleTimeMillis;
    private static Set<String> currentLoadingTenants = new HashSet<String>();

    //Need tenantIdleTime to check whether the tenant is in idle state in loadTenantConfig method
    static {
        tenantIdleTimeMillis =
                Long.parseLong(System.getProperty(
                        org.wso2.carbon.utils.multitenancy.MultitenantConstants.TENANT_IDLE_TIME,
                        String.valueOf(DEFAULT_TENANT_IDLE_MINS)))
                * 60 * 1000;
    }

    private static String hostAddress = null;

    /**
     * This method used to get API from governance artifact
     *
     * @param artifact API artifact
     * @param registry Registry
     * @return API
     * @throws APIManagementException if failed to get API from artifact
     */
    public static API getAPI(GovernanceArtifact artifact, Registry registry)
            throws APIManagementException {

        API api;
        try {
            String providerName = artifact.getAttribute(APIConstants.API_OVERVIEW_PROVIDER);
            String apiName = artifact.getAttribute(APIConstants.API_OVERVIEW_NAME);
            String apiVersion = artifact.getAttribute(APIConstants.API_OVERVIEW_VERSION);
            APIIdentifier apiIdentifier = new APIIdentifier(providerName, apiName, apiVersion);
            int apiId = ApiMgtDAO.getAPIID(apiIdentifier, null);

            if(apiId == -1){
                return null;
            }
            api = new API(apiIdentifier);
            // set rating
            String artifactPath = GovernanceUtils.getArtifactPath(registry, artifact.getId());
            // BigDecimal bigDecimal = new BigDecimal(getAverageRating(apiId));
            //BigDecimal res = bigDecimal.setScale(1, RoundingMode.HALF_UP);
            api.setRating(getAverageRating(apiId));
            //set description
            api.setDescription(artifact.getAttribute(APIConstants.API_OVERVIEW_DESCRIPTION));
            //set last access time
            api.setLastUpdated(registry.get(artifactPath).getLastModified());
            //set uuid
            api.setUUID(artifact.getId());
            // set url
            api.setUrl(artifact.getAttribute(APIConstants.API_OVERVIEW_ENDPOINT_URL));
            api.setSandboxUrl(artifact.getAttribute(APIConstants.API_OVERVIEW_SANDBOX_URL));
            api.setStatus(getApiStatus(artifact.getAttribute(APIConstants.API_OVERVIEW_STATUS)));
            api.setThumbnailUrl(artifact.getAttribute(APIConstants.API_OVERVIEW_THUMBNAIL_URL));
            api.setWsdlUrl(artifact.getAttribute(APIConstants.API_OVERVIEW_WSDL));
            api.setWadlUrl(artifact.getAttribute(APIConstants.API_OVERVIEW_WADL));
            api.setTechnicalOwner(artifact.getAttribute(APIConstants.API_OVERVIEW_TEC_OWNER));
            api.setTechnicalOwnerEmail(artifact.getAttribute(APIConstants.API_OVERVIEW_TEC_OWNER_EMAIL));
            api.setBusinessOwner(artifact.getAttribute(APIConstants.API_OVERVIEW_BUSS_OWNER));
            api.setBusinessOwnerEmail(artifact.getAttribute(APIConstants.API_OVERVIEW_BUSS_OWNER_EMAIL));
            api.setVisibility(artifact.getAttribute(APIConstants.API_OVERVIEW_VISIBILITY));
            api.setVisibleRoles(artifact.getAttribute(APIConstants.API_OVERVIEW_VISIBLE_ROLES));
            api.setVisibleTenants(artifact.getAttribute(APIConstants.API_OVERVIEW_VISIBLE_TENANTS));
            api.setEndpointSecured(Boolean.parseBoolean(artifact.getAttribute(APIConstants.API_OVERVIEW_ENDPOINT_SECURED)));
            api.setEndpointAuthDigest(Boolean.parseBoolean(artifact.getAttribute(APIConstants.API_OVERVIEW_ENDPOINT_AUTH_DIGEST)));
            api.setEndpointUTUsername(artifact.getAttribute(APIConstants.API_OVERVIEW_ENDPOINT_USERNAME));
            api.setEndpointUTPassword(artifact.getAttribute(APIConstants.API_OVERVIEW_ENDPOINT_PASSWORD));
            api.setTransports(artifact.getAttribute(APIConstants.API_OVERVIEW_TRANSPORTS));
            api.setInSequence(artifact.getAttribute(APIConstants.API_OVERVIEW_INSEQUENCE));
            api.setOutSequence(artifact.getAttribute(APIConstants.API_OVERVIEW_OUTSEQUENCE));
            api.setFaultSequence(artifact.getAttribute(APIConstants.API_OVERVIEW_FAULTSEQUENCE));
            api.setResponseCache(artifact.getAttribute(APIConstants.API_OVERVIEW_RESPONSE_CACHING));
            api.setImplementation(artifact.getAttribute(APIConstants.PROTOTYPE_OVERVIEW_IMPLEMENTATION));
            api.setProductionMaxTps(artifact.getAttribute(APIConstants.API_PRODUCTION_THROTTLE_MAXTPS));

            int cacheTimeout = APIConstants.API_RESPONSE_CACHE_TIMEOUT;
            try {       
                cacheTimeout = Integer.parseInt(artifact.getAttribute(APIConstants.API_OVERVIEW_CACHE_TIMEOUT));
            } catch(NumberFormatException e) {
                //ignore
            }

            api.setCacheTimeout(cacheTimeout);

            api.setEndpointConfig(artifact.getAttribute(APIConstants.API_OVERVIEW_ENDPOINT_CONFIG));

            api.setRedirectURL(artifact.getAttribute(APIConstants.API_OVERVIEW_REDIRECT_URL));
            api.setApiOwner(artifact.getAttribute(APIConstants.API_OVERVIEW_OWNER));
            api.setAdvertiseOnly(Boolean.parseBoolean(artifact.getAttribute(APIConstants.API_OVERVIEW_ADVERTISE_ONLY)));

            api.setSubscriptionAvailability(artifact.getAttribute(APIConstants.API_OVERVIEW_SUBSCRIPTION_AVAILABILITY));
            api.setSubscriptionAvailableTenants(artifact.getAttribute(APIConstants.API_OVERVIEW_SUBSCRIPTION_AVAILABLE_TENANTS));

            api.setDestinationStatsEnabled(artifact.getAttribute(APIConstants.API_OVERVIEW_DESTINATION_BASED_STATS_ENABLED));

            String tenantDomainName = MultitenantUtils.getTenantDomain(replaceEmailDomainBack(providerName));
            int tenantId = ServiceReferenceHolder.getInstance().getRealmService().getTenantManager()
                    .getTenantId(tenantDomainName);

            Set<Tier> availableTier = new HashSet<Tier>();
            String tiers = artifact.getAttribute(APIConstants.API_OVERVIEW_TIER);
            Map<String, Tier> definedTiers = getTiers(tenantId);
            if (tiers != null && !"".equals(tiers)) {
                String[] tierNames = tiers.split("\\|\\|");
                for (String tierName : tierNames) {
                    Tier definedTier = definedTiers.get(tierName);
                    if (definedTier != null) {
                        availableTier.add(definedTier);
                    } else {
                        log.warn("Unknown tier: " + tierName + " found on API: " + apiName);
                    }
                }
            }
            api.addAvailableTiers(availableTier);
            api.setMonetizationCategory(getAPIMonetizationCategory(availableTier, tenantDomainName));
            api.setContext(artifact.getAttribute(APIConstants.API_OVERVIEW_CONTEXT));
            // We set the context template here
            api.setContextTemplate(artifact.getAttribute(APIConstants.API_OVERVIEW_CONTEXT_TEMPLATE));
            api.setLatest(Boolean.valueOf(artifact.getAttribute(APIConstants.API_OVERVIEW_IS_LATEST)));


            Set<URITemplate> uriTemplates = new LinkedHashSet<URITemplate>();
            List<String> uriTemplateNames = new ArrayList<String>();

            Set<Scope> scopes = ApiMgtDAO.getAPIScopes(api.getId());
            api.setScopes(scopes);

            HashMap<String, String> urlPatternsSet;
            urlPatternsSet = ApiMgtDAO.getURITemplatesPerAPIAsString(api.getId());

            HashMap<String, String> resourceScopes;
            resourceScopes = ApiMgtDAO.getResourceToScopeMapping(api.getId());

            Set<String> urlPatternsKeySet = urlPatternsSet.keySet();
            String resourceScopeKey;
            for (String urlPattern : urlPatternsKeySet) {
                URITemplate uriTemplate = new URITemplate();
                String[] urlPatternComponents = urlPattern.split("::");
                String uTemplate = (urlPatternComponents.length >= 1) ? urlPatternComponents[0] : null;
                String method = (urlPatternComponents.length >= 2) ? urlPatternComponents[1] : null;
                String authType = (urlPatternComponents.length >= 3) ? urlPatternComponents[2] : null;
                String throttlingTier = (urlPatternComponents.length >= 4) ? urlPatternComponents[3] : null;
                String mediationScript = (urlPatternComponents.length >= 5) ? urlPatternComponents[4] : null;
                uriTemplate.setHTTPVerb(method);
                uriTemplate.setAuthType(authType);
                uriTemplate.setThrottlingTier(throttlingTier);
                uriTemplate.setHttpVerbs(method);
                uriTemplate.setAuthTypes(authType);
                uriTemplate.setUriTemplate(uTemplate);
                uriTemplate.setResourceURI(api.getUrl());
                uriTemplate.setResourceSandboxURI(api.getSandboxUrl());
                uriTemplate.setThrottlingTiers(throttlingTier);
                uriTemplate.setMediationScript(mediationScript);
                resourceScopeKey = APIUtil.getResourceKey(api.getContext(), apiVersion, uTemplate, method);
                uriTemplate.setScopes(findScopeByKey(scopes, resourceScopes.get(resourceScopeKey)));
                //Checking for duplicate uri template names
                if (uriTemplateNames.contains(uTemplate)) {
                    for (URITemplate tmp : uriTemplates) {
                        if (uTemplate.equals(tmp.getUriTemplate())) {
                            tmp.setHttpVerbs(method);
                            tmp.setAuthTypes(authType);
                            tmp.setThrottlingTiers(throttlingTier);
                            resourceScopeKey = APIUtil.getResourceKey(api.getContext(), apiVersion, uTemplate, method);
                            tmp.setScopes(findScopeByKey(scopes, resourceScopes.get(resourceScopeKey)));
                            break;
                        }
                    }
                } else {
                    uriTemplates.add(uriTemplate);
                }
                uriTemplateNames.add(uTemplate);
            }
            api.setUriTemplates(uriTemplates);
            api.setAsDefaultVersion(Boolean.valueOf(artifact.getAttribute(APIConstants.API_OVERVIEW_IS_DEFAULT_VERSION)));
            Set<String> tags = new HashSet<String>();
            Tag[] tag = registry.getTags(artifactPath);
            for (Tag tag1 : tag) {
                tags.add(tag1.getTagName());
            }
            api.addTags(tags);
            api.setLastUpdated(registry.get(artifactPath).getLastModified());
            api.setImplementation(artifact.getAttribute(APIConstants.PROTOTYPE_OVERVIEW_IMPLEMENTATION));
            String environments = artifact.getAttribute(APIConstants.API_OVERVIEW_ENVIRONMENTS);
            api.setEnvironments(extractEnvironmentsForAPI(environments));

        } catch (GovernanceException e) {
            String msg = "Failed to get API for artifact ";
            throw new APIManagementException(msg, e);
        } catch (RegistryException e) {
            String msg = "Failed to get LastAccess time or Rating";
            throw new APIManagementException(msg, e);
        } catch (UserStoreException e) {
            String msg = "Failed to get User Realm of API Provider";
            throw new APIManagementException(msg, e);
        }
        return api;
    }

    /**
     * This Method is different from getAPI method, as this one returns
     * URLTemplates without aggregating duplicates. This is to be used for building synapse config.
     *
     * @param artifact
     * @param registry
     * @return API
     * @throws org.wso2.carbon.apimgt.api.APIManagementException
     */
    public static API getAPIForPublishing(GovernanceArtifact artifact, Registry registry)
            throws APIManagementException {

        API api;
        try {
            String providerName = artifact.getAttribute(APIConstants.API_OVERVIEW_PROVIDER);
            String apiName = artifact.getAttribute(APIConstants.API_OVERVIEW_NAME);
            String apiVersion = artifact.getAttribute(APIConstants.API_OVERVIEW_VERSION);
            APIIdentifier apiIdentifier = new APIIdentifier(providerName, apiName, apiVersion);
            int apiId = ApiMgtDAO.getAPIID(apiIdentifier, null);

            if (apiId == -1) {
                return null;
            }

            api = new API(apiIdentifier);
            //set uuid
            api.setUUID(artifact.getId());
            // set rating
            String artifactPath = GovernanceUtils.getArtifactPath(registry, artifact.getId());
            // BigDecimal bigDecimal = new BigDecimal(getAverageRating(apiId));
            //BigDecimal res = bigDecimal.setScale(1, RoundingMode.HALF_UP);
            api.setRating(getAverageRating(apiId));
            //set description
            api.setDescription(artifact.getAttribute(APIConstants.API_OVERVIEW_DESCRIPTION));
            //set last access time
            api.setLastUpdated(registry.get(artifactPath).getLastModified());
            // set url
            api.setUrl(artifact.getAttribute(APIConstants.API_OVERVIEW_ENDPOINT_URL));
            api.setSandboxUrl(artifact.getAttribute(APIConstants.API_OVERVIEW_SANDBOX_URL));
            api.setStatus(getApiStatus(artifact.getAttribute(APIConstants.API_OVERVIEW_STATUS)));
            api.setThumbnailUrl(artifact.getAttribute(APIConstants.API_OVERVIEW_THUMBNAIL_URL));
            api.setWsdlUrl(artifact.getAttribute(APIConstants.API_OVERVIEW_WSDL));
            api.setWadlUrl(artifact.getAttribute(APIConstants.API_OVERVIEW_WADL));
            api.setTechnicalOwner(artifact.getAttribute(APIConstants.API_OVERVIEW_TEC_OWNER));
            api.setTechnicalOwnerEmail(artifact.getAttribute(APIConstants.API_OVERVIEW_TEC_OWNER_EMAIL));
            api.setBusinessOwner(artifact.getAttribute(APIConstants.API_OVERVIEW_BUSS_OWNER));
            api.setBusinessOwnerEmail(artifact.getAttribute(APIConstants.API_OVERVIEW_BUSS_OWNER_EMAIL));
            api.setVisibility(artifact.getAttribute(APIConstants.API_OVERVIEW_VISIBILITY));
            api.setVisibleRoles(artifact.getAttribute(APIConstants.API_OVERVIEW_VISIBLE_ROLES));
            api.setVisibleTenants(artifact.getAttribute(APIConstants.API_OVERVIEW_VISIBLE_TENANTS));
            api.setEndpointSecured(Boolean.parseBoolean(artifact.getAttribute(APIConstants.API_OVERVIEW_ENDPOINT_SECURED)));
            api.setEndpointAuthDigest(Boolean.parseBoolean(artifact.getAttribute(APIConstants.API_OVERVIEW_ENDPOINT_AUTH_DIGEST)));
            api.setEndpointUTUsername(artifact.getAttribute(APIConstants.API_OVERVIEW_ENDPOINT_USERNAME));
            api.setEndpointUTPassword(artifact.getAttribute(APIConstants.API_OVERVIEW_ENDPOINT_PASSWORD));
            api.setTransports(artifact.getAttribute(APIConstants.API_OVERVIEW_TRANSPORTS));
            api.setInSequence(artifact.getAttribute(APIConstants.API_OVERVIEW_INSEQUENCE));
            api.setOutSequence(artifact.getAttribute(APIConstants.API_OVERVIEW_OUTSEQUENCE));
            api.setFaultSequence(artifact.getAttribute(APIConstants.API_OVERVIEW_FAULTSEQUENCE));
            api.setResponseCache(artifact.getAttribute(APIConstants.API_OVERVIEW_RESPONSE_CACHING));
            api.setImplementation(artifact.getAttribute(APIConstants.PROTOTYPE_OVERVIEW_IMPLEMENTATION));

            api.setProductionMaxTps(artifact.getAttribute(APIConstants.API_PRODUCTION_THROTTLE_MAXTPS));
            api.setSandboxMaxTps(artifact.getAttribute(APIConstants.API_SANDBOX_THROTTLE_MAXTPS));

            int cacheTimeout = APIConstants.API_RESPONSE_CACHE_TIMEOUT;
            try {
                String strCacheTimeout = artifact.getAttribute(APIConstants.API_OVERVIEW_CACHE_TIMEOUT);
                if (strCacheTimeout != null && !strCacheTimeout.isEmpty()) {
                    cacheTimeout = Integer.parseInt(strCacheTimeout);
                }
            } catch (NumberFormatException e) {
                if (log.isWarnEnabled()) {
                    log.warn("Error while retrieving cache timeout from the registry for " + apiIdentifier);
                }
                // ignore the exception and use default cache timeout value
            }

            api.setCacheTimeout(cacheTimeout);

            api.setEndpointConfig(artifact.getAttribute(APIConstants.API_OVERVIEW_ENDPOINT_CONFIG));

            api.setRedirectURL(artifact.getAttribute(APIConstants.API_OVERVIEW_REDIRECT_URL));
            api.setApiOwner(artifact.getAttribute(APIConstants.API_OVERVIEW_OWNER));
            api.setAdvertiseOnly(Boolean.parseBoolean(artifact.getAttribute(APIConstants.API_OVERVIEW_ADVERTISE_ONLY)));

            api.setSubscriptionAvailability(artifact.getAttribute(APIConstants.API_OVERVIEW_SUBSCRIPTION_AVAILABILITY));
            api.setSubscriptionAvailableTenants(artifact.getAttribute(APIConstants.API_OVERVIEW_SUBSCRIPTION_AVAILABLE_TENANTS));

            api.setDestinationStatsEnabled(artifact.getAttribute(APIConstants.API_OVERVIEW_DESTINATION_BASED_STATS_ENABLED));

            String tenantDomainName = MultitenantUtils.getTenantDomain(replaceEmailDomainBack(providerName));
            int tenantId = ServiceReferenceHolder.getInstance().getRealmService().getTenantManager()
                    .getTenantId(tenantDomainName);

            Set<Tier> availableTier = new HashSet<Tier>();
            String tiers = artifact.getAttribute(APIConstants.API_OVERVIEW_TIER);
            Map<String, Tier> definedTiers = getTiers(tenantId);
            if (tiers != null && !"".equals(tiers)) {
                String[] tierNames = tiers.split("\\|\\|");
                for (String tierName : tierNames) {
                    Tier definedTier = definedTiers.get(tierName);
                    if (definedTier != null) {
                        availableTier.add(definedTier);
                    } else {
                        log.warn("Unknown tier: " + tierName + " found on API: " + apiName);
                    }
                }
            }
            api.addAvailableTiers(availableTier);
            // This contains the resolved context
            api.setContext(artifact.getAttribute(APIConstants.API_OVERVIEW_CONTEXT));
            // We set the context template here
            api.setContextTemplate(artifact.getAttribute(APIConstants.API_OVERVIEW_CONTEXT_TEMPLATE));
            api.setLatest(Boolean.valueOf(artifact.getAttribute(APIConstants.API_OVERVIEW_IS_LATEST)));


            Set<URITemplate> uriTemplates = new LinkedHashSet<URITemplate>();
            List<String> uriTemplateNames = new ArrayList<String>();

            Set<Scope> scopes = ApiMgtDAO.getAPIScopes(api.getId());
            api.setScopes(scopes);

            HashMap<String, String> urlPatternsSet;
            urlPatternsSet = ApiMgtDAO.getURITemplatesPerAPIAsString(api.getId());
            HashMap<String, String> resourceScopes;
            resourceScopes = ApiMgtDAO.getResourceToScopeMapping(api.getId());

            Set<String> urlPatternsKeySet = urlPatternsSet.keySet();
            String resourceScopeKey;
            for (String urlPattern : urlPatternsKeySet) {
                URITemplate uriTemplate = new URITemplate();
                String[] urlPatternComponents = urlPattern.split("::");
                String uTemplate = (urlPatternComponents.length >= 1) ? urlPatternComponents[0] : null;
                String method = (urlPatternComponents.length >= 2) ? urlPatternComponents[1] : null;
                String authType = (urlPatternComponents.length >= 3) ? urlPatternComponents[2] : null;
                String throttlingTier = (urlPatternComponents.length >= 4) ? urlPatternComponents[3] : null;
                String mediationScript = (urlPatternComponents.length >= 5) ? urlPatternComponents[4] : null;
                uriTemplate.setHTTPVerb(method);
                uriTemplate.setAuthType(authType);
                uriTemplate.setThrottlingTier(throttlingTier);
                uriTemplate.setHttpVerbs(method);
                uriTemplate.setAuthTypes(authType);
                uriTemplate.setUriTemplate(uTemplate);
                uriTemplate.setResourceURI(api.getUrl());
                uriTemplate.setResourceSandboxURI(api.getSandboxUrl());
                uriTemplate.setThrottlingTiers(throttlingTier);
                uriTemplate.setMediationScript(mediationScript);
                uriTemplate.setMediationScripts(method, mediationScript);
                resourceScopeKey = APIUtil.getResourceKey(api.getContext(), apiVersion, uTemplate, method);
                uriTemplate.setScopes(findScopeByKey(scopes, resourceScopes.get(resourceScopeKey)));
                //Checking for duplicate uri template names

                if (uriTemplateNames.contains(uTemplate)) {
                    for (URITemplate tmp : uriTemplates) {
                        if (uTemplate.equals(tmp.getUriTemplate())) {
                            tmp.setHttpVerbs(method);
                            tmp.setAuthTypes(authType);
                            tmp.setThrottlingTiers(throttlingTier);
                            tmp.setMediationScripts(method, mediationScript);
                            resourceScopeKey = APIUtil.getResourceKey(api.getContext(), apiVersion, uTemplate, method);
                            tmp.setScopes(findScopeByKey(scopes, resourceScopes.get(resourceScopeKey)));
                            break;
                        }
                    }
                } else {
                    uriTemplates.add(uriTemplate);
                }
                uriTemplateNames.add(uTemplate);
            }

            if (api.getImplementation().equalsIgnoreCase(APIConstants.IMPLEMENTATION_TYPE_INLINE)) {
                for (URITemplate template : uriTemplates) {
                    template.setMediationScript(template.getAggregatedMediationScript());
                }
            }

            api.setUriTemplates(uriTemplates);
            api.setAsDefaultVersion(Boolean.valueOf(artifact.getAttribute(APIConstants.API_OVERVIEW_IS_DEFAULT_VERSION)));
            Set<String> tags = new HashSet<String>();
            Tag[] tag = registry.getTags(artifactPath);
            for (Tag tag1 : tag) {
                tags.add(tag1.getTagName());
            }
            api.addTags(tags);
            api.setLastUpdated(registry.get(artifactPath).getLastModified());
            api.setImplementation(artifact.getAttribute(APIConstants.PROTOTYPE_OVERVIEW_IMPLEMENTATION));
            String environments = artifact.getAttribute(APIConstants.API_OVERVIEW_ENVIRONMENTS);
            api.setEnvironments(extractEnvironmentsForAPI(environments));

        } catch (GovernanceException e) {
            String msg = "Failed to get API for artifact ";
            throw new APIManagementException(msg, e);
        } catch (RegistryException e) {
            String msg = "Failed to get LastAccess time or Rating";
            throw new APIManagementException(msg, e);
        } catch (UserStoreException e) {
            String msg = "Failed to get User Realm of API Provider";
            throw new APIManagementException(msg, e);
        }
        return api;
    }


    public static API getAPI(GovernanceArtifact artifact)
            throws APIManagementException {

        API api;
        try {
            String providerName = artifact.getAttribute(APIConstants.API_OVERVIEW_PROVIDER);
            String apiName = artifact.getAttribute(APIConstants.API_OVERVIEW_NAME);
            String apiVersion = artifact.getAttribute(APIConstants.API_OVERVIEW_VERSION);
            APIIdentifier apiIdentifier = new APIIdentifier(providerName, apiName, apiVersion);
            api = new API(apiIdentifier);
            int apiId = ApiMgtDAO.getAPIID(apiIdentifier, null);
            if (apiId == -1) {
                return null;
            }
            //set uuid
            api.setUUID(artifact.getId());
            api.setRating(getAverageRating(apiId));
            api.setThumbnailUrl(artifact.getAttribute(APIConstants.API_OVERVIEW_THUMBNAIL_URL));
            api.setStatus(getApiStatus(artifact.getAttribute(APIConstants.API_OVERVIEW_STATUS)));
            api.setContext(artifact.getAttribute(APIConstants.API_OVERVIEW_CONTEXT));
            api.setVisibility(artifact.getAttribute(APIConstants.API_OVERVIEW_VISIBILITY));
            api.setVisibleRoles(artifact.getAttribute(APIConstants.API_OVERVIEW_VISIBLE_ROLES));
            api.setVisibleTenants(artifact.getAttribute(APIConstants.API_OVERVIEW_VISIBLE_TENANTS));
            api.setTransports(artifact.getAttribute(APIConstants.API_OVERVIEW_TRANSPORTS));
            api.setInSequence(artifact.getAttribute(APIConstants.API_OVERVIEW_INSEQUENCE));
            api.setOutSequence(artifact.getAttribute(APIConstants.API_OVERVIEW_OUTSEQUENCE));
            api.setFaultSequence(artifact.getAttribute(APIConstants.API_OVERVIEW_FAULTSEQUENCE));
            api.setDescription(artifact.getAttribute(APIConstants.API_OVERVIEW_DESCRIPTION));
            api.setResponseCache(artifact.getAttribute(APIConstants.API_OVERVIEW_RESPONSE_CACHING));

            int cacheTimeout = APIConstants.API_RESPONSE_CACHE_TIMEOUT;
            try {
                cacheTimeout = Integer.parseInt(artifact.getAttribute(APIConstants.API_OVERVIEW_CACHE_TIMEOUT));
            } catch (NumberFormatException e) {
                //ignore
            }
            api.setCacheTimeout(cacheTimeout);

            Set<Tier> availableTier = new HashSet<Tier>();
            String tiers = artifact.getAttribute(APIConstants.API_OVERVIEW_TIER);
            if (tiers != null) {
                String[] tierNames = tiers.split("\\|\\|");
                for (String tierName : tierNames) {
                    Tier tier = new Tier(tierName);
                    availableTier.add(tier);

                }

                api.addAvailableTiers(availableTier);
                String tenantDomainName = MultitenantUtils.getTenantDomain(replaceEmailDomainBack(providerName));
                api.setMonetizationCategory(getAPIMonetizationCategory(availableTier, tenantDomainName));
            }

            api.setRedirectURL(artifact.getAttribute(APIConstants.API_OVERVIEW_REDIRECT_URL));
            api.setApiOwner(artifact.getAttribute(APIConstants.API_OVERVIEW_OWNER));
            api.setAdvertiseOnly(Boolean.parseBoolean(artifact.getAttribute(APIConstants.API_OVERVIEW_ADVERTISE_ONLY)));

            api.setEndpointConfig(artifact.getAttribute(APIConstants.API_OVERVIEW_ENDPOINT_CONFIG));

            api.setSubscriptionAvailability(artifact.getAttribute(APIConstants.API_OVERVIEW_SUBSCRIPTION_AVAILABILITY));
            api.setSubscriptionAvailableTenants(artifact.getAttribute(APIConstants.API_OVERVIEW_SUBSCRIPTION_AVAILABLE_TENANTS));

            api.setDestinationStatsEnabled(artifact.getAttribute(APIConstants.API_OVERVIEW_DESTINATION_BASED_STATS_ENABLED));
            api.setAsDefaultVersion(Boolean.valueOf(artifact.getAttribute(APIConstants.API_OVERVIEW_IS_DEFAULT_VERSION)));
            api.setImplementation(artifact.getAttribute(APIConstants.PROTOTYPE_OVERVIEW_IMPLEMENTATION));
            api.setBusinessOwner(artifact.getAttribute(APIConstants.API_OVERVIEW_BUSS_OWNER));
            ArrayList<URITemplate> urlPatternsList;
            urlPatternsList = ApiMgtDAO.getAllURITemplates(api.getContext(), api.getId().getVersion());
            Set<URITemplate> uriTemplates = new HashSet<URITemplate>(urlPatternsList);

            for (URITemplate uriTemplate : uriTemplates) {
                uriTemplate.setResourceURI(api.getUrl());
                uriTemplate.setResourceSandboxURI(api.getSandboxUrl());

            }
            api.setUriTemplates(uriTemplates);
            String environments = artifact.getAttribute(APIConstants.API_OVERVIEW_ENVIRONMENTS);
            api.setEnvironments(extractEnvironmentsForAPI(environments));
        } catch (GovernanceException e) {
            String msg = "Failed to get API from artifact ";
            throw new APIManagementException(msg, e);
        }
        return api;
    }

    /**
     * This method used to get Provider from provider artifact
     *
     * @param artifact provider artifact
     * @return Provider
     * @throws APIManagementException if failed to get Provider from provider artifact.
     */
    public static Provider getProvider(GenericArtifact artifact) throws APIManagementException {
        Provider provider;
        try {
            provider = new Provider(artifact.getAttribute(APIConstants.PROVIDER_OVERVIEW_NAME));
            provider.setDescription(artifact.getAttribute(APIConstants.PROVIDER_OVERVIEW_DESCRIPTION));
            provider.setEmail(artifact.getAttribute(APIConstants.PROVIDER_OVERVIEW_EMAIL));

        } catch (GovernanceException e) {
            String msg = "Failed to get provider ";
            log.error(msg, e);
            throw new APIManagementException(msg, e);
        }
        return provider;
    }

    /**
     * Returns a list of scopes when passed the Provider Name and Scope Key
     * @param scopeKey
     * @param provider
     * @return
     * @throws APIManagementException
     */
    public static Set<Scope> getScopeByScopeKey(String scopeKey, String provider) throws APIManagementException {
        Set<Scope> scopeList = null;
        String tenantDomainName = MultitenantUtils.getTenantDomain(replaceEmailDomainBack(provider));
        try {
            int tenantId = ServiceReferenceHolder.getInstance().getRealmService().getTenantManager()
                    .getTenantId(tenantDomainName);
            scopeList = ApiMgtDAO.getAPIScopesByScopeKey(scopeKey,tenantId);
        } catch (UserStoreException e) {
            handleException("Error while retrieving Scopes");
        }
        return scopeList;
    }

    /**
     * Create Governance artifact from given attributes
     *
     * @param artifact initial governance artifact
     * @param api      API object with the attributes value
     * @return GenericArtifact
     * @throws org.wso2.carbon.apimgt.api.APIManagementException
     *          if failed to create API
     */
    public static GenericArtifact createAPIArtifactContent(GenericArtifact artifact, API api)
            throws APIManagementException {
        try {
            String apiStatus = api.getStatus().getStatus();
            artifact.setAttribute(APIConstants.API_OVERVIEW_NAME, api.getId().getApiName());
            artifact.setAttribute(APIConstants.API_OVERVIEW_VERSION, api.getId().getVersion());

            artifact.setAttribute(APIConstants.API_OVERVIEW_IS_DEFAULT_VERSION, String.valueOf(api.isDefaultVersion()));

            artifact.setAttribute(APIConstants.API_OVERVIEW_CONTEXT, api.getContext());
            artifact.setAttribute(APIConstants.API_OVERVIEW_PROVIDER, api.getId().getProviderName());
            artifact.setAttribute(APIConstants.API_OVERVIEW_DESCRIPTION, api.getDescription());
            artifact.setAttribute(APIConstants.API_OVERVIEW_ENDPOINT_URL, api.getUrl());
            artifact.setAttribute(APIConstants.API_OVERVIEW_SANDBOX_URL, api.getSandboxUrl());
            artifact.setAttribute(APIConstants.API_OVERVIEW_WSDL, api.getWsdlUrl());
            artifact.setAttribute(APIConstants.API_OVERVIEW_WADL, api.getWadlUrl());
            artifact.setAttribute(APIConstants.API_OVERVIEW_THUMBNAIL_URL, api.getThumbnailUrl());
            artifact.setAttribute(APIConstants.API_OVERVIEW_STATUS, apiStatus);
            artifact.setAttribute(APIConstants.API_OVERVIEW_TEC_OWNER, api.getTechnicalOwner());
            artifact.setAttribute(APIConstants.API_OVERVIEW_TEC_OWNER_EMAIL, api.getTechnicalOwnerEmail());
            artifact.setAttribute(APIConstants.API_OVERVIEW_BUSS_OWNER, api.getBusinessOwner());
            artifact.setAttribute(APIConstants.API_OVERVIEW_BUSS_OWNER_EMAIL, api.getBusinessOwnerEmail());
            artifact.setAttribute(APIConstants.API_OVERVIEW_VISIBILITY, api.getVisibility());
            artifact.setAttribute(APIConstants.API_OVERVIEW_VISIBLE_ROLES, api.getVisibleRoles());
            artifact.setAttribute(APIConstants.API_OVERVIEW_VISIBLE_TENANTS, api.getVisibleTenants());
            artifact.setAttribute(APIConstants.API_OVERVIEW_ENDPOINT_SECURED,Boolean.toString(api.isEndpointSecured()));
            artifact.setAttribute(APIConstants.API_OVERVIEW_ENDPOINT_AUTH_DIGEST,Boolean.toString(api.isEndpointAuthDigest()));
            artifact.setAttribute(APIConstants.API_OVERVIEW_ENDPOINT_USERNAME, api.getEndpointUTUsername());
            artifact.setAttribute(APIConstants.API_OVERVIEW_ENDPOINT_PASSWORD, api.getEndpointUTPassword());
            artifact.setAttribute(APIConstants.API_OVERVIEW_TRANSPORTS, api.getTransports());
            artifact.setAttribute(APIConstants.API_OVERVIEW_INSEQUENCE, api.getInSequence());
            artifact.setAttribute(APIConstants.API_OVERVIEW_OUTSEQUENCE, api.getOutSequence());
            artifact.setAttribute(APIConstants.API_OVERVIEW_FAULTSEQUENCE, api.getFaultSequence());
            artifact.setAttribute(APIConstants.API_OVERVIEW_RESPONSE_CACHING, api.getResponseCache());
            artifact.setAttribute(APIConstants.API_OVERVIEW_CACHE_TIMEOUT, Integer.toString(api.getCacheTimeout()));

            artifact.setAttribute(APIConstants.API_OVERVIEW_REDIRECT_URL, api.getRedirectURL());
            artifact.setAttribute(APIConstants.API_OVERVIEW_OWNER, api.getApiOwner());
            artifact.setAttribute(APIConstants.API_OVERVIEW_ADVERTISE_ONLY, Boolean.toString(api.isAdvertiseOnly()));

            artifact.setAttribute(APIConstants.API_OVERVIEW_ENDPOINT_CONFIG, api.getEndpointConfig());

            artifact.setAttribute(APIConstants.API_OVERVIEW_SUBSCRIPTION_AVAILABILITY, api.getSubscriptionAvailability());
            artifact.setAttribute(APIConstants.API_OVERVIEW_SUBSCRIPTION_AVAILABLE_TENANTS, api.getSubscriptionAvailableTenants());

            artifact.setAttribute(APIConstants.API_OVERVIEW_DESTINATION_BASED_STATS_ENABLED, api.getDestinationStatsEnabled());

            artifact.setAttribute(APIConstants.PROTOTYPE_OVERVIEW_IMPLEMENTATION, api.getImplementation());

            artifact.setAttribute(APIConstants.API_PRODUCTION_THROTTLE_MAXTPS, api.getProductionMaxTps());
            artifact.setAttribute(APIConstants.API_SANDBOX_THROTTLE_MAXTPS, api.getSandboxMaxTps());

            // This is to support the pluggable version strategy.
            artifact.setAttribute(APIConstants.API_OVERVIEW_CONTEXT_TEMPLATE, api.getContextTemplate());
            artifact.setAttribute(APIConstants.API_OVERVIEW_VERSION_TYPE, "context");

            StringBuilder tiersBuilder = new StringBuilder();
            for (Tier tier : api.getAvailableTiers()) {
                tiersBuilder.append(tier.getName());
                tiersBuilder.append("||");
            }

            String tiers = tiersBuilder.toString();

            if (!"".equals(tiers)) {
                tiers = tiers.substring(0, tiers.length() - 2);
                artifact.setAttribute(APIConstants.API_OVERVIEW_TIER, tiers);
            }
            if (APIConstants.PUBLISHED.equals(apiStatus)) {
                artifact.setAttribute(APIConstants.API_OVERVIEW_IS_LATEST, "true");
            }
            String[] keys = artifact.getAttributeKeys();
            for (String key : keys) {
                if (key.contains("URITemplate")) {
                    artifact.removeAttribute(key);
                }
            }

            Set<URITemplate> uriTemplateSet = api.getUriTemplates();
            int i = 0;
            for (URITemplate uriTemplate : uriTemplateSet) {
                artifact.addAttribute(APIConstants.API_URI_PATTERN + i, uriTemplate.getUriTemplate());
                artifact.addAttribute(APIConstants.API_URI_HTTP_METHOD + i, uriTemplate.getHTTPVerb());
                artifact.addAttribute(APIConstants.API_URI_AUTH_TYPE + i, uriTemplate.getAuthType());
//                artifact.addAttribute(APIConstants.API_URI_MEDIATION_SCRIPT + i,
//                        uriTemplate.getMediationScript());
                i++;

            }
            artifact.setAttribute(APIConstants.API_OVERVIEW_ENVIRONMENTS, writeEnvironmentsToArtifact(api));

        } catch (GovernanceException e) {
            String msg = "Failed to create API for : " + api.getId().getApiName();
            log.error(msg, e);
            throw new APIManagementException(msg, e);
        }
        return artifact;
    }

    /**
     * Create the Documentation from artifact
     *
     * @param artifact Documentation artifact
     * @return Documentation
     * @throws APIManagementException if failed to create Documentation from artifact
     */
    public static Documentation getDocumentation(GenericArtifact artifact)  throws APIManagementException {

        Documentation documentation;

        try {
            DocumentationType type;
            String docType = artifact.getAttribute(APIConstants.DOC_TYPE);

            if (docType.equalsIgnoreCase(DocumentationType.HOWTO.getType())) {
                type = DocumentationType.HOWTO;
            } else if (docType.equalsIgnoreCase(DocumentationType.PUBLIC_FORUM.getType())) {
                type = DocumentationType.PUBLIC_FORUM;
            } else if (docType.equalsIgnoreCase(DocumentationType.SUPPORT_FORUM.getType())) {
                type = DocumentationType.SUPPORT_FORUM;
            } else if (docType.equalsIgnoreCase(DocumentationType.API_MESSAGE_FORMAT.getType())) {
                type = DocumentationType.API_MESSAGE_FORMAT;
            } else if (docType.equalsIgnoreCase(DocumentationType.SAMPLES.getType())) {
                type = DocumentationType.SAMPLES;
            } else {
                type = DocumentationType.OTHER;
            }
            documentation = new Documentation(type, artifact.getAttribute(APIConstants.DOC_NAME));
            documentation.setId(artifact.getId());
            documentation.setSummary(artifact.getAttribute(APIConstants.DOC_SUMMARY));
            String visibilityAttr = artifact.getAttribute(APIConstants.DOC_VISIBILITY);
            Documentation.DocumentVisibility documentVisibility = Documentation.DocumentVisibility.API_LEVEL;

            if(visibilityAttr!=null){
                if (visibilityAttr.equals(Documentation.DocumentVisibility.API_LEVEL.name())) {
                    documentVisibility= Documentation.DocumentVisibility.API_LEVEL;
                }   else if (visibilityAttr.equals(Documentation.DocumentVisibility.PRIVATE.name())) {
                    documentVisibility = Documentation.DocumentVisibility.PRIVATE;
                }   else if (visibilityAttr.equals(Documentation.DocumentVisibility.OWNER_ONLY.name())) {
                    documentVisibility = Documentation.DocumentVisibility.OWNER_ONLY;
                }
            }
            documentation.setVisibility(documentVisibility);

            Documentation.DocumentSourceType docSourceType = Documentation.DocumentSourceType.INLINE;
            String artifactAttribute = artifact.getAttribute(APIConstants.DOC_SOURCE_TYPE);

            if (artifactAttribute.equals(Documentation.DocumentSourceType.URL.name())) {
                docSourceType = Documentation.DocumentSourceType.URL;
            } else if (artifactAttribute.equals(Documentation.DocumentSourceType.FILE.name())) {
                docSourceType = Documentation.DocumentSourceType.FILE;
            }

            documentation.setSourceType(docSourceType);
            if ("URL".equals(artifact.getAttribute(APIConstants.DOC_SOURCE_TYPE))) {
                documentation.setSourceUrl(artifact.getAttribute(APIConstants.DOC_SOURCE_URL));
            }

            if (docSourceType == Documentation.DocumentSourceType.FILE) {
                documentation.setFilePath(prependWebContextRoot(artifact.getAttribute(APIConstants.DOC_FILE_PATH)));
            }

            if(documentation.getType() == DocumentationType.OTHER){
                documentation.setOtherTypeName(artifact.getAttribute(APIConstants.DOC_OTHER_TYPE_NAME));
            }

        } catch (GovernanceException e) {
            throw new APIManagementException("Failed to get documentation from artifact", e);
        }
        return documentation;
    }

    /**
     * Create the Documentation from artifact
     *
     * @param artifact Documentation artifact
     * @return Documentation
     * @throws APIManagementException if failed to create Documentation from artifact
     */
    public static Documentation getDocumentation(GenericArtifact artifact,String docCreatorName)
            throws APIManagementException {

        Documentation documentation;

        try {
            DocumentationType type;
            String docType = artifact.getAttribute(APIConstants.DOC_TYPE);

            if (docType.equalsIgnoreCase(DocumentationType.HOWTO.getType())) {
                type = DocumentationType.HOWTO;
            } else if (docType.equalsIgnoreCase(DocumentationType.PUBLIC_FORUM.getType())) {
                type = DocumentationType.PUBLIC_FORUM;
            } else if (docType.equalsIgnoreCase(DocumentationType.SUPPORT_FORUM.getType())) {
                type = DocumentationType.SUPPORT_FORUM;
            } else if (docType.equalsIgnoreCase(DocumentationType.API_MESSAGE_FORMAT.getType())) {
                type = DocumentationType.API_MESSAGE_FORMAT;
            } else if (docType.equalsIgnoreCase(DocumentationType.SAMPLES.getType())) {
                type = DocumentationType.SAMPLES;
            } else {
                type = DocumentationType.OTHER;
            }
            documentation = new Documentation(type, artifact.getAttribute(APIConstants.DOC_NAME));
            documentation.setSummary(artifact.getAttribute(APIConstants.DOC_SUMMARY));

            Documentation.DocumentSourceType docSourceType = Documentation.DocumentSourceType.INLINE;
            String artifactAttribute = artifact.getAttribute(APIConstants.DOC_SOURCE_TYPE);

            if (artifactAttribute.equals(Documentation.DocumentSourceType.URL.name())) {
                docSourceType = Documentation.DocumentSourceType.URL;
            } else if (artifactAttribute.equals(Documentation.DocumentSourceType.FILE.name())) {
                docSourceType = Documentation.DocumentSourceType.FILE;
            }

            documentation.setSourceType(docSourceType);
            if ("URL".equals(artifact.getAttribute(APIConstants.DOC_SOURCE_TYPE))) {
                documentation.setSourceUrl(artifact.getAttribute(APIConstants.DOC_SOURCE_URL));
            }

            if (docSourceType == Documentation.DocumentSourceType.FILE) {
                String filePath=prependTenantPrefix(artifact.getAttribute(APIConstants.DOC_FILE_PATH),docCreatorName);
                documentation.setFilePath(prependWebContextRoot(filePath));
            }

            if(documentation.getType() == DocumentationType.OTHER){
                documentation.setOtherTypeName(artifact.getAttribute(APIConstants.DOC_OTHER_TYPE_NAME));
            }

        } catch (GovernanceException e) {
            throw new APIManagementException("Failed to get documentation from artifact", e);
        }
        return documentation;
    }

    public static APIStatus getApiStatus(String status) throws APIManagementException {
        APIStatus apiStatus = null;
        for (APIStatus aStatus : APIStatus.values()) {
            if (aStatus.getStatus().equalsIgnoreCase(status)) {
                apiStatus = aStatus;
            }
        }
        return apiStatus;

    }

    /**
     * Prepends the Tenant Prefix to a registry path. ex: /t/test1.com
     * @param postfixUrl path to be prepended.
     * @return Path prepended with he Tenant domain prefix.
     */
    public static String prependTenantPrefix(String postfixUrl, String username) {
        String tenantDomain = MultitenantUtils.getTenantDomain(replaceEmailDomainBack(username));
        if (!(MultitenantConstants.SUPER_TENANT_DOMAIN_NAME.equals(tenantDomain))) {
            String tenantPrefix = "/t/";
            postfixUrl = tenantPrefix + tenantDomain + postfixUrl;
        }

        return postfixUrl;
    }

    /**
     * Prepends the webcontextroot to a registry path.
     * @param postfixUrl path to be prepended.
     * @return Path prepended with he WebContext root.
     */
    public static String prependWebContextRoot(String postfixUrl) {
        String webContext = CarbonUtils.getServerConfiguration().getFirstProperty("WebContextRoot");
        if (webContext != null && !"/".equals(webContext)) {
            postfixUrl = webContext + postfixUrl;
        }
        return postfixUrl;
    }

    /**
     * Utility method for creating storage path for an icon.
     *
     * @param identifier APIIdentifier
     * @return Icon storage path.
     */
    public static String getIconPath(APIIdentifier identifier) {
        String artifactPath = APIConstants.API_IMAGE_LOCATION + RegistryConstants.PATH_SEPARATOR +
                identifier.getProviderName() + RegistryConstants.PATH_SEPARATOR +
                identifier.getApiName() + RegistryConstants.PATH_SEPARATOR + identifier.getVersion();
        return artifactPath + RegistryConstants.PATH_SEPARATOR + APIConstants.API_ICON_IMAGE;
    }

    /**
     * Utility method to generate the path for a file.
     *
     * @param identifier APIIdentifier
     * @return Generated path.
     * @fileName File name.
     */
    public static String getDocumentationFilePath(APIIdentifier identifier, String fileName) {
        String contentPath = APIUtil.getAPIDocPath(identifier) + APIConstants.DOCUMENT_FILE_DIR +
                RegistryConstants.PATH_SEPARATOR + fileName;
        return contentPath;
    }

    //remove getSwagger12DefinitionFilePath once getSwagger20DefinitionFilePath operates
    public static String getSwagger12DefinitionFilePath(String apiName, String apiVersion, String apiProvider) {
        String resourcePath = APIConstants.API_DOC_LOCATION + RegistryConstants.PATH_SEPARATOR +
                apiName + '-'  + apiVersion + '-' + apiProvider + RegistryConstants.PATH_SEPARATOR +
                              APIConstants.API_DOC_1_2_LOCATION;

        return resourcePath;
    }

    public static String getSwagger20DefinitionFilePath(String apiName, String apiVersion, String apiProvider) {
        return APIConstants.API_ROOT_LOCATION + RegistryConstants.PATH_SEPARATOR + apiProvider + RegistryConstants.PATH_SEPARATOR +
                apiName + RegistryConstants.PATH_SEPARATOR + apiVersion + RegistryConstants.PATH_SEPARATOR;
    }

    /**
     * Utility method to get api path from APIIdentifier
     *
     * @param identifier APIIdentifier
     * @return API path
     */
    public static String getAPIPath(APIIdentifier identifier) {
        return APIConstants.API_ROOT_LOCATION + RegistryConstants.PATH_SEPARATOR +
                identifier.getProviderName() + RegistryConstants.PATH_SEPARATOR +
                identifier.getApiName() + RegistryConstants.PATH_SEPARATOR +
                identifier.getVersion() + APIConstants.API_RESOURCE_NAME;
    }

    /**
     * Utility method to get API provider path
     *
     * @param identifier APIIdentifier
     * @return API provider path
     */
    public static String getAPIProviderPath(APIIdentifier identifier) {
        return APIConstants.API_LOCATION + RegistryConstants.PATH_SEPARATOR + identifier.getProviderName();
    }

    /**
     * Utility method to get documentation path
     *
     * @param apiId APIIdentifier
     * @return Doc path
     */
    public static String getAPIDocPath(APIIdentifier apiId) {
        return APIConstants.API_LOCATION + RegistryConstants.PATH_SEPARATOR +
                apiId.getProviderName() + RegistryConstants.PATH_SEPARATOR +
                apiId.getApiName() + RegistryConstants.PATH_SEPARATOR +
                apiId.getVersion() + RegistryConstants.PATH_SEPARATOR +
                APIConstants.DOC_DIR + RegistryConstants.PATH_SEPARATOR;
    }

    /**
     * Utility method to get documentation content file path
     *
     * @param apiId APIIdentifier
     * @param documentationName String
     * @return Doc content path
     */
    public static String getAPIDocContentPath(APIIdentifier apiId, String documentationName) {
        return getAPIDocPath(apiId) + RegistryConstants.PATH_SEPARATOR + documentationName;
    }

    /**
     * This utility method used to create documentation artifact content
     *
     * @param artifact      GovernanceArtifact
     * @param apiId         APIIdentifier
     * @param documentation Documentation
     * @return GenericArtifact
     * @throws APIManagementException if failed to get GovernanceArtifact from Documentation
     */
    public static GenericArtifact createDocArtifactContent(GenericArtifact artifact, APIIdentifier apiId,
                                                           Documentation documentation) throws APIManagementException {
        try {
            artifact.setAttribute(APIConstants.DOC_NAME, documentation.getName());
            artifact.setAttribute(APIConstants.DOC_SUMMARY, documentation.getSummary());
            artifact.setAttribute(APIConstants.DOC_TYPE, documentation.getType().getType());
            artifact.setAttribute(APIConstants.DOC_VISIBILITY, documentation.getVisibility().name());

            Documentation.DocumentSourceType sourceType = documentation.getSourceType();

            switch (sourceType) {
                case INLINE:
                    sourceType = Documentation.DocumentSourceType.INLINE;
                    break;
                case URL:
                    sourceType = Documentation.DocumentSourceType.URL;
                    break;
                case FILE: {
                    sourceType = Documentation.DocumentSourceType.FILE;
                    setFilePermission(documentation.getFilePath());
                }
                break;
                default:
                    throw new APIManagementException("Unknown sourceType " + sourceType + " provided for documentation");
            }
            artifact.setAttribute(APIConstants.DOC_SOURCE_TYPE, sourceType.name());
            artifact.setAttribute(APIConstants.DOC_SOURCE_URL, documentation.getSourceUrl());
            artifact.setAttribute(APIConstants.DOC_FILE_PATH, documentation.getFilePath());
            artifact.setAttribute(APIConstants.DOC_OTHER_TYPE_NAME,documentation.getOtherTypeName());
            String basePath = apiId.getProviderName() + RegistryConstants.PATH_SEPARATOR +
                    apiId.getApiName() + RegistryConstants.PATH_SEPARATOR + apiId.getVersion();
            artifact.setAttribute(APIConstants.DOC_API_BASE_PATH, basePath);
        } catch (GovernanceException e) {
            String msg = "Filed to create doc artifact content from :" + documentation.getName();
            log.error(msg, e);
            throw new APIManagementException(msg, e);
        }
        return artifact;
    }

    /**
     * this method used to initialized the ArtifactManager
     *
     * @param registry Registry
     * @param key      , key name of the key
     * @return GenericArtifactManager
     * @throws APIManagementException if failed to initialized GenericArtifactManager
     */
    public static GenericArtifactManager getArtifactManager(Registry registry, String key) throws APIManagementException {
        GenericArtifactManager artifactManager = null;

        try {
            GovernanceUtils.loadGovernanceArtifacts((UserRegistry) registry);
            if(GovernanceUtils.findGovernanceArtifactConfiguration(key, registry)!=null){
                artifactManager = new GenericArtifactManager(registry, key);
            } else {
                if (log.isDebugEnabled()) {
                    log.debug("Couldn't find GovernanceArtifactConfiguration of RXT: " + key +
                              ". Tenant id set in registry : " + ((UserRegistry) registry).getTenantId() +
                              ", Tenant domain set in PrivilegedCarbonContext: " +
                              PrivilegedCarbonContext.getThreadLocalCarbonContext().getTenantId());
                }
            }
        } catch (RegistryException e) {
            String msg = "Failed to initialize GenericArtifactManager";
            log.error(msg, e);
            throw new APIManagementException(msg, e);
        } 
        return artifactManager;
    }

    private static void handleException(String msg) throws APIManagementException {
        log.error(msg);
        throw new APIManagementException(msg);
    }

    public static void handleException(String msg, Throwable t) throws APIManagementException {
        log.error(msg, t);
        throw new APIManagementException(msg, t);
    }

    public static SubscriberKeyMgtClient getKeyManagementClient() throws APIManagementException {

        KeyManagerConfiguration configuration = KeyManagerHolder.getKeyManagerInstance().getKeyManagerConfiguration();
        String serverURL = configuration.getParameter(APIConstants.AUTHSERVER_URL);
        String username = configuration.getParameter(APIConstants.KEY_MANAGER_USERNAME);
        String password = configuration.getParameter(APIConstants.KEY_MANAGER_PASSWORD);

        if (serverURL == null) {
            handleException("API key manager URL unspecified");
        }

        if (username == null || password == null) {
            handleException("Authentication credentials for API key manager unspecified");
        }

        try {
            return new SubscriberKeyMgtClient(serverURL, username, password);
        } catch (Exception e) {
            handleException("Error while initializing the subscriber key management client", e);
            return null;
        }
    }

    public static OAuthAdminClient getOauthAdminClient() throws APIManagementException {

        try {
            return new OAuthAdminClient();
        } catch (Exception e) {
            handleException("Error while initializing the OAuth admin client", e);
            return null;
        }
    }


    public static ApplicationManagementServiceClient getApplicationManagementServiceClient() throws APIManagementException {
        try {
            return new ApplicationManagementServiceClient();
        } catch (Exception e) {
            handleException("Error while initializing the Application Management Service client", e);
            return null;
        }
    }


    /**
     * Crate an WSDL from given wsdl url. Reset the endpoint details to gateway node
     ** 
     * @param registry - Governance Registry space to save the WSDL
     * @param api      -API instance
     * @return Path of the created resource
     * @throws APIManagementException If an error occurs while adding the WSDL
     */

    public static String createWSDL(Registry registry, API api) throws RegistryException, APIManagementException {

        try {
            String wsdlResourcePath = APIConstants.API_WSDL_RESOURCE_LOCATION + api.getId().getProviderName() +
                                      "--" + api.getId().getApiName() + api.getId().getVersion() + ".wsdl";

            String absoluteWSDLResourcePath =
                    RegistryUtils.getAbsolutePath(RegistryContext.getBaseInstance(),
                                                  RegistryConstants.GOVERNANCE_REGISTRY_BASE_PATH) + wsdlResourcePath;

            APIMWSDLReader wsdlReader = new APIMWSDLReader(api.getWsdlUrl());
            OMElement wsdlContentEle;
            String wsdRegistryPath;

            String tenantDomain = PrivilegedCarbonContext.getThreadLocalCarbonContext().getTenantDomain();
            if (tenantDomain.equalsIgnoreCase(org.wso2.carbon.utils.multitenancy.MultitenantConstants.SUPER_TENANT_DOMAIN_NAME)) {
                wsdRegistryPath = RegistryConstants.PATH_SEPARATOR + "registry"
                                  + RegistryConstants.PATH_SEPARATOR + "resource"
                                  + absoluteWSDLResourcePath;
            } else {
                wsdRegistryPath = "/t/" + tenantDomain + RegistryConstants.PATH_SEPARATOR + "registry"
                                  + RegistryConstants.PATH_SEPARATOR + "resource"
                                  + absoluteWSDLResourcePath;
            }

            Resource wsdlResource = registry.newResource();
            if (!api.getWsdlUrl().matches(wsdRegistryPath)) {
                if (isWSDL2Document(api.getWsdlUrl())) {
                    wsdlContentEle = wsdlReader.readAndCleanWsdl2(api);
                    wsdlResource.setContent(wsdlContentEle.toString());
                } else {
                    wsdlContentEle = wsdlReader.readAndCleanWsdl(api);
                    wsdlResource.setContent(wsdlContentEle.toString());
                }

                registry.put(wsdlResourcePath, wsdlResource);
                //set the anonymous role for wsld resource to avoid basicauth security.
                String visibleRoles[] = null;
                if (api.getVisibleRoles() != null) {
                    visibleRoles = api.getVisibleRoles().split(",");
                }
                setResourcePermissions(api.getId().getProviderName(), api.getVisibility(), visibleRoles, wsdlResourcePath);
            }

            //set the wsdl resource permlink as the wsdlURL.
            api.setWsdlUrl(getRegistryResourceHTTPPermlink(absoluteWSDLResourcePath));

            return wsdlResourcePath;

        } catch (RegistryException e) {
            String msg = "Failed to add WSDL " + api.getWsdlUrl() + " to the registry";
            log.error(msg, e);
            throw new RegistryException(msg, e);
        } catch (APIManagementException e) {
            String msg = "Failed to process the WSDL : " + api.getWsdlUrl() ;
            log.error(msg, e);
            throw new APIManagementException(msg, e);
        }
    }

    /**
     * Given a URL, this method checks if the underlying document is a WSDL2
     * @param url
     * @return
     * @throws Exception
     */
    private static boolean isWSDL2Document(String url) throws APIManagementException{
        URL wsdl = null;
        boolean isWsdl2 = false;
        try {
            wsdl = new URL(url);
        } catch (MalformedURLException e) {
            throw new APIManagementException("Malformed URL encountered", e);
        }
        BufferedReader in = null;
        try {
            in = new BufferedReader(new InputStreamReader(wsdl.openStream(), Charset.defaultCharset()));

        String inputLine;
        StringBuilder urlContent = new StringBuilder();
        while ((inputLine = in.readLine()) != null) {
            String wsdl2NameSpace = "http://www.w3.org/ns/wsdl";
            urlContent.append(inputLine);
            isWsdl2 = urlContent.indexOf(wsdl2NameSpace) > 0;
        }
        in.close();
        if (isWsdl2) {
            WSDLReader wsdlReader20 = null;
            try {
                wsdlReader20 = WSDLFactory.newInstance().newWSDLReader();
                wsdlReader20.readWSDL(url);
            } catch (WSDLException e) {
                throw new APIManagementException("Error while reading WSDL Document from " + url, e);
            }
        }
        } catch (IOException e) {
            throw new APIManagementException("Error Reading Input from Stream from " + url, e);
        }
        return isWsdl2;
    }

    /**
     * Read the GateWay Endpoint from the APIConfiguration. If multiple Gateway
     * environments defined,
     * take only the production node's Endpoint.
     * Else, pick what is available as the gateway node.
     *
     * @return {@link String} - Gateway URL
     */

    public static String getGatewayendpoint(String transports) {

        String gatewayURLs = null;
        String gatewayURL = null;

        Map<String, Environment> gatewayEnvironments = ServiceReferenceHolder.getInstance()
                .getAPIManagerConfigurationService()
                .getAPIManagerConfiguration()
                .getApiGatewayEnvironments();
        if (gatewayEnvironments.size() > 1) {
            for (Environment environment : gatewayEnvironments.values()) {
                if (APIConstants.GATEWAY_ENV_TYPE_PRODUCTION.equals(environment.getType())) {
                    gatewayURLs = environment.getApiGatewayEndpoint(); // This might have http,https
                    // endpoints
                    gatewayURL = APIUtil.extractHTTPSEndpoint(gatewayURLs, transports);
                    break;
                }
            }
        } else {
            gatewayURLs = ((Environment) gatewayEnvironments.values().toArray()[0]).getApiGatewayEndpoint();
            gatewayURL = extractHTTPSEndpoint(gatewayURLs, transports);
        }

        return gatewayURL;
    }

    /**
     * Gateway endpoint  has HTTP and HTTPS endpoints.
     * If both are defined pick HTTPS only. Else, pick whatever available.
     * eg: <GatewayEndpoint>http://${carbon.local.ip}:${http.nio.port},
     *      https://${carbon.local.ip}:${https.nio.port}</GatewayEndpoint>
     *
     * @param gatewayURLs - String contains comma separated gateway urls.
     * @return {@link String} - Returns HTTPS gateway endpoint
     */

    private static String extractHTTPSEndpoint(String gatewayURLs, String transports) {
        String gatewayURL = null;
        String gatewayHTTPURL = null;
        String gatewayHTTPSURL = null;
        boolean httpsEnabled = false;
        String[] gatewayURLsArray = gatewayURLs.split(",");
        String[] transportsArray = transports.split(",");

        for (String transport : transportsArray)    {
            if (transport.startsWith("https")) {
                httpsEnabled = true;
            }
        }
        if (gatewayURLsArray.length > 1) {
            for (String url : gatewayURLsArray)  {
                if (url.startsWith("https:")) {
                    gatewayHTTPSURL = url;
                }else {
                    gatewayHTTPURL = url;
                }
            }

            if (httpsEnabled) {
                gatewayURL = gatewayHTTPSURL;
            } else {
                gatewayURL = gatewayHTTPURL;
            }
        } else {
            gatewayURL = gatewayURLs;
        }
        return gatewayURL;
    }

    /**
     * Create an Endpoint
     *
     * @param endpointUrl Endpoint url
     * @param registry    Registry space to save the endpoint
     * @return Path of the created resource
     * @throws APIManagementException If an error occurs while adding the endpoint
     */
    public static String createEndpoint(String endpointUrl, Registry registry) throws APIManagementException {
        try {
            EndpointManager endpointManager = new EndpointManager(registry);
            Endpoint endpoint = endpointManager.newEndpoint(endpointUrl);
            endpointManager.addEndpoint(endpoint);
            return GovernanceUtils.getArtifactPath(registry, endpoint.getId());
        } catch (RegistryException e) {
            String msg = "Failed to import endpoint " + endpointUrl + " to registry ";
            log.error(msg, e);
            throw new APIManagementException(msg, e);
        }
    }

    /**
<<<<<<< HEAD
     * Returns a map of API availability tiers as defined in the underlying governance
     * registry.
     *
     * @return a Map of tier names and Tier objects - possibly empty
     * @throws APIManagementException if an error occurs when loading tiers from the registry
     */
    public static Map<String, Tier> getTiers() throws APIManagementException {
        Map<String, Tier> tiers = new TreeMap<String, Tier>();
        try {
            Registry registry = ServiceReferenceHolder.getInstance().getRegistryService().getGovernanceSystemRegistry();
            if (registry.resourceExists(APIConstants.API_TIER_LOCATION)) {
                Resource resource = registry.get(APIConstants.API_TIER_LOCATION);
                String content = new String((byte[]) resource.getContent(), Charset.defaultCharset());
                OMElement element = AXIOMUtil.stringToOM(content);
                OMElement assertion = element.getFirstChildWithName(APIConstants.ASSERTION_ELEMENT);
                Iterator policies = assertion.getChildrenWithName(APIConstants.POLICY_ELEMENT);

                while (policies.hasNext()) {
                    OMElement policy = (OMElement) policies.next();
                    OMElement id = policy.getFirstChildWithName(APIConstants.THROTTLE_ID_ELEMENT);
                    String displayName=null;

                    if(id.getAttribute(APIConstants.THROTTLE_ID_DISPLAY_NAME_ELEMENT)!=null){
                        displayName=id.getAttributeValue(APIConstants.THROTTLE_ID_DISPLAY_NAME_ELEMENT);
                    }

                    if(displayName==null){
                        displayName=id.getText();
                    }

                    Tier tier = new Tier(id.getText());
                    tier.setPolicyContent(policy.toString().getBytes(Charset.defaultCharset()));
                    tier.setDisplayName(displayName);
                    // String desc = resource.getProperty(APIConstants.TIER_DESCRIPTION_PREFIX + id.getText());

                    String desc;
                    try {
                        long requestPerMin = APIDescriptionGenUtil.getAllowedCountPerMinute(policy);
                        long requestCount = APIDescriptionGenUtil.getAllowedRequestCount(policy);
                        long unitTime = APIDescriptionGenUtil.getTimeDuration(policy);
                        tier.setUnitTime(unitTime);
                        tier.setRequestCount(requestCount);
                        tier.setRequestsPerMin(requestPerMin);

                        if(requestPerMin >= 1){
                            desc = DESCRIPTION.replaceAll("\\[1\\]", Long.toString(requestPerMin));
                        }   else    {
                            desc = DESCRIPTION;
                        }
                    } catch (APIManagementException ex) {
                        desc = APIConstants.TIER_DESC_NOT_AVAILABLE;
                    }

                    Map<String,Object> tierAttributes=APIDescriptionGenUtil.getTierAttributes(policy);
                    if(tierAttributes!=null && tierAttributes.size()!=0){
                        tier.setTierAttributes(APIDescriptionGenUtil.getTierAttributes(policy));
                    }

                    tier.setDescription(desc);

                    if (!tier.getName().equalsIgnoreCase("Unauthenticated")) {
                        tiers.put(tier.getName(), tier);
                    }
                }
            }

            APIManagerConfiguration config = ServiceReferenceHolder.getInstance().getAPIManagerConfigurationService()
                    .getAPIManagerConfiguration();
            if (Boolean.parseBoolean(config.getFirstProperty(APIConstants.ENABLE_UNLIMITED_TIER))) {
                Tier tier = new Tier(APIConstants.UNLIMITED_TIER);
                tier.setDescription(APIConstants.UNLIMITED_TIER_DESC);
                tier.setDisplayName(APIConstants.UNLIMITED_TIER);
                tier.setRequestsPerMin(Long.MAX_VALUE);
                tiers.put(tier.getName(), tier);
            }
        } catch (RegistryException e) {
            String msg = "Error while retrieving API tiers from registry";
            log.error(msg, e);
            throw new APIManagementException(msg, e);
        } catch (XMLStreamException e) {
            String msg = "Malformed XML found in the API tier policy resource";
            log.error(msg, e);
            throw new APIManagementException(msg, e);
        }
        return tiers;
    }

    /**
     * This method deletes a given tier from tier xml file, for a given tenant
     *
     * @param tier     tier to be deleted
     * @param tenantId id of the tenant
     * @throws APIManagementException if error occurs while getting registry resource or processing XML
     */
    public static void deleteTier(Tier tier, int tenantId) throws APIManagementException {
        try {
            Registry registry = ServiceReferenceHolder.getInstance().getRegistryService().
                                getGovernanceSystemRegistry(tenantId);
            if (registry.resourceExists(APIConstants.API_TIER_LOCATION)) {
                Resource resource = registry.get(APIConstants.API_TIER_LOCATION);
                String content = new String((byte[]) resource.getContent());
                OMElement element = AXIOMUtil.stringToOM(content);
                OMElement assertion = element.getFirstChildWithName(APIConstants.ASSERTION_ELEMENT);
                Iterator policies = assertion.getChildrenWithName(APIConstants.POLICY_ELEMENT);
                boolean foundTier = false;

                while (policies.hasNext()) {
                    OMElement policy = (OMElement) policies.next();
                    OMElement id = policy.getFirstChildWithName(APIConstants.THROTTLE_ID_ELEMENT);
                    String tierName = tier.getName();

                    if (tierName != null && tierName.equalsIgnoreCase(id.getText())) {
                        foundTier = true;
                        policies.remove();
                        break;
                    }
                }

                if (!foundTier) {
                    throw new APIManagementException("Tier doesn't exist!");
                }
                resource.setContent(element.toString());
                registry.put(APIConstants.API_TIER_LOCATION, resource);
            }
        } catch (RegistryException e) {
            String errorMessage = "Error while retrieving API tiers from registry";
            log.error(errorMessage, e);
            throw new APIManagementException(e.getMessage());
        } catch (XMLStreamException e) {
            String errorMessage = "Malformed XML found in the API tier policy resource";
            log.error(errorMessage, e);
            throw new APIManagementException(e.getMessage());
        }
    }

    /**
=======
>>>>>>> 5f3ec976
     * Sorts the list of tiers according to the number of requests allowed per minute in each tier in descending order.
     * @param tiers - The list of tiers to be sorted
     * @return - The sorted list.
     */
    public static List<Tier> sortTiers(Set<Tier> tiers){
        List<Tier> tierList = new ArrayList<Tier>();
        tierList.addAll(tiers);
        Collections.sort(tierList);
        return tierList;
    }

    /**
     * Returns a set of External API Stores as defined in the underlying governance
     * registry.
     *
     * @return a Map of tier names and Tier objects - possibly empty
     * @throws APIManagementException if an error occurs when loading tiers from the registry
     */
    public static Set<APIStore> getExternalStores(int tenantId) throws APIManagementException {
        // First checking if ExternalStores are defined in api-manager.xml
        Set<APIStore> externalAPIStores = ServiceReferenceHolder.getInstance().getAPIManagerConfigurationService()
                .getAPIManagerConfiguration().getExternalAPIStores();
        // If defined, return Store Config provided there.
        if (externalAPIStores != null && !externalAPIStores.isEmpty()) {
            return externalAPIStores;
        }
        // Else Read the config from Tenant's Registry.
        externalAPIStores = new HashSet<APIStore>();
        try {
            UserRegistry registry = ServiceReferenceHolder.getInstance().getRegistryService()
                    .getGovernanceSystemRegistry(tenantId);
            if (registry.resourceExists(APIConstants.EXTERNAL_API_STORES_LOCATION)) {
                Resource resource = registry.get(APIConstants.EXTERNAL_API_STORES_LOCATION);
                String content = new String((byte[]) resource.getContent(), Charset.defaultCharset());
                OMElement element = AXIOMUtil.stringToOM(content);
                Iterator apistoreIterator = element.getChildrenWithLocalName("ExternalAPIStore");

                while(apistoreIterator.hasNext()){
                    APIStore store=new APIStore();
                    OMElement storeElem = (OMElement)apistoreIterator.next();
                    String type=storeElem.getAttributeValue(new QName(APIConstants.EXTERNAL_API_STORE_TYPE));
                    String className =
                            storeElem.getAttributeValue(new QName(APIConstants.EXTERNAL_API_STORE_CLASS_NAME));
                    store.setPublisher((APIPublisher) getClassForName(className).newInstance());
                    store.setType(type); //Set Store type [eg:wso2]
                    String name=storeElem.getAttributeValue(new QName(APIConstants.EXTERNAL_API_STORE_ID));
                    if (name == null) {
                        log.error("The ExternalAPIStore name attribute is not defined in api-manager.xml.");
                    }
                    store.setName(name); //Set store name
                    OMElement configDisplayName = storeElem.getFirstChildWithName
                            (new QName(APIConstants.EXTERNAL_API_STORE_DISPLAY_NAME));
                    String displayName = (configDisplayName != null) ? replaceSystemProperty(
                            configDisplayName.getText()) : name;
                    store.setDisplayName(displayName);//Set store display name
                    store.setEndpoint(replaceSystemProperty(storeElem.getFirstChildWithName(
                            new QName(APIConstants.EXTERNAL_API_STORE_ENDPOINT)).getText()));
                    //Set store endpoint, which is used to publish APIs
                    store.setPublished(false);
                    if (APIConstants.WSO2_API_STORE_TYPE.equals(type)) {
                        OMElement password = storeElem.getFirstChildWithName(new QName(
                                APIConstants.EXTERNAL_API_STORE_PASSWORD));
                        if (password != null) {
//                            String key = APIConstants.EXTERNAL_API_STORES + "." + APIConstants.EXTERNAL_API_STORE + "."
//                                    + APIConstants.EXTERNAL_API_STORE_PASSWORD + '_' + name; //Set store login password
                            String value = password.getText();

                            store.setPassword(replaceSystemProperty(value));
                            store.setUsername(replaceSystemProperty(storeElem.getFirstChildWithName(
                                    new QName(APIConstants.EXTERNAL_API_STORE_USERNAME)).getText()));
                                    //Set store login username
                        } else {
                            log.error("The user-credentials of API Publisher is not defined in the <ExternalAPIStore> " +
                                    "config of api-manager.xml.");
                        }
                    }
                    externalAPIStores.add(store);
                }

            }
        } catch (RegistryException e) {
            String msg = "Error while retrieving External Stores Configuration from registry";
            log.error(msg, e);
            throw new APIManagementException(msg, e);
        } catch (XMLStreamException e) {
            String msg = "Malformed XML found in the External Stores Configuration resource";
            log.error(msg, e);
            throw new APIManagementException(msg, e);
        } catch (ClassNotFoundException e) {
            String msg = "One or more classes defined in APIConstants.EXTERNAL_API_STORE_CLASS_NAME cannot be found";
            log.error(msg, e);
            throw new APIManagementException(msg, e);
        } catch (InstantiationException e) {
            String msg = "One or more classes defined in APIConstants.EXTERNAL_API_STORE_CLASS_NAME cannot be load";
            log.error(msg, e);
            throw new APIManagementException(msg, e);
        } catch (IllegalAccessException e) {
            String msg = "One or more classes defined in APIConstants.EXTERNAL_API_STORE_CLASS_NAME cannot be access";
            log.error(msg, e);
            throw new APIManagementException(msg, e);
        }
        return externalAPIStores;
    }


    /**
     * Returns the External API Store Configuration with the given Store Name
     * @param apiStoreName
     * @return
     * @throws APIManagementException
     */
    public static APIStore getExternalAPIStore(String apiStoreName, int tenantId) throws APIManagementException {
        Set<APIStore> externalAPIStoresConfig = APIUtil.getExternalStores(tenantId);
        for (APIStore apiStoreConfig : externalAPIStoresConfig) {
            if (apiStoreConfig.getName().equals(apiStoreName)) {
                return apiStoreConfig;
            }
        }
        return null;
    }

    /**
     * Returns a map of API availability tiers as defined in the underlying governance
     * registry.
     *
     * @return a Map of tier names and Tier objects - possibly empty
     * @throws APIManagementException if an error occurs when loading tiers from the registry
     */
    public static Map<String, Tier> getTiers() throws APIManagementException {
        try {
            Registry registry = ServiceReferenceHolder.getInstance().getRegistryService().
                    getGovernanceSystemRegistry();

            return getTiers(registry);
        } catch (RegistryException e) {
            String msg = "Error while retrieving API tiers from registry";
            log.error(msg, e);
            throw new APIManagementException(msg, e);
        } catch (XMLStreamException e) {
            String msg = "Malformed XML found in the API tier policy resource";
            log.error(msg, e);
            throw new APIManagementException(msg, e);
        }
    }

    /**
     * Returns a map of API availability tiers of the tenant as defined in the underlying governance
     * registry.
     *
     * @return a Map of tier names and Tier objects - possibly empty
     * @throws APIManagementException if an error occurs when loading tiers from the registry
     */
    public static Map<String, Tier> getTiers(int tenantId) throws APIManagementException {
        try {
            Registry registry = ServiceReferenceHolder.getInstance().getRegistryService().
                    getGovernanceSystemRegistry(tenantId);

            return getTiers(registry);
        } catch (RegistryException e) {
            String msg = "Error while retrieving API tiers from registry";
            log.error(msg, e);
            throw new APIManagementException(msg, e);
        } catch (XMLStreamException e) {
            String msg = "Malformed XML found in the API tier policy resource";
            log.error(msg, e);
            throw new APIManagementException(msg, e);
        }
    }

    private static Map<String, Tier> getTiers(Registry registry)
            throws RegistryException, XMLStreamException, APIManagementException {
        // We use a treeMap here to keep the order
        Map<String, Tier> tiers = new TreeMap<String, Tier>();

        if (registry.resourceExists(APIConstants.API_TIER_LOCATION)) {
            Resource resource = registry.get(APIConstants.API_TIER_LOCATION);
            String content = new String((byte[]) resource.getContent());

            OMElement element = AXIOMUtil.stringToOM(content);
            OMElement assertion = element.getFirstChildWithName(APIConstants.ASSERTION_ELEMENT);
            Iterator policies = assertion.getChildrenWithName(APIConstants.POLICY_ELEMENT);

            while (policies.hasNext()) {
                OMElement policy = (OMElement) policies.next();
                OMElement id = policy.getFirstChildWithName(APIConstants.THROTTLE_ID_ELEMENT);

                String tierName = id.getText();
                if (APIConstants.UNAUTHENTICATED_TIER.equalsIgnoreCase(tierName)) {
                    continue;
                }
                // Constructing the tier object
                Tier tier = new Tier(tierName);
                tier.setPolicyContent(policy.toString().getBytes());

                if (id.getAttribute(APIConstants.THROTTLE_ID_DISPLAY_NAME_ELEMENT) != null) {
                    tier.setDisplayName(id.getAttributeValue(APIConstants.THROTTLE_ID_DISPLAY_NAME_ELEMENT));
                } else {
                    tier.setDisplayName(tierName);
                }

                try {
                    long requestPerMin = APIDescriptionGenUtil.getAllowedCountPerMinute(policy);
                    tier.setRequestsPerMin(requestPerMin);

                    long requestCount = APIDescriptionGenUtil.getAllowedRequestCount(policy);
                    tier.setRequestCount(requestCount);

                    long unitTime = APIDescriptionGenUtil.getTimeDuration(policy);
                    tier.setUnitTime(unitTime);

                } catch (APIManagementException ex) {
                    // If there is any issue in getting the request counts or the time duration, that means this tier
                    // information can not be used for throttling. Hence we log this exception and continue the flow
                    // to the next tier.
                    log.warn("Unable to get the request count/time duration information for : " + tier.getName());
                    continue;
                }

                // Get all the attributes of the tier.
                Map<String, Object> tierAttributes = APIDescriptionGenUtil.getTierAttributes(policy);
                if (!tierAttributes.isEmpty()) {
                    // The description, billing plan and the stop on quota reach properties are also stored as attributes
                    // of the tier attributes. Hence we extract them from the above attributes map.
                    Iterator<Entry<String, Object>> attributeIterator = tierAttributes.entrySet().iterator();
                    while (attributeIterator.hasNext()) {
                        Entry<String, Object> entry = attributeIterator.next();

                        if (APIConstants.THROTTLE_TIER_DESCRIPTION_ATTRIBUTE.equals(entry.getKey())) {
                            if (entry.getValue() instanceof String) {
                                tier.setDescription((String) entry.getValue());

                                // We remove the attribute from the map
                                attributeIterator.remove();
                                continue;
                            }
                        }
                        if (APIConstants.THROTTLE_TIER_PLAN_ATTRIBUTE.equals(entry.getKey())) {
                            if (entry.getValue() instanceof String) {
                                tier.setTierPlan((String) entry.getValue());

                                // We remove the attribute from the map
                                attributeIterator.remove();
                                continue;
                            }
                        }
                        if (APIConstants.THROTTLE_TIER_QUOTA_ACTION_ATTRIBUTE.equals(entry.getKey())) {
                            if (entry.getValue() instanceof String) {
                                tier.setStopOnQuotaReached(Boolean.parseBoolean((String) entry.getValue()));

                                // We remove the attribute from the map
                                attributeIterator.remove();
                                // We do not need a continue since this is the last statement.
                            }
                        }
                    }
                    tier.setTierAttributes(tierAttributes);
                }
                tiers.put(tierName, tier);
            }
        }

        APIManagerConfiguration config = ServiceReferenceHolder.getInstance().
                getAPIManagerConfigurationService().getAPIManagerConfiguration();
        if (Boolean.parseBoolean(config.getFirstProperty(APIConstants.ENABLE_UNLIMITED_TIER))) {
            Tier tier = new Tier(APIConstants.UNLIMITED_TIER);
            tier.setDescription(APIConstants.UNLIMITED_TIER_DESC);
            tier.setDisplayName(APIConstants.UNLIMITED_TIER);
            tier.setRequestsPerMin(Long.MAX_VALUE);
            tiers.put(tier.getName(), tier);
        }

        return tiers;
    }

    /**
     * This method deletes a given tier from tier xml file, for a given tenant
     *
     * @param tier tier to be deleted
     * @param tenantId id of the tenant
     * @throws APIManagementException if error occurs while getting registry resource or processing XML
     */
    public static void deleteTier(Tier tier, int tenantId)throws APIManagementException {
        try {
            Registry registry = ServiceReferenceHolder.getInstance().getRegistryService().
                                getGovernanceSystemRegistry(tenantId);
            if (registry.resourceExists(APIConstants.API_TIER_LOCATION)) {
                Resource resource = registry.get(APIConstants.API_TIER_LOCATION);
                String content = new String((byte[]) resource.getContent());
                OMElement element = AXIOMUtil.stringToOM(content);
                OMElement assertion = element.getFirstChildWithName(APIConstants.ASSERTION_ELEMENT);
                Iterator policies = assertion.getChildrenWithName(APIConstants.POLICY_ELEMENT);
                boolean foundTier = false;

                while (policies.hasNext()) {
                    OMElement policy = (OMElement) policies.next();
                    OMElement id = policy.getFirstChildWithName(APIConstants.THROTTLE_ID_ELEMENT);
<<<<<<< HEAD
                    String displayName=null;
                    if(id.getAttribute(APIConstants.THROTTLE_ID_DISPLAY_NAME_ELEMENT)!=null){
                    displayName=id.getAttributeValue(APIConstants.THROTTLE_ID_DISPLAY_NAME_ELEMENT);
                    }
                    if(displayName==null){
                    displayName=id.getText();
                    }
                    Tier tier = new Tier(id.getText());
                    tier.setPolicyContent(policy.toString().getBytes(Charset.defaultCharset()));
                    tier.setDisplayName(displayName);
                    // String desc = resource.getProperty(APIConstants.TIER_DESCRIPTION_PREFIX + id.getText());
                    String desc;
                    try {
                        long requestPerMin = APIDescriptionGenUtil.getAllowedCountPerMinute(policy);
                        long requestCount = APIDescriptionGenUtil.getAllowedRequestCount(policy);
                        long unitTime = APIDescriptionGenUtil.getTimeDuration(policy);
                        tier.setUnitTime(unitTime);
                        tier.setRequestCount(requestCount);
                        tier.setRequestsPerMin(requestPerMin);

                        if(requestPerMin >= 1){
                            desc = DESCRIPTION.replaceAll("\\[1\\]", Long.toString(requestPerMin));
                        }
                        else{
                            desc = DESCRIPTION;
                        }
                    } catch (APIManagementException ex) {
                        desc = APIConstants.TIER_DESC_NOT_AVAILABLE;
                    }
                    Map<String,Object> tierAttributes=APIDescriptionGenUtil.getTierAttributes(policy);
                    if(tierAttributes!=null && tierAttributes.size()!=0){
                    tier.setTierAttributes(APIDescriptionGenUtil.getTierAttributes(policy));
                    }
                    tier.setDescription(desc);
                    if (!tier.getName().equalsIgnoreCase("Unauthenticated")) {
                        tiers.put(tier.getName(), tier);
=======
                    String tierName = tier.getName();
                    if(tierName != null && tierName.equalsIgnoreCase(id.getText())){
                        foundTier = true;
                        policies.remove();
                        break;
>>>>>>> 5f3ec976
                    }
                }
                if(!foundTier){
                    throw new APIManagementException("Tier doesn't exist!");
                }
                resource.setContent(element.toString());
                registry.put(APIConstants.API_TIER_LOCATION, resource);
            }
        } catch (RegistryException e) {
            String errorMessage = "Error while retrieving API tiers from registry";
            log.error(errorMessage, e);
            throw new APIManagementException(e.getMessage());
        } catch (XMLStreamException e) {
            String errorMessage = "Malformed XML found in the API tier policy resource";
            log.error(errorMessage, e);
            throw new APIManagementException(e.getMessage());
        }
    }

    /**
     * Returns the tier display name for a particular tier
     *
     * @return the relevant tier display name
     * @throws APIManagementException if an error occurs when loading tiers from the registry
     */
    public static String getTierDisplayName(int tenantId,String tierName) throws APIManagementException {
        String displayName = null;
        try {
            Registry registry = ServiceReferenceHolder.getInstance().getRegistryService().
                    getGovernanceSystemRegistry(tenantId);
            if (registry.resourceExists(APIConstants.API_TIER_LOCATION)) {
                Resource resource = registry.get(APIConstants.API_TIER_LOCATION);
                String content = new String((byte[]) resource.getContent(), Charset.defaultCharset());
                OMElement element = AXIOMUtil.stringToOM(content);
                OMElement assertion = element.getFirstChildWithName(APIConstants.ASSERTION_ELEMENT);
                Iterator policies = assertion.getChildrenWithName(APIConstants.POLICY_ELEMENT);

                while (policies.hasNext()) {
                    OMElement policy = (OMElement) policies.next();
                    OMElement id = policy.getFirstChildWithName(APIConstants.THROTTLE_ID_ELEMENT);
                    if(id.getText().equals(tierName)) {
                        if(id.getAttribute(APIConstants.THROTTLE_ID_DISPLAY_NAME_ELEMENT) != null) {
                            displayName = id.getAttributeValue(APIConstants.THROTTLE_ID_DISPLAY_NAME_ELEMENT);
                        } else if(displayName==null) {
                            displayName = id.getText();
                        }
                    } else if(APIConstants.UNLIMITED_TIER.equals(tierName)){
                        displayName=APIConstants.UNLIMITED_TIER;
                    }
                }

        } }catch (RegistryException e) {
            String msg = "Error while retrieving API tiers from registry";
            log.error(msg, e);
            throw new APIManagementException(msg, e);
        } catch (XMLStreamException e) {
            String msg = "Malformed XML found in the API tier policy resource";
            log.error(msg, e);
            throw new APIManagementException(msg, e);
        }
        return displayName;
    }

    /**
     * Checks whether the specified user has the specified permission.
     *
     * @param username   A username
     * @param permission A valid Carbon permission
     * @throws APIManagementException If the user does not have the specified permission or if an error occurs
     */
    public static void checkPermission(String username, String permission)
            throws APIManagementException {
        if (username == null) {
            throw new APIManagementException("Attempt to execute privileged operation as" +
                                             " the anonymous user");
        }

        if (isPermissionCheckDisabled()) {
            log.debug("Permission verification is disabled by APIStore configuration");
            return;
        }

        String tenantDomain = MultitenantUtils.getTenantDomain(username);
        PrivilegedCarbonContext.startTenantFlow();
        PrivilegedCarbonContext.getThreadLocalCarbonContext().setTenantDomain(tenantDomain, true);

        boolean authorized;
        try {
            int tenantId = ServiceReferenceHolder.getInstance().getRealmService().getTenantManager().getTenantId(tenantDomain);

            if (!tenantDomain.equals(org.wso2.carbon.utils.multitenancy.MultitenantConstants.SUPER_TENANT_DOMAIN_NAME)) {
                org.wso2.carbon.user.api.AuthorizationManager manager = ServiceReferenceHolder.getInstance().
                        getRealmService().getTenantUserRealm(tenantId).
                        getAuthorizationManager();
                authorized = manager.isUserAuthorized(MultitenantUtils.getTenantAwareUsername(username), permission,
                                                      CarbonConstants.UI_PERMISSION_ACTION);
            } else {
                //On the first login attempt to publisher (without browsing the store), the user realm will be null.
                if(ServiceReferenceHolder.getUserRealm() == null){
                    ServiceReferenceHolder.setUserRealm((UserRealm)ServiceReferenceHolder.getInstance().
                                            getRealmService().getTenantUserRealm(tenantId));
                }
                authorized = AuthorizationManager.getInstance().isUserAuthorized(username, permission);
            }
            if (!authorized) {
                throw new APIManagementException("User '" + username + "' does not have the " +
                                                 "required permission: " + permission);
            }
        } catch (UserStoreException e) {
            throw new APIManagementException("Error while checking the user:"+username+ " authorized or not",e);
        } finally {
            PrivilegedCarbonContext.endTenantFlow();
        }
    }

    /**
     * Checks whether the disablePermissionCheck parameter enabled
     *
     * @return boolean
     */
    public static boolean isPermissionCheckDisabled() {
        APIManagerConfiguration config = ServiceReferenceHolder.getInstance().
                getAPIManagerConfigurationService().getAPIManagerConfiguration();
        String disablePermissionCheck = config.getFirstProperty(APIConstants.API_STORE_DISABLE_PERMISSION_CHECK);
        if (disablePermissionCheck == null) {
            return false;
        }

        return Boolean.parseBoolean(disablePermissionCheck);
    }

    /**
     * Checks whether the specified user has the specified permission without throwing
     * any exceptions.
     *
     * @param username   A username
     * @param permission A valid Carbon permission
     * @return true if the user has the specified permission and false otherwise
     */
    public static boolean checkPermissionQuietly(String username, String permission) {
        try {
            checkPermission(username, permission);
            return true;
        } catch (APIManagementException e) {
            return false;
        }
    }

    /**
     * Gets the information of the logged in User.
     *
     * @param cookie Cookie of the previously logged in session.
     * @param serviceUrl Url of the authentication service.
     * @return LoggedUserInfo object containing details of the logged in user.
     */
    public static LoggedUserInfo getLoggedInUserInfo(String cookie,String serviceUrl) throws RemoteException, ExceptionException {
        LoggedUserInfoAdminStub stub = new LoggedUserInfoAdminStub(null,
                serviceUrl + "LoggedUserInfoAdmin");
        ServiceClient client = stub._getServiceClient();
        Options options = client.getOptions();
        options.setManageSession(true);
        options.setProperty(HTTPConstants.COOKIE_STRING, cookie);
        return stub.getUserInfo();
    }

    /**
     * Retrieves the role list of a user
     *
     * @param username   A username
     * @throws APIManagementException If an error occurs
     */
    public static String[] getListOfRoles(String username) throws APIManagementException {
        if (username == null) {
            throw new APIManagementException("Attempt to execute privileged operation as" +
                    " the anonymous user");
        }

        return AuthorizationManager.getInstance().getRolesOfUser(username);
    }

    /**
     * Retrieves the list of user roles without throwing any exceptions.
     *
     * @param username   A username
     * @return the list of roles to which the user belongs to.
     */
    public static String[] getListOfRolesQuietly(String username) {
        try {
            return getListOfRoles(username);
        } catch (APIManagementException e) {
            return new String[0];
        }
    }

    /**
     * Sets permission for uploaded file resource.
     *
     * @param filePath Registry path for the uploaded file
     * @throws APIManagementException
     */

    private static void setFilePermission(String filePath) throws APIManagementException {
        try {
            filePath = filePath.replaceFirst("/registry/resource/", "");
            org.wso2.carbon.user.api.AuthorizationManager accessControlAdmin = ServiceReferenceHolder.getInstance().
                    getRealmService().getTenantUserRealm(MultitenantConstants.SUPER_TENANT_ID).
                    getAuthorizationManager();
            if (!accessControlAdmin.isRoleAuthorized(CarbonConstants.REGISTRY_ANONNYMOUS_ROLE_NAME,
                    filePath, ActionConstants.GET)) {
                accessControlAdmin.authorizeRole(CarbonConstants.REGISTRY_ANONNYMOUS_ROLE_NAME,
                        filePath, ActionConstants.GET);
            }
        } catch (UserStoreException e) {
            throw new APIManagementException("Error while setting up permissions for file location", e);
        }
    }

      /**
        * This method used to get API from governance artifact specific to copyAPI
        *
        * @param artifact API artifact
        * @param registry Registry
        * @return API
        * @throws APIManagementException if failed to get API from artifact
        */
       public static API getAPI(GovernanceArtifact artifact, Registry registry,APIIdentifier oldId, String oldContext)
               throws APIManagementException {

           API api;
           try {
               String providerName = artifact.getAttribute(APIConstants.API_OVERVIEW_PROVIDER);
               String apiName = artifact.getAttribute(APIConstants.API_OVERVIEW_NAME);
               String apiVersion = artifact.getAttribute(APIConstants.API_OVERVIEW_VERSION);
               api = new API(new APIIdentifier(providerName, apiName, apiVersion));
               // set rating
               String artifactPath = GovernanceUtils.getArtifactPath(registry, artifact.getId());
               BigDecimal bigDecimal = new BigDecimal(registry.getAverageRating(artifactPath));
               BigDecimal res = bigDecimal.setScale(1, RoundingMode.HALF_UP);
               api.setRating(res.floatValue());
               //set description
               api.setDescription(artifact.getAttribute(APIConstants.API_OVERVIEW_DESCRIPTION));
               //set last access time
               api.setLastUpdated(registry.get(artifactPath).getLastModified());
               //set uuid
               api.setUUID(artifact.getId());
               // set url
               api.setUrl(artifact.getAttribute(APIConstants.API_OVERVIEW_ENDPOINT_URL));
               api.setSandboxUrl(artifact.getAttribute(APIConstants.API_OVERVIEW_SANDBOX_URL));
               api.setStatus(getApiStatus(artifact.getAttribute(APIConstants.API_OVERVIEW_STATUS)));
               api.setThumbnailUrl(artifact.getAttribute(APIConstants.API_OVERVIEW_THUMBNAIL_URL));
               api.setWsdlUrl(artifact.getAttribute(APIConstants.API_OVERVIEW_WSDL));
               api.setWadlUrl(artifact.getAttribute(APIConstants.API_OVERVIEW_WADL));
               api.setTechnicalOwner(artifact.getAttribute(APIConstants.API_OVERVIEW_TEC_OWNER));
               api.setTechnicalOwnerEmail(artifact.getAttribute(APIConstants.API_OVERVIEW_TEC_OWNER_EMAIL));
               api.setBusinessOwner(artifact.getAttribute(APIConstants.API_OVERVIEW_BUSS_OWNER));
               api.setBusinessOwnerEmail(artifact.getAttribute(APIConstants.API_OVERVIEW_BUSS_OWNER_EMAIL));
               api.setEndpointSecured(Boolean.parseBoolean(artifact.getAttribute(APIConstants.API_OVERVIEW_ENDPOINT_SECURED)));
               api.setEndpointAuthDigest(Boolean.parseBoolean(artifact.getAttribute(APIConstants.API_OVERVIEW_ENDPOINT_AUTH_DIGEST)));
               api.setEndpointUTUsername(artifact.getAttribute(APIConstants.API_OVERVIEW_ENDPOINT_USERNAME));
               api.setEndpointUTPassword(artifact.getAttribute(APIConstants.API_OVERVIEW_ENDPOINT_PASSWORD));
               api.setTransports(artifact.getAttribute(APIConstants.API_OVERVIEW_TRANSPORTS));

               api.setEndpointConfig(artifact.getAttribute(APIConstants.API_OVERVIEW_ENDPOINT_CONFIG));

               api.setRedirectURL(artifact.getAttribute(APIConstants.API_OVERVIEW_REDIRECT_URL));
               api.setApiOwner(artifact.getAttribute(APIConstants.API_OVERVIEW_OWNER));
               api.setAdvertiseOnly(Boolean.parseBoolean(artifact.getAttribute(APIConstants.API_OVERVIEW_ADVERTISE_ONLY)));

               api.setSubscriptionAvailability(artifact.getAttribute(APIConstants.API_OVERVIEW_SUBSCRIPTION_AVAILABILITY));
               api.setSubscriptionAvailableTenants(artifact.getAttribute(APIConstants.API_OVERVIEW_SUBSCRIPTION_AVAILABLE_TENANTS));

               api.setResponseCache(artifact.getAttribute(APIConstants.API_OVERVIEW_RESPONSE_CACHING));
               api.setImplementation(artifact.getAttribute(APIConstants.PROTOTYPE_OVERVIEW_IMPLEMENTATION));
               api.setVisibility(artifact.getAttribute(APIConstants.API_OVERVIEW_VISIBILITY));

               api.setDestinationStatsEnabled(artifact.getAttribute(APIConstants.API_OVERVIEW_DESTINATION_BASED_STATS_ENABLED));

               String tenantDomainName = MultitenantUtils.getTenantDomain(replaceEmailDomainBack(providerName));
               int tenantId = ServiceReferenceHolder.getInstance().getRealmService().getTenantManager()
                                .getTenantId(tenantDomainName);

               Set<Tier> availableTier = new HashSet<Tier>();
               String tiers = artifact.getAttribute(APIConstants.API_OVERVIEW_TIER);
               Map<String, Tier> definedTiers = getTiers(tenantId);
               if (tiers != null && !"".equals(tiers)) {
                   String[] tierNames = tiers.split("\\|\\|");
                   for (String tierName : tierNames) {
                       Tier definedTier = definedTiers.get(tierName);
                       if (definedTier != null) {
                           availableTier.add(definedTier);
                       } else {
                           log.warn("Unknown tier: " + tierName + " found on API: " + apiName);
                       }
                   }
               }
               api.addAvailableTiers(availableTier);
               api.setContext(artifact.getAttribute(APIConstants.API_OVERVIEW_CONTEXT));
               api.setContextTemplate(artifact.getAttribute(APIConstants.API_OVERVIEW_CONTEXT_TEMPLATE));
               api.setLatest(Boolean.valueOf(artifact.getAttribute(APIConstants.API_OVERVIEW_IS_LATEST)));
               ArrayList<URITemplate> urlPatternsList;

               urlPatternsList = ApiMgtDAO.getAllURITemplates(oldContext, oldId.getVersion());
               Set<URITemplate> uriTemplates = new HashSet<URITemplate>(urlPatternsList);

               for (URITemplate uriTemplate : uriTemplates) {
                   uriTemplate.setResourceURI(api.getUrl());
                   uriTemplate.setResourceSandboxURI(api.getSandboxUrl());

               }
               api.setUriTemplates(uriTemplates);

               Set<String> tags = new HashSet<String>();
               Tag[] tag = registry.getTags(artifactPath);
               for (Tag tag1 : tag) {
                   tags.add(tag1.getTagName());
               }
               api.addTags(tags);
               api.setLastUpdated(registry.get(artifactPath).getLastModified());
               api.setAsDefaultVersion(Boolean.valueOf(artifact.getAttribute(APIConstants.API_OVERVIEW_IS_DEFAULT_VERSION)));

               String environments = artifact.getAttribute(APIConstants.API_OVERVIEW_ENVIRONMENTS);
               api.setEnvironments(extractEnvironmentsForAPI(environments));

           } catch (GovernanceException e) {
               String msg = "Failed to get API fro artifact ";
               throw new APIManagementException(msg, e);
           } catch (RegistryException e) {
               String msg = "Failed to get LastAccess time or Rating";
               throw new APIManagementException(msg, e);
           } catch (UserStoreException e){
               String msg = "Failed to get User Realm of API Provider";
               throw new APIManagementException(msg, e);
           }
           return api;
       }


    /**
     * Gets the List of Authorized Domains by consumer key.
     * @param consumerKey
     * @return
     * @throws APIManagementException
     */
    public static List<String> getListOfAuthorizedDomainsByConsumerKey(String consumerKey)
            throws APIManagementException {
        String list = ApiMgtDAO.getAuthorizedDomainsByConsumerKey(consumerKey);
        if(list != null && !list.isEmpty()){
            return Arrays.asList(list.split(","));
        }

        return null;
    }
    
    public static boolean checkAccessTokenPartitioningEnabled() {
        return OAuthServerConfiguration.getInstance().isAccessTokenPartitioningEnabled();
    }

    public static boolean checkUserNameAssertionEnabled() {
        return OAuthServerConfiguration.getInstance().isUserNameAssertionEnabled();
    }

    public static String[] getAvailableKeyStoreTables() throws APIManagementException {
        String[] keyStoreTables = new String[0];
        Map<String, String>  domainMappings = getAvailableUserStoreDomainMappings();
        if (domainMappings != null) {
            keyStoreTables = new String[domainMappings.size()];
            int i = 0;
            for (Entry<String, String> e : domainMappings.entrySet()) {
                String value = e.getValue();
                keyStoreTables[i] = APIConstants.ACCESS_TOKEN_STORE_TABLE + "_" + value.trim();
                i++;
            }
        }
        return keyStoreTables;
    }

    public static Map<String, String> getAvailableUserStoreDomainMappings() throws
            APIManagementException {
        Map<String, String> userStoreDomainMap = new HashMap<String, String>();
        String domainsStr = OAuthServerConfiguration.getInstance().getAccessTokenPartitioningDomains();
        if (domainsStr != null) {
            String[] userStoreDomainsArr = domainsStr.split(",");
            for (String anUserStoreDomainsArr : userStoreDomainsArr) {
                String[] mapping = anUserStoreDomainsArr.trim().split(":"); //A:foo.com , B:bar.com
                if (mapping.length < 2) {
                    throw new APIManagementException("Domain mapping has not defined");
                }
                userStoreDomainMap.put(mapping[1].trim(), mapping[0].trim()); //key=domain & value=mapping
            }
        }
        return userStoreDomainMap;
    }

    public static String getAccessTokenStoreTableFromUserId(String userId)
            throws APIManagementException {
        String accessTokenStoreTable = APIConstants.ACCESS_TOKEN_STORE_TABLE;
        String userStore;
         if(userId != null) {
            String[] strArr = userId.split("/");
            if (strArr.length > 1) {
                userStore = strArr[0];
                Map<String, String> availableDomainMappings = getAvailableUserStoreDomainMappings();
                if (availableDomainMappings != null &&
                        availableDomainMappings.containsKey(userStore)) {
                    accessTokenStoreTable = accessTokenStoreTable + "_" +
                            availableDomainMappings.get(userStore);
                }
            }
         }
        return accessTokenStoreTable;
    }

    public static String getAccessTokenStoreTableFromAccessToken(String apiKey)
            throws APIManagementException {
        String userId = getUserIdFromAccessToken(apiKey); //i.e: 'foo.com/admin' or 'admin'
        return getAccessTokenStoreTableFromUserId(userId);
    }

    public static String getUserIdFromAccessToken(String apiKey) {
        String userId = null;
        String decodedKey = new String(Base64.decodeBase64(apiKey.getBytes(Charset.defaultCharset())), Charset.defaultCharset());
        String[] tmpArr = decodedKey.split(":");
        if (tmpArr.length == 2) { //tmpArr[0]= userStoreDomain & tmpArr[1] = userId
            userId = tmpArr[1];
        }
        return userId;
    }

    /**
     * validates if an accessToken has expired or not
     * @param accessTokenDO
     * @return true if token has expired else false
     */
    public static boolean isAccessTokenExpired(APIKeyValidationInfoDTO accessTokenDO) {
        long validityPeriod = accessTokenDO.getValidityPeriod();
        long issuedTime = accessTokenDO.getIssuedTime();
        long timestampSkew = OAuthServerConfiguration.getInstance().getTimeStampSkewInSeconds() * 1000;
        long currentTime = System.currentTimeMillis();

        //If the validity period is not an never expiring value
        if (validityPeriod != Long.MAX_VALUE &&
            // For cases where validityPeriod is closer to Long.MAX_VALUE (then issuedTime + validityPeriod would spill
            // over and would produce a negative value)
            (currentTime - timestampSkew) > validityPeriod) {
            //check the validity of cached OAuth2AccessToken Response

            if ((currentTime - timestampSkew) > (issuedTime + validityPeriod)) {
                accessTokenDO.setValidationStatus(APIConstants.KeyValidationStatus.API_AUTH_INVALID_CREDENTIALS);
                return true;
            }
        }

        return false;
    }

    /**
     *  When an input is having '@',replace it with '-AT-' [This is required to persist API data in registry,as registry paths don't allow '@' sign.]
     * @param input inputString
     * @return String modifiedString
     */
    public static String replaceEmailDomain(String input){
        if(input!=null&& input.contains(APIConstants.EMAIL_DOMAIN_SEPARATOR) ){
            input=input.replace(APIConstants.EMAIL_DOMAIN_SEPARATOR,APIConstants.EMAIL_DOMAIN_SEPARATOR_REPLACEMENT);
        }
        return input;
    }

    /**
     * When an input is having '-AT-',replace it with @ [This is required to persist API data between registry and database]
     * @param input inputString
     * @return String modifiedString
     */
    public static String replaceEmailDomainBack(String input) {
        if (input!=null && input.contains(APIConstants.EMAIL_DOMAIN_SEPARATOR_REPLACEMENT)) {
            input = input.replace(APIConstants.EMAIL_DOMAIN_SEPARATOR_REPLACEMENT,
                                  APIConstants.EMAIL_DOMAIN_SEPARATOR);
        }
        return input;
    }

    public static void copyResourcePermissions(String username, String sourceArtifactPath, String targetArtifactPath)
            throws APIManagementException {
        String sourceResourcePath = RegistryUtils.getAbsolutePath(RegistryContext.getBaseInstance(),
                                                                  APIUtil.getMountedPath(RegistryContext.getBaseInstance(),
                                                                                         RegistryConstants.GOVERNANCE_REGISTRY_BASE_PATH)
                                                                  + sourceArtifactPath);

        String targetResourcePath = RegistryUtils.getAbsolutePath(RegistryContext.getBaseInstance(),
                                                                  APIUtil.getMountedPath(RegistryContext.getBaseInstance(),
                                                                                         RegistryConstants.GOVERNANCE_REGISTRY_BASE_PATH)
                                                                  + targetArtifactPath);

        String tenantDomain = MultitenantUtils.getTenantDomain(APIUtil.replaceEmailDomainBack(username));

        try {
            int tenantId = ServiceReferenceHolder.getInstance().getRealmService().getTenantManager().getTenantId(tenantDomain);
            org.wso2.carbon.user.api.AuthorizationManager authManager = ServiceReferenceHolder.getInstance().getRealmService().
                    getTenantUserRealm(tenantId).getAuthorizationManager();
            String[] allowedRoles = authManager.getAllowedRolesForResource(sourceResourcePath, ActionConstants.GET);

            if (allowedRoles != null) {

                for (String allowedRole : allowedRoles) {
                    authManager.authorizeRole(allowedRole, targetResourcePath, ActionConstants.GET);
                }
            }

        } catch (UserStoreException e) {
            throw new APIManagementException("Error while adding role permissions to API", e);
        }
    }


    /**
     * This function is to set resource permissions based on its visibility
     *
     * @param visibility   API visibility
     * @param roles        Authorized roles
     * @param artifactPath API resource path
     * @throws APIManagementException Throwing exception
     */
    public static void setResourcePermissions(String username, String visibility, String[] roles, String artifactPath)
            throws APIManagementException {
        try {
            String resourcePath = RegistryUtils.getAbsolutePath(RegistryContext.getBaseInstance(),
                    APIUtil.getMountedPath(RegistryContext.getBaseInstance(),
                            RegistryConstants.GOVERNANCE_REGISTRY_BASE_PATH)
                            + artifactPath);

            String tenantDomain = MultitenantUtils.getTenantDomain(APIUtil.replaceEmailDomainBack(username));
            if (!tenantDomain.equals(org.wso2.carbon.utils.multitenancy.MultitenantConstants.SUPER_TENANT_DOMAIN_NAME)) {
                int tenantId = ServiceReferenceHolder.getInstance().getRealmService().
                        getTenantManager().getTenantId(tenantDomain);
                // calculate resource path
                RegistryAuthorizationManager authorizationManager = new RegistryAuthorizationManager
                        (ServiceReferenceHolder.getUserRealm());
                resourcePath = authorizationManager.computePathOnMount(resourcePath);
                org.wso2.carbon.user.api.AuthorizationManager authManager =
                        ServiceReferenceHolder.getInstance().getRealmService().
                        getTenantUserRealm(tenantId).getAuthorizationManager();
                if (visibility != null && visibility.equalsIgnoreCase(APIConstants.API_RESTRICTED_VISIBILITY)) {
                    boolean isRoleEveryOne = false;
                    /*If no roles have defined, authorize for everyone role */
                    if (roles != null) {
                        if (roles.length == 1 && roles[0].equals("")) {
                            authManager.authorizeRole(APIConstants.EVERYONE_ROLE, resourcePath, ActionConstants.GET);
                            isRoleEveryOne = true;
                        } else {
                            for (String role : roles) {
                                if (role.equalsIgnoreCase(APIConstants.EVERYONE_ROLE)) {
                                    isRoleEveryOne = true;
                                }
                                authManager.authorizeRole(role, resourcePath, ActionConstants.GET);

                            }
                        }
                    }
                    if (!isRoleEveryOne) {
                        authManager.denyRole(APIConstants.EVERYONE_ROLE, resourcePath, ActionConstants.GET);
                    }
                    authManager.denyRole(APIConstants.ANONYMOUS_ROLE, resourcePath, ActionConstants.GET);
                } else if (visibility != null && visibility.equalsIgnoreCase(APIConstants.API_PRIVATE_VISIBILITY)) {
                    authManager.authorizeRole(APIConstants.EVERYONE_ROLE, resourcePath, ActionConstants.GET);
                    authManager.denyRole(APIConstants.ANONYMOUS_ROLE, resourcePath, ActionConstants.GET);
                } else if (visibility != null && visibility.equalsIgnoreCase(APIConstants.DOC_OWNER_VISIBILITY)) {

                    /*If no roles have defined, deny access for everyone & anonymous role */
                    if (roles == null) {
                        authManager.denyRole(APIConstants.EVERYONE_ROLE, resourcePath, ActionConstants.GET);
                        authManager.denyRole(APIConstants.ANONYMOUS_ROLE, resourcePath, ActionConstants.GET);
                    } else {
                        for (String role : roles) {
                            authManager.denyRole(role, resourcePath, ActionConstants.GET);

                        }
                    }
                } else {
                    authManager.authorizeRole(APIConstants.EVERYONE_ROLE, resourcePath, ActionConstants.GET);
                    authManager.authorizeRole(APIConstants.ANONYMOUS_ROLE, resourcePath, ActionConstants.GET);
                }
            } else {
                RegistryAuthorizationManager authorizationManager = new RegistryAuthorizationManager
                        (ServiceReferenceHolder.getUserRealm());

                if (visibility != null && visibility.equalsIgnoreCase(APIConstants.API_RESTRICTED_VISIBILITY)) {
                    boolean isRoleEveryOne = false;
                    if (roles != null) {
                        for (String role : roles) {
                            if (role.equalsIgnoreCase(APIConstants.EVERYONE_ROLE)) {
                                isRoleEveryOne = true;
                            }
                            authorizationManager.authorizeRole(role, resourcePath, ActionConstants.GET);

                        }
                    }
                    if (!isRoleEveryOne) {
                        authorizationManager.denyRole(APIConstants.EVERYONE_ROLE, resourcePath, ActionConstants.GET);
                    }
                    authorizationManager.denyRole(APIConstants.ANONYMOUS_ROLE, resourcePath, ActionConstants.GET);

                } else if (visibility != null && visibility.equalsIgnoreCase(APIConstants.API_PRIVATE_VISIBILITY)) {
                    authorizationManager.authorizeRole(APIConstants.EVERYONE_ROLE, resourcePath, ActionConstants.GET);
                    authorizationManager.denyRole(APIConstants.ANONYMOUS_ROLE, resourcePath, ActionConstants.GET);
                } else if (visibility != null && visibility.equalsIgnoreCase(APIConstants.DOC_OWNER_VISIBILITY)) {
                     /*If no roles have defined, deny access for everyone & anonymous role */
                    if (roles == null) {
                        authorizationManager.denyRole(APIConstants.EVERYONE_ROLE, resourcePath, ActionConstants.GET);
                        authorizationManager.denyRole(APIConstants.ANONYMOUS_ROLE, resourcePath, ActionConstants.GET);
                    } else {
                        for (String role : roles) {
                            authorizationManager.denyRole(role, resourcePath, ActionConstants.GET);

                        }
                    }
                } else {
                    authorizationManager.authorizeRole(APIConstants.EVERYONE_ROLE, resourcePath, ActionConstants.GET);
                    authorizationManager.authorizeRole(APIConstants.ANONYMOUS_ROLE, resourcePath, ActionConstants.GET);
                }
            }


        } catch (UserStoreException e) {
            throw new APIManagementException("Error while adding role permissions to API", e);
        }
    }

    /**
     * Load the throttling policy  to the registry for tenants
     *
     * @param tenant
     * @param tenantID
     * @throws APIManagementException
     */

    public static void loadTenantAPIPolicy(String tenant, int tenantID)
                                                                       throws APIManagementException {
        try {
            RegistryService registryService = ServiceReferenceHolder.getInstance().getRegistryService();
            //UserRegistry govRegistry = registryService.getGovernanceUserRegistry(tenant, tenantID);
            UserRegistry govRegistry = registryService.getGovernanceSystemRegistry(tenantID);

            if (govRegistry.resourceExists(APIConstants.API_TIER_LOCATION)) {
                if (log.isDebugEnabled()) {
                    log.debug("Tier policies already uploaded to the tenant's registry space");
                }
                return;
            }
            if (log.isDebugEnabled()) {
                log.debug("Adding API tier policies to the tenant's registry");
            }
            InputStream inputStream = APIManagerComponent.class.getResourceAsStream("/tiers/default-tiers.xml");
            byte[] data = IOUtils.toByteArray(inputStream);
            Resource resource = govRegistry.newResource();
            resource.setContent(data);
            govRegistry.put(APIConstants.API_TIER_LOCATION, resource);

        } catch (RegistryException e) {
            throw new APIManagementException("Error while saving policy information to the registry", e);
        } catch (IOException e) {
            throw new APIManagementException("Error while reading policy file content", e);
        }
    }

    /**
     * Load the External API Store Configuration  to the registry
     *
     * @param tenantID
     * @throws org.wso2.carbon.apimgt.api.APIManagementException
     */

    public static void loadTenantExternalStoreConfig(int tenantID)  throws APIManagementException {
        try {
            RegistryService registryService = ServiceReferenceHolder.getInstance().getRegistryService();
            //UserRegistry govRegistry = registryService.getGovernanceUserRegistry(tenant, tenantID);
            UserRegistry govRegistry = registryService.getGovernanceSystemRegistry(tenantID);

            if (govRegistry.resourceExists(APIConstants.EXTERNAL_API_STORES_LOCATION)) {
                log.debug("External Stores configuration already uploaded to the registry");
                return;
            }
            if (log.isDebugEnabled()) {
                log.debug("Adding External Stores configuration to the tenant's registry");
            }
            InputStream inputStream =
                    APIManagerComponent.class.getResourceAsStream("/externalstores/default-external-api-stores.xml");
            byte[] data = IOUtils.toByteArray(inputStream);
            Resource resource = govRegistry.newResource();
            resource.setContent(data);
            govRegistry.put(APIConstants.EXTERNAL_API_STORES_LOCATION, resource);

            /*set resource permission*/
            org.wso2.carbon.user.api.AuthorizationManager authManager =
                    ServiceReferenceHolder.getInstance().getRealmService().getTenantUserRealm(tenantID).
                            getAuthorizationManager();
            String resourcePath = RegistryUtils.getAbsolutePath(RegistryContext.getBaseInstance(),
                    APIUtil.getMountedPath(RegistryContext.getBaseInstance(), RegistryConstants.GOVERNANCE_REGISTRY_BASE_PATH)
                            + APIConstants.EXTERNAL_API_STORES_LOCATION);
            authManager.denyRole(APIConstants.EVERYONE_ROLE, resourcePath, ActionConstants.GET);

        } catch (RegistryException e) {
            throw new APIManagementException("Error while saving External Stores configuration information to the " +
                    "registry", e);
        } catch (IOException e) {
            throw new APIManagementException("Error while reading External Stores configuration file content", e);
        } catch (UserStoreException e) {
            throw new APIManagementException("Error while setting permission to External Stores configuration file", e);
        }
    }

    /**
     * Load the Google Analytics Configuration  to the registry
     *
     * @param tenantID
     * @throws APIManagementException
     */

    public static void loadTenantGAConfig(int tenantID) throws APIManagementException {
        InputStream inputStream = null;
        try {
            RegistryService registryService =
                    ServiceReferenceHolder.getInstance()
                            .getRegistryService();
            //UserRegistry govRegistry = registryService.getGovernanceUserRegistry(tenant, tenantID);
            UserRegistry govRegistry = registryService.getGovernanceSystemRegistry(tenantID);

            if (govRegistry.resourceExists(APIConstants.GA_CONFIGURATION_LOCATION)) {
                log.debug("Google Analytics configuration already uploaded to the registry");
                return;
            }
            if (log.isDebugEnabled()) {
                log.debug("Adding Google Analytics configuration to the tenant's registry");
            }
            inputStream = APIManagerComponent.class.getResourceAsStream("/statistics/default-ga-config.xml");
            byte[] data = IOUtils.toByteArray(inputStream);
            Resource resource = govRegistry.newResource();
            resource.setContent(data);
            govRegistry.put(APIConstants.GA_CONFIGURATION_LOCATION, resource);

            /*set resource permission*/
            org.wso2.carbon.user.api.AuthorizationManager authManager =
                    ServiceReferenceHolder.getInstance().getRealmService().
                    getTenantUserRealm(tenantID).getAuthorizationManager();
            String resourcePath = RegistryUtils.getAbsolutePath(RegistryContext.getBaseInstance(),
                    APIUtil.getMountedPath(RegistryContext.getBaseInstance(),
                            RegistryConstants.GOVERNANCE_REGISTRY_BASE_PATH) + APIConstants.GA_CONFIGURATION_LOCATION);
            authManager.denyRole(APIConstants.EVERYONE_ROLE, resourcePath, ActionConstants.GET);

        } catch (RegistryException e) {
            throw new APIManagementException("Error while saving Google Analytics configuration information to the registry", e);
        } catch (IOException e) {
            throw new APIManagementException("Error while reading Google Analytics configuration file content", e);
        } catch (UserStoreException e) {
            throw new APIManagementException("Error while setting permission to Google Analytics configuration file", e);
        } finally {
            try {
                if (inputStream != null) {
                    inputStream.close();
                }
            } catch (IOException e) {
                if (log.isWarnEnabled()) {
                    log.warn("Error while closing the input stream");
                }
            }
        }
    }

    public static void loadTenantWorkFlowExtensions(int tenantID)
            throws APIManagementException {
        // TODO: Merge different resource loading methods and create a single method.
        try {
            RegistryService registryService =   ServiceReferenceHolder.getInstance().getRegistryService();
            //UserRegistry govRegistry = registryService.getGovernanceUserRegistry(tenant, tenantID);
            UserRegistry govRegistry = registryService.getGovernanceSystemRegistry(tenantID);

            if (govRegistry.resourceExists(APIConstants.WORKFLOW_EXECUTOR_LOCATION)) {
                log.debug("External Stores configuration already uploaded to the registry");
                return;
            }
            if (log.isDebugEnabled()) {
                log.debug("Adding External Stores configuration to the tenant's registry");
            }
            InputStream inputStream =
                    APIManagerComponent.class.getResourceAsStream("/workflowextensions/default-workflow-extensions.xml");
            byte[] data = IOUtils.toByteArray(inputStream);
            Resource resource = govRegistry.newResource();
            resource.setContent(data);
            resource.setMediaType(APIConstants.WORKFLOW_MEDIA_TYPE);
            govRegistry.put(APIConstants.WORKFLOW_EXECUTOR_LOCATION, resource);

        } catch (RegistryException e) {
            throw new APIManagementException("Error while saving External Stores configuration information to the registry", e);
        } catch (IOException e) {
            throw new APIManagementException("Error while reading External Stores configuration file content", e);
        }
    }

    /**
     *
     * @param tenantId
     * @throws APIManagementException
     */
    public static void loadTenantSelfSignUpConfigurations(int tenantId)
            throws APIManagementException {
        try {
            RegistryService registryService = ServiceReferenceHolder.getInstance().getRegistryService();
            UserRegistry govRegistry = registryService.getGovernanceSystemRegistry(tenantId);

            if (govRegistry.resourceExists(APIConstants.SELF_SIGN_UP_CONFIG_LOCATION)) {
                log.debug("Self signup configuration already uploaded to the registry");
                return;
            }
            if (log.isDebugEnabled()) {
                log.debug("Adding Self signup configuration to the tenant's registry");
            }
            InputStream inputStream;
            if(tenantId ==  org.wso2.carbon.utils.multitenancy.MultitenantConstants.SUPER_TENANT_ID){
                inputStream =
                    APIManagerComponent.class.getResourceAsStream("/signupconfigurations/default-sign-up-config.xml");
            }   else    {
                inputStream =
                        APIManagerComponent.class.getResourceAsStream("/signupconfigurations/tenant-sign-up-config.xml");
            }
            byte[] data = IOUtils.toByteArray(inputStream);
            Resource resource = govRegistry.newResource();
            resource.setContent(data);
            resource.setMediaType(APIConstants.SELF_SIGN_UP_CONFIG_MEDIA_TYPE);
            govRegistry.put(APIConstants.SELF_SIGN_UP_CONFIG_LOCATION, resource);

        } catch (RegistryException e) {
            throw new APIManagementException("Error while saving Self signup configuration information to the registry", e);
        } catch (IOException e) {
            throw new APIManagementException("Error while reading Self signup configuration file content", e);
        }
    }

    public static void loadTenantConf(int tenantID) throws APIManagementException {
        RegistryService registryService = ServiceReferenceHolder.getInstance().getRegistryService();
        try {
            UserRegistry registry = registryService.getConfigSystemRegistry(tenantID);
            if (registry.resourceExists(APIConstants.API_TENANT_CONF_LOCATION)) {
                log.debug("Tenant conf already uploaded to the registry");
                return;
            }

            String tenantConfLocation = CarbonUtils.getCarbonHome() + File.separator +
                    APIConstants.RESOURCE_FOLDER_LOCATION + File.separator +
                    APIConstants.API_TENANT_CONF;

            File tenantConfFile = new File(tenantConfLocation);

            byte[] data;

            if (tenantConfFile.exists()) { // Load conf from resources directory in pack if it exists
                FileInputStream fileInputStream = new FileInputStream(tenantConfFile);
                data = IOUtils.toByteArray(fileInputStream);
            } else { // Fallback to loading the conf that is stored at jar level if file does not exist in pack
                InputStream inputStream = APIManagerComponent.class.getResourceAsStream("/tenant/" + APIConstants.API_TENANT_CONF);
                data = IOUtils.toByteArray(inputStream);
            }

            log.debug("Adding tenant config to the registry");
            Resource resource = registry.newResource();
            resource.setMediaType(APIConstants.APPLICATION_JSON_MEDIA_TYPE);
            resource.setContent(data);

            registry.put(APIConstants.API_TENANT_CONF_LOCATION, resource);
        } catch (RegistryException e) {
            throw new APIManagementException("Error while saving tenant conf to the registry", e);
        } catch (IOException e) {
            throw new APIManagementException("Error while reading tenant conf file content", e);
        }
    }

    /**
     *
     * @param tenantId
     * @throws APIManagementException
     */
    public static void createSelfSignUpRoles(int tenantId)
            throws APIManagementException {
        try {
            RegistryService registryService =ServiceReferenceHolder.getInstance().getRegistryService();
            UserRegistry govRegistry = registryService.getGovernanceSystemRegistry(tenantId);
            if (govRegistry.resourceExists(APIConstants.SELF_SIGN_UP_CONFIG_LOCATION)) {
                Resource resource = govRegistry.get(APIConstants.SELF_SIGN_UP_CONFIG_LOCATION);
                InputStream content=resource.getContentStream();
                DocumentBuilderFactory factory = DocumentBuilderFactory.newInstance();
                DocumentBuilder parser = factory.newDocumentBuilder();
                Document dc = parser.parse(content);
                boolean enableSignup=Boolean.parseBoolean(dc.getElementsByTagName(APIConstants.SELF_SIGN_UP_REG_ENABLED).item(0).getFirstChild().getNodeValue());
                String signUpDomain=dc.getElementsByTagName(APIConstants.SELF_SIGN_UP_REG_DOMAIN_ELEM).item(0).getFirstChild().getNodeValue();

                if(enableSignup){
                    int roleLength = dc.getElementsByTagName(APIConstants.SELF_SIGN_UP_REG_ROLE_NAME_ELEMENT).getLength();

                    for(int i=0;i<roleLength;i++){
                        String roleName=dc.getElementsByTagName(APIConstants.SELF_SIGN_UP_REG_ROLE_NAME_ELEMENT).item(i).getFirstChild().getNodeValue();
                        boolean isExternalRole=Boolean.parseBoolean(dc.getElementsByTagName(APIConstants.SELF_SIGN_UP_REG_ROLE_IS_EXTERNAL).item(i).getFirstChild().getNodeValue());
                        if(roleName!=null){
                            // If isExternalRole==false ;create the subscriber role as an internal role
                            if(isExternalRole && signUpDomain!=null){
                                roleName=signUpDomain.toUpperCase()+CarbonConstants.DOMAIN_SEPARATOR+roleName;
                            }else{
                                roleName= UserCoreConstants.INTERNAL_DOMAIN + CarbonConstants.DOMAIN_SEPARATOR+roleName;
                            }
                            createSubscriberRole(roleName,tenantId);
                        }
                    }
                }
            }
            if (log.isDebugEnabled()) {
                log.debug("Adding Self signup configuration to the tenant's registry");
            }



        } catch (RegistryException e) {
            throw new APIManagementException("Error while getting Self signup role information from the registry", e);
        } catch (ParserConfigurationException e) {
            throw new APIManagementException("Error while getting Self signup role information from the registry", e);
        } catch (SAXException e) {
            throw new APIManagementException("Error while getting Self signup role information from the registry", e);
        } catch (IOException e) {
            throw new APIManagementException("Error while getting Self signup role information from the registry", e);
        }
    }

     /**
     * Add BAM Server Profile Configuration which is used for southbound statistics
     * publishing
     * @throws APIManagementException
     */
    public static void addBamServerProfile(String bamServerURL, String bamServerUser, 
            String bamServerPassword, int tenantId) throws APIManagementException {
        RegistryService registryService = ServiceReferenceHolder.getInstance().getRegistryService();
        try {
            UserRegistry registry = registryService.getConfigSystemRegistry(tenantId);
            log.debug("Adding Bam Server Profile to the registry");
            InputStream inputStream = APIManagerComponent.class.getResourceAsStream("/bam/profile/bam-profile.xml");
            String bamProfile = IOUtils.toString(inputStream);
                        
            String bamProfileConfig = bamProfile.replaceAll("\\[1\\]", bamServerURL).
                    replaceAll("\\[2\\]", bamServerUser).
                    replaceAll("\\[3\\]", encryptPassword(bamServerPassword));

            Resource resource = registry.newResource();
            resource.setContent(bamProfileConfig);
            registry.put(APIConstants.BAM_SERVER_PROFILE_LOCATION, resource);

        } catch(RegistryException e) {
            throw new APIManagementException("Error while adding BAM Server Profile configuration " +
                    "information to the registry", e);
        } catch (IOException e) {
            throw new APIManagementException("Error while reading BAM Server Profile configuration " +
                    "configuration file content", e);
        }
    }

    public static boolean isAnalyticsEnabled() {
     ServiceDataPublisherAdmin serviceDataPublisherAdmin = APIManagerComponent.getDataPublisherAdminService();
        if (serviceDataPublisherAdmin != null){
            return serviceDataPublisherAdmin.getEventingConfigData().isServiceStatsEnable();
        }
        return false;
    }


    /**
     * If Analytics is enabled through api-manager.xml this method will write the details to registry.
     *
     * @param configuration api-manager.xml
     */
    public static void writeAnalyticsConfigurationToRegistry(APIManagerConfiguration configuration) {
        ServiceDataPublisherAdmin serviceDataPublisherAdmin = APIManagerComponent.getDataPublisherAdminService();
        String usageEnabled = configuration.getFirstProperty(APIConstants.API_USAGE_ENABLED);
        if (usageEnabled != null && serviceDataPublisherAdmin != null) {
            log.debug("APIUsageTracking set to : " + usageEnabled);
            boolean usageEnabledState = JavaUtils.isTrueExplicitly(usageEnabled);
            EventingConfigData eventingConfigData = serviceDataPublisherAdmin.getEventingConfigData();
            eventingConfigData.setServiceStatsEnable(usageEnabledState);
            try {
                if (usageEnabledState) {
                    String bamServerURL = configuration.getFirstProperty(APIConstants.API_USAGE_BAM_SERVER_URL_GROUPS);
                    String bamServerUser = configuration.getFirstProperty(APIConstants.API_USAGE_BAM_SERVER_USER);
                    String bamServerPassword = configuration.getFirstProperty(APIConstants.API_USAGE_BAM_SERVER_PASSWORD);
                    eventingConfigData.setUrl(bamServerURL);
                    eventingConfigData.setUserName(bamServerUser);
                    eventingConfigData.setPassword(bamServerPassword);
                    if (log.isDebugEnabled()) {
                        log.debug("BAMServerURL : " + bamServerURL + " , BAMServerUserName : " + bamServerUser + " , " +
                                  "BAMServerPassword : " + bamServerPassword);
                    }
                    APIUtil.addBamServerProfile(bamServerURL, bamServerUser, bamServerPassword, MultitenantConstants.SUPER_TENANT_ID);
                }

                serviceDataPublisherAdmin.configureEventing(eventingConfigData);
            } catch (APIManagementException e) {
                log.error("Error occurred while adding BAMServerProfile");
            } catch (Exception e) {
                log.error("Error occurred while updating EventingConfiguration");
            }
        }
    }

    public static Map<String, String> getAnalyticsConfigFromRegistry() {

        Map<String,String> propertyMap = new HashMap<String, String>();
        EventingConfigData eventingConfigData = APIManagerComponent.
                getDataPublisherAdminService().getEventingConfigData();
        propertyMap.put(APIConstants.API_USAGE_BAM_SERVER_URL_GROUPS, eventingConfigData.getUrl());
        propertyMap.put(APIConstants.API_USAGE_BAM_SERVER_USER, eventingConfigData.getUserName());
        propertyMap.put(APIConstants.API_USAGE_BAM_SERVER_PASSWORD, eventingConfigData.getPassword());
        return propertyMap;
    }

    public static void addDefinedAllSequencesToRegistry(UserRegistry registry,
                                                        String customSequenceType)
            throws APIManagementException {

        InputStream inSeqStream = null;
        String seqFolderLocation =
                APIConstants.API_CUSTOM_SEQUENCES_FOLDER_LOCATION + File.separator +
                customSequenceType;

        try {
            File inSequenceDir = new File(seqFolderLocation);
            File[] sequences;
            sequences = inSequenceDir.listFiles();

            if (sequences != null) {
                for (File sequenceFile : sequences) {
                    String sequenceFileName = sequenceFile.getName();
                    String regResourcePath =
                            APIConstants.API_CUSTOM_SEQUENCE_LOCATION + "/" +
                            customSequenceType + "/" + sequenceFileName;
                    if (registry.resourceExists(regResourcePath)) {
                        if (log.isDebugEnabled()) {
                            log.debug("Defined sequences have already been added to the registry");
                        }
                    } else {
                        if (log.isDebugEnabled()) {
                            log.debug("Adding defined sequences to the registry.");
                        }

                        inSeqStream = new FileInputStream(sequenceFile);
                        byte[] inSeqData = IOUtils.toByteArray(inSeqStream);
                        Resource inSeqResource = registry.newResource();
                        inSeqResource.setContent(inSeqData);

                        registry.put(regResourcePath, inSeqResource);
                    }
                }
            } else {
                log.error(
                        "Custom sequence template location unavailable for custom sequence type " +
                        customSequenceType + " : " + seqFolderLocation
                );
            }

        } catch (RegistryException e) {
            throw new APIManagementException(
                    "Error while saving defined sequences to the registry ", e);
        } catch (IOException e) {
            throw new APIManagementException("Error while reading defined sequence ", e);
        } finally {
            if (inSeqStream != null) {
                try {
                    inSeqStream.close();
                } catch (IOException e) {
                    log.error(
                            "Error while closing input stream in path " + seqFolderLocation + " " +
                            e);
                }
            }
        }

    }

    public static void writeDefinedSequencesToTenantRegistry(int tenantID)
            throws APIManagementException {
        try {

            RegistryService registryService = ServiceReferenceHolder.getInstance().getRegistryService();
            UserRegistry govRegistry = registryService.getGovernanceSystemRegistry(tenantID);

            //Add all custom in,out and fault sequences to tenant registry
            APIUtil.addDefinedAllSequencesToRegistry(govRegistry,APIConstants.API_CUSTOM_SEQUENCE_TYPE_IN);
            APIUtil.addDefinedAllSequencesToRegistry(govRegistry,APIConstants.API_CUSTOM_SEQUENCE_TYPE_OUT);
            APIUtil.addDefinedAllSequencesToRegistry(govRegistry,APIConstants.API_CUSTOM_SEQUENCE_TYPE_FAULT);

        } catch (RegistryException e) {
            throw new APIManagementException(
                    "Error while saving defined sequences to the tenant's registry ", e);
        }
    }

    /**
     * Load the  API RXT to the registry for tenants
     *
     * @param tenant
     * @param tenantID
     * @throws APIManagementException
     */

    public static void loadloadTenantAPIRXT(String tenant, int tenantID) throws APIManagementException {
        RegistryService registryService = ServiceReferenceHolder.getInstance().getRegistryService();
        UserRegistry registry = null;
        try {
            //registry = registryService.getRegistry(tenant, tenantID);
            registry = registryService.getGovernanceSystemRegistry(tenantID);
        } catch (RegistryException e) {
            throw new APIManagementException("Error when create registry instance ", e);
        }

        String rxtDir = CarbonUtils.getCarbonHome() + File.separator + "repository" + File.separator + "resources" +
                        File.separator + "rxts";
        File file = new File(rxtDir);
        FilenameFilter filenameFilter = new FilenameFilter() {
            public boolean accept(File dir, String name) {
                // if the file extension is .rxt return true, else false
                return name.endsWith(".rxt");
            }
        };
        String[] rxtFilePaths = file.list(filenameFilter);

        if (rxtFilePaths == null) {
            throw new APIManagementException("rxt files not found in directory " + rxtDir);
        }

        for (String rxtPath : rxtFilePaths) {
            String resourcePath = GovernanceConstants.RXT_CONFIGS_PATH + RegistryConstants.PATH_SEPARATOR + rxtPath;

            //This is  "registry" is a governance registry instance, therefore calculate the relative path to governance.
            String govRelativePath = RegistryUtils.getRelativePathToOriginal(resourcePath,
                                                                             APIUtil.getMountedPath(RegistryContext.getBaseInstance(),
                                                                                                    RegistryConstants.GOVERNANCE_REGISTRY_BASE_PATH));
            try {
                // calculate resource path
                RegistryAuthorizationManager authorizationManager = new RegistryAuthorizationManager
                        (ServiceReferenceHolder.getUserRealm());
                resourcePath = authorizationManager.computePathOnMount(resourcePath);

                org.wso2.carbon.user.api.AuthorizationManager authManager = ServiceReferenceHolder.getInstance().getRealmService().
                        getTenantUserRealm(tenantID).getAuthorizationManager();

                if (registry.resourceExists(govRelativePath)) {
                    // set anonymous user permission to RXTs
                    authManager.authorizeRole(APIConstants.ANONYMOUS_ROLE, resourcePath, ActionConstants.GET);
                    continue;
                }

                String rxt = FileUtil.readFileToString(rxtDir + File.separator + rxtPath);
                Resource resource = registry.newResource();
                resource.setContent(rxt.getBytes(Charset.defaultCharset()));
                resource.setMediaType(APIConstants.RXT_MEDIA_TYPE);
                registry.put(govRelativePath, resource);


                authManager.authorizeRole(APIConstants.ANONYMOUS_ROLE, resourcePath, ActionConstants.GET);

            } catch (UserStoreException e) {
                throw new APIManagementException("Error while adding role permissions to API", e);
            } catch (IOException e) {
                String msg = "Failed to read rxt files";
                throw new APIManagementException(msg, e);
            } catch (RegistryException e) {
                String msg = "Failed to add rxt to registry ";
                throw new APIManagementException(msg, e);
            }
        }

    }

    /**
     * Converting the user store domain name to uppercase.
     *
     * @param username Username to be modified
     * @return Username with domain name set to uppercase.
     */
    public static String setDomainNameToUppercase(String username) {
        if (username != null) {
            String[] nameParts = username.split(CarbonConstants.DOMAIN_SEPARATOR);
            if (nameParts.length > 1) {
                username = nameParts[0].toUpperCase() + CarbonConstants.DOMAIN_SEPARATOR + nameParts[1];
            }
        }

        return username;
    }

    public static void createSubscriberRole(String roleName,int tenantId) throws APIManagementException {
        try {
            RealmService realmService = ServiceReferenceHolder.getInstance().getRealmService();
            UserRealm realm;
            org.wso2.carbon.user.api.UserRealm tenantRealm;
            UserStoreManager manager;

            if (tenantId < 0) {
                realm = realmService.getBootstrapRealm();
                manager = realm.getUserStoreManager();
            } else {
                tenantRealm = realmService.getTenantUserRealm(tenantId);
                manager = tenantRealm.getUserStoreManager();
            }
            if (!manager.isExistingRole(roleName)) {
                if (log.isDebugEnabled()) {
                    log.debug("Creating subscriber role: " + roleName);
                }
                Permission[] subscriberPermissions = new Permission[]{new Permission("/permission/admin/login", UserMgtConstants.EXECUTE_ACTION),
                        new Permission(APIConstants.Permissions.API_SUBSCRIBE, UserMgtConstants.EXECUTE_ACTION)};
                String tenantAdminName = ServiceReferenceHolder.getInstance().getRealmService().getTenantUserRealm(tenantId).
                                getRealmConfiguration().getAdminUserName();
                String[] userList = new String[]{tenantAdminName};
                manager.addRole(roleName, userList, subscriberPermissions);
            }
        } catch (UserStoreException e) {
            throw new APIManagementException("Error while creating subscriber role: " + roleName+ " - " +
                    "Self registration might not function properly.", e);
        }
    }

    public void setupSelfRegistration(APIManagerConfiguration config,int tenantId)
            throws APIManagementException {
        boolean enabled = Boolean.parseBoolean(config.getFirstProperty(APIConstants.SELF_SIGN_UP_ENABLED));
        if (!enabled) {
            return;
        }
        //Create the subscriber role as an internal role
        String role = UserCoreConstants.INTERNAL_DOMAIN + CarbonConstants.DOMAIN_SEPARATOR+config.getFirstProperty(APIConstants.SELF_SIGN_UP_ROLE);
        if (role.equals(UserCoreConstants.INTERNAL_DOMAIN + CarbonConstants.DOMAIN_SEPARATOR)) {
            // Required parameter missing - Throw an exception and interrupt startup
            throw new APIManagementException("Required subscriber role parameter missing " +
                                             "in the self sign up configuration");
        }

        try {
            RealmService realmService = ServiceReferenceHolder.getInstance().getRealmService();
            UserRealm realm;
            org.wso2.carbon.user.api.UserRealm tenantRealm;
            UserStoreManager manager;

            if (tenantId < 0) {
                realm = realmService.getBootstrapRealm();
                manager = realm.getUserStoreManager();
            } else {
                tenantRealm = realmService.getTenantUserRealm(tenantId);
                manager = tenantRealm.getUserStoreManager();
            }
            if (!manager.isExistingRole(role)) {
                if (log.isDebugEnabled()) {
                    log.debug("Creating subscriber role: " + role);
                }
                Permission[] subscriberPermissions = new Permission[]{new Permission("/permission/admin/login", UserMgtConstants.EXECUTE_ACTION),
                        new Permission(APIConstants.Permissions.API_SUBSCRIBE, UserMgtConstants.EXECUTE_ACTION)};
                String tenantAdminName = ServiceReferenceHolder.getInstance()
                        .getRealmService().getTenantUserRealm(tenantId).
                                getRealmConfiguration().getAdminUserName();
                String[] userList = new String[]{tenantAdminName};
                manager.addRole(role, userList, subscriberPermissions);
            }
        } catch (UserStoreException e) {
            throw new APIManagementException("Error while creating subscriber role: " + role + " - " +
                    "Self registration might not function properly.", e);
        }
    }

    public static String removeAnySymbolFromUriTempate(String uriTemplate) {
        if (uriTemplate != null) {
            int anySymbolIndex = uriTemplate.indexOf("/*");
            if (anySymbolIndex != -1) {
                return uriTemplate.substring(0, anySymbolIndex);
            }
        }
        return uriTemplate;
    }

    public static float getAverageRating(APIIdentifier apiId) throws APIManagementException {
        return ApiMgtDAO.getAverageRating(apiId);
    }

    public static float getAverageRating(int apiId) throws APIManagementException {
        return ApiMgtDAO.getAverageRating(apiId);
    }

    public static List<Tenant> getAllTenantsWithSuperTenant() throws UserStoreException {
        Tenant[] tenants = ServiceReferenceHolder.getInstance().getRealmService().getTenantManager().getAllTenants();
        ArrayList<Tenant> tenantArrayList=new ArrayList<Tenant>();
        for(Tenant t:tenants){
            tenantArrayList.add(t);
        }
        Tenant superAdminTenant=new Tenant();
        superAdminTenant.setDomain(MultitenantConstants.SUPER_TENANT_DOMAIN_NAME);
        superAdminTenant.setId(org.wso2.carbon.utils.multitenancy.MultitenantConstants.SUPER_TENANT_ID);
        superAdminTenant.setAdminName(CarbonConstants.REGISTRY_ANONNYMOUS_USERNAME);
        tenantArrayList.add(superAdminTenant);
        return tenantArrayList;
    }

    /**
     * In multi tenant environment, publishers should allow only to revoke the tokens generated within his domain.
     * Super tenant should not see the tenant created tokens and vise versa. This method is used to check the logged in
     * user have permissions to revoke a given users tokens.
     * @param loggedInUser current logged in user to publisher
     * @param authorizedUser access token owner
     * @return
     */
    public static boolean isLoggedInUserAuthorizedToRevokeToken(String loggedInUser, String authorizedUser) {
        String loggedUserTenantDomain = MultitenantUtils.getTenantDomain(loggedInUser);
        String authorizedUserTenantDomain = MultitenantUtils.getTenantDomain(authorizedUser);

        if (loggedUserTenantDomain.equals(MultitenantConstants.SUPER_TENANT_DOMAIN_NAME) &&
                authorizedUserTenantDomain.equals(MultitenantConstants.SUPER_TENANT_DOMAIN_NAME)) {
            return true;
        } else if (loggedUserTenantDomain.equals(authorizedUserTenantDomain)) {
            return true;
        }

        return false;
    }
    public static int getApplicationId(String appName,String userId) throws APIManagementException {
        return new ApiMgtDAO().getApplicationId(appName,userId);
    }

    public static boolean isAPIManagementEnabled() {
        return Boolean.parseBoolean(CarbonUtils.getServerConfiguration().getFirstProperty("APIManagement.Enabled"));
    }

    public static boolean isLoadAPIContextsAtStartup() {
        return Boolean.parseBoolean(CarbonUtils.getServerConfiguration().getFirstProperty("APIManagement.LoadAPIContextsInServerStartup"));
    }

    public static Set<APIStore> getExternalAPIStores(int tenantId) throws APIManagementException {
        SortedSet<APIStore> apistoreSet=new TreeSet<APIStore>(new APIStoreNameComparator());
        apistoreSet.addAll(getExternalStores(tenantId));
        if (apistoreSet.size() != 0) {
            return apistoreSet;
        } else {
            return null;
        }

    }

    public static boolean isAllowDisplayAPIsWithMultipleStatus() {
        APIManagerConfiguration config = ServiceReferenceHolder.getInstance().
                getAPIManagerConfigurationService().getAPIManagerConfiguration();
        String displayAllAPIs = config.getFirstProperty(APIConstants.API_STORE_DISPLAY_ALL_APIS);
        if (displayAllAPIs == null) {
            log.warn("The configurations related to show deprecated APIs in APIStore " +
                    "are missing in api-manager.xml.");
            return false;
        }
        return Boolean.parseBoolean(displayAllAPIs);
    }

    public static boolean isAllowDisplayMultipleVersions() {
        APIManagerConfiguration config = ServiceReferenceHolder.getInstance().
                getAPIManagerConfigurationService().getAPIManagerConfiguration();

        String displayMultiVersions = config.getFirstProperty(APIConstants.API_STORE_DISPLAY_MULTIPLE_VERSIONS);
        if (displayMultiVersions == null) {
            log.warn("The configurations related to show multiple versions of API in APIStore " +
                    "are missing in api-manager.xml.");
            return false;
        }
        return Boolean.parseBoolean(displayMultiVersions);
    }

    public static Set<APIStore> getExternalAPIStores(Set<APIStore> inputStores, int tenantId)
            throws APIManagementException {
        SortedSet<APIStore> apiStores = new TreeSet<APIStore>(new APIStoreNameComparator());
        apiStores.addAll(getExternalStores(tenantId));
        //Retains only the stores that contained in configuration
        inputStores.retainAll(apiStores);
        boolean exists = false;
        if (apiStores.size() != 0) {
            for (APIStore store : apiStores) {
                for (APIStore inputStore : inputStores) {
                    if (inputStore.getName().equals(store.getName())) { //If the configured apistore already stored in db,ignore adding it again
                        exists = true;
                    }
                }
                if (!exists) {
                    inputStores.add(store);
                }
                exists=false;
            }
        }
        return inputStores;
    }

    public static boolean isAPIsPublishToExternalAPIStores(int tenantId)
            throws APIManagementException {
        return getExternalStores(tenantId).size() != 0;
    }

    public static boolean isAPIGatewayKeyCacheEnabled() {
        try {
            APIManagerConfiguration config = ServiceReferenceHolder.getInstance().getAPIManagerConfigurationService().getAPIManagerConfiguration();
            String serviceURL = config.getFirstProperty(APIConstants.API_GATEWAY_KEY_CACHE_ENABLED);
            return Boolean.parseBoolean(serviceURL);
        } catch (Exception e) {
            log.error("Did not found valid API Validation Information cache configuration. Use default configuration" + e);
        }
        return true;
    }


    public static Cache getAPIContextCache() {
        CacheManager contextCacheManager = Caching.getCacheManager(APIConstants.API_CONTEXT_CACHE_MANAGER).
                getCache(APIConstants.API_CONTEXT_CACHE).getCacheManager();
        if (!isContextCacheInitialized) {
            isContextCacheInitialized = true;
            return contextCacheManager.<String, Boolean>createCacheBuilder(APIConstants.API_CONTEXT_CACHE_MANAGER).
                    setExpiry(CacheConfiguration.ExpiryType.MODIFIED, new CacheConfiguration.Duration(TimeUnit.DAYS,
                            APIConstants.API_CONTEXT_CACHE_EXPIRY_TIME_IN_DAYS)).setStoreByValue(false).build();
        } else {
            return Caching.getCacheManager(APIConstants.API_CONTEXT_CACHE_MANAGER).getCache(APIConstants.API_CONTEXT_CACHE);
        }
    }

    /**
     * Get active tenant domains
     *
     * @return
     * @throws UserStoreException
     */
    public static Set<String> getActiveTenantDomains() throws UserStoreException {
        Set<String> tenantDomains = null;
        Tenant[] tenants = ServiceReferenceHolder.getInstance().getRealmService().getTenantManager().getAllTenants();
        if (tenants == null || tenants.length == 0) {
            tenantDomains = Collections.<String>emptySet();
        } else {
            tenantDomains = new HashSet<String>();
            for (Tenant tenant : tenants) {
                if (tenant.isActive()) {
                    tenantDomains.add(tenant.getDomain());
                }
            }
            if (tenantDomains.size() > 0) {
                tenantDomains.add(MultitenantConstants.SUPER_TENANT_DOMAIN_NAME);
            }
        }
        return tenantDomains;
    }


    /**
     * Retrieves the role list of system

     * @throws APIManagementException If an error occurs
     */
    public static String[] getRoleNames(String username) throws APIManagementException {

        String tenantDomain = MultitenantUtils.getTenantDomain(username);
        try {
            if (!tenantDomain.equals(org.wso2.carbon.utils.multitenancy.MultitenantConstants.SUPER_TENANT_DOMAIN_NAME)) {
                int tenantId = ServiceReferenceHolder.getInstance().getRealmService().getTenantManager().getTenantId(tenantDomain);
                UserStoreManager manager = ServiceReferenceHolder.getInstance().
                        getRealmService().getTenantUserRealm(tenantId).getUserStoreManager();

                return manager.getRoleNames();
            } else {
                return AuthorizationManager.getInstance().getRoleNames();
            }
        } catch (UserStoreException e) {
            log.error("Error while getting all the roles", e);
            return null;

        }
    }

    /**
     * Create API Definition in JSON
     *
     * @param api API
     * @throws org.wso2.carbon.apimgt.api.APIManagementException
     *          if failed to generate the content and save
     */
    @Deprecated
    public static String createSwaggerJSONContent(API api) throws APIManagementException {
        APIIdentifier identifier = api.getId();

        APIManagerConfiguration config = ServiceReferenceHolder.getInstance().
                getAPIManagerConfigurationService().getAPIManagerConfiguration();

        Environment environment = (Environment) config.getApiGatewayEnvironments().values().toArray()[0];
        String endpoints = environment.getApiGatewayEndpoint();
        String[] endpointsSet = endpoints.split(",");
        String apiContext = api.getContext();
        String version = identifier.getVersion();
        Set<URITemplate> uriTemplates = api.getUriTemplates();
        String description = api.getDescription();

        // With the new context version strategy, the URL prefix is the apiContext. the verison will be embedded in
        // the apiContext.
        String urlPrefix = apiContext;
//        String urlPrefix = apiContext + "/" +version;

        if (endpointsSet.length < 1) {
            throw new APIManagementException("Error in creating JSON representation of the API" + identifier.getApiName());
        }
        if (description == null || description.equals("")) {
            description = "";
        } else {
            description = description.trim();
        }

        Map<String, List<Operation>> uriTemplateDefinitions = new HashMap<String, List<Operation>>();
        List<APIResource> apis = new ArrayList<APIResource>();
        for (URITemplate template : uriTemplates) {
            List<Operation> ops;
            List<Parameter> parameters = null;
            String path = urlPrefix +
                    APIUtil.removeAnySymbolFromUriTempate(template.getUriTemplate());
            /* path exists in uriTemplateDefinitions */
            if (uriTemplateDefinitions.get(path) != null) {
                ops = uriTemplateDefinitions.get(path);
                parameters = new ArrayList<Parameter>();

                String httpVerb = template.getHTTPVerb();
                /* For GET and DELETE Parameter name - Query Parameters*/
                if (httpVerb.equals(Constants.Configuration.HTTP_METHOD_GET) ||
                        httpVerb.equals(Constants.Configuration.HTTP_METHOD_DELETE)) {
                    Parameter queryParam = new Parameter(APIConstants.OperationParameter.QUERY_PARAM_NAME,
                            APIConstants.OperationParameter.QUERY_PARAM_DESCRIPTION, APIConstants.OperationParameter.PAYLOAD_PARAM_TYPE, false, false, "String");
                    parameters.add(queryParam);
                } else {/* For POST and PUT Parameter name - Payload*/
                    Parameter payLoadParam = new Parameter(APIConstants.OperationParameter.PAYLOAD_PARAM_NAME,
                            APIConstants.OperationParameter.PAYLOAD_PARAM_DESCRIPTION, APIConstants.OperationParameter.PAYLOAD_PARAM_TYPE, false, false, "String");
                    parameters.add(payLoadParam);
                }

                Parameter authParam = new Parameter(APIConstants.OperationParameter.AUTH_PARAM_NAME,
                        APIConstants.OperationParameter.AUTH_PARAM_DESCRIPTION, APIConstants.OperationParameter.AUTH_PARAM_TYPE, false, false, "String");
                parameters.add(authParam);
                if (!httpVerb.equals("OPTIONS")) {
                    Operation op = new Operation(httpVerb, description, description, parameters);
                    ops.add(op);
                }
            } else {/* path not exists in uriTemplateDefinitions */
                ops = new ArrayList<Operation>();
                parameters = new ArrayList<Parameter>();

                String httpVerb = template.getHTTPVerb();
                /* For GET and DELETE Parameter name - Query Parameters*/
                if (httpVerb.equals(Constants.Configuration.HTTP_METHOD_GET) ||
                        httpVerb.equals(Constants.Configuration.HTTP_METHOD_DELETE)) {
                    Parameter queryParam = new Parameter(APIConstants.OperationParameter.QUERY_PARAM_NAME,
                            APIConstants.OperationParameter.QUERY_PARAM_DESCRIPTION, APIConstants.OperationParameter.PAYLOAD_PARAM_TYPE, false, false, "String");
                    parameters.add(queryParam);
                } else {/* For POST and PUT Parameter name - Payload*/
                    Parameter payLoadParam = new Parameter(APIConstants.OperationParameter.PAYLOAD_PARAM_NAME,
                            APIConstants.OperationParameter.PAYLOAD_PARAM_DESCRIPTION, APIConstants.OperationParameter.PAYLOAD_PARAM_TYPE, false, false, "String");
                    parameters.add(payLoadParam);
                }
                Parameter authParam = new Parameter(APIConstants.OperationParameter.AUTH_PARAM_NAME,
                        APIConstants.OperationParameter.AUTH_PARAM_DESCRIPTION, APIConstants.OperationParameter.AUTH_PARAM_TYPE, false, false, "String");
                parameters.add(authParam);
                if (!httpVerb.equals("OPTIONS")) {
                    Operation op = new Operation(httpVerb, description, description, parameters);
                    ops.add(op);
                }
                uriTemplateDefinitions.put(path, ops);
            }
        }

        final Set<Entry<String, List<Operation>>> entries = uriTemplateDefinitions.entrySet();

        for (Entry entry : entries) {
            APIResource apiResource = new APIResource((String) entry.getKey(), description, (List<Operation>) entry.getValue());
            apis.add(apiResource);
        }
        APIDefinition apidefinition = new APIDefinition(version, APIConstants.SWAGGER_VERSION, endpointsSet[0], apiContext, apis);

        Gson gson = new Gson();
        return gson.toJson(apidefinition);
     }

    /**
     * Helper method to get tenantId from userName
     *
     * @param userName
     * @return tenantId
     * @throws APIManagementException
     */
    public static int getTenantId(String userName){
        //get tenant domain from user name
        String tenantDomain = MultitenantUtils.getTenantDomain(userName);
        RealmService realmService = ServiceReferenceHolder.getInstance().getRealmService();

        if(realmService == null){
            return MultitenantConstants.SUPER_TENANT_ID;
        }

        try {
            int tenantId = realmService.getTenantManager().getTenantId(tenantDomain);
            return tenantId;
        } catch (UserStoreException e) {
            log.error(e);
        }

        return -1;
    }

    /**
     * Helper method to get username with tenant domain.
     *
     * @param userName
     * @return  userName with tenant domain
     */
    public static String getUserNameWithTenantSuffix(String userName) {
        String userNameWithTenantPrefix = userName;
        String tenantDomain = MultitenantUtils.getTenantDomain(userName);
        if (userName != null && !userName.contains("@")
                  && MultitenantConstants.SUPER_TENANT_DOMAIN_NAME.equals(tenantDomain)) {
              userNameWithTenantPrefix = userName + "@" + tenantDomain;
        }

        return userNameWithTenantPrefix;
    }

    /**
     * Build OMElement from inputstream
     * @param inputStream
     * @return  OMElement
     * @throws Exception
     * @return
     */
    public static OMElement buildOMElement(InputStream inputStream) throws Exception {
        XMLStreamReader parser;
        StAXOMBuilder builder;
        try {
            parser = XMLInputFactory.newInstance().createXMLStreamReader(inputStream);
             builder = new StAXOMBuilder(parser);
        }
        catch (XMLStreamException e) {
            String msg = "Error in initializing the parser.";
            log.error(msg, e);
            throw new Exception(msg, e);
        }

        return builder.getDocumentElement();
    }


    /**
     * Get stored in sequences, out sequences and fault sequences from the governanceSystem registry
     *
     * @param sequenceName
     *            -The sequence to be retrieved
     * @param tenantId
     * @param direction
     *            - Direction indicates which sequences to fetch. Values would be
     *             "in", "out" or "fault"
     * @return
     * @throws APIManagementException
     */
    public static OMElement getCustomSequence(String sequenceName, int tenantId, String direction, APIIdentifier identifier)
            throws APIManagementException {
        org.wso2.carbon.registry.api.Collection seqCollection = null;

        try {
            UserRegistry registry = ServiceReferenceHolder.getInstance().getRegistryService()
                    .getGovernanceSystemRegistry(tenantId);

            if (APIConstants.API_CUSTOM_IN_SEQUENCE_FILE_NAME.equals(sequenceName)
                || APIConstants.API_CUSTOM_OUT_SEQUENCE_FILE_NAME.equals(sequenceName))  {

                Resource sequence = registry.get(getSequencePath(identifier, direction) + RegistryConstants.PATH_SEPARATOR + sequenceName);
                return APIUtil.buildOMElement(sequence.getContentStream());
            } else {
                if ("in".equals(direction)) {
                    seqCollection = (org.wso2.carbon.registry.api.Collection) registry.get(APIConstants.API_CUSTOM_INSEQUENCE_LOCATION);
                }   else if ("out".equals(direction)) {
                    seqCollection = (org.wso2.carbon.registry.api.Collection) registry.get(APIConstants.API_CUSTOM_OUTSEQUENCE_LOCATION);
                } else if("fault".equals(direction)) {
                    seqCollection = (org.wso2.carbon.registry.api.Collection) registry.get(APIConstants.API_CUSTOM_FAULTSEQUENCE_LOCATION);
                }

                if (seqCollection != null) {
                    String[] childPaths = seqCollection.getChildren();

                    for (String childPath : childPaths) {
                        Resource sequence = registry.get(childPath);
                        OMElement seqElment = APIUtil.buildOMElement(sequence.getContentStream());
                        if (sequenceName.equals(seqElment.getAttributeValue(new QName("name")))) {
                            return seqElment;
                        }
                    }

                }
            }

        } catch (Exception e) {
            String msg = "Issue is in accessing the Registry";
            log.error(msg);
            throw new APIManagementException(msg, e);
        }
        return null;
    }

    /**
     * Return the sequence extension name.
     * eg: admin--testAPi--v1.00
     *
     * @param api
     * @return
     */
    public static String getSequenceExtensionName(API api) {
        return api.getId().getProviderName() + "--" + api.getId().getApiName() + ":v" + api.getId().getVersion();
    }

    /**
     *
     * @param token
     * @return
     */
    public static String decryptToken(String token) throws CryptoException {
        APIManagerConfiguration config = ServiceReferenceHolder.getInstance().
                getAPIManagerConfigurationService().getAPIManagerConfiguration();

        if(Boolean.parseBoolean(config.getFirstProperty(APIConstants.API_KEY_VALIDATOR_ENCRYPT_TOKENS))){
            return new String(CryptoUtil.getDefaultCryptoUtil().base64DecodeAndDecrypt(token), Charset.defaultCharset());
        }
        return token;
    }

    /**
     *
     * @param token
     * @return
     */
    public static String encryptToken(String token) throws CryptoException{
        APIManagerConfiguration config = ServiceReferenceHolder.getInstance().
                getAPIManagerConfigurationService().getAPIManagerConfiguration();

        if(Boolean.parseBoolean(config.getFirstProperty(APIConstants.API_KEY_VALIDATOR_ENCRYPT_TOKENS))){
            return CryptoUtil.getDefaultCryptoUtil().encryptAndBase64Encode(token.getBytes(Charset.defaultCharset()));
        }
        return token;
    }

    public static void loadTenantRegistry(int tenantId) throws RegistryException {
        TenantRegistryLoader tenantRegistryLoader = APIManagerComponent.getTenantRegistryLoader();
        ServiceReferenceHolder.getInstance().getIndexLoaderService().loadTenantIndex(tenantId);
        tenantRegistryLoader.loadTenantRegistry(tenantId);
     }

    /**
     * This is to get the registry resource's HTTP permlink path.
     * Once this issue is fixed (https://wso2.org/jira/browse/REGISTRY-2110),
     * we can remove this method, and get permlink from the resource.
     * @param path - Registry resource path
     * @return {@link String} -HTTP permlink
     */
    public static String getRegistryResourceHTTPPermlink(String path){
        String schemeHttp = "http";
        String schemeHttps = "https";

        ConfigurationContextService contetxservice = ServiceReferenceHolder.getContextService();
        //First we will try to generate http permalink and if its disabled then only we will consider https
        int port = CarbonUtils.getTransportProxyPort(contetxservice.getServerConfigContext(), schemeHttp);
        if (port == -1) {
            port = CarbonUtils.getTransportPort(contetxservice.getServerConfigContext(), schemeHttp);
        }
        //getting https parameters if http is disabled. If proxy port is not present we will go for default port
        if (port == -1) {
            port = CarbonUtils.getTransportProxyPort(contetxservice.getServerConfigContext(), schemeHttps);
        }
        if (port == -1) {
            port = CarbonUtils.getTransportPort(contetxservice.getServerConfigContext(), schemeHttps);
        }

        String webContext = ServerConfiguration.getInstance().getFirstProperty("WebContextRoot");

        if (webContext == null || webContext.equals("/")) {
            webContext = "";
        }
        RegistryService registryService =ServiceReferenceHolder.getInstance().getRegistryService();
        String version = "";
        if (registryService == null) {
            log.error("Registry Service has not been set.");
        } else if (path != null) {
            try {
                String[] versions = registryService.getRegistry(
                        CarbonConstants.REGISTRY_SYSTEM_USERNAME,
                        CarbonContext.getThreadLocalCarbonContext().getTenantId()).getVersions(path);
                if (versions != null && versions.length > 0) {
                    version = versions[0].substring(versions[0].lastIndexOf(";version:"));
                }
            } catch (RegistryException e) {
                log.error("An error occurred while determining the latest version of the " +
                        "resource at the given path: " + path, e);
            }
        }
        if (port != -1 && path != null) {
            String tenantDomain =
                    PrivilegedCarbonContext.getThreadLocalCarbonContext().getTenantDomain(true);
            return webContext +
                    ( (tenantDomain != null &&
                    !MultitenantConstants.SUPER_TENANT_DOMAIN_NAME.equals(tenantDomain)) ?
                        "/" + MultitenantConstants.TENANT_AWARE_URL_PREFIX + "/" + tenantDomain :
                        "") +
                    "/registry/resource" +
                    org.wso2.carbon.registry.app.Utils.encodeRegistryPath(path) + version;
        }
        return null;
    }


    public static boolean isSandboxEndpointsExists(API api){
        JSONParser parser = new JSONParser();
        JSONObject config = null;
        try {
            config = (JSONObject) parser.parse(api.getEndpointConfig());

            if(config.containsKey("sandbox_endpoints")){
                return true;
            }
        } catch (ParseException e) {
            log.error("Unable to parse endpoint config JSON", e);
        } catch (ClassCastException e){
            log.error("Unable to parse endpoint config JSON", e);
        }
        return false;
    }

    public static boolean isProductionEndpointsExists(API api){
        JSONParser parser = new JSONParser();
        JSONObject config = null;
        try {
            config = (JSONObject) parser.parse(api.getEndpointConfig());

            if(config.containsKey("production_endpoints")){
                return true;
            }
        } catch (ParseException e) {
            log.error("Unable to parse endpoint config JSON", e);
        } catch (ClassCastException e){
            log.error("Unable to parse endpoint config JSON", e);
        }
        return false;
    }

     /**
       * This method used to get API minimum information from governance artifact
       *
       * @param artifact API artifact
       * @param registry Registry
       * @return API
       * @throws APIManagementException if failed to get API from artifact
     */
     public static API getAPIInformation(GovernanceArtifact artifact, Registry registry) throws APIManagementException {
         API api;
         try {
             String providerName = artifact.getAttribute(APIConstants.API_OVERVIEW_PROVIDER);
             String apiName = artifact.getAttribute(APIConstants.API_OVERVIEW_NAME);
             String apiVersion = artifact.getAttribute(APIConstants.API_OVERVIEW_VERSION);
             api = new API(new APIIdentifier(providerName, apiName, apiVersion));
             //set uuid
             api.setUUID(artifact.getId());
             api.setThumbnailUrl(artifact.getAttribute(APIConstants.API_OVERVIEW_THUMBNAIL_URL));
             api.setStatus(getApiStatus(artifact.getAttribute(APIConstants.API_OVERVIEW_STATUS)));
             api.setContext(artifact.getAttribute(APIConstants.API_OVERVIEW_CONTEXT));
             api.setVisibility(artifact.getAttribute(APIConstants.API_OVERVIEW_VISIBILITY));
             api.setVisibleRoles(artifact.getAttribute(APIConstants.API_OVERVIEW_VISIBLE_ROLES));
             api.setVisibleTenants(artifact.getAttribute(APIConstants.API_OVERVIEW_VISIBLE_TENANTS));
             api.setTransports(artifact.getAttribute(APIConstants.API_OVERVIEW_TRANSPORTS));
             api.setInSequence(artifact.getAttribute(APIConstants.API_OVERVIEW_INSEQUENCE));
             api.setOutSequence(artifact.getAttribute(APIConstants.API_OVERVIEW_OUTSEQUENCE));
             api.setFaultSequence(artifact.getAttribute(APIConstants.API_OVERVIEW_FAULTSEQUENCE));
             api.setDescription(artifact.getAttribute(APIConstants.API_OVERVIEW_DESCRIPTION));
             api.setRedirectURL(artifact.getAttribute(APIConstants.API_OVERVIEW_REDIRECT_URL));
             api.setBusinessOwner(artifact.getAttribute(APIConstants.API_OVERVIEW_BUSS_OWNER));
             api.setApiOwner(artifact.getAttribute(APIConstants.API_OVERVIEW_OWNER));
             api.setAdvertiseOnly(Boolean.parseBoolean(artifact.getAttribute(APIConstants.API_OVERVIEW_ADVERTISE_ONLY)));
         } catch (GovernanceException e) {
             String msg = "Failed to get API fro artifact ";
             throw new APIManagementException(msg, e);
         }
         return api;
     }
    /**
     * Get the cache key of the ResourceInfoDTO
     * @param apiContext - Context of the API
     * @param apiVersion - API Version
     * @param resourceUri - The resource uri Ex: /name/version
     * @param httpMethod - The http method. Ex: GET, POST
     * @return - The cache key
     */
    public static String getResourceInfoDTOCacheKey(String apiContext, String apiVersion,
                                                    String resourceUri, String httpMethod){
        return apiContext + "/" + apiVersion + resourceUri + ":" + httpMethod;
    }


    /**
     * Get the key of the Resource ( used in scopes)
     * @param api - API
     * @param template - URI Template
     * @return - The resource key
     */
    public static String getResourceKey(API api, URITemplate template){
        return APIUtil.getResourceKey(api.getContext(),api.getId().getVersion(),template.getUriTemplate(),template.getHTTPVerb());
    }

    /**
     * Get the key of the Resource ( used in scopes)
     * @param apiContext - Context of the API
     * @param apiVersion - API Version
     * @param resourceUri - The resource uri Ex: /name/version
     * @param httpMethod - The http method. Ex: GET, POST
     * @return - The resource key
     */
    public static String getResourceKey(String apiContext, String apiVersion, String resourceUri, String httpMethod){
        return apiContext + "/" + apiVersion + resourceUri + ":" + httpMethod;
    }

    /**
     * Find scope object in a set based on the key
     * @param scopes - Set of scopes
     * @param key - Key to search with
     * @return Scope - scope object
     */
    public static Scope findScopeByKey(Set<Scope> scopes,String key){
        for(Scope scope:scopes){
            if(scope.getKey().equals(key)){
                return scope;
            }
        }
        return null;
    }

    /**
     * Get the cache key of the APIInfoDTO
     * @param apiContext - Context of the API
     * @param apiVersion - API Version
     * @return - The cache key of the APIInfoDTO
     */
    public static String getAPIInfoDTOCacheKey(String apiContext, String apiVersion){
        return apiContext + "/" + apiVersion;
    }

    /**
     * Get the cache key of the Access Token
     * @param accessToken - The access token which is cached
     * @param apiContext - The context of the API
     * @param apiVersion - The version of the API
     * @param resourceUri - The value of the resource url
     * @param httpVerb - The http method. Ex: GET, POST
     * @param authLevel - Required Authentication level. Ex: Application/Application User
     * @return - The Key which will be used to cache the access token
     */
    public static String getAccessTokenCacheKey(String accessToken, String apiContext, String apiVersion,
                                                String resourceUri, String httpVerb, String authLevel){
        return accessToken + ":" + apiContext + "/" + apiVersion + resourceUri + ":" + httpVerb + ":" + authLevel;
    }
    
    
    
    /**
     * Resolves system properties and replaces in given in text 
     * @param text
     * @return System properties resolved text
     */
    public static String replaceSystemProperty(String text) {
        int indexOfStartingChars = -1;
        int indexOfClosingBrace;

        // The following condition deals with properties.
        // Properties are specified as ${system.property},
        // and are assumed to be System properties
        while (indexOfStartingChars < text.indexOf("${")
                && (indexOfStartingChars = text.indexOf("${")) != -1
                && (indexOfClosingBrace = text.indexOf('}')) != -1) { // Is a
            // property
            // used?
            String sysProp = text.substring(indexOfStartingChars + 2,
                    indexOfClosingBrace);
            String propValue = System.getProperty(sysProp);
            
            if (propValue == null) {
                if (sysProp.equals("carbon.context")) {
                    propValue = ServiceReferenceHolder.getContextService().getServerConfigContext().getContextRoot();
                } else if (sysProp.equals("admin.username") || sysProp.equals("admin.password")) {
                    try {
                        RealmConfiguration realmConfig =
                                                         new RealmConfigXMLProcessor().buildRealmConfigurationFromFile();
                        if (sysProp.equals("admin.username")) {
                            propValue = realmConfig.getAdminUserName();
                        } else {
                            propValue = realmConfig.getAdminPassword();
                        }
                    } catch (UserStoreException e) {
                        // Can't throw an exception because the server is
                        // starting and can't be halted.
                        log.error(e.getMessage());
                        return null;
                    }
                }
            }
            //Derive original text value with resolved system property value
            if (propValue != null) {
                text = text.substring(0, indexOfStartingChars) + propValue
                        + text.substring(indexOfClosingBrace + 1);
            }
            if (sysProp.equals("carbon.home") && propValue != null
                    && propValue.equals(".")) {
                text = new File(".").getAbsolutePath() + File.separator + text;
            }
        }
        return text;
    }

    public static String encryptPassword(String plainTextPassword) throws APIManagementException {
        try {
            return CryptoUtil.getDefaultCryptoUtil().encryptAndBase64Encode(plainTextPassword.getBytes(Charset.defaultCharset()));
        } catch (CryptoException e) {
            String errorMsg = "Error while encrypting the password. " + e.getMessage();
            throw new APIManagementException(errorMsg, e);
        }
    }

    public static Map<Documentation, API> searchAPIsByDoc(Registry registry, int tenantID, String username, String searchTerm, String searchType) throws APIManagementException {
        List<API> apiSortedList = new ArrayList<API>();

        Map<Documentation, API> apiDocMap = new HashMap<Documentation, API>();

        try {
            GenericArtifactManager artifactManager = APIUtil.getArtifactManager(registry,
                    APIConstants.API_KEY);
            GenericArtifactManager docArtifactManager = APIUtil.getArtifactManager(registry,
                    APIConstants.DOCUMENTATION_KEY);
            SolrClient client =  SolrClient.getInstance();
            Map<String, String> fields = new HashMap<String, String>();
            fields.put(APIConstants.DOCUMENTATION_SEARCH_PATH_FIELD, "*" + APIConstants.API_ROOT_LOCATION + "*");
            fields.put(APIConstants.DOCUMENTATION_SEARCH_MEDIA_TYPE_FIELD, "*");

            //PaginationContext.init(0, 10000, "ASC", APIConstants.DOCUMENTATION_SEARCH_PATH_FIELD, Integer.MAX_VALUE);
            SolrDocumentList documentList = client.query(searchTerm, tenantID, fields);

            org.wso2.carbon.user.api.AuthorizationManager manager = ServiceReferenceHolder.getInstance().
                    getRealmService().getTenantUserRealm(tenantID).
                    getAuthorizationManager();

            username = MultitenantUtils.getTenantAwareUsername(username);

            for (SolrDocument document : documentList) {
                String filePath= (String) document.getFieldValue("path_s");
                int index = filePath.indexOf(APIConstants.APIMGT_REGISTRY_LOCATION);
                filePath = filePath.substring(index);
                Association[] associations = registry.getAllAssociations(filePath);
                API api = null;
                Documentation doc = null;
                for (Association association : associations) {
                    boolean isAuthorized = false;
                    String documentationPath = association.getSourcePath();
                    String path = RegistryUtils.getAbsolutePath(RegistryContext.getBaseInstance(),
                                                                APIUtil.getMountedPath(RegistryContext.getBaseInstance(),
                                                                                       RegistryConstants.GOVERNANCE_REGISTRY_BASE_PATH) + documentationPath);
                    if (CarbonConstants.REGISTRY_ANONNYMOUS_USERNAME.equalsIgnoreCase(username)) {
                        isAuthorized = manager.isRoleAuthorized(APIConstants.ANONYMOUS_ROLE, path, ActionConstants.GET);
                    } else {
                        isAuthorized = manager.isUserAuthorized(username, path, ActionConstants.GET);
                    }

                    if(isAuthorized) {
                        Resource docResource = registry.get(documentationPath);
                        String docArtifactId = docResource.getUUID();
                        if (docArtifactId != null) {
                            GenericArtifact docArtifact = docArtifactManager.getGenericArtifact(docArtifactId);
                            doc = APIUtil.getDocumentation(docArtifact);
                        }

                        Association[] docAssociations = registry.getAssociations(documentationPath, APIConstants.DOCUMENTATION_ASSOCIATION);
                        /* There will be only one document association, for a document path which is by its owner API*/
                        if (docAssociations.length > 0) {
                            isAuthorized = false;
                            String apiPath = docAssociations[0].getSourcePath();
                            path = RegistryUtils.getAbsolutePath(RegistryContext.getBaseInstance(),
                                                                 APIUtil.getMountedPath(RegistryContext.getBaseInstance(),
                                                                                        RegistryConstants.GOVERNANCE_REGISTRY_BASE_PATH) + apiPath);
                            if (CarbonConstants.REGISTRY_ANONNYMOUS_USERNAME.equalsIgnoreCase(username)) {
                                isAuthorized = manager.isRoleAuthorized(APIConstants.ANONYMOUS_ROLE, path, ActionConstants.GET);
                            } else {
                                isAuthorized = manager.isUserAuthorized(username, path, ActionConstants.GET);
                            }

                            if (isAuthorized) {
                                Resource resource = registry.get(apiPath);
                                String apiArtifactId = resource.getUUID();
                                if (apiArtifactId != null) {
                                    GenericArtifact apiArtifact = artifactManager.getGenericArtifact(apiArtifactId);
                                    api = APIUtil.getAPI(apiArtifact, registry);
                                    apiSortedList.add(api);
                                } else {
                                    throw new GovernanceException("artifact id is null of " + apiPath);
                                }
                            }
                        }
                    }

                    if (doc != null && api != null) {
                        apiDocMap.put(doc, api);
                    }
                }
            }
        } catch(IndexerException e) {
            handleException("Failed to search APIs with type Doc", e);
        } catch (RegistryException e) {
            handleException("Failed to search APIs with type Doc", e);
        } catch (UserStoreException e) {
            handleException("Failed to search APIs with type Doc", e);
        }
        return apiDocMap;
    }


    public static Map<String,Object>  searchAPIsByURLPattern(Registry registry,String searchTerm,int start,int end) throws APIManagementException {
        SortedSet<API> apiSet = new TreeSet<API>(new APINameComparator());
        List<API> apiList = new ArrayList<API>();
        final String searchValue = searchTerm.trim();
        Map<String, Object> result = new HashMap<String, Object>();
        int totalLength = 0;
        String criteria;
        Map<String, List<String>> listMap = new HashMap<String, List<String>>();
        GenericArtifact[] genericArtifacts = new GenericArtifact[0];
        GenericArtifactManager artifactManager = null;
        try {
            artifactManager = APIUtil.getArtifactManager(registry, APIConstants.API_KEY);
            PaginationContext.init(0, 10000, "ASC", APIConstants.API_OVERVIEW_NAME, Integer.MAX_VALUE);
            if (artifactManager != null) {
                for (int i = 0; i < 20; i++) { //This need to fix in future.We don't have a way to get max value of
                    // "url_template" entry stores in registry,unless we search in each API
                    criteria = APIConstants.API_URI_PATTERN + i;
                    listMap.put(criteria, new ArrayList<String>() {{
                        add(searchValue);
                    }});
                    genericArtifacts = (GenericArtifact[]) ArrayUtils.addAll(genericArtifacts, artifactManager
                            .findGenericArtifacts(listMap));
                }
                if (genericArtifacts == null || genericArtifacts.length == 0) {
                    result.put("apis", apiSet);
                    result.put("length", 0);
                    return result;
                }
                totalLength = genericArtifacts.length;
                StringBuilder apiNames = new StringBuilder();
                for (GenericArtifact artifact : genericArtifacts) {
                    if (apiNames.indexOf(artifact.getAttribute(APIConstants.API_OVERVIEW_NAME)) < 0) {
                        String status = artifact.getAttribute(APIConstants.API_OVERVIEW_STATUS);
                        if (isAllowDisplayAPIsWithMultipleStatus()) {
                            if (status.equals(APIConstants.PUBLISHED) || status.equals(APIConstants.DEPRECATED)) {
                                API api = APIUtil.getAPI(artifact, registry);
                                if (api != null) {
                                    apiList.add(api);
                                    apiNames.append(api.getId().getApiName());
                                }
                            }
                        } else {
                            if (status.equals(APIConstants.PUBLISHED)) {
                                API api = APIUtil.getAPI(artifact, registry);
                                if (api != null) {
                                    apiList.add(api);
                                    apiNames.append(api.getId().getApiName());
                                }
                            }
                        }
                    }
                    totalLength = apiList.size();
                }
                if (totalLength <= ((start + end) - 1)) {
                    end = totalLength;
                }
                for (int i = start; i < end; i++) {
                    apiSet.add(apiList.get(i));
                }
            }
        } catch (APIManagementException e) {
            handleException("Failed to search APIs with input url-pattern", e);
        } catch (GovernanceException e) {
            handleException("Failed to search APIs with input url-pattern", e);
        }
        result.put("apis", apiSet);
        result.put("length", totalLength);
        return result;
    }

    /**
     * This method will check the validity of given url. WSDL url should be
     * contain http, https or file system patch
     * otherwise we will mark it as invalid wsdl url. How ever here we do not
     * validate wsdl content.
     * 
     * @param wsdlURL
     *            wsdl url tobe tested
     * @return true if its valid url else fale
     */
    public static boolean isValidWSDLURL(String wsdlURL, boolean required) {
        if ((wsdlURL != null && !"".equals(wsdlURL))) {
            if ((wsdlURL.contains("http:") || wsdlURL.contains("https:") || wsdlURL.contains("file:"))) {
                return true;
            }
        } else if (!required) {
            // If the WSDL in not required and URL is empty, then we don't need
            // to add debug log.
            // Hence returning.
            return false;
        }

        if (log.isDebugEnabled()) {
            log.debug("WSDL url validation failed. Provided wsdl url is not valid url: " + wsdlURL);
        }
        return false;
    }

    /**
     * load tenant axis configurations.
     *
     * @param tenantDomain
     */
    public static void loadTenantConfig(String tenantDomain) {
        final String finalTenantDomain = tenantDomain;
        ConfigurationContext ctx =
                ServiceReferenceHolder.getContextService().getServerConfigContext();

        //Cannot use the tenantDomain directly because it's getting locked in createTenantConfigurationContext()
        // method in TenantAxisUtils
        String accessFlag = tenantDomain + "@WSO2";

        long lastAccessed = TenantAxisUtils.getLastAccessed(tenantDomain, ctx);
        //Only if the tenant is in unloaded state, we do the loading
        if (System.currentTimeMillis() - lastAccessed >= tenantIdleTimeMillis) {
            synchronized (accessFlag.intern()) {
                // Currently loading tenants are added to a set.
                // If a tenant domain is in the set it implies that particular tenant is being loaded.
                // Therefore if and only if the set does not contain the tenant.
                if (!currentLoadingTenants.contains(tenantDomain)) {
                    //Only one concurrent request is allowed to add to the currentLoadingTenants
                    currentLoadingTenants.add(tenantDomain);
                    ctx.getThreadPool().execute(new Runnable() {
                        public void run() {
                            Thread.currentThread().setName("APIMHostObjectUtils-loadTenantConfig-thread");
                            try {
                                PrivilegedCarbonContext.startTenantFlow();
                                ConfigurationContext ctx = ServiceReferenceHolder.getContextService()
                                        .getServerConfigContext();
                                TenantAxisUtils.getTenantAxisConfiguration(finalTenantDomain, ctx);
                            } catch (Exception e) {
                                log.error("Error while creating axis configuration for tenant " + finalTenantDomain, e);
                            } finally {
                                //only after the tenant is loaded completely, the tenant domain is removed from the set
                                currentLoadingTenants.remove(finalTenantDomain);
                                PrivilegedCarbonContext.endTenantFlow();
                            }
                        }
                    });
                }
            }
        }
    }

    public static void checkClientDomainAuthorized(APIKeyValidationInfoDTO apiKeyValidationInfoDTO, String clientDomain)
            throws APIManagementException {
        if (clientDomain != null) {
            clientDomain = clientDomain.trim();
        }
        List<String> authorizedDomains = apiKeyValidationInfoDTO.getAuthorizedDomains();
        if (authorizedDomains != null && !(authorizedDomains.contains("ALL") || authorizedDomains.contains(clientDomain)
        )) {
            log.error("Unauthorized client domain :" + clientDomain +
                      ". Only \"" + authorizedDomains + "\" domains are authorized to access the API.");
            throw new APIManagementException("Unauthorized client domain :" + clientDomain +
                                             ". Only \"" + authorizedDomains + "\" domains are authorized to access the API.");
        }

    }

    /**
     * This method will return mounted path of the path if the path
     * is mounted. Else path will be returned.
     *
     * @param registryContext Registry Context instance which holds path mappings
     * @param path            default path of the registry
     * @return mounted path or path
     */
    public static String extractCustomerKeyFromAuthHeader(Map headersMap) {

        //From 1.0.7 version of this component onwards remove the OAuth authorization header from
        // the message is configurable. So we dont need to remove headers at this point.
        String authHeader = (String) headersMap.get(HttpHeaders.AUTHORIZATION);
        if (authHeader == null) {
            return null;
        }

        if (authHeader.startsWith("OAuth ") || authHeader.startsWith("oauth ")) {
            authHeader = authHeader.substring(authHeader.indexOf("o"));
        }

        String[] headers = authHeader.split(APIConstants.OAUTH_HEADER_SPLITTER);
        for (String header : headers) {
            String[] elements = header.split(APIConstants.CONSUMER_KEY_SEGMENT_DELIMITER);
            if (elements.length > 1) {
                int j = 0;
                boolean isConsumerKeyHeaderAvailable = false;
                for (String element : elements) {
                    if (!"".equals(element.trim())) {
                        if (APIConstants.CONSUMER_KEY_SEGMENT.equals(elements[j].trim())) {
                            isConsumerKeyHeaderAvailable = true;
                        } else if (isConsumerKeyHeaderAvailable) {
                            return removeLeadingAndTrailing(elements[j].trim());
                        }
                    }
                    j++;
                }
            }
        }
        return null;
    }
    private static String removeLeadingAndTrailing(String base) {
        String result = base;

        if (base.startsWith("\"") || base.endsWith("\"")) {
            result = base.replace("\"", "");
        }
        return result.trim();
    }
    
    /**
     * This method will return mounted path of the path if the path
     * is mounted. Else path will be returned.
     * 
     * @param registryContext
     *            Registry Context instance which holds path mappings
     * @param path
     *            default path of the registry
     * @return mounted path or path
     */
    public static String getMountedPath(RegistryContext registryContext, String path) {
        if (registryContext != null && path != null) {
            List<Mount> mounts = registryContext.getMounts();
            if (mounts != null) {
                for (Mount mount : mounts) {
                    if (path.equals(mount.getPath())) {
                        return mount.getTargetPath();
                    }
                }
            }
        }
        return path;
    }

    /**
     * Returns a map of gateway / store domains for the tenant
     *
     * @return a Map of domain names for tenant
     * @throws org.wso2.carbon.apimgt.api.APIManagementException if an error occurs when loading tiers from the registry
     */
    public static Map<String, String> getDomainMappings(String tenantDomain, String appType)
            throws APIManagementException {
        Map<String, String> domains = new HashMap<String, String>();
        String resourcePath;
        try {
            Registry registry = ServiceReferenceHolder.getInstance().getRegistryService().
                    getGovernanceSystemRegistry();
            resourcePath = APIConstants.API_DOMAIN_MAPPINGS.replace("<tenant-id>", tenantDomain);
            if (registry.resourceExists(resourcePath)) {
                Resource resource = registry.get(resourcePath);
                String content = new String((byte[]) resource.getContent(), Charset.defaultCharset());
                JSONParser parser = new JSONParser();
                JSONObject mappings = (JSONObject) parser.parse(content);
                if (mappings.get(appType) != null) {
                    mappings = (JSONObject) mappings.get(appType);
                    for (Object o : mappings.entrySet()) {
                        Entry thisEntry = (Entry) o;
                        String key = (String) thisEntry.getKey();
                        String value = (String) thisEntry.getValue();
                        domains.put(key, value);
                    }
                }
            }
        } catch (RegistryException e) {
            String msg = "Error while retrieving gateway domain mappings from registry";
            log.error(msg, e);
            throw new APIManagementException(msg, e);
        } catch (ClassCastException e) {
            String msg = "Invalid JSON found in the gateway tenant domain mappings";
            log.error(msg, e);
            throw new APIManagementException(msg, e);
        } catch (ParseException e) {
            String msg = "Malformed JSON found in the gateway tenant domain mappings";
            log.error(msg, e);
            throw new APIManagementException(msg, e);
        }
        return domains;
    }

    /**
     * This method used to Downloaded Uploaded Documents from publisher
     *
     * @param userName     logged in username
     * @param resourceUrl  resource want to download
     * @param tenantDomain loggedUserTenantDomain
     * @return map that contains Data of the resource
     * @throws APIManagementException
     */

    public static Map<String, Object> getDocument(String userName, String resourceUrl,
                                                  String tenantDomain, int tenantId)
            throws APIManagementException {
        Map<String, Object> documentMap = new HashMap<String, Object>();

        InputStream inStream = null;
        String[] resourceSplitPath =
                resourceUrl.split(RegistryConstants.GOVERNANCE_REGISTRY_BASE_PATH);
        if (resourceSplitPath.length == 2) {
            resourceUrl = resourceSplitPath[1];
        } else {
            handleException("Invalid resource Path " + resourceUrl);
        }
        Resource apiDocResource;
        Registry registryType = null;
        try {
            userName = MultitenantUtils.getTenantAwareUsername(userName);
            registryType = ServiceReferenceHolder
                    .getInstance().
                            getRegistryService().getGovernanceUserRegistry(userName, tenantId);
            if (registryType.resourceExists(resourceUrl)) {
                apiDocResource = registryType.get(resourceUrl);
                inStream = apiDocResource.getContentStream();
                documentMap.put("Data", inStream);
                documentMap.put("contentType", apiDocResource.getMediaType());
                String[] content = apiDocResource.getPath().split("/");
                documentMap.put("name", content[content.length - 1]);
            }
        } catch (RegistryException e) {
            String msg = "Couldn't retrieve registry for User " + userName + " Tenant " + tenantDomain;
            log.error(msg, e);
            handleException(msg, e);
        }
        return documentMap;
    }
    /**
     * this method used to set environments values to api object.
     *
     * @param environments environments values in json format
     * @return set of environments that Published
     */
    public static Set<String> extractEnvironmentsForAPI(String environments) {
        Set<String> environmentStringSet = null;
        if (environments == null) {
            environmentStringSet = new HashSet<String>(
                    ServiceReferenceHolder.getInstance().getAPIManagerConfigurationService()
                                          .getAPIManagerConfiguration().getApiGatewayEnvironments().keySet());
        } else {
            //handle not to publish to any of the gateways
            if ("none".equals(environments)) {
                environmentStringSet = new HashSet<String>();
            }
            //handle to set published gateways nto api object
            else if (!"".equals(environments)) {
                String[] publishEnvironmentArray = environments.split(",");
                environmentStringSet = new HashSet<String>(Arrays.asList(publishEnvironmentArray));
                environmentStringSet.remove("none");
            }
            //handle to publish to any of the gateways when api creating stage
            else if ("".equals(environments)) {
                environmentStringSet = new HashSet<String>(
                        ServiceReferenceHolder.getInstance().getAPIManagerConfigurationService()
                                              .getAPIManagerConfiguration().getApiGatewayEnvironments().keySet());
            }
        }
        return environmentStringSet;
    }

    /**
     * This method used to set environment values to governance artifact of API .
     *
     * @param api      API object with the attributes value
     * @throws GovernanceException
     */
    public static String writeEnvironmentsToArtifact( API api){
        StringBuilder publishedEnvironments = new StringBuilder();
        Set<String> apiEnvironments = api.getEnvironments();
        if (apiEnvironments != null) {
            for (String environmentName : apiEnvironments) {
                publishedEnvironments.append(environmentName).append(',');
            }

            if(apiEnvironments.isEmpty()) {
                publishedEnvironments.append("none,");
            }

            if (!publishedEnvironments.toString().isEmpty()) {
                publishedEnvironments.deleteCharAt(publishedEnvironments.length() - 1);
            }
        }
        return publishedEnvironments.toString();
    }
    /**
     * Given the apps and the application name to check for, it will check if the application already exists.
     * 
     * @param apps The collection of applications
     * @param name The application to be checked if exists
     * @return true - if an application of the name <name> already exists in the collection <apps>
     *         false-  if an application of the name <name>  does not already exists in the collection <apps> 
     */
    public static boolean doesApplicationExist(Application[] apps, String name){
        boolean doesApplicationExist = false;
        if (apps != null) {
            for (Application app : apps) {
                if (app.getName().equals(name)) {
                    doesApplicationExist = true;
                }
            }
        }
        return doesApplicationExist;
    }

    /**
     * Read the group id extractor class reference from api-manager.xml.
     *
     * @return group id extractor class reference.
     */
    public static String getGroupingExtractorImplementation() {
        APIManagerConfiguration config = ServiceReferenceHolder.getInstance().getAPIManagerConfigurationService()
                .getAPIManagerConfiguration();
        return config.getFirstProperty(APIConstants.API_STORE_GROUP_EXTRACTOR_IMPLEMENTATION);
    }
    /**
     * This method will update the permission cache of the tenant which is related to the given usename
     *
     * @param username User name to find the relevant tenant
     * @throws UserStoreException if the permission update failed
     */
    public static void updatePermissionCache(String username) throws UserStoreException {
        String tenantDomain = MultitenantUtils.getTenantDomain(username);
        int tenantId = ServiceReferenceHolder.getInstance().getRealmService().getTenantManager().getTenantId(tenantDomain);
        PermissionUpdateUtil.updatePermissionTree(tenantId);
    }

    /**
     * Check whether given application name is available under current subscriber or group
     *
     * @param subscriber      subscriber name
     * @param applicationName application name
     * @param groupId         group of the subscriber
     * @return true if application is available for the subscriber
     * @throws APIManagementException if failed to get applications for given subscriber
     */
    public static boolean isApplicationExist(String subscriber, String applicationName, String groupId)
            throws APIManagementException {
        return ApiMgtDAO.isApplicationExist(applicationName, subscriber, groupId);
    }

    public static String getHostAddress() {

        if (hostAddress != null) {
            return hostAddress;
        }
        hostAddress =   ServerConfiguration.getInstance().getFirstProperty(APIConstants.API_MANAGER_HOSTNAME);
        if(null == hostAddress){
            if (getLocalAddress() != null) {
                hostAddress = getLocalAddress().getHostName();
            }
            if (hostAddress == null) {
                hostAddress = APIConstants.API_MANAGER_HOSTNAME_UNKNOWN;
            }
            return hostAddress;
        }else {
            return hostAddress;
        }
    }

    private static InetAddress getLocalAddress(){
        Enumeration<NetworkInterface> ifaces = null;
        try {
            ifaces = NetworkInterface.getNetworkInterfaces();
        } catch (SocketException e) {
            log.error("Failed to get host address", e);
        }
        if (ifaces != null) {
            while (ifaces.hasMoreElements()) {
                NetworkInterface iface = ifaces.nextElement();
                Enumeration<InetAddress> addresses = iface.getInetAddresses();

                while (addresses.hasMoreElements()) {
                    InetAddress addr = addresses.nextElement();
                    if (addr instanceof Inet4Address && !addr.isLoopbackAddress()) {
                        return addr;
                    }
                }
            }
        }

        return null;
    }

     public static boolean isStringArray(Object[] args) {
        int argsCount = args.length;
         for (Object arg : args) {
             if (!(arg instanceof String)) {
                 return false;
             }
         }
        return true;
    }

    public static String appendDomainWithUser(String username, String domain){
        if(username.contains(APIConstants.EMAIL_DOMAIN_SEPARATOR) || username.contains(APIConstants.EMAIL_DOMAIN_SEPARATOR_REPLACEMENT) || MultitenantConstants.SUPER_TENANT_NAME.equalsIgnoreCase(username)){
            return username;
        }
        return username + APIConstants.EMAIL_DOMAIN_SEPARATOR+domain;
    }

    /*
    *  Util method to convert a java object to a json object
    *
    */
    public static String convertToString(Object obj) {
        Gson gson = new Gson();
        return gson.toJson(obj);
    }


    public static String getSequencePath(APIIdentifier identifier, String pathFlow) {
        String artifactPath = APIConstants.API_ROOT_LOCATION + RegistryConstants.PATH_SEPARATOR +
                              identifier.getProviderName() + RegistryConstants.PATH_SEPARATOR +
                              identifier.getApiName() + RegistryConstants.PATH_SEPARATOR + identifier.getVersion();
        return artifactPath + RegistryConstants.PATH_SEPARATOR + pathFlow + RegistryConstants.PATH_SEPARATOR;
    }

    private static String getAPIMonetizationCategory(Set<Tier> tiers, String tenantDomain)
            throws APIManagementException {
        boolean isPaidFound = false;
        boolean isFreeFound = false;
        for (Tier tier : tiers) {
            if (isTierPaid(tier.getName(), tenantDomain)) {
                isPaidFound = true;
            } else {
                isFreeFound = true;

                if (isPaidFound) {
                    break;
                }
            }
        }

        if (!isPaidFound) {
            return APIConstants.API_CATEGORY_FREE;
        } else if (!isFreeFound) {
            return APIConstants.API_CATEGORY_PAID;
        } else {
            return APIConstants.API_CATEGORY_FREEMIUM;
        }
    }

    private static boolean isTierPaid(String tierName, String tenantDomain) throws APIManagementException{
        if (tenantDomain == null) {
            tenantDomain = MultitenantConstants.SUPER_TENANT_DOMAIN_NAME;
        }
        if (APIConstants.UNLIMITED_TIER.equalsIgnoreCase(tierName)) {
            return isUnlimitedTierPaid(tenantDomain);
        }

        boolean isPaid = false;
        Tier tier = getTierFromCache(tierName, tenantDomain);

        if (tier != null) {
            final Map<String, Object> tierAttributes = tier.getTierAttributes();

            if (tierAttributes != null) {
                String isPaidValue = tier.getTierPlan();

                if (isPaidValue != null && isPaidValue.equals("COMMERCIAL")) {
                    isPaid = true;
                }
            } else {
                throw new APIManagementException("Tier attributes not specified for tier " + tierName);
            }
        } else {
            throw new APIManagementException("Tier " + tierName + "cannot be found");
        }
        return isPaid;
    }

    private static boolean isUnlimitedTierPaid(String tenantDomain) throws APIManagementException {
        JSONObject apiTenantConfig = null;
        try {
            String content = null;

            PrivilegedCarbonContext.startTenantFlow();
            PrivilegedCarbonContext.getThreadLocalCarbonContext().setTenantDomain(tenantDomain, true);

            int tenantId = ServiceReferenceHolder.getInstance().getRealmService().getTenantManager().getTenantId(tenantDomain);
            Registry registry = ServiceReferenceHolder.getInstance().getRegistryService().getConfigSystemRegistry(tenantId);

            if (registry.resourceExists(APIConstants.API_TENANT_CONF_LOCATION)) {
                Resource resource = registry.get(APIConstants.API_TENANT_CONF_LOCATION);
                content = new String((byte[]) resource.getContent(), Charset.defaultCharset());
            }

            if (content != null) {
                JSONParser parser = new JSONParser();
                apiTenantConfig = (JSONObject) parser.parse(content);
            }
        } catch (UserStoreException e) {
            handleException("UserStoreException thrown when getting API tenant config from registry", e);
        } catch (RegistryException e) {
            handleException("RegistryException thrown when getting API tenant config from registry", e);
        } catch (ParseException e) {
            handleException("ParseException thrown when passing API tenant config from registry", e);
        } finally {
            PrivilegedCarbonContext.endTenantFlow();
        }

        if (apiTenantConfig != null) {
            Object value = apiTenantConfig.get(APIConstants.API_TENANT_CONF_IS_UNLIMITED_TIER_PAID);

            if (value != null) {
                return Boolean.parseBoolean(value.toString());
            }
            else {
                throw new APIManagementException(APIConstants.API_TENANT_CONF_IS_UNLIMITED_TIER_PAID + " config does not exist for tenant " + tenantDomain);
            }
        }

        return false;
    }

    public static Tier getTierFromCache(String tierName, String tenantDomain) throws APIManagementException {
        Map<String, Tier> tierMap = null;

        try {
            PrivilegedCarbonContext.startTenantFlow();
            PrivilegedCarbonContext.getThreadLocalCarbonContext().setTenantDomain(tenantDomain, true);

            if (getTiersCache().containsKey(tierName)) {
                tierMap = (Map<String, Tier>) getTiersCache().get(tierName);
            } else {
                int requestedTenantId = PrivilegedCarbonContext.getThreadLocalCarbonContext().getTenantId();
                if (requestedTenantId == 0) {
                    tierMap = APIUtil.getTiers();
                } else {
                    tierMap = APIUtil.getTiers(requestedTenantId);
                }

                getTiersCache().put(tierName, tierMap);
            }
        }
        finally {
            PrivilegedCarbonContext.endTenantFlow();
        }

        return tierMap.get(tierName);
    }


    public static void clearTiersCache(String tenantDomain){
        try {
            PrivilegedCarbonContext.startTenantFlow();
            PrivilegedCarbonContext.getThreadLocalCarbonContext().setTenantDomain(tenantDomain, true);

            getTiersCache().removeAll();
        }
        finally {
            PrivilegedCarbonContext.endTenantFlow();
        }
    }

    private static Cache getTiersCache() {
        /*if (!isTiersCacheInitialized) {
            isTiersCacheInitialized = true;
            CacheBuilder builder = Caching.getCacheManager(APIConstants.API_MANAGER_CACHE_MANAGER).
                    createCacheBuilder(APIConstants.TIERS_CACHE);
            // TODO: We need to pick a suitable configurable expiry time
            //return builder.setExpiry(CacheConfiguration.ExpiryType.MODIFIED, new CacheConfiguration.Duration(TimeUnit.SECONDS, 10)).build();
            return builder.build();
        }
        else {*/
            return Caching.getCacheManager(APIConstants.API_MANAGER_CACHE_MANAGER).
                    getCache(APIConstants.TIERS_CACHE);
        //}
    }
    
    /*
    * Util method to return the artifact from a registry resource path
    *
    * */
    public static GenericArtifact getAPIArtifact(APIIdentifier apiIdentifier, Registry registry) throws APIManagementException {
        String apiPath = APIUtil.getAPIPath(apiIdentifier);
        GenericArtifactManager artifactManager = APIUtil.getArtifactManager(registry,
                APIConstants.API_KEY);
        try {
            Resource apiResource = registry.get(apiPath);
            String artifactId = apiResource.getUUID();
            if (artifactId == null) {
                throw new APIManagementException("artifact id is null for : " + apiPath);
            }
            return artifactManager.getGenericArtifact(artifactId);
        } catch (RegistryException e) {
            handleException("Failed to get API artifact from : " + apiPath, e);
            return null;
        }
    }

    /**
     * Return a http client instance
     * @param port - server port
     * @param protocol- service endpoint protocol http/https
     * @return
     */
    public static HttpClient getHttpClient(int port, String protocol) {
        SchemeRegistry registry = new SchemeRegistry();
        X509HostnameVerifier hostnameVerifier = SSLSocketFactory.ALLOW_ALL_HOSTNAME_VERIFIER;
        SSLSocketFactory socketFactory = SSLSocketFactory.getSocketFactory();
        socketFactory.setHostnameVerifier(hostnameVerifier);
        if ("https".equals(protocol)) {
            if (port >= 0) {
                registry.register(new Scheme("https", port, socketFactory));
            } else {
                registry.register(new Scheme("https", 443, socketFactory));
            }
        } else if ("http".equals(protocol)) {
            if (port >= 0) {
                registry.register(new Scheme("http", port, PlainSocketFactory.getSocketFactory()));
            } else {
                registry.register(new Scheme("http", 80, PlainSocketFactory.getSocketFactory()));
            }
        }
        HttpParams params = new BasicHttpParams();
        ThreadSafeClientConnManager tcm = new ThreadSafeClientConnManager(registry);
        return new DefaultHttpClient(tcm, params);

    }

    /**
     * This method will return a relative URL for given registry resource which we can used to retrieve the resource
     * from the web UI. For example, URI for a thumbnail icon of a tag can be generated from this method.
     *
     * @param resourceType Type of the registry resource. Based on this value the way URL is generate can be changed.
     * @param tenantDomain tenant domain of the resource
     * @param resourcePath path of the resource
     * @return relative path of the registry resource from the web context level
     */
    public static String getRegistryResourcePathForUI(APIConstants.RegistryResourceTypesForUI resourceType, String
            tenantDomain, String resourcePath) {
        StringBuilder resourcePathBuilder = new StringBuilder();
        if (APIConstants.RegistryResourceTypesForUI.TAG_THUMBNAIL.equals(resourceType)) {
            if (tenantDomain != null && !"".equals(tenantDomain)
                && !MultitenantConstants.SUPER_TENANT_DOMAIN_NAME.equals(tenantDomain)) {
                resourcePathBuilder.append(RegistryConstants.PATH_SEPARATOR).append(MultitenantConstants
                                                                                            .TENANT_AWARE_URL_PREFIX)
                        .append(RegistryConstants.PATH_SEPARATOR).append(tenantDomain);
            }
            resourcePathBuilder.append(APIConstants.REGISTRY_RESOURCE_PREFIX);
            resourcePathBuilder.append(RegistryConstants.GOVERNANCE_REGISTRY_BASE_PATH);
            resourcePathBuilder.append(resourcePath);
        }
        return resourcePathBuilder.toString();
    }

    /**
     * Gets the  class given the class name.
     * @param className the fully qualified name of the class.
     * @return an instance of the class with the given name
     * @throws ClassNotFoundException
     * @throws IllegalAccessException
     * @throws InstantiationException
     */

    public static Class getClassForName(String className) throws ClassNotFoundException, IllegalAccessException, InstantiationException {
        return Class.forName(className);
    }
}<|MERGE_RESOLUTION|>--- conflicted
+++ resolved
@@ -1443,145 +1443,6 @@
     }
 
     /**
-<<<<<<< HEAD
-     * Returns a map of API availability tiers as defined in the underlying governance
-     * registry.
-     *
-     * @return a Map of tier names and Tier objects - possibly empty
-     * @throws APIManagementException if an error occurs when loading tiers from the registry
-     */
-    public static Map<String, Tier> getTiers() throws APIManagementException {
-        Map<String, Tier> tiers = new TreeMap<String, Tier>();
-        try {
-            Registry registry = ServiceReferenceHolder.getInstance().getRegistryService().getGovernanceSystemRegistry();
-            if (registry.resourceExists(APIConstants.API_TIER_LOCATION)) {
-                Resource resource = registry.get(APIConstants.API_TIER_LOCATION);
-                String content = new String((byte[]) resource.getContent(), Charset.defaultCharset());
-                OMElement element = AXIOMUtil.stringToOM(content);
-                OMElement assertion = element.getFirstChildWithName(APIConstants.ASSERTION_ELEMENT);
-                Iterator policies = assertion.getChildrenWithName(APIConstants.POLICY_ELEMENT);
-
-                while (policies.hasNext()) {
-                    OMElement policy = (OMElement) policies.next();
-                    OMElement id = policy.getFirstChildWithName(APIConstants.THROTTLE_ID_ELEMENT);
-                    String displayName=null;
-
-                    if(id.getAttribute(APIConstants.THROTTLE_ID_DISPLAY_NAME_ELEMENT)!=null){
-                        displayName=id.getAttributeValue(APIConstants.THROTTLE_ID_DISPLAY_NAME_ELEMENT);
-                    }
-
-                    if(displayName==null){
-                        displayName=id.getText();
-                    }
-
-                    Tier tier = new Tier(id.getText());
-                    tier.setPolicyContent(policy.toString().getBytes(Charset.defaultCharset()));
-                    tier.setDisplayName(displayName);
-                    // String desc = resource.getProperty(APIConstants.TIER_DESCRIPTION_PREFIX + id.getText());
-
-                    String desc;
-                    try {
-                        long requestPerMin = APIDescriptionGenUtil.getAllowedCountPerMinute(policy);
-                        long requestCount = APIDescriptionGenUtil.getAllowedRequestCount(policy);
-                        long unitTime = APIDescriptionGenUtil.getTimeDuration(policy);
-                        tier.setUnitTime(unitTime);
-                        tier.setRequestCount(requestCount);
-                        tier.setRequestsPerMin(requestPerMin);
-
-                        if(requestPerMin >= 1){
-                            desc = DESCRIPTION.replaceAll("\\[1\\]", Long.toString(requestPerMin));
-                        }   else    {
-                            desc = DESCRIPTION;
-                        }
-                    } catch (APIManagementException ex) {
-                        desc = APIConstants.TIER_DESC_NOT_AVAILABLE;
-                    }
-
-                    Map<String,Object> tierAttributes=APIDescriptionGenUtil.getTierAttributes(policy);
-                    if(tierAttributes!=null && tierAttributes.size()!=0){
-                        tier.setTierAttributes(APIDescriptionGenUtil.getTierAttributes(policy));
-                    }
-
-                    tier.setDescription(desc);
-
-                    if (!tier.getName().equalsIgnoreCase("Unauthenticated")) {
-                        tiers.put(tier.getName(), tier);
-                    }
-                }
-            }
-
-            APIManagerConfiguration config = ServiceReferenceHolder.getInstance().getAPIManagerConfigurationService()
-                    .getAPIManagerConfiguration();
-            if (Boolean.parseBoolean(config.getFirstProperty(APIConstants.ENABLE_UNLIMITED_TIER))) {
-                Tier tier = new Tier(APIConstants.UNLIMITED_TIER);
-                tier.setDescription(APIConstants.UNLIMITED_TIER_DESC);
-                tier.setDisplayName(APIConstants.UNLIMITED_TIER);
-                tier.setRequestsPerMin(Long.MAX_VALUE);
-                tiers.put(tier.getName(), tier);
-            }
-        } catch (RegistryException e) {
-            String msg = "Error while retrieving API tiers from registry";
-            log.error(msg, e);
-            throw new APIManagementException(msg, e);
-        } catch (XMLStreamException e) {
-            String msg = "Malformed XML found in the API tier policy resource";
-            log.error(msg, e);
-            throw new APIManagementException(msg, e);
-        }
-        return tiers;
-    }
-
-    /**
-     * This method deletes a given tier from tier xml file, for a given tenant
-     *
-     * @param tier     tier to be deleted
-     * @param tenantId id of the tenant
-     * @throws APIManagementException if error occurs while getting registry resource or processing XML
-     */
-    public static void deleteTier(Tier tier, int tenantId) throws APIManagementException {
-        try {
-            Registry registry = ServiceReferenceHolder.getInstance().getRegistryService().
-                                getGovernanceSystemRegistry(tenantId);
-            if (registry.resourceExists(APIConstants.API_TIER_LOCATION)) {
-                Resource resource = registry.get(APIConstants.API_TIER_LOCATION);
-                String content = new String((byte[]) resource.getContent());
-                OMElement element = AXIOMUtil.stringToOM(content);
-                OMElement assertion = element.getFirstChildWithName(APIConstants.ASSERTION_ELEMENT);
-                Iterator policies = assertion.getChildrenWithName(APIConstants.POLICY_ELEMENT);
-                boolean foundTier = false;
-
-                while (policies.hasNext()) {
-                    OMElement policy = (OMElement) policies.next();
-                    OMElement id = policy.getFirstChildWithName(APIConstants.THROTTLE_ID_ELEMENT);
-                    String tierName = tier.getName();
-
-                    if (tierName != null && tierName.equalsIgnoreCase(id.getText())) {
-                        foundTier = true;
-                        policies.remove();
-                        break;
-                    }
-                }
-
-                if (!foundTier) {
-                    throw new APIManagementException("Tier doesn't exist!");
-                }
-                resource.setContent(element.toString());
-                registry.put(APIConstants.API_TIER_LOCATION, resource);
-            }
-        } catch (RegistryException e) {
-            String errorMessage = "Error while retrieving API tiers from registry";
-            log.error(errorMessage, e);
-            throw new APIManagementException(e.getMessage());
-        } catch (XMLStreamException e) {
-            String errorMessage = "Malformed XML found in the API tier policy resource";
-            log.error(errorMessage, e);
-            throw new APIManagementException(e.getMessage());
-        }
-    }
-
-    /**
-=======
->>>>>>> 5f3ec976
      * Sorts the list of tiers according to the number of requests allowed per minute in each tier in descending order.
      * @param tiers - The list of tiers to be sorted
      * @return - The sorted list.
@@ -1878,50 +1739,11 @@
                 while (policies.hasNext()) {
                     OMElement policy = (OMElement) policies.next();
                     OMElement id = policy.getFirstChildWithName(APIConstants.THROTTLE_ID_ELEMENT);
-<<<<<<< HEAD
-                    String displayName=null;
-                    if(id.getAttribute(APIConstants.THROTTLE_ID_DISPLAY_NAME_ELEMENT)!=null){
-                    displayName=id.getAttributeValue(APIConstants.THROTTLE_ID_DISPLAY_NAME_ELEMENT);
-                    }
-                    if(displayName==null){
-                    displayName=id.getText();
-                    }
-                    Tier tier = new Tier(id.getText());
-                    tier.setPolicyContent(policy.toString().getBytes(Charset.defaultCharset()));
-                    tier.setDisplayName(displayName);
-                    // String desc = resource.getProperty(APIConstants.TIER_DESCRIPTION_PREFIX + id.getText());
-                    String desc;
-                    try {
-                        long requestPerMin = APIDescriptionGenUtil.getAllowedCountPerMinute(policy);
-                        long requestCount = APIDescriptionGenUtil.getAllowedRequestCount(policy);
-                        long unitTime = APIDescriptionGenUtil.getTimeDuration(policy);
-                        tier.setUnitTime(unitTime);
-                        tier.setRequestCount(requestCount);
-                        tier.setRequestsPerMin(requestPerMin);
-
-                        if(requestPerMin >= 1){
-                            desc = DESCRIPTION.replaceAll("\\[1\\]", Long.toString(requestPerMin));
-                        }
-                        else{
-                            desc = DESCRIPTION;
-                        }
-                    } catch (APIManagementException ex) {
-                        desc = APIConstants.TIER_DESC_NOT_AVAILABLE;
-                    }
-                    Map<String,Object> tierAttributes=APIDescriptionGenUtil.getTierAttributes(policy);
-                    if(tierAttributes!=null && tierAttributes.size()!=0){
-                    tier.setTierAttributes(APIDescriptionGenUtil.getTierAttributes(policy));
-                    }
-                    tier.setDescription(desc);
-                    if (!tier.getName().equalsIgnoreCase("Unauthenticated")) {
-                        tiers.put(tier.getName(), tier);
-=======
                     String tierName = tier.getName();
                     if(tierName != null && tierName.equalsIgnoreCase(id.getText())){
                         foundTier = true;
                         policies.remove();
                         break;
->>>>>>> 5f3ec976
                     }
                 }
                 if(!foundTier){
