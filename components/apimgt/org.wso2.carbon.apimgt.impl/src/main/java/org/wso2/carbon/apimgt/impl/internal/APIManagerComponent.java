/*
*  Copyright (c) 2005-2011, WSO2 Inc. (http://www.wso2.org) All Rights Reserved.
*
*  WSO2 Inc. licenses this file to you under the Apache License,
*  Version 2.0 (the "License"); you may not use this file except
*  in compliance with the License.
*  You may obtain a copy of the License at
*
*    http://www.apache.org/licenses/LICENSE-2.0
*
* Unless required by applicable law or agreed to in writing,
* software distributed under the License is distributed on an
* "AS IS" BASIS, WITHOUT WARRANTIES OR CONDITIONS OF ANY
* KIND, either express or implied.  See the License for the
* specific language governing permissions and limitations
* under the License.
*/

package org.wso2.carbon.apimgt.impl.internal;

import org.apache.axis2.engine.ListenerManager;
import org.apache.commons.io.FileUtils;
import org.apache.commons.io.IOUtils;
import org.apache.commons.logging.Log;
import org.apache.commons.logging.LogFactory;
import org.osgi.framework.BundleContext;
import org.osgi.framework.ServiceRegistration;
import org.osgi.service.component.ComponentContext;
import org.wso2.carbon.CarbonConstants;
import org.wso2.carbon.apimgt.api.APIManagementException;
import org.wso2.carbon.apimgt.impl.APIConstants;
import org.wso2.carbon.apimgt.impl.APIManagerAnalyticsConfiguration;
import org.wso2.carbon.apimgt.impl.APIManagerConfiguration;
import org.wso2.carbon.apimgt.impl.APIManagerConfigurationService;
import org.wso2.carbon.apimgt.impl.APIManagerConfigurationServiceImpl;
import org.wso2.carbon.apimgt.impl.APIManagerFactory;
import org.wso2.carbon.apimgt.impl.factory.KeyManagerHolder;
import org.wso2.carbon.apimgt.impl.dao.ApiMgtDAO;
import org.wso2.carbon.apimgt.impl.observers.APIStatusObserverList;
import org.wso2.carbon.apimgt.impl.observers.CommonConfigDeployer;
import org.wso2.carbon.apimgt.impl.observers.SignupObserver;
import org.wso2.carbon.apimgt.impl.utils.APIMgtDBUtil;
import org.wso2.carbon.apimgt.impl.utils.APIUtil;
import org.wso2.carbon.base.MultitenantConstants;
import org.wso2.carbon.context.CarbonContext;
import org.wso2.carbon.context.PrivilegedCarbonContext;
import org.wso2.carbon.context.RegistryType;
import org.wso2.carbon.governance.api.util.GovernanceConstants;
import org.wso2.carbon.registry.api.Collection;
import org.wso2.carbon.registry.api.Registry;
import org.wso2.carbon.registry.core.ActionConstants;
import org.wso2.carbon.registry.core.RegistryConstants;
import org.wso2.carbon.registry.core.Resource;
import org.wso2.carbon.registry.core.config.RegistryContext;
import org.wso2.carbon.registry.core.exceptions.RegistryException;
import org.wso2.carbon.registry.core.service.RegistryService;
import org.wso2.carbon.registry.core.service.TenantRegistryLoader;
import org.wso2.carbon.registry.core.session.UserRegistry;
import org.wso2.carbon.registry.core.utils.AuthorizationUtils;
import org.wso2.carbon.registry.core.utils.RegistryUtils;
import org.wso2.carbon.registry.indexing.service.TenantIndexingLoader;
import org.wso2.carbon.user.api.AuthorizationManager;
import org.wso2.carbon.user.api.Permission;
import org.wso2.carbon.user.api.UserStoreException;
import org.wso2.carbon.user.api.UserStoreManager;
import org.wso2.carbon.user.core.UserRealm;
import org.wso2.carbon.user.core.listener.UserStoreManagerListener;
import org.wso2.carbon.user.core.service.RealmService;
import org.wso2.carbon.user.mgt.UserMgtConstants;
import org.wso2.carbon.utils.Axis2ConfigurationContextObserver;
import org.wso2.carbon.utils.CarbonUtils;
import org.wso2.carbon.utils.ConfigurationContextService;
import org.wso2.carbon.utils.FileUtil;

import javax.cache.Cache;

import java.io.File;
import java.io.FilenameFilter;
import java.io.IOException;
import java.io.InputStream;
import java.nio.charset.Charset;
import java.util.List;


/**
 * @scr.component name="org.wso2.apimgt.impl.services" immediate="true"
 * @scr.reference name="registry.service"
 * interface="org.wso2.carbon.registry.core.service.RegistryService"
 * cardinality="1..1" policy="dynamic" bind="setRegistryService" unbind="unsetRegistryService"
 * @scr.reference name="user.realm.service"
 * interface="org.wso2.carbon.user.core.service.RealmService"
 * cardinality="1..1" policy="dynamic" bind="setRealmService" unbind="unsetRealmService"
 * @scr.reference name="config.context.service"
 * interface="org.wso2.carbon.utils.ConfigurationContextService"
 * cardinality="1..1" policy="dynamic"  bind="setConfigurationContextService"
 * unbind="unsetConfigurationContextService"
 * @scr.reference name="listener.manager.service"
 * interface="org.apache.axis2.engine.ListenerManager" cardinality="0..1" policy="dynamic"
 * bind="setListenerManager" unbind="unsetListenerManager"
 *@scr.reference name="tenant.registryloader"
 * interface="org.wso2.carbon.registry.core.service.TenantRegistryLoader"
 * cardinality="1..1" policy="dynamic"
 * bind="setTenantRegistryLoader"
 * unbind="unsetTenantRegistryLoader"
 * @scr.reference name="tenant.indexloader"
 * interface="org.wso2.carbon.registry.indexing.service.TenantIndexingLoader" cardinality="1..1" policy="dynamic"
 * bind="setIndexLoader" unbind="unsetIndexLoader" *
 */
public class APIManagerComponent {
    //TODO refactor caching implementation

    private static final Log log = LogFactory.getLog(APIManagerComponent.class);

    private ServiceRegistration registration;

    private static TenantRegistryLoader tenantRegistryLoader;
    private APIManagerConfiguration configuration = new APIManagerConfiguration();
    public static final String APPLICATION_ROOT_PERMISSION =  "applications";


    protected void activate(ComponentContext componentContext) throws Exception {
        if (log.isDebugEnabled()) {
            log.debug("API manager component activated");
        }

        try {
            BundleContext bundleContext = componentContext.getBundleContext();
            addRxtConfigs();
            addTierPolicies();
            addApplicationsPermissionsToRegistry();
            APIUtil.loadTenantExternalStoreConfig(MultitenantConstants.SUPER_TENANT_ID);
            APIUtil.loadTenantGAConfig(MultitenantConstants.SUPER_TENANT_ID);
            int tenantId = PrivilegedCarbonContext.getThreadLocalCarbonContext().getTenantId();
            APIUtil.loadTenantConf(tenantId);
            APIUtil.loadTenantWorkFlowExtensions(tenantId);
            //load self sigup configuration to the registry
            APIUtil.loadTenantSelfSignUpConfigurations(tenantId);

            String filePath = CarbonUtils.getCarbonHome() + File.separator + "repository" +
                              File.separator + "conf" + File.separator + "api-manager.xml";
            configuration.load(filePath);

            String gatewayType = configuration.getFirstProperty(APIConstants.API_GATEWAY_TYPE);
            if (APIConstants.API_GATEWAY_TYPE_SYNAPSE.equalsIgnoreCase(gatewayType)) {
                addDefinedSequencesToRegistry();
            }

            CommonConfigDeployer configDeployer = new CommonConfigDeployer();
            bundleContext.registerService(Axis2ConfigurationContextObserver.class.getName(), configDeployer, null);

            SignupObserver signupObserver = new SignupObserver();
            bundleContext.registerService(Axis2ConfigurationContextObserver.class.getName(), signupObserver, null);

            APIManagerConfigurationServiceImpl configurationService =
                    new APIManagerConfigurationServiceImpl(configuration);
            ServiceReferenceHolder.getInstance().setAPIManagerConfigurationService(configurationService);
            registration = componentContext.getBundleContext().registerService(
                    APIManagerConfigurationService.class.getName(),
                    configurationService, null);
            APIStatusObserverList.getInstance().init(configuration);

            log.debug("Reading Analytics Configuration from file...");

            // This method is called in two places. Mostly by the time activate hits,
            // ServiceDataPublisherAdmin is not activated. Therefore, this same method is run,
            // when ServiceDataPublisherAdmin is set.
<<<<<<< HEAD
            APIUtil.writeAnalyticsConfigurationToRegistry(configuration);
            APIManagerAnalyticsConfiguration.getInstance().setAPIManagerConfiguration(configuration);
=======
            APIManagerAnalyticsConfiguration analyticsConfiguration = APIManagerAnalyticsConfiguration.getInstance();
            analyticsConfiguration.setAPIManagerConfiguration(configuration);
>>>>>>> 3129e85a

            AuthorizationUtils.addAuthorizeRoleListener(APIConstants.AM_CREATOR_APIMGT_EXECUTION_ID,
                                                        RegistryUtils.getAbsolutePath(RegistryContext.getBaseInstance(),
                                                                                      APIUtil.getMountedPath(RegistryContext.getBaseInstance(),
                                                                                                             RegistryConstants.GOVERNANCE_REGISTRY_BASE_PATH) +
                                                                                      APIConstants.API_APPLICATION_DATA_LOCATION),
                                                        APIConstants.Permissions.API_CREATE,
                                                        UserMgtConstants.EXECUTE_ACTION, null);
            AuthorizationUtils.addAuthorizeRoleListener(APIConstants.AM_CREATOR_GOVERNANCE_EXECUTION_ID,
                                                        RegistryUtils.getAbsolutePath(RegistryContext.getBaseInstance(),
                                                                                      APIUtil.getMountedPath(RegistryContext.getBaseInstance(),
                                                                                                             RegistryConstants.GOVERNANCE_REGISTRY_BASE_PATH) +
                                                                                      "/trunk"),
                                                        APIConstants.Permissions.API_CREATE,
                                                        UserMgtConstants.EXECUTE_ACTION, null);
            AuthorizationUtils.addAuthorizeRoleListener(APIConstants.AM_PUBLISHER_APIMGT_EXECUTION_ID,
                                                        RegistryUtils.getAbsolutePath(RegistryContext.getBaseInstance(),
                                                                                      APIUtil.getMountedPath(RegistryContext.getBaseInstance(),
                                                                                                             RegistryConstants.GOVERNANCE_REGISTRY_BASE_PATH) +
                                                                                      APIConstants.API_APPLICATION_DATA_LOCATION),
                                                        APIConstants.Permissions.API_PUBLISH,
                                                        UserMgtConstants.EXECUTE_ACTION, null);

            setupImagePermissions();
            APIMgtDBUtil.initialize();
            //Load initially available api contexts at the server startup. This Cache is only use by the products other than the api-manager
            /* TODO: Load Config values from apimgt.core*/
            boolean apiManagementEnabled = APIUtil.isAPIManagementEnabled();
            boolean loadAPIContextsAtStartup = APIUtil.isLoadAPIContextsAtStartup();
            if (apiManagementEnabled && loadAPIContextsAtStartup) {
                List<String> contextList = ApiMgtDAO.getInstance().getAllAvailableContexts();
                Cache contextCache = APIUtil.getAPIContextCache();
                for (String context : contextList) {
                    contextCache.put(context, Boolean.TRUE);
                }
            }
            APIUtil.createSelfSignUpRoles(MultitenantConstants.SUPER_TENANT_ID);

            // Initialise KeyManager.
            KeyManagerHolder.initializeKeyManager(configuration);
        } catch (APIManagementException e) {
            log.error("Error while initializing the API manager component", e);
        }
    }

    protected void deactivate(ComponentContext componentContext) {
        if (log.isDebugEnabled()) {
            log.debug("Deactivating API manager component");
        }
        registration.unregister();
        APIManagerFactory.getInstance().clearAll();
        org.wso2.carbon.apimgt.impl.utils.AuthorizationManager.getInstance().destroy();
    }

    protected void setRegistryService(RegistryService registryService) {
        if (registryService != null && log.isDebugEnabled()) {
            log.debug("Registry service initialized");
        }
        ServiceReferenceHolder.getInstance().setRegistryService(registryService);
    }

    protected void unsetRegistryService(RegistryService registryService) {
        ServiceReferenceHolder.getInstance().setRegistryService(null);
    }

<<<<<<< HEAD
    protected void setDataPublisherService(ServiceDataPublisherAdmin service) {
        dataPublisherAdminService = service;
        if (log.isDebugEnabled()) {
            log.debug("Event Data Publisher service bound to the API usage handler");
            log.debug("Writing Analytics Configuration to Registry...");
        }

        // we have persist the analytics configuration here also since at the other place, the dataPublisherAdmin
        // could be null.
        APIUtil.writeAnalyticsConfigurationToRegistry(configuration);
//        APIManagerAnalyticsConfiguration.getInstance().setAPIManagerConfiguration(configuration);
    }

    protected void unsetDataPublisherService(ServiceDataPublisherAdmin service) {
        if (log.isDebugEnabled()) {
            log.debug("Event Data Publisher service unbound from the API usage handler");
        }
        dataPublisherAdminService = null;
    }

    public static ServiceDataPublisherAdmin getDataPublisherAdminService() {
        return dataPublisherAdminService;
    }

=======
>>>>>>> 3129e85a
    protected void setIndexLoader(TenantIndexingLoader indexLoader) {
        if (indexLoader != null && log.isDebugEnabled()) {
            log.debug("IndexLoader service initialized");
        }
        ServiceReferenceHolder.getInstance().setIndexLoaderService(indexLoader);
    }

    protected void unsetIndexLoader(TenantIndexingLoader registryService) {
        ServiceReferenceHolder.getInstance().setIndexLoaderService(null);
    }

    protected void setRealmService(RealmService realmService) {
        if (realmService != null && log.isDebugEnabled()) {
            log.debug("Realm service initialized");
        }
        ServiceReferenceHolder.getInstance().setRealmService(realmService);
    }

    protected void unsetRealmService(RealmService realmService) {
        ServiceReferenceHolder.getInstance().setRealmService(null);
    }

    protected void setListenerManager(ListenerManager listenerManager) {
        // We bind to the listener manager so that we can read the local IP
        // address and port numbers properly.
        if (log.isDebugEnabled()) {
            log.debug("Listener manager bound to the API manager component");
        }
        APIManagerConfigurationService service = ServiceReferenceHolder.getInstance().
                getAPIManagerConfigurationService();
        if (service != null) {
            service.getAPIManagerConfiguration().reloadSystemProperties();
        }
    }

    protected void unsetListenerManager(ListenerManager listenerManager) {
        log.debug("Listener manager unbound from the API manager component");
    }

    private void addRxtConfigs() throws APIManagementException {
        String rxtDir = CarbonUtils.getCarbonHome() + File.separator + "repository" + File.separator +
                "resources" + File.separator + "rxts";
        File file = new File(rxtDir);
        //create a FilenameFilter
        FilenameFilter filenameFilter = new FilenameFilter() {
            public boolean accept(File dir, String name) {
                //if the file extension is .rxt return true, else false
                return name.endsWith(".rxt");
            }
        };
        String[] rxtFilePaths = file.list(filenameFilter);

        if(rxtFilePaths == null || rxtFilePaths.length == 0){
            log.info("No RXTs Found.");
            return;
        }

        RegistryService registryService = ServiceReferenceHolder.getInstance().getRegistryService();
        UserRegistry systemRegistry;
        try {
            systemRegistry = registryService.getRegistry(CarbonConstants.REGISTRY_SYSTEM_USERNAME);
        } catch (RegistryException e) {
            throw new APIManagementException("Failed to get registry", e);
        }

        for (String rxtPath : rxtFilePaths) {
            String resourcePath = GovernanceConstants.RXT_CONFIGS_PATH +
                    RegistryConstants.PATH_SEPARATOR + rxtPath;
            try {
                if (systemRegistry.resourceExists(resourcePath)) {
                    continue;
                }
                String rxt = FileUtil.readFileToString(rxtDir + File.separator + rxtPath);
                Resource resource = systemRegistry.newResource();
                resource.setContent(rxt.getBytes(Charset.defaultCharset()));
                resource.setMediaType(APIConstants.RXT_MEDIA_TYPE);
                systemRegistry.put(resourcePath, resource);
            } catch (IOException e) {
                String msg = "Failed to read rxt files";
                throw new APIManagementException(msg, e);
            } catch (RegistryException e) {
                String msg = "Failed to add rxt to registry ";
                throw new APIManagementException(msg, e);
            }
        }
    }

    private void setupImagePermissions() throws APIManagementException {
        try {
            AuthorizationManager accessControlAdmin = ServiceReferenceHolder.getInstance().
                    getRealmService().getTenantUserRealm(MultitenantConstants.SUPER_TENANT_ID).
                    getAuthorizationManager();
            String imageLocation =
                    APIUtil.getMountedPath(RegistryContext.getBaseInstance(),
                                           RegistryConstants.GOVERNANCE_REGISTRY_BASE_PATH) +
                    APIConstants.API_IMAGE_LOCATION;
            if (!accessControlAdmin.isRoleAuthorized(CarbonConstants.REGISTRY_ANONNYMOUS_ROLE_NAME,
                                                     imageLocation, ActionConstants.GET)) {
                // Can we get rid of this?
                accessControlAdmin.authorizeRole(CarbonConstants.REGISTRY_ANONNYMOUS_ROLE_NAME,
                                                 imageLocation, ActionConstants.GET);
            }
        } catch (UserStoreException e) {
            throw new APIManagementException("Error while setting up permissions for image collection", e);
        }
    }

    private void addTierPolicies() throws APIManagementException {

        String apiTierFilePath =
                CarbonUtils.getCarbonHome() + File.separator + "repository" + File.separator + "resources"
                        + File.separator + "default-tiers" + File.separator + APIConstants.DEFAULT_API_TIER_FILE_NAME;
        String appTierFilePath =
                CarbonUtils.getCarbonHome() + File.separator + "repository" + File.separator + "resources"
                        + File.separator + "default-tiers" + File.separator + APIConstants.DEFAULT_APP_TIER_FILE_NAME;
        String resTierFilePath =
                CarbonUtils.getCarbonHome() + File.separator + "repository" + File.separator + "resources"
                        + File.separator + "default-tiers" + File.separator + APIConstants.DEFAULT_RES_TIER_FILE_NAME;

        addTierPolicy(APIConstants.API_TIER_LOCATION, apiTierFilePath);
        addTierPolicy(APIConstants.APP_TIER_LOCATION, appTierFilePath);
        addTierPolicy(APIConstants.RES_TIER_LOCATION, resTierFilePath);

    }

    private void addTierPolicy(String tierLocation,String defaultTierFileName) throws APIManagementException {

        File defaultTiers = new File(defaultTierFileName);
        if (!defaultTiers.exists()) {
            log.info("Default tier policies not found in : " + defaultTierFileName);
            return;
        }

        RegistryService registryService = ServiceReferenceHolder.getInstance().getRegistryService();
        InputStream inputStream = null;
        try {
            UserRegistry registry = registryService.getGovernanceSystemRegistry();
            if (registry.resourceExists(tierLocation)) {
                log.debug("Tier policies already uploaded to the registry");
                return;
            }

            log.debug("Adding API tier policies to the registry");

            inputStream = FileUtils.openInputStream(defaultTiers);
            byte[] data = IOUtils.toByteArray(inputStream);
            Resource resource = registry.newResource();
            resource.setContent(data);

            registry.put(tierLocation, resource);
        } catch (RegistryException e) {
            throw new APIManagementException("Error while saving policy information to the registry", e);
        } catch (IOException e) {
            throw new APIManagementException("Error while reading policy file content", e);
        } finally {
            if (inputStream != null) {
                try {
                    inputStream.close();
                } catch (IOException e) {
                    log.error("Error when closing input stream", e);
                }
            }
        }
    }

    private void addDefinedSequencesToRegistry() throws APIManagementException {
        try {
            RegistryService registryService = ServiceReferenceHolder.getInstance().getRegistryService();
            UserRegistry registry = registryService.getGovernanceSystemRegistry();

            //Add all custom in,out and fault sequences to registry
            APIUtil.addDefinedAllSequencesToRegistry(registry, APIConstants.API_CUSTOM_SEQUENCE_TYPE_IN);
            APIUtil.addDefinedAllSequencesToRegistry(registry, APIConstants.API_CUSTOM_SEQUENCE_TYPE_OUT);
            APIUtil.addDefinedAllSequencesToRegistry(registry, APIConstants.API_CUSTOM_SEQUENCE_TYPE_FAULT);

        } catch (RegistryException e) {
            throw new APIManagementException("Error while saving defined sequences to the registry ", e);
        }
    }

    private void setupSelfRegistration(APIManagerConfiguration config) throws APIManagementException {
        boolean enabled = Boolean.parseBoolean(config.getFirstProperty(APIConstants.SELF_SIGN_UP_ENABLED));
        if (!enabled) {
            return;
        }

        String role = config.getFirstProperty(APIConstants.SELF_SIGN_UP_ROLE);
        if (role == null) {
            // Required parameter missing - Throw an exception and interrupt startup
            throw new APIManagementException("Required subscriber role parameter missing " +
                    "in the self sign up configuration");
        }

        try {
            RealmService realmService = ServiceReferenceHolder.getInstance().getRealmService();
            UserRealm realm = realmService.getBootstrapRealm();
            UserStoreManager manager = realm.getUserStoreManager();
            if (!manager.isExistingRole(role)) {
                if (log.isDebugEnabled()) {
                    log.debug("Creating subscriber role: " + role);
                }
                Permission[] subscriberPermissions = new Permission[]{new Permission("/permission/admin/login", UserMgtConstants.EXECUTE_ACTION),
                        new Permission(APIConstants.Permissions.API_SUBSCRIBE, UserMgtConstants.EXECUTE_ACTION)};
                String superTenantName = ServiceReferenceHolder.getInstance().getRealmService().getBootstrapRealmConfiguration().getAdminUserName();
                String[] userList = new String[]{superTenantName};
                manager.addRole(role, userList, subscriberPermissions);
            }
        } catch (UserStoreException e) {
            throw new APIManagementException("Error while creating subscriber role: " + role + " - " +
                    "Self registration might not function properly.", e);
        }
    }
    
    /**
     * Add the External API Stores Configuration to registry
     * @throws APIManagementException
     */
    private void addExternalStoresConfigs() throws APIManagementException {
        RegistryService registryService = ServiceReferenceHolder.getInstance().getRegistryService();
        try {
            UserRegistry registry = registryService.getGovernanceSystemRegistry();
            if (registry.resourceExists(APIConstants.EXTERNAL_API_STORES_LOCATION)) {
                log.debug("External Stores configuration already uploaded to the registry");
                return;
            }

            log.debug("Adding External Stores configuration to the registry");
            InputStream inputStream = APIManagerComponent.class.getResourceAsStream("/externalstores/default-external-api-stores.xml");
            byte[] data = IOUtils.toByteArray(inputStream);
            Resource resource = registry.newResource();
            resource.setContent(data);

            registry.put(APIConstants.EXTERNAL_API_STORES_LOCATION, resource);
        } catch (RegistryException e) {
            throw new APIManagementException("Error while saving External Stores configuration information to the registry", e);
        } catch (IOException e) {
            throw new APIManagementException("Error while reading External Stores configuration file content", e);
        }
    }

    /**
     * This method will create new permission name  "applications" in registry permission.
     */
    private void addApplicationsPermissionsToRegistry() throws APIManagementException {
        Registry tenantGovReg = CarbonContext.getThreadLocalCarbonContext().getRegistry(
                RegistryType.USER_GOVERNANCE);

        String permissionResourcePath = CarbonConstants.UI_PERMISSION_NAME + RegistryConstants.PATH_SEPARATOR +
                APPLICATION_ROOT_PERMISSION;
        try {

            if (!tenantGovReg.resourceExists(permissionResourcePath)) {
                String loggedInUser = CarbonContext.getThreadLocalCarbonContext().getUsername();
                UserRealm realm =
                        (UserRealm) CarbonContext.getThreadLocalCarbonContext().getUserRealm();

                //Logged in user is not authorized to create the permission.
                // Temporarily change the user to the admin for creating the permission
                PrivilegedCarbonContext.getThreadLocalCarbonContext().setUsername(
                        realm.getRealmConfiguration().getAdminUserName());
                tenantGovReg = CarbonContext.getThreadLocalCarbonContext()
                        .getRegistry(RegistryType.USER_GOVERNANCE);
                Collection appRootNode = tenantGovReg.newCollection();
                appRootNode.setProperty("name", "Applications");
                tenantGovReg.put(permissionResourcePath, appRootNode);
                PrivilegedCarbonContext.getThreadLocalCarbonContext().setUsername(loggedInUser);
            }
        } catch (org.wso2.carbon.user.core.UserStoreException e) {
            throw new APIManagementException("Error while reading user store information.", e);
        } catch (org.wso2.carbon.registry.api.RegistryException e) {
            throw new APIManagementException("Error while creating new permission in registry", e);
        }

    }
    
   protected void setConfigurationContextService(ConfigurationContextService contextService) {
        ServiceReferenceHolder.setContextService(contextService);
    }

    protected void unsetConfigurationContextService(ConfigurationContextService contextService) {
        ServiceReferenceHolder.setContextService(null);
    }


    protected void setTenantRegistryLoader(TenantRegistryLoader tenantRegistryLoader) {
        this.tenantRegistryLoader = tenantRegistryLoader;
    }

    protected void unsetTenantRegistryLoader(TenantRegistryLoader tenantRegistryLoader) {
        this.tenantRegistryLoader = null;
    }

    public static TenantRegistryLoader getTenantRegistryLoader(){
        return tenantRegistryLoader;
    }


}<|MERGE_RESOLUTION|>--- conflicted
+++ resolved
@@ -164,13 +164,8 @@
             // This method is called in two places. Mostly by the time activate hits,
             // ServiceDataPublisherAdmin is not activated. Therefore, this same method is run,
             // when ServiceDataPublisherAdmin is set.
-<<<<<<< HEAD
-            APIUtil.writeAnalyticsConfigurationToRegistry(configuration);
-            APIManagerAnalyticsConfiguration.getInstance().setAPIManagerConfiguration(configuration);
-=======
             APIManagerAnalyticsConfiguration analyticsConfiguration = APIManagerAnalyticsConfiguration.getInstance();
             analyticsConfiguration.setAPIManagerConfiguration(configuration);
->>>>>>> 3129e85a
 
             AuthorizationUtils.addAuthorizeRoleListener(APIConstants.AM_CREATOR_APIMGT_EXECUTION_ID,
                                                         RegistryUtils.getAbsolutePath(RegistryContext.getBaseInstance(),
@@ -236,33 +231,6 @@
         ServiceReferenceHolder.getInstance().setRegistryService(null);
     }
 
-<<<<<<< HEAD
-    protected void setDataPublisherService(ServiceDataPublisherAdmin service) {
-        dataPublisherAdminService = service;
-        if (log.isDebugEnabled()) {
-            log.debug("Event Data Publisher service bound to the API usage handler");
-            log.debug("Writing Analytics Configuration to Registry...");
-        }
-
-        // we have persist the analytics configuration here also since at the other place, the dataPublisherAdmin
-        // could be null.
-        APIUtil.writeAnalyticsConfigurationToRegistry(configuration);
-//        APIManagerAnalyticsConfiguration.getInstance().setAPIManagerConfiguration(configuration);
-    }
-
-    protected void unsetDataPublisherService(ServiceDataPublisherAdmin service) {
-        if (log.isDebugEnabled()) {
-            log.debug("Event Data Publisher service unbound from the API usage handler");
-        }
-        dataPublisherAdminService = null;
-    }
-
-    public static ServiceDataPublisherAdmin getDataPublisherAdminService() {
-        return dataPublisherAdminService;
-    }
-
-=======
->>>>>>> 3129e85a
     protected void setIndexLoader(TenantIndexingLoader indexLoader) {
         if (indexLoader != null && log.isDebugEnabled()) {
             log.debug("IndexLoader service initialized");
