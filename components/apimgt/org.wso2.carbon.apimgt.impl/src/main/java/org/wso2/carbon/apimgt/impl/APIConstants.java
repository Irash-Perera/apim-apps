/*
 *  Copyright (c) 2005-2011, WSO2 Inc. (http://www.wso2.org) All Rights Reserved.
 *
 *  WSO2 Inc. licenses this file to you under the Apache License,
 *  Version 2.0 (the "License"); you may not use this file except
 *  in compliance with the License.
 *  You may obtain a copy of the License at
 *
 *    http://www.apache.org/licenses/LICENSE-2.0
 *
 * Unless required by applicable law or agreed to in writing,
 * software distributed under the License is distributed on an
 * "AS IS" BASIS, WITHOUT WARRANTIES OR CONDITIONS OF ANY
 * KIND, either express or implied.  See the License for the
 * specific language governing permissions and limitations
 * under the License.
 */

package org.wso2.carbon.apimgt.impl;

import java.io.File;
import java.util.Arrays;
import java.util.Collections;
import java.util.HashSet;
import java.util.List;
import java.util.Set;

import javax.xml.namespace.QName;

/**
 * This class represents the constants that are used for APIManager implementation
 */
public final class APIConstants {

    public static final String STRING = "string";
    public static final String OBJECT = "object";
    //key value of the provider rxt
    public static final String PROVIDER_KEY = "provider";

    //key value of the APIImpl rxt
    public static final String API_KEY = "api";

    //governance registry apimgt root location
    public static final String APIMGT_REGISTRY_LOCATION = "/apimgt";

    public static final String API_CONTEXT_ID = "api.context.id";
    //This is the resource name of API
    public static final String API_RESOURCE_NAME = "/api";

    //Association between documentation and its content
    public static final String DOCUMENTATION_CONTENT_ASSOCIATION = "hasContent";

    public static final String DOCUMENTATION_FILE_ASSOCIATION = "hasFile";

    public static final String DOCUMENTATION_KEY = "document";

    //association type between provider and APIImpl
    public static final String PROVIDER_ASSOCIATION = "provides";

    //association type between API and Documentation
    public static final String DOCUMENTATION_ASSOCIATION = "document";

    //registry location of providers
    public static final String PROVIDERS_PATH = "/providers";

    public static final String API_LIFE_CYCLE_HISTORY =
            "/repository/components/org.wso2.carbon.governance/lifecycles/history";

    public static final String API_APPLICATION_DATA_LOCATION = APIMGT_REGISTRY_LOCATION + "/applicationdata";

    // Registry location where descriptions and thumbnails of the tags are
    // stored.
    public static final String TAGS_INFO_ROOT_LOCATION = API_APPLICATION_DATA_LOCATION + "/tags";

    //registry location of API
    public static final String API_LOCATION = API_APPLICATION_DATA_LOCATION + "/provider";

    public static final String API_TIER_LOCATION = API_APPLICATION_DATA_LOCATION + "/tiers.xml";

    public static final String APP_TIER_LOCATION = API_APPLICATION_DATA_LOCATION + "/app-tiers.xml";

    public static final String RES_TIER_LOCATION = API_APPLICATION_DATA_LOCATION + "/res-tiers.xml";

    public static final String COMMERCIAL_TIER_PLAN = "COMMERCIAL";

    public static final int TIER_API_TYPE = 0;

    public static final int TIER_RESOURCE_TYPE = 1;

    public static final int TIER_APPLICATION_TYPE = 2;

    public static final String DEFAULT_API_TIER_FILE_NAME = "default-tiers.xml";

    public static final String DEFAULT_APP_TIER_FILE_NAME = "default-app-tiers.xml";

    public static final String DEFAULT_RES_TIER_FILE_NAME = "default-res-tiers.xml";

    public static final String APPLICATION_JSON_MEDIA_TYPE = "application/json";

    public static final String APPLICATION_XML_MEDIA_TYPE = "application/xml";

    public static final String APPLICATION_WSDL_MEDIA_TYPE = "application/wsdl";

    public static final String WSDL_NAMESPACE_URI = "http://www.w3.org/2005/08/addressing";

    public static final String WSDL_ELEMENT_LOCAL_NAME = "Address";

    public static final String API_TENANT_CONF = "tenant-conf.json";

    public static final String API_TENANT_CONF_LOCATION = API_APPLICATION_DATA_LOCATION + "/" + API_TENANT_CONF;

    public static final String API_TENANT_CONF_MEDIA_TYPE = "tenant-config";
    public static final String TENANT_CONFIG_CACHE_NAME = "tenantConfigCache";

    public static final String RESOURCE_FOLDER_LOCATION = "repository" + File.separator + "resources";

    public static final String API_TENANT_CONF_ENABLE_MONITZATION_KEY = "EnableMonetization";

    public static final String API_TENANT_CONF_DEFAULT_ROLES = "DefaultRoles";
    public static final String API_TENANT_CONF_DEFAULT_ROLES_ROLENAME = "RoleName";
    public static final String API_TENANT_CONF_DEFAULT_ROLES_CREATE_ON_TENANT_LOAD = "CreateOnTenantLoad";
    public static final String API_TENANT_CONF_DEFAULT_ROLES_PUBLISHER_ROLE = "PublisherRole";
    public static final String API_TENANT_CONF_DEFAULT_ROLES_CREATOR_ROLE = "CreatorRole";
    public static final String API_TENANT_CONF_DEFAULT_ROLES_SUBSCRIBER_ROLE = "SubscriberRole";
    public static final String API_TENANT_CONF_DEFAULT_ROLES_DEVOPS_ROLE = "DevOpsRole";
    public static final String ANALYTICS_ROLE = "Internal/analytics";
    public static final String API_TENANT_CONF_ENABLE_ANONYMOUS_MODE = "EnableAnonymous";

    public static final String ENDPOINT_REGISTRY_ADMIN_ROLE = "Internal/registry_admin";
    public static final String ENDPOINT_REGISTRY_USER_ROLE = "Internal/registry_user";
    public static final String ENDPOINT_REGISTRY_BROWSER_ROLE = "Internal/registry_browser";

    public static final String API_TENANT_CONF_IS_UNLIMITED_TIER_PAID = "IsUnlimitedTierPaid";

    public static final String API_TENANT_CONF_EXPOSE_ENDPOINT_PASSWORD = "ExposeEndpointPassword";

    public static final String API_CATEGORY_FREE = "Free";

    public static final String API_CATEGORY_FREEMIUM = "Freemium";

    public static final String API_CATEGORY_PAID = "Paid";

    public static final String SSL_VERIFY_CLIENT = "SSLVerifyClient";

    public static final String SSL_VERIFY_CLIENT_STATUS_REQUIRE = "require";

    //location for custom url domain mapings. "<tenant-id>" will be replaced by actual tenant name.
    public static final String API_DOMAIN_MAPPINGS = "/customurl/api-cloud/<tenant-id>/urlMapping/<tenant-id>";
    public static final String API_DOMAIN_MAPPING_TENANT_ID_IDENTIFIER = "<tenant-id>";
    //domain mapping app keys
    public static final String API_DOMAIN_MAPPINGS_GATEWAY = "gateway";
    public static final String API_DOMAIN_MAPPINGS_STORE = "store";
    public static final String API_DOMAIN_MAPPINGS_PUBLISHER = "publisher";
    public static final String API_DOMAIN_MAPPINGS_CONTEXT = "context";
    public static final String API_DOMAIN_MAPPINGS_LOGIN_CALLBACK = "login";
    public static final String API_DOMAIN_MAPPINGS_LOGOUT_CALLBACK = "logout";

    public static final String API_IMAGE_LOCATION = API_APPLICATION_DATA_LOCATION + "/icons";

    //registry location for consumer
    public static final String API_ROOT_LOCATION = API_APPLICATION_DATA_LOCATION + "/provider";

    //registry location for API documentation
    public static final String API_DOC_LOCATION = API_APPLICATION_DATA_LOCATION + "/api-docs";

    public static final String API_DOC_1_2_LOCATION = "1.2";

    //registry location for Custom sequences
    public static final String API_CUSTOM_SEQUENCE_LOCATION = APIMGT_REGISTRY_LOCATION + "/customsequences";

    public static final String API_CUSTOM_INSEQUENCE_LOCATION = API_CUSTOM_SEQUENCE_LOCATION + "/in/";

    public static final String API_CUSTOM_OUTSEQUENCE_LOCATION = API_CUSTOM_SEQUENCE_LOCATION + "/out/";

    public static final String API_CUSTOM_FAULTSEQUENCE_LOCATION = API_CUSTOM_SEQUENCE_LOCATION + "/fault/";

    // registry location for secure vault passwords
    public static final String API_SYSTEM_CONFIG_SECURE_VAULT_LOCATION = "/repository/components/secure-vault";

    // registry location of the governance component
    public static final String GOVERNANCE_COMPONENT_REGISTRY_LOCATION = "/repository/components/org.wso2.carbon" +
            ".governance";

    // registry location for OpenAPI files
    public static final String OPENAPI_ARCHIVES_TEMP_FOLDER = "OPENAPI-archives";
    public static final String OPENAPI_EXTRACTED_DIRECTORY = "extracted";
    public static final String OPENAPI_ARCHIVE_ZIP_FILE = "openapi-archive.zip";
    public static final String OPENAPI_MASTER_JSON = "swagger.json";
    public static final String OPENAPI_MASTER_YAML = "swagger.yaml";

    // registry location for wsdl files
    public static final String API_WSDL_RESOURCE_LOCATION = API_APPLICATION_DATA_LOCATION + "/wsdls/";
    public static final String API_WSDL_RESOURCE = API_APPLICATION_DATA_LOCATION + "/wsdls";
    public static final String WSDL_FILE_EXTENSION = ".wsdl";
    public static final String WSDL_PROVIDER_SEPERATOR = "--";
    public static final String API_WSDL_ARCHIVE_LOCATION = "archives/";
    public static final String API_WSDL_EXTRACTED_DIRECTORY = "extracted";
    public static final String WSDL_ARCHIVES_TEMP_FOLDER = "WSDL-archives";
    public static final String WSDL_ARCHIVE_ZIP_FILE = "wsdl-archive.zip";
    public static final String WSDL_ARCHIVE_UPDATED_ZIP_FILE = "wsdl-archive-updated.zip";
    public static final String WSDL_FILE = "wsdlFile";
    public static final String UPDATED_WSDL_ZIP = "updated.zip";
    public static final String FILE_URI_PREFIX = "file://";
    public static final String API_DOC_RESOURCE_NAME = "api-doc.json";

    public static final String WSDL_VERSION_11 = "1.1";
    public static final String WSDL_VERSION_20 = "2.0";

    public static final String API_DOC_1_2_RESOURCE_NAME = "/api-doc";
    public static final String API_OAS_DEFINITION_RESOURCE_NAME = "swagger.json";

    public static final String API_ICON_IMAGE = "icon";

    public static final String API_GLOBAL_VISIBILITY = "public";
    public static final String VISIBILITY = "visibility";

    public static final String API_RESTRICTED_VISIBILITY = "restricted";

    public static final String API_PRIVATE_VISIBILITY = "private";

    public static final String API_CONTROLLED_VISIBILITY = "controlled";
    public static final String DOC_API_BASED_VISIBILITY = "API_LEVEL";
    public static final String DOC_OWNER_VISIBILITY = "OWNER_ONLY";
    public static final String DOC_SHARED_VISIBILITY = "PRIVATE";

    public static final String ACCESS_TOKEN_STORE_TABLE = "IDN_OAUTH2_ACCESS_TOKEN";
    public static final String TOKEN_SCOPE_ASSOCIATION_TABLE = "IDN_OAUTH2_ACCESS_TOKEN_SCOPE";
    public static final String CONSUMER_KEY_SECRET_TABLE = "IDN_OAUTH_CONSUMER_APPS";

    public static final String CONSUMER_KEY_ACCESS_TOKEN_MAPPING_TABLE = "CONSUMER_KEY_ACCESS_TOKEN_MAPPING";

    public static final String EXTERNAL_API_STORES_LOCATION =
            APIMGT_REGISTRY_LOCATION + "/externalstores/external-api-stores.xml";

    public static final String EXTERNAL_API_DEVPORTAL_URL_REGEX = "^./devportal$";

    public static final String GA_CONFIGURATION_LOCATION = APIMGT_REGISTRY_LOCATION + "/statistics/ga-config.xml";

    public static final String GA_CONF_KEY = "ga-config-key";
    public static final String GA_CONF_MEDIA_TYPE = "ga-config";

    public static final String WORKFLOW_EXECUTOR_LOCATION = API_APPLICATION_DATA_LOCATION + "/workflow-extensions.xml";

    public static final String WORKFLOW_MEDIA_TYPE = "workflow-config";

    // Constants used in API Security Audit feature
    // For configs
    public static final String API_SECURITY_AUDIT = "APISecurityAudit.";
    public static final String API_SECURITY_AUDIT_API_TOKEN = API_SECURITY_AUDIT + "APIToken";
    public static final String API_SECURITY_AUDIT_CID = API_SECURITY_AUDIT + "CollectionID";
    public static final String API_SECURITY_AUDIT_BASE_URL = API_SECURITY_AUDIT + "BaseUrl";
    public static final String API_SECURITY_AUDIT_GLOBAL = API_SECURITY_AUDIT + "Global";

    public static final String SECURITY_AUDIT_CONFIGURATION = "SecurityAuditConfig";
    public static final String SECURITY_AUDIT_API_TOKEN = "apiToken";
    public static final String SECURITY_AUDIT_COLLECTION_ID = "collectionId";
    public static final String SECURITY_AUDIT_BASE_URL = "baseUrl";
    public static final String SECURITY_AUDIT_OVERRIDE_GLOBAL = "overrideGlobal";
    // For HTTP requests
    public static final String HEADER_ACCEPT = "Accept";
    public static final String HEADER_CONTENT_TYPE = "Content-Type";
    public static final String HEADER_API_TOKEN = "X-API-KEY";
    public static final String HEADER_USER_AGENT = "User-Agent";
    public static final String MULTIPART_FORM_BOUNDARY = "X-WSO2-BOUNDARY";
    public static final String MULTIPART_LINE_FEED = "\r\n";
    public static final String BASE_AUDIT_URL = "https://platform.42crunch.com/api/v1/apis";
    public static final String MULTIPART_CONTENT_TYPE = "multipart/form-data; boundary=";
    public static final String USER_AGENT_APIM = "WSO2-APIM";
    public static final String DATA = "data";
    public static final String ATTR = "attr";
    public static final String GRADE = "grade";
    public static final String NUM_ERRORS = "numErrors";
    public static final String DESC = "desc";
    public static final String ID = "id";
    public static final String IS_VALID = "isValid";
    public static final String ASSESSMENT_REPORT = "/assessmentreport?";

    //registry resource containing the self signup user config
    public static final String SELF_SIGN_UP_CONFIG_LOCATION = API_APPLICATION_DATA_LOCATION + "/sign-up-config.xml";
    public static final String SELF_SIGN_UP_CONFIG_MEDIA_TYPE = "signup-config";

    public static final String DOCUMENTATION_SEARCH_PATH_FIELD = "path";

    public static final String DOCUMENTATION_SEARCH_MEDIA_TYPE_FIELD = "mediaType";

    public static final String DOCUMENTATION_INLINE_CONTENT_TYPE = "text/plain";

    public static final String DOCUMENTATION_RESOURCE_MAP_DATA = "Data";
    public static final String DOCUMENTATION_RESOURCE_MAP_CONTENT_TYPE = "contentType";
    public static final String DOCUMENTATION_RESOURCE_MAP_NAME = "name";

    public static final String SYNAPSE_NAMESPACE = "http://ws.apache.org/ns/synapse";
    // Those constance are used in API artifact.
    public static final String API_OVERVIEW_NAME = "overview_name";
    public static final String API_OVERVIEW_TYPE = "overview_type";
    public static final String API_OVERVIEW_VERSION = "overview_version";
    public static final String API_OVERVIEW_VERSION_TYPE = "overview_versionType";
    public static final String API_OVERVIEW_IS_DEFAULT_VERSION = "overview_isDefaultVersion";
    public static final String API_OVERVIEW_CONTEXT = "overview_context";
    public static final String API_OVERVIEW_CONTEXT_TEMPLATE = "overview_contextTemplate";
    public static final String API_OVERVIEW_DESCRIPTION = "overview_description";
    public static final String API_OVERVIEW_WSDL = "overview_wsdl";
    public static final String API_OVERVIEW_WADL = "overview_wadl";
    public static final String API_OVERVIEW_PROVIDER = "overview_provider";
    public static final String API_OVERVIEW_THUMBNAIL_URL = "overview_thumbnail";
    public static final String API_OVERVIEW_STATUS = "overview_status";
    public static final String API_OVERVIEW_TIER = "overview_tier";
    public static final String API_OVERVIEW_SUB_POLICY = "overview_subPolicy";
    public static final String API_OVERVIEW_API_POLICY = "overview_apiPolicy";
    public static final String API_OVERVIEW_IS_LATEST = "overview_isLatest";
    public static final String API_URI_TEMPLATES = "uriTemplates_entry";
    public static final String API_OVERVIEW_TEC_OWNER = "overview_technicalOwner";
    public static final String API_OVERVIEW_TEC_OWNER_EMAIL = "overview_technicalOwnerEmail";
    public static final String API_OVERVIEW_BUSS_OWNER = "overview_businessOwner";
    public static final String API_OVERVIEW_BUSS_OWNER_EMAIL = "overview_businessOwnerEmail";
    public static final String API_OVERVIEW_VISIBILITY = "overview_visibility";
    public static final String API_OVERVIEW_VISIBLE_ROLES = "overview_visibleRoles";
    public static final String API_OVERVIEW_VISIBLE_TENANTS = "overview_visibleTenants";
    public static final String API_OVERVIEW_ENVIRONMENTS = "overview_environments";
    public static final String API_PROVIDER = "Provider";
    public static final String API_NAME = "Name";
    public static final String API_VERSION_LABEL = "Version";
    public static final String API_CONTEXT = "Context";
    public static final String API_DESCRIPTION = "Description";
    public static final String API_OVERVIEW_TAG = "tags";
    public static final String API_TAG = "Tag";
    public static final String API_STATUS = "STATUS";
    public static final String API_URI_PATTERN = "URITemplate_urlPattern";
    public static final String API_URI_HTTP_METHOD = "URITemplate_httpVerb";
    public static final String API_URI_AUTH_TYPE = "URITemplate_authType";
    public static final String API_URI_MEDIATION_SCRIPT = "URITemplate_mediationScript";
    public static final String API_OVERVIEW_ENDPOINT_SECURED = "overview_endpointSecured";
    public static final String API_OVERVIEW_ENDPOINT_AUTH_DIGEST = "overview_endpointAuthDigest";
    public static final String API_OVERVIEW_ENDPOINT_USERNAME = "overview_endpointUsername";
    public static final String API_OVERVIEW_ENDPOINT_PASSWORD = "overview_endpointPpassword";
    public static final String API_OVERVIEW_ENDPOINT_OAUTH = "overview_endpointOAuth";
    public static final String API_OVERVIEW_ENDPOINT_GRANT_TYPE = "overview_grantType";
    public static final String API_OVERVIEW_ENDPOINT_HTTP_METHOD = "overview_httpMethod";
    public static final String API_OVERVIEW_ENDPOINT_TOKEN_URL = "overview_endpointTokenUrl";
    public static final String API_OVERVIEW_ENDPOINT_CLIENT_ID = "overview_clientId";
    public static final String API_OVERVIEW_ENDPOINT_CLIENT_SECRET = "overview_clientSecret";
    public static final String API_OVERVIEW_ENDPOINT_CUSTOM_PARAMETERS = "overview_customParameters";
    public static final String API_OVERVIEW_TRANSPORTS = "overview_transports";
    public static final String API_OVERVIEW_INSEQUENCE = "overview_inSequence";
    public static final String API_OVERVIEW_OUTSEQUENCE = "overview_outSequence";
    public static final String API_OVERVIEW_FAULTSEQUENCE = "overview_faultSequence";
    public static final String API_OVERVIEW_AUTHORIZATION_HEADER = "overview_authorizationHeader";
    public static final String API_OVERVIEW_API_SECURITY = "overview_apiSecurity";
    public static final String AUTHORIZATION_HEADER_BASIC = "Basic";
    public static final String DEFAULT_API_SECURITY_OAUTH2 = "oauth2";
    public static final String API_SECURITY_MUTUAL_SSL = "mutualssl";
    public static final String API_SECURITY_BASIC_AUTH = "basic_auth";
    public static final String API_SECURITY_API_KEY = "api_key";
    public static final String API_SECURITY_MUTUAL_SSL_MANDATORY = "mutualssl_mandatory";
    public static final String API_SECURITY_OAUTH_BASIC_AUTH_API_KEY_MANDATORY = "oauth_basic_auth_api_key_mandatory";
    public static final String CERTIFICATE_COMMON_NAME = "CN";
    public static final List<String> APPLICATION_LEVEL_SECURITY = Arrays.asList("basic_auth", "api_key", "oauth2");
    public static final String API_OVERVIEW_DEPLOYMENTS = "overview_deployments";
    public static final String BEGIN_CERTIFICATE_STRING = "-----BEGIN CERTIFICATE-----\n";
    public static final String BEGIN_CERTIFICATE_STRING_SPACE = "-----BEGIN CERTIFICATE----- ";
    public static final String END_CERTIFICATE_STRING = "-----END CERTIFICATE-----";

    public static final String API_OVERVIEW_RESPONSE_CACHING = "overview_responseCaching";
    public static final String API_OVERVIEW_CACHE_TIMEOUT = "overview_cacheTimeout";

    public static final String PROTOTYPE_OVERVIEW_IMPLEMENTATION = "overview_implementation";
    public static final String API_PRODUCTION_THROTTLE_MAXTPS = "overview_productionTps";
    public static final String API_SANDBOX_THROTTLE_MAXTPS = "overview_sandboxTps";

    public static final String IMPLEMENTATION_TYPE_ENDPOINT = "ENDPOINT";
    public static final String IMPLEMENTATION_TYPE_INLINE = "INLINE";
    public static final String IMPLEMENTATION_TYPE_MARKDOWN = "MARKDOWN";
    public static final String IMPLEMENTATION_TYPE_FILE = "FILE";

    public static final String API_OVERVIEW_REDIRECT_URL = "overview_redirectURL";
    public static final String API_OVERVIEW_OWNER = "overview_apiOwner";
    public static final String API_OVERVIEW_ADVERTISE_ONLY = "overview_advertiseOnly";
    public static final String API_OVERVIEW_ENDPOINT_CONFIG = "overview_endpointConfig";

    public static final String API_OVERVIEW_SUBSCRIPTION_AVAILABILITY = "overview_subscriptionAvailability";
    public static final String API_OVERVIEW_SUBSCRIPTION_AVAILABLE_TENANTS = "overview_tenants";

    public static final String API_OVERVIEW_DESTINATION_BASED_STATS_ENABLED = "overview_destinationStatsEnabled";
    public static final String API_OVERVIEW_WEBSOCKET = "overview_ws";

    //This constant is used in Json schema validator
    public static final String API_OVERVIEW_ENABLE_JSON_SCHEMA = "overview_enableSchemaValidation";

    public static final String API_OVERVIEW_ENABLE_STORE = "overview_enableStore";

    public static final String API_OVERVIEW_TESTKEY = "overview_testKey";

    //Those constance are used in Provider artifact.
    public static final String PROVIDER_OVERVIEW_NAME = "overview_name";
    public static final String PROVIDER_OVERVIEW_EMAIL = "overview_email";
    public static final String PROVIDER_OVERVIEW_DESCRIPTION = "overview_description";

    public static final String API_LABELS_GATEWAY_LABELS = "labels_labelName";
    public static final String LABEL_NAME = "labelName";
    public static final String LABEL_DESCRIPTION = "labelDescription";
    public static final String LABEL_ACCESS_URLS = "accessURLs";
    public static final String LABEL = "label";

    //database columns for Subscriber
    public static final String SUBSCRIBER_FIELD_EMAIL_ADDRESS = "EMAIL_ADDRESS";
    public static final String SUBSCRIBER_FIELD_USER_ID = "USER_ID";
    public static final String SUBSCRIBER_FIELD_DATE_SUBSCRIBED = "DATE_SUBSCRIBED";

    //tables columns for subscription
    public static final String SUBSCRIPTION_FIELD_SUBSCRIPTION_ID = "SUBSCRIPTION_ID";
    public static final String SUBSCRIPTION_FIELD_TIER_ID = "TIER_ID";
    public static final String SUBSCRIPTION_FIELD_TIER_ID_PENDING = "TIER_ID_PENDING";
    public static final String SUBSCRIPTION_FIELD_API_ID = "API_ID";
    public static final String SUBSCRIPTION_FIELD_ACCESS_TOKEN = "ACCESS_TOKEN";
    public static final String SUBSCRIPTION_FIELD_SUB_STATUS = "SUB_STATUS";

    public static final String SUBSCRIPTION_KEY_TYPE = "KEY_TYPE";
    public static final String SUBSCRIPTION_USER_TYPE = "USER_TYPE";
    public static final String ACCESS_TOKEN_USER_TYPE_APPLICATION = "APPLICATION";
    public static final String USER_TYPE_END_USER = "END_USER";
    public static final String FIELD_API_NAME = "API_NAME";
    public static final String FIELD_CONSUMER_KEY = "CONSUMER_KEY";
    public static final String FIELD_API_PUBLISHER = "API_PROVIDER";

    //table columns for AM_APPLICATION
    public static final String APPLICATION_ID = "APPLICATION_ID";
    public static final String APPLICATION_NAME = "NAME";
    public static final String APPLICATION_CREATED_BY = "CREATED_BY";
    public static final String APPLICATION_SUBSCRIBER_ID = "SUBSCRIBER_ID";
    public static final String APPLICATION_TIER = "APPLICATION_TIER";
    public static final String APPLICATION_STATUS = "APPLICATION_STATUS";

    //IDENTITY OAUTH2 table
    public static final String IDENTITY_OAUTH2_FIELD_TOKEN_STATE = "TOKEN_STATE";
    public static final String IDENTITY_OAUTH2_FIELD_TOKEN_SCOPE = "TOKEN_SCOPE";
    public static final String IDENTITY_OAUTH2_FIELD_AUTHORIZED_USER = "AUTHZ_USER";
    public static final String IDENTITY_OAUTH2_FIELD_TIME_CREATED = "TIME_CREATED";
    public static final String IDENTITY_OAUTH2_FIELD_VALIDITY_PERIOD = "VALIDITY_PERIOD";
    public static final String IDENTITY_OAUTH2_FIELD_USER_DOMAIN = "USER_DOMAIN";
    public static final String DOT = ".";
    public static final String DEFAULT = "DEFAULT";
    public static final String API_KEY_AUTH_TYPE = "API_KEY";
    public static final String EXP = "exp";
    public static final String JWT = "JWT";
    public static final String JWT_DEFAULT_AUDIENCE = "http://org.wso2.apimgt/gateway";
    public static final String JWT_CONFIGS = "JWTConfiguration";
    public static final String JWT_HEADER = "JWTHeader";
    public static final String ENABLE_USER_CLAIMS = "EnableUserClaims";
    public static final String TOKEN_GENERATOR_IMPL = "JWTGeneratorImpl";
    public static final String ENABLE_JWT_GENERATION = "EnableJWTGeneration";
    public static final String CLAIMS_RETRIEVER_CLASS = "ClaimsRetrieverImplClass";
    public static final String CONSUMER_DIALECT_URI = "ConsumerDialectURI";
    public static final String JWT_SIGNATURE_ALGORITHM = "SignatureAlgorithm";
    public static final String GATEWAY_JWT_GENERATOR = "GatewayJWTGeneration";
    public static final String GATEWAY_JWT_GENERATOR_IMPL = "ImplClass";
    public static final String TOKEN_ISSUERS = "TokenIssuers";
    public static final String GATEWAY_JWT_CONFIGURATION = "Configuration";
    public static final String GATEWAY_JWT_GENERATOR_CLAIMS = "ExcludedClaims";
    public static final String GATEWAY_JWT_GENERATOR_CLAIM = "Claim";
    public static final String CONVERT_CLAIMS_TO_CONSUMER_DIALECT = JWT_CONFIGS + ".ConvertClaimsToConsumerDialect";

    public static final String OAUTH_CONFIGS = "OAuthConfigurations.";
    public static final String AUTHORIZATION_HEADER = "AuthorizationHeader";
    public static final String API_SECURITY = "APISecurity";
    public static final String API_LEVEL_POLICY = "APILevelPolicy";
    public static final String CERTIFICATE_INFORMATION = "CertificateInformation";
    public static final String AUTHORIZATION_HEADER_DEFAULT = "Authorization";
    public static final String HEADER_TENANT = "xWSO2Tenant";
    public static final String X_WSO2_TENANT_HEADER = "X-WSO2-Tenant";
    public static final String AUTHORIZATION_QUERY_PARAM_DEFAULT = "access_token";
    public static final String API_KEY_HEADER_QUERY_PARAM = "apikey";
    public static final String REMOVE_OAUTH_HEADER_FROM_OUT_MESSAGE = "RemoveOAuthHeadersFromOutMessage";
    public static final String REMOVE_OAUTH_HEADER_FROM_OUT_MESSAGE_DEFAULT = "true";
    public static final String REMOVE_OAUTH_HEADERS_FROM_MESSAGE = OAUTH_CONFIGS + "RemoveOAuthHeadersFromOutMessage";
    public static final String APPLICATION_TOKEN_SCOPE = OAUTH_CONFIGS + "ApplicationTokenScope";
    public static final String ALLOWED_SCOPES = OAUTH_CONFIGS + "AllowedScopes.Scope";
    public static final String TOKEN_ENDPOINT_NAME = OAUTH_CONFIGS + "TokenEndPointName";
    public static final String REVOKE_API_URL = OAUTH_CONFIGS + "RevokeAPIURL";
    public static final String ENCRYPT_TOKENS_ON_PERSISTENCE = OAUTH_CONFIGS + "EncryptPersistedTokens";
    public static final String HASH_TOKENS_ON_PERSISTENCE = OAUTH_CONFIGS + "EnableTokenHashMode";
    public static final String TOKEN_ENDPOINT_CONTEXT = OAUTH_CONFIGS +"TokenEndPointName";
    public static final String REVOKE_ENDPOINT_CONTEXT = OAUTH_CONFIGS +"RevokeEndpointName";
    public static final String DEFAULT_MODIFIED_ENDPOINT_PASSWORD = "*****"; //5 stars
    public static final String REGISTRY_HIDDEN_ENDPOINT_PROPERTY = "registry.HiddenEpProperty";
    public static final String OVERVIEW_ELEMENT = "overview";
    public static final String ENDPOINT_PASSWORD_ELEMENT = "endpointPpassword";
    public static final String FEDERATED_USER = "FEDERATED";

    //documentation rxt

    public static final String DOC_NAME = "overview_name";
    public static final String DOC_SUMMARY = "overview_summary";
    public static final String DOC_TYPE = "overview_type";
    public static final String DOC_VISIBILITY = "overview_visibility";
    public static final String DOC_DIR = "documentation";
    public static final String INLINE_DOCUMENT_CONTENT_DIR = "contents";
    public static final String NO_CONTENT_UPDATE = "no_content_update";
    public static final String DOCUMENT_FILE_DIR = "files";
    public static final String DOC_API_BASE_PATH = "overview_apiBasePath";
    public static final String DOC_SOURCE_URL = "overview_sourceURL";
    public static final String DOC_FILE_PATH = "overview_filePath";
    public static final String DOC_SOURCE_TYPE = "overview_sourceType";
    public static final String DOC_OTHER_TYPE_NAME = "overview_otherTypeName";
    public static final String PUBLISHED = "PUBLISHED";
    public static final String CREATED = "CREATED";
    public static final String DEPRECATED = "DEPRECATED";
    public static final String PROTOTYPED = "PROTOTYPED";
    public static final String RETIRED = "RETIRED";
    public static final String BLOCKED = "BLOCKED";
    public static final String VERB_INFO_DTO = "VERB_INFO";
    public static final String RESOURCE_AUTHENTICATION_SCHEME = "ResourceAuthenticationScheme";
    public static final String GOVERNANCE = "governance";

    public static final String DEFAULT_CARBON_DIALECT = "http://wso2.org/claims";
    public static final String FULL_NAME = DEFAULT_CARBON_DIALECT + "/fullname";
    public static final String FIRST_NAME = DEFAULT_CARBON_DIALECT + "/givenname";
    public static final String LAST_NAME = DEFAULT_CARBON_DIALECT + "/lastname";

    //Overview constants for CORS configuration
    public static final String API_OVERVIEW_CORS_CONFIGURATION = "overview_corsConfiguration";
    //Registry lifecycle related info
    public static final String API_LIFE_CYCLE = "APILifeCycle";
    public static final String LC_NEXT_STATES = "nextStates";
    public static final String LC_PROPERTY_LIFECYCLE_NAME_PREFIX = "registry.lifecycle.";
    public static final String LC_PROPERTY_CHECKLIST_PREFIX = "registry.custom_lifecycle.checklist.";
    public static final String LC_PROPERTY_STATE_SUFFIX = ".state";
    public static final String LC_PROPERTY_PERMISSION_SUFFIX = ".item.permission";
    public static final String LC_PROPERTY_ITEM_SUFFIX = ".item";
    public static final String LC_STATUS = "status:";
    public static final String LC_CHECK_ITEMS = "items";
    public static final String LC_CHECK_ITEM_NAME = "name:";
    public static final String LC_CHECK_ITEM_VALUE = "value:";
    public static final String LC_CHECK_ITEM_ORDER = "order:";
    public static final String LC_PUBLISH_LC_STATE = "Publish";

    public static final String SUPER_TENANT_DOMAIN = "carbon.super";
    public static final String TENANT_PREFIX = "/t/";
    public static final String GRANT_TYPE_CLIENT_CREDENTIALS = "client_credentials";
    public static final String OAUTH_RESPONSE_ACCESSTOKEN = "access_token";
    public static final String OAUTH_RESPONSE_TOKEN_SCOPE = "scope";
    public static final String OAUTH_RESPONSE_EXPIRY_TIME = "expires_in";
    public static final String APP_DISPLAY_NAME = "DisplayName";
    public static final String APP_TOKEN_TYPE = "TokenType";
    public static final String APP_SKIP_CONSENT_DISPLAY = "Skip Consent";
    public static final String APP_SKIP_CONSENT_NAME = "skipConsent";
    public static final String APP_SKIP_CONSENT_VALUE = "true";
    public static final String APP_SKIP_LOGOUT_CONSENT_DISPLAY = "Skip Logout Consent";
    public static final String APP_SKIP_LOGOUT_CONSENT_NAME = "skipLogoutConsent";
    public static final String APP_SKIP_LOGOUT_CONSENT_VALUE = "true";
    public static final String RECEIVER_URL = "receiverURL";
    public static final String AUTHENTICATOR_URL = "authenticatorURL";
    public static final String USERNAME = "username";
    public static final String PASSWORD = "password";
    public static final String PROTOCOL = "protocol";
    public static final String PUBLISHING_MODE = "publishingMode";
    public static final String PUBLISHING_TIME_OUT = "publishTimeout";
    public static final String NON_BLOCKING = "non-blocking";
    public static final String BLOCKING_CONDITIONS_STREAM_ID = "org.wso2.blocking.request.stream:1.0.0";
    public static final String TOKEN_REVOCATION_STREAM_ID = "org.wso2.apimgt.token.revocation.stream:1.0.0";
    public static final String KEY_TEMPLATE_STREM_ID = "org.wso2.keytemplate.request.stream:1.0.0";
    public static final String CACHE_INVALIDATION_STREAM_ID = "org.wso2.apimgt.cache.invalidation.stream:1.0.0";
    public static final String NOTIFICATION_STREAM_ID = "org.wso2.apimgt.notification.stream:1.0.0";

    //Property for enabling scope sharing between APIs
    public static final String ENABLE_API_SCOPES_SHARING = "enable-api-scopes-sharing";

    // Constants for obtaining organization claims
    public static final String READ_ORGANIZATION_FROM_SAML_ASSERTION = "readOrganizationClaimFromSamlAssertion";
    public static final String SAML2_SSO_AUTHENTICATOR_NAME = "SAML2SSOAuthenticator";
    public static final String ORGANIZATION_CLAIM_ATTRIBUTE = "OrganizationClaimAttribute";
    public static final String DEFAULT_ORGANIZATION_CLAIM_NAME = "http://wso2.org/claims/organization";
    public static final String DEFAULT_TOKEN_TYPE = "DEFAULT";
    public static final String TOKEN_TYPE_JWT = "JWT";

    public static final String PASSWORD_RESOLVER_IMPL_CLASS = "PasswordResolverImpl";
    public static final String CACHE_INVALIDATION_TYPE = "type";
    public static final String GATEWAY_JWKS_CACHE = "JWKS_CACHE";
    public static final String BLOCKING_CONDITION_ID = "id";
    public static final String API_OVERVIEW_KEY_MANAGERS = "overview_keyManagers";
    public static final String KEY_MANAGER_CONSUMER_KEY = "consumer_key";
    public static final String KEY_MANAGER_CONSUMER_SECRET = "consumer_secret";
    public static final String REVOKED_TOKEN_TYPE = "type";
    public static final String IDENTITY_REVOKE_ENDPOINT = "/oauth2/revoke";
    public static final String IDENTITY_TOKEN_ENDPOINT_CONTEXT = "/oauth2/token";
    public static final String GATEWAY_SIGNED_JWT_CACHE = "SignedJWTParseCache";

    public static final String DEFAULT_WEBSOCKET_VERSION = "defaultVersion";
    public static final String ENCRYPTED_VALUE = "encrypted";
    public static final String VALUE = "value";
    public static final String GATEWAY_INTROSPECT_CACHE_NAME = "GatewayIntrospectCache";

    public static final String DELEM_COLON = ":";
    public static final String DELEM_COMMA = ",";
    public static final String DELEM_UNDERSCORE = "_";
    public static final String CHAR_ASTERIX = "*";

    public static class TokenStatus {

        public static final String ACTIVE = "ACTIVE";
        public static final String BLOCKED = "BLOCKED";
        public static final String REVOKED = "REVOKED";
        public static final String INACTIVE = "INACTIVE";

        private TokenStatus() {

        }
    }

    public static class SubscriptionStatus {

        public static final String BLOCKED = "BLOCKED";
        public static final String PROD_ONLY_BLOCKED = "PROD_ONLY_BLOCKED";
        public static final String UNBLOCKED = "UNBLOCKED";
        public static final String ON_HOLD = "ON_HOLD";
        public static final String TIER_UPDATE_PENDING = "TIER_UPDATE_PENDING";
        public static final String REJECTED = "REJECTED";

        private SubscriptionStatus() {

        }
    }

    public enum OAuthAppMode {
        CREATED, MAPPED
    }

    public static class SubscriptionCreatedStatus {

        public static final String SUBSCRIBE = "SUBSCRIBE";
        public static final String UN_SUBSCRIBE = "UN_SUBSCRIBE";

        private SubscriptionCreatedStatus() {

        }
    }

    public static final String RXT_MEDIA_TYPE = "application/vnd.wso2.registry-ext-type+xml";
    public static final String API_RXT_MEDIA_TYPE = "application/vnd.wso2-api+xml";
    public static final String DOCUMENT_RXT_MEDIA_TYPE = "application/vnd.wso2-document+xml";
    public static final String API_PRODUCT_RXT_MEDIA_TYPE = "application/vnd.wso2-product+xml";
    public static final int TOP_TATE_MARGIN = 4;

    public static final class Permissions {

        public static final String API_CREATE = "/permission/admin/manage/api/create";
        public static final String API_PUBLISH = "/permission/admin/manage/api/publish";
        public static final String API_SUBSCRIBE = "/permission/admin/manage/api/subscribe";
        public static final String API_WORKFLOWADMIN = "/permission/admin/manage/workflowadmin";
        public static final String APIM_ADMIN = "/permission/admin/manage/apim_admin";
        public static final String MANAGE_TIERS = "/permission/admin/manage/manage_tiers";

        public static final String LOGIN = "/permission/admin/login";
        public static final String CONFIGURE_GOVERNANCE = "/permission/admin/configure/governance";
        public static final String RESOURCE_GOVERN = "/permission/admin/manage/resources/govern";

        private Permissions() {

        }
    }

    public static final String API_GATEWAY = "APIGateway.";
    public static final String API_GATEWAY_SERVER_URL = "ServerURL";
    public static final String API_GATEWAY_USERNAME = "Username";
    public static final String API_GATEWAY_PASSWORD = "Password";
    public static final String API_GATEWAY_ENDPOINT = "GatewayEndpoint";
    public static final String API_WEBSOCKET_GATEWAY_ENDPOINT = "GatewayWSEndpoint";
    public static final String API_GATEWAY_TYPE = "GatewayType";
    public static final String API_GATEWAY_TYPE_SYNAPSE = "Synapse";
    public static final String API_GATEWAY_NONE = "none";
    public static final String GATEWAY_STATS_SERVICE = "GatewayStatsUpdateService";

    public static final String CACHE_CONFIGS = "CacheConfigurations.";
    public static final String GATEWAY_TOKEN_CACHE_ENABLED = CACHE_CONFIGS + "EnableGatewayTokenCache";
    public static final String GATEWAY_RESOURCE_CACHE_ENABLED = CACHE_CONFIGS + "EnableGatewayResourceCache";
    public static final String JWT_CLAIM_CACHE_EXPIRY = CACHE_CONFIGS + "JWTClaimCacheExpiry";
    public static final String ENABLED_JWT_CLAIM_CACHE = CACHE_CONFIGS + "EnableJWTClaimCache";
    public static final String KEY_MANAGER_TOKEN_CACHE = CACHE_CONFIGS + "EnableKeyManagerTokenCache";
    public static final String TOKEN_CACHE_EXPIRY = CACHE_CONFIGS + "TokenCacheExpiry";
    public static final String REST_API_TOKEN_CACHE_ENABLED = CACHE_CONFIGS + "EnableRESTAPITokenCache";
    public static final String REST_API_TOKEN_CACHE_EXPIRY = CACHE_CONFIGS + "RESTAPITokenCacheExpiry";
    public static final String REST_API_CACHE_CONTROL_HEADERS_ENABLED = CACHE_CONFIGS
            + "EnableRESTAPICacheControlHeaders";
    public static final String REST_API_CACHE_CONTROL_HEADERS_MAX_AGE = CACHE_CONFIGS
            + "RESTAPICacheControlHeadersMaxAge";

    public static final String STORE_TAG_CACHE_DURATION = CACHE_CONFIGS + "TagCacheDuration";
    public static final String API_STORE_RECENTLY_ADDED_API_CACHE_ENABLE =
            CACHE_CONFIGS + "EnableRecentlyAddedAPICache";
    public static final String SCOPE_CACHE_ENABLED = CACHE_CONFIGS + "EnableScopeCache";
    public static final String PUBLISHER_ROLE_CACHE_ENABLED = CACHE_CONFIGS + "EnablePublisherRoleCache";
    public static final String GATEWAY_RESOURCE_CACHE_TIMEOUT = CACHE_CONFIGS + "GatewayResourceCacheExpiry";
    public static final String DEFAULT_CACHE_TIMEOUT = "Cache.DefaultCacheTimeout";
    public static final String REST_API_SCOPE_CACHE = "REST_API_SCOPE_CACHE";
    public static final long DEFAULT_TIMEOUT = 900;

    public static final String API_KEY_VALIDATOR = "APIKeyValidator.";
    public static final String API_KEY_VALIDATOR_URL = API_KEY_VALIDATOR + "ServerURL";
    public static final String API_KEY_VALIDATOR_USERNAME = API_KEY_VALIDATOR + "Username";
    public static final String API_KEY_VALIDATOR_PASSWORD = API_KEY_VALIDATOR + "Password";
    public static final String ENABLE_DEFAULT_KEY_MANAGER_REGISTRATION = API_KEY_VALIDATOR +
            "EnableDefaultKeyManagerRegistration";
    public static final String ENABLE_KEY_MANAGER_RETRIVAL = API_KEY_VALIDATOR +
            "EnableKeyManagerConfigurationRetriever";
    public static final String DEFAULT_KEY_MANAGER_TYPE = API_KEY_VALIDATOR + "DefaultKeyManagerType";
    // Constants needed for KeyManager section
    public static final String API_KEY_MANAGER = "APIKeyManager.";
    public static final String KEY_MANAGER_CLIENT = API_KEY_MANAGER + "KeyManagerClientImpl";
    public static final String KEY_MANAGER = "KeyManager";
    public static final String KEY_MANAGER_USERNAME = "Username";
    public static final String KEY_MANAGER_PASSWORD = "Password";
    public static final String AUTHSERVER_URL = "ServerURL";
    public static final String API_KEY_VALIDATOR_ENABLE_PROVISION_APP_VALIDATION =
            API_KEY_VALIDATOR + "EnableProvisionedAppValidation";
    public static final String KEY_MANAGER_OAUTH2_SCOPES_REST_API_BASE_PATH = "/api/identity/oauth2/v1.0/scopes";
    public static final String KEY_MANAGER_OAUTH2_SCOPES_SCOPE_NAME_PARAM = "{scope_name}";
    public static final String KEY_MANAGER_OAUTH2_SCOPES_REST_API_SCOPE_NAME = "/name/"
            + KEY_MANAGER_OAUTH2_SCOPES_SCOPE_NAME_PARAM;
    public static final String[] KEY_MANAGER_OAUTH2_REST_API_MGT_SCOPES = { "internal_application_mgt_create",
            "internal_application_mgt_delete", "internal_application_mgt_update", "internal_application_mgt_view",
            "internal_user_mgt_list" };
    public static final String KEY_MANAGER_CLIENT_APPLICATION_PREFIX = "wso2_apim_km_";

    public static final String TOKEN_URL = "TokenURL";
    public static final String REVOKE_URL = "RevokeURL";
    public static final String SERVICES_URL_RELATIVE_PATH = "services";

    public static final String PORT_OFFSET_SYSTEM_VAR = "portOffset";
    public static final String PORT_OFFSET_CONFIG = "Ports.Offset";

    public static final String DEVICE_SCOPE_PATTERN = "^device_.*";
    public static final String OPEN_ID_SCOPE_NAME = "openid";
    public static final String API_KEY_MANGER_VALIDATIONHANDLER_CLASS_NAME = API_KEY_VALIDATOR
            + "KeyValidationHandlerClassName";

    public static final String USER_DEFAULT_PROFILE = "default";
    public static final String USER_PROFILE_MGT_SERVICE = "UserProfileMgtService";
    public static final String USER_INFO_RECOVERY_SERVICE = "UserInformationRecoveryService";

    public static final String API_RESTAPI = "RESTAPI.";
    public static final String API_RESTAPI_ALLOWED_URI = API_RESTAPI + "AllowedURIs.AllowedURI.";
    public static final String API_RESTAPI_ALLOWED_URI_URI = API_RESTAPI_ALLOWED_URI + "URI";
    public static final String API_RESTAPI_ALLOWED_URI_HTTPMethods = API_RESTAPI_ALLOWED_URI + "HTTPMethods";
    public static final String API_RESTAPI_ETAG_SKIP_LIST = API_RESTAPI + "ETagSkipList.";
    public static final String API_RESTAPI_ETAG_SKIP_URI = API_RESTAPI_ETAG_SKIP_LIST + "ETagSkipURI.";
    public static final String API_RESTAPI_ETAG_SKIP_URI_URI = API_RESTAPI_ETAG_SKIP_URI + "URI";
    public static final String API_RESTAPI_ETAG_SKIP_URI_HTTPMETHOD = API_RESTAPI_ETAG_SKIP_URI + "HTTPMethods";

    public static final String API_KEY_VALIDATOR_CLIENT_TYPE = API_KEY_VALIDATOR + "KeyValidatorClientType";
    public static final String API_KEY_VALIDATOR_WS_CLIENT = "WSClient";

    public static final String JWT_EXPIRY_TIME = API_KEY_VALIDATOR + "JWTExpiryTime";

    public static final String API_KEY_VALIDATOR_ENABLE_ASSERTIONS = API_KEY_VALIDATOR + "EnableAssertions.";

    public static final String API_STORE = "APIStore.";
    public static final String SHOW_API_STORE_URL_FROM_PUBLISHER = API_STORE + "DisplayURL";
    public static final String API_STORE_URL = API_STORE + "URL";
    public static final String API_STORE_SERVER_URL = API_STORE + "ServerURL";
    public static final String API_STORE_USERNAME = API_STORE + "Username";
    public static final String API_STORE_PASSWORD = API_STORE + "Password";
    public static final String API_STORE_DISPLAY_ALL_APIS = API_STORE + "DisplayAllAPIs";
    public static final String API_STORE_DISPLAY_MULTIPLE_VERSIONS = API_STORE + "DisplayMultipleVersions";
    public static final String API_STORE_DISPLAY_COMMENTS = API_STORE + "DisplayComments";
    public static final String API_STORE_DISPLAY_RATINGS = API_STORE + "DisplayRatings";
    public static final String STORE_TOKEN_DISPLAY_URL = API_STORE + "StoreTokenDisplayURL";
    public static final String API_STORE_FORCE_CI_COMPARISIONS = API_STORE + "CompareCaseInsensitively";
    public static final String API_STORE_DISABLE_PERMISSION_CHECK = API_STORE + "DisablePermissionCheck";
    public static final String API_STORE_APIS_PER_PAGE = API_STORE + "APIsPerPage";
    public static final String API_STORE_FORUM_ENABLED = API_STORE + "isStoreForumEnabled";
    public static final String MULTI_TENANT_USER_ADMIN_SERVICE = "MultiTenantUserAdminService";
    public static final String API_STORE_GROUP_EXTRACTOR_CLAIM_URI = API_STORE + "DefaultGroupExtractorClaimUri";
    public static final String API_STORE_MAP_EXISTING_AUTH_APPS = API_STORE + "MapExistingAuthApps";
    public static final String API_STORE_API_KEY_ALIAS = API_STORE + "ApiKeyAlias";
    public static final String WSO2_ANONYMOUS_USER = "wso2.anonymous.user";
    public static final String API_DEVPORTAL_ANONYMOUS_MODE = API_STORE + "EnableAnonymousMode";
    public static final String API_DEVPORTAL_ENABLE_CROSS_TENANT_SUBSCRIPTION = API_STORE +
            "EnableCrossTenantSubscription";

    public static final String API_PUBLISHER = "APIPublisher.";
    public static final String SHOW_API_PUBLISHER_URL_FROM_STORE = API_PUBLISHER + "DisplayURL";
    public static final String API_PUBLISHER_URL = API_PUBLISHER + "URL";
    public static final String API_PUBLISHER_ENABLE_API_DOC_VISIBILITY_LEVELS = API_PUBLISHER
            + "EnableAPIDocVisibilityLevels";
    // Configuration that need to enable to add access control to APIs in publisher
    public static final String API_PUBLISHER_ENABLE_ACCESS_CONTROL_LEVELS = API_PUBLISHER
            + "EnableAccessControl";
    public static final String API_PUBLISHER_APIS_PER_PAGE = API_PUBLISHER + "APIsPerPage";
    public static final String API_PUBLISHER_SUBSCRIBER_CLAIMS = API_PUBLISHER + "SubscriberClaims";
    public static final String WSO2_API_STORE_TYPE = "wso2";

    public static final String EXTERNAL_API_STORES = "ExternalAPIStores";
    public static final String LOGIN_CONFIGS = "LoginConfig";
    public static final String EXTERNAL_API_STORES_STORE_URL = "StoreURL";
    public static final String EXTERNAL_API_STORE = "ExternalAPIStore";
    public static final String EXTERNAL_API_STORE_ID = "id";
    public static final String EXTERNAL_API_STORE_TYPE = "type";
    public static final String EXTERNAL_API_STORE_CLASS_NAME = "className";
    public static final String EXTERNAL_API_STORE_DISPLAY_NAME = "DisplayName";
    public static final String EXTERNAL_API_STORE_ENDPOINT = "Endpoint";
    public static final String EXTERNAL_API_STORE_USERNAME = "Username";
    public static final String EXTERNAL_API_STORE_PASSWORD = "Password";

    public static final String AUTH_MANAGER = "AuthManager.";
    public static final String AUTH_MANAGER_URL = AUTH_MANAGER + "ServerURL";
    public static final String AUTH_MANAGER_USERNAME = AUTH_MANAGER + "Username";
    public static final String AUTH_MANAGER_PASSWORD = AUTH_MANAGER + "Password";
    public static final String ENABLE_MTLS_FOR_APIS = "EnableMTLSForAPIs";
    public static final String IS_KM_REVERSE_PROXY_ENABLED = "ISKMReverseProxyEnabled";

    public static final String IDENTITY_PROVIDER = "IdentityProvider.";
    public static final String IDENTITY_PROVIDER_AUTHORIZE_ENDPOINT = IDENTITY_PROVIDER + "AuthorizeEndpoint";
    public static final String IDENTITY_PROVIDER_OIDC_LOGOUT_ENDPOINT = IDENTITY_PROVIDER + "OIDCLogoutEndpoint";
    public static final String IDENTITY_PROVIDER_SERVER_URL = IDENTITY_PROVIDER + "ServerURL";
    public static final String IDENTITY_PROVIDER_OIDC_CHECK_SESSION_ENDPOINT = IDENTITY_PROVIDER + "CheckSessionEndpoint";
    public static final String IDENTITY_PROVIDER_OIDC_CHECK_SESSION_URL = "/oidc/checksession";

    public static final String SELF_SIGN_UP = "SelfSignUp.";
    public static final String SELF_SIGN_UP_ENABLED = SELF_SIGN_UP + "Enabled";
    public static final String SELF_SIGN_UP_ROLE = SELF_SIGN_UP + "SubscriberRoleName";

    //elements in the configuration file in the registry related to self signup
    public static final String SELF_SIGN_UP_REG_DOMAIN_ELEM = "SignUpDomain";
    public static final String SELF_SIGN_UP_REG_ROLES_ELEM = "SignUpRoles";
    public static final String SELF_SIGN_UP_REG_ROLE_ELEM = "SignUpRole";
    public static final String SELF_SIGN_UP_REG_USERNAME = "AdminUserName";
    public static final String SELF_SIGN_UP_REG_PASSWORD = "AdminPassword";
    public static final String SELF_SIGN_UP_REG_ENABLED = "EnableSignup";
    public static final String SELF_SIGN_UP_REG_ROLE_NAME_ELEMENT = "RoleName";
    public static final String SELF_SIGN_UP_REG_ROLE_IS_EXTERNAL = "IsExternalRole";

    public static final String STATUS_OBSERVERS = "StatusObservers.";
    public static final String OBSERVER = STATUS_OBSERVERS + "Observer";

    public static final String CORS_CONFIGURATION = "CORSConfiguration.";
    public static final String CORS_CONFIGURATION_ENABLED = CORS_CONFIGURATION + "Enabled";
    public static final String CORS_CONFIGURATION_ACCESS_CTL_ALLOW_ORIGIN = CORS_CONFIGURATION
            + "Access-Control-Allow-Origin";
    public static final String CORS_CONFIGURATION_ACCESS_CTL_ALLOW_HEADERS = CORS_CONFIGURATION
            + "Access-Control-Allow-Headers";
    public static final String CORS_CONFIGURATION_ACCESS_CTL_ALLOW_METHODS = CORS_CONFIGURATION
            + "Access-Control-Allow-Methods";

    public static final String CORS_CONFIGURATION_ACCESS_CTL_EXPOSE_HEADERS = CORS_CONFIGURATION
            + "Access-Control-Expose-Headers";

    public static final String CORS_CONFIGURATION_ACCESS_CTL_ALLOW_CREDENTIALS = CORS_CONFIGURATION
            + "Access-Control-Allow-Credentials";

    public static final String API_KEY_TYPE = "AM_KEY_TYPE";
    public static final String API_KEY_TYPE_PRODUCTION = "PRODUCTION";
    public static final String API_KEY_TYPE_SANDBOX = "SANDBOX";

    public static final String BILLING_AND_USAGE_CONFIGURATION = "EnableBillingAndUsage";

    public static final String DEFAULT_APPLICATION_NAME = "DefaultApplication";
    public static final String DEFAULT_APPLICATION_DESCRIPTION = "This is the default application";
    public static final String BASIC_AUTH_APPLICATION_NAME = "BasicAuthApplication";

    public static final QName POLICY_ELEMENT = new QName("http://schemas.xmlsoap.org/ws/2004/09/policy",
            "Policy");

    public static final String THROTTLE_NAMESPACE = "http://www.wso2.org/products/wso2commons/throttle";

    public static final QName ASSERTION_ELEMENT = new QName(THROTTLE_NAMESPACE, "MediatorThrottleAssertion");
    public static final QName THROTTLE_ID_ELEMENT = new QName(THROTTLE_NAMESPACE, "ID");
    public static final QName THROTTLE_ID_DISPLAY_NAME_ELEMENT = new QName(THROTTLE_NAMESPACE, "displayName");

    public static final String THROTTLE_TIER_DESCRIPTION_ATTRIBUTE = "Description";

    //"Billing plan" and "Stop on quota reach" are considered as x-wso2 type attributes
    public static final String THROTTLE_TIER_PLAN_ATTRIBUTE = "x-wso2-BillingPlan";
    public static final String THROTTLE_TIER_QUOTA_ACTION_ATTRIBUTE = "x-wso2-StopOnQuotaReach";

    public static final String TIER_MANAGEMENT = "TierManagement.";
    public static final String ENABLE_UNLIMITED_TIER = TIER_MANAGEMENT + "EnableUnlimitedTier";
    public static final String THROTTLE_POLICY_TEMPLATE =
            "<wsp:Policy xmlns:wsp=\"http://schemas.xmlsoap.org/ws/2004/09/policy\" xmlns:throttle=\"http://www.wso2" +
                    ".org/products/wso2commons/throttle\">" +
                    "<throttle:ID throttle:type=\"ROLE\">%s</throttle:ID>" +
                    "<wsp:Policy>" +
                    "<throttle:Control>" +
                    "<wsp:Policy>" +
                    "<throttle:MaximumCount>%d</throttle:MaximumCount>" +
                    "<throttle:UnitTime>%d</throttle:UnitTime>" +
                    "<wsp:Policy>" +
                    "<throttle:Attributes>%s</throttle:Attributes>" +
                    "</wsp:Policy>" +
                    "</wsp:Policy>" +
                    "</throttle:Control>" +
                    "</wsp:Policy>" +
                    "</wsp:Policy>";

    public static final String THROTTLE_POLICY_ATTRIBUTE_TEMPLATE =
            "<throttle:%s xmlns:throttle=\"http://www.wso2.org/products/wso2commons/throttle\">%s</throttle:%s>";

    // This property is used to indicate whether a throttle out event has happened
    // There is a property added to the message context when such an event happens.
    public static final String API_USAGE_THROTTLE_OUT_PROPERTY_KEY = "isThrottleOutIgnored";

    public static final String THROTTLE_OUT_REASON_KEY = "THROTTLED_OUT_REASON";
    public static final String BLOCKED_REASON_KEY = "BLOCKED_REASON";
    // The following properties describes the reason for the throttle out.
    public static final String THROTTLE_OUT_REASON_HARD_LIMIT_EXCEEDED = "HARD_LIMIT_EXCEEDED";
    public static final String THROTTLE_OUT_REASON_SOFT_LIMIT_EXCEEDED = "SOFT_LIMIT_EXCEEDED";
    public static final String THROTTLE_OUT_REASON_API_LIMIT_EXCEEDED = "API_LIMIT_EXCEEDED";
    public static final String THROTTLE_OUT_REASON_RESOURCE_LIMIT_EXCEEDED = "RESOURCE_LIMIT_EXCEEDED";
    public static final String THROTTLE_OUT_REASON_APPLICATION_LIMIT_EXCEEDED = "APPLICATION_LIMIT_EXCEEDED";
    public static final String THROTTLE_OUT_REASON_SUBSCRIPTION_LIMIT_EXCEEDED = "SUBSCRIPTION_LIMIT_EXCEEDED";

    public static final String API_ANALYTICS = "Analytics.";
    public static final String API_USAGE_ENABLED = API_ANALYTICS + "Enabled";
    public static final String API_USAGE_BAM_SERVER_URL_GROUPS = API_ANALYTICS + "StreamProcessorServerURL";
    public static final String API_USAGE_BAM_SERVER_AUTH_URL_GROUPS = API_ANALYTICS + "StreamProcessorAuthServerURL";
    public static final String API_USAGE_BUILD_MSG = API_ANALYTICS + "PublishResponseMessageSize";
    public static final String API_USAGE_BAM_SERVER_USER = API_ANALYTICS + "StreamProcessorUsername";
    public static final String API_USAGE_BAM_SERVER_PASSWORD = API_ANALYTICS + "StreamProcessorPassword";
    public static final String API_USAGE_SKIP_EVENT_RECEIVER_CONN = API_ANALYTICS + "SkipEventReceiverConnection";
    public static final String API_USAGE_PUBLISHER_CLASS = API_ANALYTICS + "PublisherClass";
    public static final String API_USAGE_DATA_SOURCE_NAME = "WSO2AM_STATS_DB";
    public static final String API_USAGE_STREAMS = API_ANALYTICS + "Streams.";
    public static final String STAT_PROVIDER_IMPL = API_ANALYTICS + "StatsProviderImpl";
    public static final String API_USAGE_REQUEST_STREAM = API_USAGE_STREAMS + "Request.";
    public static final String API_USAGE_RESPONSE_STREAM = API_USAGE_STREAMS + "Response.";
    public static final String API_USAGE_FAULT_STREAM = API_USAGE_STREAMS + "Fault.";
    public static final String API_USAGE_THROTTLE_STREAM = API_USAGE_STREAMS + "Throttle.";
    public static final String API_USAGE_EXECUTION_TIME_STREAM = API_USAGE_STREAMS + "ExecutionTime.";
    public static final String API_ALERT_TYPES_STREAM = API_USAGE_STREAMS + "AlertTypes.";
    public static final String API_REQUEST_STREAM_NAME = API_USAGE_REQUEST_STREAM + "Name";
    public static final String API_REQUEST_STREAM_VERSION = API_USAGE_REQUEST_STREAM + "Version";
    public static final String API_RESPONSE_STREAM_NAME = API_USAGE_RESPONSE_STREAM + "Name";
    public static final String API_RESPONSE_STREAM_VERSION = API_USAGE_RESPONSE_STREAM + "Version";
    public static final String API_FAULT_STREAM_NAME = API_USAGE_FAULT_STREAM + "Name";
    public static final String API_FAULT_STREAM_VERSION = API_USAGE_FAULT_STREAM + "Version";
    public static final String API_THROTTLE_STREAM_NAME = API_USAGE_THROTTLE_STREAM + "Name";
    public static final String API_THRORRLE_STREAM_VERSION = API_USAGE_THROTTLE_STREAM + "Version";
    public static final String API_EXECUTION_TIME_STREAM_NAME = API_USAGE_EXECUTION_TIME_STREAM + "Name";
    public static final String API_EXECUTION_TIME_STREAM_VERSION = API_USAGE_EXECUTION_TIME_STREAM + "Version";
    public static final String API_ALERT_TYPES_STREAM_NAME = API_ALERT_TYPES_STREAM + "Name";
    public static final String API_ALERT_TYPES_STREAM_VERSION = API_ALERT_TYPES_STREAM + "Version";
    public static final String API_USAGE_SKIP_WORKFLOW_EVENT_RECEIVER_CONN =
            API_ANALYTICS + "SkipWorkflowEventPublisher";

    public static final String API_USAGE_WF_STREAM = API_USAGE_STREAMS + "Workflow.";
    public static final String API_WF_STREAM_NAME = API_USAGE_WF_STREAM + "Name";
    public static final String API_WF_STREAM_VERSION = API_USAGE_WF_STREAM + "Version";
    //Rest API Config data in api-config.xml
    public static final String API_USAGE_DAS_REST_API_URL = API_ANALYTICS + "StreamProcessorRestApiURL";
    public static final String API_USAGE_DAS_REST_API_USER = API_ANALYTICS + "StreamProcessorRestApiUsername";
    public static final String API_USAGE_DAS_REST_API_PASSWORD = API_ANALYTICS + "StreamProcessorRestApiPassword";

    public static final String UNLIMITED_TIER = "Unlimited";
    public static final String UNLIMITED_TIER_DESC = "Allows unlimited requests";

    public static final String UNAUTHENTICATED_TIER = "Unauthenticated";
    public static final String BLOCKING_EVENT_PUBLISHER = "blockingEventPublisher";
    public static final String EVENT_HUB_NOTIFICATION_EVENT_PUBLISHER = "eventHubNotificationEventPublisher";
    public static final String NOTIFICATION_EVENT_PUBLISHER = "notificationPublisher";

    public static final int AM_CREATOR_APIMGT_EXECUTION_ID = 200;
    public static final int AM_CREATOR_GOVERNANCE_EXECUTION_ID = 201;
    public static final int AM_PUBLISHER_APIMGT_EXECUTION_ID = 202;
    public static final int AM_CREATOR_LIFECYCLE_EXECUTION_ID = 203;
    public static final int AM_PUBLISHER_LIFECYCLE_EXECUTION_ID = 204;

    public static final QName THROTTLE_CONTROL_ELEMENT = new QName(THROTTLE_NAMESPACE, "Control");
    public static final QName THROTTLE_MAXIMUM_COUNT_ELEMENT = new QName(THROTTLE_NAMESPACE, "MaximumCount");
    public static final QName THROTTLE_UNIT_TIME_ELEMENT = new QName(THROTTLE_NAMESPACE, "UnitTime");
    public static final QName THROTTLE_ATTRIBUTES_ELEMENT = new QName(THROTTLE_NAMESPACE, "Attributes");
    public static final QName THROTTLE_ATTRIBUTE_ELEMENT = new QName(THROTTLE_NAMESPACE, "Attribute");
    public static final QName THROTTLE_DESCRIPTION_ELEMENT = new QName(THROTTLE_NAMESPACE, "Description");
    public static final QName THROTTLE_TIER_PLAN_ELEMENT = new QName(THROTTLE_NAMESPACE, THROTTLE_TIER_PLAN_ATTRIBUTE);
    public static final String THROTTLE_ATTRIBUTE_DISPLAY_NAME = "displayName";

    public static final String TIER_DESC_NOT_AVAILABLE = "Tire Description is not available";

    public static final String AUTH_TYPE_DEFAULT = "DEFAULT";
    public static final String AUTH_TYPE_NONE = "NONE";
    public static final String AUTH_TYPE_USER = "USER";
    public static final String AUTH_TYPE_APP = "APP";

    public static final String TIER_PERMISSION_ALLOW = "allow";
    public static final String TIER_PERMISSION_DENY = "deny";

    public static final String SUBSCRIPTION_TO_CURRENT_TENANT = "current_tenant";
    public static final String SUBSCRIPTION_TO_ALL_TENANTS = "all_tenants";
    public static final String SUBSCRIPTION_TO_SPECIFIC_TENANTS = "specific_tenants";
    public static final String NO_PERMISSION_ERROR = "noPermissions";
    public static final String JSON_PARSE_ERROR = "parseErrors";

    //TODO: move this to a common place (& Enum) to be accessible by all components
    public static class KeyValidationStatus {

        public static final int API_AUTH_GENERAL_ERROR = 900900;
        public static final int API_AUTH_INVALID_CREDENTIALS = 900901;
        public static final int API_AUTH_INCORRECT_ACCESS_TOKEN_TYPE = 900905;
        public static final int API_BLOCKED = 900907;
        public static final int API_AUTH_RESOURCE_FORBIDDEN = 900908;
        public static final int SUBSCRIPTION_INACTIVE = 900909;
        public static final int INVALID_SCOPE = 900910;
        public static final int KEY_MANAGER_NOT_AVAILABLE = 900912;

        private KeyValidationStatus() {

        }
    }

    public static final String EMAIL_DOMAIN_SEPARATOR = "@";

    public static final String EMAIL_DOMAIN_SEPARATOR_REPLACEMENT = "-AT-";

    //API caching related constants
    public static final String API_MANAGER_CACHE_MANAGER = "API_MANAGER_CACHE";
    public static final String API_CONTEXT_CACHE_MANAGER = "API_CONTEXT_CACHE_MANAGER";
    public static final String RESOURCE_CACHE_NAME = "resourceCache";
    public static final String POLICY_CACHE_CONTEXT = "POLICY:";
    public static final String GATEWAY_KEY_CACHE_NAME = "gatewayKeyCache";
    public static final String GATEWAY_USERNAME_CACHE_NAME = "gatewayUsernameCache";
    public static final String GATEWAY_INVALID_USERNAME_CACHE_NAME = "gatewayInvalidUsernameCache";
    public static final String GATEWAY_BASIC_AUTH_RESOURCE_CACHE_NAME = "gatewayBasicAuthResourceCache";
    public static final String GATEWAY_CERTIFICATE_CACHE_NAME = "gatewayCertificateCache";
    public static final String GATEWAY_API_KEY_CACHE_NAME = "gatewayApiKeyCache";
    public static final String GATEWAY_API_KEY_DATA_CACHE_NAME = "gatewayApiKeyKeyCache";
    public static final String GATEWAY_INVALID_API_KEY_CACHE_NAME = "gatewayInvalidApiKeyCache";
    public static final String GATEWAY_TOKEN_CACHE_NAME = "GATEWAY_TOKEN_CACHE";
    public static final String GATEWAY_INVALID_TOKEN_CACHE_NAME = "GATEWAY_INVALID_TOKEN_CACHE";
    public static final String REST_API_TOKEN_CACHE_NAME = "RESTAPITokenCache";
    public static final String REST_API_INVALID_TOKEN_CACHE_NAME = "RESTAPIInvalidTokenCache";
    public static final String GATEWAY_JWT_TOKEN_CACHE = "GatewayJWTTokenCache";

    public static final String KEY_CACHE_NAME = "keyCache";
    public static final String API_CONTEXT_CACHE = "apiContextCache";
    public static final String WORKFLOW_CACHE_NAME = "workflowCache";
    public static final String LC_CACHE_NAME = "lcCache";
    public static final String APP_SCOPE_CACHE = "appScopeCache";
    public static final String TIERS_CACHE = "tiersCache";
    public static final int API_CONTEXT_CACHE_EXPIRY_TIME_IN_DAYS = 3650;
    public static final String CLAIMS_APIM_CACHE = "claimsLocalCache";
    public static final String APP_SUBSCRIPTION_SCOPE_CACHE = "appSubscriptionScopeCache";
    public static final String APP_SUBSCRIPTION_FILTERED_SCOPE_CACHE = "appSubscriptionFilteredScopeCache";
    public static final String API_USER_ROLE_CACHE = "appPublisherUserRoleCache";
    public static final String API_PUBLISHER_ADMIN_PERMISSION_CACHE = "apimAdminPermissionCache";
    public static final String API_SUBSCRIBER_CACHE = "subscriberCache";
    public static final String EMAIL_CLAIM = "http://wso2.org/claims/emailaddress";

    //URI Authentication Schemes
    public static final Set<String> SUPPORTED_METHODS =
            Collections.unmodifiableSet(new HashSet<String>(
                    Arrays.asList(new String[]{"get", "put", "post", "delete", "patch", "head", "options"})));
    public static final String PARAMETERS = "parameters";
    public static final String AUTH_NO_AUTHENTICATION = "None";
    public static final String AUTH_APPLICATION_LEVEL_TOKEN = "Application";
    public static final String AUTH_APPLICATION_USER_LEVEL_TOKEN = "Application_User";
    public static final String AUTH_APP_AND_USER = "Application_User";
    public static final String AUTH_APPLICATION_OR_USER_LEVEL_TOKEN = "Any";
    public static final String NO_MATCHING_AUTH_SCHEME = "noMatchedAuthScheme";

    public static final String EVERYONE_ROLE = "internal/everyone";
    public static final String ANONYMOUS_ROLE = "system/wso2.anonymous.role";
    public static final String SUBSCRIBER_ROLE = "Internal/subscriber";

    // Anonymous end user, to be used with ACCESS_TOKEN_USER_TYPE_APPLICATION
    public static final String END_USER_ANONYMOUS = "anonymous";

    public static final String READ_ACTION = "2";
    public static final String WRITE_ACTION = "3";
    public static final String DELETE_ACTION = "4";
    public static final String PERMISSION_ENABLED = "1";
    public static final String PERMISSION_DISABLED = "0";

    public static final String API_ACTION = "action";
    public static final String API_ADD_ACTION = "addAPI";
    public static final String API_GET_ACTION = "getAPI";
    public static final String API_UPDATE_ACTION = "updateAPI";
    public static final String API_CHANGE_STATUS_ACTION = "updateStatus";
    public static final String API_REMOVE_ACTION = "removeAPI";
    public static final String API_COPY_ACTION = "createNewAPI";
    public static final String API_LOGIN_ACTION = "login";
    public static final String API_LOGOUT_ACTION = "logout";
    public static final String APISTORE_LOGIN_USERNAME = "username";
    public static final String APISTORE_LOGIN_PASSWORD = "password";
    public static final String APISTORE_LOGIN_URL = "/site/blocks/user/login/ajax/login.jag";
    public static final String APISTORE_PUBLISH_URL = "/site/blocks/life-cycles/ajax/life-cycles.jag";
    public static final String APISTORE_ADD_URL = "/site/blocks/item-add/ajax/add.jag";
    public static final String APISTORE_DELETE_URL = "/site/blocks/item-add/ajax/remove.jag";
    public static final String APISTORE_LIST_URL = "/site/blocks/listing/ajax/item-list.jag";
    public static final String APISTORE_COPY_URL = "/site/blocks/overview/ajax/overview.jag";

    public static final String SWAGGER_VERSION = "1.1";

    public static class OperationParameter {

        public static final String AUTH_PARAM_NAME = "Authorization";
        public static final String AUTH_PARAM_DESCRIPTION = "OAuth2 Authorization Header";
        public static final String AUTH_PARAM_TYPE = "header";
        public static final String PAYLOAD_PARAM_NAME = "Payload";
        public static final String PAYLOAD_PARAM_DESCRIPTION = "Request Payload";
        public static final String QUERY_PARAM_NAME = "Query Parameters";
        public static final String QUERY_PARAM_DESCRIPTION = "Request Query Parameters";
        public static final String PAYLOAD_PARAM_TYPE = "body";

        private OperationParameter() {

        }
    }

    public static class SubscriptionValidationResources {

        public static final String APIS = "/apis";
        public static final String APPLICATIONS = "/applications";
        public static final String SUBSCRIPTIONS = "/subscriptions";
        public static final String SUBSCRIBERS = "/subscribers";
        public static final String APPLICATION_KEY_MAPPINGS = "/application-key-mappings";
        public static final String APPLICATION_POLICIES = "/application-policies";
        public static final String API_POLICIES = "/api-policies";
        public static final String GLOBAL_POLICIES = "/global-policies";
        public static final String SUBSCRIPTION_POLICIES = "/subscription-policies";
        public static final String SCOPES = "/scopes";

        private SubscriptionValidationResources() {

        }
    }

    public static class CORSHeaders {

        public static final String ACCESS_CONTROL_ALLOW_ORIGIN = "Access-Control-Allow-Origin";
        public static final String ACCESS_CONTROL_ALLOW_HEADERS = "Access-Control-Allow-Headers";
        public static final String ACCESS_CONTROL_EXPOSE_HEADERS = "Access-Control-Expose-Headers";
        public static final String ACCESS_CONTROL_ALLOW_METHODS = "Access-Control-Allow-Methods";
        public static final String ACCESS_CONTROL_ALLOW_CREDENTIALS = "Access-Control-Allow-Credentials";
        public static final String ACCESS_CONTROL_REQUEST_METHOD = "Access-Control-Request-Method";
        public static final String ALLOW_HEADERS_HANDLER_VALUE = "allowHeaders";
        public static final String ALLOW_METHODS_HANDLER_VALUE = "allowedMethods";
        public static final String ALLOW_ORIGIN_HANDLER_VALUE = "allowedOrigins";
        public static final String ALLOW_CREDENTIALS_HANDLER_VALUE = "allowCredentials";
        public static final String IMPLEMENTATION_TYPE_HANDLER_VALUE = "apiImplementationType";

        private CORSHeaders() {

        }
    }

    public static final String EXTENSION_HANDLER_POSITION = "ExtensionHandlerPosition";
    public static final String ENABLE_PER_TENANT_SERVICE_PROVIDER_CREATION = "EnablePerTenantServiceProviderCreation";
    public static final String DISABLE_DEFAULT_APPLICATION_CREATION = "DisableDefaultApplicationCreation";
    public static final String GATEWAY_ENV_TYPE_HYBRID = "hybrid";
    public static final String GATEWAY_ENV_TYPE_PRODUCTION = "production";
    public static final String GATEWAY_ENV_TYPE_SANDBOX = "sandbox";

    public static final String ENABLED = "Enabled";
    public static final String DISABLED = "Disabled";
    public static final int API_RESPONSE_CACHE_TIMEOUT = 300;

    public static class ApplicationStatus {

        public static final String APPLICATION_CREATED = "CREATED";
        public static final String APPLICATION_APPROVED = "APPROVED";
        public static final String APPLICATION_REJECTED = "REJECTED";
        public static final String APPLICATION_ONHOLD = "ON_HOLD";
    }

    public static class AppRegistrationStatus {

        public static final String REGISTRATION_CREATED = "CREATED";
        public static final String REGISTRATION_APPROVED = "APPROVED";
        public static final String REGISTRATION_REJECTED = "REJECTED";
        public static final String REGISTRATION_COMPLETED = "COMPLETED";
    }

    public static class FrontEndParameterNames {

        public static final String CONSUMER_KEY = "consumerKey";
        public static final String CONSUMER_SECRET = "consumerSecret";
        public static final String CLIENT_DETAILS = "appDetails";
        public static final String CALLBACK_URL = "callbackUrl";
        public static final String KEY_STATE = "keyState";
        public static final String KEY_MAPPING_ID = "keyMappingId";
    }

    public static class AccessTokenConstants {

        public static final String ACCESS_TOKEN = "accessToken";
        public static final String VALIDITY_TIME = "validityTime";
        public static final String TOKEN_SCOPES = "tokenScope";
    }

    //key  of the endpoint securevault
    public static final String API_SECUREVAULT_ENABLE = "EnableSecureVault";

    public static final String API_RESOURCE_CACHE_KEY = "API_RESOURCE_CACHE_KEY";
    public static final String API_ELECTED_RESOURCE = "API_ELECTED_RESOURCE";

    // GraphQL related constants
    public static final String API_TYPE = "API_TYPE";
    public static final String HTTP_VERB = "HTTP_VERB";
    public static final String GRAPHQL_API = "GRAPHQL";
    public static final String GRAPHQL_API_OPERATION_RESOURCE = "OPERATION_RESOURCE";
    public static final String GRAPHQL_API_OPERATION_TYPE = "OPERATION_TYPE";
    public static final String GRAPHQL_API_OPERATION_VERB_INFO_DTO = "OPERATION_VERB_INFO_DTO";
    public static final String[] GRAPHQL_SUPPORTED_METHODS = {"QUERY", "MUTATION", "SUBSCRIPTION"};
    public static final String API_GRAPHQL_SCHEMA_RESOURCE_LOCATION = API_APPLICATION_DATA_LOCATION + "/graphql/";
    public static final String GRAPHQL_SCHEMA_FILE_EXTENSION = ".graphql";
    public static final String GRAPHQL_LOCAL_ENTRY_EXTENSION = "_graphQL";
    public static final String GRAPHQL_SCHEMA_PROVIDER_SEPERATOR = "--";
    public static final String GRAPHQL_RESOURCE_PATH = "/*";
    public static final String GRAPHQL_SCHEMA_DEFINITION_SEPARATOR = "schemaDefinition=";
    public static final String GRAPHQL_QUERY = "Query";
    public static final String GRAPHQL_SWAGGER_QUERY = "query";
    public static final String GRAPHQL_MUTATION = "Mutation";
    public static final String GRAPHQL_SUBSCRIPTION = "Subscription";
    public static final String SCOPE_ROLE_MAPPING = "ScopeRoleMapping";
    public static final String SCOPE_OPERATION_MAPPING = "ScopeOperationMapping";
    public static final String OPERATION_THROTTLING_MAPPING = "OperationThrottlingMapping";
    public static final String OPERATION_AUTH_SCHEME_MAPPING = "OperationAuthSchemeMapping";
    public static final String OPERATION_SECURITY_ENABLED = "Enabled";
    public static final String OPERATION_SECURITY_DISABLED = "Disabled";
    public static final String GRAPHQL_PAYLOAD = "GRAPHQL_PAYLOAD";
    public static final String GRAPHQL_SCHEMA = "GRAPHQL_SCHEMA";
    public static final String GRAPHQL_ACCESS_CONTROL_POLICY = "GraphQLAccessControlPolicy";
    public static final String QUERY_ANALYSIS_COMPLEXITY = "complexity";
    public static final String MAXIMUM_QUERY_COMPLEXITY = "max_query_complexity";
    public static final String MAXIMUM_QUERY_DEPTH = "max_query_depth";
    public static final String GRAPHQL_MAX_DEPTH = "graphQLMaxDepth";
    public static final String GRAPHQL_MAX_COMPLEXITY = "graphQLMaxComplexity";

    //URI Authentication Schemes
    public static final Set<String> GRAPHQL_SUPPORTED_METHOD_LIST =
            Collections.unmodifiableSet(new HashSet<String>(
                    Arrays.asList(new String[]{"QUERY", "MUTATION", "SUBSCRIPTION", "head", "options"})));

    public static final String OAUTH2_DEFAULT_SCOPE = "default";

    public static final String RECENTLY_ADDED_API_CACHE_NAME = "RECENTLY_ADDED_API";
    public static final String VELOCITY_LOGGER = "VelocityLogger";

    public static final String SHA_256 = "SHA-256";

    public static class DigestAuthConstants {

        public static final String REALM = "realm";
        public static final String NONCE = "nonce";
        public static final String ALGORITHM = "algorithm";
        public static final String OPAQUE = "opaque";
        public static final String QOP = "qop";

        public static final String AUTH = "auth";
        public static final String AUTH_INT = "auth-int";
        public static final String MD5 = "MD5";
        public static final String MD5_SESS = "MD5-sess";

        public static final String POSTFIX = "POSTFIX";
        public static final String HTTP_METHOD = "HTTP_METHOD";
        public static final String MESSAGE_BODY = "MessageBody";
        public static final String UNAMEPASSWORD = "UNAMEPASSWORD";
        public static final String NONCE_COUNT = "NonceCount";
        public static final String INIT_NONCE_COUNT = "00000000";
        public static final String AUTH_HEADER = "AuthHeader";
        public static final String BACKEND_URL = "BACKEND_URL";
        public static final String CHARSET = "UTF-8";

        private DigestAuthConstants() {

        }
    }

    public static class OAuthConstants {

        public static final String OAUTH = "OAUTH";
        public static final String OAUTH_ID = "id";
        public static final String UNIQUE_IDENTIFIER = "uniqueIdentifier";
        public static final String TOKEN_API_URL = "tokenUrl";
        public static final String OAUTH_CLIENT_ID = "clientId";
        public static final String OAUTH_CLIENT_SECRET = "clientSecret";
        public static final String OAUTH_USERNAMEPASSWORD = "usernamePassword";
        public static final String GRANT_TYPE = "grantType";
        public static final String OAUTH_CUSTOM_PARAMETERS = "customParameters";
        public static final String CLIENT_CREDENTIALS = "CLIENT_CREDENTIALS";
        public static final String PASSWORD = "PASSWORD";

        public static final String AUTHORIZATION_HEADER = "Authorization";
        public static final String CONTENT_TYPE_HEADER = "Content-Type";
        public static final String APPLICATION_X_WWW_FORM_URLENCODED = "application/x-www-form-urlencoded";
        public static final String CLIENT_CRED_GRANT_TYPE = "grant_type=client_credentials";
        public static final String PASSWORD_GRANT_TYPE = "grant_type=password";
        public static final String REFRESH_TOKEN_GRANT_TYPE = "grant_type=refresh_token";

        public static final String ACCESS_TOKEN = "access_token";
        public static final String REFRESH_TOKEN = "refresh_token";
        public static final String SCOPE = "scope";
        public static final String TOKEN_TYPE = "token_type";
        public static final String EXPIRES_IN = "expires_in";

        // Properties in Endpoint Config
        public static final String ENDPOINT_SECURITY_PRODUCTION = "production";
        public static final String ENDPOINT_SECURITY_SANDBOX = "sandbox";
        public static final String ENDPOINT_SECURITY_PASSWORD = "password";
        public static final String ENDPOINT_SECURITY_TYPE = "type";
        public static final String ENDPOINT_SECURITY_ENABLED = "enabled";
        public static final String ENDPOINT_SECURITY_USERNAME = "username";

        private OAuthConstants() {

        }
    }

    // For Redis Configuration
    public static final String REDIS_CONFIG = "RedisConfig.";
    public static final String CONFIG_REDIS_HOST = REDIS_CONFIG + "RedisHost";
    public static final String CONFIG_REDIS_PORT = REDIS_CONFIG + "RedisPort";
    public static final String CONFIG_REDIS_USER = REDIS_CONFIG + "RedisUser";
    public static final String CONFIG_REDIS_PASSWORD = REDIS_CONFIG + "RedisPassword";
    public static final String CONFIG_REDIS_DATABASE_ID = REDIS_CONFIG + "RedisDatabaseId";
    public static final String CONFIG_REDIS_CONNECTION_TIMEOUT = REDIS_CONFIG + "RedisConnectionTimeout";
    public static final String CONFIG_REDIS_IS_SSL_ENABLED = REDIS_CONFIG + "RedisIsSslEnabled";

    public static final String IS_REDIS_ENABLED = "isRedisEnabled";
    public static final String REDIS_HOST = "redisHost";
    public static final String REDIS_PORT = "redisPort";
    public static final String REDIS_USER = "redisUser";
    public static final String REDIS_PASSWORD = "redisPassword";
    public static final String REDIS_DATABASE_ID = "redisDatabaseId";
    public static final String REDIS_CONNECTION_TIMEOUT = "redisConnectionTimeout";
    public static final String REDIS_IS_SSL_ENABLED = "redisIsSslEnabled";

    // Primary/Secondary Login configuration
    public static final String USERID_LOGIN = "UserIdLogin";
    public static final String EMAIL_LOGIN = "EmailLogin";
    public static final String PRIMARY_LOGIN = "primary";
    public static final String CLAIM_URI = "ClaimUri";

    public static final String DEFAULT_VERSION_PREFIX = "_default_";
    public static final String OAUTH_HEADER_SPLITTER = ",";
    public static final String CONSUMER_KEY_SEGMENT = "Bearer";
    public static final String CONSUMER_KEY_SEGMENT_DELIMITER = " ";

    public static final String HTTP_PROXY_HOST = "http.proxyHost";
    public static final String HTTP_PROXY_PORT = "http.proxyPort";

    public static final String HTTP_CLIENT_MAX_TOTAL = "HttpClient.MaxTotal";
    public static final String HTTP_CLIENT_DEFAULT_MAX_PER_ROUTE = "HttpClient.DefaultMaxPerRoute";

    public static final String KEYMANAGER_HOSTNAME = "keyManagerHostname";
    public static final String KEYMANAGER_PORT = "keyManagerPort";
    public static final String KEYMANAGER_SERVERURL = API_KEY_VALIDATOR + "ServerURL";
    public static final String CARBON_LOCALIP = "carbon.local.ip";

    public static final String APIPROVIDER_HOSTCACHE = "apiProvideHostObjectCache";
    public static final String TENANTCOUNT_CACHEKEY = "apiProviderCacheKey";

    public static final String API_STORE_GROUP_EXTRACTOR_IMPLEMENTATION = API_STORE + "GroupingExtractor";
    public static final String API_STORE_REST_API_GROUP_EXTRACTOR_IMPLEMENTATION =
            API_STORE + "RESTApiGroupingExtractor";
    public static final String API_CUSTOM_SEQUENCES_FOLDER_LOCATION =
            "repository" + File.separator + "resources" + File.separator + "customsequences";
    public static final String WORKFLOW_EXTENSION_LOCATION =
            "repository" + File.separator + "resources" + File.separator + "default-workflow-extensions.xml";
    public static final String API_CUSTOM_SEQUENCE_TYPE_IN = "in";
    public static final String API_CUSTOM_SEQUENCE_TYPE_OUT = "out";
    public static final String API_CUSTOM_SEQUENCE_TYPE_FAULT = "fault";
    public static final String MEDIATION_SEQUENCE_ELEM = "sequence";
    public static final String MEDIATION_CONFIG_EXT = ".xml";
    public static final String API_CUSTOM_SEQ_IN_EXT = "--In";
    public static final String API_CUSTOM_SEQ_OUT_EXT = "--Out";
    public static final String API_CUSTOM_SEQ_FAULT_EXT = "--Fault";
    public static final String API_CUSTOM_SEQ_JSON_FAULT = "json_fault.xml";

    public static final String API_MANAGER_HOSTNAME = "HostName";
    public static final String API_MANAGER_HOSTNAME_UNKNOWN = "UNKNOWN_HOST";

    public static final String VERSION_PLACEHOLDER = "{version}";

    public enum SupportedHTTPVerbs {
        GET,
        POST,
        PUT,
        DELETE,
        PATCH,
        HEAD,
        OPTIONS
    }

    public enum SupportedCustomPolicyKeys {
        APP_ID("APP_ID"),
        IP("IP"),
        STARTING_IP("STARTING_IP"),
        END_IP("END_IP"),
        ACCESS_TOKEN("ACCESS_TOKEN"),
        USERNAME("APP_ID"),
        QUERY_PARAM("QUERY_PARAM"),
        HEADER("HEADER"),
        BANDWIDTH("BANDWIDTH"),
        JWT_CLAIM("JWT_CLAIM"),
        CONTEXT("CONTEXT"),
        VERSION("VERSION");

        private final String name;

        SupportedCustomPolicyKeys(String s) {

            name = s;
        }

        public String getValue() {

            return this.name;
        }
    }

    public static class ConfigParameters {

        public static final String CHECK_PERMISSIONS_REMOTELY = AUTH_MANAGER + "CheckPermissionsRemotely";

        private ConfigParameters() {

            throw new AssertionError();
        }
    }

    public static final String CORS_SEQUENCE_NAME = "_cors_request_handler_";
    public static final String CUSTOM_HTTP_STATUS_CODE = "CUSTOM_HTTP_SC";
    public static final String CUSTOM_ERROR_CODE = "ERROR_CODE";
    public static final String CUSTOM_ERROR_MESSAGE = "ERROR_MESSAGE";
    //Swagger v2.0 constants
    public static final String SWAGGER_X_SCOPE = "x-scope";
    public static final String SWAGGER_X_AMZN_RESOURCE_NAME = "x-amzn-resource-name";
    public static final String SWAGGER_X_AMZN_RESOURCE_TIMEOUT = "x-amzn-resource-timeout";
    public static final String SWAGGER_X_AUTH_TYPE = "x-auth-type";
    public static final String SWAGGER_X_THROTTLING_TIER = "x-throttling-tier";
    public static final String SWAGGER_X_THROTTLING_BANDWIDTH = "x-throttling-bandwidth";
    public static final String SWAGGER_X_MEDIATION_SCRIPT = "x-mediation-script";
    public static final String SWAGGER_X_WSO2_SECURITY = "x-wso2-security";
    public static final String WSO2_APP_SECURITY_TYPES = "security-types";
    public static final String OPTIONAL = "optional";
    public static final String MANDATORY = "mandatory";
    public static final String RESPONSE_CACHING_ENABLED = "enabled";
    public static final String RESPONSE_CACHING_TIMEOUT = "cacheTimeoutInSeconds";
    public static final String SWAGGER_X_WSO2_SCOPES = "x-wso2-scopes";
    public static final String SWAGGER_X_EXAMPLES = "x-examples";
    public static final String SWAGGER_SCOPE_KEY = "key";
    public static final String SWAGGER_NAME = "name";
    public static final String SWAGGER_SCHEMES = "schemes";
    public static final String SWAGGER_DESCRIPTION = "description";
    public static final String SWAGGER_SERVERS = "servers";
    public static final String SWAGGER_SUMMARY = "summary";
    public static final String SWAGGER_ROLES = "roles";
    public static final String SWAGGER_TITLE = "title";
    public static final String SWAGGER_EMAIL = "email";
    public static final String SWAGGER_CONTACT = "contact";
    public static final String SWAGGER_SECURITY_TYPE = "type";
    public static final String SWAGGER_SECURITY_OAUTH2 = "oauth2";
    public static final String SWAGGER_SECURITY_OAUTH2_IMPLICIT = "implicit";
    public static final String SWAGGER_SECURITY_OAUTH2_PASSWORD = "password";
    public static final String SWAGGER_SECURITY_OAUTH2_AUTHORIZATION_URL = "authorizationUrl";
    public static final String SWAGGER_SECURITY_OAUTH2_TOKEN_URL = "tokenUrl";
    public static final String SWAGGER_SECURITY_OAUTH2_FLOW = "flow";
    public static final String SWAGGER_VER = "version";
    public static final String SWAGGER_OBJECT_NAME_APIM = "apim";
    public static final String SWAGGER_PATHS = "paths";
    public static final String SWAGGER_RESPONSES = "responses";
    public static final String SWAGGER = "swagger";
    public static final String SWAGGER_HOST = "host";
    public static final String SWAGGER_V2 = "2.0";
    public static final String SWAGGER_INFO = "info";
    public static final String SWAGGER_RESPONSE_200 = "200";
    public static final String SWAGGER_SECURITY_DEFINITIONS = "securityDefinitions";
    public static final String SWAGGER_APIM_DEFAULT_SECURITY = "default";
    public static final String SWAGGER_APIM_RESTAPI_SECURITY = "OAuth2Security";
    public static final String OPEN_API_V3 = "3.0.x";
    public static final String OPEN_API = "openapi";
    public static final String OPEN_API_VERSION_REGEX = "3\\.0\\.\\d{1,}";
    public static final String SWAGGER_IS_MISSING_MSG = "swagger is missing";
    public static final String OPENAPI_IS_MISSING_MSG = "openapi is missing";
    public static final String SWAGGER_X_SCOPES_BINDINGS = "x-scopes-bindings";

    //swagger v1.2 constants
    public static final String SWAGGER_RESOURCES = "resources";
    public static final String ENVIRONMENTS_NONE = "none";
    public static final String SWAGGER_BASEPATH = "basePath";
    public static final String SWAGGER_OPERATIONS = "operations";
    public static final String SWAGGER_SCOPE = "scope";
    public static final String SWAGGER_SCOPES = "scopes";
    public static final String SWAGGER_AUTH_TYPE = "auth_type";
    public static final String API_THROTTLING_TIER = "throttling_tier";
    public static final String API_MEDIATION_SCRIPT = "mediation_script";
    public static final String API_SWAGGER_DOC = "api_doc";
    public static final String SWAGGER_12_AUTH = "authorizations";
    public static final String SWAGGER_12_OAUTH2 = "oauth2";
    public static final String SWAGGER_12_SCOPES = "scopes";
    public static final String API_ARRAY_NAME = "apis";
    public static final String SWAGGER_HTTP_METHOD = "method";
    public static final String SWAGGER_FILE = "file";
    public static final String SWAGGER_RESOURCE_PATH = "resourcePath";
    public static final String API_VERSION = "apiVersion";

    //swagger MG related constants
    public static final String X_WSO2_AUTH_HEADER = "x-wso2-auth-header";
    public static final String X_THROTTLING_TIER = "x-throttling-tier";
    public static final String X_WSO2_CORS = "x-wso2-cors";
    public static final String X_WSO2_PRODUCTION_ENDPOINTS = "x-wso2-production-endpoints";
    public static final String X_WSO2_SANDBOX_ENDPOINTS = "x-wso2-sandbox-endpoints";
    public static final String X_WSO2_BASEPATH = "x-wso2-basePath";
    public static final String X_WSO2_TRANSPORTS = "x-wso2-transports";
    public static final String X_WSO2_MUTUAL_SSL = "x-wso2-mutual-ssl";
    public static final String X_WSO2_APP_SECURITY = "x-wso2-application-security";
    public static final String X_WSO2_RESPONSE_CACHE = "x-wso2-response-cache";
    public static final String X_WSO2_DISABLE_SECURITY = "x-wso2-disable-security";
    public static final String X_WSO2_THROTTLING_TIER = "x-wso2-throttling-tier";
    public static final String X_WSO2_REQUEST_INTERCEPTOR = "x-wso2-request-interceptor";
    public static final String X_WSO2_RESPONSE_INTERCEPTOR = "x-wso2-response-interceptor";
    public static final String X_WSO2_ENDPOINT_TYPE = "type";

    //API Constants
    public static final String API_DATA_NAME = "name";
    public static final String API_DATA_PROVIDER = "provider";
    public static final String API_DATA_VERSION = "version";
    public static final String API_DATA_DESCRIPTION = "description";
    public static final String API_DATA_BUSINESS_OWNER = "businessOwner";
    public static final String API_DATA_RATES = "rates";
    public static final String API_DATA_ENDPOINT = "endpoint";
    public static final String API_DATA_THUMB_URL = "thumbnailurl";
    public static final String API_DATA_VISIBILITY = "visibility";
    public static final String API_DATA_VISIBLE_ROLES = "visibleRoles";
    public static final String DOC_DATA_NAME = "docName";
    public static final String DOC_DATA_SUMMARY = "docSummary";
    public static final String DOC_DATA_SOURCEURL = "docSourceURL";
    public static final String DOC_DATA_FILEPATH = "docFilePath";
    public static final String API_DATA_DEFAULT_THUMB = "images/api-default.png";
    public static final String API_DATA_APIS = "apis";
    public static final String API_DATA_TOT_LENGTH = "totalLength";
    public static final String API_DATA_LENGTH = "length";
    public static final String API_DATA_ISMORE = "isMore";
    public static final String API_DATA_PRODUCTION_ENDPOINTS = "production_endpoints";
    public static final String API_DATA_SANDBOX_ENDPOINTS = "sandbox_endpoints";
    public static final String API_DATA_URL = "url";
    public static final String API_UUID = "apiUUID";

    // mock response generation
    public static final String MOCK_GEN_POLICY_LIST = "policyList";

    public static final String IMPLEMENTATION_STATUS = "implementation_status";
    public static final String ENDPOINT_TYPE_DEFAULT = "default";
    public static final String ENDPOINT_TYPE_FAILOVER = "failover";
    public static final String ENDPOINT_TYPE_LOADBALANCE = "load_balance";
    public static final String ENDPOINT_CONFIG = "endpoint_config";
    public static final String ENDPOINT_TYPE_HTTP = "http";
    public static final String ENDPOINT_TYPE_ADDRESS = "address";
    public static final String ENDPOINT_TYPE_AWSLAMBDA = "awslambda";
    public static final String ENDPOINT_PRODUCTION_FAILOVERS = "production_failovers";
    public static final String ENDPOINT_SANDBOX_FAILOVERS = "sandbox_failovers";
    public static final String ENDPOINT_PRODUCTION_ENDPOINTS = "production_endpoints";
    public static final String ENDPOINT_SANDBOX_ENDPOINTS = "sandbox_endpoints";
    public static final String ENDPOINT_URLS = "urls";
    public static final String ENDPOINT_URL = "url";
    public static final String ENDPOINT_SECURITY_TYPE = "type";
    public static final String ENDPOINT_SECURITY_TYPE_BASIC = "basic";
    public static final String ENDPOINT_SECURITY_TYPE_DIGEST = "digest";
    public static final String ENDPOINT_SECURITY_TYPE_OAUTH = "oauth";
    public static final String ENDPOINT_SECURITY_USERNAME = "username";
    public static final String ENDPOINT_SECURITY_CONFIG = "securityConfig";
    public static final String ENDPOINT_SECURITY = "endpoint_security";
    public static final String ENDPOINT_SECURITY_PRODUCTION = "production";
    public static final String ENDPOINT_SECURITY_SANDBOX = "sandbox";
    public static final String ENDPOINT_SECURITY_PASSWORD = "password";
    public static final String ENDPOINT_SECURITY_CLIENT_ID = "clientId";
    public static final String ENDPOINT_SECURITY_CLIENT_SECRET = "clientSecret";
    public static final String ENDPOINT_SECURITY_ENABLED = "enabled";

    public static final String API_ENDPOINT_CONFIG_TIMEOUT = "timeout";
    public static final String API_ENDPOINT_CONFIG_PROTOCOL_TYPE = "endpoint_type";

    public static final String ACTIVITY_ID = "activityID";
    public static final String USER_AGENT = "User-Agent";

    public static final String REST_API_SCOPE = "Scope";
    public static final String REST_API_SCOPE_NAME = "Name";
    public static final String REST_API_SCOPE_ROLE = "Roles";
    public static final String REST_API_SCOPES_CONFIG = "RESTAPIScopes";
    public static final String REST_API_ROLE_MAPPINGS_CONFIG = "RoleMappings";
    public static final String APIM_SUBSCRIBE_SCOPE = "apim:subscribe";

    public static final String HTTPS_PROTOCOL = "https";
    public static final String HTTPS_PROTOCOL_URL_PREFIX = "https://";
    public static final String HTTP_PROTOCOL = "http";
    public static final String HTTP_PROTOCOL_URL_PREFIX = "http://";
    public static final int HTTPS_PROTOCOL_PORT = 443;
    public static final int HTTP_PROTOCOL_PORT = 80;

    public static final String EMAIL_TRANSPORT = "mailto";

    public static final long MAX_FILE_SIZE = 1024L;

    public static final String REGISTRY_RESOURCE_PREFIX = "/registry/resource";
    public static final String REGISTRY_RESOURCE_URL_PREFIX =
            "/registry/resource/_system/governance/apimgt/applicationdata/provider/";

    public enum RegistryResourceTypesForUI {
        TAG_THUMBNAIL
    }

    public static final String API_LC_ACTION_DEPRECATE = "Deprecate";
    public static final String DEPRECATE_CHECK_LIST_ITEM = "Deprecate old versions after publishing the API";
    public static final String RESUBSCRIBE_CHECK_LIST_ITEM = "Requires re-subscription when publishing the API";
    public static final String PUBLISH_IN_PRIVATE_JET_MODE = "Publish In Private-Jet Mode";

    public static final String METRICS_PREFIX = "org.wso2.am";

    public static final String MSG_JSON_PARSE_ERROR = "Unable to parse endpoint config JSON";
    public static final String MSG_TIER_RET_ERROR = "Error while retrieving API tiers from registry";
    public static final String MSG_MALFORMED_XML_ERROR = "Malformed XML found in the API tier policy resource";

    //Doc search related constants

    public static final String PUBLISHER_CLIENT = "Publisher";
    public static final String STORE_CLIENT = "Store";

    public static final String WSDL_REGISTRY_LOCATION_PREFIX = "/registry/resource";
    public static final String HOST_NAME = "HostName";
    public static final int DEFAULT_HTTPS_PORT = 443;
    public static final String PROXY_CONTEXT_PATH = "ProxyContextPath";

    //Constants for swagger-codegen client generation
    public static final String CLIENT_CODEGEN_GROUPID = "SwaggerCodegen.ClientGeneration.GroupId";
    public static final String CLIENT_CODEGEN_ARTIFACTID = "SwaggerCodegen.ClientGeneration.ArtifactId";
    public static final String CLIENT_CODEGEN_MODAL_PACKAGE = "SwaggerCodegen.ClientGeneration.ModelPackage";
    public static final String CLIENT_CODEGEN_API_PACKAGE = "SwaggerCodegen.ClientGeneration.ApiPackage";
    public static final String CLIENT_CODEGEN_SUPPORTED_LANGUAGES =
            "SwaggerCodegen.ClientGeneration.SupportedLanguages";

    public static final String TEMP_DIRECTORY_NAME = "tmp";
    public static final String SWAGGER_CODEGEN_DIRECTORY = "swaggerCodegen";
    public static final String JSON_FILE_EXTENSION = ".json";
    public static final String ZIP_FILE_EXTENSION = ".zip";

    //Starts CEP based throttling policy implementation related constants
    public static final String CPS_SERVER_URL = "CPSServerUrl";
    public static final String CPS_SERVER_USERNAME = "CPSServerUsername";
    public static final String CPS_SERVER_PASSWORD = "CPSServerPassword";
    public static final String POLICY_FILE_FOLDER = "repository" + File.separator + "deployment" + File.separator +
            "server" + File.separator + "throttle-config";
    public static final String SEQUENCE_FILE_FOLDER = "repository" + File.separator + "deployment" + File.separator +
            "server" + File.separator + "synapse-configs" + File.separator + "default" + File.separator + "sequences";
    public static final String POLICY_FILE_LOCATION = POLICY_FILE_FOLDER + File.separator;
    public static final String SEQUENCE_FILE_LOCATION = SEQUENCE_FILE_FOLDER + File.separator;

    public static final String ELIGIBILITY_QUERY_ELEM = "eligibilityQuery";
    public static final String POLICY_NAME_ELEM = "name";
    public static final String DECISION_QUERY_ELEM = "decisionQuery";
    public static final String XML_EXTENSION = ".xml";

    public static final String POLICY_TEMPLATE_KEY = "keyTemplateValue";
    public static final String TEMPLATE_KEY_STATE = "keyTemplateState";

    public static final String THROTTLE_POLICY_DEFAULT = "_default";
    public static final String THROTTLE_POLICY_CONDITION = "_condition_";

    //Advanced throttling related constants
    public static final String TIME_UNIT_SECOND = "sec";
    public static final String TIME_UNIT_MINUTE = "min";
    public static final String TIME_UNIT_HOUR = "hour";
    public static final String TIME_UNIT_DAY = "day";

    public static final String SUBSCRIPTION_TIERS = "availableTiers";

    public static final String DEFAULT_APP_POLICY_FIFTY_REQ_PER_MIN = "50PerMin";
    public static final String DEFAULT_APP_POLICY_TWENTY_REQ_PER_MIN = "20PerMin";
    public static final String DEFAULT_APP_POLICY_TEN_REQ_PER_MIN = "10PerMin";
    public static final String DEFAULT_APP_POLICY_UNLIMITED = "Unlimited";

    public static final String DEFAULT_APP_POLICY_LARGE_DESC = "Allows 50 request per minute";
    public static final String DEFAULT_APP_POLICY_MEDIUM_DESC = "Allows 20 request per minute";
    public static final String DEFAULT_APP_POLICY_SMALL_DESC = "Allows 10 request per minute";
    public static final String DEFAULT_APP_POLICY_UNLIMITED_DESC = "Allows unlimited requests";

    public static final String DEFAULT_SUB_POLICY_GOLD = "Gold";
    public static final String DEFAULT_SUB_POLICY_SILVER = "Silver";
    public static final String DEFAULT_SUB_POLICY_BRONZE = "Bronze";
    public static final String DEFAULT_SUB_POLICY_UNLIMITED = "Unlimited";
    public static final String DEFAULT_SUB_POLICY_UNAUTHENTICATED = "Unauthenticated";

    public static final String DEFAULT_SUB_POLICY_GOLD_DESC = "Allows 5000 requests per minute";
    public static final String DEFAULT_SUB_POLICY_SILVER_DESC = "Allows 2000 requests per minute";
    public static final String DEFAULT_SUB_POLICY_BRONZE_DESC = "Allows 1000 requests per minute";
    public static final String DEFAULT_SUB_POLICY_UNLIMITED_DESC = "Allows unlimited requests";
    public static final String DEFAULT_SUB_POLICY_UNAUTHENTICATED_DESC = "Allows 500 request(s) per minute";

    public static final String DEFAULT_API_POLICY_FIFTY_THOUSAND_REQ_PER_MIN = "50KPerMin";
    public static final String DEFAULT_API_POLICY_TWENTY_THOUSAND_REQ_PER_MIN = "20KPerMin";
    public static final String DEFAULT_API_POLICY_TEN_THOUSAND_REQ_PER_MIN = "10KPerMin";
    public static final String DEFAULT_API_POLICY_UNLIMITED = "Unlimited";

    public static final String DEFAULT_API_POLICY_ULTIMATE_DESC = "Allows 50000 requests per minute";
    public static final String DEFAULT_API_POLICY_PLUS_DESC = "Allows 20000 requests per minute";
    public static final String DEFAULT_API_POLICY_BASIC_DESC = "Allows 10000 requests per minute";
    public static final String DEFAULT_API_POLICY_UNLIMITED_DESC = "Allows unlimited requests";

    public static final String API_POLICY_USER_LEVEL = "userLevel";
    public static final String API_POLICY_API_LEVEL = "apiLevel";

    public static final String BILLING_PLAN_FREE = "FREE";

    public static final String BLOCKING_EVENT_TYPE = "wso2event";
    public static final String BLOCKING_EVENT_FORMAT = "wso2event";
    public static final String THROTTLE_KEY = "throttleKey";
    public static final String BLOCKING_CONDITION_STATE = "state";
    public static final String BLOCKING_CONDITION_KEY = "blockingCondition";
    public static final String BLOCKING_CONDITION_VALUE = "conditionValue";
    public static final String BLOCKING_CONDITION_DOMAIN = "tenantDomain";
    public static final String BLOCKING_CONDITIONS_APPLICATION = "APPLICATION";
    public static final String BLOCKING_CONDITIONS_API = "API";
    public static final String BLOCKING_CONDITIONS_USER = "USER";
    public static final String BLOCKING_CONDITIONS_SUBSCRIPTION = "SUBSCRIPTION";
    public static final String BLOCKING_CONDITIONS_IP = "IP";
    public static final String BLOCK_CONDITION_IP_RANGE = "IPRANGE";
    public static final String BLOCK_CONDITION_FIXED_IP = "fixedIp";
    public static final String BLOCK_CONDITION_START_IP = "startingIp";
    public static final String BLOCK_CONDITION_ENDING_IP = "endingIp";
    public static final String BLOCK_CONDITION_INVERT = "invert";
    public static final String BLOCK_CONDITION_IP_TYPE = "type";
    public static final String REVOKED_TOKEN_KEY = "revokedToken";
    public static final String REVOKED_TOKEN_EXPIRY_TIME = "expiryTime";
    public static final String EVENT_TYPE = "eventType";
    public static final String EVENT_TIMESTAMP = "timestamp";
    public static final String EVENT_PAYLOAD = "event";
    public static final String EVENT_PAYLOAD_DATA = "payloadData";

    public static final String SEARCH_AND_TAG = "&";
    public static final String LCSTATE_SEARCH_TYPE_KEY = "lcState=";
    public static final String ENABLE_STORE_SEARCH_TYPE_KEY = "enableStore=(true OR null)";
    public static final String LCSTATE_SEARCH_KEY = "lcState";
    public static final String SUBCONTEXT_SEARCH_TYPE_PREFIX = "subcontext";
    public static final String DOCUMENTATION_SEARCH_TYPE_PREFIX = "doc";
    public static final String DOCUMENTATION_SEARCH_TYPE_PREFIX_WITH_EQUALS = "doc=";
    public static final String TAGS_SEARCH_TYPE_PREFIX = "tags";
    public static final String TAGS_EQ_SEARCH_TYPE_PREFIX = "tags=";
    public static final String TAG_SEARCH_TYPE_PREFIX = "tag";
    public static final String TAG_COLON_SEARCH_TYPE_PREFIX = "tag:";
    public static final String NAME_TYPE_PREFIX = "name";
    private static final String PROVIDER_SEARCH_TYPE_PREFIX = "provider";
    private static final String VERSION_SEARCH_TYPE_PREFIX = "version";
    private static final String CONTEXT_SEARCH_TYPE_PREFIX = "context";
    public static final String CONTENT_SEARCH_TYPE_PREFIX = "content";
    public static final String TYPE_SEARCH_TYPE_PREFIX = "type";
    public static final String LABEL_SEARCH_TYPE_PREFIX = "label";
    public static final String CATEGORY_SEARCH_TYPE_PREFIX = "api-category";
    public static final String ENABLE_STORE = "enableStore";

    //api-product related constants
    public static final String API_PRODUCT_VERSION = "1.0.0";
    public static final String API_IDENTIFIER_TYPE = "API";
    public static final String API_PRODUCT_IDENTIFIER_TYPE = "API Product";
    public static final String[] API_SUPPORTED_TYPE_LIST = {"HTTP", "WS", "SOAPTOREST", "GRAPHQL", "SOAP"};

    public static class AdvancedThrottleConstants {

        public static final String THROTTLING_CONFIGURATIONS = "ThrottlingConfigurations";
        public static final String TRAFFIC_MANAGER = "TrafficManager";

        public static final String DATA_PUBLISHER_CONFIGURATION = "DataPublisher";
        public static final String DATA_PUBLISHER_CONFIGURAION_TYPE = "Type";
        public static final String DATA_PUBLISHER_CONFIGURAION_REVEIVER_URL_GROUP = "ReceiverUrlGroup";
        public static final String DATA_PUBLISHER_CONFIGURAION_AUTH_URL_GROUP = "AuthUrlGroup";
        public static final String USERNAME = "Username";
        public static final String PASSWORD = "Password";

        public static final String DATA_PUBLISHER_POOL_CONFIGURATION = "DataPublisherPool";
        public static final String DATA_PUBLISHER_POOL_CONFIGURAION_MAX_IDLE = "MaxIdle";
        public static final String DATA_PUBLISHER_POOL_CONFIGURAION_INIT_IDLE = "InitIdleCapacity";

        public static final String GLOBAL_POLICY_ENGINE_WS_CONFIGURATION = "GlobalPolicyEngineWSConnectionDetails";
        public static final String SERVICE_URL = "ServiceURL";
        public static final String JMS_CONNECTION_DETAILS = "JMSConnectionDetails";
        public static final String JMS_CONNECTION_PARAMETERS = "JMSConnectionParameters";
        public static final String JMS_PUBLISHER_PARAMETERS = "JMSEventPublisherParameters";
        public static final String DEFAULT_THROTTLE_LIMITS = "DefaultLimits";
        public static final String SUBSCRIPTION_THROTTLE_LIMITS = "SubscriptionTierLimits";
        public static final String APPLICATION_THROTTLE_LIMITS = "ApplicationTierLimits";
        public static final String RESOURCE_THROTTLE_LIMITS = "ResourceLevelTierLimits";
        public static final String JMS_TASK_MANAGER = "JMSTaskManager";
        public static final String MIN_THREAD_POOL_SIZE = "MinThreadPoolSize";
        public static final String MAX_THREAD_POOL_SIZE = "MaxThreadPoolSize";
        public static final String KEEP_ALIVE_TIME_IN_MILLIS = "KeepAliveTimeInMillis";
        public static final String JOB_QUEUE_SIZE = "JobQueueSize";
        public static final String ENABLE_UNLIMITED_TIER = "EnableUnlimitedTier";
        public static final String POLICY_DEPLOYER_CONFIGURATION = "PolicyDeployer";
        public static final String BLOCK_CONDITION_RETRIEVER_CONFIGURATION = "BlockCondition";
        public static final String DATA_PUBLISHER_THREAD_POOL_CONFIGURATION = "DataPublisherThreadPool";
        public static final String DATA_PUBLISHER_THREAD_POOL_CONFIGURATION_CORE_POOL_SIZE = "CorePoolSize";
        public static final String DATA_PUBLISHER_THREAD_POOL_CONFIGURATION_MAXMIMUM_POOL_SIZE = "MaxmimumPoolSize";
        public static final String DATA_PUBLISHER_THREAD_POOL_CONFIGURATION_KEEP_ALIVE_TIME = "KeepAliveTime";
        public static final String BLOCK_CONDITION_RETRIEVER_INIT_DELAY = "InitDelay";
        public static final String BLOCK_CONDITION_RETRIEVER_PERIOD = "Period";
        public static final String ENABLE_SUBSCRIPTION_SPIKE_ARREST = "EnableSubscriptionSpikeArrest";
        public static final String ENABLE_HEADER_CONDITIONS = "EnableHeaderConditions";
        public static final String ENABLE_JWT_CLAIM_CONDITIONS = "EnableJWTClaimConditions";
        public static final String ENABLE_QUERY_PARAM_CONDITIONS = "EnableQueryParamConditions";
        public static final String SKIP_REDEPLOYING_POLICIES = "SkipRedeployingPolicies";
        public static final String ENABLED = "Enabled";
        public static final String IS_THROTTLED = "isThrottled";
        public static final String THROTTLE_KEY = "throttleKey";
        public static final String EXPIRY_TIMESTAMP = "expiryTimeStamp";
        public static final String EVALUATED_CONDITIONS = "evaluatedConditions";
        public static final String TRUE = "true";
        public static final String ADD = "add";
    }

    /**
     * Parameter for adding custom attributes against application in API Store
     */
    public static class ApplicationAttributes {

        public static final String APPLICATION_CONFIGURATIONS = "ApplicationConfigs";
        public static final String APPLICATION_ATTRIBUTES = "ApplicationAttributes";
        public static final String ATTRIBUTES = "Attributes";
        public static final String ATTRIBUTE = "Attribute";
        public static final String REQUIRED = "Required";
        public static final String HIDDEN = "Hidden";
        public static final String DESCRIPTION = "Description";
        public static final String DEFAULT = "Default";
        public static final String NAME = "Name";
        public static final String TOOLTIP = "Tooltip";
        public static final String TYPE = "Type";
    }

    public static final String REGISTRY_ARTIFACT_SEARCH_DESC_ORDER = "DES";
    public static final String REGISTRY_ARTIFACT_SORT_BY_CREATED_TIME = "meta_created_date";

    public static final String MULTI_ATTRIBUTE_SEPARATOR_DEFAULT = ",";
    public static final String MULTI_ATTRIBUTE_SEPARATOR = "MultiAttributeSeparator";
    public static final String CUSTOM_URL = "customUrl";
    public static final String API_PRODUCT = "APIProduct";

    public static class AuditLogConstants {

        public static final String CREATED = "created";
        public static final String UPDATED = "updated";
        public static final String DELETED = "deleted";

        public static final String API = "API";
        public static final String API_PRODUCT = "APIProduct";
        public static final String APPLICATION = "Application";
        public static final String SUBSCRIPTION = "Subscription";

        public static final String NAME = "name";
        public static final String VERSION = "version";
        public static final String CONTEXT = "context";
        public static final String PROVIDER = "provider";
        public static final String OWNER = "owner";
        public static final String TIER = "tier";
        public static final String REQUESTED_TIER = "requested_tier";
        public static final String CALLBACK = "callbackURL";
        public static final String GROUPS = "groups";
        public static final String STATUS = "status";
        public static final String API_NAME = "api_name";
        public static final String API_PRODUCT_NAME = "api_product_name";
        public static final String APPLICATION_NAME = "application_name";
        public static final String APPLICATION_ID = "application_id";
    }

    public static final String API_WORKFLOW_STATE_ATTR = "overview_workflowState";

    public static class WorkflowConfigConstants {

        public static final String WORKFLOW = "WorkflowConfigurations";
        public static final String WORKFLOW_ENABLED = "Enabled";
        public static final String WORKFLOW_SERVER_URL = "ServerUrl";
        public static final String WORKFLOW_SERVER_USER = "ServerUser";
        public static final String WORKFLOW_SERVER_PASSWORD = "ServerPassword";
        public static final String WORKFLOW_CALLBACK = "WorkflowCallbackAPI";
        public static final String WORKFLOW_TOKEN_EP = "TokenEndPoint";
        public static final String WORKFLOW_DCR_EP = "DCREndPoint";
        public static final String WORKFLOW_DCR_EP_USER = "DCREndPointUser";
        public static final String WORKFLOW_DCR_EP_PASSWORD = "DCREndPointPassword";
        public static final String LIST_PENDING_TASKS = "ListPendingTasks";

    }

    public static class JwtTokenConstants {

        public static final String APPLICATION = "application";
        public static final String APPLICATION_ID = "id";
        public static final String APPLICATION_UUID = "uuid";
        public static final String APPLICATION_NAME = "name";
        public static final String APPLICATION_TIER = "tier";
        public static final String APPLICATION_OWNER = "owner";
        public static final String KEY_TYPE = "keytype";
        public static final String CONSUMER_KEY = "consumerKey";
        public static final String AUTHORIZED_PARTY = "azp";
        public static final String KEY_ID = "kid";
        public static final String JWT_ID = "jti";
        public static final String SUBSCRIPTION_TIER = "subscriptionTier";
        public static final String SUBSCRIBER_TENANT_DOMAIN = "subscriberTenantDomain";
        public static final String TIER_INFO = "tierInfo";
        public static final String STOP_ON_QUOTA_REACH = "stopOnQuotaReach";
        public static final String SPIKE_ARREST_LIMIT = "spikeArrestLimit";
        public static final String SPIKE_ARREST_UNIT = "spikeArrestUnit";
        public static final String SCOPE = "scope";
        public static final String SCOPE_DELIMITER = " ";
        public static final String ISSUED_TIME = "iat";
        public static final String EXPIRY_TIME = "exp";
        public static final String JWT_KID = "kid";
        public static final String SIGNATURE_ALGORITHM = "alg";
        public static final String TOKEN_TYPE = "typ";
        public static final String BACKEND_TOKEN = "backendJwt";
        public static final String SUBSCRIBED_APIS = "subscribedAPIs";
        public static final String API_CONTEXT = "context";
        public static final String API_VERSION = "version";
        public static final String API_PUBLISHER = "publisher";
        public static final String API_NAME = "name";
        public static final String QUOTA_TYPE = "tierQuotaType";
        public static final String QUOTA_TYPE_BANDWIDTH = "bandwidthVolume";
        public static final String PERMITTED_IP = "permittedIP";
        public static final String PERMITTED_REFERER = "permittedReferer";
        public static final String GRAPHQL_MAX_DEPTH = "graphQLMaxDepth";
        public static final String GRAPHQL_MAX_COMPLEXITY = "graphQLMaxComplexity";
        public static final String AUTHORIZED_USER_TYPE = "aut";
    }

    public static final String SIGNATURE_ALGORITHM_RS256 = "RS256";
    public static final String SIGNATURE_ALGORITHM_SHA256_WITH_RSA = "SHA256withRSA";

    public static class APIEndpointSecurityConstants {

        public static final String BASIC_AUTH = "BasicAuth";
        public static final String DIGEST_AUTH = "DigestAuth";
        public static final String OAUTH = "OAuth";
    }

    public enum APITransportType {
        HTTP, WS, GRAPHQL
    }

    public static final String API_TYPE_SOAP = "SOAP";
    public static final String API_TYPE_SOAPTOREST = "SOAPTOREST";

    public static final String[] HTTP_DEFAULT_METHODS = {"get", "put", "post", "delete", "patch"};
    public static final String[] SOAP_DEFAULT_METHODS = {"post"};

    public static final String JSON_GRANT_TYPES = "grant_types";
    public static final String JSON_USERNAME = "username";
    public static final String REGEX_ILLEGAL_CHARACTERS_FOR_API_METADATA = "[~!@#;:%^*()+={}|<>\"\',\\[\\]&/$\\\\]";
    public static final String JSON_CLIENT_ID = "client_id";
    public static final String JSON_ADDITIONAL_PROPERTIES = "additionalProperties";
    public static final String JSON_CLIENT_SECRET = "client_secret";

    /**
     * Publisher Access Control related registry properties and values.
     */
    public static final String PUBLISHER_ROLES = "publisher_roles";
    public static final String DISPLAY_PUBLISHER_ROLES = "display_publisher_roles";
    public static final String ACCESS_CONTROL = "publisher_access_control";
    public static final String NO_ACCESS_CONTROL = "all";
    public static final String NULL_USER_ROLE_LIST = "null";

    /**
     * CustomIndexer property to indicate whether it is gone through API Custom Indexer.
     */
    public static final String CUSTOM_API_INDEXER_PROPERTY = "registry.customIndexer";

    /**
     * Parameter related with accessControl support.
     */
    public static final String ACCESS_CONTROL_PARAMETER = "accessControl";
    public static final String ACCESS_CONTROL_ROLES_PARAMETER = "accessControlRoles";

    // Error message that will be shown when the user tries to access the API, that is not authorized for him.
    public static final String UN_AUTHORIZED_ERROR_MESSAGE = "User is not authorized to";

    // Prefix used for saving the custom properties related with APIs
    public static final String API_RELATED_CUSTOM_PROPERTIES_PREFIX = "api_meta.";
    // Reserved keywords for search.
    public static final String[] API_SEARCH_PREFIXES = {DOCUMENTATION_SEARCH_TYPE_PREFIX, TAGS_SEARCH_TYPE_PREFIX,
            NAME_TYPE_PREFIX, SUBCONTEXT_SEARCH_TYPE_PREFIX, PROVIDER_SEARCH_TYPE_PREFIX, CONTEXT_SEARCH_TYPE_PREFIX,
            VERSION_SEARCH_TYPE_PREFIX, LCSTATE_SEARCH_KEY.toLowerCase(), API_DESCRIPTION.toLowerCase(),
            API_STATUS.toLowerCase(), CONTENT_SEARCH_TYPE_PREFIX, TYPE_SEARCH_TYPE_PREFIX, LABEL_SEARCH_TYPE_PREFIX,
            CATEGORY_SEARCH_TYPE_PREFIX, ENABLE_STORE.toLowerCase()};
    // Prefix for registry attributes.
    public static final String OVERVIEW_PREFIX = "overview_";
    /**
     * Parameter for enabling tenant load notifications to members in the same HZ cluster
     */
    public static final String ENABLE_TENANT_LOAD_NOTIFICATION = "enableTenantLoadNotification";

    public static final String STORE_VIEW_ROLES = "store_view_roles";
    public static final String PUBLIC_STORE_VISIBILITY = "public";
    public static final String RESTRICTED_STORE_VISIBILITY = "restricted";

    public static final String CREATED_DATE = "createdDate";

    public static final String UNLIMITED_TIER_NAME = "unlimited";
    public static final String FAULT_SEQUENCE = "fault";
    public static final String OUT_SEQUENCE = "out";

    public static final String ENABLE_DUPLICATE_SCOPES = "enableDuplicateScopes";

    public static final String USER = "user";
    public static final String IS_SUPER_TENANT = "isSuperTenant";
    public static final String NULL_GROUPID_LIST = "null";

    public static final String APPLICATION_GZIP = "application/gzip";
    public static final String APPLICATION_ZIP = "application/zip";
    public static final String JAVA_IO_TMPDIR = "java.io.tmpdir";
    public static final String JSON_FILENAME_EXTENSION = ".json";
    public static final String JSON_GZIP_FILENAME_EXTENSION = ".json.gz";
    public static final String MIGRATION_MODE = "migrationMode";

    /**
     * Constants for correlation logging
     * */
    public static final String CORRELATION_ID = "Correlation-ID";
    public static final String ENABLE_CORRELATION_LOGS = "enableCorrelationLogs";
    public static final String CORRELATION_LOGGER = "correlation";
    public static final String LOG_ALL_METHODS = "logAllMethods";
    public static final String AM_ACTIVITY_ID = "activityid";

    public static final String PDF_EXTENSION = "pdf";
    public static final String XLS_EXTENSION = "xls";
    public static final String XLSX_EXTENSION = "xlsx";
    public static final String PPT_EXTENSION = "ppt";
    public static final String PPTX_EXTENSION = "pptx";
    public static final String DOC_EXTENSION = "doc";
    public static final String DOCX_EXTENSION = "docx";
    public static final String XML_DOC_EXTENSION = "xml";
    public static final String TXT_EXTENSION = "txt";
    public static final String WSDL_EXTENSION = "wsdl";

    public static final String API_STATE_CHANGE_INDICATOR = "registry.api.state.change.indicator";
    public static final String DOCUMENT_MEDIA_TYPE_KEY = "application/vnd.wso2-document\\+xml";
    public static final String DOCUMENT_INDEXER_INDICATOR = "document_indexed";

    public static final String KEY_SUFFIX = "_KEY";

    public static final String COLUMN_PRODUCT_DEFINITION = "DEFINITION";
    public static final String PRODUCTSCOPE_PREFIX = "productscope";
    public static final String API_PRODUCT_SUBSCRIPTION_TYPE = "APIProduct";
    public static final String API_SUBSCRIPTION_TYPE = "API";
    public static final String TYPE = "type";
    public static final String TYPE_SEARCH_TYPE_KEY = "type=";

    public static class OASResourceAuthTypes {

        public static final String APPLICATION_OR_APPLICATION_USER = "Application & Application User";
        public static final String APPLICATION_USER = "Application User";
        public static final String APPLICATION = "Application";
        public static final String NONE = "None";
    }

    public static class Analytics {

        public static final String API_NAME = "apiName";
        public static final String API_VERSION = "apiVersion";
        public static final String API_CREATOR = "apiCreator";
        public static final String API_CREATOR_TENANT_DOMAIN = "apiCreatorTenantDomain";
        public static final String APPLICATION_ID = "applicationId";
        public static final String RECORDS_DELIMITER = "records";
    }

    public static class Monetization {

        public static final String MONETIZATION_USAGE_RECORD_APP = "APIM_MONETIZATION_SUMMARY";
        public static final String MONETIZATION_USAGE_RECORD_AGG = "MonetizationAgg";
        public static final String USAGE_PUBLISH_TIME_FORMAT = "yyyy-MM-dd HH:mm:ss";
        public static final String USAGE_PUBLISH_TIME_ZONE = "UTC";
        public static final String COMPLETED = "COMPLETED";
        public static final String RUNNING = "RUNNING";
        public static final String INPROGRESS = "INPROGRESS";
        public static final String INITIATED = "INITIATED";
        public static final String SUCCESSFULL = "SUCCESSFULL";
        public static final String FAILED = "FAILED";
        public static final String USAGE_PUBLISH_DEFAULT_GRANULARITY = "days";
        public static final String USAGE_PUBLISH_DEFAULT_TIME_GAP_IN_DAYS = "1";
        public static final String USAGE_PUBLISHER_JOB_NAME = "USAGE_PUBLISHER";
        public static final String FROM_TIME_CONFIGURATION_PROPERTY =
                "Monetization.UsagePubliser.PublishTimeDurationInDays";
        public static final String MONETIZATION_CONFIG = "Monetization";
        public static final String MONETIZATION_IMPL = MONETIZATION_CONFIG + ".MonetizationImpl";
        public static final String USAGE_PUBLISHER = MONETIZATION_CONFIG + ".UsagePublisher";
        public static final String USAGE_PUBLISHER_GRANULARITY = USAGE_PUBLISHER + ".Granularity";
        public static final String ADDITIONAL_ATTRIBUTES = "AdditionalAttributes";
        public static final String ATTRIBUTE = "Attribute";
        public static final String IS_ATTRIBITE_REQUIRED = "Required";
        public static final String IS_ATTRIBUTE_HIDDEN = "Hidden";
        public static final String ATTRIBUTE_DESCRIPTION = "Description";
        public static final String ATTRIBUTE_DEFAULT = "Default";
        public static final String ATTRIBUTE_DISPLAY_NAME = "DisplayName";
        public static final String ATTRIBUTE_NAME = "Name";

        public static final String CURRENCY = "currencyType";
        public static final String BILLING_CYCLE = "billingCycle";
        public static final String FIXED_RATE = "fixedRate";
        public static final String DYNAMIC_RATE = "dynamicRate";
        public static final String FIXED_PRICE = "fixedPrice";
        public static final String PRICE_PER_REQUEST = "pricePerRequest";
        public static final String API_MONETIZATION_STATUS = "isMonetizationEnabled";
        public static final String API_MONETIZATION_PROPERTIES = "monetizationProperties";
    }

    // HTTP methods
    public static final String HTTP_GET = "GET";
    public static final String HTTP_POST = "POST";
    public static final String HTTP_PUT = "PUT";
    public static final String HTTP_DELETE = "DELETE";
    public static final String HTTP_HEAD = "HEAD";
    public static final String HTTP_OPTIONS = "OPTIONS";
    public static final String HTTP_PATCH = "PATCH";

    // Supported API Types
    public enum ApiTypes {
        API,
        PRODUCT_API
    }

    public static final String TENANT_STATE_ACTIVE = "ACTIVE";
    public static final String TENANT_STATE_INACTIVE = "INACTIVE";

    public static final String GATEWAY_PUBLIC_CERTIFICATE_ALIAS = "gateway_certificate_alias";

    //Constants for user API ratings
    public static final String API_ID = "apiId";
    public static final String RATING_ID = "ratingId";
    public static final String RATING = "rating";
    public static final String USER_NAME = "username";

    public static class RestApiConstants {

        public static final String REST_API_DEFAULT_VERSION = "v2";
        public static final String REST_API_OLD_VERSION = "v0.17";
        public static final String REST_API_PUBLISHER_CONTEXT = "/api/am/publisher/";
        public static final String REST_API_PUBLISHER_CONTEXT_FULL_1 =
                REST_API_PUBLISHER_CONTEXT + REST_API_DEFAULT_VERSION;
        public static final String REST_API_ADMIN_CONTEXT = "/api/am/admin/";
        public static final String REST_API_ADMIN_VERSION = "v0.17";
        public static final String REST_API_ADMIN_CONTEXT_FULL_0 = REST_API_ADMIN_CONTEXT + REST_API_ADMIN_VERSION;
        public static final String REST_API_ADMIN_IMPORT_API_RESOURCE = "/import/api";
        public static final String IMPORT_API_PRESERVE_PROVIDER = "preserveProvider";
        public static final String IMPORT_API_OVERWRITE = "overwrite";
        public static final String IMPORT_API_ARCHIVE_FILE = "file";
        public static final String IMPORT_API_SUCCESS = "API imported successfully.";
        public static final String REST_API_PUB_RESOURCE_PATH_APIS = "/apis";
        public static final String REST_API_PUB_SEARCH_API_QUERY = "query";
        public static final String PUB_SEARCH_API_QUERY_PARAMS_NAME = "name:";
        public static final String PUB_SEARCH_API_QUERY_PARAMS_VERSION = "version:";
        public static final String PUB_API_LIST_RESPONSE_PARAMS_LIST = "list";
        public static final String PUB_API_LIST_RESPONSE_PARAMS_COUNT = "count";
        public static final String PUB_API_RESPONSE_PARAMS_ID = "id";
        public static final String DYNAMIC_CLIENT_REGISTRATION_URL_SUFFIX =
                "/client-registration/" + REST_API_OLD_VERSION + "/register";
    }

    public static final int MAX_LENGTH_API_NAME = 50;
    public static final int MAX_LENGTH_VERSION = 30;
    public static final int MAX_LENGTH_PROVIDER = 50;
    public static final int MAX_LENGTH_CONTEXT = 82; //context becomes context + version + two '/'. so max context is 50
    public static final int MAX_LENGTH_MEDIATION_POLICY_NAME = 255;

    /**
     * Constants for trust store access
     *
     * */
    public static final String TRUST_STORE_PASSWORD = "Security.TrustStore.Password";
    public static final String TRUST_STORE_LOCATION = "Security.TrustStore.Location";
    public static final String INTERNAL_WEB_APP_EP = "/internal/data/v1";
    public static final String API_KEY_REVOKE_PATH = "/key/revoke";

    public static final String SKIP_ROLES_BY_REGEX = "skipRolesByRegex";

    /**
     * API categories related constants
     */
    public static final String API_CATEGORIES_CATEGORY_NAME = "apiCategories_categoryName";
    public static final String API_CATEGORY = "api-category";

    // AWS Lambda: Constants for aws lambda
    public static final String AWS_SECRET_KEY = "AWS_SECRET_KEY";
    public static final int AWS_ENCRYPTED_SECRET_KEY_LENGTH = 620;
    public static final int AWS_DEFAULT_CONNECTION_TIMEOUT = 50000;
    public static final String AMZN_ACCESS_KEY = "amznAccessKey";
    public static final String AMZN_SECRET_KEY = "amznSecretKey";
    public static final String AMZN_REGION = "amznRegion";
    public static final String NO_ENTITY_BODY = "NO_ENTITY_BODY";

    public static final String JWT_AUTHENTICATION_CONFIG = "JWTAuthentication";
    public static final String JWT_AUTHENTICATION_SUBSCRIPTION_VALIDATION =
            JWT_AUTHENTICATION_CONFIG + ".EnableSubscriptionValidationViaKeyManager";
    public static final String APPLICATION_TOKEN_TYPE_JWT = "JWT";
    /**
     * Constants for the recommendation system
     *
     * */
    public static final String API_RECOMMENDATION = "APIRecommendations";
    public static final String RECOMMENDATION_ENDPOINT = "recommendationAPI";
    public static final String AUTHENTICATION_ENDPOINT = "authenticationEndpoint";
    public static final String RECOMMENDATION_API_CONSUMER_KEY = "consumerKey";
    public static final String RECOMMENDATION_API_CONSUMER_SECRET = "consumerSecret";
    public static final String MAX_RECOMMENDATIONS = "maxRecommendations";
    public static final String WAIT_DURATION = "waitDuration";
    public static final String APPLY_RECOMMENDATIONS_FOR_ALL_APIS = "applyForAllTenants";
    public static final String RECOMMENDATION_USERNAME = "userName";
    public static final String RECOMMENDATION_PASSWORD = "password";
    public static final String ADD_API = "ADD_API";
    public static final String DELETE_API = "DELETE_API";
    public static final String ADD_NEW_APPLICATION = "ADD_APPLICATION";
    public static final String UPDATED_APPLICATION = "UPDATED_APPLICATION";
    public static final String DELETE_APPLICATION = "DELETE_APPLICATION";
    public static final String ADD_USER_CLICKED_API = "ADD_USER_CLICKED_API";
    public static final String ADD_USER_SEARCHED_QUERY = "ADD_USER_SEARCHED_QUERY";
    public static final String PUBLISHED_STATUS = "PUBLISHED";
    public static final String DELETED_STATUS = "DELETED";
    public static final String ACTION_STRING = "action";
    public static final String PAYLOAD_STRING = "payload";
    public static final String API_TENANT_CONF_ENABLE_RECOMMENDATION_KEY = "EnableRecommendation";
    public static final String RECOMMENDATIONS_WSO2_EVENT_PUBLISHER = "recommendationEventPublisher";
    public static final String RECOMMENDATIONS_GET_RESOURCE = "/getRecommendations";
    public static final String RECOMMENDATIONS_PUBLISH_RESOURCE = "/publishEvents";
    public static final String RECOMMENDATIONS_USER_HEADER = "User";
    public static final String RECOMMENDATIONS_ACCOUNT_HEADER = "Account";
    public static final String ACCESS_TOKEN = "access_token";
    public static final String CONTENT_TYPE_HEADER = "Content-Type";
    public static final String CONTENT_TYPE_APPLICATION_FORM = "application/x-www-form-urlencoded";
    public static final String AUTHORIZATION_BASIC = "Basic ";
    public static final String AUTHORIZATION_BEARER = "Bearer ";
    public static final String TOKEN_GRANT_TYPE_KEY = "grant_type";
    public static final String SCOPES_KEY = "scopes";
    public static final String TOKEN_KEY = "token";
    public static final String GRANT_TYPE_VALUE = "client_credentials";
    public static final String RECOMMENDATIONS_CACHE_NAME = "APIRecommendationsCache";
    public static final String RECOMMENDATIONS_CACHE_KEY = "Recommendations";
    public static final String LAST_UPDATED_CACHE_KEY = "LastUpdated";

    public static class CertificateReLoaderConfiguration {

        public static final String CERTIFICATE_RELOADER_CONFIGURATION_ROOT = "CertificateReLoaderConfiguration";
        public static final String PERIOD = CERTIFICATE_RELOADER_CONFIGURATION_ROOT + ".Period";
    }

    public static class MutualSSL {

        public static final String MUTUAL_SSL_CONFIG_ROOT = "MutualSSL";
        public static final String CLIENT_CERTIFICATE_HEADER = MUTUAL_SSL_CONFIG_ROOT + ".ClientCertificateHeader";
        public static final String CLIENT_CERTIFICATE_ENCODE = MUTUAL_SSL_CONFIG_ROOT + ".ClientCertificateEncode";
        public static final String ENABLE_CLIENT_CERTIFICATE_VALIDATION = MUTUAL_SSL_CONFIG_ROOT +
                ".EnableClientCertificateValidation";
    }

    public static final String DEFAULT_SCOPE_TYPE = "OAUTH2";
    public static final String DEFAULT_BINDING_TYPE = "DEFAULT";

    public static class TokenIssuer {

        public static final String SCOPES_CLAIM = "ScopesClaim";
        public static String TOKEN_ISSUER = "TokenIssuer";
        public static final String JWKS_CONFIGURATION = "JWKSConfiguration";
        public static final String CLAIM_MAPPINGS = "ClaimMappings";
        public static final String CLAIM_MAPPING = "ClaimMapping";
        public static final String CONSUMER_KEY_CLAIM = "ConsumerKeyClaim";
        

        public static class JWKSConfiguration {

            public static final String URL = "URL";
        }

        public static class ClaimMapping {

            public static final String LOCAL_CLAIM = "LocalClaim";
            public static final String REMOTE_CLAIM = "RemoteClaim";

        }
    }

    public static class KeyManager {

        public static final String SERVICE_URL = "ServiceURL";
        public static final String INIT_DELAY = "InitDelay";
        public static final String INTROSPECTION_ENDPOINT = "introspection_endpoint";
        public static final String CLIENT_REGISTRATION_ENDPOINT = "client_registration_endpoint";
        public static final String KEY_MANAGER_OPERATIONS_DCR_ENDPOINT = "/keymanager-operations/dcr/register";
        public static final String KEY_MANAGER_OPERATIONS_USERINFO_ENDPOINT = "/keymanager-operations/user-info";
        public static final String TOKEN_ENDPOINT = "token_endpoint";
        public static final String REVOKE_ENDPOINT = "revoke_endpoint";
        public static final String WELL_KNOWN_ENDPOINT = "well_known_endpoint";
        public static final String SCOPE_MANAGEMENT_ENDPOINT = "scope_endpoint";
        public static final String AVAILABLE_GRANT_TYPE = "grant_types";
        public static final String ENABLE_TOKEN_GENERATION = "enable_token_generation";
        public static final String ENABLE_TOKEN_HASH = "enable_token_hash";
        public static final String ENABLE_TOKEN_ENCRYPTION = "enable_token_encryption";
        public static final String ENABLE_OAUTH_APP_CREATION = "enable_oauth_app_creation";
        public static final String DEFAULT_KEY_MANAGER = "Resident Key Manager";
        public static final String DEFAULT_KEY_MANAGER_TYPE = "default";
        public static final String DEFAULT_KEY_MANAGER_DESCRIPTION = "This is Resident Key Manager";

        public static final String ISSUER = "issuer";
        public static final String JWKS_ENDPOINT = "jwks_endpoint";
        public static final String USERINFO_ENDPOINT = "userinfo_endpoint";
        public static final String AUTHORIZE_ENDPOINT = "authorize_endpoint";
        public static final String EVENT_HUB_CONFIGURATIONS = "EventHubConfigurations";
        public static final String KEY_MANAGER = "KeyManager";
        public static final String APPLICATION_CONFIGURATIONS = "ApplicationConfigurations";
        public static final String EVENT_RECEIVER_CONFIGURATION = "EventReceiverConfiguration";

        public static final String ENABLE = "Enable";
        public static final String USERNAME = "Username";
        public static final String PASSWORD = "Password";
        public static final String SELF_VALIDATE_JWT = "self_validate_jwt";
        public static final String CLAIM_MAPPING = "claim_mappings";
        public static final String VALIDATION_TYPE = "validation_type";
        public static final String VALIDATION_JWT = "jwt";
        public static final String VALIDATION_REFERENCE = "reference";
        public static final String VALIDATION_CUSTOM = "custom";
        public static final String TOKEN_FORMAT_STRING = "token_format_string";
        public static final String ENABLE_TOKEN_VALIDATION = "validation_enable";
        public static final String VALIDATION_ENTRY_JWT_BODY = "body";
        public static final String API_LEVEL_ALL_KEY_MANAGERS = "all";
        public static final String REGISTERED_TENANT_DOMAIN = "tenantDomain";
        public static final String ENABLE_MAP_OAUTH_CONSUMER_APPS = "enable_map_oauth_consumer_apps";
        public static final String KEY_MANAGER_TYPE = "type";
        public static final String UUID_REGEX = "[0-9a-fA-F]{8}-[0-9a-fA-F]{4}-[1-5][0-9a-fA-F]{3}-[89abAB][0-9a-fA-F" +
                "]{3}-[0-9a-fA-F]{12}";
        public static final String CONSUMER_KEY_CLAIM = "consumer_key_claim";
        public static final String SCOPES_CLAIM = "scopes_claim";
        public static final String CERTIFICATE_TYPE = "certificate_type";
        public static final String CERTIFICATE_VALUE = "certificate_value";
        public static final String CERTIFICATE_TYPE_JWKS_ENDPOINT = "JWKS";
        public static final String CERTIFICATE_TYPE_PEM_FILE = "PEM";
        public static final String EVENT_PUBLISHER_CONFIGURATIONS = "EventPublisherConfiguration";
        public static final String KEY_MANAGER_TYPE_HEADER = "X-WSO2-KEY-MANAGER";
        public static final String ACCESS_TOKEN = "accessToken";
        public static final String AUTH_CODE = "authCode";
        public static final String CLAIM_DIALECT = "dialect";
        public static final String DEFAULT_KEY_MANAGER_OPENID_CONNECT_DISCOVERY_ENDPOINT = "/oauth2/token/.well-known/openid-configuration";
        public static final String DEFAULT_JWKS_ENDPOINT = "/oauth2/jwks";
        public static final String PRODUCTION_TOKEN_ENDPOINT = "production_token_endpoint";
        public static final String SANDBOX_TOKEN_ENDPOINT = "sandbox_token_endpoint";
        public static final String PRODUCTION_REVOKE_ENDPOINT = "production_revoke_endpoint";
        public static final String SANDBOX_REVOKE_ENDPOINT = "sandbox_revoke_endpoint";
        public static final String APPLICATION_ACCESS_TOKEN_EXPIRY_TIME = "application_access_token_expiry_time";
        public static final String USER_ACCESS_TOKEN_EXPIRY_TIME = "user_access_token_expiry_time";
        public static final String REFRESH_TOKEN_EXPIRY_TIME = "refresh_token_expiry_time";
        public static final String ID_TOKEN_EXPIRY_TIME = "id_token_expiry_time";
        public static final String NOT_APPLICABLE_VALUE = "N/A";

        public static class KeyManagerEvent {

            public static final String EVENT_TYPE = "event_type";
            public static final String KEY_MANAGER_CONFIGURATION = "key_manager_configuration";
            public static final String ACTION = "action";
            public static final String NAME = "name";
            public static final String ENABLED = "enabled";
            public static final String VALUE = "value";
            public static final String TENANT_DOMAIN = "tenantDomain";
            public static final String ACTION_ADD = "add";
            public static final String ACTION_UPDATE = "update";
            public static final String ACTION_DELETE = "delete";
            public static final String TYPE = "type";
            public static final String KEY_MANAGER_STREAM_ID = "org.wso2.apimgt.keymgt.stream:1.0.0";
        }
    }

    public static class GlobalCacheInvalidation {

        public static final String ENABLED = "Enabled";
        public static final Object GLOBAL_CACHE_INVALIDATION = "GlobalCacheInvalidation";

        public static final String Domain = "Domain";
        public static final String Stream = "Stream";
        public static final String REVEIVER_URL_GROUP = "ReceiverUrlGroup";
        public static final String AUTH_URL_GROUP = "AuthUrlGroup";
        public static final String USERNAME = "Username";
        public static final String PASSWORD = "Password";
        public static final String TOPIC_NAME = "Topic";
        public static final String EXCLUDED_CACHES = "ExcludedCaches";
        public static final String ReceiverConnectionDetails = "ReceiverConnectionDetails";
    }

    // Supported Notifier Types
    public enum NotifierType {
        API,
        GATEWAY_PUBLISHED_API,
        APPLICATION,
        APPLICATION_REGISTRATION,
        POLICY,
        SUBSCRIPTIONS,
        SCOPE
    }

    // Supported Event Types
    public enum EventType {
        API_CREATE,
        API_UPDATE,
        API_DELETE,
        API_LIFECYCLE_CHANGE,
        APPLICATION_CREATE,
        APPLICATION_UPDATE,
        APPLICATION_DELETE,
        APPLICATION_REGISTRATION_CREATE,
        POLICY_CREATE,
        POLICY_UPDATE,
        POLICY_DELETE,
        SUBSCRIPTIONS_CREATE,
        SUBSCRIPTIONS_UPDATE,
        SUBSCRIPTIONS_DELETE,
        DEPLOY_API_IN_GATEWAY,
        REMOVE_API_FROM_GATEWAY,
        REMOVE_APPLICATION_KEYMAPPING,
        SCOPE_CREATE,
        SCOPE_UPDATE,
        SCOPE_DELETE
    }

    public static class GatewayArtifactSynchronizer {

        public static final String SYNC_RUNTIME_ARTIFACTS_PUBLISHER_CONFIG = "SyncRuntimeArtifactsPublisher";
        public static final String SYNC_RUNTIME_ARTIFACTS_GATEWAY_CONFIG = "SyncRuntimeArtifactsGateway";
        public static final String ENABLE_CONFIG = "Enable";
        public static final String SAVER_CONFIG = "ArtifactSaver";
        public static final String RETRIEVER_CONFIG = "ArtifactRetriever";
        public static final String RETRY_DUARTION = "RetryDuration";
        public static final String PUBLISH_DIRECTLY_TO_GW_CONFIG = "PublishDirectlyToGW";
        public static final String GATEWAY_LABELS_CONFIG = "GatewayLabels";
        public static final String EVENT_WAITING_TIME_CONFIG = "EventWaitingTime";
        public static final String LABEL_CONFIG = "Label";
        public static final String DB_SAVER_NAME = "DBSaver";
        public static final String DB_RETRIEVER_NAME = "DBRetriever";
        public static final String GATEWAY_INSTRUCTION_PUBLISH = "Publish";
        public static final String GATEWAY_INSTRUCTION_REMOVE = "Remove";
        public static final String GATEWAY_INSTRUCTION_ANY = "ANY";
        public static final String SYNAPSE_ARTIFACTS = "/synapse-artifacts";
        public static final String SYNAPSE_ATTRIBUTES = "/synapse-attributes";
        public static final String GATEAY_SYNAPSE_ARTIFACTS = "/gateway-synapse-artifacts";
        public static final String DATA_SOURCE_NAME = "DataSourceName";
        public static final String DATA_RETRIEVAL_MODE= "DataRetrievalMode";
        public static final String GATEWAY_STARTUP_SYNC = "sync";
        public static final String GATEWAY_STARTUP_ASYNC= "async";
        public static final String API_ID = "apiId";
        public static final String LABEL = "label";
        public static final String LABELS = "labels";

    }

    public static class ContainerMgtAttributes {

        public static final String DEPLOYMENTS = "Deployments";
        public static final String CONTAINER_MANAGEMENT = "ContainerMgt";
        public static final String CONTAINER_MANAGEMENT_INFO = "ContainerMgtInfo";

    }

    public static class TopicNames {

        //APIM default topic names
        public static final String TOPIC_THROTTLE_DATA = "throttleData";
        public static final String TOPIC_TOKEN_REVOCATION = "tokenRevocation";
        public static final String TOPIC_CACHE_INVALIDATION = "cacheInvalidation";
        public static final String TOPIC_KEY_MANAGER = "keyManager";
        public static final String TOPIC_NOTIFICATION = "notification";
    }

    public enum PolicyType {
        API,
        APPLICATION,
        SUBSCRIPTION,
        GLOBAL
    }

    public static class NotificationEvent {

        public static final String TOKEN_TYPE = "token_type";
        public static final String TOKEN_REVOCATION_EVENT = "token_revocation";
        public static final String CONSUMER_KEY = "consumer_key";
        public static final String EVENT_ID = "eventId";
        public static final String TENANT_ID = "tenantId";
        public static final String TENANT_DOMAIN = "tenant_domain";
    }

    //Constants related to user password
    public static final String ENABLE_CHANGE_PASSWORD = "EnableChangePassword";
    public static final String IS_PASSWORD_POLICY_ENABLED_PROPERTY = "passwordPolicy.enable";
    public static final String PASSWORD_POLICY_MIN_LENGTH_PROPERTY = "passwordPolicy.min.length";
    public static final String PASSWORD_POLICY_MAX_LENGTH_PROPERTY = "passwordPolicy.max.length";
    public static final String PASSWORD_POLICY_PATTERN_PROPERTY = "passwordPolicy.pattern";
    public static final String PASSWORD_JAVA_REGEX_PROPERTY = "PasswordJavaRegEx";
<<<<<<< HEAD

    // Constants related to Service Catalog
    public static final String METADATA_FILE_NAME = "metadata";
    public static final String METADATA_FILE = "metadata.yaml";
    public static final String DEFINITION_FILE = "oas.yaml";
    public static final String KEY_SEPARATOR = "-";
    public static final String MAP_KEY_ACCEPTED_NEW_SERVICE = "accepted";
    public static final String MAP_KEY_IGNORED_EXISTING_SERVICE = "ignored";
    public static final String MAP_KEY_VERIFIED_EXISTING_SERVICE = "verified";
    public static final String MAP_KEY_HASH_NOT_CHANGED_EXISTING_SERVICE = "notChanged";
=======
    
    
    public static final String USER_CTX_PROPERTY_ISADMIN = "isAdmin";
    public static final String USER_CTX_PROPERTY_SKIP_ROLES = "skipRoles";
>>>>>>> 9cd836e6
}<|MERGE_RESOLUTION|>--- conflicted
+++ resolved
@@ -2478,7 +2478,9 @@
     public static final String PASSWORD_POLICY_MAX_LENGTH_PROPERTY = "passwordPolicy.max.length";
     public static final String PASSWORD_POLICY_PATTERN_PROPERTY = "passwordPolicy.pattern";
     public static final String PASSWORD_JAVA_REGEX_PROPERTY = "PasswordJavaRegEx";
-<<<<<<< HEAD
+
+    public static final String USER_CTX_PROPERTY_ISADMIN = "isAdmin";
+    public static final String USER_CTX_PROPERTY_SKIP_ROLES = "skipRoles";
 
     // Constants related to Service Catalog
     public static final String METADATA_FILE_NAME = "metadata";
@@ -2489,10 +2491,4 @@
     public static final String MAP_KEY_IGNORED_EXISTING_SERVICE = "ignored";
     public static final String MAP_KEY_VERIFIED_EXISTING_SERVICE = "verified";
     public static final String MAP_KEY_HASH_NOT_CHANGED_EXISTING_SERVICE = "notChanged";
-=======
-    
-    
-    public static final String USER_CTX_PROPERTY_ISADMIN = "isAdmin";
-    public static final String USER_CTX_PROPERTY_SKIP_ROLES = "skipRoles";
->>>>>>> 9cd836e6
 }