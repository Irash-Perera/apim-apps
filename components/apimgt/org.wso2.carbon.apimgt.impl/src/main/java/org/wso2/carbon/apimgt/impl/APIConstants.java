/*
 *  Copyright (c) 2021, WSO2 Inc. (http://www.wso2.org) All Rights Reserved.
 *
 *  WSO2 Inc. licenses this file to you under the Apache License,
 *  Version 2.0 (the "License"); you may not use this file except
 *  in compliance with the License.
 *  You may obtain a copy of the License at
 *
 *    http://www.apache.org/licenses/LICENSE-2.0
 *
 * Unless required by applicable law or agreed to in writing,
 * software distributed under the License is distributed on an
 * "AS IS" BASIS, WITHOUT WARRANTIES OR CONDITIONS OF ANY
 * KIND, either express or implied.  See the License for the
 * specific language governing permissions and limitations
 * under the License.
 */

package org.wso2.carbon.apimgt.impl;

import java.io.File;
import java.util.Arrays;
import java.util.Collections;
import java.util.HashSet;
import java.util.List;
import java.util.Set;

import javax.xml.namespace.QName;

/**
 * This class represents the constants that are used for APIManager implementation
 */
public final class APIConstants {

    public static final String STRING = "string";
    public static final String OBJECT = "object";
    //key value of the provider rxt
    public static final String PROVIDER_KEY = "provider";

    //key value of the APIImpl rxt
    public static final String API_KEY = "api";

    //governance registry apimgt root location
    public static final String APIMGT_REGISTRY_LOCATION = "/apimgt";

    public static final String API_CONTEXT_ID = "api.context.id";
    //This is the resource name of API
    public static final String API_RESOURCE_NAME = "/api";

    //Association between documentation and its content
    public static final String DOCUMENTATION_CONTENT_ASSOCIATION = "hasContent";

    public static final String DOCUMENTATION_FILE_ASSOCIATION = "hasFile";

    public static final String DOCUMENTATION_KEY = "document";

    //association type between provider and APIImpl
    public static final String PROVIDER_ASSOCIATION = "provides";

    //association type between API and Documentation
    public static final String DOCUMENTATION_ASSOCIATION = "document";

    //registry location of providers
    public static final String PROVIDERS_PATH = "/providers";

    public static final String API_LIFE_CYCLE_HISTORY =
            "/repository/components/org.wso2.carbon.governance/lifecycles/history";

    public static final String API_APPLICATION_DATA_LOCATION = APIMGT_REGISTRY_LOCATION + "/applicationdata";

    // Registry location where descriptions and thumbnails of the tags are
    // stored.
    public static final String TAGS_INFO_ROOT_LOCATION = API_APPLICATION_DATA_LOCATION + "/tags";

    //registry location of API
    public static final String API_LOCATION = API_APPLICATION_DATA_LOCATION + "/provider";

    public static final String API_REVISION_LOCATION = API_APPLICATION_DATA_LOCATION + "/apis";

    public static final String API_TIER_LOCATION = API_APPLICATION_DATA_LOCATION + "/tiers.xml";

    public static final String APP_TIER_LOCATION = API_APPLICATION_DATA_LOCATION + "/app-tiers.xml";

    public static final String RES_TIER_LOCATION = API_APPLICATION_DATA_LOCATION + "/res-tiers.xml";

    public static final String COMMERCIAL_TIER_PLAN = "COMMERCIAL";

    public static final int TIER_API_TYPE = 0;

    public static final int TIER_RESOURCE_TYPE = 1;

    public static final int TIER_APPLICATION_TYPE = 2;

    public static final String DEFAULT_API_TIER_FILE_NAME = "default-tiers.xml";

    public static final String DEFAULT_APP_TIER_FILE_NAME = "default-app-tiers.xml";

    public static final String DEFAULT_RES_TIER_FILE_NAME = "default-res-tiers.xml";

    public static final String APPLICATION_JSON_MEDIA_TYPE = "application/json";

    public static final String APPLICATION_XML_MEDIA_TYPE = "application/xml";

    public static final String APPLICATION_WSDL_MEDIA_TYPE = "application/wsdl";

    public static final String WSDL_NAMESPACE_URI = "http://www.w3.org/2005/08/addressing";

    public static final String WSDL_ELEMENT_LOCAL_NAME = "Address";

    public static final String API_TENANT_CONF = "tenant-conf.json";

    public static final String API_TENANT_CONF_LOCATION = API_APPLICATION_DATA_LOCATION + "/" + API_TENANT_CONF;

    public static final String API_TENANT_CONF_MEDIA_TYPE = "tenant-config";
    public static final String TENANT_CONFIG_CACHE_NAME = "tenantConfigCache";

    public static final String RESOURCE_FOLDER_LOCATION = "repository" + File.separator + "resources";

    public static final String API_TENANT_CONF_ENABLE_MONITZATION_KEY = "EnableMonetization";

    public static final String API_TENANT_CONF_DEFAULT_ROLES = "DefaultRoles";
    public static final String API_TENANT_CONF_DEFAULT_ROLES_ROLENAME = "RoleName";
    public static final String API_TENANT_CONF_DEFAULT_ROLES_CREATE_ON_TENANT_LOAD = "CreateOnTenantLoad";
    public static final String API_TENANT_CONF_DEFAULT_ROLES_PUBLISHER_ROLE = "PublisherRole";
    public static final String API_TENANT_CONF_DEFAULT_ROLES_CREATOR_ROLE = "CreatorRole";
    public static final String API_TENANT_CONF_DEFAULT_ROLES_SUBSCRIBER_ROLE = "SubscriberRole";
    public static final String API_TENANT_CONF_DEFAULT_ROLES_DEVOPS_ROLE = "DevOpsRole";
    public static final String ANALYTICS_ROLE = "Internal/analytics";
    public static final String API_TENANT_CONF_ENABLE_ANONYMOUS_MODE = "EnableAnonymous";

    public static final String ENDPOINT_REGISTRY_ADMIN_ROLE = "Internal/registry_admin";
    public static final String ENDPOINT_REGISTRY_USER_ROLE = "Internal/registry_user";
    public static final String ENDPOINT_REGISTRY_BROWSER_ROLE = "Internal/registry_browser";

    public static final String API_TENANT_CONF_IS_UNLIMITED_TIER_PAID = "IsUnlimitedTierPaid";

    public static final String API_TENANT_CONF_EXPOSE_ENDPOINT_PASSWORD = "ExposeEndpointPassword";

    public static final String API_CATEGORY_FREE = "Free";

    public static final String API_CATEGORY_FREEMIUM = "Freemium";

    public static final String API_CATEGORY_PAID = "Paid";

    public static final String SSL_VERIFY_CLIENT = "SSLVerifyClient";

    public static final String SSL_VERIFY_CLIENT_STATUS_REQUIRE = "require";

    //location for custom url domain mapings. "<tenant-id>" will be replaced by actual tenant name.
    public static final String API_DOMAIN_MAPPINGS = "/customurl/api-cloud/<tenant-id>/urlMapping/<tenant-id>";
    public static final String API_DOMAIN_MAPPING_TENANT_ID_IDENTIFIER = "<tenant-id>";
    //domain mapping app keys
    public static final String API_DOMAIN_MAPPINGS_GATEWAY = "gateway";
    public static final String API_DOMAIN_MAPPINGS_STORE = "store";
    public static final String API_DOMAIN_MAPPINGS_PUBLISHER = "publisher";
    public static final String API_DOMAIN_MAPPINGS_CONTEXT = "context";
    public static final String API_DOMAIN_MAPPINGS_LOGIN_CALLBACK = "login";
    public static final String API_DOMAIN_MAPPINGS_LOGOUT_CALLBACK = "logout";

    public static final String API_IMAGE_LOCATION = API_APPLICATION_DATA_LOCATION + "/icons";

    //registry location for consumer
    public static final String API_ROOT_LOCATION = API_APPLICATION_DATA_LOCATION + "/provider";

    //registry location for API documentation
    public static final String API_DOC_LOCATION = API_APPLICATION_DATA_LOCATION + "/api-docs";

    public static final String API_DOC_1_2_LOCATION = "1.2";

    //registry location for Custom sequences
    public static final String API_CUSTOM_SEQUENCE_LOCATION = APIMGT_REGISTRY_LOCATION + "/customsequences";

    public static final String API_CUSTOM_INSEQUENCE_LOCATION = API_CUSTOM_SEQUENCE_LOCATION + "/in/";

    public static final String API_CUSTOM_OUTSEQUENCE_LOCATION = API_CUSTOM_SEQUENCE_LOCATION + "/out/";

    public static final String API_CUSTOM_FAULTSEQUENCE_LOCATION = API_CUSTOM_SEQUENCE_LOCATION + "/fault/";

    // registry location for secure vault passwords
    public static final String API_SYSTEM_CONFIG_SECURE_VAULT_LOCATION = "/repository/components/secure-vault";

    // registry location of the governance component
    public static final String GOVERNANCE_COMPONENT_REGISTRY_LOCATION = "/repository/components/org.wso2.carbon" +
            ".governance";

    // registry location for OpenAPI files
    public static final String OPENAPI_ARCHIVES_TEMP_FOLDER = "OPENAPI-archives";
    public static final String OPENAPI_EXTRACTED_DIRECTORY = "extracted";
    public static final String OPENAPI_ARCHIVE_ZIP_FILE = "openapi-archive.zip";
    public static final String OPENAPI_MASTER_JSON = "swagger.json";
    public static final String OPENAPI_MASTER_YAML = "swagger.yaml";

    // registry location for wsdl files
    public static final String API_WSDL_RESOURCE_LOCATION = API_APPLICATION_DATA_LOCATION + "/wsdls/";
    public static final String API_WSDL_RESOURCE = API_APPLICATION_DATA_LOCATION + "/wsdls";
    public static final String WSDL_FILE_EXTENSION = ".wsdl";
    public static final String WSDL_PROVIDER_SEPERATOR = "--";
    public static final String API_WSDL_ARCHIVE_LOCATION = "archives/";
    public static final String API_WSDL_EXTRACTED_DIRECTORY = "extracted";
    public static final String WSDL_ARCHIVES_TEMP_FOLDER = "WSDL-archives";
    public static final String WSDL_ARCHIVE_ZIP_FILE = "wsdl-archive.zip";
    public static final String WSDL_ARCHIVE_UPDATED_ZIP_FILE = "wsdl-archive-updated.zip";
    public static final String WSDL_FILE = "wsdlFile";
    public static final String UPDATED_WSDL_ZIP = "updated.zip";
    public static final String FILE_URI_PREFIX = "file://";
    public static final String API_DOC_RESOURCE_NAME = "api-doc.json";

    public static final String WSDL_VERSION_11 = "1.1";
    public static final String WSDL_VERSION_20 = "2.0";

    public static final String API_DOC_1_2_RESOURCE_NAME = "/api-doc";
    public static final String API_OAS_DEFINITION_RESOURCE_NAME = "swagger.json";
    public static final String API_ASYNC_API_DEFINITION_RESOURCE_NAME = "asyncapi.yml";

    public static final String API_ICON_IMAGE = "icon";

    public static final String API_GLOBAL_VISIBILITY = "public";
    public static final String VISIBILITY = "visibility";

    public static final String API_RESTRICTED_VISIBILITY = "restricted";

    public static final String API_PRIVATE_VISIBILITY = "private";

    public static final String API_CONTROLLED_VISIBILITY = "controlled";
    public static final String DOC_API_BASED_VISIBILITY = "API_LEVEL";
    public static final String DOC_OWNER_VISIBILITY = "OWNER_ONLY";
    public static final String DOC_SHARED_VISIBILITY = "PRIVATE";

    public static final String ACCESS_TOKEN_STORE_TABLE = "IDN_OAUTH2_ACCESS_TOKEN";
    public static final String TOKEN_SCOPE_ASSOCIATION_TABLE = "IDN_OAUTH2_ACCESS_TOKEN_SCOPE";
    public static final String CONSUMER_KEY_SECRET_TABLE = "IDN_OAUTH_CONSUMER_APPS";

    public static final String CONSUMER_KEY_ACCESS_TOKEN_MAPPING_TABLE = "CONSUMER_KEY_ACCESS_TOKEN_MAPPING";

    public static final String EXTERNAL_API_STORES_LOCATION =
            APIMGT_REGISTRY_LOCATION + "/externalstores/external-api-stores.xml";

    public static final String EXTERNAL_API_DEVPORTAL_URL_REGEX = "^./devportal$";

    public static final String GA_CONFIGURATION_LOCATION = APIMGT_REGISTRY_LOCATION + "/statistics/ga-config.xml";

    public static final String GA_CONF_KEY = "ga-config-key";
    public static final String GA_CONF_MEDIA_TYPE = "ga-config";

    public static final String WORKFLOW_EXECUTOR_LOCATION = API_APPLICATION_DATA_LOCATION + "/workflow-extensions.xml";

    public static final String WORKFLOW_MEDIA_TYPE = "workflow-config";

    // Constants used in API Security Audit feature
    // For configs
    public static final String API_SECURITY_AUDIT = "APISecurityAudit.";
    public static final String API_SECURITY_AUDIT_API_TOKEN = API_SECURITY_AUDIT + "APIToken";
    public static final String API_SECURITY_AUDIT_CID = API_SECURITY_AUDIT + "CollectionID";
    public static final String API_SECURITY_AUDIT_BASE_URL = API_SECURITY_AUDIT + "BaseUrl";
    public static final String API_SECURITY_AUDIT_GLOBAL = API_SECURITY_AUDIT + "Global";

    public static final String SECURITY_AUDIT_CONFIGURATION = "SecurityAuditConfig";
    public static final String SECURITY_AUDIT_API_TOKEN = "apiToken";
    public static final String SECURITY_AUDIT_COLLECTION_ID = "collectionId";
    public static final String SECURITY_AUDIT_BASE_URL = "baseUrl";
    public static final String SECURITY_AUDIT_OVERRIDE_GLOBAL = "overrideGlobal";
    // For HTTP requests
    public static final String HEADER_ACCEPT = "Accept";
    public static final String HEADER_CONTENT_TYPE = "Content-Type";
    public static final String HEADER_API_TOKEN = "X-API-KEY";
    public static final String HEADER_USER_AGENT = "User-Agent";
    public static final String MULTIPART_FORM_BOUNDARY = "X-WSO2-BOUNDARY";
    public static final String MULTIPART_LINE_FEED = "\r\n";
    public static final String BASE_AUDIT_URL = "https://platform.42crunch.com/api/v1/apis";
    public static final String MULTIPART_CONTENT_TYPE = "multipart/form-data; boundary=";
    public static final String USER_AGENT_APIM = "WSO2-APIM";
    public static final String DATA = "data";
    public static final String ATTR = "attr";
    public static final String GRADE = "grade";
    public static final String NUM_ERRORS = "numErrors";
    public static final String DESC = "desc";
    public static final String ID = "id";
    public static final String IS_VALID = "isValid";
    public static final String ASSESSMENT_REPORT = "/assessmentreport?";

    //registry resource containing the self signup user config
    public static final String SELF_SIGN_UP_CONFIG_LOCATION = API_APPLICATION_DATA_LOCATION + "/sign-up-config.xml";
    public static final String SELF_SIGN_UP_CONFIG_MEDIA_TYPE = "signup-config";

    public static final String DOCUMENTATION_SEARCH_PATH_FIELD = "path";

    public static final String DOCUMENTATION_SEARCH_MEDIA_TYPE_FIELD = "mediaType";

    public static final String DOCUMENTATION_INLINE_CONTENT_TYPE = "text/plain";

    public static final String DOCUMENTATION_RESOURCE_MAP_DATA = "Data";
    public static final String DOCUMENTATION_RESOURCE_MAP_CONTENT_TYPE = "contentType";
    public static final String DOCUMENTATION_RESOURCE_MAP_NAME = "name";

    public static final String SYNAPSE_NAMESPACE = "http://ws.apache.org/ns/synapse";
    // Those constance are used in API artifact.
    public static final String API_OVERVIEW_NAME = "overview_name";
    public static final String API_OVERVIEW_TYPE = "overview_type";
    public static final String API_OVERVIEW_VERSION = "overview_version";
    public static final String API_OVERVIEW_VERSION_TYPE = "overview_versionType";
    public static final String API_OVERVIEW_IS_DEFAULT_VERSION = "overview_isDefaultVersion";
    public static final String API_OVERVIEW_CONTEXT = "overview_context";
    public static final String API_OVERVIEW_CONTEXT_TEMPLATE = "overview_contextTemplate";
    public static final String API_OVERVIEW_DESCRIPTION = "overview_description";
    public static final String API_OVERVIEW_WSDL = "overview_wsdl";
    public static final String API_OVERVIEW_WADL = "overview_wadl";
    public static final String API_OVERVIEW_PROVIDER = "overview_provider";
    public static final String API_OVERVIEW_THUMBNAIL_URL = "overview_thumbnail";
    public static final String API_OVERVIEW_STATUS = "overview_status";
    public static final String API_OVERVIEW_TIER = "overview_tier";
    public static final String API_OVERVIEW_SUB_POLICY = "overview_subPolicy";
    public static final String API_OVERVIEW_API_POLICY = "overview_apiPolicy";
    public static final String API_OVERVIEW_IS_LATEST = "overview_isLatest";
    public static final String API_URI_TEMPLATES = "uriTemplates_entry";
    public static final String API_OVERVIEW_TEC_OWNER = "overview_technicalOwner";
    public static final String API_OVERVIEW_TEC_OWNER_EMAIL = "overview_technicalOwnerEmail";
    public static final String API_OVERVIEW_BUSS_OWNER = "overview_businessOwner";
    public static final String API_OVERVIEW_BUSS_OWNER_EMAIL = "overview_businessOwnerEmail";
    public static final String API_OVERVIEW_VISIBILITY = "overview_visibility";
    public static final String API_OVERVIEW_VISIBLE_ROLES = "overview_visibleRoles";
    public static final String API_OVERVIEW_VISIBLE_TENANTS = "overview_visibleTenants";
    public static final String API_OVERVIEW_ENVIRONMENTS = "overview_environments";
    public static final String API_PROVIDER = "Provider";
    public static final String API_NAME = "Name";
    public static final String API_VERSION_LABEL = "Version";
    public static final String API_CONTEXT = "Context";
    public static final String API_DESCRIPTION = "Description";
    public static final String API_OVERVIEW_TAG = "tags";
    public static final String API_TAG = "Tag";
    public static final String API_STATUS = "STATUS";
    public static final String API_URI_PATTERN = "URITemplate_urlPattern";
    public static final String API_URI_HTTP_METHOD = "URITemplate_httpVerb";
    public static final String API_URI_AUTH_TYPE = "URITemplate_authType";
    public static final String API_URI_MEDIATION_SCRIPT = "URITemplate_mediationScript";
    public static final String API_OVERVIEW_ENDPOINT_SECURED = "overview_endpointSecured";
    public static final String API_OVERVIEW_ENDPOINT_AUTH_DIGEST = "overview_endpointAuthDigest";
    public static final String API_OVERVIEW_ENDPOINT_USERNAME = "overview_endpointUsername";
    public static final String API_OVERVIEW_ENDPOINT_PASSWORD = "overview_endpointPpassword";
    public static final String API_OVERVIEW_ENDPOINT_OAUTH = "overview_endpointOAuth";
    public static final String API_OVERVIEW_ENDPOINT_GRANT_TYPE = "overview_grantType";
    public static final String API_OVERVIEW_ENDPOINT_HTTP_METHOD = "overview_httpMethod";
    public static final String API_OVERVIEW_ENDPOINT_TOKEN_URL = "overview_endpointTokenUrl";
    public static final String API_OVERVIEW_ENDPOINT_CLIENT_ID = "overview_clientId";
    public static final String API_OVERVIEW_ENDPOINT_CLIENT_SECRET = "overview_clientSecret";
    public static final String API_OVERVIEW_ENDPOINT_CUSTOM_PARAMETERS = "overview_customParameters";
    public static final String API_OVERVIEW_TRANSPORTS = "overview_transports";
    public static final String API_OVERVIEW_INSEQUENCE = "overview_inSequence";
    public static final String API_OVERVIEW_OUTSEQUENCE = "overview_outSequence";
    public static final String API_OVERVIEW_FAULTSEQUENCE = "overview_faultSequence";
    public static final String API_OVERVIEW_AUTHORIZATION_HEADER = "overview_authorizationHeader";
    public static final String API_OVERVIEW_API_SECURITY = "overview_apiSecurity";
    public static final String AUTHORIZATION_HEADER_BASIC = "Basic";
    public static final String DEFAULT_API_SECURITY_OAUTH2 = "oauth2";
    public static final String API_SECURITY_MUTUAL_SSL = "mutualssl";
    public static final String API_SECURITY_BASIC_AUTH = "basic_auth";
    public static final String API_SECURITY_API_KEY = "api_key";
    public static final String API_SECURITY_MUTUAL_SSL_MANDATORY = "mutualssl_mandatory";
    public static final String API_SECURITY_OAUTH_BASIC_AUTH_API_KEY_MANDATORY = "oauth_basic_auth_api_key_mandatory";
    public static final String CERTIFICATE_COMMON_NAME = "CN";
    public static final List<String> APPLICATION_LEVEL_SECURITY = Arrays.asList("basic_auth", "api_key", "oauth2");
    public static final String API_OVERVIEW_DEPLOYMENTS = "overview_deployments";
    public static final String BEGIN_CERTIFICATE_STRING = "-----BEGIN CERTIFICATE-----\n";
    public static final String BEGIN_CERTIFICATE_STRING_SPACE = "-----BEGIN CERTIFICATE----- ";
    public static final String END_CERTIFICATE_STRING = "-----END CERTIFICATE-----";

    public static final String API_OVERVIEW_RESPONSE_CACHING = "overview_responseCaching";
    public static final String API_OVERVIEW_CACHE_TIMEOUT = "overview_cacheTimeout";

    public static final String PROTOTYPE_OVERVIEW_IMPLEMENTATION = "overview_implementation";
    public static final String API_PRODUCTION_THROTTLE_MAXTPS = "overview_productionTps";
    public static final String API_SANDBOX_THROTTLE_MAXTPS = "overview_sandboxTps";

    public static final String IMPLEMENTATION_TYPE_ENDPOINT = "ENDPOINT";
    public static final String IMPLEMENTATION_TYPE_INLINE = "INLINE";
    public static final String IMPLEMENTATION_TYPE_MARKDOWN = "MARKDOWN";
    public static final String IMPLEMENTATION_TYPE_FILE = "FILE";

    public static final String API_OVERVIEW_REDIRECT_URL = "overview_redirectURL";
    public static final String API_OVERVIEW_OWNER = "overview_apiOwner";
    public static final String API_OVERVIEW_ADVERTISE_ONLY = "overview_advertiseOnly";
    public static final String API_OVERVIEW_ENDPOINT_CONFIG = "overview_endpointConfig";

    public static final String API_OVERVIEW_SUBSCRIPTION_AVAILABILITY = "overview_subscriptionAvailability";
    public static final String API_OVERVIEW_SUBSCRIPTION_AVAILABLE_TENANTS = "overview_tenants";

    public static final String API_OVERVIEW_DESTINATION_BASED_STATS_ENABLED = "overview_destinationStatsEnabled";
    public static final String API_OVERVIEW_WEBSOCKET = "overview_ws";

    //This constant is used in Json schema validator
    public static final String API_OVERVIEW_ENABLE_JSON_SCHEMA = "overview_enableSchemaValidation";

    public static final String API_OVERVIEW_ENABLE_STORE = "overview_enableStore";

    public static final String API_OVERVIEW_TESTKEY = "overview_testKey";

    //Those constance are used in Provider artifact.
    public static final String PROVIDER_OVERVIEW_NAME = "overview_name";
    public static final String PROVIDER_OVERVIEW_EMAIL = "overview_email";
    public static final String PROVIDER_OVERVIEW_DESCRIPTION = "overview_description";

    public static final String API_LABELS_GATEWAY_LABELS = "labels_labelName";
    public static final String LABEL_NAME = "labelName";
    public static final String LABEL_DESCRIPTION = "labelDescription";
    public static final String LABEL_ACCESS_URLS = "accessURLs";
    public static final String LABEL = "label";

    //database columns for Subscriber
    public static final String SUBSCRIBER_FIELD_EMAIL_ADDRESS = "EMAIL_ADDRESS";
    public static final String SUBSCRIBER_FIELD_USER_ID = "USER_ID";
    public static final String SUBSCRIBER_FIELD_DATE_SUBSCRIBED = "DATE_SUBSCRIBED";

    //tables columns for subscription
    public static final String SUBSCRIPTION_FIELD_SUBSCRIPTION_ID = "SUBSCRIPTION_ID";
    public static final String SUBSCRIPTION_FIELD_TIER_ID = "TIER_ID";
    public static final String SUBSCRIPTION_FIELD_TIER_ID_PENDING = "TIER_ID_PENDING";
    public static final String SUBSCRIPTION_FIELD_API_ID = "API_ID";
    public static final String SUBSCRIPTION_FIELD_ACCESS_TOKEN = "ACCESS_TOKEN";
    public static final String SUBSCRIPTION_FIELD_SUB_STATUS = "SUB_STATUS";

    public static final String SUBSCRIPTION_KEY_TYPE = "KEY_TYPE";
    public static final String SUBSCRIPTION_USER_TYPE = "USER_TYPE";
    public static final String ACCESS_TOKEN_USER_TYPE_APPLICATION = "APPLICATION";
    public static final String USER_TYPE_END_USER = "END_USER";
    public static final String FIELD_API_NAME = "API_NAME";
    public static final String FIELD_CONSUMER_KEY = "CONSUMER_KEY";
    public static final String FIELD_API_PUBLISHER = "API_PROVIDER";

    //table columns for AM_APPLICATION
    public static final String APPLICATION_ID = "APPLICATION_ID";
    public static final String APPLICATION_NAME = "NAME";
    public static final String APPLICATION_CREATED_BY = "CREATED_BY";
    public static final String APPLICATION_SUBSCRIBER_ID = "SUBSCRIBER_ID";
    public static final String APPLICATION_TIER = "APPLICATION_TIER";
    public static final String APPLICATION_STATUS = "APPLICATION_STATUS";

    //IDENTITY OAUTH2 table
    public static final String IDENTITY_OAUTH2_FIELD_TOKEN_STATE = "TOKEN_STATE";
    public static final String IDENTITY_OAUTH2_FIELD_TOKEN_SCOPE = "TOKEN_SCOPE";
    public static final String IDENTITY_OAUTH2_FIELD_AUTHORIZED_USER = "AUTHZ_USER";
    public static final String IDENTITY_OAUTH2_FIELD_TIME_CREATED = "TIME_CREATED";
    public static final String IDENTITY_OAUTH2_FIELD_VALIDITY_PERIOD = "VALIDITY_PERIOD";
    public static final String IDENTITY_OAUTH2_FIELD_USER_DOMAIN = "USER_DOMAIN";
    public static final String DOT = ".";
    public static final String DEFAULT = "DEFAULT";
    public static final String API_KEY_AUTH_TYPE = "API_KEY";
    public static final String EXP = "exp";
    public static final String JWT = "JWT";
    public static final String JWT_DEFAULT_AUDIENCE = "http://org.wso2.apimgt/gateway";
    public static final String JWT_CONFIGS = "JWTConfiguration";
    public static final String JWT_HEADER = "JWTHeader";
    public static final String ENABLE_USER_CLAIMS = "EnableUserClaims";
    public static final String TOKEN_GENERATOR_IMPL = "JWTGeneratorImpl";
    public static final String ENABLE_JWT_GENERATION = "EnableJWTGeneration";
    public static final String CLAIMS_RETRIEVER_CLASS = "ClaimsRetrieverImplClass";
    public static final String CONSUMER_DIALECT_URI = "ConsumerDialectURI";
    public static final String JWT_SIGNATURE_ALGORITHM = "SignatureAlgorithm";
    public static final String GATEWAY_JWT_GENERATOR = "GatewayJWTGeneration";
    public static final String GATEWAY_JWT_GENERATOR_IMPL = "ImplClass";
    public static final String TOKEN_ISSUERS = "TokenIssuers";
    public static final String GATEWAY_JWT_CONFIGURATION = "Configuration";
    public static final String GATEWAY_JWT_GENERATOR_CLAIMS = "ExcludedClaims";
    public static final String GATEWAY_JWT_GENERATOR_CLAIM = "Claim";
    public static final String CONVERT_CLAIMS_TO_CONSUMER_DIALECT = JWT_CONFIGS + ".ConvertClaimsToConsumerDialect";

    public static final String OAUTH_CONFIGS = "OAuthConfigurations.";
    public static final String AUTHORIZATION_HEADER = "AuthorizationHeader";
    public static final String API_SECURITY = "APISecurity";
    public static final String API_LEVEL_POLICY = "APILevelPolicy";
    public static final String CERTIFICATE_INFORMATION = "CertificateInformation";
    public static final String AUTHORIZATION_HEADER_DEFAULT = "Authorization";
    public static final String HEADER_TENANT = "xWSO2Tenant";
    public static final String X_WSO2_TENANT_HEADER = "X-WSO2-Tenant";
    public static final String AUTHORIZATION_QUERY_PARAM_DEFAULT = "access_token";
    public static final String API_KEY_HEADER_QUERY_PARAM = "apikey";
    public static final String REMOVE_OAUTH_HEADER_FROM_OUT_MESSAGE = "RemoveOAuthHeadersFromOutMessage";
    public static final String REMOVE_OAUTH_HEADER_FROM_OUT_MESSAGE_DEFAULT = "true";
    public static final String REMOVE_OAUTH_HEADERS_FROM_MESSAGE = OAUTH_CONFIGS + "RemoveOAuthHeadersFromOutMessage";
    public static final String APPLICATION_TOKEN_SCOPE = OAUTH_CONFIGS + "ApplicationTokenScope";
    public static final String ALLOWED_SCOPES = OAUTH_CONFIGS + "AllowedScopes.Scope";
    public static final String TOKEN_ENDPOINT_NAME = OAUTH_CONFIGS + "TokenEndPointName";
    public static final String REVOKE_API_URL = OAUTH_CONFIGS + "RevokeAPIURL";
    public static final String ENCRYPT_TOKENS_ON_PERSISTENCE = OAUTH_CONFIGS + "EncryptPersistedTokens";
    public static final String HASH_TOKENS_ON_PERSISTENCE = OAUTH_CONFIGS + "EnableTokenHashMode";
    public static final String TOKEN_ENDPOINT_CONTEXT = OAUTH_CONFIGS +"TokenEndPointName";
    public static final String REVOKE_ENDPOINT_CONTEXT = OAUTH_CONFIGS +"RevokeEndpointName";
    public static final String DEFAULT_MODIFIED_ENDPOINT_PASSWORD = "*****"; //5 stars
    public static final String REGISTRY_HIDDEN_ENDPOINT_PROPERTY = "registry.HiddenEpProperty";
    public static final String OVERVIEW_ELEMENT = "overview";
    public static final String ENDPOINT_PASSWORD_ELEMENT = "endpointPpassword";
    public static final String FEDERATED_USER = "FEDERATED";

    //documentation rxt

    public static final String DOC_NAME = "overview_name";
    public static final String DOC_SUMMARY = "overview_summary";
    public static final String DOC_TYPE = "overview_type";
    public static final String DOC_VISIBILITY = "overview_visibility";
    public static final String DOC_DIR = "documentation";
    public static final String INLINE_DOCUMENT_CONTENT_DIR = "contents";
    public static final String NO_CONTENT_UPDATE = "no_content_update";
    public static final String DOCUMENT_FILE_DIR = "files";
    public static final String DOC_API_BASE_PATH = "overview_apiBasePath";
    public static final String DOC_SOURCE_URL = "overview_sourceURL";
    public static final String DOC_FILE_PATH = "overview_filePath";
    public static final String DOC_SOURCE_TYPE = "overview_sourceType";
    public static final String DOC_OTHER_TYPE_NAME = "overview_otherTypeName";
    public static final String PUBLISHED = "PUBLISHED";
    public static final String CREATED = "CREATED";
    public static final String DEPRECATED = "DEPRECATED";
    public static final String PROTOTYPED = "PROTOTYPED";
    public static final String RETIRED = "RETIRED";
    public static final String BLOCKED = "BLOCKED";
    public static final String VERB_INFO_DTO = "VERB_INFO";
    public static final String RESOURCE_AUTHENTICATION_SCHEME = "ResourceAuthenticationScheme";
    public static final String GOVERNANCE = "governance";

    public static final String DEFAULT_CARBON_DIALECT = "http://wso2.org/claims";
    public static final String FULL_NAME = DEFAULT_CARBON_DIALECT + "/fullname";
    public static final String FIRST_NAME = DEFAULT_CARBON_DIALECT + "/givenname";
    public static final String LAST_NAME = DEFAULT_CARBON_DIALECT + "/lastname";

    //Overview constants for CORS configuration
    public static final String API_OVERVIEW_CORS_CONFIGURATION = "overview_corsConfiguration";
    //Registry lifecycle related info
    public static final String API_LIFE_CYCLE = "APILifeCycle";
    public static final String LC_NEXT_STATES = "nextStates";
    public static final String LC_PROPERTY_LIFECYCLE_NAME_PREFIX = "registry.lifecycle.";
    public static final String LC_PROPERTY_CHECKLIST_PREFIX = "registry.custom_lifecycle.checklist.";
    public static final String LC_PROPERTY_STATE_SUFFIX = ".state";
    public static final String LC_PROPERTY_PERMISSION_SUFFIX = ".item.permission";
    public static final String LC_PROPERTY_ITEM_SUFFIX = ".item";
    public static final String LC_STATUS = "status:";
    public static final String LC_CHECK_ITEMS = "items";
    public static final String LC_CHECK_ITEM_NAME = "name:";
    public static final String LC_CHECK_ITEM_VALUE = "value:";
    public static final String LC_CHECK_ITEM_ORDER = "order:";
    public static final String LC_PUBLISH_LC_STATE = "Publish";

    public static final String SUPER_TENANT_DOMAIN = "carbon.super";
    public static final String TENANT_PREFIX = "/t/";
    public static final String GRANT_TYPE_CLIENT_CREDENTIALS = "client_credentials";
    public static final String OAUTH_RESPONSE_ACCESSTOKEN = "access_token";
    public static final String OAUTH_RESPONSE_TOKEN_SCOPE = "scope";
    public static final String OAUTH_RESPONSE_EXPIRY_TIME = "expires_in";
    public static final String APP_DISPLAY_NAME = "DisplayName";
    public static final String APP_TOKEN_TYPE = "TokenType";
    public static final String APP_SKIP_CONSENT_DISPLAY = "Skip Consent";
    public static final String APP_SKIP_CONSENT_NAME = "skipConsent";
    public static final String APP_SKIP_CONSENT_VALUE = "true";
    public static final String APP_SKIP_LOGOUT_CONSENT_DISPLAY = "Skip Logout Consent";
    public static final String APP_SKIP_LOGOUT_CONSENT_NAME = "skipLogoutConsent";
    public static final String APP_SKIP_LOGOUT_CONSENT_VALUE = "true";
    public static final String RECEIVER_URL = "receiverURL";
    public static final String AUTHENTICATOR_URL = "authenticatorURL";
    public static final String USERNAME = "username";
    public static final String PASSWORD = "password";
    public static final String PROTOCOL = "protocol";
    public static final String PUBLISHING_MODE = "publishingMode";
    public static final String PUBLISHING_TIME_OUT = "publishTimeout";
    public static final String NON_BLOCKING = "non-blocking";
    public static final String BLOCKING_CONDITIONS_STREAM_ID = "org.wso2.blocking.request.stream:1.0.0";
    public static final String TOKEN_REVOCATION_STREAM_ID = "org.wso2.apimgt.token.revocation.stream:1.0.0";
    public static final String KEY_TEMPLATE_STREM_ID = "org.wso2.keytemplate.request.stream:1.0.0";
    public static final String CACHE_INVALIDATION_STREAM_ID = "org.wso2.apimgt.cache.invalidation.stream:1.0.0";
    public static final String NOTIFICATION_STREAM_ID = "org.wso2.apimgt.notification.stream:1.0.0";

    //Property for enabling scope sharing between APIs
    public static final String ENABLE_API_SCOPES_SHARING = "enable-api-scopes-sharing";

    // Constants for obtaining organization claims
    public static final String READ_ORGANIZATION_FROM_SAML_ASSERTION = "readOrganizationClaimFromSamlAssertion";
    public static final String SAML2_SSO_AUTHENTICATOR_NAME = "SAML2SSOAuthenticator";
    public static final String ORGANIZATION_CLAIM_ATTRIBUTE = "OrganizationClaimAttribute";
    public static final String DEFAULT_ORGANIZATION_CLAIM_NAME = "http://wso2.org/claims/organization";
    public static final String DEFAULT_TOKEN_TYPE = "DEFAULT";
    public static final String TOKEN_TYPE_JWT = "JWT";

    public static final String PASSWORD_RESOLVER_IMPL_CLASS = "PasswordResolverImpl";
    public static final String CACHE_INVALIDATION_TYPE = "type";
    public static final String GATEWAY_JWKS_CACHE = "JWKS_CACHE";
    public static final String BLOCKING_CONDITION_ID = "id";
    public static final String API_OVERVIEW_KEY_MANAGERS = "overview_keyManagers";
    public static final String KEY_MANAGER_CONSUMER_KEY = "consumer_key";
    public static final String KEY_MANAGER_CONSUMER_SECRET = "consumer_secret";
    public static final String REVOKED_TOKEN_TYPE = "type";
    public static final String IDENTITY_REVOKE_ENDPOINT = "/oauth2/revoke";
    public static final String IDENTITY_TOKEN_ENDPOINT_CONTEXT = "/oauth2/token";
    public static final String GATEWAY_SIGNED_JWT_CACHE = "SignedJWTParseCache";

    public static final String DEFAULT_WEBSOCKET_VERSION = "defaultVersion";
    public static final String ENCRYPTED_VALUE = "encrypted";
    public static final String VALUE = "value";
    public static final String GATEWAY_INTROSPECT_CACHE_NAME = "GatewayIntrospectCache";

    public static final String DELEM_COLON = ":";
    public static final String DELEM_COMMA = ",";
    public static final String DELEM_UNDERSCORE = "_";
    public static final String CHAR_ASTERIX = "*";
    public static final String CERTIFICATE_RETRIEVAL_ENDPOINT = "/endpoint-certificates";
    public static final String GA_CONFIG_RETRIEVAL_ENDPOINT = "/ga-config";

    public static class TokenStatus {

        public static final String ACTIVE = "ACTIVE";
        public static final String BLOCKED = "BLOCKED";
        public static final String REVOKED = "REVOKED";
        public static final String INACTIVE = "INACTIVE";

        private TokenStatus() {

        }
    }

    public static class SubscriptionStatus {

        public static final String BLOCKED = "BLOCKED";
        public static final String PROD_ONLY_BLOCKED = "PROD_ONLY_BLOCKED";
        public static final String UNBLOCKED = "UNBLOCKED";
        public static final String ON_HOLD = "ON_HOLD";
        public static final String TIER_UPDATE_PENDING = "TIER_UPDATE_PENDING";
        public static final String REJECTED = "REJECTED";

        private SubscriptionStatus() {

        }
    }

    public enum OAuthAppMode {
        CREATED, MAPPED
    }

    public static class SubscriptionCreatedStatus {

        public static final String SUBSCRIBE = "SUBSCRIBE";
        public static final String UN_SUBSCRIBE = "UN_SUBSCRIBE";

        private SubscriptionCreatedStatus() {

        }
    }

    public static final String RXT_MEDIA_TYPE = "application/vnd.wso2.registry-ext-type+xml";
    public static final String API_RXT_MEDIA_TYPE = "application/vnd.wso2-api+xml";
    public static final String DOCUMENT_RXT_MEDIA_TYPE = "application/vnd.wso2-document+xml";
    public static final String API_PRODUCT_RXT_MEDIA_TYPE = "application/vnd.wso2-product+xml";
    public static final int TOP_TATE_MARGIN = 4;

    public static final class Permissions {

        public static final String API_CREATE = "/permission/admin/manage/api/create";
        public static final String API_PUBLISH = "/permission/admin/manage/api/publish";
        public static final String API_SUBSCRIBE = "/permission/admin/manage/api/subscribe";
        public static final String API_WORKFLOWADMIN = "/permission/admin/manage/workflowadmin";
        public static final String APIM_ADMIN = "/permission/admin/manage/apim_admin";
        public static final String MANAGE_TIERS = "/permission/admin/manage/manage_tiers";

        public static final String LOGIN = "/permission/admin/login";
        public static final String CONFIGURE_GOVERNANCE = "/permission/admin/configure/governance";
        public static final String RESOURCE_GOVERN = "/permission/admin/manage/resources/govern";

        private Permissions() {

        }
    }

    public static final String API_GATEWAY = "APIGateway.";
    public static final String API_GATEWAY_SERVER_URL = "ServerURL";
    public static final String API_GATEWAY_USERNAME = "Username";
    public static final String API_GATEWAY_PASSWORD = "Password";
    public static final String API_GATEWAY_ENDPOINT = "GatewayEndpoint";
    public static final String API_WEBSOCKET_GATEWAY_ENDPOINT = "GatewayWSEndpoint";
    public static final String API_GATEWAY_TYPE = "GatewayType";
    public static final String API_GATEWAY_TYPE_SYNAPSE = "Synapse";
    public static final String API_GATEWAY_NONE = "none";
    public static final String GATEWAY_STATS_SERVICE = "GatewayStatsUpdateService";

    public static final String CACHE_CONFIGS = "CacheConfigurations.";
    public static final String GATEWAY_TOKEN_CACHE_ENABLED = CACHE_CONFIGS + "EnableGatewayTokenCache";
    public static final String GATEWAY_RESOURCE_CACHE_ENABLED = CACHE_CONFIGS + "EnableGatewayResourceCache";
    public static final String JWT_CLAIM_CACHE_EXPIRY = CACHE_CONFIGS + "JWTClaimCacheExpiry";
    public static final String ENABLED_JWT_CLAIM_CACHE = CACHE_CONFIGS + "EnableJWTClaimCache";
    public static final String KEY_MANAGER_TOKEN_CACHE = CACHE_CONFIGS + "EnableKeyManagerTokenCache";
    public static final String TOKEN_CACHE_EXPIRY = CACHE_CONFIGS + "TokenCacheExpiry";
    public static final String REST_API_TOKEN_CACHE_ENABLED = CACHE_CONFIGS + "EnableRESTAPITokenCache";
    public static final String REST_API_TOKEN_CACHE_EXPIRY = CACHE_CONFIGS + "RESTAPITokenCacheExpiry";
    public static final String REST_API_CACHE_CONTROL_HEADERS_ENABLED = CACHE_CONFIGS
            + "EnableRESTAPICacheControlHeaders";
    public static final String REST_API_CACHE_CONTROL_HEADERS_MAX_AGE = CACHE_CONFIGS
            + "RESTAPICacheControlHeadersMaxAge";

    public static final String STORE_TAG_CACHE_DURATION = CACHE_CONFIGS + "TagCacheDuration";
    public static final String API_STORE_RECENTLY_ADDED_API_CACHE_ENABLE =
            CACHE_CONFIGS + "EnableRecentlyAddedAPICache";
    public static final String SCOPE_CACHE_ENABLED = CACHE_CONFIGS + "EnableScopeCache";
    public static final String PUBLISHER_ROLE_CACHE_ENABLED = CACHE_CONFIGS + "EnablePublisherRoleCache";
    public static final String GATEWAY_RESOURCE_CACHE_TIMEOUT = CACHE_CONFIGS + "GatewayResourceCacheExpiry";
    public static final String DEFAULT_CACHE_TIMEOUT = "Cache.DefaultCacheTimeout";
    public static final String REST_API_SCOPE_CACHE = "REST_API_SCOPE_CACHE";
    public static final long DEFAULT_TIMEOUT = 900;

    public static final String API_KEY_VALIDATOR = "APIKeyValidator.";
    public static final String API_KEY_VALIDATOR_URL = API_KEY_VALIDATOR + "ServerURL";
    public static final String API_KEY_VALIDATOR_USERNAME = API_KEY_VALIDATOR + "Username";
    public static final String API_KEY_VALIDATOR_PASSWORD = API_KEY_VALIDATOR + "Password";
    public static final String ENABLE_DEFAULT_KEY_MANAGER_REGISTRATION = API_KEY_VALIDATOR +
            "EnableDefaultKeyManagerRegistration";
    public static final String ENABLE_KEY_MANAGER_RETRIVAL = API_KEY_VALIDATOR +
            "EnableKeyManagerConfigurationRetriever";
    public static final String DEFAULT_KEY_MANAGER_TYPE = API_KEY_VALIDATOR + "DefaultKeyManagerType";
    // Constants needed for KeyManager section
    public static final String API_KEY_MANAGER = "APIKeyManager.";
    public static final String KEY_MANAGER_CLIENT = API_KEY_MANAGER + "KeyManagerClientImpl";
    public static final String KEY_MANAGER = "KeyManager";
    public static final String KEY_MANAGER_USERNAME = "Username";
    public static final String KEY_MANAGER_PASSWORD = "Password";
    public static final String AUTHSERVER_URL = "ServerURL";
    public static final String API_KEY_VALIDATOR_ENABLE_PROVISION_APP_VALIDATION =
            API_KEY_VALIDATOR + "EnableProvisionedAppValidation";
    public static final String KEY_MANAGER_OAUTH2_SCOPES_REST_API_BASE_PATH = "/api/identity/oauth2/v1.0/scopes";
    public static final String KEY_MANAGER_OAUTH2_SCOPES_SCOPE_NAME_PARAM = "{scope_name}";
    public static final String KEY_MANAGER_OAUTH2_SCOPES_REST_API_SCOPE_NAME = "/name/"
            + KEY_MANAGER_OAUTH2_SCOPES_SCOPE_NAME_PARAM;
    public static final String[] KEY_MANAGER_OAUTH2_REST_API_MGT_SCOPES = { "internal_application_mgt_create",
            "internal_application_mgt_delete", "internal_application_mgt_update", "internal_application_mgt_view",
            "internal_user_mgt_list" };
    public static final String KEY_MANAGER_CLIENT_APPLICATION_PREFIX = "wso2_apim_km_";

    public static final String TOKEN_URL = "TokenURL";
    public static final String REVOKE_URL = "RevokeURL";
    public static final String SERVICES_URL_RELATIVE_PATH = "services";

    public static final String PORT_OFFSET_SYSTEM_VAR = "portOffset";
    public static final String PORT_OFFSET_CONFIG = "Ports.Offset";

    public static final String DEVICE_SCOPE_PATTERN = "^device_.*";
    public static final String OPEN_ID_SCOPE_NAME = "openid";
    public static final String API_KEY_MANGER_VALIDATIONHANDLER_CLASS_NAME = API_KEY_VALIDATOR
            + "KeyValidationHandlerClassName";

    public static final String USER_DEFAULT_PROFILE = "default";
    public static final String USER_PROFILE_MGT_SERVICE = "UserProfileMgtService";
    public static final String USER_INFO_RECOVERY_SERVICE = "UserInformationRecoveryService";

    public static final String API_RESTAPI = "RESTAPI.";
    public static final String API_RESTAPI_ALLOWED_URI = API_RESTAPI + "AllowedURIs.AllowedURI.";
    public static final String API_RESTAPI_ALLOWED_URI_URI = API_RESTAPI_ALLOWED_URI + "URI";
    public static final String API_RESTAPI_ALLOWED_URI_HTTPMethods = API_RESTAPI_ALLOWED_URI + "HTTPMethods";
    public static final String API_RESTAPI_ETAG_SKIP_LIST = API_RESTAPI + "ETagSkipList.";
    public static final String API_RESTAPI_ETAG_SKIP_URI = API_RESTAPI_ETAG_SKIP_LIST + "ETagSkipURI.";
    public static final String API_RESTAPI_ETAG_SKIP_URI_URI = API_RESTAPI_ETAG_SKIP_URI + "URI";
    public static final String API_RESTAPI_ETAG_SKIP_URI_HTTPMETHOD = API_RESTAPI_ETAG_SKIP_URI + "HTTPMethods";

    public static final String API_KEY_VALIDATOR_CLIENT_TYPE = API_KEY_VALIDATOR + "KeyValidatorClientType";
    public static final String API_KEY_VALIDATOR_WS_CLIENT = "WSClient";

    public static final String JWT_EXPIRY_TIME = API_KEY_VALIDATOR + "JWTExpiryTime";

    public static final String API_KEY_VALIDATOR_ENABLE_ASSERTIONS = API_KEY_VALIDATOR + "EnableAssertions.";

    public static final String API_STORE = "APIStore.";
    public static final String SHOW_API_STORE_URL_FROM_PUBLISHER = API_STORE + "DisplayURL";
    public static final String API_STORE_URL = API_STORE + "URL";
    public static final String API_STORE_SERVER_URL = API_STORE + "ServerURL";
    public static final String API_STORE_USERNAME = API_STORE + "Username";
    public static final String API_STORE_PASSWORD = API_STORE + "Password";
    public static final String API_STORE_DISPLAY_ALL_APIS = API_STORE + "DisplayAllAPIs";
    public static final String API_STORE_DISPLAY_MULTIPLE_VERSIONS = API_STORE + "DisplayMultipleVersions";
    public static final String API_STORE_DISPLAY_COMMENTS = API_STORE + "DisplayComments";
    public static final String API_STORE_DISPLAY_RATINGS = API_STORE + "DisplayRatings";
    public static final String STORE_TOKEN_DISPLAY_URL = API_STORE + "StoreTokenDisplayURL";
    public static final String API_STORE_FORCE_CI_COMPARISIONS = API_STORE + "CompareCaseInsensitively";
    public static final String API_STORE_DISABLE_PERMISSION_CHECK = API_STORE + "DisablePermissionCheck";
    public static final String API_STORE_APIS_PER_PAGE = API_STORE + "APIsPerPage";
    public static final String API_STORE_FORUM_ENABLED = API_STORE + "isStoreForumEnabled";
    public static final String MULTI_TENANT_USER_ADMIN_SERVICE = "MultiTenantUserAdminService";
    public static final String API_STORE_GROUP_EXTRACTOR_CLAIM_URI = API_STORE + "DefaultGroupExtractorClaimUri";
    public static final String API_STORE_MAP_EXISTING_AUTH_APPS = API_STORE + "MapExistingAuthApps";
    public static final String API_STORE_API_KEY_ALIAS = API_STORE + "ApiKeyAlias";
    public static final String API_STORE_API_KEY_GENERATOR_IMPL = API_STORE + "ApiKeyGeneratorImpl";
    public static final String API_STORE_API_KEY_SIGN_KEY_STORE = API_STORE + "APIKeyKeystore";
    public static final String WSO2_ANONYMOUS_USER = "wso2.anonymous.user";
    public static final String API_DEVPORTAL_ANONYMOUS_MODE = API_STORE + "EnableAnonymousMode";
    public static final String API_DEVPORTAL_ENABLE_CROSS_TENANT_SUBSCRIPTION = API_STORE +
            "EnableCrossTenantSubscription";

    public static final String API_PUBLISHER = "APIPublisher.";
    public static final String SHOW_API_PUBLISHER_URL_FROM_STORE = API_PUBLISHER + "DisplayURL";
    public static final String API_PUBLISHER_URL = API_PUBLISHER + "URL";
    public static final String API_PUBLISHER_ENABLE_API_DOC_VISIBILITY_LEVELS = API_PUBLISHER
            + "EnableAPIDocVisibilityLevels";
    // Configuration that need to enable to add access control to APIs in publisher
    public static final String API_PUBLISHER_ENABLE_ACCESS_CONTROL_LEVELS = API_PUBLISHER
            + "EnableAccessControl";
    public static final String API_PUBLISHER_APIS_PER_PAGE = API_PUBLISHER + "APIsPerPage";
    public static final String API_PUBLISHER_SUBSCRIBER_CLAIMS = API_PUBLISHER + "SubscriberClaims";
    public static final String WSO2_API_STORE_TYPE = "wso2";

    public static final String EXTERNAL_API_STORES = "ExternalAPIStores";
    public static final String LOGIN_CONFIGS = "LoginConfig";
    public static final String EXTERNAL_API_STORES_STORE_URL = "StoreURL";
    public static final String EXTERNAL_API_STORE = "ExternalAPIStore";
    public static final String EXTERNAL_API_STORE_ID = "id";
    public static final String EXTERNAL_API_STORE_TYPE = "type";
    public static final String EXTERNAL_API_STORE_CLASS_NAME = "className";
    public static final String EXTERNAL_API_STORE_DISPLAY_NAME = "DisplayName";
    public static final String EXTERNAL_API_STORE_ENDPOINT = "Endpoint";
    public static final String EXTERNAL_API_STORE_USERNAME = "Username";
    public static final String EXTERNAL_API_STORE_PASSWORD = "Password";

    public static final String AUTH_MANAGER = "AuthManager.";
    public static final String AUTH_MANAGER_URL = AUTH_MANAGER + "ServerURL";
    public static final String AUTH_MANAGER_USERNAME = AUTH_MANAGER + "Username";
    public static final String AUTH_MANAGER_PASSWORD = AUTH_MANAGER + "Password";
    public static final String ENABLE_MTLS_FOR_APIS = "EnableMTLSForAPIs";
    public static final String IS_KM_REVERSE_PROXY_ENABLED = "ISKMReverseProxyEnabled";

    public static final String IDENTITY_PROVIDER = "IdentityProvider.";
    public static final String IDENTITY_PROVIDER_AUTHORIZE_ENDPOINT = IDENTITY_PROVIDER + "AuthorizeEndpoint";
    public static final String IDENTITY_PROVIDER_OIDC_LOGOUT_ENDPOINT = IDENTITY_PROVIDER + "OIDCLogoutEndpoint";
    public static final String IDENTITY_PROVIDER_SERVER_URL = IDENTITY_PROVIDER + "ServerURL";
    public static final String IDENTITY_PROVIDER_OIDC_CHECK_SESSION_ENDPOINT = IDENTITY_PROVIDER + "CheckSessionEndpoint";
    public static final String IDENTITY_PROVIDER_OIDC_CHECK_SESSION_URL = "/oidc/checksession";

    public static final String SELF_SIGN_UP = "SelfSignUp.";
    public static final String SELF_SIGN_UP_ENABLED = SELF_SIGN_UP + "Enabled";
    public static final String SELF_SIGN_UP_ROLE = SELF_SIGN_UP + "SubscriberRoleName";

    //elements in the configuration file in the registry related to self signup
    public static final String SELF_SIGN_UP_REG_DOMAIN_ELEM = "SignUpDomain";
    public static final String SELF_SIGN_UP_REG_ROLES_ELEM = "SignUpRoles";
    public static final String SELF_SIGN_UP_REG_ROLE_ELEM = "SignUpRole";
    public static final String SELF_SIGN_UP_REG_USERNAME = "AdminUserName";
    public static final String SELF_SIGN_UP_REG_PASSWORD = "AdminPassword";
    public static final String SELF_SIGN_UP_REG_ENABLED = "EnableSignup";
    public static final String SELF_SIGN_UP_REG_ROLE_NAME_ELEMENT = "RoleName";
    public static final String SELF_SIGN_UP_REG_ROLE_IS_EXTERNAL = "IsExternalRole";

    public static final String STATUS_OBSERVERS = "StatusObservers.";
    public static final String OBSERVER = STATUS_OBSERVERS + "Observer";

    public static final String CORS_CONFIGURATION = "CORSConfiguration.";
    public static final String CORS_CONFIGURATION_ENABLED = CORS_CONFIGURATION + "Enabled";
    public static final String CORS_CONFIGURATION_ACCESS_CTL_ALLOW_ORIGIN = CORS_CONFIGURATION
            + "Access-Control-Allow-Origin";
    public static final String CORS_CONFIGURATION_ACCESS_CTL_ALLOW_HEADERS = CORS_CONFIGURATION
            + "Access-Control-Allow-Headers";
    public static final String CORS_CONFIGURATION_ACCESS_CTL_ALLOW_METHODS = CORS_CONFIGURATION
            + "Access-Control-Allow-Methods";

    public static final String CORS_CONFIGURATION_ACCESS_CTL_EXPOSE_HEADERS = CORS_CONFIGURATION
            + "Access-Control-Expose-Headers";

    public static final String CORS_CONFIGURATION_ACCESS_CTL_ALLOW_CREDENTIALS = CORS_CONFIGURATION
            + "Access-Control-Allow-Credentials";

    public static final String API_KEY_TYPE = "AM_KEY_TYPE";
    public static final String API_KEY_TYPE_PRODUCTION = "PRODUCTION";
    public static final String API_KEY_TYPE_SANDBOX = "SANDBOX";

    public static final String BILLING_AND_USAGE_CONFIGURATION = "EnableBillingAndUsage";

    public static final String DEFAULT_APPLICATION_NAME = "DefaultApplication";
    public static final String DEFAULT_APPLICATION_DESCRIPTION = "This is the default application";
    public static final String BASIC_AUTH_APPLICATION_NAME = "BasicAuthApplication";

    public static final QName POLICY_ELEMENT = new QName("http://schemas.xmlsoap.org/ws/2004/09/policy",
            "Policy");

    public static final String THROTTLE_NAMESPACE = "http://www.wso2.org/products/wso2commons/throttle";

    public static final QName ASSERTION_ELEMENT = new QName(THROTTLE_NAMESPACE, "MediatorThrottleAssertion");
    public static final QName THROTTLE_ID_ELEMENT = new QName(THROTTLE_NAMESPACE, "ID");
    public static final QName THROTTLE_ID_DISPLAY_NAME_ELEMENT = new QName(THROTTLE_NAMESPACE, "displayName");

    public static final String THROTTLE_TIER_DESCRIPTION_ATTRIBUTE = "Description";

    //"Billing plan" and "Stop on quota reach" are considered as x-wso2 type attributes
    public static final String THROTTLE_TIER_PLAN_ATTRIBUTE = "x-wso2-BillingPlan";
    public static final String THROTTLE_TIER_QUOTA_ACTION_ATTRIBUTE = "x-wso2-StopOnQuotaReach";

    public static final String TIER_MANAGEMENT = "TierManagement.";
    public static final String ENABLE_UNLIMITED_TIER = TIER_MANAGEMENT + "EnableUnlimitedTier";
    public static final String THROTTLE_POLICY_TEMPLATE =
            "<wsp:Policy xmlns:wsp=\"http://schemas.xmlsoap.org/ws/2004/09/policy\" xmlns:throttle=\"http://www.wso2" +
                    ".org/products/wso2commons/throttle\">" +
                    "<throttle:ID throttle:type=\"ROLE\">%s</throttle:ID>" +
                    "<wsp:Policy>" +
                    "<throttle:Control>" +
                    "<wsp:Policy>" +
                    "<throttle:MaximumCount>%d</throttle:MaximumCount>" +
                    "<throttle:UnitTime>%d</throttle:UnitTime>" +
                    "<wsp:Policy>" +
                    "<throttle:Attributes>%s</throttle:Attributes>" +
                    "</wsp:Policy>" +
                    "</wsp:Policy>" +
                    "</throttle:Control>" +
                    "</wsp:Policy>" +
                    "</wsp:Policy>";

    public static final String THROTTLE_POLICY_ATTRIBUTE_TEMPLATE =
            "<throttle:%s xmlns:throttle=\"http://www.wso2.org/products/wso2commons/throttle\">%s</throttle:%s>";

    // This property is used to indicate whether a throttle out event has happened
    // There is a property added to the message context when such an event happens.
    public static final String API_USAGE_THROTTLE_OUT_PROPERTY_KEY = "isThrottleOutIgnored";

    public static final String THROTTLE_OUT_REASON_KEY = "THROTTLED_OUT_REASON";
    public static final String BLOCKED_REASON_KEY = "BLOCKED_REASON";
    // The following properties describes the reason for the throttle out.
    public static final String THROTTLE_OUT_REASON_HARD_LIMIT_EXCEEDED = "HARD_LIMIT_EXCEEDED";
    public static final String THROTTLE_OUT_REASON_SOFT_LIMIT_EXCEEDED = "SOFT_LIMIT_EXCEEDED";
    public static final String THROTTLE_OUT_REASON_API_LIMIT_EXCEEDED = "API_LIMIT_EXCEEDED";
    public static final String THROTTLE_OUT_REASON_RESOURCE_LIMIT_EXCEEDED = "RESOURCE_LIMIT_EXCEEDED";
    public static final String THROTTLE_OUT_REASON_APPLICATION_LIMIT_EXCEEDED = "APPLICATION_LIMIT_EXCEEDED";
    public static final String THROTTLE_OUT_REASON_SUBSCRIPTION_LIMIT_EXCEEDED = "SUBSCRIPTION_LIMIT_EXCEEDED";

    public static final String API_ANALYTICS = "Analytics.";
    public static final String API_USAGE_ENABLED = API_ANALYTICS + "Enabled";
    public static final String API_ANALYTICS_REPORTER_CLASS = API_ANALYTICS + "ReporterClass";
    public static final String API_ANALYTICS_PROPERTIES = API_ANALYTICS + "Properties";
    public static final String API_USAGE_BAM_SERVER_URL_GROUPS = API_ANALYTICS + "StreamProcessorServerURL";
    public static final String API_USAGE_BAM_SERVER_AUTH_URL_GROUPS = API_ANALYTICS + "StreamProcessorAuthServerURL";
    public static final String API_USAGE_BUILD_MSG = API_ANALYTICS + "PublishResponseMessageSize";
    public static final String API_USAGE_BAM_SERVER_USER = API_ANALYTICS + "StreamProcessorUsername";
    public static final String API_USAGE_BAM_SERVER_PASSWORD = API_ANALYTICS + "StreamProcessorPassword";
    public static final String API_USAGE_SKIP_EVENT_RECEIVER_CONN = API_ANALYTICS + "SkipEventReceiverConnection";
    public static final String API_USAGE_PUBLISHER_CLASS = API_ANALYTICS + "PublisherClass";
    public static final String API_USAGE_DATA_SOURCE_NAME = "WSO2AM_STATS_DB";
    public static final String API_USAGE_STREAMS = API_ANALYTICS + "Streams.";
    public static final String STAT_PROVIDER_IMPL = API_ANALYTICS + "StatsProviderImpl";
    public static final String API_USAGE_REQUEST_STREAM = API_USAGE_STREAMS + "Request.";
    public static final String API_USAGE_RESPONSE_STREAM = API_USAGE_STREAMS + "Response.";
    public static final String API_USAGE_FAULT_STREAM = API_USAGE_STREAMS + "Fault.";
    public static final String API_USAGE_THROTTLE_STREAM = API_USAGE_STREAMS + "Throttle.";
    public static final String API_USAGE_EXECUTION_TIME_STREAM = API_USAGE_STREAMS + "ExecutionTime.";
    public static final String API_ALERT_TYPES_STREAM = API_USAGE_STREAMS + "AlertTypes.";
    public static final String API_REQUEST_STREAM_NAME = API_USAGE_REQUEST_STREAM + "Name";
    public static final String API_REQUEST_STREAM_VERSION = API_USAGE_REQUEST_STREAM + "Version";
    public static final String API_RESPONSE_STREAM_NAME = API_USAGE_RESPONSE_STREAM + "Name";
    public static final String API_RESPONSE_STREAM_VERSION = API_USAGE_RESPONSE_STREAM + "Version";
    public static final String API_FAULT_STREAM_NAME = API_USAGE_FAULT_STREAM + "Name";
    public static final String API_FAULT_STREAM_VERSION = API_USAGE_FAULT_STREAM + "Version";
    public static final String API_THROTTLE_STREAM_NAME = API_USAGE_THROTTLE_STREAM + "Name";
    public static final String API_THRORRLE_STREAM_VERSION = API_USAGE_THROTTLE_STREAM + "Version";
    public static final String API_EXECUTION_TIME_STREAM_NAME = API_USAGE_EXECUTION_TIME_STREAM + "Name";
    public static final String API_EXECUTION_TIME_STREAM_VERSION = API_USAGE_EXECUTION_TIME_STREAM + "Version";
    public static final String API_ALERT_TYPES_STREAM_NAME = API_ALERT_TYPES_STREAM + "Name";
    public static final String API_ALERT_TYPES_STREAM_VERSION = API_ALERT_TYPES_STREAM + "Version";
    public static final String API_USAGE_SKIP_WORKFLOW_EVENT_RECEIVER_CONN =
            API_ANALYTICS + "SkipWorkflowEventPublisher";

    public static final String API_USAGE_WF_STREAM = API_USAGE_STREAMS + "Workflow.";
    public static final String API_WF_STREAM_NAME = API_USAGE_WF_STREAM + "Name";
    public static final String API_WF_STREAM_VERSION = API_USAGE_WF_STREAM + "Version";
    //Rest API Config data in api-config.xml
    public static final String API_USAGE_DAS_REST_API_URL = API_ANALYTICS + "StreamProcessorRestApiURL";
    public static final String API_USAGE_DAS_REST_API_USER = API_ANALYTICS + "StreamProcessorRestApiUsername";
    public static final String API_USAGE_DAS_REST_API_PASSWORD = API_ANALYTICS + "StreamProcessorRestApiPassword";

    public static final String UNLIMITED_TIER = "Unlimited";
    public static final String UNLIMITED_TIER_DESC = "Allows unlimited requests";

    public static final String UNAUTHENTICATED_TIER = "Unauthenticated";
    public static final String BLOCKING_EVENT_PUBLISHER = "blockingEventPublisher";
    public static final String EVENT_HUB_NOTIFICATION_EVENT_PUBLISHER = "eventHubNotificationEventPublisher";
    public static final String NOTIFICATION_EVENT_PUBLISHER = "notificationPublisher";

    public static final int AM_CREATOR_APIMGT_EXECUTION_ID = 200;
    public static final int AM_CREATOR_GOVERNANCE_EXECUTION_ID = 201;
    public static final int AM_PUBLISHER_APIMGT_EXECUTION_ID = 202;
    public static final int AM_CREATOR_LIFECYCLE_EXECUTION_ID = 203;
    public static final int AM_PUBLISHER_LIFECYCLE_EXECUTION_ID = 204;

    public static final QName THROTTLE_CONTROL_ELEMENT = new QName(THROTTLE_NAMESPACE, "Control");
    public static final QName THROTTLE_MAXIMUM_COUNT_ELEMENT = new QName(THROTTLE_NAMESPACE, "MaximumCount");
    public static final QName THROTTLE_UNIT_TIME_ELEMENT = new QName(THROTTLE_NAMESPACE, "UnitTime");
    public static final QName THROTTLE_ATTRIBUTES_ELEMENT = new QName(THROTTLE_NAMESPACE, "Attributes");
    public static final QName THROTTLE_ATTRIBUTE_ELEMENT = new QName(THROTTLE_NAMESPACE, "Attribute");
    public static final QName THROTTLE_DESCRIPTION_ELEMENT = new QName(THROTTLE_NAMESPACE, "Description");
    public static final QName THROTTLE_TIER_PLAN_ELEMENT = new QName(THROTTLE_NAMESPACE, THROTTLE_TIER_PLAN_ATTRIBUTE);
    public static final String THROTTLE_ATTRIBUTE_DISPLAY_NAME = "displayName";

    public static final String TIER_DESC_NOT_AVAILABLE = "Tire Description is not available";

    public static final String AUTH_TYPE_DEFAULT = "DEFAULT";
    public static final String AUTH_TYPE_NONE = "NONE";
    public static final String AUTH_TYPE_USER = "USER";
    public static final String AUTH_TYPE_APP = "APP";

    public static final String TIER_PERMISSION_ALLOW = "allow";
    public static final String TIER_PERMISSION_DENY = "deny";

    public static final String SUBSCRIPTION_TO_CURRENT_TENANT = "current_tenant";
    public static final String SUBSCRIPTION_TO_ALL_TENANTS = "all_tenants";
    public static final String SUBSCRIPTION_TO_SPECIFIC_TENANTS = "specific_tenants";
    public static final String NO_PERMISSION_ERROR = "noPermissions";
    public static final String JSON_PARSE_ERROR = "parseErrors";

    //TODO: move this to a common place (& Enum) to be accessible by all components
    public static class KeyValidationStatus {

        public static final int API_AUTH_GENERAL_ERROR = 900900;
        public static final int API_AUTH_INVALID_CREDENTIALS = 900901;
        public static final int API_AUTH_INCORRECT_ACCESS_TOKEN_TYPE = 900905;
        public static final int API_BLOCKED = 900907;
        public static final int API_AUTH_RESOURCE_FORBIDDEN = 900908;
        public static final int SUBSCRIPTION_INACTIVE = 900909;
        public static final int INVALID_SCOPE = 900910;
        public static final int KEY_MANAGER_NOT_AVAILABLE = 900912;

        private KeyValidationStatus() {

        }
    }

    public static final String EMAIL_DOMAIN_SEPARATOR = "@";

    public static final String EMAIL_DOMAIN_SEPARATOR_REPLACEMENT = "-AT-";

    //API caching related constants
    public static final String API_MANAGER_CACHE_MANAGER = "API_MANAGER_CACHE";
    public static final String API_CONTEXT_CACHE_MANAGER = "API_CONTEXT_CACHE_MANAGER";
    public static final String RESOURCE_CACHE_NAME = "resourceCache";
    public static final String POLICY_CACHE_CONTEXT = "POLICY:";
    public static final String GATEWAY_KEY_CACHE_NAME = "gatewayKeyCache";
    public static final String GATEWAY_USERNAME_CACHE_NAME = "gatewayUsernameCache";
    public static final String GATEWAY_INVALID_USERNAME_CACHE_NAME = "gatewayInvalidUsernameCache";
    public static final String GATEWAY_BASIC_AUTH_RESOURCE_CACHE_NAME = "gatewayBasicAuthResourceCache";
    public static final String GATEWAY_CERTIFICATE_CACHE_NAME = "gatewayCertificateCache";
    public static final String GATEWAY_API_KEY_CACHE_NAME = "gatewayApiKeyCache";
    public static final String GATEWAY_API_KEY_DATA_CACHE_NAME = "gatewayApiKeyKeyCache";
    public static final String GATEWAY_INVALID_API_KEY_CACHE_NAME = "gatewayInvalidApiKeyCache";
    public static final String GATEWAY_TOKEN_CACHE_NAME = "GATEWAY_TOKEN_CACHE";
    public static final String GATEWAY_INVALID_TOKEN_CACHE_NAME = "GATEWAY_INVALID_TOKEN_CACHE";
    public static final String REST_API_TOKEN_CACHE_NAME = "RESTAPITokenCache";
    public static final String REST_API_INVALID_TOKEN_CACHE_NAME = "RESTAPIInvalidTokenCache";
    public static final String GATEWAY_JWT_TOKEN_CACHE = "GatewayJWTTokenCache";

    public static final String KEY_CACHE_NAME = "keyCache";
    public static final String API_CONTEXT_CACHE = "apiContextCache";
    public static final String WORKFLOW_CACHE_NAME = "workflowCache";
    public static final String LC_CACHE_NAME = "lcCache";
    public static final String APP_SCOPE_CACHE = "appScopeCache";
    public static final String TIERS_CACHE = "tiersCache";
    public static final int API_CONTEXT_CACHE_EXPIRY_TIME_IN_DAYS = 3650;
    public static final String CLAIMS_APIM_CACHE = "claimsLocalCache";
    public static final String APP_SUBSCRIPTION_SCOPE_CACHE = "appSubscriptionScopeCache";
    public static final String APP_SUBSCRIPTION_FILTERED_SCOPE_CACHE = "appSubscriptionFilteredScopeCache";
    public static final String API_USER_ROLE_CACHE = "appPublisherUserRoleCache";
    public static final String API_PUBLISHER_ADMIN_PERMISSION_CACHE = "apimAdminPermissionCache";
    public static final String API_SUBSCRIBER_CACHE = "subscriberCache";
    public static final String EMAIL_CLAIM = "http://wso2.org/claims/emailaddress";

    //URI Authentication Schemes
    public static final Set<String> SUPPORTED_METHODS =
            Collections.unmodifiableSet(new HashSet<String>(
                    Arrays.asList(new String[]{"get", "put", "post", "delete", "patch", "head", "options"})));
    public static final String PARAMETERS = "parameters";
    public static final String AUTH_NO_AUTHENTICATION = "None";
    public static final String AUTH_APPLICATION_LEVEL_TOKEN = "Application";
    public static final String AUTH_APPLICATION_USER_LEVEL_TOKEN = "Application_User";
    public static final String AUTH_APP_AND_USER = "Application_User";
    public static final String AUTH_APPLICATION_OR_USER_LEVEL_TOKEN = "Any";
    public static final String NO_MATCHING_AUTH_SCHEME = "noMatchedAuthScheme";

    public static final String EVERYONE_ROLE = "internal/everyone";
    public static final String ANONYMOUS_ROLE = "system/wso2.anonymous.role";
    public static final String SUBSCRIBER_ROLE = "Internal/subscriber";

    // Anonymous end user, to be used with ACCESS_TOKEN_USER_TYPE_APPLICATION
    public static final String END_USER_ANONYMOUS = "anonymous";

    public static final String READ_ACTION = "2";
    public static final String WRITE_ACTION = "3";
    public static final String DELETE_ACTION = "4";
    public static final String PERMISSION_ENABLED = "1";
    public static final String PERMISSION_DISABLED = "0";

    public static final String API_ACTION = "action";
    public static final String API_ADD_ACTION = "addAPI";
    public static final String API_GET_ACTION = "getAPI";
    public static final String API_UPDATE_ACTION = "updateAPI";
    public static final String API_CHANGE_STATUS_ACTION = "updateStatus";
    public static final String API_REMOVE_ACTION = "removeAPI";
    public static final String API_COPY_ACTION = "createNewAPI";
    public static final String API_LOGIN_ACTION = "login";
    public static final String API_LOGOUT_ACTION = "logout";
    public static final String APISTORE_LOGIN_USERNAME = "username";
    public static final String APISTORE_LOGIN_PASSWORD = "password";
    public static final String APISTORE_LOGIN_URL = "/site/blocks/user/login/ajax/login.jag";
    public static final String APISTORE_PUBLISH_URL = "/site/blocks/life-cycles/ajax/life-cycles.jag";
    public static final String APISTORE_ADD_URL = "/site/blocks/item-add/ajax/add.jag";
    public static final String APISTORE_DELETE_URL = "/site/blocks/item-add/ajax/remove.jag";
    public static final String APISTORE_LIST_URL = "/site/blocks/listing/ajax/item-list.jag";
    public static final String APISTORE_COPY_URL = "/site/blocks/overview/ajax/overview.jag";

    public static final String SWAGGER_VERSION = "1.1";

    public static class OperationParameter {

        public static final String AUTH_PARAM_NAME = "Authorization";
        public static final String AUTH_PARAM_DESCRIPTION = "OAuth2 Authorization Header";
        public static final String AUTH_PARAM_TYPE = "header";
        public static final String PAYLOAD_PARAM_NAME = "Payload";
        public static final String PAYLOAD_PARAM_DESCRIPTION = "Request Payload";
        public static final String QUERY_PARAM_NAME = "Query Parameters";
        public static final String QUERY_PARAM_DESCRIPTION = "Request Query Parameters";
        public static final String PAYLOAD_PARAM_TYPE = "body";

        private OperationParameter() {

        }
    }

    public static class SubscriptionValidationResources {

        public static final String APIS = "/apis";
        public static final String APPLICATIONS = "/applications";
        public static final String SUBSCRIPTIONS = "/subscriptions";
        public static final String SUBSCRIBERS = "/subscribers";
        public static final String APPLICATION_KEY_MAPPINGS = "/application-key-mappings";
        public static final String APPLICATION_POLICIES = "/application-policies";
        public static final String API_POLICIES = "/api-policies";
        public static final String GLOBAL_POLICIES = "/global-policies";
        public static final String SUBSCRIPTION_POLICIES = "/subscription-policies";
        public static final String SCOPES = "/scopes";

        private SubscriptionValidationResources() {

        }
    }

    public static class CORSHeaders {

        public static final String ACCESS_CONTROL_ALLOW_ORIGIN = "Access-Control-Allow-Origin";
        public static final String ACCESS_CONTROL_ALLOW_HEADERS = "Access-Control-Allow-Headers";
        public static final String ACCESS_CONTROL_EXPOSE_HEADERS = "Access-Control-Expose-Headers";
        public static final String ACCESS_CONTROL_ALLOW_METHODS = "Access-Control-Allow-Methods";
        public static final String ACCESS_CONTROL_ALLOW_CREDENTIALS = "Access-Control-Allow-Credentials";
        public static final String ACCESS_CONTROL_REQUEST_METHOD = "Access-Control-Request-Method";
        public static final String ALLOW_HEADERS_HANDLER_VALUE = "allowHeaders";
        public static final String ALLOW_METHODS_HANDLER_VALUE = "allowedMethods";
        public static final String ALLOW_ORIGIN_HANDLER_VALUE = "allowedOrigins";
        public static final String ALLOW_CREDENTIALS_HANDLER_VALUE = "allowCredentials";
        public static final String IMPLEMENTATION_TYPE_HANDLER_VALUE = "apiImplementationType";

        private CORSHeaders() {

        }
    }

    public static final String EXTENSION_HANDLER_POSITION = "ExtensionHandlerPosition";
    public static final String ENABLE_PER_TENANT_SERVICE_PROVIDER_CREATION = "EnablePerTenantServiceProviderCreation";
    public static final String DISABLE_DEFAULT_APPLICATION_CREATION = "DisableDefaultApplicationCreation";
    public static final String GATEWAY_ENV_TYPE_HYBRID = "hybrid";
    public static final String GATEWAY_ENV_TYPE_PRODUCTION = "production";
    public static final String GATEWAY_ENV_TYPE_SANDBOX = "sandbox";

    public static final String ENABLED = "Enabled";
    public static final String DISABLED = "Disabled";
    public static final int API_RESPONSE_CACHE_TIMEOUT = 300;

    public static class ApplicationStatus {

        public static final String APPLICATION_CREATED = "CREATED";
        public static final String APPLICATION_APPROVED = "APPROVED";
        public static final String APPLICATION_REJECTED = "REJECTED";
        public static final String APPLICATION_ONHOLD = "ON_HOLD";
    }

    public static class AppRegistrationStatus {

        public static final String REGISTRATION_CREATED = "CREATED";
        public static final String REGISTRATION_APPROVED = "APPROVED";
        public static final String REGISTRATION_REJECTED = "REJECTED";
        public static final String REGISTRATION_COMPLETED = "COMPLETED";
    }

    public static class FrontEndParameterNames {

        public static final String CONSUMER_KEY = "consumerKey";
        public static final String CONSUMER_SECRET = "consumerSecret";
        public static final String CLIENT_DETAILS = "appDetails";
        public static final String CALLBACK_URL = "callbackUrl";
        public static final String KEY_STATE = "keyState";
        public static final String KEY_MAPPING_ID = "keyMappingId";
    }

    public static class AccessTokenConstants {

        public static final String ACCESS_TOKEN = "accessToken";
        public static final String VALIDITY_TIME = "validityTime";
        public static final String TOKEN_SCOPES = "tokenScope";
    }

    //key  of the endpoint securevault
    public static final String API_SECUREVAULT_ENABLE = "EnableSecureVault";

    public static final String API_RESOURCE_CACHE_KEY = "API_RESOURCE_CACHE_KEY";
    public static final String API_ELECTED_RESOURCE = "API_ELECTED_RESOURCE";

    // GraphQL related constants
    public static final String API_TYPE = "API_TYPE";
    public static final String HTTP_VERB = "HTTP_VERB";
    public static final String GRAPHQL_API = "GRAPHQL";
    public static final String GRAPHQL_API_OPERATION_RESOURCE = "OPERATION_RESOURCE";
    public static final String GRAPHQL_API_OPERATION_TYPE = "OPERATION_TYPE";
    public static final String GRAPHQL_API_OPERATION_VERB_INFO_DTO = "OPERATION_VERB_INFO_DTO";
    public static final String[] GRAPHQL_SUPPORTED_METHODS = {"QUERY", "MUTATION", "SUBSCRIPTION"};
    public static final String API_GRAPHQL_SCHEMA_RESOURCE_LOCATION = API_APPLICATION_DATA_LOCATION + "/graphql/";
    public static final String GRAPHQL_SCHEMA_FILE_EXTENSION = ".graphql";
    public static final String GRAPHQL_LOCAL_ENTRY_EXTENSION = "_graphQL";
    public static final String GRAPHQL_SCHEMA_PROVIDER_SEPERATOR = "--";
    public static final String GRAPHQL_RESOURCE_PATH = "/*";
    public static final String GRAPHQL_SCHEMA_DEFINITION_SEPARATOR = "schemaDefinition=";
    public static final String GRAPHQL_QUERY = "Query";
    public static final String GRAPHQL_SWAGGER_QUERY = "query";
    public static final String GRAPHQL_MUTATION = "Mutation";
    public static final String GRAPHQL_SUBSCRIPTION = "Subscription";
    public static final String SCOPE_ROLE_MAPPING = "ScopeRoleMapping";
    public static final String SCOPE_OPERATION_MAPPING = "ScopeOperationMapping";
    public static final String OPERATION_THROTTLING_MAPPING = "OperationThrottlingMapping";
    public static final String OPERATION_AUTH_SCHEME_MAPPING = "OperationAuthSchemeMapping";
    public static final String OPERATION_SECURITY_ENABLED = "Enabled";
    public static final String OPERATION_SECURITY_DISABLED = "Disabled";
    public static final String GRAPHQL_PAYLOAD = "GRAPHQL_PAYLOAD";
    public static final String GRAPHQL_SCHEMA = "GRAPHQL_SCHEMA";
    public static final String GRAPHQL_ACCESS_CONTROL_POLICY = "GraphQLAccessControlPolicy";
    public static final String QUERY_ANALYSIS_COMPLEXITY = "complexity";
    public static final String MAXIMUM_QUERY_COMPLEXITY = "max_query_complexity";
    public static final String MAXIMUM_QUERY_DEPTH = "max_query_depth";
    public static final String GRAPHQL_MAX_DEPTH = "graphQLMaxDepth";
    public static final String GRAPHQL_MAX_COMPLEXITY = "graphQLMaxComplexity";

    //URI Authentication Schemes
    public static final Set<String> GRAPHQL_SUPPORTED_METHOD_LIST =
            Collections.unmodifiableSet(new HashSet<String>(
                    Arrays.asList(new String[]{"QUERY", "MUTATION", "SUBSCRIPTION", "head", "options"})));

    public static final String OAUTH2_DEFAULT_SCOPE = "default";

    public static final String RECENTLY_ADDED_API_CACHE_NAME = "RECENTLY_ADDED_API";
    public static final String VELOCITY_LOGGER = "VelocityLogger";

    public static final String SHA_256 = "SHA-256";

    public static class DigestAuthConstants {

        public static final String REALM = "realm";
        public static final String NONCE = "nonce";
        public static final String ALGORITHM = "algorithm";
        public static final String OPAQUE = "opaque";
        public static final String QOP = "qop";

        public static final String AUTH = "auth";
        public static final String AUTH_INT = "auth-int";
        public static final String MD5 = "MD5";
        public static final String MD5_SESS = "MD5-sess";

        public static final String POSTFIX = "POSTFIX";
        public static final String HTTP_METHOD = "HTTP_METHOD";
        public static final String MESSAGE_BODY = "MessageBody";
        public static final String UNAMEPASSWORD = "UNAMEPASSWORD";
        public static final String NONCE_COUNT = "NonceCount";
        public static final String INIT_NONCE_COUNT = "00000000";
        public static final String AUTH_HEADER = "AuthHeader";
        public static final String BACKEND_URL = "BACKEND_URL";
        public static final String CHARSET = "UTF-8";

        private DigestAuthConstants() {

        }
    }

    public static class OAuthConstants {

        public static final String OAUTH = "OAUTH";
        public static final String OAUTH_ID = "id";
        public static final String UNIQUE_IDENTIFIER = "uniqueIdentifier";
        public static final String TOKEN_API_URL = "tokenUrl";
        public static final String OAUTH_CLIENT_ID = "clientId";
        public static final String OAUTH_CLIENT_SECRET = "clientSecret";
        public static final String OAUTH_USERNAMEPASSWORD = "usernamePassword";
        public static final String GRANT_TYPE = "grantType";
        public static final String OAUTH_CUSTOM_PARAMETERS = "customParameters";
        public static final String CLIENT_CREDENTIALS = "CLIENT_CREDENTIALS";
        public static final String PASSWORD = "PASSWORD";

        public static final String AUTHORIZATION_HEADER = "Authorization";
        public static final String CONTENT_TYPE_HEADER = "Content-Type";
        public static final String APPLICATION_X_WWW_FORM_URLENCODED = "application/x-www-form-urlencoded";
        public static final String CLIENT_CRED_GRANT_TYPE = "grant_type=client_credentials";
        public static final String PASSWORD_GRANT_TYPE = "grant_type=password";
        public static final String REFRESH_TOKEN_GRANT_TYPE = "grant_type=refresh_token";

        public static final String ACCESS_TOKEN = "access_token";
        public static final String REFRESH_TOKEN = "refresh_token";
        public static final String SCOPE = "scope";
        public static final String TOKEN_TYPE = "token_type";
        public static final String EXPIRES_IN = "expires_in";

        // Properties in Endpoint Config
        public static final String ENDPOINT_SECURITY_PRODUCTION = "production";
        public static final String ENDPOINT_SECURITY_SANDBOX = "sandbox";
        public static final String ENDPOINT_SECURITY_PASSWORD = "password";
        public static final String ENDPOINT_SECURITY_TYPE = "type";
        public static final String ENDPOINT_SECURITY_ENABLED = "enabled";
        public static final String ENDPOINT_SECURITY_USERNAME = "username";

        private OAuthConstants() {

        }
    }

    // For Redis Configuration
    public static final String REDIS_CONFIG = "RedisConfig.";
    public static final String CONFIG_REDIS_HOST = REDIS_CONFIG + "RedisHost";
    public static final String CONFIG_REDIS_PORT = REDIS_CONFIG + "RedisPort";
    public static final String CONFIG_REDIS_USER = REDIS_CONFIG + "RedisUser";
    public static final String CONFIG_REDIS_PASSWORD = REDIS_CONFIG + "RedisPassword";
    public static final String CONFIG_REDIS_DATABASE_ID = REDIS_CONFIG + "RedisDatabaseId";
    public static final String CONFIG_REDIS_CONNECTION_TIMEOUT = REDIS_CONFIG + "RedisConnectionTimeout";
    public static final String CONFIG_REDIS_IS_SSL_ENABLED = REDIS_CONFIG + "RedisIsSslEnabled";

    public static final String IS_REDIS_ENABLED = "isRedisEnabled";
    public static final String REDIS_HOST = "redisHost";
    public static final String REDIS_PORT = "redisPort";
    public static final String REDIS_USER = "redisUser";
    public static final String REDIS_PASSWORD = "redisPassword";
    public static final String REDIS_DATABASE_ID = "redisDatabaseId";
    public static final String REDIS_CONNECTION_TIMEOUT = "redisConnectionTimeout";
    public static final String REDIS_IS_SSL_ENABLED = "redisIsSslEnabled";

    // Primary/Secondary Login configuration
    public static final String USERID_LOGIN = "UserIdLogin";
    public static final String EMAIL_LOGIN = "EmailLogin";
    public static final String PRIMARY_LOGIN = "primary";
    public static final String CLAIM_URI = "ClaimUri";

    public static final String DEFAULT_VERSION_PREFIX = "_default_";
    public static final String OAUTH_HEADER_SPLITTER = ",";
    public static final String CONSUMER_KEY_SEGMENT = "Bearer";
    public static final String CONSUMER_KEY_SEGMENT_DELIMITER = " ";

    public static final String HTTP_PROXY_HOST = "http.proxyHost";
    public static final String HTTP_PROXY_PORT = "http.proxyPort";

    public static final String HTTP_CLIENT_MAX_TOTAL = "HttpClient.MaxTotal";
    public static final String HTTP_CLIENT_DEFAULT_MAX_PER_ROUTE = "HttpClient.DefaultMaxPerRoute";

    public static final String KEYMANAGER_HOSTNAME = "keyManagerHostname";
    public static final String KEYMANAGER_PORT = "keyManagerPort";
    public static final String KEYMANAGER_SERVERURL = API_KEY_VALIDATOR + "ServerURL";
    public static final String CARBON_LOCALIP = "carbon.local.ip";

    public static final String APIPROVIDER_HOSTCACHE = "apiProvideHostObjectCache";
    public static final String TENANTCOUNT_CACHEKEY = "apiProviderCacheKey";

    public static final String API_STORE_GROUP_EXTRACTOR_IMPLEMENTATION = API_STORE + "GroupingExtractor";
    public static final String API_STORE_REST_API_GROUP_EXTRACTOR_IMPLEMENTATION =
            API_STORE + "RESTApiGroupingExtractor";
    public static final String API_CUSTOM_SEQUENCES_FOLDER_LOCATION =
            "repository" + File.separator + "resources" + File.separator + "customsequences";
    public static final String WORKFLOW_EXTENSION_LOCATION =
            "repository" + File.separator + "resources" + File.separator + "default-workflow-extensions.xml";
    public static final String API_CUSTOM_SEQUENCE_TYPE_IN = "in";
    public static final String API_CUSTOM_SEQUENCE_TYPE_OUT = "out";
    public static final String API_CUSTOM_SEQUENCE_TYPE_FAULT = "fault";
    public static final String MEDIATION_SEQUENCE_ELEM = "sequence";
    public static final String MEDIATION_CONFIG_EXT = ".xml";
    public static final String API_CUSTOM_SEQ_IN_EXT = "--In";
    public static final String API_CUSTOM_SEQ_OUT_EXT = "--Out";
    public static final String API_CUSTOM_SEQ_FAULT_EXT = "--Fault";
    public static final String API_CUSTOM_SEQ_JSON_FAULT = "json_fault.xml";

    public static final String API_MANAGER_HOSTNAME = "HostName";
    public static final String API_MANAGER_HOSTNAME_UNKNOWN = "UNKNOWN_HOST";

    public static final String VERSION_PLACEHOLDER = "{version}";

    public enum SupportedHTTPVerbs {
        GET,
        POST,
        PUT,
        DELETE,
        PATCH,
        HEAD,
        OPTIONS
    }

    public enum SupportedCustomPolicyKeys {
        APP_ID("APP_ID"),
        IP("IP"),
        STARTING_IP("STARTING_IP"),
        END_IP("END_IP"),
        ACCESS_TOKEN("ACCESS_TOKEN"),
        USERNAME("APP_ID"),
        QUERY_PARAM("QUERY_PARAM"),
        HEADER("HEADER"),
        BANDWIDTH("BANDWIDTH"),
        JWT_CLAIM("JWT_CLAIM"),
        CONTEXT("CONTEXT"),
        VERSION("VERSION");

        private final String name;

        SupportedCustomPolicyKeys(String s) {

            name = s;
        }

        public String getValue() {

            return this.name;
        }
    }

    public static class ConfigParameters {

        public static final String CHECK_PERMISSIONS_REMOTELY = AUTH_MANAGER + "CheckPermissionsRemotely";

        private ConfigParameters() {

            throw new AssertionError();
        }
    }

    public static final String CORS_SEQUENCE_NAME = "_cors_request_handler_";
    public static final String CUSTOM_HTTP_STATUS_CODE = "CUSTOM_HTTP_SC";
    public static final String CUSTOM_ERROR_CODE = "ERROR_CODE";
    public static final String CUSTOM_ERROR_MESSAGE = "ERROR_MESSAGE";
    //Swagger v2.0 constants
    public static final String SWAGGER_X_SCOPE = "x-scope";
    public static final String SWAGGER_X_AMZN_RESOURCE_NAME = "x-amzn-resource-name";
    public static final String SWAGGER_X_AMZN_RESOURCE_TIMEOUT = "x-amzn-resource-timeout";
    public static final String SWAGGER_X_AUTH_TYPE = "x-auth-type";
    public static final String SWAGGER_X_THROTTLING_TIER = "x-throttling-tier";
    public static final String SWAGGER_X_THROTTLING_BANDWIDTH = "x-throttling-bandwidth";
    public static final String SWAGGER_X_MEDIATION_SCRIPT = "x-mediation-script";
    public static final String SWAGGER_X_WSO2_SECURITY = "x-wso2-security";
    public static final String WSO2_APP_SECURITY_TYPES = "security-types";
    public static final String OPTIONAL = "optional";
    public static final String MANDATORY = "mandatory";
    public static final String RESPONSE_CACHING_ENABLED = "enabled";
    public static final String RESPONSE_CACHING_TIMEOUT = "cacheTimeoutInSeconds";
    public static final String SWAGGER_X_WSO2_SCOPES = "x-wso2-scopes";
    public static final String SWAGGER_X_EXAMPLES = "x-examples";
    public static final String SWAGGER_SCOPE_KEY = "key";
    public static final String SWAGGER_NAME = "name";
    public static final String SWAGGER_SCHEMES = "schemes";
    public static final String SWAGGER_DESCRIPTION = "description";
    public static final String SWAGGER_SERVERS = "servers";
    public static final String SWAGGER_SUMMARY = "summary";
    public static final String SWAGGER_ROLES = "roles";
    public static final String SWAGGER_TITLE = "title";
    public static final String SWAGGER_EMAIL = "email";
    public static final String SWAGGER_CONTACT = "contact";
    public static final String SWAGGER_SECURITY_TYPE = "type";
    public static final String SWAGGER_SECURITY_OAUTH2 = "oauth2";
    public static final String SWAGGER_SECURITY_OAUTH2_IMPLICIT = "implicit";
    public static final String SWAGGER_SECURITY_OAUTH2_PASSWORD = "password";
    public static final String SWAGGER_SECURITY_OAUTH2_AUTHORIZATION_URL = "authorizationUrl";
    public static final String SWAGGER_SECURITY_OAUTH2_TOKEN_URL = "tokenUrl";
    public static final String SWAGGER_SECURITY_OAUTH2_FLOW = "flow";
    public static final String SWAGGER_VER = "version";
    public static final String SWAGGER_OBJECT_NAME_APIM = "apim";
    public static final String SWAGGER_PATHS = "paths";
    public static final String SWAGGER_RESPONSES = "responses";
    public static final String SWAGGER = "swagger";
    public static final String SWAGGER_HOST = "host";
    public static final String SWAGGER_V2 = "2.0";
    public static final String SWAGGER_INFO = "info";
    public static final String SWAGGER_RESPONSE_200 = "200";
    public static final String SWAGGER_SECURITY_DEFINITIONS = "securityDefinitions";
    public static final String SWAGGER_APIM_DEFAULT_SECURITY = "default";
    public static final String SWAGGER_APIM_RESTAPI_SECURITY = "OAuth2Security";
    public static final String OPEN_API_V3 = "3.0.x";
    public static final String OPEN_API = "openapi";
    public static final String OPEN_API_VERSION_REGEX = "3\\.0\\.\\d{1,}";
    public static final String SWAGGER_IS_MISSING_MSG = "swagger is missing";
    public static final String OPENAPI_IS_MISSING_MSG = "openapi is missing";
    public static final String SWAGGER_X_SCOPES_BINDINGS = "x-scopes-bindings";

    //swagger v1.2 constants
    public static final String SWAGGER_RESOURCES = "resources";
    public static final String ENVIRONMENTS_NONE = "none";
    public static final String SWAGGER_BASEPATH = "basePath";
    public static final String SWAGGER_OPERATIONS = "operations";
    public static final String SWAGGER_SCOPE = "scope";
    public static final String SWAGGER_SCOPES = "scopes";
    public static final String SWAGGER_AUTH_TYPE = "auth_type";
    public static final String API_THROTTLING_TIER = "throttling_tier";
    public static final String API_MEDIATION_SCRIPT = "mediation_script";
    public static final String API_SWAGGER_DOC = "api_doc";
    public static final String SWAGGER_12_AUTH = "authorizations";
    public static final String SWAGGER_12_OAUTH2 = "oauth2";
    public static final String SWAGGER_12_SCOPES = "scopes";
    public static final String API_ARRAY_NAME = "apis";
    public static final String SWAGGER_HTTP_METHOD = "method";
    public static final String SWAGGER_FILE = "file";
    public static final String SWAGGER_RESOURCE_PATH = "resourcePath";
    public static final String API_VERSION = "apiVersion";

    //swagger MG related constants
    public static final String X_WSO2_AUTH_HEADER = "x-wso2-auth-header";
    public static final String X_THROTTLING_TIER = "x-throttling-tier";
    public static final String X_WSO2_CORS = "x-wso2-cors";
    public static final String X_WSO2_PRODUCTION_ENDPOINTS = "x-wso2-production-endpoints";
    public static final String X_WSO2_SANDBOX_ENDPOINTS = "x-wso2-sandbox-endpoints";
    public static final String X_WSO2_BASEPATH = "x-wso2-basePath";
    public static final String X_WSO2_TRANSPORTS = "x-wso2-transports";
    public static final String X_WSO2_MUTUAL_SSL = "x-wso2-mutual-ssl";
    public static final String X_WSO2_APP_SECURITY = "x-wso2-application-security";
    public static final String X_WSO2_RESPONSE_CACHE = "x-wso2-response-cache";
    public static final String X_WSO2_DISABLE_SECURITY = "x-wso2-disable-security";
    public static final String X_WSO2_THROTTLING_TIER = "x-wso2-throttling-tier";
    public static final String X_WSO2_REQUEST_INTERCEPTOR = "x-wso2-request-interceptor";
    public static final String X_WSO2_RESPONSE_INTERCEPTOR = "x-wso2-response-interceptor";
    public static final String X_WSO2_ENDPOINT_TYPE = "type";

    //API Constants
    public static final String API_DATA_NAME = "name";
    public static final String API_DATA_PROVIDER = "provider";
    public static final String API_DATA_VERSION = "version";
    public static final String API_DATA_DESCRIPTION = "description";
    public static final String API_DATA_BUSINESS_OWNER = "businessOwner";
    public static final String API_DATA_RATES = "rates";
    public static final String API_DATA_ENDPOINT = "endpoint";
    public static final String API_DATA_THUMB_URL = "thumbnailurl";
    public static final String API_DATA_VISIBILITY = "visibility";
    public static final String API_DATA_VISIBLE_ROLES = "visibleRoles";
    public static final String DOC_DATA_NAME = "docName";
    public static final String DOC_DATA_SUMMARY = "docSummary";
    public static final String DOC_DATA_SOURCEURL = "docSourceURL";
    public static final String DOC_DATA_FILEPATH = "docFilePath";
    public static final String API_DATA_DEFAULT_THUMB = "images/api-default.png";
    public static final String API_DATA_APIS = "apis";
    public static final String API_DATA_TOT_LENGTH = "totalLength";
    public static final String API_DATA_LENGTH = "length";
    public static final String API_DATA_ISMORE = "isMore";
    public static final String API_DATA_PRODUCTION_ENDPOINTS = "production_endpoints";
    public static final String API_DATA_SANDBOX_ENDPOINTS = "sandbox_endpoints";
    public static final String API_DATA_URL = "url";
    public static final String API_UUID = "apiUUID";

    // mock response generation
    public static final String MOCK_GEN_POLICY_LIST = "policyList";

    public static final String IMPLEMENTATION_STATUS = "implementation_status";
    public static final String ENDPOINT_TYPE_DEFAULT = "default";
    public static final String ENDPOINT_TYPE_FAILOVER = "failover";
    public static final String ENDPOINT_TYPE_LOADBALANCE = "load_balance";
    public static final String ENDPOINT_CONFIG = "endpoint_config";
    public static final String ENDPOINT_TYPE_HTTP = "http";
    public static final String ENDPOINT_TYPE_ADDRESS = "address";
    public static final String ENDPOINT_TYPE_AWSLAMBDA = "awslambda";
    public static final String ENDPOINT_PRODUCTION_FAILOVERS = "production_failovers";
    public static final String ENDPOINT_SANDBOX_FAILOVERS = "sandbox_failovers";
    public static final String ENDPOINT_PRODUCTION_ENDPOINTS = "production_endpoints";
    public static final String ENDPOINT_SANDBOX_ENDPOINTS = "sandbox_endpoints";
    public static final String ENDPOINT_URLS = "urls";
    public static final String ENDPOINT_URL = "url";
    public static final String ENDPOINT_SECURITY_TYPE = "type";
    public static final String ENDPOINT_SECURITY_TYPE_BASIC = "basic";
    public static final String ENDPOINT_SECURITY_TYPE_DIGEST = "digest";
    public static final String ENDPOINT_SECURITY_TYPE_OAUTH = "oauth";
    public static final String ENDPOINT_SECURITY_USERNAME = "username";
    public static final String ENDPOINT_SECURITY_CONFIG = "securityConfig";
    public static final String ENDPOINT_SECURITY = "endpoint_security";
    public static final String ENDPOINT_SECURITY_PRODUCTION = "production";
    public static final String ENDPOINT_SECURITY_SANDBOX = "sandbox";
    public static final String ENDPOINT_SECURITY_PASSWORD = "password";
    public static final String ENDPOINT_SECURITY_CLIENT_ID = "clientId";
    public static final String ENDPOINT_SECURITY_CLIENT_SECRET = "clientSecret";
    public static final String ENDPOINT_SECURITY_ENABLED = "enabled";

    public static final String API_ENDPOINT_CONFIG_TIMEOUT = "timeout";
    public static final String API_ENDPOINT_CONFIG_PROTOCOL_TYPE = "endpoint_type";

    public static final String ACTIVITY_ID = "activityID";
    public static final String USER_AGENT = "User-Agent";

    public static final String REST_API_SCOPE = "Scope";
    public static final String REST_API_SCOPE_NAME = "Name";
    public static final String REST_API_SCOPE_ROLE = "Roles";
    public static final String REST_API_SCOPES_CONFIG = "RESTAPIScopes";
    public static final String REST_API_ROLE_MAPPINGS_CONFIG = "RoleMappings";
    public static final String APIM_SUBSCRIBE_SCOPE = "apim:subscribe";

    public static final String HTTPS_PROTOCOL = "https";
    public static final String HTTPS_PROTOCOL_URL_PREFIX = "https://";
    public static final String HTTP_PROTOCOL = "http";
    public static final String HTTP_PROTOCOL_URL_PREFIX = "http://";
    public static final int HTTPS_PROTOCOL_PORT = 443;
    public static final int HTTP_PROTOCOL_PORT = 80;

    public static final String EMAIL_TRANSPORT = "mailto";

    public static final long MAX_FILE_SIZE = 1024L;

    public static final String REGISTRY_RESOURCE_PREFIX = "/registry/resource";
    public static final String REGISTRY_RESOURCE_URL_PREFIX =
            "/registry/resource/_system/governance/apimgt/applicationdata/provider/";

    public enum RegistryResourceTypesForUI {
        TAG_THUMBNAIL
    }

    public static final String API_LC_ACTION_DEPRECATE = "Deprecate";
    public static final String DEPRECATE_CHECK_LIST_ITEM = "Deprecate old versions after publishing the API";
    public static final String RESUBSCRIBE_CHECK_LIST_ITEM = "Requires re-subscription when publishing the API";
    public static final String PUBLISH_IN_PRIVATE_JET_MODE = "Publish In Private-Jet Mode";

    public static final String METRICS_PREFIX = "org.wso2.am";

    public static final String MSG_JSON_PARSE_ERROR = "Unable to parse endpoint config JSON";
    public static final String MSG_TIER_RET_ERROR = "Error while retrieving API tiers from registry";
    public static final String MSG_MALFORMED_XML_ERROR = "Malformed XML found in the API tier policy resource";

    //Doc search related constants

    public static final String PUBLISHER_CLIENT = "Publisher";
    public static final String STORE_CLIENT = "Store";

    public static final String WSDL_REGISTRY_LOCATION_PREFIX = "/registry/resource";
    public static final String HOST_NAME = "HostName";
    public static final int DEFAULT_HTTPS_PORT = 443;
    public static final String PROXY_CONTEXT_PATH = "ProxyContextPath";

    //Constants for swagger-codegen client generation
    public static final String CLIENT_CODEGEN_GROUPID = "SwaggerCodegen.ClientGeneration.GroupId";
    public static final String CLIENT_CODEGEN_ARTIFACTID = "SwaggerCodegen.ClientGeneration.ArtifactId";
    public static final String CLIENT_CODEGEN_MODAL_PACKAGE = "SwaggerCodegen.ClientGeneration.ModelPackage";
    public static final String CLIENT_CODEGEN_API_PACKAGE = "SwaggerCodegen.ClientGeneration.ApiPackage";
    public static final String CLIENT_CODEGEN_SUPPORTED_LANGUAGES =
            "SwaggerCodegen.ClientGeneration.SupportedLanguages";

    public static final String TEMP_DIRECTORY_NAME = "tmp";
    public static final String SWAGGER_CODEGEN_DIRECTORY = "swaggerCodegen";
    public static final String JSON_FILE_EXTENSION = ".json";
    public static final String ZIP_FILE_EXTENSION = ".zip";

    //Starts CEP based throttling policy implementation related constants
    public static final String CPS_SERVER_URL = "CPSServerUrl";
    public static final String CPS_SERVER_USERNAME = "CPSServerUsername";
    public static final String CPS_SERVER_PASSWORD = "CPSServerPassword";
    public static final String POLICY_FILE_FOLDER = "repository" + File.separator + "deployment" + File.separator +
            "server" + File.separator + "throttle-config";
    public static final String SEQUENCE_FILE_FOLDER = "repository" + File.separator + "deployment" + File.separator +
            "server" + File.separator + "synapse-configs" + File.separator + "default" + File.separator + "sequences";
    public static final String POLICY_FILE_LOCATION = POLICY_FILE_FOLDER + File.separator;
    public static final String SEQUENCE_FILE_LOCATION = SEQUENCE_FILE_FOLDER + File.separator;

    public static final String ELIGIBILITY_QUERY_ELEM = "eligibilityQuery";
    public static final String POLICY_NAME_ELEM = "name";
    public static final String DECISION_QUERY_ELEM = "decisionQuery";
    public static final String XML_EXTENSION = ".xml";

    public static final String POLICY_TEMPLATE_KEY = "keyTemplateValue";
    public static final String TEMPLATE_KEY_STATE = "keyTemplateState";

    public static final String THROTTLE_POLICY_DEFAULT = "_default";
    public static final String THROTTLE_POLICY_CONDITION = "_condition_";

    //Advanced throttling related constants
    public static final String TIME_UNIT_SECOND = "sec";
    public static final String TIME_UNIT_MINUTE = "min";
    public static final String TIME_UNIT_HOUR = "hour";
    public static final String TIME_UNIT_DAY = "day";

    public static final String SUBSCRIPTION_TIERS = "availableTiers";

    public static final String DEFAULT_APP_POLICY_FIFTY_REQ_PER_MIN = "50PerMin";
    public static final String DEFAULT_APP_POLICY_TWENTY_REQ_PER_MIN = "20PerMin";
    public static final String DEFAULT_APP_POLICY_TEN_REQ_PER_MIN = "10PerMin";
    public static final String DEFAULT_APP_POLICY_UNLIMITED = "Unlimited";

    public static final String DEFAULT_APP_POLICY_LARGE_DESC = "Allows 50 request per minute";
    public static final String DEFAULT_APP_POLICY_MEDIUM_DESC = "Allows 20 request per minute";
    public static final String DEFAULT_APP_POLICY_SMALL_DESC = "Allows 10 request per minute";
    public static final String DEFAULT_APP_POLICY_UNLIMITED_DESC = "Allows unlimited requests";

    public static final String DEFAULT_SUB_POLICY_GOLD = "Gold";
    public static final String DEFAULT_SUB_POLICY_SILVER = "Silver";
    public static final String DEFAULT_SUB_POLICY_BRONZE = "Bronze";
    public static final String DEFAULT_SUB_POLICY_UNLIMITED = "Unlimited";
    public static final String DEFAULT_SUB_POLICY_UNAUTHENTICATED = "Unauthenticated";

    public static final String DEFAULT_SUB_POLICY_GOLD_DESC = "Allows 5000 requests per minute";
    public static final String DEFAULT_SUB_POLICY_SILVER_DESC = "Allows 2000 requests per minute";
    public static final String DEFAULT_SUB_POLICY_BRONZE_DESC = "Allows 1000 requests per minute";
    public static final String DEFAULT_SUB_POLICY_UNLIMITED_DESC = "Allows unlimited requests";
    public static final String DEFAULT_SUB_POLICY_UNAUTHENTICATED_DESC = "Allows 500 request(s) per minute";

    public static final String DEFAULT_API_POLICY_FIFTY_THOUSAND_REQ_PER_MIN = "50KPerMin";
    public static final String DEFAULT_API_POLICY_TWENTY_THOUSAND_REQ_PER_MIN = "20KPerMin";
    public static final String DEFAULT_API_POLICY_TEN_THOUSAND_REQ_PER_MIN = "10KPerMin";
    public static final String DEFAULT_API_POLICY_UNLIMITED = "Unlimited";

    public static final String DEFAULT_API_POLICY_ULTIMATE_DESC = "Allows 50000 requests per minute";
    public static final String DEFAULT_API_POLICY_PLUS_DESC = "Allows 20000 requests per minute";
    public static final String DEFAULT_API_POLICY_BASIC_DESC = "Allows 10000 requests per minute";
    public static final String DEFAULT_API_POLICY_UNLIMITED_DESC = "Allows unlimited requests";

    public static final String API_POLICY_USER_LEVEL = "userLevel";
    public static final String API_POLICY_API_LEVEL = "apiLevel";

    public static final String BILLING_PLAN_FREE = "FREE";

    public static final String BLOCKING_EVENT_TYPE = "wso2event";
    public static final String BLOCKING_EVENT_FORMAT = "wso2event";
    public static final String THROTTLE_KEY = "throttleKey";
    public static final String BLOCKING_CONDITION_STATE = "state";
    public static final String BLOCKING_CONDITION_KEY = "blockingCondition";
    public static final String BLOCKING_CONDITION_VALUE = "conditionValue";
    public static final String BLOCKING_CONDITION_DOMAIN = "tenantDomain";
    public static final String BLOCKING_CONDITIONS_APPLICATION = "APPLICATION";
    public static final String BLOCKING_CONDITIONS_API = "API";
    public static final String BLOCKING_CONDITIONS_USER = "USER";
    public static final String BLOCKING_CONDITIONS_SUBSCRIPTION = "SUBSCRIPTION";
    public static final String BLOCKING_CONDITIONS_IP = "IP";
    public static final String BLOCK_CONDITION_IP_RANGE = "IPRANGE";
    public static final String BLOCK_CONDITION_FIXED_IP = "fixedIp";
    public static final String BLOCK_CONDITION_START_IP = "startingIp";
    public static final String BLOCK_CONDITION_ENDING_IP = "endingIp";
    public static final String BLOCK_CONDITION_INVERT = "invert";
    public static final String BLOCK_CONDITION_IP_TYPE = "type";
    public static final String REVOKED_TOKEN_KEY = "revokedToken";
    public static final String REVOKED_TOKEN_EXPIRY_TIME = "expiryTime";
    public static final String EVENT_TYPE = "eventType";
    public static final String EVENT_TIMESTAMP = "timestamp";
    public static final String EVENT_PAYLOAD = "event";
    public static final String EVENT_PAYLOAD_DATA = "payloadData";

    public static final String SEARCH_AND_TAG = "&";
    public static final String LCSTATE_SEARCH_TYPE_KEY = "lcState=";
    public static final String ENABLE_STORE_SEARCH_TYPE_KEY = "enableStore=(true OR null)";
    public static final String LCSTATE_SEARCH_KEY = "lcState";
    public static final String SUBCONTEXT_SEARCH_TYPE_PREFIX = "subcontext";
    public static final String DOCUMENTATION_SEARCH_TYPE_PREFIX = "doc";
    public static final String DOCUMENTATION_SEARCH_TYPE_PREFIX_WITH_EQUALS = "doc=";
    public static final String TAGS_SEARCH_TYPE_PREFIX = "tags";
    public static final String TAGS_EQ_SEARCH_TYPE_PREFIX = "tags=";
    public static final String TAG_SEARCH_TYPE_PREFIX = "tag";
    public static final String TAG_COLON_SEARCH_TYPE_PREFIX = "tag:";
    public static final String NAME_TYPE_PREFIX = "name";
    private static final String PROVIDER_SEARCH_TYPE_PREFIX = "provider";
    private static final String VERSION_SEARCH_TYPE_PREFIX = "version";
    private static final String CONTEXT_SEARCH_TYPE_PREFIX = "context";
    public static final String CONTENT_SEARCH_TYPE_PREFIX = "content";
    public static final String TYPE_SEARCH_TYPE_PREFIX = "type";
    public static final String LABEL_SEARCH_TYPE_PREFIX = "label";
    public static final String CATEGORY_SEARCH_TYPE_PREFIX = "api-category";
    public static final String ENABLE_STORE = "enableStore";

    //api-product related constants
    public static final String API_PRODUCT_VERSION = "1.0.0";
    public static final String API_IDENTIFIER_TYPE = "API";
    public static final String API_PRODUCT_IDENTIFIER_TYPE = "API Product";
    public static final String[] API_SUPPORTED_TYPE_LIST = {"HTTP", "WS", "SOAPTOREST", "GRAPHQL", "SOAP"};
    public static final String API_PRODUCT_REVISION = "Current";
    public static class AdvancedThrottleConstants {

        public static final String THROTTLING_CONFIGURATIONS = "ThrottlingConfigurations";
        public static final String TRAFFIC_MANAGER = "TrafficManager";

        public static final String DATA_PUBLISHER_CONFIGURATION = "DataPublisher";
        public static final String DATA_PUBLISHER_CONFIGURAION_TYPE = "Type";
        public static final String DATA_PUBLISHER_CONFIGURAION_REVEIVER_URL_GROUP = "ReceiverUrlGroup";
        public static final String DATA_PUBLISHER_CONFIGURAION_AUTH_URL_GROUP = "AuthUrlGroup";
        public static final String USERNAME = "Username";
        public static final String PASSWORD = "Password";

        public static final String DATA_PUBLISHER_POOL_CONFIGURATION = "DataPublisherPool";
        public static final String DATA_PUBLISHER_POOL_CONFIGURAION_MAX_IDLE = "MaxIdle";
        public static final String DATA_PUBLISHER_POOL_CONFIGURAION_INIT_IDLE = "InitIdleCapacity";

        public static final String GLOBAL_POLICY_ENGINE_WS_CONFIGURATION = "GlobalPolicyEngineWSConnectionDetails";
        public static final String SERVICE_URL = "ServiceURL";
        public static final String JMS_CONNECTION_DETAILS = "JMSConnectionDetails";
        public static final String JMS_CONNECTION_PARAMETERS = "JMSConnectionParameters";
        public static final String JMS_PUBLISHER_PARAMETERS = "JMSEventPublisherParameters";
        public static final String DEFAULT_THROTTLE_LIMITS = "DefaultLimits";
        public static final String SUBSCRIPTION_THROTTLE_LIMITS = "SubscriptionTierLimits";
        public static final String APPLICATION_THROTTLE_LIMITS = "ApplicationTierLimits";
        public static final String RESOURCE_THROTTLE_LIMITS = "ResourceLevelTierLimits";
        public static final String JMS_TASK_MANAGER = "JMSTaskManager";
        public static final String MIN_THREAD_POOL_SIZE = "MinThreadPoolSize";
        public static final String MAX_THREAD_POOL_SIZE = "MaxThreadPoolSize";
        public static final String KEEP_ALIVE_TIME_IN_MILLIS = "KeepAliveTimeInMillis";
        public static final String JOB_QUEUE_SIZE = "JobQueueSize";
        public static final String ENABLE_UNLIMITED_TIER = "EnableUnlimitedTier";
        public static final String POLICY_DEPLOYER_CONFIGURATION = "PolicyDeployer";
        public static final String BLOCK_CONDITION_RETRIEVER_CONFIGURATION = "BlockCondition";
        public static final String DATA_PUBLISHER_THREAD_POOL_CONFIGURATION = "DataPublisherThreadPool";
        public static final String DATA_PUBLISHER_THREAD_POOL_CONFIGURATION_CORE_POOL_SIZE = "CorePoolSize";
        public static final String DATA_PUBLISHER_THREAD_POOL_CONFIGURATION_MAXMIMUM_POOL_SIZE = "MaxmimumPoolSize";
        public static final String DATA_PUBLISHER_THREAD_POOL_CONFIGURATION_KEEP_ALIVE_TIME = "KeepAliveTime";
        public static final String BLOCK_CONDITION_RETRIEVER_INIT_DELAY = "InitDelay";
        public static final String BLOCK_CONDITION_RETRIEVER_PERIOD = "Period";
        public static final String ENABLE_SUBSCRIPTION_SPIKE_ARREST = "EnableSubscriptionSpikeArrest";
        public static final String ENABLE_HEADER_CONDITIONS = "EnableHeaderConditions";
        public static final String ENABLE_JWT_CLAIM_CONDITIONS = "EnableJWTClaimConditions";
        public static final String ENABLE_QUERY_PARAM_CONDITIONS = "EnableQueryParamConditions";
        public static final String SKIP_REDEPLOYING_POLICIES = "SkipRedeployingPolicies";
        public static final String ENABLED = "Enabled";
        public static final String IS_THROTTLED = "isThrottled";
        public static final String THROTTLE_KEY = "throttleKey";
        public static final String EXPIRY_TIMESTAMP = "expiryTimeStamp";
        public static final String EVALUATED_CONDITIONS = "evaluatedConditions";
        public static final String TRUE = "true";
        public static final String ADD = "add";
    }

    /**
     * Parameter for adding custom attributes against application in API Store
     */
    public static class ApplicationAttributes {

        public static final String APPLICATION_CONFIGURATIONS = "ApplicationConfigs";
        public static final String APPLICATION_ATTRIBUTES = "ApplicationAttributes";
        public static final String ATTRIBUTES = "Attributes";
        public static final String ATTRIBUTE = "Attribute";
        public static final String REQUIRED = "Required";
        public static final String HIDDEN = "Hidden";
        public static final String DESCRIPTION = "Description";
        public static final String DEFAULT = "Default";
        public static final String NAME = "Name";
        public static final String TOOLTIP = "Tooltip";
        public static final String TYPE = "Type";
    }

    public static final String REGISTRY_ARTIFACT_SEARCH_DESC_ORDER = "DES";
    public static final String REGISTRY_ARTIFACT_SORT_BY_CREATED_TIME = "meta_created_date";

    public static final String MULTI_ATTRIBUTE_SEPARATOR_DEFAULT = ",";
    public static final String MULTI_ATTRIBUTE_SEPARATOR = "MultiAttributeSeparator";
    public static final String CUSTOM_URL = "customUrl";
    public static final String API_PRODUCT = "APIProduct";

    public static class AuditLogConstants {

        public static final String CREATED = "created";
        public static final String UPDATED = "updated";
        public static final String DELETED = "deleted";

        public static final String API = "API";
        public static final String API_PRODUCT = "APIProduct";
        public static final String APPLICATION = "Application";
        public static final String SUBSCRIPTION = "Subscription";

        public static final String NAME = "name";
        public static final String VERSION = "version";
        public static final String CONTEXT = "context";
        public static final String PROVIDER = "provider";
        public static final String OWNER = "owner";
        public static final String TIER = "tier";
        public static final String REQUESTED_TIER = "requested_tier";
        public static final String CALLBACK = "callbackURL";
        public static final String GROUPS = "groups";
        public static final String STATUS = "status";
        public static final String API_NAME = "api_name";
        public static final String API_PRODUCT_NAME = "api_product_name";
        public static final String APPLICATION_NAME = "application_name";
        public static final String APPLICATION_ID = "application_id";
    }

    public static final String API_WORKFLOW_STATE_ATTR = "overview_workflowState";

    public static class WorkflowConfigConstants {

        public static final String WORKFLOW = "WorkflowConfigurations";
        public static final String WORKFLOW_ENABLED = "Enabled";
        public static final String WORKFLOW_SERVER_URL = "ServerUrl";
        public static final String WORKFLOW_SERVER_USER = "ServerUser";
        public static final String WORKFLOW_SERVER_PASSWORD = "ServerPassword";
        public static final String WORKFLOW_CALLBACK = "WorkflowCallbackAPI";
        public static final String WORKFLOW_TOKEN_EP = "TokenEndPoint";
        public static final String WORKFLOW_DCR_EP = "DCREndPoint";
        public static final String WORKFLOW_DCR_EP_USER = "DCREndPointUser";
        public static final String WORKFLOW_DCR_EP_PASSWORD = "DCREndPointPassword";
        public static final String LIST_PENDING_TASKS = "ListPendingTasks";

    }

    public static class JwtTokenConstants {

        public static final String APPLICATION = "application";
        public static final String APPLICATION_ID = "id";
        public static final String APPLICATION_UUID = "uuid";
        public static final String APPLICATION_NAME = "name";
        public static final String APPLICATION_TIER = "tier";
        public static final String APPLICATION_OWNER = "owner";
        public static final String KEY_TYPE = "keytype";
        public static final String CONSUMER_KEY = "consumerKey";
        public static final String AUTHORIZED_PARTY = "azp";
        public static final String KEY_ID = "kid";
        public static final String JWT_ID = "jti";
        public static final String SUBSCRIPTION_TIER = "subscriptionTier";
        public static final String SUBSCRIBER_TENANT_DOMAIN = "subscriberTenantDomain";
        public static final String TIER_INFO = "tierInfo";
        public static final String STOP_ON_QUOTA_REACH = "stopOnQuotaReach";
        public static final String SPIKE_ARREST_LIMIT = "spikeArrestLimit";
        public static final String SPIKE_ARREST_UNIT = "spikeArrestUnit";
        public static final String SCOPE = "scope";
        public static final String SCOPE_DELIMITER = " ";
        public static final String ISSUED_TIME = "iat";
        public static final String EXPIRY_TIME = "exp";
        public static final String JWT_KID = "kid";
        public static final String SIGNATURE_ALGORITHM = "alg";
        public static final String TOKEN_TYPE = "typ";
        public static final String BACKEND_TOKEN = "backendJwt";
        public static final String SUBSCRIBED_APIS = "subscribedAPIs";
        public static final String API_CONTEXT = "context";
        public static final String API_VERSION = "version";
        public static final String API_PUBLISHER = "publisher";
        public static final String API_NAME = "name";
        public static final String QUOTA_TYPE = "tierQuotaType";
        public static final String QUOTA_TYPE_BANDWIDTH = "bandwidthVolume";
        public static final String PERMITTED_IP = "permittedIP";
        public static final String PERMITTED_REFERER = "permittedReferer";
        public static final String GRAPHQL_MAX_DEPTH = "graphQLMaxDepth";
        public static final String GRAPHQL_MAX_COMPLEXITY = "graphQLMaxComplexity";
        public static final String AUTHORIZED_USER_TYPE = "aut";
        public static final String ISSUER_IDENTIFIER = "iss";
        public static final String END_USERNAME = "sub";
    }

    public static final String SIGNATURE_ALGORITHM_RS256 = "RS256";
    public static final String SIGNATURE_ALGORITHM_SHA256_WITH_RSA = "SHA256withRSA";

    public static class APIEndpointSecurityConstants {

        public static final String BASIC_AUTH = "BasicAuth";
        public static final String DIGEST_AUTH = "DigestAuth";
        public static final String OAUTH = "OAuth";
    }

    public enum APITransportType {
        HTTP, WS, GRAPHQL, WEBSUB, SSE
    }

    public static final String API_TYPE_SOAP = "SOAP";
    public static final String API_TYPE_SOAPTOREST = "SOAPTOREST";

    public static final String[] HTTP_DEFAULT_METHODS = {"get", "put", "post", "delete", "patch"};
    public static final String[] SOAP_DEFAULT_METHODS = {"post"};

    public static final String JSON_GRANT_TYPES = "grant_types";
    public static final String JSON_USERNAME = "username";
    public static final String REGEX_ILLEGAL_CHARACTERS_FOR_API_METADATA = "[~!@#;:%^*()+={}|<>\"\',\\[\\]&/$\\\\]";
    public static final String JSON_CLIENT_ID = "client_id";
    public static final String JSON_ADDITIONAL_PROPERTIES = "additionalProperties";
    public static final String JSON_CLIENT_SECRET = "client_secret";

    /**
     * Publisher Access Control related registry properties and values.
     */
    public static final String PUBLISHER_ROLES = "publisher_roles";
    public static final String DISPLAY_PUBLISHER_ROLES = "display_publisher_roles";
    public static final String ACCESS_CONTROL = "publisher_access_control";
    public static final String NO_ACCESS_CONTROL = "all";
    public static final String NULL_USER_ROLE_LIST = "null";

    /**
     * CustomIndexer property to indicate whether it is gone through API Custom Indexer.
     */
    public static final String CUSTOM_API_INDEXER_PROPERTY = "registry.customIndexer";

    /**
     * Parameter related with accessControl support.
     */
    public static final String ACCESS_CONTROL_PARAMETER = "accessControl";
    public static final String ACCESS_CONTROL_ROLES_PARAMETER = "accessControlRoles";

    // Error message that will be shown when the user tries to access the API, that is not authorized for him.
    public static final String UN_AUTHORIZED_ERROR_MESSAGE = "User is not authorized to";

    // Prefix used for saving the custom properties related with APIs
    public static final String API_RELATED_CUSTOM_PROPERTIES_PREFIX = "api_meta.";
    // Reserved keywords for search.
    public static final String[] API_SEARCH_PREFIXES = {DOCUMENTATION_SEARCH_TYPE_PREFIX, TAGS_SEARCH_TYPE_PREFIX,
            NAME_TYPE_PREFIX, SUBCONTEXT_SEARCH_TYPE_PREFIX, PROVIDER_SEARCH_TYPE_PREFIX, CONTEXT_SEARCH_TYPE_PREFIX,
            VERSION_SEARCH_TYPE_PREFIX, LCSTATE_SEARCH_KEY.toLowerCase(), API_DESCRIPTION.toLowerCase(),
            API_STATUS.toLowerCase(), CONTENT_SEARCH_TYPE_PREFIX, TYPE_SEARCH_TYPE_PREFIX, LABEL_SEARCH_TYPE_PREFIX,
            CATEGORY_SEARCH_TYPE_PREFIX, ENABLE_STORE.toLowerCase()};
    // Prefix for registry attributes.
    public static final String OVERVIEW_PREFIX = "overview_";
    /**
     * Parameter for enabling tenant load notifications to members in the same HZ cluster
     */
    public static final String ENABLE_TENANT_LOAD_NOTIFICATION = "enableTenantLoadNotification";

    public static final String STORE_VIEW_ROLES = "store_view_roles";
    public static final String PUBLIC_STORE_VISIBILITY = "public";
    public static final String RESTRICTED_STORE_VISIBILITY = "restricted";

    public static final String CREATED_DATE = "createdDate";

    public static final String UNLIMITED_TIER_NAME = "unlimited";
    public static final String FAULT_SEQUENCE = "fault";
    public static final String OUT_SEQUENCE = "out";

    public static final String ENABLE_DUPLICATE_SCOPES = "enableDuplicateScopes";

    public static final String USER = "user";
    public static final String IS_SUPER_TENANT = "isSuperTenant";
    public static final String NULL_GROUPID_LIST = "null";

    public static final String APPLICATION_GZIP = "application/gzip";
    public static final String APPLICATION_ZIP = "application/zip";
    public static final String JAVA_IO_TMPDIR = "java.io.tmpdir";
    public static final String JSON_FILENAME_EXTENSION = ".json";
    public static final String JSON_GZIP_FILENAME_EXTENSION = ".json.gz";
    public static final String MIGRATION_MODE = "migrationMode";

    /**
     * Constants for correlation logging
     * */
    public static final String CORRELATION_ID = "Correlation-ID";
    public static final String ENABLE_CORRELATION_LOGS = "enableCorrelationLogs";
    public static final String CORRELATION_LOGGER = "correlation";
    public static final String LOG_ALL_METHODS = "logAllMethods";
    public static final String AM_ACTIVITY_ID = "activityid";

    public static final String PDF_EXTENSION = "pdf";
    public static final String XLS_EXTENSION = "xls";
    public static final String XLSX_EXTENSION = "xlsx";
    public static final String PPT_EXTENSION = "ppt";
    public static final String PPTX_EXTENSION = "pptx";
    public static final String DOC_EXTENSION = "doc";
    public static final String DOCX_EXTENSION = "docx";
    public static final String XML_DOC_EXTENSION = "xml";
    public static final String TXT_EXTENSION = "txt";
    public static final String WSDL_EXTENSION = "wsdl";

    public static final String API_STATE_CHANGE_INDICATOR = "registry.api.state.change.indicator";
    public static final String DOCUMENT_MEDIA_TYPE_KEY = "application/vnd.wso2-document\\+xml";
    public static final String DOCUMENT_INDEXER_INDICATOR = "document_indexed";

    public static final String KEY_SUFFIX = "_KEY";

    public static final String COLUMN_PRODUCT_DEFINITION = "DEFINITION";
    public static final String PRODUCTSCOPE_PREFIX = "productscope";
    public static final String API_PRODUCT_SUBSCRIPTION_TYPE = "APIProduct";
    public static final String API_SUBSCRIPTION_TYPE = "API";
    public static final String TYPE = "type";
    public static final String TYPE_SEARCH_TYPE_KEY = "type=";

    public static class OASResourceAuthTypes {

        public static final String APPLICATION_OR_APPLICATION_USER = "Application & Application User";
        public static final String APPLICATION_USER = "Application User";
        public static final String APPLICATION = "Application";
        public static final String NONE = "None";
    }

    public static class Analytics {

        public static final String API_NAME = "apiName";
        public static final String API_VERSION = "apiVersion";
        public static final String API_CREATOR = "apiCreator";
        public static final String API_CREATOR_TENANT_DOMAIN = "apiCreatorTenantDomain";
        public static final String APPLICATION_ID = "applicationId";
        public static final String RECORDS_DELIMITER = "records";
    }

    public static class Monetization {

        public static final String MONETIZATION_USAGE_RECORD_APP = "APIM_MONETIZATION_SUMMARY";
        public static final String MONETIZATION_USAGE_RECORD_AGG = "MonetizationAgg";
        public static final String USAGE_PUBLISH_TIME_FORMAT = "yyyy-MM-dd HH:mm:ss";
        public static final String USAGE_PUBLISH_TIME_ZONE = "UTC";
        public static final String COMPLETED = "COMPLETED";
        public static final String RUNNING = "RUNNING";
        public static final String INPROGRESS = "INPROGRESS";
        public static final String INITIATED = "INITIATED";
        public static final String SUCCESSFULL = "SUCCESSFULL";
        public static final String FAILED = "FAILED";
        public static final String USAGE_PUBLISH_DEFAULT_GRANULARITY = "days";
        public static final String USAGE_PUBLISH_DEFAULT_TIME_GAP_IN_DAYS = "1";
        public static final String USAGE_PUBLISHER_JOB_NAME = "USAGE_PUBLISHER";
        public static final String FROM_TIME_CONFIGURATION_PROPERTY =
                "Monetization.UsagePubliser.PublishTimeDurationInDays";
        public static final String MONETIZATION_CONFIG = "Monetization";
        public static final String MONETIZATION_IMPL = MONETIZATION_CONFIG + ".MonetizationImpl";
        public static final String USAGE_PUBLISHER = MONETIZATION_CONFIG + ".UsagePublisher";
        public static final String USAGE_PUBLISHER_GRANULARITY = USAGE_PUBLISHER + ".Granularity";
        public static final String ADDITIONAL_ATTRIBUTES = "AdditionalAttributes";
        public static final String ATTRIBUTE = "Attribute";
        public static final String IS_ATTRIBITE_REQUIRED = "Required";
        public static final String IS_ATTRIBUTE_HIDDEN = "Hidden";
        public static final String ATTRIBUTE_DESCRIPTION = "Description";
        public static final String ATTRIBUTE_DEFAULT = "Default";
        public static final String ATTRIBUTE_DISPLAY_NAME = "DisplayName";
        public static final String ATTRIBUTE_NAME = "Name";

        public static final String CURRENCY = "currencyType";
        public static final String BILLING_CYCLE = "billingCycle";
        public static final String FIXED_RATE = "fixedRate";
        public static final String DYNAMIC_RATE = "dynamicRate";
        public static final String FIXED_PRICE = "fixedPrice";
        public static final String PRICE_PER_REQUEST = "pricePerRequest";
        public static final String API_MONETIZATION_STATUS = "isMonetizationEnabled";
        public static final String API_MONETIZATION_PROPERTIES = "monetizationProperties";
    }

    // HTTP methods
    public static final String HTTP_GET = "GET";
    public static final String HTTP_POST = "POST";
    public static final String HTTP_PUT = "PUT";
    public static final String HTTP_DELETE = "DELETE";
    public static final String HTTP_HEAD = "HEAD";
    public static final String HTTP_OPTIONS = "OPTIONS";
    public static final String HTTP_PATCH = "PATCH";

    // Supported API Types
    public enum ApiTypes {
        API,
        PRODUCT_API
    }

    public static final String TENANT_STATE_ACTIVE = "ACTIVE";
    public static final String TENANT_STATE_INACTIVE = "INACTIVE";

    public static final String DEFAULT_API_KEY_SIGN_KEY_STORE = "InternalKeyStore";
    public static final String GATEWAY_PUBLIC_CERTIFICATE_ALIAS = "gateway_certificate_alias";
    public static final String DEFAULT_API_KEY_GENERATOR_IMPL = "org.wso2.carbon.apimgt.impl.token" +
            ".DefaultApiKeyGenerator";

    //Constants for user API ratings
    public static final String API_ID = "apiId";
    public static final String RATING_ID = "ratingId";
    public static final String RATING = "rating";
    public static final String USER_NAME = "username";

    public static class RestApiConstants {

        public static final String REST_API_DEFAULT_VERSION = "v2";
        public static final String REST_API_OLD_VERSION = "v0.17";
        public static final String REST_API_PUBLISHER_CONTEXT = "/api/am/publisher/";
        public static final String REST_API_PUBLISHER_CONTEXT_FULL_1 =
                REST_API_PUBLISHER_CONTEXT + REST_API_DEFAULT_VERSION;
        public static final String REST_API_ADMIN_CONTEXT = "/api/am/admin/";
        public static final String REST_API_ADMIN_VERSION = "v0.17";
        public static final String REST_API_ADMIN_CONTEXT_FULL_0 = REST_API_ADMIN_CONTEXT + REST_API_ADMIN_VERSION;
        public static final String REST_API_ADMIN_IMPORT_API_RESOURCE = "/import/api";
        public static final String IMPORT_API_PRESERVE_PROVIDER = "preserveProvider";
        public static final String IMPORT_API_OVERWRITE = "overwrite";
        public static final String IMPORT_API_ARCHIVE_FILE = "file";
        public static final String IMPORT_API_SUCCESS = "API imported successfully.";
        public static final String REST_API_PUB_RESOURCE_PATH_APIS = "/apis";
        public static final String REST_API_PUB_SEARCH_API_QUERY = "query";
        public static final String PUB_SEARCH_API_QUERY_PARAMS_NAME = "name:";
        public static final String PUB_SEARCH_API_QUERY_PARAMS_VERSION = "version:";
        public static final String PUB_API_LIST_RESPONSE_PARAMS_LIST = "list";
        public static final String PUB_API_LIST_RESPONSE_PARAMS_COUNT = "count";
        public static final String PUB_API_RESPONSE_PARAMS_ID = "id";
        public static final String DYNAMIC_CLIENT_REGISTRATION_URL_SUFFIX =
                "/client-registration/" + REST_API_OLD_VERSION + "/register";
    }

    public static final int MAX_LENGTH_API_NAME = 50;
    public static final int MAX_LENGTH_VERSION = 30;
    public static final int MAX_LENGTH_PROVIDER = 50;
    public static final int MAX_LENGTH_CONTEXT = 82; //context becomes context + version + two '/'. so max context is 50
    public static final int MAX_LENGTH_MEDIATION_POLICY_NAME = 255;

    /**
     * Constants for trust store access
     *
     * */
    public static final String TRUST_STORE_PASSWORD = "Security.TrustStore.Password";
    public static final String TRUST_STORE_LOCATION = "Security.TrustStore.Location";
    public static final String INTERNAL_WEB_APP_EP = "/internal/data/v1";
    public static final String API_KEY_REVOKE_PATH = "/key/revoke";

    public static final String SKIP_ROLES_BY_REGEX = "skipRolesByRegex";

    /**
     * API categories related constants
     */
    public static final String API_CATEGORIES_CATEGORY_NAME = "apiCategories_categoryName";
    public static final String API_CATEGORY = "api-category";

    // AWS Lambda: Constants for aws lambda
    public static final String AWS_SECRET_KEY = "AWS_SECRET_KEY";
    public static final int AWS_ENCRYPTED_SECRET_KEY_LENGTH = 620;
    public static final int AWS_DEFAULT_CONNECTION_TIMEOUT = 50000;
    public static final String AMZN_ACCESS_KEY = "amznAccessKey";
    public static final String AMZN_SECRET_KEY = "amznSecretKey";
    public static final String AMZN_REGION = "amznRegion";
    public static final String NO_ENTITY_BODY = "NO_ENTITY_BODY";

    public static final String JWT_AUTHENTICATION_CONFIG = "JWTAuthentication";
    public static final String JWT_AUTHENTICATION_SUBSCRIPTION_VALIDATION =
            JWT_AUTHENTICATION_CONFIG + ".EnableSubscriptionValidationViaKeyManager";
    public static final String APPLICATION_TOKEN_TYPE_JWT = "JWT";
    /**
     * Constants for the recommendation system
     *
     * */
    public static final String API_RECOMMENDATION = "APIRecommendations";
    public static final String RECOMMENDATION_ENDPOINT = "recommendationAPI";
    public static final String AUTHENTICATION_ENDPOINT = "authenticationEndpoint";
    public static final String RECOMMENDATION_API_CONSUMER_KEY = "consumerKey";
    public static final String RECOMMENDATION_API_CONSUMER_SECRET = "consumerSecret";
    public static final String MAX_RECOMMENDATIONS = "maxRecommendations";
    public static final String WAIT_DURATION = "waitDuration";
    public static final String APPLY_RECOMMENDATIONS_FOR_ALL_APIS = "applyForAllTenants";
    public static final String RECOMMENDATION_USERNAME = "userName";
    public static final String RECOMMENDATION_PASSWORD = "password";
    public static final String ADD_API = "ADD_API";
    public static final String DELETE_API = "DELETE_API";
    public static final String ADD_NEW_APPLICATION = "ADD_APPLICATION";
    public static final String UPDATED_APPLICATION = "UPDATED_APPLICATION";
    public static final String DELETE_APPLICATION = "DELETE_APPLICATION";
    public static final String ADD_USER_CLICKED_API = "ADD_USER_CLICKED_API";
    public static final String ADD_USER_SEARCHED_QUERY = "ADD_USER_SEARCHED_QUERY";
    public static final String PUBLISHED_STATUS = "PUBLISHED";
    public static final String DELETED_STATUS = "DELETED";
    public static final String ACTION_STRING = "action";
    public static final String PAYLOAD_STRING = "payload";
    public static final String API_TENANT_CONF_ENABLE_RECOMMENDATION_KEY = "EnableRecommendation";
    public static final String RECOMMENDATIONS_WSO2_EVENT_PUBLISHER = "recommendationEventPublisher";
    public static final String RECOMMENDATIONS_GET_RESOURCE = "/getRecommendations";
    public static final String RECOMMENDATIONS_PUBLISH_RESOURCE = "/publishEvents";
    public static final String RECOMMENDATIONS_USER_HEADER = "User";
    public static final String RECOMMENDATIONS_ACCOUNT_HEADER = "Account";
    public static final String ACCESS_TOKEN = "access_token";
    public static final String CONTENT_TYPE_HEADER = "Content-Type";
    public static final String CONTENT_TYPE_APPLICATION_FORM = "application/x-www-form-urlencoded";
    public static final String AUTHORIZATION_BASIC = "Basic ";
    public static final String AUTHORIZATION_BEARER = "Bearer ";
    public static final String TOKEN_GRANT_TYPE_KEY = "grant_type";
    public static final String SCOPES_KEY = "scopes";
    public static final String TOKEN_KEY = "token";
    public static final String GRANT_TYPE_VALUE = "client_credentials";
    public static final String RECOMMENDATIONS_CACHE_NAME = "APIRecommendationsCache";
    public static final String RECOMMENDATIONS_CACHE_KEY = "Recommendations";
    public static final String LAST_UPDATED_CACHE_KEY = "LastUpdated";

    public static class CertificateReLoaderConfiguration {

        public static final String CERTIFICATE_RELOADER_CONFIGURATION_ROOT = "CertificateReLoaderConfiguration";
        public static final String PERIOD = CERTIFICATE_RELOADER_CONFIGURATION_ROOT + ".Period";
    }

    public static class MutualSSL {

        public static final String MUTUAL_SSL_CONFIG_ROOT = "MutualSSL";
        public static final String CLIENT_CERTIFICATE_HEADER = MUTUAL_SSL_CONFIG_ROOT + ".ClientCertificateHeader";
        public static final String CLIENT_CERTIFICATE_ENCODE = MUTUAL_SSL_CONFIG_ROOT + ".ClientCertificateEncode";
        public static final String ENABLE_CLIENT_CERTIFICATE_VALIDATION = MUTUAL_SSL_CONFIG_ROOT +
                ".EnableClientCertificateValidation";
    }

    public static final String DEFAULT_SCOPE_TYPE = "OAUTH2";
    public static final String DEFAULT_BINDING_TYPE = "DEFAULT";

    public static class TokenIssuer {

        public static final String SCOPES_CLAIM = "ScopesClaim";
        public static String TOKEN_ISSUER = "TokenIssuer";
        public static final String JWKS_CONFIGURATION = "JWKSConfiguration";
        public static final String CLAIM_MAPPINGS = "ClaimMappings";
        public static final String CLAIM_MAPPING = "ClaimMapping";
        public static final String CONSUMER_KEY_CLAIM = "ConsumerKeyClaim";
        

        public static class JWKSConfiguration {

            public static final String URL = "URL";
        }

        public static class ClaimMapping {

            public static final String LOCAL_CLAIM = "LocalClaim";
            public static final String REMOTE_CLAIM = "RemoteClaim";

        }
    }

    public static class KeyManager {

        public static final String SERVICE_URL = "ServiceURL";
        public static final String INIT_DELAY = "InitDelay";
        public static final String INTROSPECTION_ENDPOINT = "introspection_endpoint";
        public static final String CLIENT_REGISTRATION_ENDPOINT = "client_registration_endpoint";
        public static final String KEY_MANAGER_OPERATIONS_DCR_ENDPOINT = "/keymanager-operations/dcr/register";
        public static final String KEY_MANAGER_OPERATIONS_USERINFO_ENDPOINT = "/keymanager-operations/user-info";
        public static final String TOKEN_ENDPOINT = "token_endpoint";
        public static final String REVOKE_ENDPOINT = "revoke_endpoint";
        public static final String WELL_KNOWN_ENDPOINT = "well_known_endpoint";
        public static final String SCOPE_MANAGEMENT_ENDPOINT = "scope_endpoint";
        public static final String AVAILABLE_GRANT_TYPE = "grant_types";
        public static final String ENABLE_TOKEN_GENERATION = "enable_token_generation";
        public static final String ENABLE_TOKEN_HASH = "enable_token_hash";
        public static final String ENABLE_TOKEN_ENCRYPTION = "enable_token_encryption";
        public static final String ENABLE_OAUTH_APP_CREATION = "enable_oauth_app_creation";
        public static final String DEFAULT_KEY_MANAGER = "Resident Key Manager";
        public static final String DEFAULT_KEY_MANAGER_TYPE = "default";
        public static final String DEFAULT_KEY_MANAGER_DESCRIPTION = "This is Resident Key Manager";

        public static final String ISSUER = "issuer";
        public static final String JWKS_ENDPOINT = "jwks_endpoint";
        public static final String USERINFO_ENDPOINT = "userinfo_endpoint";
        public static final String AUTHORIZE_ENDPOINT = "authorize_endpoint";
        public static final String EVENT_HUB_CONFIGURATIONS = "EventHubConfigurations";
        public static final String KEY_MANAGER = "KeyManager";
        public static final String APPLICATION_CONFIGURATIONS = "ApplicationConfigurations";
        public static final String EVENT_RECEIVER_CONFIGURATION = "EventReceiverConfiguration";

        public static final String ENABLE = "Enable";
        public static final String USERNAME = "Username";
        public static final String PASSWORD = "Password";
        public static final String SELF_VALIDATE_JWT = "self_validate_jwt";
        public static final String CLAIM_MAPPING = "claim_mappings";
        public static final String VALIDATION_TYPE = "validation_type";
        public static final String VALIDATION_JWT = "jwt";
        public static final String VALIDATION_REFERENCE = "reference";
        public static final String VALIDATION_CUSTOM = "custom";
        public static final String TOKEN_FORMAT_STRING = "token_format_string";
        public static final String ENABLE_TOKEN_VALIDATION = "validation_enable";
        public static final String VALIDATION_ENTRY_JWT_BODY = "body";
        public static final String API_LEVEL_ALL_KEY_MANAGERS = "all";
        public static final String REGISTERED_TENANT_DOMAIN = "tenantDomain";
        public static final String ENABLE_MAP_OAUTH_CONSUMER_APPS = "enable_map_oauth_consumer_apps";
        public static final String KEY_MANAGER_TYPE = "type";
        public static final String UUID_REGEX = "[0-9a-fA-F]{8}-[0-9a-fA-F]{4}-[1-5][0-9a-fA-F]{3}-[89abAB][0-9a-fA-F" +
                "]{3}-[0-9a-fA-F]{12}";
        public static final String CONSUMER_KEY_CLAIM = "consumer_key_claim";
        public static final String SCOPES_CLAIM = "scopes_claim";
        public static final String CERTIFICATE_TYPE = "certificate_type";
        public static final String CERTIFICATE_VALUE = "certificate_value";
        public static final String CERTIFICATE_TYPE_JWKS_ENDPOINT = "JWKS";
        public static final String CERTIFICATE_TYPE_PEM_FILE = "PEM";
        public static final String EVENT_PUBLISHER_CONFIGURATIONS = "EventPublisherConfiguration";
        public static final String KEY_MANAGER_TYPE_HEADER = "X-WSO2-KEY-MANAGER";
        public static final String ACCESS_TOKEN = "accessToken";
        public static final String AUTH_CODE = "authCode";
        public static final String CLAIM_DIALECT = "dialect";
        public static final String DEFAULT_KEY_MANAGER_OPENID_CONNECT_DISCOVERY_ENDPOINT = "/oauth2/token/.well-known/openid-configuration";
        public static final String DEFAULT_JWKS_ENDPOINT = "/oauth2/jwks";
        public static final String PRODUCTION_TOKEN_ENDPOINT = "production_token_endpoint";
        public static final String SANDBOX_TOKEN_ENDPOINT = "sandbox_token_endpoint";
        public static final String PRODUCTION_REVOKE_ENDPOINT = "production_revoke_endpoint";
        public static final String SANDBOX_REVOKE_ENDPOINT = "sandbox_revoke_endpoint";
        public static final String APPLICATION_ACCESS_TOKEN_EXPIRY_TIME = "application_access_token_expiry_time";
        public static final String USER_ACCESS_TOKEN_EXPIRY_TIME = "user_access_token_expiry_time";
        public static final String REFRESH_TOKEN_EXPIRY_TIME = "refresh_token_expiry_time";
        public static final String ID_TOKEN_EXPIRY_TIME = "id_token_expiry_time";
        public static final String NOT_APPLICABLE_VALUE = "N/A";

        public static class KeyManagerEvent {

            public static final String EVENT_TYPE = "event_type";
            public static final String KEY_MANAGER_CONFIGURATION = "key_manager_configuration";
            public static final String ACTION = "action";
            public static final String NAME = "name";
            public static final String ENABLED = "enabled";
            public static final String VALUE = "value";
            public static final String TENANT_DOMAIN = "tenantDomain";
            public static final String ACTION_ADD = "add";
            public static final String ACTION_UPDATE = "update";
            public static final String ACTION_DELETE = "delete";
            public static final String TYPE = "type";
            public static final String KEY_MANAGER_STREAM_ID = "org.wso2.apimgt.keymgt.stream:1.0.0";
        }
    }

    public static class GlobalCacheInvalidation {

        public static final String ENABLED = "Enabled";
        public static final Object GLOBAL_CACHE_INVALIDATION = "GlobalCacheInvalidation";

        public static final String Domain = "Domain";
        public static final String Stream = "Stream";
        public static final String REVEIVER_URL_GROUP = "ReceiverUrlGroup";
        public static final String AUTH_URL_GROUP = "AuthUrlGroup";
        public static final String USERNAME = "Username";
        public static final String PASSWORD = "Password";
        public static final String TOPIC_NAME = "Topic";
        public static final String EXCLUDED_CACHES = "ExcludedCaches";
        public static final String ReceiverConnectionDetails = "ReceiverConnectionDetails";
    }

    // Supported Notifier Types
    public enum NotifierType {
        API,
        GATEWAY_PUBLISHED_API,
        APPLICATION,
        APPLICATION_REGISTRATION,
        POLICY,
        SUBSCRIPTIONS,
        SCOPE,
        CERTIFICATE,
        GA_CONFIG
    }

    // Supported Event Types
    public enum EventType {
        API_CREATE,
        API_UPDATE,
        API_DELETE,
        API_LIFECYCLE_CHANGE,
        APPLICATION_CREATE,
        APPLICATION_UPDATE,
        APPLICATION_DELETE,
        APPLICATION_REGISTRATION_CREATE,
        POLICY_CREATE,
        POLICY_UPDATE,
        POLICY_DELETE,
        SUBSCRIPTIONS_CREATE,
        SUBSCRIPTIONS_UPDATE,
        SUBSCRIPTIONS_DELETE,
        DEPLOY_API_IN_GATEWAY,
        REMOVE_API_FROM_GATEWAY,
        REMOVE_APPLICATION_KEYMAPPING,
        SCOPE_CREATE,
        SCOPE_UPDATE,
        SCOPE_DELETE,
        ENDPOINT_CERTIFICATE_ADD,
        ENDPOINT_CERTIFICATE_REMOVE,
        GA_CONFIG_UPDATE
    }

    public static class GatewayArtifactSynchronizer {

        public static final String SYNC_RUNTIME_ARTIFACTS_PUBLISHER_CONFIG = "SyncRuntimeArtifactsPublisher";
        public static final String SYNC_RUNTIME_ARTIFACTS_GATEWAY_CONFIG = "SyncRuntimeArtifactsGateway";
        public static final String ENABLE_CONFIG = "Enable";
        public static final String SAVER_CONFIG = "ArtifactSaver";
        public static final String RETRIEVER_CONFIG = "ArtifactRetriever";
        public static final String RETRY_DUARTION = "RetryDuration";
        public static final String PUBLISH_DIRECTLY_TO_GW_CONFIG = "PublishDirectlyToGW";
        public static final String GATEWAY_LABELS_CONFIG = "GatewayLabels";
        public static final String EVENT_WAITING_TIME_CONFIG = "EventWaitingTime";
        public static final String LABEL_CONFIG = "Label";
        public static final String DB_SAVER_NAME = "DBSaver";
        public static final String DB_RETRIEVER_NAME = "DBRetriever";
        public static final String GATEWAY_INSTRUCTION_PUBLISH = "Publish";
        public static final String GATEWAY_INSTRUCTION_REMOVE = "Remove";
        public static final String GATEWAY_INSTRUCTION_ANY = "ANY";
        public static final String SYNAPSE_ATTRIBUTES = "/synapse-attributes";
        public static final String GATEAY_SYNAPSE_ARTIFACTS = "/runtime-artifacts";
        public static final String DATA_SOURCE_NAME = "DataSourceName";
        public static final String DATA_RETRIEVAL_MODE= "DataRetrievalMode";
        public static final String GATEWAY_STARTUP_SYNC = "sync";
        public static final String GATEWAY_STARTUP_ASYNC= "async";
        public static final String API_ID = "apiId";
        public static final String LABEL = "label";
        public static final String LABELS = "labels";

    }

    public static class ContainerMgtAttributes {

        public static final String DEPLOYMENTS = "Deployments";
        public static final String CONTAINER_MANAGEMENT = "ContainerMgt";
        public static final String CONTAINER_MANAGEMENT_INFO = "ContainerMgtInfo";

    }

    public static class TopicNames {

        //APIM default topic names
        public static final String TOPIC_THROTTLE_DATA = "throttleData";
        public static final String TOPIC_TOKEN_REVOCATION = "tokenRevocation";
        public static final String TOPIC_CACHE_INVALIDATION = "cacheInvalidation";
        public static final String TOPIC_KEY_MANAGER = "keyManager";
        public static final String TOPIC_NOTIFICATION = "notification";
    }

    public enum PolicyType {
        API,
        APPLICATION,
        SUBSCRIPTION,
        GLOBAL
    }

    public static class NotificationEvent {

        public static final String TOKEN_TYPE = "token_type";
        public static final String TOKEN_REVOCATION_EVENT = "token_revocation";
        public static final String CONSUMER_KEY = "consumer_key";
        public static final String EVENT_ID = "eventId";
        public static final String TENANT_ID = "tenantId";
        public static final String TENANT_DOMAIN = "tenant_domain";
    }

    //Constants related to user password
    public static final String ENABLE_CHANGE_PASSWORD = "EnableChangePassword";
    public static final String IS_PASSWORD_POLICY_ENABLED_PROPERTY = "passwordPolicy.enable";
    public static final String PASSWORD_POLICY_MIN_LENGTH_PROPERTY = "passwordPolicy.min.length";
    public static final String PASSWORD_POLICY_MAX_LENGTH_PROPERTY = "passwordPolicy.max.length";
    public static final String PASSWORD_POLICY_PATTERN_PROPERTY = "passwordPolicy.pattern";
    public static final String PASSWORD_JAVA_REGEX_PROPERTY = "PasswordJavaRegEx";

<<<<<<< HEAD
    public static class APPLICATION {
        public static final String OVERRIDE_SP_NAME = "override.sp.name";
=======
    public class SkipListConstants {

        public static final String SKIP_LIST_CONFIG = "SkipList";
        public static final String SKIPPED_APIS = "APIS";
        public static final String SKIPPED_API = "API";
        public static final String SKIPPED_ENDPOINTS = "Endpoints";
        public static final String SKIPPED_ENDPOINT = "Endpoint";
        public static final String SKIPPED_SEQUENCE = "Sequence";
        public static final String SKIPPED_SEQUENCES = "Sequences";
        public static final String SKIPPED_LOCAL_ENTRIES = "LocalEntries";
        public static final String SKIPPED_LOCAL_ENTRY = "LocalEntry";
    }

    public static final String USER_CTX_PROPERTY_ISADMIN = "isAdmin";
    public static final String USER_CTX_PROPERTY_SKIP_ROLES = "skipRoles";

    // Constants related to Service Catalog
    public static final String METADATA_FILE_NAME = "metadata";
    public static final String METADATA_FILE = "metadata.yaml";
    public static final String DEFINITION_FILE = "oas.yaml";
    public static final String KEY_SEPARATOR = "-";
    public static final String MAP_KEY_ACCEPTED_NEW_SERVICE = "accepted";
    public static final String MAP_KEY_IGNORED_EXISTING_SERVICE = "ignored";
    public static final String MAP_KEY_VERIFIED_EXISTING_SERVICE = "verified";
    public static final String MAP_KEY_HASH_NOT_CHANGED_EXISTING_SERVICE = "notChanged";

    public static final String ALLOW_MULTIPLE_STATUS = "allowMultipleStatus";

    public static class ServiceCatalogConstants {
        public static final String SERVICE_UUID = "UUID";
        public static final String SERVICE_NAME = "SERVICE_NAME";
        public static final String SERVICE_KEY = "SERVICE_KEY";
        public static final String MD5 = "MD5";
        public static final String SERVICE_VERSION = "SERVICE_VERSION";
        public static final String SERVICE_DISPLAY_NAME = "DISPLAY_NAME";
        public static final String SERVICE_URL = "SERVICE_URL";
        public static final String DEFINITION_TYPE = "DEFINITION_TYPE";
        public static final String DEFINITION_URL = "DEFINITION_URL";
        public static final String DESCRIPTION = "DESCRIPTION";
        public static final String SECURITY_TYPE = "SECURITY_TYPE";
        public static final String MUTUAL_SSL_ENABLED = "MUTUAL_SSL_ENABLED";
        public static final String CREATED_TIME = "CREATED_TIME";
        public static final String LAST_UPDATED_TIME = "LAST_UPDATED_TIME";
        public static final String CREATED_BY = "CREATED_BY";
        public static final String UPDATED_BY = "UPDATED_BY";
        public static final String METADATA = "METADATA";
        public static final String SERVICE_DEFINITION = "SERVICE_DEFINITION";
    }

    public static class KeyStoreManagement {
        public static final String KeyStoreName = "KeyStoreName";
        public static final String SERVER_APIKEYSIGN_KEYSTORE_FILE = "Security.KeyStoreName.Location";
        public static final String SERVER_APIKEYSIGN_KEYSTORE_PASSWORD = "Security.KeyStoreName.Password";
        public static final String SERVER_APIKEYSIGN_KEYSTORE_KEY_ALIAS = "Security.KeyStoreName.KeyAlias";
        public static final String SERVER_APIKEYSIGN_KEYSTORE_TYPE = "Security.KeyStoreName.Type";
        public static final String SERVER_APIKEYSIGN_PRIVATE_KEY_PASSWORD = "Security.KeyStoreName.KeyPassword";
>>>>>>> 7e2d1f6d
    }
}<|MERGE_RESOLUTION|>--- conflicted
+++ resolved
@@ -2497,10 +2497,10 @@
     public static final String PASSWORD_POLICY_PATTERN_PROPERTY = "passwordPolicy.pattern";
     public static final String PASSWORD_JAVA_REGEX_PROPERTY = "PasswordJavaRegEx";
 
-<<<<<<< HEAD
     public static class APPLICATION {
         public static final String OVERRIDE_SP_NAME = "override.sp.name";
-=======
+    }
+  
     public class SkipListConstants {
 
         public static final String SKIP_LIST_CONFIG = "SkipList";
@@ -2557,6 +2557,5 @@
         public static final String SERVER_APIKEYSIGN_KEYSTORE_KEY_ALIAS = "Security.KeyStoreName.KeyAlias";
         public static final String SERVER_APIKEYSIGN_KEYSTORE_TYPE = "Security.KeyStoreName.Type";
         public static final String SERVER_APIKEYSIGN_PRIVATE_KEY_PASSWORD = "Security.KeyStoreName.KeyPassword";
->>>>>>> 7e2d1f6d
     }
 }