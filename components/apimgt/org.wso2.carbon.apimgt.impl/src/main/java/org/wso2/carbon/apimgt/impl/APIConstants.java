--- conflicted
+++ resolved
@@ -1510,17 +1510,15 @@
 
     public static final String KEY_SUFFIX = "_KEY";
 
-<<<<<<< HEAD
     public static final String COLUMN_PRODUCT_DEFINITION = "DEFINITION";
     public static final String PRODUCTSCOPE_PREFIX = "productscope";
     public static final String API_PRODUCT_SUBSCRIPTION_TYPE = "APIProduct";
     public static final String API_SUBSCRIPTION_TYPE = "API";
-=======
+
     public static class OASResourceAuthTypes {
         public static final String APPLICATION_OR_APPLICATION_USER = "Application & Application User";
         public static final String APPLICATION_USER = "Application User";
         public static final String APPLICATION = "Application";
         public static final String NONE = "None";
     }
->>>>>>> 605dbeaa
 }