--- conflicted
+++ resolved
@@ -2312,13 +2312,10 @@
         public static final String DB_RETRIEVER_NAME = "DBRetriever";
         public static final String GATEWAY_INSTRUCTION_PUBLISH = "Publish";
         public static final String GATEWAY_INSTRUCTION_REMOVE = "Remove";
-<<<<<<< HEAD
-        public static final String SYNAPSE_ARTIFACTS = "synapse-artifacts";
-=======
         public static final String SYNAPSE_ARTIFACTS = "/synapse-artifacts";
         public static final String GATEAY_SYNAPSE_ARTIFACTS = "/gateway-synapse-artifacts";
         public static final String DATA_SOURCE_NAME = "DataSourceName";
->>>>>>> fcdd6c5e
+        public static final String SYNAPSE_ARTIFACTS = "synapse-artifacts";
 
     }
 
