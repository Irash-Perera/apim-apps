/*
*  Copyright (c) 2005-2011, WSO2 Inc. (http://www.wso2.org) All Rights Reserved.
*
*  WSO2 Inc. licenses this file to you under the Apache License,
*  Version 2.0 (the "License"); you may not use this file except
*  in compliance with the License.
*  You may obtain a copy of the License at
*
*    http://www.apache.org/licenses/LICENSE-2.0
*
* Unless required by applicable law or agreed to in writing,
* software distributed under the License is distributed on an
* "AS IS" BASIS, WITHOUT WARRANTIES OR CONDITIONS OF ANY
* KIND, either express or implied.  See the License for the
* specific language governing permissions and limitations
* under the License.
*/

package org.wso2.carbon.apimgt.impl;

import java.io.File;
import java.util.Arrays;
import java.util.Collections;
import java.util.HashSet;
import java.util.List;
import java.util.Set;

import javax.xml.namespace.QName;

/**
 * This class represents the constants that are used for APIManager implementation
 */
public final class APIConstants {

    //key value of the provider rxt
    public static final String PROVIDER_KEY = "provider";

    //key value of the APIImpl rxt
    public static final String API_KEY = "api";

    //governance registry apimgt root location
    public static final String APIMGT_REGISTRY_LOCATION = "/apimgt";

    public static final String API_CONTEXT_ID = "api.context.id";
    //This is the resource name of API
    public static final String API_RESOURCE_NAME = "/api";

    //Association between documentation and its content
    public static final String DOCUMENTATION_CONTENT_ASSOCIATION = "hasContent";

    public static final String DOCUMENTATION_FILE_ASSOCIATION = "hasFile";

    public static final String DOCUMENTATION_KEY = "document";

    //association type between provider and APIImpl
    public static final String PROVIDER_ASSOCIATION = "provides";

    //association type between API and Documentation
    public static final String DOCUMENTATION_ASSOCIATION = "document";

    //registry location of providers
    public static final String PROVIDERS_PATH = "/providers";

    public static final String API_LIFE_CYCLE_HISTORY = "/repository/components/org.wso2.carbon.governance/lifecycles/history";

    public static final String API_APPLICATION_DATA_LOCATION = APIMGT_REGISTRY_LOCATION + "/applicationdata";

    // Registry location where descriptions and thumbnails of the tags are
    // stored.
    public static final String TAGS_INFO_ROOT_LOCATION = API_APPLICATION_DATA_LOCATION + "/tags";

    //registry location of API
    public static final String API_LOCATION = API_APPLICATION_DATA_LOCATION + "/provider";

    public static final String API_TIER_LOCATION = API_APPLICATION_DATA_LOCATION + "/tiers.xml";

    public static final String APP_TIER_LOCATION = API_APPLICATION_DATA_LOCATION + "/app-tiers.xml";

    public static final String RES_TIER_LOCATION = API_APPLICATION_DATA_LOCATION + "/res-tiers.xml";

    public static final String COMMERCIAL_TIER_PLAN = "COMMERCIAL";

    public static final int TIER_API_TYPE = 0;

    public static final int TIER_RESOURCE_TYPE = 1;

    public static final int TIER_APPLICATION_TYPE = 2;

    public static final String DEFAULT_API_TIER_FILE_NAME = "default-tiers.xml";

    public static final String DEFAULT_APP_TIER_FILE_NAME = "default-app-tiers.xml";

    public static final String DEFAULT_RES_TIER_FILE_NAME = "default-res-tiers.xml";

    public static final String APPLICATION_JSON_MEDIA_TYPE = "application/json";

    public static final String APPLICATION_WSDL_MEDIA_TYPE = "application/wsdl";

    public static final String WSDL_NAMESPACE_URI = "http://www.w3.org/2005/08/addressing";

    public static final String WSDL_ELEMENT_LOCAL_NAME = "Address";

    public static final String API_TENANT_CONF = "tenant-conf.json";

    public static final String API_TENANT_CONF_LOCATION = API_APPLICATION_DATA_LOCATION + "/" + API_TENANT_CONF;

    public static final String RESOURCE_FOLDER_LOCATION = "repository" + File.separator + "resources";

    public static final String API_TENANT_CONF_ENABLE_MONITZATION_KEY = "EnableMonetization";

    public static final String API_TENANT_CONF_DEFAULT_ROLES = "DefaultRoles";
    public static final String API_TENANT_CONF_DEFAULT_ROLES_ROLENAME = "RoleName";
    public static final String API_TENANT_CONF_DEFAULT_ROLES_CREATE_ON_TENANT_LOAD = "CreateOnTenantLoad";
    public static final String API_TENANT_CONF_DEFAULT_ROLES_PUBLISHER_ROLE = "PublisherRole";
    public static final String API_TENANT_CONF_DEFAULT_ROLES_CREATOR_ROLE = "CreatorRole";
    public static final String API_TENANT_CONF_DEFAULT_ROLES_SUBSCRIBER_ROLE = "SubscriberRole";
    public static final String ANALYTICS_ROLE = "Internal/analytics";

    public static final String API_TENANT_CONF_IS_UNLIMITED_TIER_PAID = "IsUnlimitedTierPaid";

    public static final String API_TENANT_CONF_EXPOSE_ENDPOINT_PASSWORD = "ExposeEndpointPassword";

    public static final String API_CATEGORY_FREE = "Free";

    public static final String API_CATEGORY_FREEMIUM = "Freemium";

    public static final String API_CATEGORY_PAID = "Paid";

    public static final String SSL_VERIFY_CLIENT = "SSLVerifyClient";

    public static final String SSL_VERIFY_CLIENT_STATUS_REQUIRE = "require";

    //location for custom url domain mapings. "<tenant-id>" will be replaced by actual tenant name.
    public static final String API_DOMAIN_MAPPINGS = "/customurl/api-cloud/<tenant-id>/urlMapping/<tenant-id>";
    //domain mapping app keys
    public static final String API_DOMAIN_MAPPINGS_GATEWAY = "gateway";
    public static final String API_DOMAIN_MAPPINGS_STORE = "store";
    public static final String API_DOMAIN_MAPPINGS_CONTEXT = "context";
    public static final String API_DOMAIN_MAPPINGS_LOGIN_CALLBACK = "login";
    public static final String API_DOMAIN_MAPPINGS_LOGOUT_CALLBACK = "logout";


    public static final String API_IMAGE_LOCATION = API_APPLICATION_DATA_LOCATION + "/icons";

    //registry location for consumer
    public static final String API_ROOT_LOCATION = API_APPLICATION_DATA_LOCATION + "/provider";

    //registry location for API documentation
    public static final String API_DOC_LOCATION = API_APPLICATION_DATA_LOCATION + "/api-docs";

    public static final String API_DOC_1_2_LOCATION = "1.2";

    //registry location for Custom sequences
    public static final String API_CUSTOM_SEQUENCE_LOCATION = APIMGT_REGISTRY_LOCATION + "/customsequences";

    public static final String API_CUSTOM_INSEQUENCE_LOCATION = API_CUSTOM_SEQUENCE_LOCATION + "/in/";

    public static final String API_CUSTOM_OUTSEQUENCE_LOCATION = API_CUSTOM_SEQUENCE_LOCATION + "/out/";

    public static final String API_CUSTOM_FAULTSEQUENCE_LOCATION = API_CUSTOM_SEQUENCE_LOCATION + "/fault/";

    // registry location for secure vault passwords
    public static final String API_SYSTEM_CONFIG_SECURE_VAULT_LOCATION = "/repository/components/secure-vault";

    // registry location of the governance component
    public static final String GOVERNANCE_COMPONENT_REGISTRY_LOCATION = "/repository/components/org.wso2.carbon" +
            ".governance";

    // registry location for wsdl files
    public static final String API_WSDL_RESOURCE_LOCATION = API_APPLICATION_DATA_LOCATION + "/wsdls/";
    public static final String API_WSDL_RESOURCE = API_APPLICATION_DATA_LOCATION+"/wsdls";
    public static final String WSDL_FILE_EXTENSION = ".wsdl";
    public static final String WSDL_PROVIDER_SEPERATOR = "--";
    public static final String API_WSDL_ARCHIVE_LOCATION = "archives/";
    public static final String API_WSDL_EXTRACTED_DIRECTORY = "extracted";
    public static final String WSDL_ARCHIVES_TEMP_FOLDER = "WSDL-archives";
    public static final String WSDL_ARCHIVE_ZIP_FILE = "wsdl-archive.zip";
    public static final String WSDL_ARCHIVE_UPDATED_ZIP_FILE = "wsdl-archive-updated.zip";
    public static final String WSDL_FILE = "wsdlFile";
    public static final String UPDATED_WSDL_ZIP = "updated.zip";
    public static final String FILE_URI_PREFIX = "file://";
    public static final String API_DOC_RESOURCE_NAME = "api-doc.json";

    public static final String WSDL_VERSION_11 = "1.1";
    public static final String WSDL_VERSION_20 = "2.0";

    public static final String API_DOC_1_2_RESOURCE_NAME = "/api-doc";
    public static final String API_OAS_DEFINITION_RESOURCE_NAME = "swagger.json";

    public static final String API_ICON_IMAGE = "icon";

    public static final String API_GLOBAL_VISIBILITY = "public";
    public static final String VISIBILITY = "visibility";

    public static final String API_RESTRICTED_VISIBILITY = "restricted";

    public static final String API_PRIVATE_VISIBILITY = "private";

    public static final String API_CONTROLLED_VISIBILITY = "controlled";
    public static final String DOC_API_BASED_VISIBILITY = "API_LEVEL";
    public static final String DOC_OWNER_VISIBILITY = "OWNER_ONLY";
    public static final String DOC_SHARED_VISIBILITY = "PRIVATE";

    public static final String ACCESS_TOKEN_STORE_TABLE = "IDN_OAUTH2_ACCESS_TOKEN";
    public static final String TOKEN_SCOPE_ASSOCIATION_TABLE = "IDN_OAUTH2_ACCESS_TOKEN_SCOPE";
    public static final String CONSUMER_KEY_SECRET_TABLE = "IDN_OAUTH_CONSUMER_APPS";

    public static final String CONSUMER_KEY_ACCESS_TOKEN_MAPPING_TABLE = "CONSUMER_KEY_ACCESS_TOKEN_MAPPING";

    public static final String EXTERNAL_API_STORES_LOCATION = APIMGT_REGISTRY_LOCATION + "/externalstores/external-api-stores.xml";

    public static final String GA_CONFIGURATION_LOCATION = APIMGT_REGISTRY_LOCATION + "/statistics/ga-config.xml";

    public static final String WORKFLOW_EXECUTOR_LOCATION = API_APPLICATION_DATA_LOCATION + "/workflow-extensions.xml";

    public static final String WORKFLOW_MEDIA_TYPE = "workflow-config";

    // Constants used in API Security Audit feature
    // For configs
    public static final String API_SECURITY_AUDIT = "APISecurityAudit.";
    public static final String API_SECURITY_AUDIT_API_TOKEN = API_SECURITY_AUDIT + "APIToken";
    public static final String API_SECURITY_AUDIT_CID = API_SECURITY_AUDIT + "CollectionID";
    public static final String API_SECURITY_AUDIT_BASE_URL = API_SECURITY_AUDIT + "BaseUrl";
    public static final String API_SECURITY_AUDIT_GLOBAL = API_SECURITY_AUDIT + "Global";

    public static final String SECURITY_AUDIT_CONFIGURATION = "SecurityAuditConfig";
    public static final String SECURITY_AUDIT_API_TOKEN = "apiToken";
    public static final String SECURITY_AUDIT_COLLECTION_ID = "collectionId";
    public static final String SECURITY_AUDIT_BASE_URL = "baseUrl";
    public static final String SECURITY_AUDIT_OVERRIDE_GLOBAL = "overrideGlobal";
    // For HTTP requests
    public static final String HEADER_ACCEPT = "Accept";
    public static final String HEADER_CONTENT_TYPE = "Content-Type";
    public static final String HEADER_API_TOKEN = "X-API-KEY";
    public static final String MULTIPART_FORM_BOUNDARY = "X-WSO2-BOUNDARY";
    public static final String MULTIPART_LINE_FEED = "\r\n";
    public static final String BASE_AUDIT_URL = "https://platform.42crunch.com/api/v1/apis";
    public static final String MULTIPART_CONTENT_TYPE = "multipart/form-data; boundary=";
    public static final String DATA = "data";
    public static final String ATTR = "attr";
    public static final String GRADE = "grade";
    public static final String NUM_ERRORS = "numErrors";
    public static final String DESC = "desc";
    public static final String ID = "id";
    public static final String IS_VALID = "isValid";
    public static final String ASSESSMENT_REPORT = "/assessmentreport?";

    //registry resource containing the self signup user config
    public static final String SELF_SIGN_UP_CONFIG_LOCATION = API_APPLICATION_DATA_LOCATION + "/sign-up-config.xml";
    public static final String SELF_SIGN_UP_CONFIG_MEDIA_TYPE = "signup-config";

    public static final String DOCUMENTATION_SEARCH_PATH_FIELD = "path";

    public static final String DOCUMENTATION_SEARCH_MEDIA_TYPE_FIELD = "mediaType";

    public static final String DOCUMENTATION_INLINE_CONTENT_TYPE = "text/plain";

    public static final String DOCUMENTATION_RESOURCE_MAP_DATA = "Data";
    public static final String DOCUMENTATION_RESOURCE_MAP_CONTENT_TYPE = "contentType";
    public static final String DOCUMENTATION_RESOURCE_MAP_NAME = "name";

    public static final String SYNAPSE_NAMESPACE = "http://ws.apache.org/ns/synapse";
    // Those constance are used in API artifact.
    public static final String API_OVERVIEW_NAME = "overview_name";
    public static final String API_OVERVIEW_TYPE = "overview_type";
    public static final String API_OVERVIEW_VERSION = "overview_version";
    public static final String API_OVERVIEW_VERSION_TYPE = "overview_versionType";
    public static final String API_OVERVIEW_IS_DEFAULT_VERSION = "overview_isDefaultVersion";
    public static final String API_OVERVIEW_CONTEXT = "overview_context";
    public static final String API_OVERVIEW_CONTEXT_TEMPLATE = "overview_contextTemplate";
    public static final String API_OVERVIEW_DESCRIPTION = "overview_description";
    public static final String API_OVERVIEW_WSDL = "overview_wsdl";
    public static final String API_OVERVIEW_WADL = "overview_wadl";
    public static final String API_OVERVIEW_PROVIDER = "overview_provider";
    public static final String API_OVERVIEW_THUMBNAIL_URL = "overview_thumbnail";
    public static final String API_OVERVIEW_STATUS = "overview_status";
    public static final String API_OVERVIEW_TIER = "overview_tier";
    public static final String API_OVERVIEW_SUB_POLICY = "overview_subPolicy";
    public static final String API_OVERVIEW_API_POLICY = "overview_apiPolicy";
    public static final String API_OVERVIEW_IS_LATEST = "overview_isLatest";
    public static final String API_URI_TEMPLATES = "uriTemplates_entry";
    public static final String API_OVERVIEW_TEC_OWNER = "overview_technicalOwner";
    public static final String API_OVERVIEW_TEC_OWNER_EMAIL = "overview_technicalOwnerEmail";
    public static final String API_OVERVIEW_BUSS_OWNER = "overview_businessOwner";
    public static final String API_OVERVIEW_BUSS_OWNER_EMAIL = "overview_businessOwnerEmail";
    public static final String API_OVERVIEW_VISIBILITY = "overview_visibility";
    public static final String API_OVERVIEW_VISIBLE_ROLES = "overview_visibleRoles";
    public static final String API_OVERVIEW_VISIBLE_TENANTS = "overview_visibleTenants";
    public static final String API_OVERVIEW_ENVIRONMENTS = "overview_environments";
    public static final String API_PROVIDER = "Provider";
    public static final String API_NAME = "Name";
    public static final String API_VERSION_LABEL = "Version";
    public static final String API_CONTEXT = "Context";
    public static final String API_DESCRIPTION = "Description";
    public static final String API_OVERVIEW_TAG = "tags";
    public static final String API_TAG = "Tag";
    public static final String API_STATUS = "STATUS";
    public static final String API_URI_PATTERN = "URITemplate_urlPattern";
    public static final String API_URI_HTTP_METHOD = "URITemplate_httpVerb";
    public static final String API_URI_AUTH_TYPE = "URITemplate_authType";
    public static final String API_URI_MEDIATION_SCRIPT = "URITemplate_mediationScript";
    public static final String API_OVERVIEW_ENDPOINT_SECURED = "overview_endpointSecured";
    public static final String API_OVERVIEW_ENDPOINT_AUTH_DIGEST = "overview_endpointAuthDigest";
    public static final String API_OVERVIEW_ENDPOINT_USERNAME = "overview_endpointUsername";
    public static final String API_OVERVIEW_ENDPOINT_PASSWORD = "overview_endpointPpassword";
    public static final String API_OVERVIEW_TRANSPORTS = "overview_transports";
    public static final String API_OVERVIEW_INSEQUENCE = "overview_inSequence";
    public static final String API_OVERVIEW_OUTSEQUENCE = "overview_outSequence";
    public static final String API_OVERVIEW_FAULTSEQUENCE = "overview_faultSequence";
    public static final String API_OVERVIEW_AUTHORIZATION_HEADER = "overview_authorizationHeader";
    public static final String API_OVERVIEW_API_SECURITY = "overview_apiSecurity";
    public static final String AUTHORIZATION_HEADER_BASIC = "Basic";
    public static final String DEFAULT_API_SECURITY_OAUTH2 = "oauth2";
    public static final String API_SECURITY_MUTUAL_SSL = "mutualssl";
    public static final String API_SECURITY_BASIC_AUTH = "basic_auth";
    public static final String API_SECURITY_API_KEY = "api_key";
    public static final String API_SECURITY_MUTUAL_SSL_MANDATORY = "mutualssl_mandatory";
    public static final String API_SECURITY_OAUTH_BASIC_AUTH_API_KEY_MANDATORY = "oauth_basic_auth_api_key_mandatory";
    public static final String CERTIFICATE_COMMON_NAME = "CN";
    public static final List<String> APPLICATION_LEVEL_SECURITY = Arrays.asList("basic_auth", "api_key", "oauth2");

    public static final String API_OVERVIEW_RESPONSE_CACHING = "overview_responseCaching";
    public static final String API_OVERVIEW_CACHE_TIMEOUT = "overview_cacheTimeout";

    public static final String PROTOTYPE_OVERVIEW_IMPLEMENTATION = "overview_implementation";
    public static final String API_PRODUCTION_THROTTLE_MAXTPS = "overview_productionTps";
    public static final String API_SANDBOX_THROTTLE_MAXTPS = "overview_sandboxTps";

    public static final String IMPLEMENTATION_TYPE_ENDPOINT = "ENDPOINT";
    public static final String IMPLEMENTATION_TYPE_INLINE = "INLINE";

    public static final String API_OVERVIEW_REDIRECT_URL = "overview_redirectURL";
    public static final String API_OVERVIEW_OWNER = "overview_apiOwner";
    public static final String API_OVERVIEW_ADVERTISE_ONLY = "overview_advertiseOnly";
    public static final String API_OVERVIEW_ENDPOINT_CONFIG = "overview_endpointConfig";

    public static final String API_OVERVIEW_SUBSCRIPTION_AVAILABILITY = "overview_subscriptionAvailability";
    public static final String API_OVERVIEW_SUBSCRIPTION_AVAILABLE_TENANTS = "overview_tenants";

    public static final String API_OVERVIEW_DESTINATION_BASED_STATS_ENABLED = "overview_destinationStatsEnabled";
    public static final String API_OVERVIEW_WEBSOCKET = "overview_ws";

    //This constant is used in Json schema validator
    public static final String API_OVERVIEW_ENABLE_JSON_SCHEMA = "overview_enableSchemaValidation";

    //Those constance are used in Provider artifact.
    public static final String PROVIDER_OVERVIEW_NAME = "overview_name";
    public static final String PROVIDER_OVERVIEW_EMAIL = "overview_email";
    public static final String PROVIDER_OVERVIEW_DESCRIPTION = "overview_description";

    public static final String API_LABELS_GATEWAY_LABELS = "labels_labelName";
    public static final String LABEL_NAME = "labelName";
    public static final String LABEL_DESCRIPTION = "labelDescription";
    public static final String LABEL_ACCESS_URLS = "accessURLs";
    public static final String LABEL = "label";

    //database columns for Subscriber
    public static final String SUBSCRIBER_FIELD_EMAIL_ADDRESS = "EMAIL_ADDRESS";
    public static final String SUBSCRIBER_FIELD_USER_ID = "USER_ID";
    public static final String SUBSCRIBER_FIELD_DATE_SUBSCRIBED = "DATE_SUBSCRIBED";

    //tables columns for subscription
    public static final String SUBSCRIPTION_FIELD_SUBSCRIPTION_ID = "SUBSCRIPTION_ID";
    public static final String SUBSCRIPTION_FIELD_TIER_ID = "TIER_ID";
    public static final String SUBSCRIPTION_FIELD_API_ID = "API_ID";
    public static final String SUBSCRIPTION_FIELD_ACCESS_TOKEN = "ACCESS_TOKEN";
    public static final String SUBSCRIPTION_FIELD_SUB_STATUS = "SUB_STATUS";

    public static final String SUBSCRIPTION_KEY_TYPE = "KEY_TYPE";
    public static final String SUBSCRIPTION_USER_TYPE = "USER_TYPE";
    public static final String ACCESS_TOKEN_USER_TYPE_APPLICATION = "APPLICATION";
    public static final String USER_TYPE_END_USER = "END_USER";
    public static final String FIELD_API_NAME = "API_NAME";
    public static final String FIELD_CONSUMER_KEY = "CONSUMER_KEY";
    public static final String FIELD_API_PUBLISHER = "API_PROVIDER";

    //table columns for AM_APPLICATION
    public static final String APPLICATION_ID = "APPLICATION_ID";
    public static final String APPLICATION_NAME = "NAME";
    public static final String APPLICATION_SUBSCRIBER_ID = "SUBSCRIBER_ID";
    public static final String APPLICATION_TIER = "APPLICATION_TIER";
    public static final String APPLICATION_STATUS = "APPLICATION_STATUS";

    //IDENTITY OAUTH2 table
    public static final String IDENTITY_OAUTH2_FIELD_TOKEN_STATE = "TOKEN_STATE";
    public static final String IDENTITY_OAUTH2_FIELD_TOKEN_SCOPE = "TOKEN_SCOPE";
    public static final String IDENTITY_OAUTH2_FIELD_AUTHORIZED_USER = "AUTHZ_USER";
    public static final String IDENTITY_OAUTH2_FIELD_TIME_CREATED = "TIME_CREATED";
    public static final String IDENTITY_OAUTH2_FIELD_VALIDITY_PERIOD = "VALIDITY_PERIOD";
    public static final String IDENTITY_OAUTH2_FIELD_USER_DOMAIN = "USER_DOMAIN";
    public static final String DOT = ".";
    public static final String DEFAULT = "DEFAULT";
    public static final String API_KEY_AUTH_TYPE = "API_KEY";
    public static final String EXP = "exp";
    public static final String JWT = "JWT";
    public static final String JWT_DEFAULT_AUDIENCE = "http://org.wso2.apimgt/gateway";
    public static final String JWT_CONFIGS = "JWTConfiguration";
    public static final String JWT_HEADER = "JWTHeader";
    public static final String TOKEN_GENERATOR_IMPL = "JWTGeneratorImpl";
    public static final String ENABLE_JWT_GENERATION = "EnableJWTGeneration";
    public static final String CLAIMS_RETRIEVER_CLASS = "ClaimsRetrieverImplClass";
    public static final String CONSUMER_DIALECT_URI =  "ConsumerDialectURI";
    public static final String JWT_SIGNATURE_ALGORITHM = "SignatureAlgorithm";
    public static final String GATEWAY_JWT_GENERATOR = "GatewayJWTGeneration";
    public static final String GATEWAY_JWT_GENERATOR_IMPL = "ImplClass";
    public static final String GATEWAY_JWT_CONFIGURATION = "Configuration";
    public static final String GATEWAY_JWT_GENERATOR_CLAIM_MAPPING = "ClaimMappings";
    public static final String GATEWAY_JWT_GENERATOR_CLAIM = "Claim";
    public static final String GATEWAY_JWT_GENERATOR_LOCAL_CLAIM = "LocalClaim";
    public static final String GATEWAY_JWT_GENERATOR_REMOTE_CLAIM = "RemoteClaim";

    public static final String OAUTH_CONFIGS = "OAuthConfigurations.";
    public static final String AUTHORIZATION_HEADER = "AuthorizationHeader";
    public static final String API_SECURITY = "APISecurity";
    public static final String API_LEVEL_POLICY = "APILevelPolicy";
    public static final String CERTIFICATE_INFORMATION = "CertificateInformation";
    public static final String AUTHORIZATION_HEADER_DEFAULT = "Authorization";
    public static final String AUTHORIZATION_QUERY_PARAM_DEFAULT = "access_token";
    public static final String API_KEY_HEADER_QUERY_PARAM = "apikey";
    public static final String REMOVE_OAUTH_HEADER_FROM_OUT_MESSAGE = "RemoveOAuthHeadersFromOutMessage";
    public static final String REMOVE_OAUTH_HEADER_FROM_OUT_MESSAGE_DEFAULT = "true";
    public static final String REMOVE_OAUTH_HEADERS_FROM_MESSAGE = OAUTH_CONFIGS + "RemoveOAuthHeadersFromOutMessage";
    public static final String APPLICATION_TOKEN_SCOPE = OAUTH_CONFIGS + "ApplicationTokenScope";
    public static final String WHITELISTED_SCOPES = OAUTH_CONFIGS + "ScopeWhitelist.Scope";
    public static final String TOKEN_ENDPOINT_NAME = OAUTH_CONFIGS + "TokenEndPointName";
    public static final String REVOKE_API_URL = OAUTH_CONFIGS + "RevokeAPIURL";
    public static final String ENCRYPT_TOKENS_ON_PERSISTENCE = OAUTH_CONFIGS + "EncryptPersistedTokens";
    public static final String HASH_TOKENS_ON_PERSISTENCE = OAUTH_CONFIGS + "EnableTokenHashMode";

    public static final String DEFAULT_MODIFIED_ENDPOINT_PASSWORD = "*****"; //5 stars
    public static final String REGISTRY_HIDDEN_ENDPOINT_PROPERTY = "registry.HiddenEpProperty";
    public static final String OVERVIEW_ELEMENT = "overview";
    public static final String ENDPOINT_PASSWORD_ELEMENT = "endpointPpassword";
    public static final String FEDERATED_USER = "FEDERATED";

    //documentation rxt

    public static final String DOC_NAME = "overview_name";
    public static final String DOC_SUMMARY = "overview_summary";
    public static final String DOC_TYPE = "overview_type";
    public static final String DOC_VISIBILITY = "overview_visibility";
    public static final String DOC_DIR = "documentation";
    public static final String INLINE_DOCUMENT_CONTENT_DIR = "contents";
    public static final String NO_CONTENT_UPDATE = "no_content_update";
    public static final String DOCUMENT_FILE_DIR = "files";
    public static final String DOC_API_BASE_PATH = "overview_apiBasePath";
    public static final String DOC_SOURCE_URL = "overview_sourceURL";
    public static final String DOC_FILE_PATH = "overview_filePath";
    public static final String DOC_SOURCE_TYPE = "overview_sourceType";
    public static final String DOC_OTHER_TYPE_NAME = "overview_otherTypeName";
    public static final String PUBLISHED = "PUBLISHED";
    public static final String CREATED = "CREATED";
    public static final String DEPRECATED = "DEPRECATED";
    public static final String PROTOTYPED = "PROTOTYPED";
    public static final String RETIRED = "RETIRED";
    public static final String BLOCKED = "BLOCKED";
    public static final String VERB_INFO_DTO = "VERB_INFO";
    public static final String RESOURCE_AUTHENTICATION_SCHEME = "ResourceAuthenticationScheme";

    //Overview constants for CORS configuration
    public static final String API_OVERVIEW_CORS_CONFIGURATION = "overview_corsConfiguration";
    //Registry lifecycle related info
    public static final String API_LIFE_CYCLE = "APILifeCycle";
    public static final String LC_NEXT_STATES = "nextStates";
    public static final String LC_PROPERTY_LIFECYCLE_NAME_PREFIX = "registry.lifecycle.";
    public static final String LC_PROPERTY_CHECKLIST_PREFIX = "registry.custom_lifecycle.checklist.";
    public static final String LC_PROPERTY_STATE_SUFFIX = ".state";
    public static final String LC_PROPERTY_PERMISSION_SUFFIX = ".item.permission";
    public static final String LC_PROPERTY_ITEM_SUFFIX = ".item";
    public static final String LC_STATUS = "status:";
    public static final String LC_CHECK_ITEMS = "items";
    public static final String LC_CHECK_ITEM_NAME = "name:";
    public static final String LC_CHECK_ITEM_VALUE = "value:";
    public static final String LC_CHECK_ITEM_ORDER = "order:";

    public static final String SUPER_TENANT_DOMAIN = "carbon.super";
    public static final String TENANT_PREFIX = "/t/";
    public static final String GRANT_TYPE_CLIENT_CREDENTIALS = "client_credentials";
    public static final String OAUTH_RESPONSE_ACCESSTOKEN = "access_token";
    public static final String OAUTH_RESPONSE_TOKEN_SCOPE = "scope";
    public static final String OAUTH_RESPONSE_EXPIRY_TIME = "expires_in";
    public static final String APP_DISPLAY_NAME = "DisplayName";
    public static final String APP_TOKEN_TYPE = "TokenType";
    public static final String APP_SKIP_CONSENT_DISPLAY = "Skip Consent";
    public static final String APP_SKIP_CONSENT_NAME = "skipConsent";
    public static final String APP_SKIP_CONSENT_VALUE = "true";
    public static final String RECEIVER_URL = "receiverURL";
    public static final String AUTHENTICATOR_URL = "authenticatorURL";
    public static final String USERNAME = "username";
    public static final String PASSWORD = "password";
    public static final String PROTOCOL = "protocol";
    public static final String PUBLISHING_MODE = "publishingMode";
    public static final String PUBLISHING_TIME_OUT = "publishTimeout";
    public static final String NON_BLOCKING = "non-blocking";
    public static final String BLOCKING_CONDITIONS_STREAM_ID = "org.wso2.blocking.request.stream:1.0.0";
    public static final String TOKEN_REVOCATION_STREAM_ID = "org.wso2.apimgt.token.revocation.stream:1.0.0";
    public static final String KEY_TEMPLATE_STREM_ID = "org.wso2.keytemplate.request.stream:1.0.0";
    public static final String CACHE_INVALIDATION_STREAM_ID = "org.wso2.apimgt.cache.invalidation.stream:1.0.0";

    //Property for enabling scope sharing between APIs
    public static final String ENABLE_API_SCOPES_SHARING = "enable-api-scopes-sharing";

    // Constants for obtaining organization claims
    public static final String READ_ORGANIZATION_FROM_SAML_ASSERTION = "readOrganizationClaimFromSamlAssertion";
    public static final String SAML2_SSO_AUTHENTICATOR_NAME = "SAML2SSOAuthenticator";
    public static final String ORGANIZATION_CLAIM_ATTRIBUTE = "OrganizationClaimAttribute";
    public static final String DEFAULT_ORGANIZATION_CLAIM_NAME = "http://wso2.org/claims/organization";
    public static final String DEFAULT_TOKEN_TYPE = "DEFAULT";
    public static final String TOKEN_TYPE_JWT = "JWT";

    public static final String PASSWORD_RESOLVER_IMPL_CLASS = "PasswordResolverImpl";
    public static final String CACHE_INVALIDATION_TYPE = "type";

    public static class TokenStatus {
        public static final String ACTIVE = "ACTIVE";
        public static final String BLOCKED = "BLOCKED";
        public static final String REVOKED = "REVOKED";
        public static final String INACTIVE = "INACTIVE";

        private TokenStatus() {

        }
    }

    public static class SubscriptionStatus {
        public static final String BLOCKED = "BLOCKED";
        public static final String PROD_ONLY_BLOCKED = "PROD_ONLY_BLOCKED";
        public static final String UNBLOCKED = "UNBLOCKED";
        public static final String ON_HOLD = "ON_HOLD";
        public static final String REJECTED = "REJECTED";

        private SubscriptionStatus() {

        }
    }

    public enum OAuthAppMode {
        CREATED, MAPPED
    }

    public static class SubscriptionCreatedStatus {
        public static final String SUBSCRIBE = "SUBSCRIBE";
        public static final String UN_SUBSCRIBE = "UN_SUBSCRIBE";

        private SubscriptionCreatedStatus() {

        }
    }

    public static final String RXT_MEDIA_TYPE = "application/vnd.wso2.registry-ext-type+xml";
    public static final String API_RXT_MEDIA_TYPE = "application/vnd.wso2-api+xml";
    public static final String DOCUMENT_RXT_MEDIA_TYPE = "application/vnd.wso2-document+xml";
    public static final String API_PRODUCT_RXT_MEDIA_TYPE = "application/vnd.wso2-product+xml";
    public static final int TOP_TATE_MARGIN = 4;

    public static final class Permissions {
        public static final String API_CREATE = "/permission/admin/manage/api/create";
        public static final String API_PUBLISH = "/permission/admin/manage/api/publish";
        public static final String API_SUBSCRIBE = "/permission/admin/manage/api/subscribe";
        public static final String API_WORKFLOWADMIN = "/permission/admin/manage/workflowadmin";
        public static final String APIM_ADMIN = "/permission/admin/manage/apim_admin";
        public static final String MANAGE_TIERS = "/permission/admin/manage/manage_tiers";

        public static final String LOGIN = "/permission/admin/login";
        public static final String CONFIGURE_GOVERNANCE = "/permission/admin/configure/governance";
        public static final String RESOURCE_GOVERN = "/permission/admin/manage/resources/govern";

        private Permissions() {

        }
    }

    public static final String API_GATEWAY = "APIGateway.";
    public static final String API_GATEWAY_SERVER_URL = "ServerURL";
    public static final String API_GATEWAY_USERNAME = "Username";
    public static final String API_GATEWAY_PASSWORD = "Password";
    public static final String API_GATEWAY_ENDPOINT = "GatewayEndpoint";
    public static final String API_WEBSOCKET_GATEWAY_ENDPOINT = "GatewayWSEndpoint";
    public static final String API_GATEWAY_TYPE = "GatewayType";
    public static final String API_GATEWAY_TYPE_SYNAPSE = "Synapse";
    public static final String API_GATEWAY_NONE = "none";
    public static final String GATEWAY_STATS_SERVICE = "GatewayStatsUpdateService";

    public static final String CACHE_CONFIGS = "CacheConfigurations.";
    public static final String GATEWAY_TOKEN_CACHE_ENABLED = CACHE_CONFIGS + "EnableGatewayTokenCache";
    public static final String GATEWAY_RESOURCE_CACHE_ENABLED = CACHE_CONFIGS + "EnableGatewayResourceCache";
    public static final String JWT_CLAIM_CACHE_EXPIRY = CACHE_CONFIGS + "JWTClaimCacheExpiry";
    public static final String ENABLED_JWT_CLAIM_CACHE = CACHE_CONFIGS + "EnableJWTClaimCache";
    public static final String KEY_MANAGER_TOKEN_CACHE = CACHE_CONFIGS + "EnableKeyManagerTokenCache";
    public static final String TOKEN_CACHE_EXPIRY = CACHE_CONFIGS + "TokenCacheExpiry";
    public static final String REST_API_TOKEN_CACHE_ENABLED = CACHE_CONFIGS + "EnableRESTAPITokenCache";
    public static final String REST_API_TOKEN_CACHE_EXPIRY = CACHE_CONFIGS + "RESTAPITokenCacheExpiry";
    public static final String STORE_TAG_CACHE_DURATION = CACHE_CONFIGS + "TagCacheDuration";
    public static final String API_STORE_RECENTLY_ADDED_API_CACHE_ENABLE = CACHE_CONFIGS + "EnableRecentlyAddedAPICache";
    public static final String SCOPE_CACHE_ENABLED = CACHE_CONFIGS + "EnableScopeCache";
    public static final String PUBLISHER_ROLE_CACHE_ENABLED = CACHE_CONFIGS + "EnablePublisherRoleCache";
    public static final String GATEWAY_RESOURCE_CACHE_TIMEOUT = CACHE_CONFIGS + "GatewayResourceCacheExpiry";
    public static final String DEFAULT_CACHE_TIMEOUT = "Cache.DefaultCacheTimeout";
    public static final String REST_API_SCOPE_CACHE = "REST_API_SCOPE_CACHE";
    public static final long DEFAULT_TIMEOUT = 900;

    public static final String API_KEY_VALIDATOR = "APIKeyValidator.";
    public static final String API_KEY_VALIDATOR_URL = API_KEY_VALIDATOR + "ServerURL";
    public static final String API_KEY_VALIDATOR_USERNAME = API_KEY_VALIDATOR + "Username";
    public static final String API_KEY_VALIDATOR_PASSWORD = API_KEY_VALIDATOR + "Password";
    public static final String API_KEY_VALIDATOR_APPLICATION_ACCESS_TOKEN_VALIDATION_PERIOD = API_KEY_VALIDATOR
            + "ApplicationTokenDefaultValidityPeriod";

    // Constants needed for KeyManager section
    public static final String API_KEY_MANAGER = "APIKeyManager.";
    public static final String KEY_MANAGER_CLIENT = API_KEY_MANAGER + "KeyManagerClientImpl";
    public static final String KEY_MANAGER = "KeyManager";
    public static final String KEY_MANAGER_USERNAME = "Username";
    public static final String KEY_MANAGER_PASSWORD = "Password";
    public static final String AUTHSERVER_URL = "ServerURL";

    public static final String TOKEN_URL = "TokenURL";
    public static final String REVOKE_URL = "RevokeURL";
    public static final String SERVICES_URL_RELATIVE_PATH = "services";

    public static final String PORT_OFFSET_SYSTEM_VAR = "portOffset";
    public static final String PORT_OFFSET_CONFIG = "Ports.Offset";


    public static final String DEVICE_SCOPE_PATTERN = "^device_.*";
    public static final String OPEN_ID_SCOPE_NAME = "openid";
    public static final String API_KEY_MANGER_VALIDATIONHANDLER_CLASS_NAME = API_KEY_VALIDATOR
            + "KeyValidationHandlerClassName";

    public static final String USER_DEFAULT_PROFILE = "default";
    public static final String USER_PROFILE_MGT_SERVICE = "UserProfileMgtService";
    public static final String USER_INFO_RECOVERY_SERVICE = "UserInformationRecoveryService";

    public static final String API_RESTAPI = "RESTAPI.";
    public static final String API_RESTAPI_WHITELISTED_URI = API_RESTAPI + "WhiteListedURIs.WhiteListedURI.";
    public static final String API_RESTAPI_WHITELISTED_URI_URI = API_RESTAPI_WHITELISTED_URI + "URI";
    public static final String API_RESTAPI_WHITELISTED_URI_HTTPMethods = API_RESTAPI_WHITELISTED_URI + "HTTPMethods";
    public static final String API_RESTAPI_ETAG_SKIP_LIST = API_RESTAPI + "ETagSkipList.";
    public static final String API_RESTAPI_ETAG_SKIP_URI = API_RESTAPI_ETAG_SKIP_LIST + "ETagSkipURI.";
    public static final String API_RESTAPI_ETAG_SKIP_URI_URI = API_RESTAPI_ETAG_SKIP_URI + "URI";
    public static final String API_RESTAPI_ETAG_SKIP_URI_HTTPMETHOD = API_RESTAPI_ETAG_SKIP_URI + "HTTPMethods";

    public static final String API_KEY_VALIDATOR_CLIENT_TYPE = API_KEY_VALIDATOR + "KeyValidatorClientType";
    public static final String API_KEY_VALIDATOR_WS_CLIENT = "WSClient";
    public static final String JWT_EXPIRY_TIME = API_KEY_VALIDATOR + "JWTExpiryTime";

    public static final String API_KEY_VALIDATOR_ENABLE_ASSERTIONS = API_KEY_VALIDATOR + "EnableAssertions.";
    public static final String API_KEY_MANAGER_ENABLE_ASSERTIONS_USERNAME = API_KEY_VALIDATOR_ENABLE_ASSERTIONS
            + "UserName";
    public static final String API_KEY_MANAGER_ENABLE_ACCESS_TOKEN_PARTITIONING = API_KEY_VALIDATOR
            + "AccessTokenPartitioning." + "EnableAccessTokenPartitioning";
    public static final String API_KEY_MANAGER_ACCESS_TOKEN_PARTITIONING_DOMAINS = API_KEY_VALIDATOR
            + "AccessTokenPartitioning." + "AccessTokenPartitioningDomains";

    public static final String API_STORE = "APIStore.";
    public static final String SHOW_API_STORE_URL_FROM_PUBLISHER = API_STORE + "DisplayURL";
    public static final String API_STORE_URL = API_STORE + "URL";
    public static final String API_STORE_SERVER_URL = API_STORE + "ServerURL";
    public static final String API_STORE_USERNAME = API_STORE + "Username";
    public static final String API_STORE_PASSWORD = API_STORE + "Password";
    public static final String API_STORE_DISPLAY_ALL_APIS = API_STORE + "DisplayAllAPIs";
    public static final String API_STORE_DISPLAY_MULTIPLE_VERSIONS = API_STORE + "DisplayMultipleVersions";
    public static final String API_STORE_DISPLAY_COMMENTS = API_STORE + "DisplayComments";
    public static final String API_STORE_DISPLAY_RATINGS = API_STORE + "DisplayRatings";
    public static final String STORE_TOKEN_DISPLAY_URL = API_STORE + "StoreTokenDisplayURL";
    public static final String API_STORE_FORCE_CI_COMPARISIONS = API_STORE + "CompareCaseInsensitively";
    public static final String API_STORE_DISABLE_PERMISSION_CHECK = API_STORE + "DisablePermissionCheck";
    public static final String API_STORE_APIS_PER_PAGE = API_STORE + "APIsPerPage";
    public static final String API_STORE_FORUM_ENABLED = API_STORE + "isStoreForumEnabled";
    public static final String MULTI_TENANT_USER_ADMIN_SERVICE = "MultiTenantUserAdminService";
    public static final String API_STORE_GROUP_EXTRACTOR_CLAIM_URI = API_STORE + "DefaultGroupExtractorClaimUri";
    public static final String API_STORE_MAP_EXISTING_AUTH_APPS = API_STORE + "MapExistingAuthApps";
    public static final String API_STORE_API_KEY_ALIAS = API_STORE + "ApiKeyAlias";
    public static final String WSO2_ANONYMOUS_USER = "wso2.anonymous.user";

    public static final String API_PUBLISHER = "APIPublisher.";
    public static final String SHOW_API_PUBLISHER_URL_FROM_STORE = API_PUBLISHER + "DisplayURL";
    public static final String API_PUBLISHER_URL = API_PUBLISHER + "URL";
    public static final String API_PUBLISHER_ENABLE_API_DOC_VISIBILITY_LEVELS = API_PUBLISHER
            + "EnableAPIDocVisibilityLevels";
    // Configuration that need to enable to add access control to APIs in publisher
    public static final String API_PUBLISHER_ENABLE_ACCESS_CONTROL_LEVELS = API_PUBLISHER
            + "EnableAccessControl";
    public static final String API_PUBLISHER_APIS_PER_PAGE = API_PUBLISHER + "APIsPerPage";
    public static final String WSO2_API_STORE_TYPE = "wso2";

    public static final String EXTERNAL_API_STORES = "ExternalAPIStores";
    public static final String LOGIN_CONFIGS = "LoginConfig";
    public static final String EXTERNAL_API_STORES_STORE_URL = "StoreURL";
    public static final String EXTERNAL_API_STORE = "ExternalAPIStore";
    public static final String EXTERNAL_API_STORE_ID = "id";
    public static final String EXTERNAL_API_STORE_TYPE = "type";
    public static final String EXTERNAL_API_STORE_CLASS_NAME = "className";
    public static final String EXTERNAL_API_STORE_DISPLAY_NAME = "DisplayName";
    public static final String EXTERNAL_API_STORE_ENDPOINT = "Endpoint";
    public static final String EXTERNAL_API_STORE_USERNAME = "Username";
    public static final String EXTERNAL_API_STORE_PASSWORD = "Password";

    public static final String AUTH_MANAGER = "AuthManager.";
    public static final String AUTH_MANAGER_URL = AUTH_MANAGER + "ServerURL";
    public static final String AUTH_MANAGER_USERNAME = AUTH_MANAGER + "Username";
    public static final String AUTH_MANAGER_PASSWORD = AUTH_MANAGER + "Password";
    public static final String ENABLE_MTLS_FOR_APIS = "EnableMTLSForAPIs";

    public static final String IDENTITY_PROVIDER = "IdentityProvider.";
    public static final String IDENTITY_PROVIDER_AUTHORIZE_ENDPOINT = IDENTITY_PROVIDER + "AuthorizeEndpoint";
    public static final String IDENTITY_PROVIDER_OIDC_LOGOUT_ENDPOINT = IDENTITY_PROVIDER + "OIDCLogoutEndpoint";

    public static final String SELF_SIGN_UP = "SelfSignUp.";
    public static final String SELF_SIGN_UP_ENABLED = SELF_SIGN_UP + "Enabled";
    public static final String SELF_SIGN_UP_ROLE = SELF_SIGN_UP + "SubscriberRoleName";

    //elements in the configuration file in the registry related to self signup
    public static final String SELF_SIGN_UP_REG_DOMAIN_ELEM = "SignUpDomain";
    public static final String SELF_SIGN_UP_REG_ROLES_ELEM = "SignUpRoles";
    public static final String SELF_SIGN_UP_REG_ROLE_ELEM = "SignUpRole";
    public static final String SELF_SIGN_UP_REG_USERNAME = "AdminUserName";
    public static final String SELF_SIGN_UP_REG_PASSWORD = "AdminPassword";
    public static final String SELF_SIGN_UP_REG_ENABLED = "EnableSignup";
    public static final String SELF_SIGN_UP_REG_ROLE_NAME_ELEMENT = "RoleName";
    public static final String SELF_SIGN_UP_REG_ROLE_IS_EXTERNAL = "IsExternalRole";

    public static final String STATUS_OBSERVERS = "StatusObservers.";
    public static final String OBSERVER = STATUS_OBSERVERS + "Observer";

    public static final String CORS_CONFIGURATION = "CORSConfiguration.";
    public static final String CORS_CONFIGURATION_ENABLED = CORS_CONFIGURATION + "Enabled";
    public static final String CORS_CONFIGURATION_ACCESS_CTL_ALLOW_ORIGIN = CORS_CONFIGURATION
            + "Access-Control-Allow-Origin";
    public static final String CORS_CONFIGURATION_ACCESS_CTL_ALLOW_HEADERS = CORS_CONFIGURATION
            + "Access-Control-Allow-Headers";
    public static final String CORS_CONFIGURATION_ACCESS_CTL_ALLOW_METHODS = CORS_CONFIGURATION
            + "Access-Control-Allow-Methods";

    public static final String CORS_CONFIGURATION_ACCESS_CTL_EXPOSE_HEADERS = CORS_CONFIGURATION
            + "Access-Control-Expose-Headers";

    public static final String CORS_CONFIGURATION_ACCESS_CTL_ALLOW_CREDENTIALS = CORS_CONFIGURATION
            + "Access-Control-Allow-Credentials";

    public static final String API_KEY_TYPE = "AM_KEY_TYPE";
    public static final String API_KEY_TYPE_PRODUCTION = "PRODUCTION";
    public static final String API_KEY_TYPE_SANDBOX = "SANDBOX";

    public static final String BILLING_AND_USAGE_CONFIGURATION = "EnableBillingAndUsage";

    public static final String DEFAULT_APPLICATION_NAME = "DefaultApplication";
    public static final String BASIC_AUTH_APPLICATION_NAME = "BasicAuthApplication";

    public static final QName POLICY_ELEMENT = new QName("http://schemas.xmlsoap.org/ws/2004/09/policy",
            "Policy");

    public static final String THROTTLE_NAMESPACE = "http://www.wso2.org/products/wso2commons/throttle";

    public static final QName ASSERTION_ELEMENT = new QName(THROTTLE_NAMESPACE, "MediatorThrottleAssertion");
    public static final QName THROTTLE_ID_ELEMENT = new QName(THROTTLE_NAMESPACE, "ID");
    public static final QName THROTTLE_ID_DISPLAY_NAME_ELEMENT = new QName(THROTTLE_NAMESPACE, "displayName");

    public static final String THROTTLE_TIER_DESCRIPTION_ATTRIBUTE = "Description";

    //"Billing plan" and "Stop on quota reach" are considered as x-wso2 type attributes
    public static final String THROTTLE_TIER_PLAN_ATTRIBUTE = "x-wso2-BillingPlan";
    public static final String THROTTLE_TIER_QUOTA_ACTION_ATTRIBUTE = "x-wso2-StopOnQuotaReach";

    public static final String TIER_MANAGEMENT = "TierManagement.";
    public static final String ENABLE_UNLIMITED_TIER = TIER_MANAGEMENT + "EnableUnlimitedTier";
    public static final String THROTTLE_POLICY_TEMPLATE =
            "<wsp:Policy xmlns:wsp=\"http://schemas.xmlsoap.org/ws/2004/09/policy\" xmlns:throttle=\"http://www.wso2" +
                    ".org/products/wso2commons/throttle\">" +
                    "<throttle:ID throttle:type=\"ROLE\">%s</throttle:ID>" +
                    "<wsp:Policy>" +
                    "<throttle:Control>" +
                    "<wsp:Policy>" +
                    "<throttle:MaximumCount>%d</throttle:MaximumCount>" +
                    "<throttle:UnitTime>%d</throttle:UnitTime>" +
                    "<wsp:Policy>" +
                    "<throttle:Attributes>%s</throttle:Attributes>" +
                    "</wsp:Policy>" +
                    "</wsp:Policy>" +
                    "</throttle:Control>" +
                    "</wsp:Policy>" +
                    "</wsp:Policy>";

    public static final String THROTTLE_POLICY_ATTRIBUTE_TEMPLATE =
            "<throttle:%s xmlns:throttle=\"http://www.wso2.org/products/wso2commons/throttle\">%s</throttle:%s>";

    // This property is used to indicate whether a throttle out event has happened
    // There is a property added to the message context when such an event happens.
    public static final String API_USAGE_THROTTLE_OUT_PROPERTY_KEY = "isThrottleOutIgnored";

    public static final String THROTTLE_OUT_REASON_KEY = "THROTTLED_OUT_REASON";
    public static final String BLOCKED_REASON_KEY = "BLOCKED_REASON";
    // The following properties describes the reason for the throttle out.
    public static final String THROTTLE_OUT_REASON_HARD_LIMIT_EXCEEDED = "HARD_LIMIT_EXCEEDED";
    public static final String THROTTLE_OUT_REASON_SOFT_LIMIT_EXCEEDED = "SOFT_LIMIT_EXCEEDED";
    public static final String THROTTLE_OUT_REASON_API_LIMIT_EXCEEDED = "API_LIMIT_EXCEEDED";
    public static final String THROTTLE_OUT_REASON_RESOURCE_LIMIT_EXCEEDED = "RESOURCE_LIMIT_EXCEEDED";
    public static final String THROTTLE_OUT_REASON_APPLICATION_LIMIT_EXCEEDED = "APPLICATION_LIMIT_EXCEEDED";
    public static final String THROTTLE_OUT_REASON_SUBSCRIPTION_LIMIT_EXCEEDED = "SUBSCRIPTION_LIMIT_EXCEEDED";

    public static final String API_ANALYTICS = "Analytics.";
    public static final String API_USAGE_ENABLED = API_ANALYTICS + "Enabled";
    public static final String API_USAGE_BAM_SERVER_URL_GROUPS = API_ANALYTICS + "StreamProcessorServerURL";
    public static final String API_USAGE_BAM_SERVER_AUTH_URL_GROUPS = API_ANALYTICS + "StreamProcessorAuthServerURL";
    public static final String API_USAGE_BUILD_MSG = API_ANALYTICS + "PublishResponseMessageSize";
    public static final String API_USAGE_BAM_SERVER_USER = API_ANALYTICS + "StreamProcessorUsername";
    public static final String API_USAGE_BAM_SERVER_PASSWORD = API_ANALYTICS + "StreamProcessorPassword";
    public static final String API_USAGE_SKIP_EVENT_RECEIVER_CONN = API_ANALYTICS + "SkipEventReceiverConnection";
    public static final String API_USAGE_PUBLISHER_CLASS = API_ANALYTICS + "PublisherClass";
    public static final String API_USAGE_DATA_SOURCE_NAME = "WSO2AM_STATS_DB";
    public static final String API_USAGE_STREAMS = API_ANALYTICS + "Streams.";
    public static final String STAT_PROVIDER_IMPL = API_ANALYTICS + "StatsProviderImpl";
    public static final String API_USAGE_REQUEST_STREAM = API_USAGE_STREAMS + "Request.";
    public static final String API_USAGE_RESPONSE_STREAM = API_USAGE_STREAMS + "Response.";
    public static final String API_USAGE_FAULT_STREAM = API_USAGE_STREAMS + "Fault.";
    public static final String API_USAGE_THROTTLE_STREAM = API_USAGE_STREAMS + "Throttle.";
    public static final String API_USAGE_EXECUTION_TIME_STREAM = API_USAGE_STREAMS + "ExecutionTime.";
    public static final String API_ALERT_TYPES_STREAM = API_USAGE_STREAMS + "AlertTypes.";
    public static final String API_REQUEST_STREAM_NAME = API_USAGE_REQUEST_STREAM + "Name";
    public static final String API_REQUEST_STREAM_VERSION = API_USAGE_REQUEST_STREAM + "Version";
    public static final String API_RESPONSE_STREAM_NAME = API_USAGE_RESPONSE_STREAM + "Name";
    public static final String API_RESPONSE_STREAM_VERSION = API_USAGE_RESPONSE_STREAM + "Version";
    public static final String API_FAULT_STREAM_NAME = API_USAGE_FAULT_STREAM + "Name";
    public static final String API_FAULT_STREAM_VERSION = API_USAGE_FAULT_STREAM + "Version";
    public static final String API_THROTTLE_STREAM_NAME = API_USAGE_THROTTLE_STREAM + "Name";
    public static final String API_THRORRLE_STREAM_VERSION = API_USAGE_THROTTLE_STREAM + "Version";
    public static final String API_EXECUTION_TIME_STREAM_NAME = API_USAGE_EXECUTION_TIME_STREAM + "Name";
    public static final String API_EXECUTION_TIME_STREAM_VERSION = API_USAGE_EXECUTION_TIME_STREAM + "Version";
    public static final String API_ALERT_TYPES_STREAM_NAME = API_ALERT_TYPES_STREAM + "Name";
    public static final String API_ALERT_TYPES_STREAM_VERSION = API_ALERT_TYPES_STREAM + "Version";
    public static final String API_USAGE_SKIP_WORKFLOW_EVENT_RECEIVER_CONN =
            API_ANALYTICS + "SkipWorkflowEventPublisher";

    public static final String API_USAGE_WF_STREAM = API_USAGE_STREAMS + "Workflow.";
    public static final String API_WF_STREAM_NAME = API_USAGE_WF_STREAM + "Name";
    public static final String API_WF_STREAM_VERSION = API_USAGE_WF_STREAM + "Version";
    //Rest API Config data in api-config.xml
    public static final String API_USAGE_DAS_REST_API_URL = API_ANALYTICS + "StreamProcessorRestApiURL";
    public static final String API_USAGE_DAS_REST_API_USER = API_ANALYTICS + "StreamProcessorRestApiUsername";
    public static final String API_USAGE_DAS_REST_API_PASSWORD = API_ANALYTICS + "StreamProcessorRestApiPassword";

    public static final String UNLIMITED_TIER = "Unlimited";
    public static final String UNLIMITED_TIER_DESC = "Allows unlimited requests";

    public static final String UNAUTHENTICATED_TIER = "Unauthenticated";
    public static final String BLOCKING_EVENT_PUBLISHER = "blockingEventPublisher";
    public static final String TOKEN_REVOCATION_EVENT_PUBLISHER = "tokenRevocationPublisher";
    public static final String CACHE_INVALIDATION_EVENT_PUBLISHER = "cacheInvalidationEventPublisher";

    public static final int AM_CREATOR_APIMGT_EXECUTION_ID = 200;
    public static final int AM_CREATOR_GOVERNANCE_EXECUTION_ID = 201;
    public static final int AM_PUBLISHER_APIMGT_EXECUTION_ID = 202;
    public static final int AM_CREATOR_LIFECYCLE_EXECUTION_ID = 203;
    public static final int AM_PUBLISHER_LIFECYCLE_EXECUTION_ID = 204;

    public static final QName THROTTLE_CONTROL_ELEMENT = new QName(THROTTLE_NAMESPACE, "Control");
    public static final QName THROTTLE_MAXIMUM_COUNT_ELEMENT = new QName(THROTTLE_NAMESPACE, "MaximumCount");
    public static final QName THROTTLE_UNIT_TIME_ELEMENT = new QName(THROTTLE_NAMESPACE, "UnitTime");
    public static final QName THROTTLE_ATTRIBUTES_ELEMENT = new QName(THROTTLE_NAMESPACE, "Attributes");
    public static final QName THROTTLE_ATTRIBUTE_ELEMENT = new QName(THROTTLE_NAMESPACE, "Attribute");
    public static final QName THROTTLE_DESCRIPTION_ELEMENT = new QName(THROTTLE_NAMESPACE, "Description");
    public static final QName THROTTLE_TIER_PLAN_ELEMENT = new QName(THROTTLE_NAMESPACE, THROTTLE_TIER_PLAN_ATTRIBUTE);
    public static final String THROTTLE_ATTRIBUTE_DISPLAY_NAME = "displayName";

    public static final String TIER_DESC_NOT_AVAILABLE = "Tire Description is not available";

    public static final String AUTH_TYPE_DEFAULT = "DEFAULT";
    public static final String AUTH_TYPE_NONE = "NONE";
    public static final String AUTH_TYPE_USER = "USER";
    public static final String AUTH_TYPE_APP = "APP";

    public static final String TIER_PERMISSION_ALLOW = "allow";

    public static final String SUBSCRIPTION_TO_CURRENT_TENANT = "current_tenant";
    public static final String SUBSCRIPTION_TO_ALL_TENANTS = "all_tenants";
    public static final String SUBSCRIPTION_TO_SPECIFIC_TENANTS = "specific_tenants";
    public static final String NO_PERMISSION_ERROR = "noPermissions";
    public static final String JSON_PARSE_ERROR = "parseErrors";

    //TODO: move this to a common place (& Enum) to be accessible by all components
    public static class KeyValidationStatus {
        public static final int API_AUTH_GENERAL_ERROR = 900900;
        public static final int API_AUTH_INVALID_CREDENTIALS = 900901;
        public static final int API_AUTH_MISSING_CREDENTIALS = 900902;
        public static final int API_AUTH_ACCESS_TOKEN_EXPIRED = 900903;
        public static final int API_AUTH_ACCESS_TOKEN_INACTIVE = 900904;
        public static final int API_AUTH_INCORRECT_ACCESS_TOKEN_TYPE = 900905;
        public static final int API_AUTH_INCORRECT_API_RESOURCE = 900906;
        public static final int API_BLOCKED = 900907;
        public static final int API_AUTH_RESOURCE_FORBIDDEN = 900908;
        public static final int SUBSCRIPTION_INACTIVE = 900909;
        public static final int INVALID_SCOPE = 900910;

        private KeyValidationStatus() {
        }
    }

    public static final String EMAIL_DOMAIN_SEPARATOR = "@";

    public static final String EMAIL_DOMAIN_SEPARATOR_REPLACEMENT = "-AT-";

    //API caching related constants
    public static final String API_MANAGER_CACHE_MANAGER = "API_MANAGER_CACHE";
    public static final String API_CONTEXT_CACHE_MANAGER = "API_CONTEXT_CACHE_MANAGER";
    public static final String RESOURCE_CACHE_NAME = "resourceCache";
    public static final String POLICY_CACHE_CONTEXT = "POLICY:";
    public static final String GATEWAY_KEY_CACHE_NAME = "gatewayKeyCache";
    public static final String GATEWAY_USERNAME_CACHE_NAME = "gatewayUsernameCache";
    public static final String GATEWAY_INVALID_USERNAME_CACHE_NAME = "gatewayInvalidUsernameCache";
    public static final String GATEWAY_BASIC_AUTH_RESOURCE_CACHE_NAME = "gatewayBasicAuthResourceCache";
    public static final String GATEWAY_CERTIFICATE_CACHE_NAME = "gatewayCertificateCache";
    public static final String GATEWAY_API_KEY_CACHE_NAME = "gatewayApiKeyCache";
    public static final String GATEWAY_API_KEY_KEY_CACHE_NAME = "gatewayApiKeyKeyCache";
    public static final String GATEWAY_INVALID_API_KEY_CACHE_NAME = "gatewayInvalidApiKeyCache";
    public static final String GATEWAY_TOKEN_CACHE_NAME = "GATEWAY_TOKEN_CACHE";
    public static final String GATEWAY_INVALID_TOKEN_CACHE_NAME = "GATEWAY_INVALID_TOKEN_CACHE";
    public static final String REST_API_TOKEN_CACHE_NAME = "RESTAPITokenCache";
    public static final String REST_API_INVALID_TOKEN_CACHE_NAME = "RESTAPIInvalidTokenCache";
    public static final String GATEWAY_JWT_TOKEN_CACHE = "GatewayJWTTokenCache";

    public static final String KEY_CACHE_NAME = "keyCache";
    public static final String API_CONTEXT_CACHE = "apiContextCache";
    public static final String WORKFLOW_CACHE_NAME = "workflowCache";
    public static final String APP_SCOPE_CACHE = "appScopeCache";
    public static final String TIERS_CACHE = "tiersCache";
    public static final int API_CONTEXT_CACHE_EXPIRY_TIME_IN_DAYS = 3650;
    public static final String CLAIMS_APIM_CACHE = "claimsLocalCache";
    public static final String APP_SUBSCRIPTION_SCOPE_CACHE = "appSubscriptionScopeCache";
    public static final String APP_SUBSCRIPTION_FILTERED_SCOPE_CACHE = "appSubscriptionFilteredScopeCache";
    public static final String API_USER_ROLE_CACHE = "appPublisherUserRoleCache";
    public static final String API_PUBLISHER_ADMIN_PERMISSION_CACHE = "apimAdminPermissionCache";
    public static final String API_SUBSCRIBER_CACHE = "subscriberCache";

    //URI Authentication Schemes
    public static final Set<String> SUPPORTED_METHODS =
            Collections.unmodifiableSet(new HashSet<String>(
                    Arrays.asList(new String[]{"get", "put", "post", "delete", "patch", "head", "options"})));
    public static final String PARAMETERS = "parameters";
    public static final String AUTH_NO_AUTHENTICATION = "None";
    public static final String AUTH_APPLICATION_LEVEL_TOKEN = "Application";
    public static final String AUTH_APPLICATION_USER_LEVEL_TOKEN = "Application_User";
    public static final String AUTH_APP_AND_USER = "Application_User";
    public static final String AUTH_APPLICATION_OR_USER_LEVEL_TOKEN = "Any";
    public static final String NO_MATCHING_AUTH_SCHEME = "noMatchedAuthScheme";

    public static final String EVERYONE_ROLE = "internal/everyone";
    public static final String ANONYMOUS_ROLE = "system/wso2.anonymous.role";
    public static final String SUBSCRIBER_ROLE = "Internal/subscriber";

    // Anonymous end user, to be used with ACCESS_TOKEN_USER_TYPE_APPLICATION
    public static final String END_USER_ANONYMOUS = "anonymous";

    public static final String READ_ACTION = "2";
    public static final String WRITE_ACTION = "3";
    public static final String DELETE_ACTION = "4";
    public static final String PERMISSION_ENABLED = "1";
    public static final String PERMISSION_DISABLED = "0";

    public static final String API_ACTION = "action";
    public static final String API_ADD_ACTION = "addAPI";
    public static final String API_GET_ACTION = "getAPI";
    public static final String API_UPDATE_ACTION = "updateAPI";
    public static final String API_CHANGE_STATUS_ACTION = "updateStatus";
    public static final String API_REMOVE_ACTION = "removeAPI";
    public static final String API_COPY_ACTION = "createNewAPI";
    public static final String API_LOGIN_ACTION = "login";
    public static final String API_LOGOUT_ACTION = "logout";
    public static final String APISTORE_LOGIN_USERNAME = "username";
    public static final String APISTORE_LOGIN_PASSWORD = "password";
    public static final String APISTORE_LOGIN_URL = "/site/blocks/user/login/ajax/login.jag";
    public static final String APISTORE_PUBLISH_URL = "/site/blocks/life-cycles/ajax/life-cycles.jag";
    public static final String APISTORE_ADD_URL = "/site/blocks/item-add/ajax/add.jag";
    public static final String APISTORE_DELETE_URL = "/site/blocks/item-add/ajax/remove.jag";
    public static final String APISTORE_LIST_URL = "/site/blocks/listing/ajax/item-list.jag";
    public static final String APISTORE_COPY_URL = "/site/blocks/overview/ajax/overview.jag";

    public static final String SWAGGER_VERSION = "1.1";

    public static class OperationParameter {
        public static final String AUTH_PARAM_NAME = "Authorization";
        public static final String AUTH_PARAM_DESCRIPTION = "OAuth2 Authorization Header";
        public static final String AUTH_PARAM_TYPE = "header";
        public static final String PAYLOAD_PARAM_NAME = "Payload";
        public static final String PAYLOAD_PARAM_DESCRIPTION = "Request Payload";
        public static final String QUERY_PARAM_NAME = "Query Parameters";
        public static final String QUERY_PARAM_DESCRIPTION = "Request Query Parameters";
        public static final String PAYLOAD_PARAM_TYPE = "body";

        private OperationParameter() {
        }
    }

    public static class CORSHeaders {
        public static final String ACCESS_CONTROL_ALLOW_ORIGIN = "Access-Control-Allow-Origin";
        public static final String ACCESS_CONTROL_ALLOW_HEADERS = "Access-Control-Allow-Headers";
        public static final String ACCESS_CONTROL_EXPOSE_HEADERS = "Access-Control-Expose-Headers";
        public static final String ACCESS_CONTROL_ALLOW_METHODS = "Access-Control-Allow-Methods";
        public static final String ACCESS_CONTROL_ALLOW_CREDENTIALS = "Access-Control-Allow-Credentials";
        public static final String ACCESS_CONTROL_REQUEST_METHOD = "Access-Control-Request-Method";
        public static final String ALLOW_HEADERS_HANDLER_VALUE = "allowHeaders";
        public static final String ALLOW_METHODS_HANDLER_VALUE = "allowedMethods";
        public static final String ALLOW_ORIGIN_HANDLER_VALUE = "allowedOrigins";
        public static final String ALLOW_CREDENTIALS_HANDLER_VALUE = "allowCredentials";
        public static final String IMPLEMENTATION_TYPE_HANDLER_VALUE = "apiImplementationType";

        private CORSHeaders() {
        }
    }

    public static final String EXTENSION_HANDLER_POSITION = "ExtensionHandlerPosition";
    public static final String ENABLE_PER_TENANT_SERVICE_PROVIDER_CREATION = "EnablePerTenantServiceProviderCreation";
    public static final String DISABLE_DEFAULT_APPLICATION_CREATION = "DisableDefaultApplicationCreation";
    public static final String GATEWAY_ENV_TYPE_HYBRID = "hybrid";
    public static final String GATEWAY_ENV_TYPE_PRODUCTION = "production";
    public static final String GATEWAY_ENV_TYPE_SANDBOX = "sandbox";

    public static final String ENABLED = "Enabled";
    public static final String DISABLED = "Disabled";
    public static final int API_RESPONSE_CACHE_TIMEOUT = 300;

    public static class ApplicationStatus {
        public static final String APPLICATION_CREATED = "CREATED";
        public static final String APPLICATION_APPROVED = "APPROVED";
        public static final String APPLICATION_REJECTED = "REJECTED";
        public static final String APPLICATION_ONHOLD = "ON_HOLD";
    }

    public static class AppRegistrationStatus {
        public static final String REGISTRATION_CREATED = "CREATED";
        public static final String REGISTRATION_APPROVED = "APPROVED";
        public static final String REGISTRATION_REJECTED = "REJECTED";
        public static final String REGISTRATION_COMPLETED = "COMPLETED";
    }

    public static class FrontEndParameterNames {
        public static final String CONSUMER_KEY = "consumerKey";
        public static final String CONSUMER_SECRET = "consumerSecret";
        public static final String CLIENT_DETAILS = "appDetails";
        public static final String CALLBACK_URL = "callbackUrl";
        public static final String KEY_STATE = "keyState";
    }

    public static class AccessTokenConstants {
        public static final String ACCESS_TOKEN = "accessToken";
        public static final String VALIDITY_TIME = "validityTime";
        public static final String TOKEN_SCOPES = "tokenScope";
    }

    //key  of the endpoint securevault
    public static final String API_SECUREVAULT_ENABLE = "EnableSecureVault";

    public static final String API_RESOURCE_CACHE_KEY = "API_RESOURCE_CACHE_KEY";
    public static final String API_ELECTED_RESOURCE = "API_ELECTED_RESOURCE";

    // GraphQL related constants
    public static final String API_TYPE = "API_TYPE";
    public static final String HTTP_VERB = "HTTP_VERB";
    public static final String GRAPHQL_API = "GRAPHQL";
    public static final String GRAPHQL_API_OPERATION_RESOURCE = "OPERATION_RESOURCE";
    public static final String GRAPHQL_API_OPERATION_TYPE = "OPERATION_TYPE";
    public static final String GRAPHQL_API_OPERATION_VERB_INFO_DTO = "OPERATION_VERB_INFO_DTO";
    public static final String[] GRAPHQL_SUPPORTED_METHODS = {"QUERY", "MUTATION", "SUBSCRIPTION"};
    public static final String API_GRAPHQL_SCHEMA_RESOURCE_LOCATION = API_APPLICATION_DATA_LOCATION + "/graphql/";
    public static final String GRAPHQL_SCHEMA_FILE_EXTENSION = ".graphql";
    public static final String GRAPHQL_LOCAL_ENTRY_EXTENSION = "_graphQL";
    public static final String GRAPHQL_SCHEMA_PROVIDER_SEPERATOR = "--";
    public static final String GRAPHQL_RESOURCE_PATH = "/*";
    public static final String GRAPHQL_SCHEMA_DEFINITION_SEPARATOR = "schemaDefinition=";
    public static final String GRAPHQL_QUERY = "Query";
    public static final String GRAPHQL_SWAGGER_QUERY = "query";
    public static final String GRAPHQL_MUTATION = "Mutation";
    public static final String GRAPHQL_SUBSCRIPTION = "Subscription";
    public static final String SCOPE_ROLE_MAPPING = "ScopeRoleMapping";
    public static final String SCOPE_OPERATION_MAPPING = "ScopeOperationMapping";
    public static final String OPERATION_THROTTLING_MAPPING = "OperationThrottlingMapping";
    public static final String OPERATION_AUTH_SCHEME_MAPPING = "OperationAuthSchemeMapping";
    public static final String OPERATION_SECURITY_ENABLED = "Enabled";
    public static final String OPERATION_SECURITY_DISABLED = "Disabled";

    //URI Authentication Schemes
    public static final Set<String> GRAPHQL_SUPPORTED_METHOD_LIST =
            Collections.unmodifiableSet(new HashSet<String>(
                    Arrays.asList(new String[]{ "QUERY", "MUTATION", "SUBSCRIPTION", "head", "options"})));

    public static final String OAUTH2_DEFAULT_SCOPE = "default";

    public static final String RECENTLY_ADDED_API_CACHE_NAME = "RECENTLY_ADDED_API";
    public static final String VELOCITY_LOGGER = "VelocityLogger";

    public static final String SHA_256 = "SHA-256";

    public static class DigestAuthConstants {
        public static final String REALM = "realm";
        public static final String NONCE = "nonce";
        public static final String ALGORITHM = "algorithm";
        public static final String OPAQUE = "opaque";
        public static final String QOP = "qop";

        public static final String AUTH = "auth";
        public static final String AUTH_INT = "auth-int";
        public static final String MD5 = "MD5";
        public static final String MD5_SESS = "MD5-sess";

        public static final String POSTFIX = "POSTFIX";
        public static final String HTTP_METHOD = "HTTP_METHOD";
        public static final String MESSAGE_BODY = "MessageBody";
        public static final String UNAMEPASSWORD = "UNAMEPASSWORD";
        public static final String NONCE_COUNT = "NonceCount";
        public static final String INIT_NONCE_COUNT = "00000000";
        public static final String AUTH_HEADER = "AuthHeader";
        public static final String BACKEND_URL = "BACKEND_URL";
        public static final String CHARSET = "UTF-8";

        private DigestAuthConstants() {
        }
    }

    // Primary/Secondary Login configuration
    public static final String USERID_LOGIN = "UserIdLogin";
    public static final String EMAIL_LOGIN = "EmailLogin";
    public static final String PRIMARY_LOGIN = "primary";
    public static final String CLAIM_URI = "ClaimUri";

    public static final String DEFAULT_VERSION_PREFIX = "_default_";
    public static final String OAUTH_HEADER_SPLITTER = ",";
    public static final String CONSUMER_KEY_SEGMENT = "Bearer";
    public static final String CONSUMER_KEY_SEGMENT_DELIMITER = " ";

    public static final String HTTP_PROXY_HOST = "http.proxyHost";
    public static final String HTTP_PROXY_PORT = "http.proxyPort";


    public static final String KEYMANAGER_HOSTNAME = "keyManagerHostname";
    public static final String KEYMANAGER_PORT = "keyManagerPort";
    public static final String KEYMANAGER_SERVERURL = API_KEY_VALIDATOR + "ServerURL";
    public static final String CARBON_LOCALIP = "carbon.local.ip";

    public static final String APIPROVIDER_HOSTCACHE = "apiProvideHostObjectCache";
    public static final String TENANTCOUNT_CACHEKEY = "apiProviderCacheKey";

    public static final String API_STORE_GROUP_EXTRACTOR_IMPLEMENTATION = API_STORE + "GroupingExtractor";
    public static final String API_STORE_REST_API_GROUP_EXTRACTOR_IMPLEMENTATION = API_STORE + "RESTApiGroupingExtractor";
    public static final String API_CUSTOM_SEQUENCES_FOLDER_LOCATION =
            "repository" + File.separator + "resources" + File.separator + "customsequences";
    public static final String API_CUSTOM_SEQUENCE_TYPE_IN = "in";
    public static final String API_CUSTOM_SEQUENCE_TYPE_OUT = "out";
    public static final String API_CUSTOM_SEQUENCE_TYPE_FAULT = "fault";
    public static final String MEDIATION_SEQUENCE_ELEM="sequence";
    public static final String MEDIATION_CONFIG_EXT=".xml";
    public static final String API_CUSTOM_SEQ_IN_EXT = "--In";
    public static final String API_CUSTOM_SEQ_OUT_EXT = "--Out";
    public static final String API_CUSTOM_SEQ_FAULT_EXT = "--Fault";
    public static final String API_CUSTOM_SEQ_JSON_FAULT = "json_fault.xml";

    public static final String API_MANAGER_HOSTNAME = "HostName";
    public static final String API_MANAGER_HOSTNAME_UNKNOWN = "UNKNOWN_HOST";

    public static final String VERSION_PLACEHOLDER = "{version}";

    public enum SupportedHTTPVerbs {
        GET,
        POST,
        PUT,
        DELETE,
        PATCH,
        HEAD,
        OPTIONS
    }

    public enum SupportedCustomPolicyKeys {
        APP_ID("APP_ID"),
        IP("IP"),
        STARTING_IP("STARTING_IP"),
        END_IP("END_IP"),
        ACCESS_TOKEN("ACCESS_TOKEN"),
        USERNAME("APP_ID"),
        QUERY_PARAM("QUERY_PARAM"),
        HEADER("HEADER"),
        BANDWIDTH("BANDWIDTH"),
        JWT_CLAIM("JWT_CLAIM"),
        CONTEXT("CONTEXT"),
        VERSION("VERSION");

        private final String name;

        SupportedCustomPolicyKeys(String s) {
            name = s;
        }

        public String getValue() {
            return this.name;
        }
    }

    public static class ConfigParameters {
        public static final String CHECK_PERMISSIONS_REMOTELY = AUTH_MANAGER + "CheckPermissionsRemotely";

        private ConfigParameters() {
            throw new AssertionError();
        }
    }

    public static final String CORS_SEQUENCE_NAME = "_cors_request_handler_";
    public static final String CUSTOM_HTTP_STATUS_CODE = "CUSTOM_HTTP_SC";
    public static final String CUSTOM_ERROR_CODE = "ERROR_CODE";
    public static final String CUSTOM_ERROR_MESSAGE = "ERROR_MESSAGE";
    //Swagger v2.0 constants
    public static final String SWAGGER_X_SCOPE = "x-scope";
    public static final String SWAGGER_X_AMZN_RESOURCE_NAME = "x-amzn-resource-name";
    public static final String SWAGGER_X_AMZN_RESOURCE_TIMEOUT = "x-amzn-resource-timeout";
    public static final String SWAGGER_X_AUTH_TYPE = "x-auth-type";
    public static final String SWAGGER_X_THROTTLING_TIER = "x-throttling-tier";
    public static final String SWAGGER_X_MEDIATION_SCRIPT = "x-mediation-script";
    public static final String SWAGGER_X_WSO2_SECURITY = "x-wso2-security";
    public static final String SWAGGER_X_WSO2_APP_SECURITY = "x-wso2-application-security";
    public static final String WSO2_APP_SECURITY_TYPES = "security-types";
    public static final String OPTIONAL = "optional";
    public static final String MANDATORY = "mandatory";
    public static final String SWAGGER_X_WSO2_SCOPES = "x-wso2-scopes";
    public static final String SWAGGER_X_EXAMPLES = "x-examples";
    public static final String SWAGGER_SCOPE_KEY = "key";
    public static final String SWAGGER_NAME = "name";
    public static final String SWAGGER_SCHEMES = "schemes";
    public static final String SWAGGER_DESCRIPTION = "description";
    public static final String SWAGGER_SERVERS = "servers";
    public static final String SWAGGER_SUMMARY = "summary";
    public static final String SWAGGER_ROLES = "roles";
    public static final String SWAGGER_TITLE = "title";
    public static final String SWAGGER_EMAIL = "email";
    public static final String SWAGGER_CONTACT = "contact";
    public static final String SWAGGER_SECURITY_TYPE = "type";
    public static final String SWAGGER_SECURITY_OAUTH2 = "oauth2";
    public static final String SWAGGER_SECURITY_OAUTH2_IMPLICIT = "implicit";
    public static final String SWAGGER_SECURITY_OAUTH2_PASSWORD = "password";
    public static final String SWAGGER_SECURITY_OAUTH2_AUTHORIZATION_URL = "authorizationUrl";
    public static final String SWAGGER_SECURITY_OAUTH2_TOKEN_URL = "tokenUrl";
    public static final String SWAGGER_SECURITY_OAUTH2_FLOW = "flow";
    public static final String SWAGGER_VER = "version";
    public static final String SWAGGER_OBJECT_NAME_APIM = "apim";
    public static final String SWAGGER_PATHS = "paths";
    public static final String SWAGGER_RESPONSES = "responses";
    public static final String SWAGGER = "swagger";
    public static final String SWAGGER_HOST = "host";
    public static final String SWAGGER_V2 = "2.0";
    public static final String SWAGGER_INFO = "info";
    public static final String SWAGGER_RESPONSE_200 = "200";
    public static final String SWAGGER_SECURITY_DEFINITIONS = "securityDefinitions";
    public static final String SWAGGER_APIM_DEFAULT_SECURITY = "default";
    public static final String OPEN_API_V3 = "3.0.x";
    public static final String OPEN_API = "openapi";
    public static final String OPEN_API_VERSION_REGEX = "3\\.0\\.\\d{1,}";
    public static final String SWAGGER_IS_MISSING_MSG = "swagger is missing";
    public static final String OPENAPI_IS_MISSING_MSG = "openapi is missing";
    public static final String SWAGGER_X_SCOPES_BINDINGS = "x-scopes-bindings";

    //swagger v1.2 constants
    public static final String SWAGGER_RESOURCES = "resources";
    public static final String ENVIRONMENTS_NONE = "none";
    public static final String SWAGGER_BASEPATH = "basePath";
    public static final String SWAGGER_OPERATIONS = "operations";
    public static final String SWAGGER_SCOPE = "scope";
    public static final String SWAGGER_SCOPES = "scopes";
    public static final String SWAGGER_AUTH_TYPE = "auth_type";
    public static final String API_THROTTLING_TIER = "throttling_tier";
    public static final String API_MEDIATION_SCRIPT = "mediation_script";
    public static final String API_SWAGGER_DOC = "api_doc";
    public static final String SWAGGER_12_AUTH = "authorizations";
    public static final String SWAGGER_12_OAUTH2 = "oauth2";
    public static final String SWAGGER_12_SCOPES = "scopes";
    public static final String API_ARRAY_NAME = "apis";
    public static final String SWAGGER_HTTP_METHOD = "method";
    public static final String SWAGGER_FILE = "file";
    public static final String SWAGGER_RESOURCE_PATH = "resourcePath";
    public static final String API_VERSION = "apiVersion";

    //swagger MG related constants
    public static final String X_WSO2_AUTH_HEADER = "x-wso2-auth-header";
    public static final String X_THROTTLING_TIER = "x-throttling-tier";
    public static final String X_WSO2_CORS = "x-wso2-cors";
    public static final String X_WSO2_PRODUCTION_ENDPOINTS = "x-wso2-production-endpoints";
    public static final String X_WSO2_SANDBOX_ENDPOINTS = "x-wso2-sandbox-endpoints";
    public static final String X_WSO2_BASEPATH = "x-wso2-basePath";
    public static final String X_WSO2_TRANSPORTS = "x-wso2-transports";
    public static final String X_WSO2_ENDPOINT_TYPE = "type";

    //API Constants
    public static final String API_DATA_NAME = "name";
    public static final String API_DATA_PROVIDER = "provider";
    public static final String API_DATA_VERSION = "version";
    public static final String API_DATA_DESCRIPTION = "description";
    public static final String API_DATA_BUSINESS_OWNER = "businessOwner";
    public static final String API_DATA_RATES = "rates";
    public static final String API_DATA_ENDPOINT = "endpoint";
    public static final String API_DATA_THUMB_URL = "thumbnailurl";
    public static final String API_DATA_VISIBILITY = "visibility";
    public static final String API_DATA_VISIBLE_ROLES = "visibleRoles";
    public static final String DOC_DATA_NAME = "docName";
    public static final String DOC_DATA_SUMMARY = "docSummary";
    public static final String DOC_DATA_SOURCEURL = "docSourceURL";
    public static final String DOC_DATA_FILEPATH = "docFilePath";
    public static final String API_DATA_DEFAULT_THUMB = "images/api-default.png";
    public static final String API_DATA_APIS = "apis";
    public static final String API_DATA_TOT_LENGTH = "totalLength";
    public static final String API_DATA_LENGTH = "length";
    public static final String API_DATA_ISMORE = "isMore";
    public static final String API_DATA_PRODUCTION_ENDPOINTS = "production_endpoints";
    public static final String API_DATA_SANDBOX_ENDPOINTS = "sandbox_endpoints";
    public static final String API_DATA_URL = "url";
    public static final String API_UUID = "apiUUID";

    public static final String IMPLEMENTATION_STATUS = "implementation_status";
    public static final String ENDPOINT_TYPE_DEFAULT = "default";
    public static final String ENDPOINT_TYPE_FAILOVER = "failover";
    public static final String ENDPOINT_TYPE_LOADBALANCE = "load_balance";
    public static final String ENDPOINT_CONFIG = "endpoint_config";
    public static final String ENDPOINT_TYPE_HTTP = "http";
    public static final String ENDPOINT_TYPE_ADDRESS = "address";
    public static final String ENDPOINT_TYPE_AWSLAMBDA = "awslambda";
    public static final String ENDPOINT_PRODUCTION_FAILOVERS = "production_failovers";
    public static final String ENDPOINT_SANDBOX_FAILOVERS = "sandbox_failovers";
    public static final String ENDPOINT_PRODUCTION_ENDPOINTS = "production_endpoints";
    public static final String ENDPOINT_SANDBOX_ENDPOINTS = "sandbox_endpoints";
    public static final String ENDPOINT_URLS = "urls";
    public static final String ENDPOINT_URL = "url";
    public static final String ENDPOINT_SECURITY_TYPE = "type";
    public static final String ENDPOINT_SECURITY_TYPE_BASIC = "basic";
    public static final String ENDPOINT_SECURITY_TYPE_DIGEST = "digest";
    public static final String ENDPOINT_SECURITY_USERNAME = "username";
    public static final String ENDPOINT_SECURITY_CONFIG = "securityConfig";

    public static final String API_ENDPOINT_CONFIG_TIMEOUT = "timeout";
    public static final String API_ENDPOINT_CONFIG_PROTOCOL_TYPE = "endpoint_type";

    public static final String ACTIVITY_ID = "activityID";
    public static final String USER_AGENT = "User-Agent";

    public static final String REST_API_SCOPE = "Scope";
    public static final String REST_API_SCOPE_NAME = "Name";
    public static final String REST_API_SCOPE_ROLE = "Roles";
    public static final String REST_API_SCOPES_CONFIG = "RESTAPIScopes";
    public static final String REST_API_ROLE_MAPPINGS_CONFIG = "RoleMappings";
    public static final String APIM_SUBSCRIBE_SCOPE = "apim:subscribe";

    public static final String HTTPS_PROTOCOL = "https";
    public static final String HTTPS_PROTOCOL_URL_PREFIX = "https://";
    public static final String HTTP_PROTOCOL = "http";
    public static final String HTTP_PROTOCOL_URL_PREFIX = "http://";
    public static final int HTTPS_PROTOCOL_PORT = 443;
    public static final int HTTP_PROTOCOL_PORT = 80;

    public static final String EMAIL_TRANSPORT = "mailto";

    public static final long MAX_FILE_SIZE = 1024L;

    public static final String REGISTRY_RESOURCE_PREFIX = "/registry/resource";
    public static final String REGISTRY_RESOURCE_URL_PREFIX =
            "/registry/resource/_system/governance/apimgt/applicationdata/provider/";

    public enum RegistryResourceTypesForUI {
        TAG_THUMBNAIL
    }

    public static final String API_LC_ACTION_DEPRECATE = "Deprecate";
    public static final String DEPRECATE_CHECK_LIST_ITEM = "Deprecate old versions after publishing the API";
    public static final String RESUBSCRIBE_CHECK_LIST_ITEM = "Requires re-subscription when publishing the API";

    public static final String METRICS_PREFIX = "org.wso2.am";

    public static final String MSG_JSON_PARSE_ERROR = "Unable to parse endpoint config JSON";
    public static final String MSG_TIER_RET_ERROR = "Error while retrieving API tiers from registry";
    public static final String MSG_MALFORMED_XML_ERROR = "Malformed XML found in the API tier policy resource";

    //Doc search related constants

    public static final String PUBLISHER_CLIENT = "Publisher";
    public static final String STORE_CLIENT = "Store";

    public static final String WSDL_REGISTRY_LOCATION_PREFIX = "/registry/resource";
    public static final String HOST_NAME = "HostName";
    public static final int DEFAULT_HTTPS_PORT = 443;
    public static final String PROXY_CONTEXT_PATH = "ProxyContextPath";

    //Constants for swagger-codegen client generation
    public static final String CLIENT_CODEGEN_GROUPID = "SwaggerCodegen.ClientGeneration.GroupId";
    public static final String CLIENT_CODEGEN_ARTIFACTID = "SwaggerCodegen.ClientGeneration.ArtifactId";
    public static final String CLIENT_CODEGEN_MODAL_PACKAGE = "SwaggerCodegen.ClientGeneration.ModelPackage";
    public static final String CLIENT_CODEGEN_API_PACKAGE = "SwaggerCodegen.ClientGeneration.ApiPackage";
    public static final String CLIENT_CODEGEN_SUPPORTED_LANGUAGES = "SwaggerCodegen.ClientGeneration.SupportedLanguages";

    public static final String TEMP_DIRECTORY_NAME = "tmp";
    public static final String SWAGGER_CODEGEN_DIRECTORY = "swaggerCodegen";
    public static final String JSON_FILE_EXTENSION = ".json";
    public static final String ZIP_FILE_EXTENSION = ".zip";


    //Starts CEP based throttling policy implementation related constants
    public static final String CPS_SERVER_URL = "CPSServerUrl";
    public static final String CPS_SERVER_USERNAME = "CPSServerUsername";
    public static final String CPS_SERVER_PASSWORD = "CPSServerPassword";
    public static final String POLICY_FILE_FOLDER = "repository" + File.separator + "deployment" + File.separator +
            "server" + File.separator + "throttle-config";
    public static final String SEQUENCE_FILE_FOLDER = "repository" + File.separator + "deployment" + File.separator +
            "server" + File.separator + "synapse-configs" + File.separator + "default" + File.separator + "sequences";
    public static final String POLICY_FILE_LOCATION = POLICY_FILE_FOLDER + File.separator;
    public static final String SEQUENCE_FILE_LOCATION = SEQUENCE_FILE_FOLDER + File.separator;

    public static final String ELIGIBILITY_QUERY_ELEM = "eligibilityQuery";
    public static final String POLICY_NAME_ELEM = "name";
    public static final String DECISION_QUERY_ELEM = "decisionQuery";
    public static final String XML_EXTENSION = ".xml";

    public static final String POLICY_TEMPLATE_KEY = "keyTemplateValue";
    public static final String TEMPLATE_KEY_STATE = "keyTemplateState";

    public static final String THROTTLE_POLICY_DEFAULT = "_default";

    //Advanced throttling related constants
    public static final String TIME_UNIT_SECOND = "sec";
    public static final String TIME_UNIT_MINUTE = "min";
    public static final String TIME_UNIT_HOUR = "hour";
    public static final String TIME_UNIT_DAY = "day";

    public static final String DEFAULT_APP_POLICY_FIFTY_REQ_PER_MIN = "50PerMin";
    public static final String DEFAULT_APP_POLICY_TWENTY_REQ_PER_MIN = "20PerMin";
    public static final String DEFAULT_APP_POLICY_TEN_REQ_PER_MIN = "10PerMin";
    public static final String DEFAULT_APP_POLICY_UNLIMITED = "Unlimited";


    public static final String DEFAULT_APP_POLICY_LARGE_DESC = "Allows 50 request per minute";
    public static final String DEFAULT_APP_POLICY_MEDIUM_DESC = "Allows 20 request per minute";
    public static final String DEFAULT_APP_POLICY_SMALL_DESC = "Allows 10 request per minute";
    public static final String DEFAULT_APP_POLICY_UNLIMITED_DESC = "Allows unlimited requests";

    public static final String DEFAULT_SUB_POLICY_GOLD = "Gold";
    public static final String DEFAULT_SUB_POLICY_SILVER = "Silver";
    public static final String DEFAULT_SUB_POLICY_BRONZE = "Bronze";
    public static final String DEFAULT_SUB_POLICY_UNLIMITED = "Unlimited";
    public static final String DEFAULT_SUB_POLICY_UNAUTHENTICATED = "Unauthenticated";

    public static final String DEFAULT_SUB_POLICY_GOLD_DESC = "Allows 5000 requests per minute";
    public static final String DEFAULT_SUB_POLICY_SILVER_DESC = "Allows 2000 requests per minute";
    public static final String DEFAULT_SUB_POLICY_BRONZE_DESC = "Allows 1000 requests per minute";
    public static final String DEFAULT_SUB_POLICY_UNLIMITED_DESC = "Allows unlimited requests";
    public static final String DEFAULT_SUB_POLICY_UNAUTHENTICATED_DESC = "Allows 500 request(s) per minute";

    public static final String DEFAULT_API_POLICY_FIFTY_THOUSAND_REQ_PER_MIN = "50KPerMin";
    public static final String DEFAULT_API_POLICY_TWENTY_THOUSAND_REQ_PER_MIN = "20KPerMin";
    public static final String DEFAULT_API_POLICY_TEN_THOUSAND_REQ_PER_MIN = "10KPerMin";
    public static final String DEFAULT_API_POLICY_UNLIMITED = "Unlimited";

    public static final String DEFAULT_API_POLICY_ULTIMATE_DESC = "Allows 50000 requests per minute";
    public static final String DEFAULT_API_POLICY_PLUS_DESC = "Allows 20000 requests per minute";
    public static final String DEFAULT_API_POLICY_BASIC_DESC = "Allows 10000 requests per minute";
    public static final String DEFAULT_API_POLICY_UNLIMITED_DESC = "Allows unlimited requests";

    public static final String API_POLICY_USER_LEVEL = "userLevel";
    public static final String API_POLICY_API_LEVEL = "apiLevel";

    public static final String BILLING_PLAN_FREE = "FREE";

    public static final String BLOCKING_EVENT_TYPE = "wso2event";
    public static final String BLOCKING_EVENT_FORMAT = "wso2event";
    public static final String THROTTLE_KEY = "throttleKey";
    public static final String BLOCKING_CONDITION_STATE = "state";
    public static final String BLOCKING_CONDITION_KEY = "blockingCondition";
    public static final String BLOCKING_CONDITION_VALUE = "conditionValue";
    public static final String BLOCKING_CONDITION_DOMAIN = "tenantDomain";
    public static final String BLOCKING_CONDITIONS_APPLICATION = "APPLICATION";
    public static final String BLOCKING_CONDITIONS_API = "API";
    public static final String BLOCKING_CONDITIONS_USER = "USER";
    public static final String BLOCKING_CONDITIONS_IP = "IP";

    public static final String REVOKED_TOKEN_KEY = "revokedToken";
    public static final String REVOKED_TOKEN_EXPIRY_TIME = "expiryTime";

    public static final String SEARCH_AND_TAG = "&";
    public static final String LCSTATE_SEARCH_TYPE_KEY = "lcState=";
    public static final String LCSTATE_SEARCH_KEY = "lcState";
    public static final String SUBCONTEXT_SEARCH_TYPE_PREFIX = "subcontext";
    public static final String DOCUMENTATION_SEARCH_TYPE_PREFIX = "doc";
    public static final String DOCUMENTATION_SEARCH_TYPE_PREFIX_WITH_EQUALS = "doc=";
    public static final String TAGS_SEARCH_TYPE_PREFIX = "tags";
    public static final String TAGS_EQ_SEARCH_TYPE_PREFIX = "tags=";
    public static final String TAG_SEARCH_TYPE_PREFIX = "tag";
    public static final String TAG_COLON_SEARCH_TYPE_PREFIX = "tag:";
    public static final String NAME_TYPE_PREFIX = "name";
    private static final String PROVIDER_SEARCH_TYPE_PREFIX = "provider";
    private static final String VERSION_SEARCH_TYPE_PREFIX = "version";
    private static final String CONTEXT_SEARCH_TYPE_PREFIX = "context";
    public static final String CONTENT_SEARCH_TYPE_PREFIX = "content";
    public static final String TYPE_SEARCH_TYPE_PREFIX = "type";
    public static final String LABEL_SEARCH_TYPE_PREFIX = "label";
    public static final String CATEGORY_SEARCH_TYPE_PREFIX = "api-category";

    //api-product related constants
    public static final String API_PRODUCT_VERSION = "1.0.0";
    public static final String API_IDENTIFIER_TYPE = "API";
    public static final String API_PRODUCT_IDENTIFIER_TYPE = "API Product";
    public static final String[] API_SUPPORTED_TYPE_LIST = {"HTTP", "WS" , "SOAPTOREST", "GRAPHQL", "SOAP"};

    public static class AdvancedThrottleConstants {
        public static final String THROTTLING_CONFIGURATIONS = "ThrottlingConfigurations";
        public static final String ENABLE_ADVANCE_THROTTLING = "EnableAdvanceThrottling";
        public static final String TRAFFIC_MANAGER = "TrafficManager";

        public static final String DATA_PUBLISHER_CONFIGURATION = "DataPublisher";
        public static final String DATA_PUBLISHER_CONFIGURAION_TYPE = "Type";
        public static final String DATA_PUBLISHER_CONFIGURAION_REVEIVER_URL_GROUP = "ReceiverUrlGroup";
        public static final String DATA_PUBLISHER_CONFIGURAION_AUTH_URL_GROUP = "AuthUrlGroup";
        public static final String USERNAME = "Username";
        public static final String PASSWORD = "Password";

        public static final String DATA_PUBLISHER_POOL_CONFIGURATION = "DataPublisherPool";
        public static final String DATA_PUBLISHER_POOL_CONFIGURAION_MAX_IDLE = "MaxIdle";
        public static final String DATA_PUBLISHER_POOL_CONFIGURAION_INIT_IDLE = "InitIdleCapacity";

        public static final String GLOBAL_POLICY_ENGINE_WS_CONFIGURATION = "GlobalPolicyEngineWSConnectionDetails";
        public static final String SERVICE_URL = "ServiceURL";
        public static final String JMS_CONNECTION_DETAILS = "JMSConnectionDetails";
        public static final String JMS_CONNECTION_PARAMETERS = "JMSConnectionParameters";
        public static final String JMS_PUBLISHER_PARAMETERS = "JMSEventPublisherParameters";
        public static final String DEFAULT_THROTTLE_LIMITS = "DefaultLimits";
        public static final String SUBSCRIPTION_THROTTLE_LIMITS = "SubscriptionTierLimits";
        public static final String APPLICATION_THROTTLE_LIMITS = "ApplicationTierLimits";
        public static final String RESOURCE_THROTTLE_LIMITS = "ResourceLevelTierLimits";
        public static final String JMS_TASK_MANAGER = "JMSTaskManager";
        public static final String MIN_THREAD_POOL_SIZE = "MinThreadPoolSize";
        public static final String MAX_THREAD_POOL_SIZE = "MaxThreadPoolSize";
        public static final String KEEP_ALIVE_TIME_IN_MILLIS = "KeepAliveTimeInMillis";
        public static final String JOB_QUEUE_SIZE = "JobQueueSize";
        public static final String ENABLE_UNLIMITED_TIER = "EnableUnlimitedTier";
        public static final String POLICY_DEPLOYER_CONFIGURATION = "PolicyDeployer";
        public static final String BLOCK_CONDITION_RETRIEVER_CONFIGURATION = "BlockCondition";
        public static final String DATA_PUBLISHER_THREAD_POOL_CONFIGURATION = "DataPublisherThreadPool";
        public static final String DATA_PUBLISHER_THREAD_POOL_CONFIGURATION_CORE_POOL_SIZE = "CorePoolSize";
        public static final String DATA_PUBLISHER_THREAD_POOL_CONFIGURATION_MAXMIMUM_POOL_SIZE = "MaxmimumPoolSize";
        public static final String DATA_PUBLISHER_THREAD_POOL_CONFIGURATION_KEEP_ALIVE_TIME = "KeepAliveTime";
        public static final String BLOCK_CONDITION_RETRIEVER_INIT_DELAY = "InitDelay";
        public static final String BLOCK_CONDITION_RETRIEVER_PERIOD = "Period";
        public static final String ENABLE_SUBSCRIPTION_SPIKE_ARREST = "EnableSubscriptionSpikeArrest";
        public static final String ENABLE_HEADER_CONDITIONS = "EnableHeaderConditions";
        public static final String ENABLE_JWT_CLAIM_CONDITIONS = "EnableJWTClaimConditions";
        public static final String ENABLE_QUERY_PARAM_CONDITIONS = "EnableQueryParamConditions";
        public static final String ENABLED = "Enabled";
    }

    /**
     * Parameter for adding custom attributes against application in API Store
     */
    public static class ApplicationAttributes {
        public static final String APPLICATION_CONFIGURATIONS = "ApplicationConfigs";
        public static final String APPLICATION_ATTRIBUTES = "ApplicationAttributes";
        public static final String ATTRIBUTES = "Attributes";
        public static final String ATTRIBUTE = "Attribute";
        public static final String REQUIRED = "Required";
        public static final String HIDDEN = "Hidden";
        public static final String DESCRIPTION = "Description";
        public static final String DEFAULT = "Default";
        public static final String NAME = "Name";
    }

    public static final String REGISTRY_ARTIFACT_SEARCH_DESC_ORDER = "DES";
    public static final String REGISTRY_ARTIFACT_SORT_BY_CREATED_TIME = "meta_created_date";

    public static final String MULTI_ATTRIBUTE_SEPARATOR_DEFAULT = ",";
    public static final String MULTI_ATTRIBUTE_SEPARATOR = "MultiAttributeSeparator";
    public static final String CUSTOM_URL = "customUrl";
    public static final String API_PRODUCT = "APIProduct";

    public static class AuditLogConstants {
        public static final String CREATED = "created";
        public static final String UPDATED = "updated";
        public static final String DELETED = "deleted";

        public static final String API = "API";
        public static final String API_PRODUCT = "APIProduct";
        public static final String APPLICATION = "Application";
        public static final String SUBSCRIPTION = "Subscription";

        public static final String NAME = "name";
        public static final String VERSION = "version";
        public static final String CONTEXT = "context";
        public static final String PROVIDER = "provider";
        public static final String OWNER = "owner";
        public static final String TIER = "tier";
        public static final String CALLBACK = "callbackURL";
        public static final String GROUPS = "groups";
        public static final String STATUS = "status";
        public static final String API_NAME = "api_name";
        public static final String API_PRODUCT_NAME = "api_product_name";
        public static final String APPLICATION_NAME = "application_name";
        public static final String APPLICATION_ID = "application_id";
    }

    public static final String API_WORKFLOW_STATE_ATTR = "overview_workflowState";


    public static class WorkflowConfigConstants {
        public static final String WORKFLOW = "WorkflowConfigurations";
        public static final String WORKFLOW_ENABLED = "Enabled";
        public static final String WORKFLOW_SERVER_URL = "ServerUrl";
        public static final String WORKFLOW_SERVER_USER = "ServerUser";
        public static final String WORKFLOW_SERVER_PASSWORD = "ServerPassword";
        public static final String WORKFLOW_CALLBACK = "WorkflowCallbackAPI";
        public static final String WORKFLOW_TOKEN_EP = "TokenEndPoint";
        public static final String WORKFLOW_DCR_EP = "DCREndPoint";
        public static final String WORKFLOW_DCR_EP_USER = "DCREndPointUser";
        public static final String WORKFLOW_DCR_EP_PASSWORD = "DCREndPointPassword";

    }

    public static class JwtTokenConstants {
        public static final String APPLICATION = "application";
        public static final String APPLICATION_ID = "id";
        public static final String APPLICATION_UUID = "uuid";
        public static final String APPLICATION_NAME = "name";
        public static final String APPLICATION_TIER = "tier";
        public static final String APPLICATION_OWNER = "owner";
        public static final String KEY_TYPE = "keytype";
        public static final String CONSUMER_KEY = "consumerKey";
        public static final String AUTHORIZED_PARTY = "azp";
        public static final String KEY_ID = "kid";
        public static final String SUBJECT = "sub";
        public static final String SUBSCRIPTION_TIER = "subscriptionTier";
        public static final String SUBSCRIBER_TENANT_DOMAIN = "subscriberTenantDomain";
        public static final String TIER_INFO = "tierInfo";
        public static final String STOP_ON_QUOTA_REACH = "stopOnQuotaReach";
        public static final String SPIKE_ARREST_LIMIT = "spikeArrestLimit";
        public static final String SPIKE_ARREST_UNIT = "spikeArrestUnit";
        public static final String SCOPE = "scope";
        public static final String SCOPE_DELIMITER = " ";
        public static final String ISSUED_TIME = "iat";
        public static final String EXPIRY_TIME = "exp";
        public static final String JWT_KID = "kid";
        public static final String SIGNATURE_ALGORITHM = "alg";
        public static final String TOKEN_TYPE = "typ";
        public static final String BACKEND_TOKEN = "backendJwt";
        public static final String SUBSCRIBED_APIS = "subscribedAPIs";
        public static final String API_CONTEXT = "context";
        public static final String API_VERSION = "version";
        public static final String API_PUBLISHER = "publisher";
        public static final String API_NAME = "name";
    }

    public static final String SIGNATURE_ALGORITHM_RS256 = "RS256";
    public static final String SIGNATURE_ALGORITHM_SHA256_WITH_RSA = "SHA256withRSA";

    public static class APIEndpointSecurityConstants {
        public static final String BASIC_AUTH = "BasicAuth";
        public static final String DIGEST_AUTH = "DigestAuth";
    }

    public enum APITransportType {
        HTTP, WS, GRAPHQL
    }

    public static final String API_TYPE_SOAP = "SOAP";
    public static final String API_TYPE_SOAPTOREST = "SOAPTOREST";

    public static final String[] HTTP_DEFAULT_METHODS = {"get", "put", "post", "delete", "patch"};
    public static final String[] SOAP_DEFAULT_METHODS = {"post"};

    public static final String JSON_GRANT_TYPES = "grant_types";
    public static final String JSON_USERNAME = "username";
    public static final String REGEX_ILLEGAL_CHARACTERS_FOR_API_METADATA = "[~!@#;%^*()+={}|<>\"\',\\[\\]&/$\\\\]";
    public static final String JSON_CLIENT_ID = "client_id";
    public static final String JSON_ADDITIONAL_PROPERTIES = "additionalProperties";
    public static final String JSON_CLIENT_SECRET = "client_secret";

    /**
     * Publisher Access Control related registry properties and values.
     */
    public static final String PUBLISHER_ROLES = "publisher_roles";
    public static final String DISPLAY_PUBLISHER_ROLES = "display_publisher_roles";
    public static final String ACCESS_CONTROL = "publisher_access_control";
    public static final String NO_ACCESS_CONTROL = "all";
    public static final String NULL_USER_ROLE_LIST = "null";

    /**
     * CustomIndexer property to indicate whether it is gone through API Custom Indexer.
     */
    public static final String CUSTOM_API_INDEXER_PROPERTY = "registry.customIndexer";

    /**
     * Parameter related with accessControl support.
     */
    public static final String ACCESS_CONTROL_PARAMETER = "accessControl";
    public static final String ACCESS_CONTROL_ROLES_PARAMETER = "accessControlRoles";

    // Error message that will be shown when the user tries to access the API, that is not authorized for him.
    public static final String UN_AUTHORIZED_ERROR_MESSAGE = "User is not authorized to";

    // Prefix used for saving the custom properties related with APIs
    public static final String API_RELATED_CUSTOM_PROPERTIES_PREFIX = "api_meta.";
    // Reserved keywords for search.
    public static final String[] API_SEARCH_PREFIXES = { DOCUMENTATION_SEARCH_TYPE_PREFIX, TAGS_SEARCH_TYPE_PREFIX,
            NAME_TYPE_PREFIX, SUBCONTEXT_SEARCH_TYPE_PREFIX, PROVIDER_SEARCH_TYPE_PREFIX, CONTEXT_SEARCH_TYPE_PREFIX,
            VERSION_SEARCH_TYPE_PREFIX, LCSTATE_SEARCH_KEY.toLowerCase(), API_DESCRIPTION.toLowerCase(),
            API_STATUS.toLowerCase(), CONTENT_SEARCH_TYPE_PREFIX, TYPE_SEARCH_TYPE_PREFIX, LABEL_SEARCH_TYPE_PREFIX,
            CATEGORY_SEARCH_TYPE_PREFIX };
    // Prefix for registry attributes.
    public static final String OVERVIEW_PREFIX = "overview_";
    /**
     * Parameter for enabling tenant load notifications to members in the same HZ cluster
     */
    public static final String ENABLE_TENANT_LOAD_NOTIFICATION = "enableTenantLoadNotification";

    public static final String STORE_VIEW_ROLES = "store_view_roles";
    public static final String PUBLIC_STORE_VISIBILITY = "public";
    public static final String RESTRICTED_STORE_VISIBILITY = "restricted";

    public static final String CREATED_DATE = "createdDate";

    public static final String UNLIMITED_TIER_NAME = "unlimited";
    public static final String FAULT_SEQUENCE = "fault";
    public static final String OUT_SEQUENCE = "out";

    public static final String ENABLE_DUPLICATE_SCOPES = "enableDuplicateScopes";

    public static final String USER = "user";
    public static final String IS_SUPER_TENANT = "isSuperTenant";
    public static final String NULL_GROUPID_LIST = "null";

    public static final String APPLICATION_GZIP = "application/gzip";
    public static final String APPLICATION_ZIP = "application/zip";
    public static final String JAVA_IO_TMPDIR = "java.io.tmpdir";
    public static final String JSON_FILENAME_EXTENSION = ".json";
    public static final String JSON_GZIP_FILENAME_EXTENSION = ".json.gz";
    public static final String MIGRATION_MODE = "migrationMode";

    /**
     * Constants for correlation logging
     * */
    public static final String CORRELATION_ID = "Correlation-ID";
    public static final String ENABLE_CORRELATION_LOGS = "enableCorrelationLogs";
    public static final String CORRELATION_LOGGER = "correlation";
    public static final String LOG_ALL_METHODS = "logAllMethods";
    public static final String AM_ACTIVITY_ID = "activityid";

    public static final String PDF_EXTENSION = "pdf";
    public static final String XLS_EXTENSION = "xls";
    public static final String XLSX_EXTENSION = "xlsx";
    public static final String PPT_EXTENSION = "ppt";
    public static final String PPTX_EXTENSION = "pptx";
    public static final String DOC_EXTENSION = "doc";
    public static final String DOCX_EXTENSION = "docx";
    public static final String XML_DOC_EXTENSION = "xml";
    public static final String TXT_EXTENSION = "txt";
    public static final String WSDL_EXTENSION = "wsdl";

    public static final String API_STATE_CHANGE_INDICATOR = "registry.api.state.change.indicator";
    public static final String DOCUMENT_MEDIA_TYPE_KEY = "application/vnd.wso2-document\\+xml";
    public static final String DOCUMENT_INDEXER_INDICATOR = "document_indexed";

    public static final String KEY_SUFFIX = "_KEY";

    public static final String COLUMN_PRODUCT_DEFINITION = "DEFINITION";
    public static final String PRODUCTSCOPE_PREFIX = "productscope";
    public static final String API_PRODUCT_SUBSCRIPTION_TYPE = "APIProduct";
    public static final String API_SUBSCRIPTION_TYPE = "API";
    public static final String TYPE = "type";
    public static final String TYPE_SEARCH_TYPE_KEY = "type=";

    public static class OASResourceAuthTypes {
        public static final String APPLICATION_OR_APPLICATION_USER = "Application & Application User";
        public static final String APPLICATION_USER = "Application User";
        public static final String APPLICATION = "Application";
        public static final String NONE = "None";
    }

    public static class Monetization {

        public static final String USAGE_PUBLISH_TIME_FORMAT = "yyyy-MM-dd HH:mm:ss";
        public static final String USAGE_PUBLISH_TIME_ZONE = "UTC";
        public static final String COMPLETED = "COMPLETED";
        public static final String RUNNING = "RUNNING";
        public static final String INPROGRESS = "INPROGRESS";
        public static final String INITIATED = "INITIATED";
        public static final String SUCCESSFULL = "SUCCESSFULL";
        public static final String FAILED = "FAILED";
        public static final String USAGE_PUBLISH_DEFAULT_GRANULARITY = "days";
        public static final String USAGE_PUBLISH_DEFAULT_TIME_GAP_IN_DAYS = "1";
        public static final String USAGE_PUBLISHER_JOB_NAME = "USAGE_PUBLISHER";
        public static final String FROM_TIME_CONFIGURATION_PROPERTY =
                "Monetization.UsagePubliser.PublishTimeDurationInDays";
        public static final String MONETIZATION_CONFIG = "Monetization";
        public static final String MONETIZATION_IMPL = MONETIZATION_CONFIG + ".MonetizationImpl";
        public static final String USAGE_PUBLISHER = MONETIZATION_CONFIG + ".UsagePublisher";
        public static final String USAGE_PUBLISHER_GRANULARITY = USAGE_PUBLISHER + ".Granularity";
        public static final String ADDITIONAL_ATTRIBUTES = "AdditionalAttributes";
        public static final String ATTRIBUTE = "Attribute";
        public static final String IS_ATTRIBITE_REQUIRED = "Required";
        public static final String IS_ATTRIBUTE_HIDDEN = "Hidden";
        public static final String ATTRIBUTE_DESCRIPTION = "Description";
        public static final String ATTRIBUTE_DEFAULT = "Default";
        public static final String ATTRIBUTE_DISPLAY_NAME = "DisplayName";
        public static final String ATTRIBUTE_NAME = "Name";

        public static final String CURRENCY = "currencyType";
        public static final String BILLING_CYCLE = "billingCycle";
        public static final String FIXED_RATE = "fixedRate";
        public static final String DYNAMIC_RATE = "dynamicRate";
        public static final String FIXED_PRICE = "fixedPrice";
        public static final String PRICE_PER_REQUEST = "pricePerRequest";
        public static final String API_MONETIZATION_STATUS = "isMonetizationEnabled";
        public static final String API_MONETIZATION_PROPERTIES = "monetizationProperties";
    }

    // HTTP methods
    public static final String HTTP_GET = "GET";
    public static final String HTTP_POST = "POST";
    public static final String HTTP_PUT = "PUT";
    public static final String HTTP_DELETE = "DELETE";
    public static final String HTTP_HEAD = "HEAD";
    public static final String HTTP_OPTIONS = "OPTIONS";
    public static final String HTTP_PATCH = "PATCH";

    // Supported API Types
    public enum ApiTypes {
        API,
        PRODUCT_API
    }

    public static final String TENANT_STATE_ACTIVE = "ACTIVE";
    public static final String TENANT_STATE_INACTIVE = "INACTIVE";

    public static final String GATEWAY_PUBLIC_CERTIFICATE_ALIAS = "gateway_certificate_alias";

    //Constants for user API ratings
    public static final String API_ID = "apiId";
    public static final String RATING_ID = "ratingId";
    public static final String RATING = "rating";
    public static final String USER_NAME = "username";

    public static class RestApiConstants {
        public static final String STORE_CONTEXT = "/store";
        public static final String REST_API_PUBLISHER_VERSION_1 = "v1.0";
        public static final String REST_API_DEFAULT_VERSION = "v1";
        public static final String REST_API_OLD_VERSION = "v0.16";
        public static final String REST_API_PUBLISHER_CONTEXT = "/api/am/publisher/";
        public static final String REST_API_PUBLISHER_CONTEXT_FULL_1 =
                REST_API_PUBLISHER_CONTEXT + REST_API_PUBLISHER_VERSION_1;
        public static final String REST_API_ADMIN_CONTEXT = "/api/am/admin/";
        public static final String REST_API_ADMIN_VERSION = "v0.16";
        public static final String REST_API_ADMIN_CONTEXT_FULL_0 = REST_API_ADMIN_CONTEXT + REST_API_ADMIN_VERSION;
        public static final String REST_API_ADMIN_IMPORT_API_RESOURCE = "/import/api";
        public static final String IMPORT_API_PRESERVE_PROVIDER = "preserveProvider";
        public static final String IMPORT_API_OVERWRITE = "overwrite";
        public static final String IMPORT_API_ARCHIVE_FILE = "file";
        public static final String IMPORT_API_SUCCESS = "API imported successfully.";
        public static final String REST_API_PUB_RESOURCE_PATH_APIS = "/apis";
        public static final String REST_API_PUB_SEARCH_API_QUERY = "query";
        public static final String PUB_SEARCH_API_QUERY_PARAMS_NAME = "name:";
        public static final String PUB_SEARCH_API_QUERY_PARAMS_VERSION = "version:";
        public static final String PUB_API_LIST_RESPONSE_PARAMS_LIST = "list";
        public static final String PUB_API_LIST_RESPONSE_PARAMS_COUNT = "count";
        public static final String PUB_API_RESPONSE_PARAMS_ID = "id";
    }

    public static final int MAX_LENGTH_API_NAME = 50;
    public static final int MAX_LENGTH_VERSION = 30;
    public static final int MAX_LENGTH_PROVIDER = 50;
    public static final int MAX_LENGTH_CONTEXT = 82; //context becomes context + version + two '/'. so max context is 50

    /**
     * Constants for trust store access
     *
     * */
    public static final String TRUST_STORE_PASSWORD = "Security.TrustStore.Password";
    public static final String TRUST_STORE_LOCATION = "Security.TrustStore.Location";
    public static final String UTILITY_WEB_APP_EP = "/throttle/data/v1";
    public static final String API_KEY_REVOKE_PATH = "/apikey/revoke";

    public static final String SKIP_ROLES_BY_REGEX = "skipRolesByRegex";
    
    /**
     * API categories related constants
     */
    public static final String API_CATEGORIES_CATEGORY_NAME = "apiCategories_categoryName";
    public static final String API_CATEGORY = "api-category";

    // AWS Lambda: Constants for aws lambda
    public static final String AWS_SECRET_KEY = "AWS_SECRET_KEY";
    public static final int AWS_ENCRYPTED_SECRET_KEY_LENGTH = 620;
    public static final int AWS_DEFAULT_CONNECTION_TIMEOUT = 50000;
    public static final String AMZN_ACCESS_KEY = "amznAccessKey";
    public static final String AMZN_SECRET_KEY = "amznSecretKey";
    public static final String NO_ENTITY_BODY = "NO_ENTITY_BODY";

    public static final String JWT_AUTHENTICATION_CONFIG = "JWTAuthentication";
    public static final String JWT_AUTHENTICATION_SUBSCRIPTION_VALIDATION =
            JWT_AUTHENTICATION_CONFIG + ".EnableSubscriptionValidationViaKeyManager";

    /**
     * Constants for the recommendation system
     *
     * */
    public static final String API_RECOMMENDATION = "APIRecommendations";
    public static final String RECOMMENDATION_ENDPOINT = "recommendationAPI";
    public static final String AUTHENTICATION_ENDPOINT = "authenticationEndpoint";
    public static final String RECOMMENDATION_API_CONSUMER_KEY = "consumerKey";
    public static final String RECOMMENDATION_API_CONSUMER_SECRET = "consumerSecret";
    public static final String MAX_RECOMMENDATIONS = "maxRecommendations";
    public static final String APPLY_RECOMMENDATIONS_FOR_ALL_APIS = "applyForAllTenants";
    public static final String RECOMMENDATION_USERNAME = "userName";
    public static final String RECOMMENDATION_PASSWORD = "password";
    public static final String ADD_API = "ADD_API";
    public static final String DELETE_API = "DELETE_API";
    public static final String ADD_NEW_APPLICATION = "ADD_NEW_APPLICATION";
    public static final String UPDATED_APPLICATION = "UPDATED_APPLICATION";
    public static final String DELETE_APPLICATION = "DELETE_APPLICATION";
    public static final String ADD_USER_CLICKED_API = "ADD_USER_CLICKED_API";
    public static final String ADD_USER_SEARCHED_QUERY = "ADD_USER_SEARCHED_QUERY";
    public static final String PUBLISHED_STATUS = "PUBLISHED";
    public static final String DELETED_STATUS = "DELETED";
    public static final String ACTION_STRING = "action";
    public static final String PAYLOAD_STRING = "payload";
<<<<<<< HEAD
    public static final String API_TENANT_CONF_ENABLE_RECOMMENDATION_KEY = "EnableRecommendation";
    public static final String RECOMMENDATIONS_WSO2_EVENT_PUBLISHER = "recommendationEventPublisher";
    public static final String RECOMMENDATIONS_GET_RESOURCE = "/getRecommendations";
    public static final String RECOMMENDATIONS_PUBLISH_RESOURCE = "/publishEvents";
    public static final String RECOMMENDATIONS_USER_HEADER = "User";
    public static final String RECOMMENDATIONS_ACCOUNT_HEADER = "Account";
=======

    public static class CertificateReLoaderConfiguration {

        public static final String CERTIFICATE_RELOADER_CONFIGURATION_ROOT = "CertificateReLoaderConfiguration";
        public static final String PERIOD = CERTIFICATE_RELOADER_CONFIGURATION_ROOT + ".Period";
    }

    public static class MutualSSL {

        public static final String MUTUAL_SSL_CONFIG_ROOT = "MutualSSL";
        public static final String CLIENT_CERTIFICATE_HEADER = MUTUAL_SSL_CONFIG_ROOT + ".ClientCertificateHeader";
        public static final String ENABLE_CLIENT_CERTIFICATE_VALIDATION = MUTUAL_SSL_CONFIG_ROOT +
                ".EnableClientCertificateValidation";
    }
>>>>>>> 8e501d7b
}<|MERGE_RESOLUTION|>--- conflicted
+++ resolved
@@ -1915,14 +1915,12 @@
     public static final String DELETED_STATUS = "DELETED";
     public static final String ACTION_STRING = "action";
     public static final String PAYLOAD_STRING = "payload";
-<<<<<<< HEAD
     public static final String API_TENANT_CONF_ENABLE_RECOMMENDATION_KEY = "EnableRecommendation";
     public static final String RECOMMENDATIONS_WSO2_EVENT_PUBLISHER = "recommendationEventPublisher";
     public static final String RECOMMENDATIONS_GET_RESOURCE = "/getRecommendations";
     public static final String RECOMMENDATIONS_PUBLISH_RESOURCE = "/publishEvents";
     public static final String RECOMMENDATIONS_USER_HEADER = "User";
     public static final String RECOMMENDATIONS_ACCOUNT_HEADER = "Account";
-=======
 
     public static class CertificateReLoaderConfiguration {
 
@@ -1937,5 +1935,4 @@
         public static final String ENABLE_CLIENT_CERTIFICATE_VALIDATION = MUTUAL_SSL_CONFIG_ROOT +
                 ".EnableClientCertificateValidation";
     }
->>>>>>> 8e501d7b
 }