--- conflicted
+++ resolved
@@ -1487,7 +1487,6 @@
     public static final String LOG_ALL_METHODS = "logAllMethods";
     public static final String AM_ACTIVITY_ID = "activityid";
 
-<<<<<<< HEAD
     public static final String PDF_EXTENSION = "pdf";
     public static final String XLS_EXTENSION = "xls";
     public static final String XLSX_EXTENSION = "xlsx";
@@ -1503,7 +1502,5 @@
     public static final String DOCUMENT_MEDIA_TYPE_KEY = "application/vnd.wso2-document\\+xml";
     public static final String DOCUMENT_INDEXER_INDICATOR = "document_indexed";
 
-=======
     public static final String KEY_SUFFIX = "_KEY";
->>>>>>> 334a8908
 }