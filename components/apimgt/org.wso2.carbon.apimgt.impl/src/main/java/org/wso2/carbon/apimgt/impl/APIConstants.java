/*
 *  Copyright (c) 2005-2011, WSO2 Inc. (http://www.wso2.org) All Rights Reserved.
 *
 *  WSO2 Inc. licenses this file to you under the Apache License,
 *  Version 2.0 (the "License"); you may not use this file except
 *  in compliance with the License.
 *  You may obtain a copy of the License at
 *
 *    http://www.apache.org/licenses/LICENSE-2.0
 *
 * Unless required by applicable law or agreed to in writing,
 * software distributed under the License is distributed on an
 * "AS IS" BASIS, WITHOUT WARRANTIES OR CONDITIONS OF ANY
 * KIND, either express or implied.  See the License for the
 * specific language governing permissions and limitations
 * under the License.
 */

package org.wso2.carbon.apimgt.impl;

import java.io.File;
import java.util.Arrays;
import java.util.Collections;
import java.util.HashSet;
import java.util.List;
import java.util.Set;

import javax.xml.namespace.QName;

/**
 * This class represents the constants that are used for APIManager implementation
 */
public final class APIConstants {

    public static final String STRING = "string";
    public static final String OBJECT = "object";
    //key value of the provider rxt
    public static final String PROVIDER_KEY = "provider";

    //key value of the APIImpl rxt
    public static final String API_KEY = "api";

    //governance registry apimgt root location
    public static final String APIMGT_REGISTRY_LOCATION = "/apimgt";

    public static final String API_CONTEXT_ID = "api.context.id";
    //This is the resource name of API
    public static final String API_RESOURCE_NAME = "/api";

    //Association between documentation and its content
    public static final String DOCUMENTATION_CONTENT_ASSOCIATION = "hasContent";

    public static final String DOCUMENTATION_FILE_ASSOCIATION = "hasFile";

    public static final String DOCUMENTATION_KEY = "document";

    //association type between provider and APIImpl
    public static final String PROVIDER_ASSOCIATION = "provides";

    //association type between API and Documentation
    public static final String DOCUMENTATION_ASSOCIATION = "document";

    //registry location of providers
    public static final String PROVIDERS_PATH = "/providers";

    public static final String API_LIFE_CYCLE_HISTORY =
            "/repository/components/org.wso2.carbon.governance/lifecycles/history";

    public static final String API_APPLICATION_DATA_LOCATION = APIMGT_REGISTRY_LOCATION + "/applicationdata";

    // Registry location where descriptions and thumbnails of the tags are
    // stored.
    public static final String TAGS_INFO_ROOT_LOCATION = API_APPLICATION_DATA_LOCATION + "/tags";

    //registry location of API
    public static final String API_LOCATION = API_APPLICATION_DATA_LOCATION + "/provider";

    public static final String API_TIER_LOCATION = API_APPLICATION_DATA_LOCATION + "/tiers.xml";

    public static final String APP_TIER_LOCATION = API_APPLICATION_DATA_LOCATION + "/app-tiers.xml";

    public static final String RES_TIER_LOCATION = API_APPLICATION_DATA_LOCATION + "/res-tiers.xml";

    public static final String COMMERCIAL_TIER_PLAN = "COMMERCIAL";

    public static final int TIER_API_TYPE = 0;

    public static final int TIER_RESOURCE_TYPE = 1;

    public static final int TIER_APPLICATION_TYPE = 2;

    public static final String DEFAULT_API_TIER_FILE_NAME = "default-tiers.xml";

    public static final String DEFAULT_APP_TIER_FILE_NAME = "default-app-tiers.xml";

    public static final String DEFAULT_RES_TIER_FILE_NAME = "default-res-tiers.xml";

    public static final String APPLICATION_JSON_MEDIA_TYPE = "application/json";

    public static final String APPLICATION_XML_MEDIA_TYPE = "application/xml";

    public static final String APPLICATION_WSDL_MEDIA_TYPE = "application/wsdl";

    public static final String WSDL_NAMESPACE_URI = "http://www.w3.org/2005/08/addressing";

    public static final String WSDL_ELEMENT_LOCAL_NAME = "Address";

    public static final String API_TENANT_CONF = "tenant-conf.json";

    public static final String API_TENANT_CONF_LOCATION = API_APPLICATION_DATA_LOCATION + "/" + API_TENANT_CONF;

    public static final String API_TENANT_CONF_MEDIA_TYPE = "tenant-config";
    public static final String TENANT_CONFIG_CACHE_NAME = "tenantConfigCache";

    public static final String RESOURCE_FOLDER_LOCATION = "repository" + File.separator + "resources";

    public static final String API_TENANT_CONF_ENABLE_MONITZATION_KEY = "EnableMonetization";

    public static final String API_TENANT_CONF_DEFAULT_ROLES = "DefaultRoles";
    public static final String API_TENANT_CONF_DEFAULT_ROLES_ROLENAME = "RoleName";
    public static final String API_TENANT_CONF_DEFAULT_ROLES_CREATE_ON_TENANT_LOAD = "CreateOnTenantLoad";
    public static final String API_TENANT_CONF_DEFAULT_ROLES_PUBLISHER_ROLE = "PublisherRole";
    public static final String API_TENANT_CONF_DEFAULT_ROLES_CREATOR_ROLE = "CreatorRole";
    public static final String API_TENANT_CONF_DEFAULT_ROLES_SUBSCRIBER_ROLE = "SubscriberRole";
    public static final String API_TENANT_CONF_DEFAULT_ROLES_DEVOPS_ROLE = "DevOpsRole";
    public static final String ANALYTICS_ROLE = "Internal/analytics";
    public static final String API_TENANT_CONF_ENABLE_ANONYMOUS_MODE = "EnableAnonymous";

    public static final String ENDPOINT_REGISTRY_ADMIN_ROLE = "Internal/registry_admin";
    public static final String ENDPOINT_REGISTRY_USER_ROLE = "Internal/registry_user";
    public static final String ENDPOINT_REGISTRY_BROWSER_ROLE = "Internal/registry_browser";

    public static final String API_TENANT_CONF_IS_UNLIMITED_TIER_PAID = "IsUnlimitedTierPaid";

    public static final String API_TENANT_CONF_EXPOSE_ENDPOINT_PASSWORD = "ExposeEndpointPassword";

    public static final String API_CATEGORY_FREE = "Free";

    public static final String API_CATEGORY_FREEMIUM = "Freemium";

    public static final String API_CATEGORY_PAID = "Paid";

    public static final String SSL_VERIFY_CLIENT = "SSLVerifyClient";

    public static final String SSL_VERIFY_CLIENT_STATUS_REQUIRE = "require";

    //location for custom url domain mapings. "<tenant-id>" will be replaced by actual tenant name.
    public static final String API_DOMAIN_MAPPINGS = "/customurl/api-cloud/<tenant-id>/urlMapping/<tenant-id>";
    //domain mapping app keys
    public static final String API_DOMAIN_MAPPINGS_GATEWAY = "gateway";
    public static final String API_DOMAIN_MAPPINGS_STORE = "store";
    public static final String API_DOMAIN_MAPPINGS_CONTEXT = "context";
    public static final String API_DOMAIN_MAPPINGS_LOGIN_CALLBACK = "login";
    public static final String API_DOMAIN_MAPPINGS_LOGOUT_CALLBACK = "logout";

    public static final String API_IMAGE_LOCATION = API_APPLICATION_DATA_LOCATION + "/icons";

    //registry location for consumer
    public static final String API_ROOT_LOCATION = API_APPLICATION_DATA_LOCATION + "/provider";

    //registry location for API documentation
    public static final String API_DOC_LOCATION = API_APPLICATION_DATA_LOCATION + "/api-docs";

    public static final String API_DOC_1_2_LOCATION = "1.2";

    //registry location for Custom sequences
    public static final String API_CUSTOM_SEQUENCE_LOCATION = APIMGT_REGISTRY_LOCATION + "/customsequences";

    public static final String API_CUSTOM_INSEQUENCE_LOCATION = API_CUSTOM_SEQUENCE_LOCATION + "/in/";

    public static final String API_CUSTOM_OUTSEQUENCE_LOCATION = API_CUSTOM_SEQUENCE_LOCATION + "/out/";

    public static final String API_CUSTOM_FAULTSEQUENCE_LOCATION = API_CUSTOM_SEQUENCE_LOCATION + "/fault/";

    // registry location for secure vault passwords
    public static final String API_SYSTEM_CONFIG_SECURE_VAULT_LOCATION = "/repository/components/secure-vault";

    // registry location of the governance component
    public static final String GOVERNANCE_COMPONENT_REGISTRY_LOCATION = "/repository/components/org.wso2.carbon" +
            ".governance";

    // registry location for OpenAPI files
    public static final String OPENAPI_ARCHIVES_TEMP_FOLDER = "OPENAPI-archives";
    public static final String OPENAPI_EXTRACTED_DIRECTORY = "extracted";
    public static final String OPENAPI_ARCHIVE_ZIP_FILE = "openapi-archive.zip";
    public static final String OPENAPI_MASTER_JSON = "swagger.json";
    public static final String OPENAPI_MASTER_YAML = "swagger.yaml";

    // registry location for wsdl files
    public static final String API_WSDL_RESOURCE_LOCATION = API_APPLICATION_DATA_LOCATION + "/wsdls/";
    public static final String API_WSDL_RESOURCE = API_APPLICATION_DATA_LOCATION + "/wsdls";
    public static final String WSDL_FILE_EXTENSION = ".wsdl";
    public static final String WSDL_PROVIDER_SEPERATOR = "--";
    public static final String API_WSDL_ARCHIVE_LOCATION = "archives/";
    public static final String API_WSDL_EXTRACTED_DIRECTORY = "extracted";
    public static final String WSDL_ARCHIVES_TEMP_FOLDER = "WSDL-archives";
    public static final String WSDL_ARCHIVE_ZIP_FILE = "wsdl-archive.zip";
    public static final String WSDL_ARCHIVE_UPDATED_ZIP_FILE = "wsdl-archive-updated.zip";
    public static final String WSDL_FILE = "wsdlFile";
    public static final String UPDATED_WSDL_ZIP = "updated.zip";
    public static final String FILE_URI_PREFIX = "file://";
    public static final String API_DOC_RESOURCE_NAME = "api-doc.json";

    public static final String WSDL_VERSION_11 = "1.1";
    public static final String WSDL_VERSION_20 = "2.0";

    public static final String API_DOC_1_2_RESOURCE_NAME = "/api-doc";
    public static final String API_OAS_DEFINITION_RESOURCE_NAME = "swagger.json";

    public static final String API_ICON_IMAGE = "icon";

    public static final String API_GLOBAL_VISIBILITY = "public";
    public static final String VISIBILITY = "visibility";

    public static final String API_RESTRICTED_VISIBILITY = "restricted";

    public static final String API_PRIVATE_VISIBILITY = "private";

    public static final String API_CONTROLLED_VISIBILITY = "controlled";
    public static final String DOC_API_BASED_VISIBILITY = "API_LEVEL";
    public static final String DOC_OWNER_VISIBILITY = "OWNER_ONLY";
    public static final String DOC_SHARED_VISIBILITY = "PRIVATE";

    public static final String ACCESS_TOKEN_STORE_TABLE = "IDN_OAUTH2_ACCESS_TOKEN";
    public static final String TOKEN_SCOPE_ASSOCIATION_TABLE = "IDN_OAUTH2_ACCESS_TOKEN_SCOPE";
    public static final String CONSUMER_KEY_SECRET_TABLE = "IDN_OAUTH_CONSUMER_APPS";

    public static final String CONSUMER_KEY_ACCESS_TOKEN_MAPPING_TABLE = "CONSUMER_KEY_ACCESS_TOKEN_MAPPING";

    public static final String EXTERNAL_API_STORES_LOCATION =
            APIMGT_REGISTRY_LOCATION + "/externalstores/external-api-stores.xml";

    public static final String GA_CONFIGURATION_LOCATION = APIMGT_REGISTRY_LOCATION + "/statistics/ga-config.xml";

    public static final String GA_CONF_KEY = "ga-config-key";
    public static final String GA_CONF_MEDIA_TYPE = "ga-config";

    public static final String WORKFLOW_EXECUTOR_LOCATION = API_APPLICATION_DATA_LOCATION + "/workflow-extensions.xml";

    public static final String WORKFLOW_MEDIA_TYPE = "workflow-config";

    // Constants used in API Security Audit feature
    // For configs
    public static final String API_SECURITY_AUDIT = "APISecurityAudit.";
    public static final String API_SECURITY_AUDIT_API_TOKEN = API_SECURITY_AUDIT + "APIToken";
    public static final String API_SECURITY_AUDIT_CID = API_SECURITY_AUDIT + "CollectionID";
    public static final String API_SECURITY_AUDIT_BASE_URL = API_SECURITY_AUDIT + "BaseUrl";
    public static final String API_SECURITY_AUDIT_GLOBAL = API_SECURITY_AUDIT + "Global";

    public static final String SECURITY_AUDIT_CONFIGURATION = "SecurityAuditConfig";
    public static final String SECURITY_AUDIT_API_TOKEN = "apiToken";
    public static final String SECURITY_AUDIT_COLLECTION_ID = "collectionId";
    public static final String SECURITY_AUDIT_BASE_URL = "baseUrl";
    public static final String SECURITY_AUDIT_OVERRIDE_GLOBAL = "overrideGlobal";
    // For HTTP requests
    public static final String HEADER_ACCEPT = "Accept";
    public static final String HEADER_CONTENT_TYPE = "Content-Type";
    public static final String HEADER_API_TOKEN = "X-API-KEY";
    public static final String HEADER_USER_AGENT = "User-Agent";
    public static final String MULTIPART_FORM_BOUNDARY = "X-WSO2-BOUNDARY";
    public static final String MULTIPART_LINE_FEED = "\r\n";
    public static final String BASE_AUDIT_URL = "https://platform.42crunch.com/api/v1/apis";
    public static final String MULTIPART_CONTENT_TYPE = "multipart/form-data; boundary=";
    public static final String USER_AGENT_APIM = "WSO2-APIM";
    public static final String DATA = "data";
    public static final String ATTR = "attr";
    public static final String GRADE = "grade";
    public static final String NUM_ERRORS = "numErrors";
    public static final String DESC = "desc";
    public static final String ID = "id";
    public static final String IS_VALID = "isValid";
    public static final String ASSESSMENT_REPORT = "/assessmentreport?";

    //registry resource containing the self signup user config
    public static final String SELF_SIGN_UP_CONFIG_LOCATION = API_APPLICATION_DATA_LOCATION + "/sign-up-config.xml";
    public static final String SELF_SIGN_UP_CONFIG_MEDIA_TYPE = "signup-config";

    public static final String DOCUMENTATION_SEARCH_PATH_FIELD = "path";

    public static final String DOCUMENTATION_SEARCH_MEDIA_TYPE_FIELD = "mediaType";

    public static final String DOCUMENTATION_INLINE_CONTENT_TYPE = "text/plain";

    public static final String DOCUMENTATION_RESOURCE_MAP_DATA = "Data";
    public static final String DOCUMENTATION_RESOURCE_MAP_CONTENT_TYPE = "contentType";
    public static final String DOCUMENTATION_RESOURCE_MAP_NAME = "name";

    public static final String SYNAPSE_NAMESPACE = "http://ws.apache.org/ns/synapse";
    // Those constance are used in API artifact.
    public static final String API_OVERVIEW_NAME = "overview_name";
    public static final String API_OVERVIEW_TYPE = "overview_type";
    public static final String API_OVERVIEW_VERSION = "overview_version";
    public static final String API_OVERVIEW_VERSION_TYPE = "overview_versionType";
    public static final String API_OVERVIEW_IS_DEFAULT_VERSION = "overview_isDefaultVersion";
    public static final String API_OVERVIEW_CONTEXT = "overview_context";
    public static final String API_OVERVIEW_CONTEXT_TEMPLATE = "overview_contextTemplate";
    public static final String API_OVERVIEW_DESCRIPTION = "overview_description";
    public static final String API_OVERVIEW_WSDL = "overview_wsdl";
    public static final String API_OVERVIEW_WADL = "overview_wadl";
    public static final String API_OVERVIEW_PROVIDER = "overview_provider";
    public static final String API_OVERVIEW_THUMBNAIL_URL = "overview_thumbnail";
    public static final String API_OVERVIEW_STATUS = "overview_status";
    public static final String API_OVERVIEW_TIER = "overview_tier";
    public static final String API_OVERVIEW_SUB_POLICY = "overview_subPolicy";
    public static final String API_OVERVIEW_API_POLICY = "overview_apiPolicy";
    public static final String API_OVERVIEW_IS_LATEST = "overview_isLatest";
    public static final String API_URI_TEMPLATES = "uriTemplates_entry";
    public static final String API_OVERVIEW_TEC_OWNER = "overview_technicalOwner";
    public static final String API_OVERVIEW_TEC_OWNER_EMAIL = "overview_technicalOwnerEmail";
    public static final String API_OVERVIEW_BUSS_OWNER = "overview_businessOwner";
    public static final String API_OVERVIEW_BUSS_OWNER_EMAIL = "overview_businessOwnerEmail";
    public static final String API_OVERVIEW_VISIBILITY = "overview_visibility";
    public static final String API_OVERVIEW_VISIBLE_ROLES = "overview_visibleRoles";
    public static final String API_OVERVIEW_VISIBLE_TENANTS = "overview_visibleTenants";
    public static final String API_OVERVIEW_ENVIRONMENTS = "overview_environments";
    public static final String API_PROVIDER = "Provider";
    public static final String API_NAME = "Name";
    public static final String API_VERSION_LABEL = "Version";
    public static final String API_CONTEXT = "Context";
    public static final String API_DESCRIPTION = "Description";
    public static final String API_OVERVIEW_TAG = "tags";
    public static final String API_TAG = "Tag";
    public static final String API_STATUS = "STATUS";
    public static final String API_URI_PATTERN = "URITemplate_urlPattern";
    public static final String API_URI_HTTP_METHOD = "URITemplate_httpVerb";
    public static final String API_URI_AUTH_TYPE = "URITemplate_authType";
    public static final String API_URI_MEDIATION_SCRIPT = "URITemplate_mediationScript";
    public static final String API_OVERVIEW_ENDPOINT_SECURED = "overview_endpointSecured";
    public static final String API_OVERVIEW_ENDPOINT_AUTH_DIGEST = "overview_endpointAuthDigest";
    public static final String API_OVERVIEW_ENDPOINT_USERNAME = "overview_endpointUsername";
    public static final String API_OVERVIEW_ENDPOINT_PASSWORD = "overview_endpointPpassword";
    public static final String API_OVERVIEW_ENDPOINT_OAUTH = "overview_endpointOAuth";
    public static final String API_OVERVIEW_ENDPOINT_GRANT_TYPE = "overview_grantType";
    public static final String API_OVERVIEW_ENDPOINT_HTTP_METHOD = "overview_httpMethod";
    public static final String API_OVERVIEW_ENDPOINT_TOKEN_URL = "overview_endpointTokenUrl";
    public static final String API_OVERVIEW_ENDPOINT_CLIENT_ID = "overview_clientId";
    public static final String API_OVERVIEW_ENDPOINT_CLIENT_SECRET = "overview_clientSecret";
    public static final String API_OVERVIEW_ENDPOINT_CUSTOM_PARAMETERS = "overview_customParameters";
    public static final String API_OVERVIEW_TRANSPORTS = "overview_transports";
    public static final String API_OVERVIEW_INSEQUENCE = "overview_inSequence";
    public static final String API_OVERVIEW_OUTSEQUENCE = "overview_outSequence";
    public static final String API_OVERVIEW_FAULTSEQUENCE = "overview_faultSequence";
    public static final String API_OVERVIEW_AUTHORIZATION_HEADER = "overview_authorizationHeader";
    public static final String API_OVERVIEW_API_SECURITY = "overview_apiSecurity";
    public static final String AUTHORIZATION_HEADER_BASIC = "Basic";
    public static final String DEFAULT_API_SECURITY_OAUTH2 = "oauth2";
    public static final String API_SECURITY_MUTUAL_SSL = "mutualssl";
    public static final String API_SECURITY_BASIC_AUTH = "basic_auth";
    public static final String API_SECURITY_API_KEY = "api_key";
    public static final String API_SECURITY_MUTUAL_SSL_MANDATORY = "mutualssl_mandatory";
    public static final String API_SECURITY_OAUTH_BASIC_AUTH_API_KEY_MANDATORY = "oauth_basic_auth_api_key_mandatory";
    public static final String CERTIFICATE_COMMON_NAME = "CN";
    public static final List<String> APPLICATION_LEVEL_SECURITY = Arrays.asList("basic_auth", "api_key", "oauth2");
    public static final String API_OVERVIEW_DEPLOYMENTS = "overview_deployments";
    public static final String BEGIN_CERTIFICATE_STRING = "-----BEGIN CERTIFICATE-----\n";
    public static final String END_CERTIFICATE_STRING = "-----END CERTIFICATE-----";

    public static final String API_OVERVIEW_RESPONSE_CACHING = "overview_responseCaching";
    public static final String API_OVERVIEW_CACHE_TIMEOUT = "overview_cacheTimeout";

    public static final String PROTOTYPE_OVERVIEW_IMPLEMENTATION = "overview_implementation";
    public static final String API_PRODUCTION_THROTTLE_MAXTPS = "overview_productionTps";
    public static final String API_SANDBOX_THROTTLE_MAXTPS = "overview_sandboxTps";

    public static final String IMPLEMENTATION_TYPE_ENDPOINT = "ENDPOINT";
    public static final String IMPLEMENTATION_TYPE_INLINE = "INLINE";
    public static final String IMPLEMENTATION_TYPE_MARKDOWN = "MARKDOWN";
    public static final String IMPLEMENTATION_TYPE_FILE = "FILE";

    public static final String API_OVERVIEW_REDIRECT_URL = "overview_redirectURL";
    public static final String API_OVERVIEW_OWNER = "overview_apiOwner";
    public static final String API_OVERVIEW_ADVERTISE_ONLY = "overview_advertiseOnly";
    public static final String API_OVERVIEW_ENDPOINT_CONFIG = "overview_endpointConfig";

    public static final String API_OVERVIEW_SUBSCRIPTION_AVAILABILITY = "overview_subscriptionAvailability";
    public static final String API_OVERVIEW_SUBSCRIPTION_AVAILABLE_TENANTS = "overview_tenants";

    public static final String API_OVERVIEW_DESTINATION_BASED_STATS_ENABLED = "overview_destinationStatsEnabled";
    public static final String API_OVERVIEW_WEBSOCKET = "overview_ws";

    //This constant is used in Json schema validator
    public static final String API_OVERVIEW_ENABLE_JSON_SCHEMA = "overview_enableSchemaValidation";

    public static final String API_OVERVIEW_ENABLE_STORE = "overview_enableStore";

    public static final String API_OVERVIEW_TESTKEY = "overview_testKey";

    //Those constance are used in Provider artifact.
    public static final String PROVIDER_OVERVIEW_NAME = "overview_name";
    public static final String PROVIDER_OVERVIEW_EMAIL = "overview_email";
    public static final String PROVIDER_OVERVIEW_DESCRIPTION = "overview_description";

    public static final String API_LABELS_GATEWAY_LABELS = "labels_labelName";
    public static final String LABEL_NAME = "labelName";
    public static final String LABEL_DESCRIPTION = "labelDescription";
    public static final String LABEL_ACCESS_URLS = "accessURLs";
    public static final String LABEL = "label";

    //database columns for Subscriber
    public static final String SUBSCRIBER_FIELD_EMAIL_ADDRESS = "EMAIL_ADDRESS";
    public static final String SUBSCRIBER_FIELD_USER_ID = "USER_ID";
    public static final String SUBSCRIBER_FIELD_DATE_SUBSCRIBED = "DATE_SUBSCRIBED";

    //tables columns for subscription
    public static final String SUBSCRIPTION_FIELD_SUBSCRIPTION_ID = "SUBSCRIPTION_ID";
    public static final String SUBSCRIPTION_FIELD_TIER_ID = "TIER_ID";
    public static final String SUBSCRIPTION_FIELD_TIER_ID_PENDING = "TIER_ID_PENDING";
    public static final String SUBSCRIPTION_FIELD_API_ID = "API_ID";
    public static final String SUBSCRIPTION_FIELD_ACCESS_TOKEN = "ACCESS_TOKEN";
    public static final String SUBSCRIPTION_FIELD_SUB_STATUS = "SUB_STATUS";

    public static final String SUBSCRIPTION_KEY_TYPE = "KEY_TYPE";
    public static final String SUBSCRIPTION_USER_TYPE = "USER_TYPE";
    public static final String ACCESS_TOKEN_USER_TYPE_APPLICATION = "APPLICATION";
    public static final String USER_TYPE_END_USER = "END_USER";
    public static final String FIELD_API_NAME = "API_NAME";
    public static final String FIELD_CONSUMER_KEY = "CONSUMER_KEY";
    public static final String FIELD_API_PUBLISHER = "API_PROVIDER";

    //table columns for AM_APPLICATION
    public static final String APPLICATION_ID = "APPLICATION_ID";
    public static final String APPLICATION_NAME = "NAME";
    public static final String APPLICATION_SUBSCRIBER_ID = "SUBSCRIBER_ID";
    public static final String APPLICATION_TIER = "APPLICATION_TIER";
    public static final String APPLICATION_STATUS = "APPLICATION_STATUS";

    //IDENTITY OAUTH2 table
    public static final String IDENTITY_OAUTH2_FIELD_TOKEN_STATE = "TOKEN_STATE";
    public static final String IDENTITY_OAUTH2_FIELD_TOKEN_SCOPE = "TOKEN_SCOPE";
    public static final String IDENTITY_OAUTH2_FIELD_AUTHORIZED_USER = "AUTHZ_USER";
    public static final String IDENTITY_OAUTH2_FIELD_TIME_CREATED = "TIME_CREATED";
    public static final String IDENTITY_OAUTH2_FIELD_VALIDITY_PERIOD = "VALIDITY_PERIOD";
    public static final String IDENTITY_OAUTH2_FIELD_USER_DOMAIN = "USER_DOMAIN";
    public static final String DOT = ".";
    public static final String DEFAULT = "DEFAULT";
    public static final String API_KEY_AUTH_TYPE = "API_KEY";
    public static final String EXP = "exp";
    public static final String JWT = "JWT";
    public static final String JWT_DEFAULT_AUDIENCE = "http://org.wso2.apimgt/gateway";
    public static final String JWT_CONFIGS = "JWTConfiguration";
    public static final String JWT_HEADER = "JWTHeader";
    public static final String TOKEN_GENERATOR_IMPL = "JWTGeneratorImpl";
    public static final String ENABLE_JWT_GENERATION = "EnableJWTGeneration";
    public static final String CLAIMS_RETRIEVER_CLASS = "ClaimsRetrieverImplClass";
    public static final String CONSUMER_DIALECT_URI = "ConsumerDialectURI";
    public static final String JWT_SIGNATURE_ALGORITHM = "SignatureAlgorithm";
    public static final String GATEWAY_JWT_GENERATOR = "GatewayJWTGeneration";
    public static final String GATEWAY_JWT_GENERATOR_IMPL = "ImplClass";
    public static final String TOKEN_ISSUERS = "TokenIssuers";
    public static final String GATEWAY_JWT_CONFIGURATION = "Configuration";
    public static final String GATEWAY_JWT_GENERATOR_CLAIMS = "ExcludedClaims";
    public static final String GATEWAY_JWT_GENERATOR_CLAIM = "Claim";
    public static final String CONVERT_CLAIMS_TO_CONSUMER_DIALECT = JWT_CONFIGS + ".ConvertClaimsToConsumerDialect";

    public static final String OAUTH_CONFIGS = "OAuthConfigurations.";
    public static final String AUTHORIZATION_HEADER = "AuthorizationHeader";
    public static final String API_SECURITY = "APISecurity";
    public static final String API_LEVEL_POLICY = "APILevelPolicy";
    public static final String CERTIFICATE_INFORMATION = "CertificateInformation";
    public static final String AUTHORIZATION_HEADER_DEFAULT = "Authorization";
    public static final String HEADER_TENANT = "xWSO2Tenant";
    public static final String X_WSO2_TENANT_HEADER = "X-WSO2-Tenant";
    public static final String AUTHORIZATION_QUERY_PARAM_DEFAULT = "access_token";
    public static final String API_KEY_HEADER_QUERY_PARAM = "apikey";
    public static final String REMOVE_OAUTH_HEADER_FROM_OUT_MESSAGE = "RemoveOAuthHeadersFromOutMessage";
    public static final String REMOVE_OAUTH_HEADER_FROM_OUT_MESSAGE_DEFAULT = "true";
    public static final String REMOVE_OAUTH_HEADERS_FROM_MESSAGE = OAUTH_CONFIGS + "RemoveOAuthHeadersFromOutMessage";
    public static final String APPLICATION_TOKEN_SCOPE = OAUTH_CONFIGS + "ApplicationTokenScope";
    public static final String WHITELISTED_SCOPES = OAUTH_CONFIGS + "ScopeWhitelist.Scope";
    public static final String TOKEN_ENDPOINT_NAME = OAUTH_CONFIGS + "TokenEndPointName";
    public static final String REVOKE_API_URL = OAUTH_CONFIGS + "RevokeAPIURL";
    public static final String ENCRYPT_TOKENS_ON_PERSISTENCE = OAUTH_CONFIGS + "EncryptPersistedTokens";
    public static final String HASH_TOKENS_ON_PERSISTENCE = OAUTH_CONFIGS + "EnableTokenHashMode";
    public static final String TOKEN_ENDPOINT_CONTEXT = OAUTH_CONFIGS +"TokenEndPointName";
    public static final String REVOKE_ENDPOINT_CONTEXT = OAUTH_CONFIGS +"RevokeEndpointName";
    public static final String DEFAULT_MODIFIED_ENDPOINT_PASSWORD = "*****"; //5 stars
    public static final String REGISTRY_HIDDEN_ENDPOINT_PROPERTY = "registry.HiddenEpProperty";
    public static final String OVERVIEW_ELEMENT = "overview";
    public static final String ENDPOINT_PASSWORD_ELEMENT = "endpointPpassword";
    public static final String FEDERATED_USER = "FEDERATED";

    //documentation rxt

    public static final String DOC_NAME = "overview_name";
    public static final String DOC_SUMMARY = "overview_summary";
    public static final String DOC_TYPE = "overview_type";
    public static final String DOC_VISIBILITY = "overview_visibility";
    public static final String DOC_DIR = "documentation";
    public static final String INLINE_DOCUMENT_CONTENT_DIR = "contents";
    public static final String NO_CONTENT_UPDATE = "no_content_update";
    public static final String DOCUMENT_FILE_DIR = "files";
    public static final String DOC_API_BASE_PATH = "overview_apiBasePath";
    public static final String DOC_SOURCE_URL = "overview_sourceURL";
    public static final String DOC_FILE_PATH = "overview_filePath";
    public static final String DOC_SOURCE_TYPE = "overview_sourceType";
    public static final String DOC_OTHER_TYPE_NAME = "overview_otherTypeName";
    public static final String PUBLISHED = "PUBLISHED";
    public static final String CREATED = "CREATED";
    public static final String DEPRECATED = "DEPRECATED";
    public static final String PROTOTYPED = "PROTOTYPED";
    public static final String RETIRED = "RETIRED";
    public static final String BLOCKED = "BLOCKED";
    public static final String VERB_INFO_DTO = "VERB_INFO";
    public static final String RESOURCE_AUTHENTICATION_SCHEME = "ResourceAuthenticationScheme";
    public static final String GOVERNANCE = "governance";

    //Overview constants for CORS configuration
    public static final String API_OVERVIEW_CORS_CONFIGURATION = "overview_corsConfiguration";
    //Registry lifecycle related info
    public static final String API_LIFE_CYCLE = "APILifeCycle";
    public static final String LC_NEXT_STATES = "nextStates";
    public static final String LC_PROPERTY_LIFECYCLE_NAME_PREFIX = "registry.lifecycle.";
    public static final String LC_PROPERTY_CHECKLIST_PREFIX = "registry.custom_lifecycle.checklist.";
    public static final String LC_PROPERTY_STATE_SUFFIX = ".state";
    public static final String LC_PROPERTY_PERMISSION_SUFFIX = ".item.permission";
    public static final String LC_PROPERTY_ITEM_SUFFIX = ".item";
    public static final String LC_STATUS = "status:";
    public static final String LC_CHECK_ITEMS = "items";
    public static final String LC_CHECK_ITEM_NAME = "name:";
    public static final String LC_CHECK_ITEM_VALUE = "value:";
    public static final String LC_CHECK_ITEM_ORDER = "order:";

    public static final String SUPER_TENANT_DOMAIN = "carbon.super";
    public static final String TENANT_PREFIX = "/t/";
    public static final String GRANT_TYPE_CLIENT_CREDENTIALS = "client_credentials";
    public static final String OAUTH_RESPONSE_ACCESSTOKEN = "access_token";
    public static final String OAUTH_RESPONSE_TOKEN_SCOPE = "scope";
    public static final String OAUTH_RESPONSE_EXPIRY_TIME = "expires_in";
    public static final String APP_DISPLAY_NAME = "DisplayName";
    public static final String APP_TOKEN_TYPE = "TokenType";
    public static final String APP_SKIP_CONSENT_DISPLAY = "Skip Consent";
    public static final String APP_SKIP_CONSENT_NAME = "skipConsent";
    public static final String APP_SKIP_CONSENT_VALUE = "true";
    public static final String APP_SKIP_LOGOUT_CONSENT_DISPLAY = "Skip Logout Consent";
    public static final String APP_SKIP_LOGOUT_CONSENT_NAME = "skipLogoutConsent";
    public static final String APP_SKIP_LOGOUT_CONSENT_VALUE = "true";
    public static final String RECEIVER_URL = "receiverURL";
    public static final String AUTHENTICATOR_URL = "authenticatorURL";
    public static final String USERNAME = "username";
    public static final String PASSWORD = "password";
    public static final String PROTOCOL = "protocol";
    public static final String PUBLISHING_MODE = "publishingMode";
    public static final String PUBLISHING_TIME_OUT = "publishTimeout";
    public static final String NON_BLOCKING = "non-blocking";
    public static final String BLOCKING_CONDITIONS_STREAM_ID = "org.wso2.blocking.request.stream:1.0.0";
    public static final String TOKEN_REVOCATION_STREAM_ID = "org.wso2.apimgt.token.revocation.stream:1.0.0";
    public static final String KEY_TEMPLATE_STREM_ID = "org.wso2.keytemplate.request.stream:1.0.0";
    public static final String CACHE_INVALIDATION_STREAM_ID = "org.wso2.apimgt.cache.invalidation.stream:1.0.0";
    public static final String NOTIFICATION_STREAM_ID = "org.wso2.apimgt.notification.stream:1.0.0";

    //Property for enabling scope sharing between APIs
    public static final String ENABLE_API_SCOPES_SHARING = "enable-api-scopes-sharing";

    // Constants for obtaining organization claims
    public static final String READ_ORGANIZATION_FROM_SAML_ASSERTION = "readOrganizationClaimFromSamlAssertion";
    public static final String SAML2_SSO_AUTHENTICATOR_NAME = "SAML2SSOAuthenticator";
    public static final String ORGANIZATION_CLAIM_ATTRIBUTE = "OrganizationClaimAttribute";
    public static final String DEFAULT_ORGANIZATION_CLAIM_NAME = "http://wso2.org/claims/organization";
    public static final String DEFAULT_TOKEN_TYPE = "DEFAULT";
    public static final String TOKEN_TYPE_JWT = "JWT";

    public static final String PASSWORD_RESOLVER_IMPL_CLASS = "PasswordResolverImpl";
    public static final String CACHE_INVALIDATION_TYPE = "type";
    public static final String GATEWAY_JWKS_CACHE = "JWKS_CACHE";
    public static final String BLOCKING_CONDITION_ID = "id";
    public static final String API_OVERVIEW_KEY_MANAGERS = "overview_keyManagers";
    public static final String KEY_MANAGER_CONSUMER_KEY = "consumer_key";
    public static final String KEY_MANAGER_CONSUMER_SECRET = "consumer_secret";
    public static final String REVOKED_TOKEN_TYPE = "type";
    public static final String IDENTITY_REVOKE_ENDPOINT = "/oauth2/revoke";
    public static final String IDENTITY_TOKEN_ENDPOINT_CONTEXT = "/oauth2/token";

    public static String DELEM_COLON = ":";

    public static class TokenStatus {

        public static final String ACTIVE = "ACTIVE";
        public static final String BLOCKED = "BLOCKED";
        public static final String REVOKED = "REVOKED";
        public static final String INACTIVE = "INACTIVE";

        private TokenStatus() {

        }
    }

    public static class SubscriptionStatus {

        public static final String BLOCKED = "BLOCKED";
        public static final String PROD_ONLY_BLOCKED = "PROD_ONLY_BLOCKED";
        public static final String UNBLOCKED = "UNBLOCKED";
        public static final String ON_HOLD = "ON_HOLD";
        public static final String TIER_UPDATE_PENDING = "TIER_UPDATE_PENDING";
        public static final String REJECTED = "REJECTED";

        private SubscriptionStatus() {

        }
    }

    public enum OAuthAppMode {
        CREATED, MAPPED
    }

    public static class SubscriptionCreatedStatus {

        public static final String SUBSCRIBE = "SUBSCRIBE";
        public static final String UN_SUBSCRIBE = "UN_SUBSCRIBE";

        private SubscriptionCreatedStatus() {

        }
    }

    public static final String RXT_MEDIA_TYPE = "application/vnd.wso2.registry-ext-type+xml";
    public static final String API_RXT_MEDIA_TYPE = "application/vnd.wso2-api+xml";
    public static final String DOCUMENT_RXT_MEDIA_TYPE = "application/vnd.wso2-document+xml";
    public static final String API_PRODUCT_RXT_MEDIA_TYPE = "application/vnd.wso2-product+xml";
    public static final int TOP_TATE_MARGIN = 4;

    public static final class Permissions {

        public static final String API_CREATE = "/permission/admin/manage/api/create";
        public static final String API_PUBLISH = "/permission/admin/manage/api/publish";
        public static final String API_SUBSCRIBE = "/permission/admin/manage/api/subscribe";
        public static final String API_WORKFLOWADMIN = "/permission/admin/manage/workflowadmin";
        public static final String APIM_ADMIN = "/permission/admin/manage/apim_admin";
        public static final String MANAGE_TIERS = "/permission/admin/manage/manage_tiers";

        public static final String LOGIN = "/permission/admin/login";
        public static final String CONFIGURE_GOVERNANCE = "/permission/admin/configure/governance";
        public static final String RESOURCE_GOVERN = "/permission/admin/manage/resources/govern";

        private Permissions() {

        }
    }

    public static final String API_GATEWAY = "APIGateway.";
    public static final String API_GATEWAY_SERVER_URL = "ServerURL";
    public static final String API_GATEWAY_USERNAME = "Username";
    public static final String API_GATEWAY_PASSWORD = "Password";
    public static final String API_GATEWAY_ENDPOINT = "GatewayEndpoint";
    public static final String API_WEBSOCKET_GATEWAY_ENDPOINT = "GatewayWSEndpoint";
    public static final String API_GATEWAY_TYPE = "GatewayType";
    public static final String API_GATEWAY_TYPE_SYNAPSE = "Synapse";
    public static final String API_GATEWAY_NONE = "none";
    public static final String GATEWAY_STATS_SERVICE = "GatewayStatsUpdateService";

    public static final String CACHE_CONFIGS = "CacheConfigurations.";
    public static final String GATEWAY_TOKEN_CACHE_ENABLED = CACHE_CONFIGS + "EnableGatewayTokenCache";
    public static final String GATEWAY_RESOURCE_CACHE_ENABLED = CACHE_CONFIGS + "EnableGatewayResourceCache";
    public static final String JWT_CLAIM_CACHE_EXPIRY = CACHE_CONFIGS + "JWTClaimCacheExpiry";
    public static final String ENABLED_JWT_CLAIM_CACHE = CACHE_CONFIGS + "EnableJWTClaimCache";
    public static final String KEY_MANAGER_TOKEN_CACHE = CACHE_CONFIGS + "EnableKeyManagerTokenCache";
    public static final String TOKEN_CACHE_EXPIRY = CACHE_CONFIGS + "TokenCacheExpiry";
    public static final String REST_API_TOKEN_CACHE_ENABLED = CACHE_CONFIGS + "EnableRESTAPITokenCache";
    public static final String REST_API_TOKEN_CACHE_EXPIRY = CACHE_CONFIGS + "RESTAPITokenCacheExpiry";
    public static final String REST_API_CACHE_CONTROL_HEADERS_ENABLED = CACHE_CONFIGS
            + "EnableRESTAPICacheControlHeaders";
    public static final String REST_API_CACHE_CONTROL_HEADERS_MAX_AGE = CACHE_CONFIGS
            + "RESTAPICacheControlHeadersMaxAge";

    public static final String STORE_TAG_CACHE_DURATION = CACHE_CONFIGS + "TagCacheDuration";
    public static final String API_STORE_RECENTLY_ADDED_API_CACHE_ENABLE =
            CACHE_CONFIGS + "EnableRecentlyAddedAPICache";
    public static final String SCOPE_CACHE_ENABLED = CACHE_CONFIGS + "EnableScopeCache";
    public static final String PUBLISHER_ROLE_CACHE_ENABLED = CACHE_CONFIGS + "EnablePublisherRoleCache";
    public static final String GATEWAY_RESOURCE_CACHE_TIMEOUT = CACHE_CONFIGS + "GatewayResourceCacheExpiry";
    public static final String DEFAULT_CACHE_TIMEOUT = "Cache.DefaultCacheTimeout";
    public static final String REST_API_SCOPE_CACHE = "REST_API_SCOPE_CACHE";
    public static final long DEFAULT_TIMEOUT = 900;

    public static final String API_KEY_VALIDATOR = "APIKeyValidator.";
    public static final String API_KEY_VALIDATOR_URL = API_KEY_VALIDATOR + "ServerURL";
    public static final String API_KEY_VALIDATOR_USERNAME = API_KEY_VALIDATOR + "Username";
    public static final String API_KEY_VALIDATOR_PASSWORD = API_KEY_VALIDATOR + "Password";
    public static final String ENABLE_DEFAULT_KEY_MANAGER_REGISTRATION = API_KEY_VALIDATOR +
            "EnableDefaultKeyManagerRegistration";
    public static final String ENABLE_KEY_MANAGER_RETRIVAL = API_KEY_VALIDATOR +
            "EnableKeyManagerConfigurationRetriever";
    public static final String DEFAULT_KEY_MANAGER_TYPE = API_KEY_VALIDATOR + "DefaultKeyManagerType";
    // Constants needed for KeyManager section
    public static final String API_KEY_MANAGER = "APIKeyManager.";
    public static final String KEY_MANAGER_CLIENT = API_KEY_MANAGER + "KeyManagerClientImpl";
    public static final String KEY_MANAGER = "KeyManager";
    public static final String KEY_MANAGER_USERNAME = "Username";
    public static final String KEY_MANAGER_PASSWORD = "Password";
    public static final String AUTHSERVER_URL = "ServerURL";
    public static final String KEY_MANAGER_OAUTH2_SCOPES_REST_API_BASE_PATH = "/api/identity/oauth2/v1.0/scopes";
    public static final String KEY_MANAGER_OAUTH2_SCOPES_SCOPE_NAME_PARAM = "{scope_name}";
    public static final String KEY_MANAGER_OAUTH2_SCOPES_REST_API_SCOPE_NAME = "/name/"
            + KEY_MANAGER_OAUTH2_SCOPES_SCOPE_NAME_PARAM;
    public static final String[] KEY_MANAGER_OAUTH2_REST_API_MGT_SCOPES = { "internal_application_mgt_create",
            "internal_application_mgt_delete", "internal_application_mgt_update", "internal_application_mgt_view",
            "internal_user_mgt_list" };
    public static final String KEY_MANAGER_CLIENT_APPLICATION_PREFIX = "wso2_apim_km_";

    public static final String TOKEN_URL = "TokenURL";
    public static final String REVOKE_URL = "RevokeURL";
    public static final String SERVICES_URL_RELATIVE_PATH = "services";

    public static final String PORT_OFFSET_SYSTEM_VAR = "portOffset";
    public static final String PORT_OFFSET_CONFIG = "Ports.Offset";

    public static final String DEVICE_SCOPE_PATTERN = "^device_.*";
    public static final String OPEN_ID_SCOPE_NAME = "openid";
    public static final String API_KEY_MANGER_VALIDATIONHANDLER_CLASS_NAME = API_KEY_VALIDATOR
            + "KeyValidationHandlerClassName";

    public static final String USER_DEFAULT_PROFILE = "default";
    public static final String USER_PROFILE_MGT_SERVICE = "UserProfileMgtService";
    public static final String USER_INFO_RECOVERY_SERVICE = "UserInformationRecoveryService";

    public static final String API_RESTAPI = "RESTAPI.";
    public static final String API_RESTAPI_WHITELISTED_URI = API_RESTAPI + "WhiteListedURIs.WhiteListedURI.";
    public static final String API_RESTAPI_WHITELISTED_URI_URI = API_RESTAPI_WHITELISTED_URI + "URI";
    public static final String API_RESTAPI_WHITELISTED_URI_HTTPMethods = API_RESTAPI_WHITELISTED_URI + "HTTPMethods";
    public static final String API_RESTAPI_ETAG_SKIP_LIST = API_RESTAPI + "ETagSkipList.";
    public static final String API_RESTAPI_ETAG_SKIP_URI = API_RESTAPI_ETAG_SKIP_LIST + "ETagSkipURI.";
    public static final String API_RESTAPI_ETAG_SKIP_URI_URI = API_RESTAPI_ETAG_SKIP_URI + "URI";
    public static final String API_RESTAPI_ETAG_SKIP_URI_HTTPMETHOD = API_RESTAPI_ETAG_SKIP_URI + "HTTPMethods";

    public static final String API_KEY_VALIDATOR_CLIENT_TYPE = API_KEY_VALIDATOR + "KeyValidatorClientType";
    public static final String API_KEY_VALIDATOR_WS_CLIENT = "WSClient";

    public static final String JWT_EXPIRY_TIME = API_KEY_VALIDATOR + "JWTExpiryTime";

    public static final String API_KEY_VALIDATOR_ENABLE_ASSERTIONS = API_KEY_VALIDATOR + "EnableAssertions.";

    public static final String API_STORE = "APIStore.";
    public static final String SHOW_API_STORE_URL_FROM_PUBLISHER = API_STORE + "DisplayURL";
    public static final String API_STORE_URL = API_STORE + "URL";
    public static final String API_STORE_SERVER_URL = API_STORE + "ServerURL";
    public static final String API_STORE_USERNAME = API_STORE + "Username";
    public static final String API_STORE_PASSWORD = API_STORE + "Password";
    public static final String API_STORE_DISPLAY_ALL_APIS = API_STORE + "DisplayAllAPIs";
    public static final String API_STORE_DISPLAY_MULTIPLE_VERSIONS = API_STORE + "DisplayMultipleVersions";
    public static final String API_STORE_DISPLAY_COMMENTS = API_STORE + "DisplayComments";
    public static final String API_STORE_DISPLAY_RATINGS = API_STORE + "DisplayRatings";
    public static final String STORE_TOKEN_DISPLAY_URL = API_STORE + "StoreTokenDisplayURL";
    public static final String API_STORE_FORCE_CI_COMPARISIONS = API_STORE + "CompareCaseInsensitively";
    public static final String API_STORE_DISABLE_PERMISSION_CHECK = API_STORE + "DisablePermissionCheck";
    public static final String API_STORE_APIS_PER_PAGE = API_STORE + "APIsPerPage";
    public static final String API_STORE_FORUM_ENABLED = API_STORE + "isStoreForumEnabled";
    public static final String MULTI_TENANT_USER_ADMIN_SERVICE = "MultiTenantUserAdminService";
    public static final String API_STORE_GROUP_EXTRACTOR_CLAIM_URI = API_STORE + "DefaultGroupExtractorClaimUri";
    public static final String API_STORE_MAP_EXISTING_AUTH_APPS = API_STORE + "MapExistingAuthApps";
    public static final String API_STORE_API_KEY_ALIAS = API_STORE + "ApiKeyAlias";
    public static final String WSO2_ANONYMOUS_USER = "wso2.anonymous.user";
    public static final String API_DEVPORTAL_ANONYMOUS_MODE = API_STORE + "EnableAnonymousMode";

    public static final String API_PUBLISHER = "APIPublisher.";
    public static final String SHOW_API_PUBLISHER_URL_FROM_STORE = API_PUBLISHER + "DisplayURL";
    public static final String API_PUBLISHER_URL = API_PUBLISHER + "URL";
    public static final String API_PUBLISHER_ENABLE_API_DOC_VISIBILITY_LEVELS = API_PUBLISHER
            + "EnableAPIDocVisibilityLevels";
    // Configuration that need to enable to add access control to APIs in publisher
    public static final String API_PUBLISHER_ENABLE_ACCESS_CONTROL_LEVELS = API_PUBLISHER
            + "EnableAccessControl";
    public static final String API_PUBLISHER_APIS_PER_PAGE = API_PUBLISHER + "APIsPerPage";
    public static final String API_PUBLISHER_SUBSCRIBER_CLAIMS = API_PUBLISHER + "SubscriberClaims";
    public static final String WSO2_API_STORE_TYPE = "wso2";

    public static final String EXTERNAL_API_STORES = "ExternalAPIStores";
    public static final String LOGIN_CONFIGS = "LoginConfig";
    public static final String EXTERNAL_API_STORES_STORE_URL = "StoreURL";
    public static final String EXTERNAL_API_STORE = "ExternalAPIStore";
    public static final String EXTERNAL_API_STORE_ID = "id";
    public static final String EXTERNAL_API_STORE_TYPE = "type";
    public static final String EXTERNAL_API_STORE_CLASS_NAME = "className";
    public static final String EXTERNAL_API_STORE_DISPLAY_NAME = "DisplayName";
    public static final String EXTERNAL_API_STORE_ENDPOINT = "Endpoint";
    public static final String EXTERNAL_API_STORE_USERNAME = "Username";
    public static final String EXTERNAL_API_STORE_PASSWORD = "Password";

    public static final String AUTH_MANAGER = "AuthManager.";
    public static final String AUTH_MANAGER_URL = AUTH_MANAGER + "ServerURL";
    public static final String AUTH_MANAGER_USERNAME = AUTH_MANAGER + "Username";
    public static final String AUTH_MANAGER_PASSWORD = AUTH_MANAGER + "Password";
    public static final String ENABLE_MTLS_FOR_APIS = "EnableMTLSForAPIs";

    public static final String IDENTITY_PROVIDER = "IdentityProvider.";
    public static final String IDENTITY_PROVIDER_AUTHORIZE_ENDPOINT = IDENTITY_PROVIDER + "AuthorizeEndpoint";
    public static final String IDENTITY_PROVIDER_OIDC_LOGOUT_ENDPOINT = IDENTITY_PROVIDER + "OIDCLogoutEndpoint";
    public static final String IDENTITY_PROVIDER_SERVER_URL = IDENTITY_PROVIDER + "ServerURL";
<<<<<<< HEAD
    public static final String IDENTITY_PROVIDER_OIDC_CHECK_SESSION_ENDPOINT = IDENTITY_PROVIDER + "CheckSessionEndpoint";
    public static final String IDENTITY_PROVIDER_OIDC_CHECK_SESSION_URL = "/oidc/checksession";
=======
    public static final String IDENTITY_PROVIDER_OIDC_CHECK_SESSION_ENDPOINT =
            IDENTITY_PROVIDER + "CheckSessionEndpoint";
>>>>>>> 65d91610

    public static final String SELF_SIGN_UP = "SelfSignUp.";
    public static final String SELF_SIGN_UP_ENABLED = SELF_SIGN_UP + "Enabled";
    public static final String SELF_SIGN_UP_ROLE = SELF_SIGN_UP + "SubscriberRoleName";

    //elements in the configuration file in the registry related to self signup
    public static final String SELF_SIGN_UP_REG_DOMAIN_ELEM = "SignUpDomain";
    public static final String SELF_SIGN_UP_REG_ROLES_ELEM = "SignUpRoles";
    public static final String SELF_SIGN_UP_REG_ROLE_ELEM = "SignUpRole";
    public static final String SELF_SIGN_UP_REG_USERNAME = "AdminUserName";
    public static final String SELF_SIGN_UP_REG_PASSWORD = "AdminPassword";
    public static final String SELF_SIGN_UP_REG_ENABLED = "EnableSignup";
    public static final String SELF_SIGN_UP_REG_ROLE_NAME_ELEMENT = "RoleName";
    public static final String SELF_SIGN_UP_REG_ROLE_IS_EXTERNAL = "IsExternalRole";

    public static final String STATUS_OBSERVERS = "StatusObservers.";
    public static final String OBSERVER = STATUS_OBSERVERS + "Observer";

    public static final String CORS_CONFIGURATION = "CORSConfiguration.";
    public static final String CORS_CONFIGURATION_ENABLED = CORS_CONFIGURATION + "Enabled";
    public static final String CORS_CONFIGURATION_ACCESS_CTL_ALLOW_ORIGIN = CORS_CONFIGURATION
            + "Access-Control-Allow-Origin";
    public static final String CORS_CONFIGURATION_ACCESS_CTL_ALLOW_HEADERS = CORS_CONFIGURATION
            + "Access-Control-Allow-Headers";
    public static final String CORS_CONFIGURATION_ACCESS_CTL_ALLOW_METHODS = CORS_CONFIGURATION
            + "Access-Control-Allow-Methods";

    public static final String CORS_CONFIGURATION_ACCESS_CTL_EXPOSE_HEADERS = CORS_CONFIGURATION
            + "Access-Control-Expose-Headers";

    public static final String CORS_CONFIGURATION_ACCESS_CTL_ALLOW_CREDENTIALS = CORS_CONFIGURATION
            + "Access-Control-Allow-Credentials";

    public static final String API_KEY_TYPE = "AM_KEY_TYPE";
    public static final String API_KEY_TYPE_PRODUCTION = "PRODUCTION";
    public static final String API_KEY_TYPE_SANDBOX = "SANDBOX";

    public static final String BILLING_AND_USAGE_CONFIGURATION = "EnableBillingAndUsage";

    public static final String DEFAULT_APPLICATION_NAME = "DefaultApplication";
    public static final String BASIC_AUTH_APPLICATION_NAME = "BasicAuthApplication";

    public static final QName POLICY_ELEMENT = new QName("http://schemas.xmlsoap.org/ws/2004/09/policy",
            "Policy");

    public static final String THROTTLE_NAMESPACE = "http://www.wso2.org/products/wso2commons/throttle";

    public static final QName ASSERTION_ELEMENT = new QName(THROTTLE_NAMESPACE, "MediatorThrottleAssertion");
    public static final QName THROTTLE_ID_ELEMENT = new QName(THROTTLE_NAMESPACE, "ID");
    public static final QName THROTTLE_ID_DISPLAY_NAME_ELEMENT = new QName(THROTTLE_NAMESPACE, "displayName");

    public static final String THROTTLE_TIER_DESCRIPTION_ATTRIBUTE = "Description";

    //"Billing plan" and "Stop on quota reach" are considered as x-wso2 type attributes
    public static final String THROTTLE_TIER_PLAN_ATTRIBUTE = "x-wso2-BillingPlan";
    public static final String THROTTLE_TIER_QUOTA_ACTION_ATTRIBUTE = "x-wso2-StopOnQuotaReach";

    public static final String TIER_MANAGEMENT = "TierManagement.";
    public static final String ENABLE_UNLIMITED_TIER = TIER_MANAGEMENT + "EnableUnlimitedTier";
    public static final String THROTTLE_POLICY_TEMPLATE =
            "<wsp:Policy xmlns:wsp=\"http://schemas.xmlsoap.org/ws/2004/09/policy\" xmlns:throttle=\"http://www.wso2" +
                    ".org/products/wso2commons/throttle\">" +
                    "<throttle:ID throttle:type=\"ROLE\">%s</throttle:ID>" +
                    "<wsp:Policy>" +
                    "<throttle:Control>" +
                    "<wsp:Policy>" +
                    "<throttle:MaximumCount>%d</throttle:MaximumCount>" +
                    "<throttle:UnitTime>%d</throttle:UnitTime>" +
                    "<wsp:Policy>" +
                    "<throttle:Attributes>%s</throttle:Attributes>" +
                    "</wsp:Policy>" +
                    "</wsp:Policy>" +
                    "</throttle:Control>" +
                    "</wsp:Policy>" +
                    "</wsp:Policy>";

    public static final String THROTTLE_POLICY_ATTRIBUTE_TEMPLATE =
            "<throttle:%s xmlns:throttle=\"http://www.wso2.org/products/wso2commons/throttle\">%s</throttle:%s>";

    // This property is used to indicate whether a throttle out event has happened
    // There is a property added to the message context when such an event happens.
    public static final String API_USAGE_THROTTLE_OUT_PROPERTY_KEY = "isThrottleOutIgnored";

    public static final String THROTTLE_OUT_REASON_KEY = "THROTTLED_OUT_REASON";
    public static final String BLOCKED_REASON_KEY = "BLOCKED_REASON";
    // The following properties describes the reason for the throttle out.
    public static final String THROTTLE_OUT_REASON_HARD_LIMIT_EXCEEDED = "HARD_LIMIT_EXCEEDED";
    public static final String THROTTLE_OUT_REASON_SOFT_LIMIT_EXCEEDED = "SOFT_LIMIT_EXCEEDED";
    public static final String THROTTLE_OUT_REASON_API_LIMIT_EXCEEDED = "API_LIMIT_EXCEEDED";
    public static final String THROTTLE_OUT_REASON_RESOURCE_LIMIT_EXCEEDED = "RESOURCE_LIMIT_EXCEEDED";
    public static final String THROTTLE_OUT_REASON_APPLICATION_LIMIT_EXCEEDED = "APPLICATION_LIMIT_EXCEEDED";
    public static final String THROTTLE_OUT_REASON_SUBSCRIPTION_LIMIT_EXCEEDED = "SUBSCRIPTION_LIMIT_EXCEEDED";

    public static final String API_ANALYTICS = "Analytics.";
    public static final String API_USAGE_ENABLED = API_ANALYTICS + "Enabled";
    public static final String API_USAGE_BAM_SERVER_URL_GROUPS = API_ANALYTICS + "StreamProcessorServerURL";
    public static final String API_USAGE_BAM_SERVER_AUTH_URL_GROUPS = API_ANALYTICS + "StreamProcessorAuthServerURL";
    public static final String API_USAGE_BUILD_MSG = API_ANALYTICS + "PublishResponseMessageSize";
    public static final String API_USAGE_BAM_SERVER_USER = API_ANALYTICS + "StreamProcessorUsername";
    public static final String API_USAGE_BAM_SERVER_PASSWORD = API_ANALYTICS + "StreamProcessorPassword";
    public static final String API_USAGE_SKIP_EVENT_RECEIVER_CONN = API_ANALYTICS + "SkipEventReceiverConnection";
    public static final String API_USAGE_PUBLISHER_CLASS = API_ANALYTICS + "PublisherClass";
    public static final String API_USAGE_DATA_SOURCE_NAME = "WSO2AM_STATS_DB";
    public static final String API_USAGE_STREAMS = API_ANALYTICS + "Streams.";
    public static final String STAT_PROVIDER_IMPL = API_ANALYTICS + "StatsProviderImpl";
    public static final String API_USAGE_REQUEST_STREAM = API_USAGE_STREAMS + "Request.";
    public static final String API_USAGE_RESPONSE_STREAM = API_USAGE_STREAMS + "Response.";
    public static final String API_USAGE_FAULT_STREAM = API_USAGE_STREAMS + "Fault.";
    public static final String API_USAGE_THROTTLE_STREAM = API_USAGE_STREAMS + "Throttle.";
    public static final String API_USAGE_EXECUTION_TIME_STREAM = API_USAGE_STREAMS + "ExecutionTime.";
    public static final String API_ALERT_TYPES_STREAM = API_USAGE_STREAMS + "AlertTypes.";
    public static final String API_REQUEST_STREAM_NAME = API_USAGE_REQUEST_STREAM + "Name";
    public static final String API_REQUEST_STREAM_VERSION = API_USAGE_REQUEST_STREAM + "Version";
    public static final String API_RESPONSE_STREAM_NAME = API_USAGE_RESPONSE_STREAM + "Name";
    public static final String API_RESPONSE_STREAM_VERSION = API_USAGE_RESPONSE_STREAM + "Version";
    public static final String API_FAULT_STREAM_NAME = API_USAGE_FAULT_STREAM + "Name";
    public static final String API_FAULT_STREAM_VERSION = API_USAGE_FAULT_STREAM + "Version";
    public static final String API_THROTTLE_STREAM_NAME = API_USAGE_THROTTLE_STREAM + "Name";
    public static final String API_THRORRLE_STREAM_VERSION = API_USAGE_THROTTLE_STREAM + "Version";
    public static final String API_EXECUTION_TIME_STREAM_NAME = API_USAGE_EXECUTION_TIME_STREAM + "Name";
    public static final String API_EXECUTION_TIME_STREAM_VERSION = API_USAGE_EXECUTION_TIME_STREAM + "Version";
    public static final String API_ALERT_TYPES_STREAM_NAME = API_ALERT_TYPES_STREAM + "Name";
    public static final String API_ALERT_TYPES_STREAM_VERSION = API_ALERT_TYPES_STREAM + "Version";
    public static final String API_USAGE_SKIP_WORKFLOW_EVENT_RECEIVER_CONN =
            API_ANALYTICS + "SkipWorkflowEventPublisher";

    public static final String API_USAGE_WF_STREAM = API_USAGE_STREAMS + "Workflow.";
    public static final String API_WF_STREAM_NAME = API_USAGE_WF_STREAM + "Name";
    public static final String API_WF_STREAM_VERSION = API_USAGE_WF_STREAM + "Version";
    //Rest API Config data in api-config.xml
    public static final String API_USAGE_DAS_REST_API_URL = API_ANALYTICS + "StreamProcessorRestApiURL";
    public static final String API_USAGE_DAS_REST_API_USER = API_ANALYTICS + "StreamProcessorRestApiUsername";
    public static final String API_USAGE_DAS_REST_API_PASSWORD = API_ANALYTICS + "StreamProcessorRestApiPassword";

    public static final String UNLIMITED_TIER = "Unlimited";
    public static final String UNLIMITED_TIER_DESC = "Allows unlimited requests";

    public static final String UNAUTHENTICATED_TIER = "Unauthenticated";
    public static final String BLOCKING_EVENT_PUBLISHER = "blockingEventPublisher";
    public static final String EVENT_HUB_NOTIFICATION_EVENT_PUBLISHER = "eventHubNotificationEventPublisher";
    public static final String NOTIFICATION_EVENT_PUBLISHER = "notificationPublisher";

    public static final int AM_CREATOR_APIMGT_EXECUTION_ID = 200;
    public static final int AM_CREATOR_GOVERNANCE_EXECUTION_ID = 201;
    public static final int AM_PUBLISHER_APIMGT_EXECUTION_ID = 202;
    public static final int AM_CREATOR_LIFECYCLE_EXECUTION_ID = 203;
    public static final int AM_PUBLISHER_LIFECYCLE_EXECUTION_ID = 204;

    public static final QName THROTTLE_CONTROL_ELEMENT = new QName(THROTTLE_NAMESPACE, "Control");
    public static final QName THROTTLE_MAXIMUM_COUNT_ELEMENT = new QName(THROTTLE_NAMESPACE, "MaximumCount");
    public static final QName THROTTLE_UNIT_TIME_ELEMENT = new QName(THROTTLE_NAMESPACE, "UnitTime");
    public static final QName THROTTLE_ATTRIBUTES_ELEMENT = new QName(THROTTLE_NAMESPACE, "Attributes");
    public static final QName THROTTLE_ATTRIBUTE_ELEMENT = new QName(THROTTLE_NAMESPACE, "Attribute");
    public static final QName THROTTLE_DESCRIPTION_ELEMENT = new QName(THROTTLE_NAMESPACE, "Description");
    public static final QName THROTTLE_TIER_PLAN_ELEMENT = new QName(THROTTLE_NAMESPACE, THROTTLE_TIER_PLAN_ATTRIBUTE);
    public static final String THROTTLE_ATTRIBUTE_DISPLAY_NAME = "displayName";

    public static final String TIER_DESC_NOT_AVAILABLE = "Tire Description is not available";

    public static final String AUTH_TYPE_DEFAULT = "DEFAULT";
    public static final String AUTH_TYPE_NONE = "NONE";
    public static final String AUTH_TYPE_USER = "USER";
    public static final String AUTH_TYPE_APP = "APP";

    public static final String TIER_PERMISSION_ALLOW = "allow";

    public static final String SUBSCRIPTION_TO_CURRENT_TENANT = "current_tenant";
    public static final String SUBSCRIPTION_TO_ALL_TENANTS = "all_tenants";
    public static final String SUBSCRIPTION_TO_SPECIFIC_TENANTS = "specific_tenants";
    public static final String NO_PERMISSION_ERROR = "noPermissions";
    public static final String JSON_PARSE_ERROR = "parseErrors";

    //TODO: move this to a common place (& Enum) to be accessible by all components
    public static class KeyValidationStatus {

        public static final int API_AUTH_GENERAL_ERROR = 900900;
        public static final int API_AUTH_INVALID_CREDENTIALS = 900901;
        public static final int API_AUTH_INCORRECT_ACCESS_TOKEN_TYPE = 900905;
        public static final int API_BLOCKED = 900907;
        public static final int API_AUTH_RESOURCE_FORBIDDEN = 900908;
        public static final int SUBSCRIPTION_INACTIVE = 900909;
        public static final int INVALID_SCOPE = 900910;
        public static final int KEY_MANAGER_NOT_AVAILABLE = 900912;

        private KeyValidationStatus() {

        }
    }

    public static final String EMAIL_DOMAIN_SEPARATOR = "@";

    public static final String EMAIL_DOMAIN_SEPARATOR_REPLACEMENT = "-AT-";

    //API caching related constants
    public static final String API_MANAGER_CACHE_MANAGER = "API_MANAGER_CACHE";
    public static final String API_CONTEXT_CACHE_MANAGER = "API_CONTEXT_CACHE_MANAGER";
    public static final String RESOURCE_CACHE_NAME = "resourceCache";
    public static final String POLICY_CACHE_CONTEXT = "POLICY:";
    public static final String GATEWAY_KEY_CACHE_NAME = "gatewayKeyCache";
    public static final String GATEWAY_USERNAME_CACHE_NAME = "gatewayUsernameCache";
    public static final String GATEWAY_INVALID_USERNAME_CACHE_NAME = "gatewayInvalidUsernameCache";
    public static final String GATEWAY_BASIC_AUTH_RESOURCE_CACHE_NAME = "gatewayBasicAuthResourceCache";
    public static final String GATEWAY_CERTIFICATE_CACHE_NAME = "gatewayCertificateCache";
    public static final String GATEWAY_API_KEY_CACHE_NAME = "gatewayApiKeyCache";
    public static final String GATEWAY_API_KEY_DATA_CACHE_NAME = "gatewayApiKeyKeyCache";
    public static final String GATEWAY_INVALID_API_KEY_CACHE_NAME = "gatewayInvalidApiKeyCache";
    public static final String GATEWAY_TOKEN_CACHE_NAME = "GATEWAY_TOKEN_CACHE";
    public static final String GATEWAY_INVALID_TOKEN_CACHE_NAME = "GATEWAY_INVALID_TOKEN_CACHE";
    public static final String REST_API_TOKEN_CACHE_NAME = "RESTAPITokenCache";
    public static final String REST_API_INVALID_TOKEN_CACHE_NAME = "RESTAPIInvalidTokenCache";
    public static final String GATEWAY_JWT_TOKEN_CACHE = "GatewayJWTTokenCache";

    public static final String KEY_CACHE_NAME = "keyCache";
    public static final String API_CONTEXT_CACHE = "apiContextCache";
    public static final String WORKFLOW_CACHE_NAME = "workflowCache";
    public static final String APP_SCOPE_CACHE = "appScopeCache";
    public static final String TIERS_CACHE = "tiersCache";
    public static final int API_CONTEXT_CACHE_EXPIRY_TIME_IN_DAYS = 3650;
    public static final String CLAIMS_APIM_CACHE = "claimsLocalCache";
    public static final String APP_SUBSCRIPTION_SCOPE_CACHE = "appSubscriptionScopeCache";
    public static final String APP_SUBSCRIPTION_FILTERED_SCOPE_CACHE = "appSubscriptionFilteredScopeCache";
    public static final String API_USER_ROLE_CACHE = "appPublisherUserRoleCache";
    public static final String API_PUBLISHER_ADMIN_PERMISSION_CACHE = "apimAdminPermissionCache";
    public static final String API_SUBSCRIBER_CACHE = "subscriberCache";
    public static final String EMAIL_CLAIM = "http://wso2.org/claims/emailaddress";

    //URI Authentication Schemes
    public static final Set<String> SUPPORTED_METHODS =
            Collections.unmodifiableSet(new HashSet<String>(
                    Arrays.asList(new String[]{"get", "put", "post", "delete", "patch", "head", "options"})));
    public static final String PARAMETERS = "parameters";
    public static final String AUTH_NO_AUTHENTICATION = "None";
    public static final String AUTH_APPLICATION_LEVEL_TOKEN = "Application";
    public static final String AUTH_APPLICATION_USER_LEVEL_TOKEN = "Application_User";
    public static final String AUTH_APP_AND_USER = "Application_User";
    public static final String AUTH_APPLICATION_OR_USER_LEVEL_TOKEN = "Any";
    public static final String NO_MATCHING_AUTH_SCHEME = "noMatchedAuthScheme";

    public static final String EVERYONE_ROLE = "internal/everyone";
    public static final String ANONYMOUS_ROLE = "system/wso2.anonymous.role";
    public static final String SUBSCRIBER_ROLE = "Internal/subscriber";

    // Anonymous end user, to be used with ACCESS_TOKEN_USER_TYPE_APPLICATION
    public static final String END_USER_ANONYMOUS = "anonymous";

    public static final String READ_ACTION = "2";
    public static final String WRITE_ACTION = "3";
    public static final String DELETE_ACTION = "4";
    public static final String PERMISSION_ENABLED = "1";
    public static final String PERMISSION_DISABLED = "0";

    public static final String API_ACTION = "action";
    public static final String API_ADD_ACTION = "addAPI";
    public static final String API_GET_ACTION = "getAPI";
    public static final String API_UPDATE_ACTION = "updateAPI";
    public static final String API_CHANGE_STATUS_ACTION = "updateStatus";
    public static final String API_REMOVE_ACTION = "removeAPI";
    public static final String API_COPY_ACTION = "createNewAPI";
    public static final String API_LOGIN_ACTION = "login";
    public static final String API_LOGOUT_ACTION = "logout";
    public static final String APISTORE_LOGIN_USERNAME = "username";
    public static final String APISTORE_LOGIN_PASSWORD = "password";
    public static final String APISTORE_LOGIN_URL = "/site/blocks/user/login/ajax/login.jag";
    public static final String APISTORE_PUBLISH_URL = "/site/blocks/life-cycles/ajax/life-cycles.jag";
    public static final String APISTORE_ADD_URL = "/site/blocks/item-add/ajax/add.jag";
    public static final String APISTORE_DELETE_URL = "/site/blocks/item-add/ajax/remove.jag";
    public static final String APISTORE_LIST_URL = "/site/blocks/listing/ajax/item-list.jag";
    public static final String APISTORE_COPY_URL = "/site/blocks/overview/ajax/overview.jag";

    public static final String SWAGGER_VERSION = "1.1";

    public static class OperationParameter {

        public static final String AUTH_PARAM_NAME = "Authorization";
        public static final String AUTH_PARAM_DESCRIPTION = "OAuth2 Authorization Header";
        public static final String AUTH_PARAM_TYPE = "header";
        public static final String PAYLOAD_PARAM_NAME = "Payload";
        public static final String PAYLOAD_PARAM_DESCRIPTION = "Request Payload";
        public static final String QUERY_PARAM_NAME = "Query Parameters";
        public static final String QUERY_PARAM_DESCRIPTION = "Request Query Parameters";
        public static final String PAYLOAD_PARAM_TYPE = "body";

        private OperationParameter() {

        }
    }

    public static class SubscriptionValidationResources {

        public static final String APIS = "/apis";
        public static final String APPLICATIONS = "/applications";
        public static final String SUBSCRIPTIONS = "/subscriptions";
        public static final String SUBSCRIBERS = "/subscribers";
        public static final String APPLICATION_KEY_MAPPINGS = "/application-key-mappings";
        public static final String APPLICATION_POLICIES = "/application-policies";
        public static final String API_POLICIES = "/api-policies";
        public static final String SUBSCRIPTION_POLICIES = "/subscription-policies";

        private SubscriptionValidationResources() {

        }
    }

    public static class CORSHeaders {

        public static final String ACCESS_CONTROL_ALLOW_ORIGIN = "Access-Control-Allow-Origin";
        public static final String ACCESS_CONTROL_ALLOW_HEADERS = "Access-Control-Allow-Headers";
        public static final String ACCESS_CONTROL_EXPOSE_HEADERS = "Access-Control-Expose-Headers";
        public static final String ACCESS_CONTROL_ALLOW_METHODS = "Access-Control-Allow-Methods";
        public static final String ACCESS_CONTROL_ALLOW_CREDENTIALS = "Access-Control-Allow-Credentials";
        public static final String ACCESS_CONTROL_REQUEST_METHOD = "Access-Control-Request-Method";
        public static final String ALLOW_HEADERS_HANDLER_VALUE = "allowHeaders";
        public static final String ALLOW_METHODS_HANDLER_VALUE = "allowedMethods";
        public static final String ALLOW_ORIGIN_HANDLER_VALUE = "allowedOrigins";
        public static final String ALLOW_CREDENTIALS_HANDLER_VALUE = "allowCredentials";
        public static final String IMPLEMENTATION_TYPE_HANDLER_VALUE = "apiImplementationType";

        private CORSHeaders() {

        }
    }

    public static final String EXTENSION_HANDLER_POSITION = "ExtensionHandlerPosition";
    public static final String ENABLE_PER_TENANT_SERVICE_PROVIDER_CREATION = "EnablePerTenantServiceProviderCreation";
    public static final String DISABLE_DEFAULT_APPLICATION_CREATION = "DisableDefaultApplicationCreation";
    public static final String GATEWAY_ENV_TYPE_HYBRID = "hybrid";
    public static final String GATEWAY_ENV_TYPE_PRODUCTION = "production";
    public static final String GATEWAY_ENV_TYPE_SANDBOX = "sandbox";

    public static final String ENABLED = "Enabled";
    public static final String DISABLED = "Disabled";
    public static final int API_RESPONSE_CACHE_TIMEOUT = 300;

    public static class ApplicationStatus {

        public static final String APPLICATION_CREATED = "CREATED";
        public static final String APPLICATION_APPROVED = "APPROVED";
        public static final String APPLICATION_REJECTED = "REJECTED";
        public static final String APPLICATION_ONHOLD = "ON_HOLD";
    }

    public static class AppRegistrationStatus {

        public static final String REGISTRATION_CREATED = "CREATED";
        public static final String REGISTRATION_APPROVED = "APPROVED";
        public static final String REGISTRATION_REJECTED = "REJECTED";
        public static final String REGISTRATION_COMPLETED = "COMPLETED";
    }

    public static class FrontEndParameterNames {

        public static final String CONSUMER_KEY = "consumerKey";
        public static final String CONSUMER_SECRET = "consumerSecret";
        public static final String CLIENT_DETAILS = "appDetails";
        public static final String CALLBACK_URL = "callbackUrl";
        public static final String KEY_STATE = "keyState";
        public static final String KEY_MAPPING_ID = "keyMappingId";
    }

    public static class AccessTokenConstants {

        public static final String ACCESS_TOKEN = "accessToken";
        public static final String VALIDITY_TIME = "validityTime";
        public static final String TOKEN_SCOPES = "tokenScope";
    }

    //key  of the endpoint securevault
    public static final String API_SECUREVAULT_ENABLE = "EnableSecureVault";

    public static final String API_RESOURCE_CACHE_KEY = "API_RESOURCE_CACHE_KEY";
    public static final String API_ELECTED_RESOURCE = "API_ELECTED_RESOURCE";

    // GraphQL related constants
    public static final String API_TYPE = "API_TYPE";
    public static final String HTTP_VERB = "HTTP_VERB";
    public static final String GRAPHQL_API = "GRAPHQL";
    public static final String GRAPHQL_API_OPERATION_RESOURCE = "OPERATION_RESOURCE";
    public static final String GRAPHQL_API_OPERATION_TYPE = "OPERATION_TYPE";
    public static final String GRAPHQL_API_OPERATION_VERB_INFO_DTO = "OPERATION_VERB_INFO_DTO";
    public static final String[] GRAPHQL_SUPPORTED_METHODS = {"QUERY", "MUTATION", "SUBSCRIPTION"};
    public static final String API_GRAPHQL_SCHEMA_RESOURCE_LOCATION = API_APPLICATION_DATA_LOCATION + "/graphql/";
    public static final String GRAPHQL_SCHEMA_FILE_EXTENSION = ".graphql";
    public static final String GRAPHQL_LOCAL_ENTRY_EXTENSION = "_graphQL";
    public static final String GRAPHQL_SCHEMA_PROVIDER_SEPERATOR = "--";
    public static final String GRAPHQL_RESOURCE_PATH = "/*";
    public static final String GRAPHQL_SCHEMA_DEFINITION_SEPARATOR = "schemaDefinition=";
    public static final String GRAPHQL_QUERY = "Query";
    public static final String GRAPHQL_SWAGGER_QUERY = "query";
    public static final String GRAPHQL_MUTATION = "Mutation";
    public static final String GRAPHQL_SUBSCRIPTION = "Subscription";
    public static final String SCOPE_ROLE_MAPPING = "ScopeRoleMapping";
    public static final String SCOPE_OPERATION_MAPPING = "ScopeOperationMapping";
    public static final String OPERATION_THROTTLING_MAPPING = "OperationThrottlingMapping";
    public static final String OPERATION_AUTH_SCHEME_MAPPING = "OperationAuthSchemeMapping";
    public static final String OPERATION_SECURITY_ENABLED = "Enabled";
    public static final String OPERATION_SECURITY_DISABLED = "Disabled";
    public static final String GRAPHQL_PAYLOAD = "GRAPHQL_PAYLOAD";
    public static final String GRAPHQL_SCHEMA = "GRAPHQL_SCHEMA";
    public static final String GRAPHQL_ACCESS_CONTROL_POLICY = "GraphQLAccessControlPolicy";
    public static final String QUERY_ANALYSIS_COMPLEXITY = "complexity";
    public static final String MAXIMUM_QUERY_COMPLEXITY = "max_query_complexity";
    public static final String MAXIMUM_QUERY_DEPTH = "max_query_depth";
    public static final String GRAPHQL_MAX_DEPTH = "graphQLMaxDepth";
    public static final String GRAPHQL_MAX_COMPLEXITY = "graphQLMaxComplexity";

    //URI Authentication Schemes
    public static final Set<String> GRAPHQL_SUPPORTED_METHOD_LIST =
            Collections.unmodifiableSet(new HashSet<String>(
                    Arrays.asList(new String[]{"QUERY", "MUTATION", "SUBSCRIPTION", "head", "options"})));

    public static final String OAUTH2_DEFAULT_SCOPE = "default";

    public static final String RECENTLY_ADDED_API_CACHE_NAME = "RECENTLY_ADDED_API";
    public static final String VELOCITY_LOGGER = "VelocityLogger";

    public static final String SHA_256 = "SHA-256";

    public static class DigestAuthConstants {

        public static final String REALM = "realm";
        public static final String NONCE = "nonce";
        public static final String ALGORITHM = "algorithm";
        public static final String OPAQUE = "opaque";
        public static final String QOP = "qop";

        public static final String AUTH = "auth";
        public static final String AUTH_INT = "auth-int";
        public static final String MD5 = "MD5";
        public static final String MD5_SESS = "MD5-sess";

        public static final String POSTFIX = "POSTFIX";
        public static final String HTTP_METHOD = "HTTP_METHOD";
        public static final String MESSAGE_BODY = "MessageBody";
        public static final String UNAMEPASSWORD = "UNAMEPASSWORD";
        public static final String NONCE_COUNT = "NonceCount";
        public static final String INIT_NONCE_COUNT = "00000000";
        public static final String AUTH_HEADER = "AuthHeader";
        public static final String BACKEND_URL = "BACKEND_URL";
        public static final String CHARSET = "UTF-8";

        private DigestAuthConstants() {

        }
    }

    public static class OAuthConstants {

        public static final String OAUTH = "OAUTH";
        public static final String OAUTH_ID = "id";
        public static final String UNIQUE_IDENTIFIER = "uniqueIdentifier";
        public static final String TOKEN_API_URL = "tokenUrl";
        public static final String OAUTH_CLIENT_ID = "clientId";
        public static final String OAUTH_CLIENT_SECRET = "clientSecret";
        public static final String OAUTH_USERNAMEPASSWORD = "usernamePassword";
        public static final String GRANT_TYPE = "grantType";
        public static final String OAUTH_CUSTOM_PARAMETERS = "customParameters";
        public static final String CLIENT_CREDENTIALS = "CLIENT_CREDENTIALS";
        public static final String PASSWORD = "PASSWORD";

        public static final String AUTHORIZATION_HEADER = "Authorization";
        public static final String CONTENT_TYPE_HEADER = "Content-Type";
        public static final String APPLICATION_X_WWW_FORM_URLENCODED = "application/x-www-form-urlencoded";
        public static final String CLIENT_CRED_GRANT_TYPE = "grant_type=client_credentials";
        public static final String PASSWORD_GRANT_TYPE = "grant_type=password";
        public static final String REFRESH_TOKEN_GRANT_TYPE = "grant_type=refresh_token";

        public static final String ACCESS_TOKEN = "access_token";
        public static final String REFRESH_TOKEN = "refresh_token";
        public static final String SCOPE = "scope";
        public static final String TOKEN_TYPE = "token_type";
        public static final String EXPIRES_IN = "expires_in";

        // Properties in Endpoint Config
        public static final String ENDPOINT_SECURITY_PRODUCTION = "production";
        public static final String ENDPOINT_SECURITY_SANDBOX = "sandbox";
        public static final String ENDPOINT_SECURITY_PASSWORD = "password";
        public static final String ENDPOINT_SECURITY_TYPE = "type";
        public static final String ENDPOINT_SECURITY_ENABLED = "enabled";
        public static final String ENDPOINT_SECURITY_USERNAME = "username";

        private OAuthConstants() {

        }
    }

    // For Redis Configuration
    public static final String REDIS_CONFIG = "RedisConfig.";
    public static final String CONFIG_REDIS_HOST = REDIS_CONFIG + "RedisHost";
    public static final String CONFIG_REDIS_PORT = REDIS_CONFIG + "RedisPort";
    public static final String CONFIG_REDIS_USER = REDIS_CONFIG + "RedisUser";
    public static final String CONFIG_REDIS_PASSWORD = REDIS_CONFIG + "RedisPassword";
    public static final String CONFIG_REDIS_DATABASE_ID = REDIS_CONFIG + "RedisDatabaseId";
    public static final String CONFIG_REDIS_CONNECTION_TIMEOUT = REDIS_CONFIG + "RedisConnectionTimeout";
    public static final String CONFIG_REDIS_IS_SSL_ENABLED = REDIS_CONFIG + "RedisIsSslEnabled";

    public static final String IS_REDIS_ENABLED = "isRedisEnabled";
    public static final String REDIS_HOST = "redisHost";
    public static final String REDIS_PORT = "redisPort";
    public static final String REDIS_USER = "redisUser";
    public static final String REDIS_PASSWORD = "redisPassword";
    public static final String REDIS_DATABASE_ID = "redisDatabaseId";
    public static final String REDIS_CONNECTION_TIMEOUT = "redisConnectionTimeout";
    public static final String REDIS_IS_SSL_ENABLED = "redisIsSslEnabled";

    // Primary/Secondary Login configuration
    public static final String USERID_LOGIN = "UserIdLogin";
    public static final String EMAIL_LOGIN = "EmailLogin";
    public static final String PRIMARY_LOGIN = "primary";
    public static final String CLAIM_URI = "ClaimUri";

    public static final String DEFAULT_VERSION_PREFIX = "_default_";
    public static final String OAUTH_HEADER_SPLITTER = ",";
    public static final String CONSUMER_KEY_SEGMENT = "Bearer";
    public static final String CONSUMER_KEY_SEGMENT_DELIMITER = " ";

    public static final String HTTP_PROXY_HOST = "http.proxyHost";
    public static final String HTTP_PROXY_PORT = "http.proxyPort";

    public static final String KEYMANAGER_HOSTNAME = "keyManagerHostname";
    public static final String KEYMANAGER_PORT = "keyManagerPort";
    public static final String KEYMANAGER_SERVERURL = API_KEY_VALIDATOR + "ServerURL";
    public static final String CARBON_LOCALIP = "carbon.local.ip";

    public static final String APIPROVIDER_HOSTCACHE = "apiProvideHostObjectCache";
    public static final String TENANTCOUNT_CACHEKEY = "apiProviderCacheKey";

    public static final String API_STORE_GROUP_EXTRACTOR_IMPLEMENTATION = API_STORE + "GroupingExtractor";
    public static final String API_STORE_REST_API_GROUP_EXTRACTOR_IMPLEMENTATION =
            API_STORE + "RESTApiGroupingExtractor";
    public static final String API_CUSTOM_SEQUENCES_FOLDER_LOCATION =
            "repository" + File.separator + "resources" + File.separator + "customsequences";
    public static final String WORKFLOW_EXTENSION_LOCATION =
            "repository" + File.separator + "resources" + File.separator + "default-workflow-extensions.xml";
    public static final String API_CUSTOM_SEQUENCE_TYPE_IN = "in";
    public static final String API_CUSTOM_SEQUENCE_TYPE_OUT = "out";
    public static final String API_CUSTOM_SEQUENCE_TYPE_FAULT = "fault";
    public static final String MEDIATION_SEQUENCE_ELEM = "sequence";
    public static final String MEDIATION_CONFIG_EXT = ".xml";
    public static final String API_CUSTOM_SEQ_IN_EXT = "--In";
    public static final String API_CUSTOM_SEQ_OUT_EXT = "--Out";
    public static final String API_CUSTOM_SEQ_FAULT_EXT = "--Fault";
    public static final String API_CUSTOM_SEQ_JSON_FAULT = "json_fault.xml";

    public static final String API_MANAGER_HOSTNAME = "HostName";
    public static final String API_MANAGER_HOSTNAME_UNKNOWN = "UNKNOWN_HOST";

    public static final String VERSION_PLACEHOLDER = "{version}";

    public enum SupportedHTTPVerbs {
        GET,
        POST,
        PUT,
        DELETE,
        PATCH,
        HEAD,
        OPTIONS
    }

    public enum SupportedCustomPolicyKeys {
        APP_ID("APP_ID"),
        IP("IP"),
        STARTING_IP("STARTING_IP"),
        END_IP("END_IP"),
        ACCESS_TOKEN("ACCESS_TOKEN"),
        USERNAME("APP_ID"),
        QUERY_PARAM("QUERY_PARAM"),
        HEADER("HEADER"),
        BANDWIDTH("BANDWIDTH"),
        JWT_CLAIM("JWT_CLAIM"),
        CONTEXT("CONTEXT"),
        VERSION("VERSION");

        private final String name;

        SupportedCustomPolicyKeys(String s) {

            name = s;
        }

        public String getValue() {

            return this.name;
        }
    }

    public static class ConfigParameters {

        public static final String CHECK_PERMISSIONS_REMOTELY = AUTH_MANAGER + "CheckPermissionsRemotely";

        private ConfigParameters() {

            throw new AssertionError();
        }
    }

    public static final String CORS_SEQUENCE_NAME = "_cors_request_handler_";
    public static final String CUSTOM_HTTP_STATUS_CODE = "CUSTOM_HTTP_SC";
    public static final String CUSTOM_ERROR_CODE = "ERROR_CODE";
    public static final String CUSTOM_ERROR_MESSAGE = "ERROR_MESSAGE";
    //Swagger v2.0 constants
    public static final String SWAGGER_X_SCOPE = "x-scope";
    public static final String SWAGGER_X_AMZN_RESOURCE_NAME = "x-amzn-resource-name";
    public static final String SWAGGER_X_AMZN_RESOURCE_TIMEOUT = "x-amzn-resource-timeout";
    public static final String SWAGGER_X_AUTH_TYPE = "x-auth-type";
    public static final String SWAGGER_X_THROTTLING_TIER = "x-throttling-tier";
    public static final String SWAGGER_X_THROTTLING_BANDWIDTH = "x-throttling-bandwidth";
    public static final String SWAGGER_X_MEDIATION_SCRIPT = "x-mediation-script";
    public static final String SWAGGER_X_WSO2_SECURITY = "x-wso2-security";
    public static final String WSO2_APP_SECURITY_TYPES = "security-types";
    public static final String OPTIONAL = "optional";
    public static final String MANDATORY = "mandatory";
    public static final String RESPONSE_CACHING_ENABLED = "enabled";
    public static final String RESPONSE_CACHING_TIMEOUT = "cacheTimeoutInSeconds";
    public static final String SWAGGER_X_WSO2_SCOPES = "x-wso2-scopes";
    public static final String SWAGGER_X_EXAMPLES = "x-examples";
    public static final String SWAGGER_SCOPE_KEY = "key";
    public static final String SWAGGER_NAME = "name";
    public static final String SWAGGER_SCHEMES = "schemes";
    public static final String SWAGGER_DESCRIPTION = "description";
    public static final String SWAGGER_SERVERS = "servers";
    public static final String SWAGGER_SUMMARY = "summary";
    public static final String SWAGGER_ROLES = "roles";
    public static final String SWAGGER_TITLE = "title";
    public static final String SWAGGER_EMAIL = "email";
    public static final String SWAGGER_CONTACT = "contact";
    public static final String SWAGGER_SECURITY_TYPE = "type";
    public static final String SWAGGER_SECURITY_OAUTH2 = "oauth2";
    public static final String SWAGGER_SECURITY_OAUTH2_IMPLICIT = "implicit";
    public static final String SWAGGER_SECURITY_OAUTH2_PASSWORD = "password";
    public static final String SWAGGER_SECURITY_OAUTH2_AUTHORIZATION_URL = "authorizationUrl";
    public static final String SWAGGER_SECURITY_OAUTH2_TOKEN_URL = "tokenUrl";
    public static final String SWAGGER_SECURITY_OAUTH2_FLOW = "flow";
    public static final String SWAGGER_VER = "version";
    public static final String SWAGGER_OBJECT_NAME_APIM = "apim";
    public static final String SWAGGER_PATHS = "paths";
    public static final String SWAGGER_RESPONSES = "responses";
    public static final String SWAGGER = "swagger";
    public static final String SWAGGER_HOST = "host";
    public static final String SWAGGER_V2 = "2.0";
    public static final String SWAGGER_INFO = "info";
    public static final String SWAGGER_RESPONSE_200 = "200";
    public static final String SWAGGER_SECURITY_DEFINITIONS = "securityDefinitions";
    public static final String SWAGGER_APIM_DEFAULT_SECURITY = "default";
    public static final String SWAGGER_APIM_RESTAPI_SECURITY = "OAuth2Security";
    public static final String OPEN_API_V3 = "3.0.x";
    public static final String OPEN_API = "openapi";
    public static final String OPEN_API_VERSION_REGEX = "3\\.0\\.\\d{1,}";
    public static final String SWAGGER_IS_MISSING_MSG = "swagger is missing";
    public static final String OPENAPI_IS_MISSING_MSG = "openapi is missing";
    public static final String SWAGGER_X_SCOPES_BINDINGS = "x-scopes-bindings";

    //swagger v1.2 constants
    public static final String SWAGGER_RESOURCES = "resources";
    public static final String ENVIRONMENTS_NONE = "none";
    public static final String SWAGGER_BASEPATH = "basePath";
    public static final String SWAGGER_OPERATIONS = "operations";
    public static final String SWAGGER_SCOPE = "scope";
    public static final String SWAGGER_SCOPES = "scopes";
    public static final String SWAGGER_AUTH_TYPE = "auth_type";
    public static final String API_THROTTLING_TIER = "throttling_tier";
    public static final String API_MEDIATION_SCRIPT = "mediation_script";
    public static final String API_SWAGGER_DOC = "api_doc";
    public static final String SWAGGER_12_AUTH = "authorizations";
    public static final String SWAGGER_12_OAUTH2 = "oauth2";
    public static final String SWAGGER_12_SCOPES = "scopes";
    public static final String API_ARRAY_NAME = "apis";
    public static final String SWAGGER_HTTP_METHOD = "method";
    public static final String SWAGGER_FILE = "file";
    public static final String SWAGGER_RESOURCE_PATH = "resourcePath";
    public static final String API_VERSION = "apiVersion";

    //swagger MG related constants
    public static final String X_WSO2_AUTH_HEADER = "x-wso2-auth-header";
    public static final String X_THROTTLING_TIER = "x-throttling-tier";
    public static final String X_WSO2_CORS = "x-wso2-cors";
    public static final String X_WSO2_PRODUCTION_ENDPOINTS = "x-wso2-production-endpoints";
    public static final String X_WSO2_SANDBOX_ENDPOINTS = "x-wso2-sandbox-endpoints";
    public static final String X_WSO2_BASEPATH = "x-wso2-basePath";
    public static final String X_WSO2_TRANSPORTS = "x-wso2-transports";
    public static final String X_WSO2_MUTUAL_SSL = "x-wso2-mutual-ssl";
    public static final String X_WSO2_APP_SECURITY = "x-wso2-application-security";
    public static final String X_WSO2_RESPONSE_CACHE = "x-wso2-response-cache";
    public static final String X_WSO2_DISABLE_SECURITY = "x-wso2-disable-security";
    public static final String X_WSO2_THROTTLING_TIER = "x-wso2-throttling-tier";
    public static final String X_WSO2_REQUEST_INTERCEPTOR = "x-wso2-request-interceptor";
    public static final String X_WSO2_RESPONSE_INTERCEPTOR = "x-wso2-response-interceptor";
    public static final String X_WSO2_ENDPOINT_TYPE = "type";

    //API Constants
    public static final String API_DATA_NAME = "name";
    public static final String API_DATA_PROVIDER = "provider";
    public static final String API_DATA_VERSION = "version";
    public static final String API_DATA_DESCRIPTION = "description";
    public static final String API_DATA_BUSINESS_OWNER = "businessOwner";
    public static final String API_DATA_RATES = "rates";
    public static final String API_DATA_ENDPOINT = "endpoint";
    public static final String API_DATA_THUMB_URL = "thumbnailurl";
    public static final String API_DATA_VISIBILITY = "visibility";
    public static final String API_DATA_VISIBLE_ROLES = "visibleRoles";
    public static final String DOC_DATA_NAME = "docName";
    public static final String DOC_DATA_SUMMARY = "docSummary";
    public static final String DOC_DATA_SOURCEURL = "docSourceURL";
    public static final String DOC_DATA_FILEPATH = "docFilePath";
    public static final String API_DATA_DEFAULT_THUMB = "images/api-default.png";
    public static final String API_DATA_APIS = "apis";
    public static final String API_DATA_TOT_LENGTH = "totalLength";
    public static final String API_DATA_LENGTH = "length";
    public static final String API_DATA_ISMORE = "isMore";
    public static final String API_DATA_PRODUCTION_ENDPOINTS = "production_endpoints";
    public static final String API_DATA_SANDBOX_ENDPOINTS = "sandbox_endpoints";
    public static final String API_DATA_URL = "url";
    public static final String API_UUID = "apiUUID";

    // mock response generation
    public static final String MOCK_GEN_POLICY_LIST = "policyList";

    public static final String IMPLEMENTATION_STATUS = "implementation_status";
    public static final String ENDPOINT_TYPE_DEFAULT = "default";
    public static final String ENDPOINT_TYPE_FAILOVER = "failover";
    public static final String ENDPOINT_TYPE_LOADBALANCE = "load_balance";
    public static final String ENDPOINT_CONFIG = "endpoint_config";
    public static final String ENDPOINT_TYPE_HTTP = "http";
    public static final String ENDPOINT_TYPE_ADDRESS = "address";
    public static final String ENDPOINT_TYPE_AWSLAMBDA = "awslambda";
    public static final String ENDPOINT_PRODUCTION_FAILOVERS = "production_failovers";
    public static final String ENDPOINT_SANDBOX_FAILOVERS = "sandbox_failovers";
    public static final String ENDPOINT_PRODUCTION_ENDPOINTS = "production_endpoints";
    public static final String ENDPOINT_SANDBOX_ENDPOINTS = "sandbox_endpoints";
    public static final String ENDPOINT_URLS = "urls";
    public static final String ENDPOINT_URL = "url";
    public static final String ENDPOINT_SECURITY_TYPE = "type";
    public static final String ENDPOINT_SECURITY_TYPE_BASIC = "basic";
    public static final String ENDPOINT_SECURITY_TYPE_DIGEST = "digest";
    public static final String ENDPOINT_SECURITY_TYPE_OAUTH = "oauth";
    public static final String ENDPOINT_SECURITY_USERNAME = "username";
    public static final String ENDPOINT_SECURITY_CONFIG = "securityConfig";
    public static final String ENDPOINT_SECURITY = "endpoint_security";
    public static final String ENDPOINT_SECURITY_PRODUCTION = "production";
    public static final String ENDPOINT_SECURITY_SANDBOX = "sandbox";
    public static final String ENDPOINT_SECURITY_PASSWORD = "password";
    public static final String ENDPOINT_SECURITY_CLIENT_ID = "clientId";
    public static final String ENDPOINT_SECURITY_CLIENT_SECRET = "clientSecret";
    public static final String ENDPOINT_SECURITY_ENABLED = "enabled";

    public static final String API_ENDPOINT_CONFIG_TIMEOUT = "timeout";
    public static final String API_ENDPOINT_CONFIG_PROTOCOL_TYPE = "endpoint_type";

    public static final String ACTIVITY_ID = "activityID";
    public static final String USER_AGENT = "User-Agent";

    public static final String REST_API_SCOPE = "Scope";
    public static final String REST_API_SCOPE_NAME = "Name";
    public static final String REST_API_SCOPE_ROLE = "Roles";
    public static final String REST_API_SCOPES_CONFIG = "RESTAPIScopes";
    public static final String REST_API_ROLE_MAPPINGS_CONFIG = "RoleMappings";
    public static final String APIM_SUBSCRIBE_SCOPE = "apim:subscribe";

    public static final String HTTPS_PROTOCOL = "https";
    public static final String HTTPS_PROTOCOL_URL_PREFIX = "https://";
    public static final String HTTP_PROTOCOL = "http";
    public static final String HTTP_PROTOCOL_URL_PREFIX = "http://";
    public static final int HTTPS_PROTOCOL_PORT = 443;
    public static final int HTTP_PROTOCOL_PORT = 80;

    public static final String EMAIL_TRANSPORT = "mailto";

    public static final long MAX_FILE_SIZE = 1024L;

    public static final String REGISTRY_RESOURCE_PREFIX = "/registry/resource";
    public static final String REGISTRY_RESOURCE_URL_PREFIX =
            "/registry/resource/_system/governance/apimgt/applicationdata/provider/";

    public enum RegistryResourceTypesForUI {
        TAG_THUMBNAIL
    }

    public static final String API_LC_ACTION_DEPRECATE = "Deprecate";
    public static final String DEPRECATE_CHECK_LIST_ITEM = "Deprecate old versions after publishing the API";
    public static final String RESUBSCRIBE_CHECK_LIST_ITEM = "Requires re-subscription when publishing the API";
    public static final String PUBLISH_IN_PRIVATE_JET_MODE = "Publish In Private-Jet Mode";

    public static final String METRICS_PREFIX = "org.wso2.am";

    public static final String MSG_JSON_PARSE_ERROR = "Unable to parse endpoint config JSON";
    public static final String MSG_TIER_RET_ERROR = "Error while retrieving API tiers from registry";
    public static final String MSG_MALFORMED_XML_ERROR = "Malformed XML found in the API tier policy resource";

    //Doc search related constants

    public static final String PUBLISHER_CLIENT = "Publisher";
    public static final String STORE_CLIENT = "Store";

    public static final String WSDL_REGISTRY_LOCATION_PREFIX = "/registry/resource";
    public static final String HOST_NAME = "HostName";
    public static final int DEFAULT_HTTPS_PORT = 443;
    public static final String PROXY_CONTEXT_PATH = "ProxyContextPath";

    //Constants for swagger-codegen client generation
    public static final String CLIENT_CODEGEN_GROUPID = "SwaggerCodegen.ClientGeneration.GroupId";
    public static final String CLIENT_CODEGEN_ARTIFACTID = "SwaggerCodegen.ClientGeneration.ArtifactId";
    public static final String CLIENT_CODEGEN_MODAL_PACKAGE = "SwaggerCodegen.ClientGeneration.ModelPackage";
    public static final String CLIENT_CODEGEN_API_PACKAGE = "SwaggerCodegen.ClientGeneration.ApiPackage";
    public static final String CLIENT_CODEGEN_SUPPORTED_LANGUAGES =
            "SwaggerCodegen.ClientGeneration.SupportedLanguages";

    public static final String TEMP_DIRECTORY_NAME = "tmp";
    public static final String SWAGGER_CODEGEN_DIRECTORY = "swaggerCodegen";
    public static final String JSON_FILE_EXTENSION = ".json";
    public static final String ZIP_FILE_EXTENSION = ".zip";

    //Starts CEP based throttling policy implementation related constants
    public static final String CPS_SERVER_URL = "CPSServerUrl";
    public static final String CPS_SERVER_USERNAME = "CPSServerUsername";
    public static final String CPS_SERVER_PASSWORD = "CPSServerPassword";
    public static final String POLICY_FILE_FOLDER = "repository" + File.separator + "deployment" + File.separator +
            "server" + File.separator + "throttle-config";
    public static final String SEQUENCE_FILE_FOLDER = "repository" + File.separator + "deployment" + File.separator +
            "server" + File.separator + "synapse-configs" + File.separator + "default" + File.separator + "sequences";
    public static final String POLICY_FILE_LOCATION = POLICY_FILE_FOLDER + File.separator;
    public static final String SEQUENCE_FILE_LOCATION = SEQUENCE_FILE_FOLDER + File.separator;

    public static final String ELIGIBILITY_QUERY_ELEM = "eligibilityQuery";
    public static final String POLICY_NAME_ELEM = "name";
    public static final String DECISION_QUERY_ELEM = "decisionQuery";
    public static final String XML_EXTENSION = ".xml";

    public static final String POLICY_TEMPLATE_KEY = "keyTemplateValue";
    public static final String TEMPLATE_KEY_STATE = "keyTemplateState";

    public static final String THROTTLE_POLICY_DEFAULT = "_default";

    //Advanced throttling related constants
    public static final String TIME_UNIT_SECOND = "sec";
    public static final String TIME_UNIT_MINUTE = "min";
    public static final String TIME_UNIT_HOUR = "hour";
    public static final String TIME_UNIT_DAY = "day";

    public static final String DEFAULT_APP_POLICY_FIFTY_REQ_PER_MIN = "50PerMin";
    public static final String DEFAULT_APP_POLICY_TWENTY_REQ_PER_MIN = "20PerMin";
    public static final String DEFAULT_APP_POLICY_TEN_REQ_PER_MIN = "10PerMin";
    public static final String DEFAULT_APP_POLICY_UNLIMITED = "Unlimited";

    public static final String DEFAULT_APP_POLICY_LARGE_DESC = "Allows 50 request per minute";
    public static final String DEFAULT_APP_POLICY_MEDIUM_DESC = "Allows 20 request per minute";
    public static final String DEFAULT_APP_POLICY_SMALL_DESC = "Allows 10 request per minute";
    public static final String DEFAULT_APP_POLICY_UNLIMITED_DESC = "Allows unlimited requests";

    public static final String DEFAULT_SUB_POLICY_GOLD = "Gold";
    public static final String DEFAULT_SUB_POLICY_SILVER = "Silver";
    public static final String DEFAULT_SUB_POLICY_BRONZE = "Bronze";
    public static final String DEFAULT_SUB_POLICY_UNLIMITED = "Unlimited";
    public static final String DEFAULT_SUB_POLICY_UNAUTHENTICATED = "Unauthenticated";

    public static final String DEFAULT_SUB_POLICY_GOLD_DESC = "Allows 5000 requests per minute";
    public static final String DEFAULT_SUB_POLICY_SILVER_DESC = "Allows 2000 requests per minute";
    public static final String DEFAULT_SUB_POLICY_BRONZE_DESC = "Allows 1000 requests per minute";
    public static final String DEFAULT_SUB_POLICY_UNLIMITED_DESC = "Allows unlimited requests";
    public static final String DEFAULT_SUB_POLICY_UNAUTHENTICATED_DESC = "Allows 500 request(s) per minute";

    public static final String DEFAULT_API_POLICY_FIFTY_THOUSAND_REQ_PER_MIN = "50KPerMin";
    public static final String DEFAULT_API_POLICY_TWENTY_THOUSAND_REQ_PER_MIN = "20KPerMin";
    public static final String DEFAULT_API_POLICY_TEN_THOUSAND_REQ_PER_MIN = "10KPerMin";
    public static final String DEFAULT_API_POLICY_UNLIMITED = "Unlimited";

    public static final String DEFAULT_API_POLICY_ULTIMATE_DESC = "Allows 50000 requests per minute";
    public static final String DEFAULT_API_POLICY_PLUS_DESC = "Allows 20000 requests per minute";
    public static final String DEFAULT_API_POLICY_BASIC_DESC = "Allows 10000 requests per minute";
    public static final String DEFAULT_API_POLICY_UNLIMITED_DESC = "Allows unlimited requests";

    public static final String API_POLICY_USER_LEVEL = "userLevel";
    public static final String API_POLICY_API_LEVEL = "apiLevel";

    public static final String BILLING_PLAN_FREE = "FREE";

    public static final String BLOCKING_EVENT_TYPE = "wso2event";
    public static final String BLOCKING_EVENT_FORMAT = "wso2event";
    public static final String THROTTLE_KEY = "throttleKey";
    public static final String BLOCKING_CONDITION_STATE = "state";
    public static final String BLOCKING_CONDITION_KEY = "blockingCondition";
    public static final String BLOCKING_CONDITION_VALUE = "conditionValue";
    public static final String BLOCKING_CONDITION_DOMAIN = "tenantDomain";
    public static final String BLOCKING_CONDITIONS_APPLICATION = "APPLICATION";
    public static final String BLOCKING_CONDITIONS_API = "API";
    public static final String BLOCKING_CONDITIONS_USER = "USER";
    public static final String BLOCKING_CONDITIONS_SUBSCRIPTION = "SUBSCRIPTION";
    public static final String BLOCKING_CONDITIONS_IP = "IP";
    public static final String BLOCK_CONDITION_IP_RANGE = "IPRANGE";
    public static final String BLOCK_CONDITION_FIXED_IP = "fixedIp";
    public static final String BLOCK_CONDITION_START_IP = "startingIp";
    public static final String BLOCK_CONDITION_ENDING_IP = "endingIp";
    public static final String BLOCK_CONDITION_INVERT = "invert";
    public static final String BLOCK_CONDITION_IP_TYPE = "type";
    public static final String REVOKED_TOKEN_KEY = "revokedToken";
    public static final String REVOKED_TOKEN_EXPIRY_TIME = "expiryTime";
    public static final String EVENT_TYPE = "eventType";
    public static final String EVENT_TIMESTAMP = "timestamp";
    public static final String EVENT_PAYLOAD = "event";

    public static final String SEARCH_AND_TAG = "&";
    public static final String LCSTATE_SEARCH_TYPE_KEY = "lcState=";
    public static final String ENABLE_STORE_SEARCH_TYPE_KEY = "enableStore=(true OR null)";
    public static final String LCSTATE_SEARCH_KEY = "lcState";
    public static final String SUBCONTEXT_SEARCH_TYPE_PREFIX = "subcontext";
    public static final String DOCUMENTATION_SEARCH_TYPE_PREFIX = "doc";
    public static final String DOCUMENTATION_SEARCH_TYPE_PREFIX_WITH_EQUALS = "doc=";
    public static final String TAGS_SEARCH_TYPE_PREFIX = "tags";
    public static final String TAGS_EQ_SEARCH_TYPE_PREFIX = "tags=";
    public static final String TAG_SEARCH_TYPE_PREFIX = "tag";
    public static final String TAG_COLON_SEARCH_TYPE_PREFIX = "tag:";
    public static final String NAME_TYPE_PREFIX = "name";
    private static final String PROVIDER_SEARCH_TYPE_PREFIX = "provider";
    private static final String VERSION_SEARCH_TYPE_PREFIX = "version";
    private static final String CONTEXT_SEARCH_TYPE_PREFIX = "context";
    public static final String CONTENT_SEARCH_TYPE_PREFIX = "content";
    public static final String TYPE_SEARCH_TYPE_PREFIX = "type";
    public static final String LABEL_SEARCH_TYPE_PREFIX = "label";
    public static final String CATEGORY_SEARCH_TYPE_PREFIX = "api-category";
    public static final String ENABLE_STORE = "enableStore";

    //api-product related constants
    public static final String API_PRODUCT_VERSION = "1.0.0";
    public static final String API_IDENTIFIER_TYPE = "API";
    public static final String API_PRODUCT_IDENTIFIER_TYPE = "API Product";
    public static final String[] API_SUPPORTED_TYPE_LIST = {"HTTP", "WS", "SOAPTOREST", "GRAPHQL", "SOAP"};

    public static class AdvancedThrottleConstants {

        public static final String THROTTLING_CONFIGURATIONS = "ThrottlingConfigurations";
        public static final String ENABLE_ADVANCE_THROTTLING = "EnableAdvanceThrottling";
        public static final String TRAFFIC_MANAGER = "TrafficManager";

        public static final String DATA_PUBLISHER_CONFIGURATION = "DataPublisher";
        public static final String DATA_PUBLISHER_CONFIGURAION_TYPE = "Type";
        public static final String DATA_PUBLISHER_CONFIGURAION_REVEIVER_URL_GROUP = "ReceiverUrlGroup";
        public static final String DATA_PUBLISHER_CONFIGURAION_AUTH_URL_GROUP = "AuthUrlGroup";
        public static final String USERNAME = "Username";
        public static final String PASSWORD = "Password";

        public static final String DATA_PUBLISHER_POOL_CONFIGURATION = "DataPublisherPool";
        public static final String DATA_PUBLISHER_POOL_CONFIGURAION_MAX_IDLE = "MaxIdle";
        public static final String DATA_PUBLISHER_POOL_CONFIGURAION_INIT_IDLE = "InitIdleCapacity";

        public static final String GLOBAL_POLICY_ENGINE_WS_CONFIGURATION = "GlobalPolicyEngineWSConnectionDetails";
        public static final String SERVICE_URL = "ServiceURL";
        public static final String JMS_CONNECTION_DETAILS = "JMSConnectionDetails";
        public static final String JMS_CONNECTION_PARAMETERS = "JMSConnectionParameters";
        public static final String JMS_PUBLISHER_PARAMETERS = "JMSEventPublisherParameters";
        public static final String DEFAULT_THROTTLE_LIMITS = "DefaultLimits";
        public static final String SUBSCRIPTION_THROTTLE_LIMITS = "SubscriptionTierLimits";
        public static final String APPLICATION_THROTTLE_LIMITS = "ApplicationTierLimits";
        public static final String RESOURCE_THROTTLE_LIMITS = "ResourceLevelTierLimits";
        public static final String JMS_TASK_MANAGER = "JMSTaskManager";
        public static final String MIN_THREAD_POOL_SIZE = "MinThreadPoolSize";
        public static final String MAX_THREAD_POOL_SIZE = "MaxThreadPoolSize";
        public static final String KEEP_ALIVE_TIME_IN_MILLIS = "KeepAliveTimeInMillis";
        public static final String JOB_QUEUE_SIZE = "JobQueueSize";
        public static final String ENABLE_UNLIMITED_TIER = "EnableUnlimitedTier";
        public static final String POLICY_DEPLOYER_CONFIGURATION = "PolicyDeployer";
        public static final String BLOCK_CONDITION_RETRIEVER_CONFIGURATION = "BlockCondition";
        public static final String DATA_PUBLISHER_THREAD_POOL_CONFIGURATION = "DataPublisherThreadPool";
        public static final String DATA_PUBLISHER_THREAD_POOL_CONFIGURATION_CORE_POOL_SIZE = "CorePoolSize";
        public static final String DATA_PUBLISHER_THREAD_POOL_CONFIGURATION_MAXMIMUM_POOL_SIZE = "MaxmimumPoolSize";
        public static final String DATA_PUBLISHER_THREAD_POOL_CONFIGURATION_KEEP_ALIVE_TIME = "KeepAliveTime";
        public static final String BLOCK_CONDITION_RETRIEVER_INIT_DELAY = "InitDelay";
        public static final String BLOCK_CONDITION_RETRIEVER_PERIOD = "Period";
        public static final String ENABLE_SUBSCRIPTION_SPIKE_ARREST = "EnableSubscriptionSpikeArrest";
        public static final String ENABLE_HEADER_CONDITIONS = "EnableHeaderConditions";
        public static final String ENABLE_JWT_CLAIM_CONDITIONS = "EnableJWTClaimConditions";
        public static final String ENABLE_QUERY_PARAM_CONDITIONS = "EnableQueryParamConditions";
        public static final String ENABLED = "Enabled";
        public static final String IS_THROTTLED = "isThrottled";
        public static final String THROTTLE_KEY = "throttleKey";
        public static final String EXPIRY_TIMESTAMP = "expiryTimeStamp";
        public static final String EVALUATED_CONDITIONS = "evaluatedConditions";
        public static final String TRUE = "true";
        public static final String ADD = "add";
    }

    /**
     * Parameter for adding custom attributes against application in API Store
     */
    public static class ApplicationAttributes {

        public static final String APPLICATION_CONFIGURATIONS = "ApplicationConfigs";
        public static final String APPLICATION_ATTRIBUTES = "ApplicationAttributes";
        public static final String ATTRIBUTES = "Attributes";
        public static final String ATTRIBUTE = "Attribute";
        public static final String REQUIRED = "Required";
        public static final String HIDDEN = "Hidden";
        public static final String DESCRIPTION = "Description";
        public static final String DEFAULT = "Default";
        public static final String NAME = "Name";
    }

    public static final String REGISTRY_ARTIFACT_SEARCH_DESC_ORDER = "DES";
    public static final String REGISTRY_ARTIFACT_SORT_BY_CREATED_TIME = "meta_created_date";

    public static final String MULTI_ATTRIBUTE_SEPARATOR_DEFAULT = ",";
    public static final String MULTI_ATTRIBUTE_SEPARATOR = "MultiAttributeSeparator";
    public static final String CUSTOM_URL = "customUrl";
    public static final String API_PRODUCT = "APIProduct";

    public static class AuditLogConstants {

        public static final String CREATED = "created";
        public static final String UPDATED = "updated";
        public static final String DELETED = "deleted";

        public static final String API = "API";
        public static final String API_PRODUCT = "APIProduct";
        public static final String APPLICATION = "Application";
        public static final String SUBSCRIPTION = "Subscription";

        public static final String NAME = "name";
        public static final String VERSION = "version";
        public static final String CONTEXT = "context";
        public static final String PROVIDER = "provider";
        public static final String OWNER = "owner";
        public static final String TIER = "tier";
        public static final String REQUESTED_TIER = "requested_tier";
        public static final String CALLBACK = "callbackURL";
        public static final String GROUPS = "groups";
        public static final String STATUS = "status";
        public static final String API_NAME = "api_name";
        public static final String API_PRODUCT_NAME = "api_product_name";
        public static final String APPLICATION_NAME = "application_name";
        public static final String APPLICATION_ID = "application_id";
    }

    public static final String API_WORKFLOW_STATE_ATTR = "overview_workflowState";

    public static class WorkflowConfigConstants {

        public static final String WORKFLOW = "WorkflowConfigurations";
        public static final String WORKFLOW_ENABLED = "Enabled";
        public static final String WORKFLOW_SERVER_URL = "ServerUrl";
        public static final String WORKFLOW_SERVER_USER = "ServerUser";
        public static final String WORKFLOW_SERVER_PASSWORD = "ServerPassword";
        public static final String WORKFLOW_CALLBACK = "WorkflowCallbackAPI";
        public static final String WORKFLOW_TOKEN_EP = "TokenEndPoint";
        public static final String WORKFLOW_DCR_EP = "DCREndPoint";
        public static final String WORKFLOW_DCR_EP_USER = "DCREndPointUser";
        public static final String WORKFLOW_DCR_EP_PASSWORD = "DCREndPointPassword";

    }

    public static class JwtTokenConstants {

        public static final String APPLICATION = "application";
        public static final String APPLICATION_ID = "id";
        public static final String APPLICATION_UUID = "uuid";
        public static final String APPLICATION_NAME = "name";
        public static final String APPLICATION_TIER = "tier";
        public static final String APPLICATION_OWNER = "owner";
        public static final String KEY_TYPE = "keytype";
        public static final String CONSUMER_KEY = "consumerKey";
        public static final String AUTHORIZED_PARTY = "azp";
        public static final String KEY_ID = "kid";
        public static final String JWT_ID = "jti";
        public static final String SUBSCRIPTION_TIER = "subscriptionTier";
        public static final String SUBSCRIBER_TENANT_DOMAIN = "subscriberTenantDomain";
        public static final String TIER_INFO = "tierInfo";
        public static final String STOP_ON_QUOTA_REACH = "stopOnQuotaReach";
        public static final String SPIKE_ARREST_LIMIT = "spikeArrestLimit";
        public static final String SPIKE_ARREST_UNIT = "spikeArrestUnit";
        public static final String SCOPE = "scope";
        public static final String SCOPE_DELIMITER = " ";
        public static final String ISSUED_TIME = "iat";
        public static final String EXPIRY_TIME = "exp";
        public static final String JWT_KID = "kid";
        public static final String SIGNATURE_ALGORITHM = "alg";
        public static final String TOKEN_TYPE = "typ";
        public static final String BACKEND_TOKEN = "backendJwt";
        public static final String SUBSCRIBED_APIS = "subscribedAPIs";
        public static final String API_CONTEXT = "context";
        public static final String API_VERSION = "version";
        public static final String API_PUBLISHER = "publisher";
        public static final String API_NAME = "name";
        public static final String QUOTA_TYPE = "tierQuotaType";
        public static final String QUOTA_TYPE_BANDWIDTH = "bandwidthVolume";
        public static final String PERMITTED_IP = "permittedIP";
        public static final String PERMITTED_REFERER = "permittedReferer";
        public static final String GRAPHQL_MAX_DEPTH = "graphQLMaxDepth";
        public static final String GRAPHQL_MAX_COMPLEXITY = "graphQLMaxComplexity";
    }

    public static final String SIGNATURE_ALGORITHM_RS256 = "RS256";
    public static final String SIGNATURE_ALGORITHM_SHA256_WITH_RSA = "SHA256withRSA";

    public static class APIEndpointSecurityConstants {

        public static final String BASIC_AUTH = "BasicAuth";
        public static final String DIGEST_AUTH = "DigestAuth";
        public static final String OAUTH = "OAuth";
    }

    public enum APITransportType {
        HTTP, WS, GRAPHQL
    }

    public static final String API_TYPE_SOAP = "SOAP";
    public static final String API_TYPE_SOAPTOREST = "SOAPTOREST";

    public static final String[] HTTP_DEFAULT_METHODS = {"get", "put", "post", "delete", "patch"};
    public static final String[] SOAP_DEFAULT_METHODS = {"post"};

    public static final String JSON_GRANT_TYPES = "grant_types";
    public static final String JSON_USERNAME = "username";
    public static final String REGEX_ILLEGAL_CHARACTERS_FOR_API_METADATA = "[~!@#;%^*()+={}|<>\"\',\\[\\]&/$\\\\]";
    public static final String JSON_CLIENT_ID = "client_id";
    public static final String JSON_ADDITIONAL_PROPERTIES = "additionalProperties";
    public static final String JSON_CLIENT_SECRET = "client_secret";

    /**
     * Publisher Access Control related registry properties and values.
     */
    public static final String PUBLISHER_ROLES = "publisher_roles";
    public static final String DISPLAY_PUBLISHER_ROLES = "display_publisher_roles";
    public static final String ACCESS_CONTROL = "publisher_access_control";
    public static final String NO_ACCESS_CONTROL = "all";
    public static final String NULL_USER_ROLE_LIST = "null";

    /**
     * CustomIndexer property to indicate whether it is gone through API Custom Indexer.
     */
    public static final String CUSTOM_API_INDEXER_PROPERTY = "registry.customIndexer";

    /**
     * Parameter related with accessControl support.
     */
    public static final String ACCESS_CONTROL_PARAMETER = "accessControl";
    public static final String ACCESS_CONTROL_ROLES_PARAMETER = "accessControlRoles";

    // Error message that will be shown when the user tries to access the API, that is not authorized for him.
    public static final String UN_AUTHORIZED_ERROR_MESSAGE = "User is not authorized to";

    // Prefix used for saving the custom properties related with APIs
    public static final String API_RELATED_CUSTOM_PROPERTIES_PREFIX = "api_meta.";
    // Reserved keywords for search.
    public static final String[] API_SEARCH_PREFIXES = {DOCUMENTATION_SEARCH_TYPE_PREFIX, TAGS_SEARCH_TYPE_PREFIX,
            NAME_TYPE_PREFIX, SUBCONTEXT_SEARCH_TYPE_PREFIX, PROVIDER_SEARCH_TYPE_PREFIX, CONTEXT_SEARCH_TYPE_PREFIX,
            VERSION_SEARCH_TYPE_PREFIX, LCSTATE_SEARCH_KEY.toLowerCase(), API_DESCRIPTION.toLowerCase(),
            API_STATUS.toLowerCase(), CONTENT_SEARCH_TYPE_PREFIX, TYPE_SEARCH_TYPE_PREFIX, LABEL_SEARCH_TYPE_PREFIX,
            CATEGORY_SEARCH_TYPE_PREFIX, ENABLE_STORE.toLowerCase()};
    // Prefix for registry attributes.
    public static final String OVERVIEW_PREFIX = "overview_";
    /**
     * Parameter for enabling tenant load notifications to members in the same HZ cluster
     */
    public static final String ENABLE_TENANT_LOAD_NOTIFICATION = "enableTenantLoadNotification";

    public static final String STORE_VIEW_ROLES = "store_view_roles";
    public static final String PUBLIC_STORE_VISIBILITY = "public";
    public static final String RESTRICTED_STORE_VISIBILITY = "restricted";

    public static final String CREATED_DATE = "createdDate";

    public static final String UNLIMITED_TIER_NAME = "unlimited";
    public static final String FAULT_SEQUENCE = "fault";
    public static final String OUT_SEQUENCE = "out";

    public static final String ENABLE_DUPLICATE_SCOPES = "enableDuplicateScopes";

    public static final String USER = "user";
    public static final String IS_SUPER_TENANT = "isSuperTenant";
    public static final String NULL_GROUPID_LIST = "null";

    public static final String APPLICATION_GZIP = "application/gzip";
    public static final String APPLICATION_ZIP = "application/zip";
    public static final String JAVA_IO_TMPDIR = "java.io.tmpdir";
    public static final String JSON_FILENAME_EXTENSION = ".json";
    public static final String JSON_GZIP_FILENAME_EXTENSION = ".json.gz";
    public static final String MIGRATION_MODE = "migrationMode";

    /**
     * Constants for correlation logging
     * */
    public static final String CORRELATION_ID = "Correlation-ID";
    public static final String ENABLE_CORRELATION_LOGS = "enableCorrelationLogs";
    public static final String CORRELATION_LOGGER = "correlation";
    public static final String LOG_ALL_METHODS = "logAllMethods";
    public static final String AM_ACTIVITY_ID = "activityid";

    public static final String PDF_EXTENSION = "pdf";
    public static final String XLS_EXTENSION = "xls";
    public static final String XLSX_EXTENSION = "xlsx";
    public static final String PPT_EXTENSION = "ppt";
    public static final String PPTX_EXTENSION = "pptx";
    public static final String DOC_EXTENSION = "doc";
    public static final String DOCX_EXTENSION = "docx";
    public static final String XML_DOC_EXTENSION = "xml";
    public static final String TXT_EXTENSION = "txt";
    public static final String WSDL_EXTENSION = "wsdl";

    public static final String API_STATE_CHANGE_INDICATOR = "registry.api.state.change.indicator";
    public static final String DOCUMENT_MEDIA_TYPE_KEY = "application/vnd.wso2-document\\+xml";
    public static final String DOCUMENT_INDEXER_INDICATOR = "document_indexed";

    public static final String KEY_SUFFIX = "_KEY";

    public static final String COLUMN_PRODUCT_DEFINITION = "DEFINITION";
    public static final String PRODUCTSCOPE_PREFIX = "productscope";
    public static final String API_PRODUCT_SUBSCRIPTION_TYPE = "APIProduct";
    public static final String API_SUBSCRIPTION_TYPE = "API";
    public static final String TYPE = "type";
    public static final String TYPE_SEARCH_TYPE_KEY = "type=";

    public static class OASResourceAuthTypes {

        public static final String APPLICATION_OR_APPLICATION_USER = "Application & Application User";
        public static final String APPLICATION_USER = "Application User";
        public static final String APPLICATION = "Application";
        public static final String NONE = "None";
    }

    public static class Analytics {

        public static final String API_NAME = "apiName";
        public static final String API_VERSION = "apiVersion";
        public static final String API_CREATOR = "apiCreator";
        public static final String API_CREATOR_TENANT_DOMAIN = "apiCreatorTenantDomain";
        public static final String APPLICATION_ID = "applicationId";
        public static final String RECORDS_DELIMITER = "records";
    }

    public static class Monetization {

        public static final String MONETIZATION_USAGE_RECORD_APP = "APIM_MONETIZATION_SUMMARY";
        public static final String MONETIZATION_USAGE_RECORD_AGG = "MonetizationAgg";
        public static final String USAGE_PUBLISH_TIME_FORMAT = "yyyy-MM-dd HH:mm:ss";
        public static final String USAGE_PUBLISH_TIME_ZONE = "UTC";
        public static final String COMPLETED = "COMPLETED";
        public static final String RUNNING = "RUNNING";
        public static final String INPROGRESS = "INPROGRESS";
        public static final String INITIATED = "INITIATED";
        public static final String SUCCESSFULL = "SUCCESSFULL";
        public static final String FAILED = "FAILED";
        public static final String USAGE_PUBLISH_DEFAULT_GRANULARITY = "days";
        public static final String USAGE_PUBLISH_DEFAULT_TIME_GAP_IN_DAYS = "1";
        public static final String USAGE_PUBLISHER_JOB_NAME = "USAGE_PUBLISHER";
        public static final String FROM_TIME_CONFIGURATION_PROPERTY =
                "Monetization.UsagePubliser.PublishTimeDurationInDays";
        public static final String MONETIZATION_CONFIG = "Monetization";
        public static final String MONETIZATION_IMPL = MONETIZATION_CONFIG + ".MonetizationImpl";
        public static final String USAGE_PUBLISHER = MONETIZATION_CONFIG + ".UsagePublisher";
        public static final String USAGE_PUBLISHER_GRANULARITY = USAGE_PUBLISHER + ".Granularity";
        public static final String ADDITIONAL_ATTRIBUTES = "AdditionalAttributes";
        public static final String ATTRIBUTE = "Attribute";
        public static final String IS_ATTRIBITE_REQUIRED = "Required";
        public static final String IS_ATTRIBUTE_HIDDEN = "Hidden";
        public static final String ATTRIBUTE_DESCRIPTION = "Description";
        public static final String ATTRIBUTE_DEFAULT = "Default";
        public static final String ATTRIBUTE_DISPLAY_NAME = "DisplayName";
        public static final String ATTRIBUTE_NAME = "Name";

        public static final String CURRENCY = "currencyType";
        public static final String BILLING_CYCLE = "billingCycle";
        public static final String FIXED_RATE = "fixedRate";
        public static final String DYNAMIC_RATE = "dynamicRate";
        public static final String FIXED_PRICE = "fixedPrice";
        public static final String PRICE_PER_REQUEST = "pricePerRequest";
        public static final String API_MONETIZATION_STATUS = "isMonetizationEnabled";
        public static final String API_MONETIZATION_PROPERTIES = "monetizationProperties";
    }

    // HTTP methods
    public static final String HTTP_GET = "GET";
    public static final String HTTP_POST = "POST";
    public static final String HTTP_PUT = "PUT";
    public static final String HTTP_DELETE = "DELETE";
    public static final String HTTP_HEAD = "HEAD";
    public static final String HTTP_OPTIONS = "OPTIONS";
    public static final String HTTP_PATCH = "PATCH";

    // Supported API Types
    public enum ApiTypes {
        API,
        PRODUCT_API
    }

    public static final String TENANT_STATE_ACTIVE = "ACTIVE";
    public static final String TENANT_STATE_INACTIVE = "INACTIVE";

    public static final String GATEWAY_PUBLIC_CERTIFICATE_ALIAS = "gateway_certificate_alias";

    //Constants for user API ratings
    public static final String API_ID = "apiId";
    public static final String RATING_ID = "ratingId";
    public static final String RATING = "rating";
    public static final String USER_NAME = "username";

    public static class RestApiConstants {

        public static final String REST_API_DEFAULT_VERSION = "v1";
        public static final String REST_API_OLD_VERSION = "v0.17";
        public static final String REST_API_PUBLISHER_CONTEXT = "/api/am/publisher/";
        public static final String REST_API_PUBLISHER_CONTEXT_FULL_1 =
                REST_API_PUBLISHER_CONTEXT + REST_API_DEFAULT_VERSION;
        public static final String REST_API_ADMIN_CONTEXT = "/api/am/admin/";
        public static final String REST_API_ADMIN_VERSION = "v0.17";
        public static final String REST_API_ADMIN_CONTEXT_FULL_0 = REST_API_ADMIN_CONTEXT + REST_API_ADMIN_VERSION;
        public static final String REST_API_ADMIN_IMPORT_API_RESOURCE = "/import/api";
        public static final String IMPORT_API_PRESERVE_PROVIDER = "preserveProvider";
        public static final String IMPORT_API_OVERWRITE = "overwrite";
        public static final String IMPORT_API_ARCHIVE_FILE = "file";
        public static final String IMPORT_API_SUCCESS = "API imported successfully.";
        public static final String REST_API_PUB_RESOURCE_PATH_APIS = "/apis";
        public static final String REST_API_PUB_SEARCH_API_QUERY = "query";
        public static final String PUB_SEARCH_API_QUERY_PARAMS_NAME = "name:";
        public static final String PUB_SEARCH_API_QUERY_PARAMS_VERSION = "version:";
        public static final String PUB_API_LIST_RESPONSE_PARAMS_LIST = "list";
        public static final String PUB_API_LIST_RESPONSE_PARAMS_COUNT = "count";
        public static final String PUB_API_RESPONSE_PARAMS_ID = "id";
        public static final String DYNAMIC_CLIENT_REGISTRATION_URL_SUFFIX =
                "/client-registration/" + REST_API_OLD_VERSION + "/register";
    }

    public static final int MAX_LENGTH_API_NAME = 50;
    public static final int MAX_LENGTH_VERSION = 30;
    public static final int MAX_LENGTH_PROVIDER = 50;
    public static final int MAX_LENGTH_CONTEXT = 82; //context becomes context + version + two '/'. so max context is 50

    /**
     * Constants for trust store access
     *
     * */
    public static final String TRUST_STORE_PASSWORD = "Security.TrustStore.Password";
    public static final String TRUST_STORE_LOCATION = "Security.TrustStore.Location";
    public static final String INTERNAL_WEB_APP_EP = "/internal/data/v1";
    public static final String API_KEY_REVOKE_PATH = "/key/revoke";

    public static final String SKIP_ROLES_BY_REGEX = "skipRolesByRegex";

    /**
     * API categories related constants
     */
    public static final String API_CATEGORIES_CATEGORY_NAME = "apiCategories_categoryName";
    public static final String API_CATEGORY = "api-category";

    // AWS Lambda: Constants for aws lambda
    public static final String AWS_SECRET_KEY = "AWS_SECRET_KEY";
    public static final int AWS_ENCRYPTED_SECRET_KEY_LENGTH = 620;
    public static final int AWS_DEFAULT_CONNECTION_TIMEOUT = 50000;
    public static final String AMZN_ACCESS_KEY = "amznAccessKey";
    public static final String AMZN_SECRET_KEY = "amznSecretKey";
    public static final String AMZN_REGION = "amznRegion";
    public static final String NO_ENTITY_BODY = "NO_ENTITY_BODY";

    public static final String JWT_AUTHENTICATION_CONFIG = "JWTAuthentication";
    public static final String JWT_AUTHENTICATION_SUBSCRIPTION_VALIDATION =
            JWT_AUTHENTICATION_CONFIG + ".EnableSubscriptionValidationViaKeyManager";
    public static final String APPLICATION_TOKEN_TYPE_JWT = "JWT";
    /**
     * Constants for the recommendation system
     *
     * */
    public static final String API_RECOMMENDATION = "APIRecommendations";
    public static final String RECOMMENDATION_ENDPOINT = "recommendationAPI";
    public static final String AUTHENTICATION_ENDPOINT = "authenticationEndpoint";
    public static final String RECOMMENDATION_API_CONSUMER_KEY = "consumerKey";
    public static final String RECOMMENDATION_API_CONSUMER_SECRET = "consumerSecret";
    public static final String MAX_RECOMMENDATIONS = "maxRecommendations";
    public static final String WAIT_DURATION = "waitDuration";
    public static final String APPLY_RECOMMENDATIONS_FOR_ALL_APIS = "applyForAllTenants";
    public static final String RECOMMENDATION_USERNAME = "userName";
    public static final String RECOMMENDATION_PASSWORD = "password";
    public static final String ADD_API = "ADD_API";
    public static final String DELETE_API = "DELETE_API";
    public static final String ADD_NEW_APPLICATION = "ADD_APPLICATION";
    public static final String UPDATED_APPLICATION = "UPDATED_APPLICATION";
    public static final String DELETE_APPLICATION = "DELETE_APPLICATION";
    public static final String ADD_USER_CLICKED_API = "ADD_USER_CLICKED_API";
    public static final String ADD_USER_SEARCHED_QUERY = "ADD_USER_SEARCHED_QUERY";
    public static final String PUBLISHED_STATUS = "PUBLISHED";
    public static final String DELETED_STATUS = "DELETED";
    public static final String ACTION_STRING = "action";
    public static final String PAYLOAD_STRING = "payload";
    public static final String API_TENANT_CONF_ENABLE_RECOMMENDATION_KEY = "EnableRecommendation";
    public static final String RECOMMENDATIONS_WSO2_EVENT_PUBLISHER = "recommendationEventPublisher";
    public static final String RECOMMENDATIONS_GET_RESOURCE = "/getRecommendations";
    public static final String RECOMMENDATIONS_PUBLISH_RESOURCE = "/publishEvents";
    public static final String RECOMMENDATIONS_USER_HEADER = "User";
    public static final String RECOMMENDATIONS_ACCOUNT_HEADER = "Account";
    public static final String ACCESS_TOKEN = "access_token";
    public static final String CONTENT_TYPE_HEADER = "Content-Type";
    public static final String CONTENT_TYPE_APPLICATION_FORM = "application/x-www-form-urlencoded";
    public static final String AUTHORIZATION_BASIC = "Basic ";
    public static final String AUTHORIZATION_BEARER = "Bearer ";
    public static final String TOKEN_GRANT_TYPE_KEY = "grant_type";
    public static final String SCOPES_KEY = "scopes";
    public static final String TOKEN_KEY = "token";
    public static final String GRANT_TYPE_VALUE = "client_credentials";
    public static final String RECOMMENDATIONS_CACHE_NAME = "APIRecommendationsCache";
    public static final String RECOMMENDATIONS_CACHE_KEY = "Recommendations";
    public static final String LAST_UPDATED_CACHE_KEY = "LastUpdated";

    public static class CertificateReLoaderConfiguration {

        public static final String CERTIFICATE_RELOADER_CONFIGURATION_ROOT = "CertificateReLoaderConfiguration";
        public static final String PERIOD = CERTIFICATE_RELOADER_CONFIGURATION_ROOT + ".Period";
    }

    public static class MutualSSL {

        public static final String MUTUAL_SSL_CONFIG_ROOT = "MutualSSL";
        public static final String CLIENT_CERTIFICATE_HEADER = MUTUAL_SSL_CONFIG_ROOT + ".ClientCertificateHeader";
        public static final String ENABLE_CLIENT_CERTIFICATE_VALIDATION = MUTUAL_SSL_CONFIG_ROOT +
                ".EnableClientCertificateValidation";
    }

    public static final String DEFAULT_SCOPE_TYPE = "OAUTH2";
    public static final String DEFAULT_BINDING_TYPE = "DEFAULT";

    public static class TokenIssuer {

        public static String TOKEN_ISSUER = "TokenIssuer";
        public static final String JWKS_CONFIGURATION = "JWKSConfiguration";
        public static final String CLAIM_MAPPINGS = "ClaimMappings";
        public static final String CLAIM_MAPPING = "ClaimMapping";

        public static class JWKSConfiguration {

            public static final String URL = "URL";
        }

        public static class ClaimMapping {

            public static final String LOCAL_CLAIM = "LocalClaim";
            public static final String REMOTE_CLAIM = "RemoteClaim";

        }
    }

    public static class KeyManager {

        public static final String SERVICE_URL = "ServiceURL";
        public static final String INIT_DELAY = "InitDelay";
        public static final String INTROSPECTION_ENDPOINT = "introspection_endpoint";
        public static final String CLIENT_REGISTRATION_ENDPOINT = "client_registration_endpoint";
        public static final String KEY_MANAGER_OPERATIONS_DCR_ENDPOINT = "/keymanager-operations/dcr/register";
        public static final String KEY_MANAGER_OPERATIONS_USERINFO_ENDPOINT = "/keymanager-operations/user-info";
        public static final String TOKEN_ENDPOINT = "token_endpoint";
        public static final String REVOKE_ENDPOINT = "revoke_endpoint";
        public static final String SCOPE_MANAGEMENT_ENDPOINT = "scope_endpoint";
        public static final String AVAILABLE_GRANT_TYPE = "grant_types";
        public static final String ENABLE_TOKEN_GENERATION = "enable_token_generation";
        public static final String ENABLE_TOKEN_HASH = "enable_token_hash";
        public static final String ENABLE_TOKEN_ENCRYPTION = "enable_token_encryption";
        public static final String ENABLE_OAUTH_APP_CREATION = "enable_oauth_app_creation";
        public static final String DEFAULT_KEY_MANAGER = "Default";
        public static final String DEFAULT_KEY_MANAGER_TYPE = "default";
        public static final String DEFAULT_KEY_MANAGER_DESCRIPTION = "This is Key Manager";

        public static final String ISSUER = "issuer";
        public static final String JWKS_ENDPOINT = "jwks_endpoint";
        public static final String USERINFO_ENDPOINT = "userinfo_endpoint";
        public static final String AUTHORIZE_ENDPOINT = "authorize_endpoint";
        public static final String EVENT_HUB_CONFIGURATIONS = "EventHubConfigurations";
        public static final String KEY_MANAGER = "KeyManager";
        public static final String APPLICATION_CONFIGURATIONS = "ApplicationConfigurations";
        public static final String EVENT_RECEIVER_CONFIGURATION = "EventReceiverConfiguration";

        public static final String ENABLE = "Enable";
        public static final String USERNAME = "Username";
        public static final String PASSWORD = "Password";
        public static final String SELF_VALIDATE_JWT = "self_validate_jwt";
        public static final String CLAIM_MAPPING = "claim_mappings";
        public static final String VALIDATION_TYPE = "validation_type";
        public static final String VALIDATION_JWT = "jwt";
        public static final String VALIDATION_REFERENCE = "reference";
        public static final String VALIDATION_CUSTOM = "custom";
        public static final String TOKEN_FORMAT_STRING = "token_format_string";
        public static final String ENABLE_TOKEN_VALIDATION = "validation_enable";
        public static final String VALIDATION_ENTRY_JWT_BODY = "body";
        public static final String API_LEVEL_ALL_KEY_MANAGERS = "all";
        public static final String REGISTERED_TENANT_DOMAIN = "tenantDomain";
        public static final String ENABLE_MAP_OAUTH_CONSUMER_APPS = "enable_map_oauth_consumer_apps";
        public static final String KEY_MANAGER_TYPE = "type";
        public static final String UUID_REGEX = "[0-9a-fA-F]{8}-[0-9a-fA-F]{4}-[1-5][0-9a-fA-F]{3}-[89abAB][0-9a-fA-F" +
                "]{3}-[0-9a-fA-F]{12}";
        public static final String CONSUMER_KEY_CLAIM = "consumer_key_claim";
        public static final String SCOPES_CLAIM = "scopes_claim";
        public static final String CERTIFICATE_TYPE = "certificate_type";
        public static final String CERTIFICATE_VALUE = "certificate_value";
        public static final String CERTIFICATE_TYPE_JWKS_ENDPOINT = "JWKS";
        public static final String CERTIFICATE_TYPE_PEM_FILE = "PEM";
        public static final String EVENT_PUBLISHER_CONFIGURATIONS = "EventPublisherConfiguration";
        public static final String KEY_MANAGER_TYPE_HEADER = "X-WSO2-KEY-MANAGER";
        public static final String USER_INFO_ENDPOINT = "user_info_endpoint";
        public static final String ACCESS_TOKEN = "accessToken";
        public static final String AUTH_CODE = "authCode";
        public static final String CLAIM_DIALECT = "dialect";
        public static final String DEFAULT_KEY_MANAGER_OPENID_CONNECT_DISCOVERY_ENDPOINT = "/oauth2/token/.well-known/openid-configuration";
        public static final String PRODUCTION_TOKEN_ENDPOINT = "production_token_endpoint";
        public static final String SANDBOX_TOKEN_ENDPOINT = "sandbox_token_endpoint";
        public static final String PRODUCTION_REVOKE_ENDPOINT = "production_revoke_endpoint";
        public static final String SANDBOX_REVOKE_ENDPOINT = "sandbox_revoke_endpoint";

        public static class KeyManagerEvent {

            public static final String EVENT_TYPE = "event_type";
            public static final String KEY_MANAGER_CONFIGURATION = "key_manager_configuration";
            public static final String ACTION = "action";
            public static final String NAME = "name";
            public static final String ENABLED = "enabled";
            public static final String VALUE = "value";
            public static final String TENANT_DOMAIN = "tenantDomain";
            public static final String ACTION_ADD = "add";
            public static final String ACTION_UPDATE = "update";
            public static final String ACTION_DELETE = "delete";
            public static final String TYPE = "type";
            public static final String KEY_MANAGER_STREAM_ID = "org.wso2.apimgt.keymgt.stream:1.0.0";
        }
    }

    public static class GlobalCacheInvalidation {

        public static final String ENABLED = "Enabled";
        public static final Object GLOBAL_CACHE_INVALIDATION = "GlobalCacheInvalidation";

        public static final String Domain = "Domain";
        public static final String Stream = "Stream";
        public static final String REVEIVER_URL_GROUP = "ReceiverUrlGroup";
        public static final String AUTH_URL_GROUP = "AuthUrlGroup";
        public static final String USERNAME = "Username";
        public static final String PASSWORD = "Password";
        public static final String TOPIC_NAME = "Topic";
        public static final String EXCLUDED_CACHES = "ExcludedCaches";
        public static final String ReceiverConnectionDetails = "ReceiverConnectionDetails";
    }

    // Supported Notifier Types
    public enum NotifierType {
        API,
        GATEWAY_PUBLISHED_API,
        APPLICATION,
        APPLICATION_REGISTRATION,
        POLICY,
        SUBSCRIPTIONS
    }

    // Supported Event Types
    public enum EventType {
        API_CREATE,
        API_UPDATE,
        API_DELETE,
        API_LIFECYCLE_CHANGE,
        APPLICATION_CREATE,
        APPLICATION_UPDATE,
        APPLICATION_DELETE,
        APPLICATION_REGISTRATION_CREATE,
        POLICY_CREATE,
        POLICY_UPDATE,
        POLICY_DELETE,
        SUBSCRIPTIONS_CREATE,
        SUBSCRIPTIONS_UPDATE,
        SUBSCRIPTIONS_DELETE,
        DEPLOY_API_IN_GATEWAY,
        REMOVE_API_FROM_GATEWAY
    }

    public static class GatewayArtifactSynchronizer {

        public static final String SYNC_RUNTIME_ARTIFACTS_PUBLISHER_CONFIG = "SyncRuntimeArtifactsPublisher";
        public static final String SYNC_RUNTIME_ARTIFACTS_GATEWAY_CONFIG = "SyncRuntimeArtifactsGateway";
        public static final String ENABLE_CONFIG = "Enable";
        public static final String SAVER_CONFIG = "ArtifactSaver";
        public static final String RETRIEVER_CONFIG = "ArtifactRetriever";
        public static final String RETRY_DUARTION = "RetryDuration";
        public static final String PUBLISH_DIRECTLY_TO_GW_CONFIG = "PublishDirectlyToGW";
        public static final String GATEWAY_LABELS_CONFIG = "GatewayLabels";
        public static final String LABEL_CONFIG = "Label";
        public static final String DB_SAVER_NAME = "DBSaver";
        public static final String DB_RETRIEVER_NAME = "DBRetriever";
        public static final String GATEWAY_INSTRUCTION_PUBLISH = "Publish";
        public static final String GATEWAY_INSTRUCTION_REMOVE = "Remove";
        public static final String SYNAPSE_ARTIFACTS = "/synapse-artifacts";
        public static final String SYNAPSE_ATTRIBUTES = "/synapse-attributes";
        public static final String GATEAY_SYNAPSE_ARTIFACTS = "/gateway-synapse-artifacts";
        public static final String DATA_SOURCE_NAME = "DataSourceName";
        public static final String DATA_RETRIEVAL_MODE= "DataRetrievalMode";
        public static final String GATEWAY_STARTUP_SYNC = "sync";
        public static final String GATEWAY_STARTUP_ASYNC= "async";
        public static final String API_ID = "apiId";
        public static final String LABEL = "label";

    }

    public static class ContainerMgtAttributes {

        public static final String DEPLOYMENTS = "Deployments";
        public static final String CONTAINER_MANAGEMENT = "ContainerMgt";
        public static final String CONTAINER_MANAGEMENT_INFO = "ContainerMgtInfo";

    }

    public static class TopicNames {

        //APIM default topic names
        public static final String TOPIC_THROTTLE_DATA = "throttleData";
        public static final String TOPIC_TOKEN_REVOCATION = "tokenRevocation";
        public static final String TOPIC_CACHE_INVALIDATION = "cacheInvalidation";
        public static final String TOPIC_KEY_MANAGER = "keyManager";
        public static final String TOPIC_NOTIFICATION = "notification";
    }

    public enum PolicyType {
        API,
        APPLICATION,
        SUBSCRIPTION
    }

    public static class NotificationEvent {

        public static final String TOKEN_TYPE = "token_type";
        public static final String TOKEN_REVOCATION_EVENT = "token_revocation";
        public static final String CONSUMER_KEY = "consumer_key";
        public static final String EVENT_ID = "eventId";
        public static final String TENANT_ID = "tenantId";
        public static final String TENANT_DOMAIN = "tenant_domain";
    }

    //Constants related to user password
    public static final String ENABLE_CHANGE_PASSWORD = "EnableChangePassword";
    public static final String IS_PASSWORD_POLICY_ENABLED_PROPERTY = "passwordPolicy.enable";
    public static final String PASSWORD_POLICY_MIN_LENGTH_PROPERTY = "passwordPolicy.min.length";
    public static final String PASSWORD_POLICY_MAX_LENGTH_PROPERTY = "passwordPolicy.max.length";
    public static final String PASSWORD_POLICY_PATTERN_PROPERTY = "passwordPolicy.pattern";
    public static final String PASSWORD_JAVA_REGEX_PROPERTY = "PasswordJavaRegEx";
}<|MERGE_RESOLUTION|>--- conflicted
+++ resolved
@@ -784,13 +784,8 @@
     public static final String IDENTITY_PROVIDER_AUTHORIZE_ENDPOINT = IDENTITY_PROVIDER + "AuthorizeEndpoint";
     public static final String IDENTITY_PROVIDER_OIDC_LOGOUT_ENDPOINT = IDENTITY_PROVIDER + "OIDCLogoutEndpoint";
     public static final String IDENTITY_PROVIDER_SERVER_URL = IDENTITY_PROVIDER + "ServerURL";
-<<<<<<< HEAD
     public static final String IDENTITY_PROVIDER_OIDC_CHECK_SESSION_ENDPOINT = IDENTITY_PROVIDER + "CheckSessionEndpoint";
     public static final String IDENTITY_PROVIDER_OIDC_CHECK_SESSION_URL = "/oidc/checksession";
-=======
-    public static final String IDENTITY_PROVIDER_OIDC_CHECK_SESSION_ENDPOINT =
-            IDENTITY_PROVIDER + "CheckSessionEndpoint";
->>>>>>> 65d91610
 
     public static final String SELF_SIGN_UP = "SelfSignUp.";
     public static final String SELF_SIGN_UP_ENABLED = SELF_SIGN_UP + "Enabled";
