/*
 * Copyright (c) 2020, WSO2 Inc. (http://www.wso2.org) All Rights Reserved.
 *
 * WSO2 Inc. licenses this file to you under the Apache License,
 * Version 2.0 (the "License"); you may not use this file except
 * in compliance with the License.
 * You may obtain a copy of the License at
 *
 *    http://www.apache.org/licenses/LICENSE-2.0
 *
 * Unless required by applicable law or agreed to in writing,
 * software distributed under the License is distributed on an
 * "AS IS" BASIS, WITHOUT WARRANTIES OR CONDITIONS OF ANY
 * KIND, either express or implied.  See the License for the
 * specific language governing permissions and limitations
 * under the License.
 */

package org.wso2.carbon.apimgt.impl.dao.constants;

public class SubscriptionValidationSQLConstants {

    public static final String GET_ALL_APPLICATIONS_SQL =
            " SELECT " +
                    "   APP.APPLICATION_ID AS APP_ID," +
                    "   APP.APPLICATION_TIER AS TIER," +
                    "   APP.TOKEN_TYPE AS TOKEN_TYPE," +
                    "   SUB.USER_ID AS SUB_NAME" +
                    " FROM " +
                    "   AM_APPLICATION AS APP," +
                    "   AM_SUBSCRIBER AS SUB" +
                    " WHERE " +
                    "   APP.SUBSCRIBER_ID = SUB.SUBSCRIBER_ID ";

    public static final String GET_TENANT_APPLICATIONS_SQL =
            " SELECT " +
                    "   APP.APPLICATION_ID AS APP_ID," +
                    "   APP.APPLICATION_TIER AS TIER," +
                    "   APP.TOKEN_TYPE AS TOKEN_TYPE," +
                    "   SUB.USER_ID AS SUB_NAME" +
                    " FROM " +
                    "   AM_APPLICATION AS APP," +
                    "   AM_SUBSCRIBER AS SUB" +
                    " WHERE " +
                    "   APP.SUBSCRIBER_ID = SUB.SUBSCRIBER_ID AND" +
                    "   SUB.TENANT_ID = ? ";

    public static final String GET_APPLICATION_BY_ID_SQL =
            " SELECT " +
                    "   APP.APPLICATION_ID AS APP_ID," +
                    "   APP.APPLICATION_TIER AS TIER," +
                    "   APP.TOKEN_TYPE AS TOKEN_TYPE," +
                    "   SUB.USER_ID AS SUB_NAME" +
                    " FROM " +
                    "   AM_APPLICATION AS APP," +
                    "   AM_SUBSCRIBER AS SUB" +
                    " WHERE " +
                    "   APP.SUBSCRIBER_ID = SUB.SUBSCRIBER_ID AND" +
                    "   APP.APPLICATION_ID = ? ";

    public static final String GET_ALL_SUBSCRIPTIONS_SQL =
            "SELECT " +
                    "   SUBSCRIPTION_ID AS SUB_ID," +
                    "   TIER_ID AS TIER," +
                    "   API_ID AS API_ID," +
                    "   APPLICATION_ID AS APP_ID," +
                    "   SUB_STATUS AS STATUS" +
                    " FROM " +
                    "   AM_SUBSCRIPTION";

    public static final String GET_SUBSCRIPTION_SQL =
            "SELECT " +
                    "   SUBSCRIPTION_ID AS SUB_ID," +
                    "   TIER_ID AS TIER," +
                    "   API_ID AS API_ID," +
                    "   APPLICATION_ID AS APP_ID," +
                    "   SUB_STATUS AS STATUS" +
                    " FROM " +
                    "   AM_SUBSCRIPTION" +
                    " WHERE " +
                    "   API_ID = ? AND " +
                    "   APPLICATION_ID = ? ";

    public static final String GET_ALL_SUBSCRIPTION_POLICIES_SQL =
            "SELECT " +
                    "   POLICY_ID," +
                    "   NAME," +
                    "   RATE_LIMIT_COUNT," +
                    "   RATE_LIMIT_TIME_UNIT," +
                    "   QUOTA_TYPE," +
                    "   STOP_ON_QUOTA_REACH, " +
                    "   TENANT_ID " +
                    "FROM " +
                    "   AM_POLICY_SUBSCRIPTION";

    public static final String GET_ALL_APPLICATION_POLICIES_SQL =
            "SELECT " +
                    "   POLICY_ID," +
                    "   NAME," +
                    "   QUOTA_TYPE," +
                    "   TENANT_ID " +
                    "FROM " +
                    "   AM_POLICY_APPLICATION";

    public static final String GET_ALL_APIS_SQL =
            "SELECT " +
                    "  API.API_ID," +
                    "  API.API_PROVIDER," +
                    "  API.API_NAME," +
                    "  API.API_TIER," +
                    "  API.API_VERSION," +
                    "  API.CONTEXT, " +
                    "  URL.URL_MAPPING_ID," +
                    "  URL.HTTP_METHOD," +
                    "  URL.AUTH_SCHEME," +
                    "  URL.URL_PATTERN," +
                    "  URL.THROTTLING_TIER AS RES_TIER," +
                    "  SCOPE.SCOPE_NAME " +
                    " FROM " +
                    "  AM_API AS API," +
                    "  AM_API_URL_MAPPING AS URL" +
                    " LEFT JOIN " +
                    " AM_API_RESOURCE_SCOPE_MAPPING AS SCOPE " +
                    " ON " +
                    "  URL.URL_MAPPING_ID = SCOPE.URL_MAPPING_ID" +
                    " WHERE " +
                    "  API.API_ID = URL.API_ID";

    public static final String GET_ALL_AM_KEY_MAPPINGS_SQL =
            "SELECT " +
                    "   APPLICATION_ID," +
                    "   CONSUMER_KEY," +
                    "   KEY_TYPE," +
                    "   STATE" +
                    " FROM " +
                    "   AM_APPLICATION_KEY_MAPPING";

    public static final String GET_AM_KEY_MAPPING_SQL =
            "SELECT " +
                    "   APPLICATION_ID," +
                    "   CONSUMER_KEY," +
                    "   KEY_TYPE," +
                    "   STATE " +
                    " FROM " +
                    "   AM_APPLICATION_KEY_MAPPING" +
                    " WHERE " +
                    "APPLICATION_ID = ? " +
                    "AND KEY_TYPE = ? ";

    public static final String GET_AM_KEY_MAPPING_BY_CONSUMER_KEY_SQL =
            "SELECT " +
                    "   APPLICATION_ID," +
                    "   CONSUMER_KEY," +
                    "   KEY_TYPE," +
                    "   STATE " +
                    " FROM " +
                    "   AM_APPLICATION_KEY_MAPPING" +
                    " WHERE " +
                    "CONSUMER_KEY = ? ";

    public static final String GET_TENANT_SUBSCRIPTIONS_SQL =
            "SELECT " +
                    "   SUBS.SUBSCRIPTION_ID AS SUB_ID," +
                    "   SUBS.TIER_ID AS TIER," +
                    "   SUBS.API_ID AS API_ID," +
                    "   APP.APPLICATION_ID AS APP_ID," +
                    "   SUBS.SUB_STATUS AS STATUS," +
                    "   SUB.TENANT_ID AS TENANT_ID" +
                    " FROM " +
                    "   AM_SUBSCRIPTION AS SUBS," +
                    "   AM_APPLICATION AS APP," +
                    "   AM_SUBSCRIBER AS SUB" +
                    " WHERE " +
                    "   SUBS.APPLICATION_ID = APP.APPLICATION_ID AND " +
                    "   APP.SUBSCRIBER_ID = SUB.SUBSCRIBER_ID AND " +
                    "   SUB.TENANT_ID = ? ";

    public static final String GET_TENANT_SUBSCRIPTION_POLICIES_SQL =
            "SELECT " +
                    "   POLICY_ID," +
                    "   NAME," +
                    "   RATE_LIMIT_COUNT," +
                    "   RATE_LIMIT_TIME_UNIT," +
                    "   QUOTA_TYPE," +
                    "   STOP_ON_QUOTA_REACH, " +
                    "   TENANT_ID " +
                    "FROM " +
                    "   AM_POLICY_SUBSCRIPTION" +
                    " WHERE " +
                    "   TENANT_ID = ? ";
    public static final String GET_SUBSCRIPTION_POLICY_SQL =
            "SELECT " +
                    "   POLICY_ID," +
                    "   NAME," +
                    "   RATE_LIMIT_COUNT," +
                    "   RATE_LIMIT_TIME_UNIT," +
                    "   QUOTA_TYPE," +
                    "   STOP_ON_QUOTA_REACH, " +
                    "   TENANT_ID " +
                    "FROM " +
                    "   AM_POLICY_SUBSCRIPTION" +
                    " WHERE " +
                    "   NAME = ? AND " +
                    "   TENANT_ID = ?";

    public static final String GET_TENANT_APPLICATION_POLICIES_SQL =
            "SELECT " +
                    "   POLICY_ID," +
                    "   NAME," +
                    "   QUOTA_TYPE," +
                    "   TENANT_ID " +
                    "FROM " +
                    "   AM_POLICY_APPLICATION" +
                    " WHERE " +
                    "   TENANT_ID = ? ";

    public static final String GET_TENANT_API_POLICIES_SQL =
            "SELECT" +
                    "   POLICY.POLICY_ID," +
                    "   POLICY.NAME," +
                    "   POLICY.TENANT_ID," +
                    "   POLICY.DEFAULT_QUOTA_TYPE," +
                    "   COND.CONDITION_GROUP_ID," +
                    "   COND.QUOTA_TYPE" +
                    " FROM" +
                    "   AM_API_THROTTLE_POLICY AS POLICY " +
                    " LEFT JOIN " +
                    "   AM_CONDITION_GROUP AS COND " +
                    " ON " +
                    "   POLICY.POLICY_ID = COND.POLICY_ID" +
                    " WHERE POLICY.TENANT_ID = ?";
<<<<<<< HEAD
=======

    public static final String GET_API_POLICY_BY_NAME =
            "SELECT" +
                    "   POLICY.POLICY_ID," +
                    "   POLICY.NAME," +
                    "   POLICY.TENANT_ID," +
                    "   POLICY.DEFAULT_QUOTA_TYPE," +
                    "   COND.CONDITION_GROUP_ID," +
                    "   COND.QUOTA_TYPE" +
                    " FROM" +
                    "   AM_API_THROTTLE_POLICY AS POLICY " +
                    " LEFT JOIN " +
                    "   AM_CONDITION_GROUP AS COND " +
                    " ON " +
                    "   POLICY.POLICY_ID = COND.POLICY_ID" +
                    " WHERE " +
                    " POLICY.TENANT_ID = ? AND" +
                    " ";
>>>>>>> 2f7c5f0f

    public static final String GET_APPLICATION_POLICY_SQL =
            "SELECT " +
                    "   POLICY_ID," +
                    "   NAME," +
                    "   QUOTA_TYPE," +
                    "   TENANT_ID " +
                    "FROM " +
                    "   AM_POLICY_APPLICATION" +
                    " WHERE " +
                    "   NAME = ? AND" +
                    "   TENANT_ID = ? ";

    public static final String GET_API_POLICY_SQL =
            "SELECT" +
                    "   POLICY.POLICY_ID," +
                    "   POLICY.NAME," +
                    "   POLICY.TENANT_ID," +
                    "   POLICY.DEFAULT_QUOTA_TYPE," +
                    "   COND.CONDITION_GROUP_ID," +
                    "   COND.QUOTA_TYPE" +
                    " FROM" +
                    "   AM_API_THROTTLE_POLICY AS POLICY " +
                    " LEFT JOIN " +
                    "   AM_CONDITION_GROUP AS COND " +
                    " ON " +
                    "   POLICY.POLICY_ID = COND.POLICY_ID";

    public static final String GET_TENANT_APIS_SQL =
            "SELECT " +
                    "  API.API_ID," +
                    "  API.API_PROVIDER," +
                    "  API.API_NAME," +
                    "  API.API_TIER," +
                    "  API.API_VERSION," +
                    "  API.CONTEXT, " +
                    "  URL.URL_MAPPING_ID," +
                    "  URL.HTTP_METHOD," +
                    "  URL.AUTH_SCHEME," +
                    "  URL.URL_PATTERN," +
                    "  URL.THROTTLING_TIER AS RES_TIER" +
                    " FROM " +
                    "  AM_API AS API," +
                    "  AM_API_URL_MAPPING AS URL" +
                    " LEFT JOIN " +
                    "  AM_API_RESOURCE_SCOPE_MAPPING AS SCOPE " +
                    " ON " +
                    "  URL.URL_MAPPING_ID = SCOPE.URL_MAPPING_ID" +
                    " WHERE " +
                    "  CONTEXT LIKE ? AND " +
                    "  API.API_ID = URL.API_ID";
    public static final String GET_ST_APIS_SQL =
            "SELECT " +
                    "  API.API_ID," +
                    "  API.API_PROVIDER," +
                    "  API.API_NAME," +
                    "  API.API_TIER," +
                    "  API.API_VERSION," +
                    "  API.CONTEXT, " +
                    "  URL.URL_MAPPING_ID," +
                    "  URL.HTTP_METHOD," +
                    "  URL.AUTH_SCHEME," +
                    "  URL.URL_PATTERN," +
                    "  URL.THROTTLING_TIER AS RES_TIER" +
                    " FROM " +
                    "  AM_API AS API," +
                    "  AM_API_URL_MAPPING AS URL" +
                    " LEFT JOIN " +
                    "  AM_API_RESOURCE_SCOPE_MAPPING AS SCOPE " +
                    " ON " +
                    "  URL.URL_MAPPING_ID = SCOPE.URL_MAPPING_ID " +
                    " WHERE " +
                    "  CONTEXT NOT LIKE ? AND " +
                    "  API.API_ID = URL.API_ID ";

    public static final String GET_API_SQL =
            "SELECT " +
                    "  API.API_ID," +
                    "  API.API_PROVIDER," +
                    "  API.API_NAME," +
                    "  API.API_TIER," +
                    "  API.API_VERSION," +
                    "  API.CONTEXT, " +
<<<<<<< HEAD
                    "  URL.MAPPING_ID," +
=======
                    "  URL.URL_MAPPING_ID," +
>>>>>>> 2f7c5f0f
                    "  URL.HTTP_METHOD," +
                    "  URL.AUTH_SCHEME," +
                    "  URL.URL_PATTERN," +
                    "  URL.THROTTLING_TIER AS RES_TIER," +
                    "  SCOPE.SCOPE_NAME " +
                    " FROM " +
                    "   AM_API AS API," +
                    "   AM_API_URL_MAPPING AS URL" +
                    " LEFT JOIN " +
                    "  AM_API_RESOURCE_SCOPE_MAPPING AS SCOPE " +
                    " ON " +
                    "  URL.URL_MAPPING_ID = SCOPE.URL_MAPPING_ID " +
                    " WHERE " +
                    "   API.API_ID = URL.API_ID AND " +
                    "   API.API_VERSION = ? AND " +
                    "   API.CONTEXT = ?";

    public static final String GET_TENANT_AM_KEY_MAPPING_SQL =
            "SELECT " +
                    "   MAPPING.APPLICATION_ID," +
                    "   MAPPING.CONSUMER_KEY," +
                    "   MAPPING.KEY_TYPE," +
                    "   MAPPING.STATE" +
                    " FROM " +
                    "   AM_APPLICATION_KEY_MAPPING AS MAPPING," +
                    "   AM_APPLICATION AS APP," +
                    "   AM_SUBSCRIBER AS SUB" +
                    " WHERE " +
                    "   MAPPING.APPLICATION_ID = APP.APPLICATION_ID AND" +
                    "   APP.SUBSCRIBER_ID = SUB.SUBSCRIBER_ID AND" +
                    "   SUB.TENANT_ID = ?";
//todo remove
    public static final String GET_ALL_API_URL_MAPPING_SQL =
            "SELECT " +
                    "   URL_MAPPING_ID," +
                    "   API_ID," +
                    "   HTTP_METHOD," +
                    "   AUTH_SCHEME," +
                    "   URL_PATTERN," +
                    "   THROTTLING_TIER AS POLICY" +
                    " FROM " +
                    "   AM_API_URL_MAPPING";
//todo remove
    public static final String GET_TENANT_API_URL_MAPPING_SQL =
            "SELECT " +
                    "   URL.URL_MAPPING_ID AS URL_MAPPING_ID," +
                    "   URL.API_ID AS API_ID," +
                    "   URL.HTTP_METHOD AS HTTP_METHOD," +
                    "   URL.AUTH_SCHEME AS AUTH_SCHEME," +
                    "   URL.THROTTLING_TIER AS POLICY" +
                    " FROM "+
                    "   AM_API_URL_MAPPING AS URL," +
                    "   AM_API AS API" +
                    " WHERE " +
                    "   URL.API_ID = API.API_ID AND " +
                    "   API.CONTEXT LIKE ? ";

    public static final String GET_ST_API_URL_MAPPING_SQL =
            "SELECT " +
                    "   URL.URL_MAPPING_ID AS URL_MAPPING_ID," +
                    "   URL.API_ID AS API_ID," +
                    "   URL.HTTP_METHOD AS HTTP_METHOD," +
                    "   URL.AUTH_SCHEME AS AUTH_SCHEME," +
                    "   URL.THROTTLING_TIER AS POLICY" +
                    " FROM "+
                    "   AM_API_URL_MAPPING AS URL," +
                    "   AM_API AS API" +
                    " WHERE " +
                    "   URL.API_ID = API.API_ID AND " +
                    "   API.CONTEXT NOT LIKE ? ";

    public static final String GET_API_URL_MAPPING_SQL =
            "SELECT " +
                    "   URL_MAPPING_ID," +
                    "   API_ID," +
                    "   HTTP_METHOD," +
                    "   AUTH_SCHEME," +
                    "   URL_PATTERN," +
                    "   THROTTLING_TIER AS POLICY" +
                    " FROM "+
                    "   AM_API_URL_MAPPING" +
                    " WHERE " +
                    "   URL_MAPPING_ID = ?";

}<|MERGE_RESOLUTION|>--- conflicted
+++ resolved
@@ -229,8 +229,6 @@
                     " ON " +
                     "   POLICY.POLICY_ID = COND.POLICY_ID" +
                     " WHERE POLICY.TENANT_ID = ?";
-<<<<<<< HEAD
-=======
 
     public static final String GET_API_POLICY_BY_NAME =
             "SELECT" +
@@ -249,7 +247,6 @@
                     " WHERE " +
                     " POLICY.TENANT_ID = ? AND" +
                     " ";
->>>>>>> 2f7c5f0f
 
     public static final String GET_APPLICATION_POLICY_SQL =
             "SELECT " +
@@ -333,11 +330,7 @@
                     "  API.API_TIER," +
                     "  API.API_VERSION," +
                     "  API.CONTEXT, " +
-<<<<<<< HEAD
-                    "  URL.MAPPING_ID," +
-=======
                     "  URL.URL_MAPPING_ID," +
->>>>>>> 2f7c5f0f
                     "  URL.HTTP_METHOD," +
                     "  URL.AUTH_SCHEME," +
                     "  URL.URL_PATTERN," +
