/*
 * Copyright WSO2 Inc.
 *
 * Licensed under the Apache License, Version 2.0 (the "License");
 * you may not use this file except in compliance with the License.
 * You may obtain a copy of the License at
 *
 * http://www.apache.org/licenses/LICENSE-2.0
 *
 * Unless required by applicable law or agreed to in writing, software
 * distributed under the License is distributed on an "AS IS" BASIS,
 * WITHOUT WARRANTIES OR CONDITIONS OF ANY KIND, either express or implied.
 * See the License for the specific language governing permissions and
 * limitations under the License.
 */

package org.wso2.carbon.apimgt.impl;

import com.google.gson.Gson;
import org.apache.axiom.om.OMAttribute;
import org.apache.axiom.om.OMElement;
import org.apache.axiom.om.util.AXIOMUtil;
import org.apache.axis2.AxisFault;
import org.apache.commons.lang3.StringUtils;
import org.apache.commons.logging.Log;
import org.apache.commons.logging.LogFactory;
import org.json.JSONArray;
import org.json.JSONException;
import org.json.JSONObject;
import org.wso2.carbon.apimgt.api.APIManagementException;
import org.wso2.carbon.apimgt.api.dto.ClientCertificateDTO;
import org.wso2.carbon.apimgt.api.gateway.CredentialDto;
import org.wso2.carbon.apimgt.api.gateway.GatewayAPIDTO;
import org.wso2.carbon.apimgt.api.gateway.GatewayContentDTO;
import org.wso2.carbon.apimgt.api.model.API;
import org.wso2.carbon.apimgt.api.model.APIIdentifier;
import org.wso2.carbon.apimgt.api.model.APIProduct;
import org.wso2.carbon.apimgt.api.model.APIProductIdentifier;
import org.wso2.carbon.apimgt.api.model.APIProductResource;
import org.wso2.carbon.apimgt.api.model.APIStatus;
import org.wso2.carbon.apimgt.api.model.Label;
import org.wso2.carbon.apimgt.api.model.Mediation;
import org.wso2.carbon.apimgt.api.model.URITemplate;
import org.wso2.carbon.apimgt.api.model.graphql.queryanalysis.GraphqlComplexityInfo;
import org.wso2.carbon.apimgt.gateway.dto.stub.APIData;
import org.wso2.carbon.apimgt.gateway.dto.stub.ResourceData;
import org.wso2.carbon.apimgt.impl.certificatemgt.CertificateManagerImpl;
import org.wso2.carbon.apimgt.impl.certificatemgt.exceptions.CertificateManagementException;
import org.wso2.carbon.apimgt.impl.dao.ApiMgtDAO;
import org.wso2.carbon.apimgt.impl.dao.CertificateMgtDAO;
import org.wso2.carbon.apimgt.impl.definitions.GraphQLSchemaDefinition;
import org.wso2.carbon.apimgt.impl.dto.Environment;
import org.wso2.carbon.apimgt.impl.dto.GatewayArtifactSynchronizerProperties;
import org.wso2.carbon.apimgt.impl.gatewayartifactsynchronizer.ArtifactSaver;
import org.wso2.carbon.apimgt.impl.gatewayartifactsynchronizer.exception.ArtifactSynchronizerException;
import org.wso2.carbon.apimgt.impl.internal.ServiceReferenceHolder;
import org.wso2.carbon.apimgt.impl.notifier.events.DeployAPIInGatewayEvent;
import org.wso2.carbon.apimgt.impl.recommendationmgt.RecommendationEnvironment;
import org.wso2.carbon.apimgt.impl.recommendationmgt.RecommenderDetailsExtractor;
import org.wso2.carbon.apimgt.impl.recommendationmgt.RecommenderEventPublisher;
import org.wso2.carbon.apimgt.impl.template.APITemplateBuilder;
import org.wso2.carbon.apimgt.impl.template.APITemplateBuilderImpl;
import org.wso2.carbon.apimgt.impl.template.APITemplateException;
import org.wso2.carbon.apimgt.impl.utils.APIGatewayAdminClient;
import org.wso2.carbon.apimgt.impl.utils.APIUtil;
import org.wso2.carbon.apimgt.impl.utils.LocalEntryAdminClient;
import org.wso2.carbon.context.CarbonContext;
import org.wso2.carbon.context.PrivilegedCarbonContext;
import org.wso2.carbon.governance.api.exception.GovernanceException;
import org.wso2.carbon.governance.api.generic.dataobjects.GenericArtifact;
import org.wso2.carbon.utils.multitenancy.MultitenantConstants;

import javax.xml.namespace.QName;
import javax.xml.stream.XMLStreamException;

import java.io.ByteArrayInputStream;
import java.util.*;

public class APIGatewayManager {

    private static final Log log = LogFactory.getLog(APIGatewayManager.class);
    private boolean debugEnabled = log.isDebugEnabled();
    private static APIGatewayManager instance;

    private Map<String, Environment> environments;
    private RecommendationEnvironment recommendationEnvironment;
    private GatewayArtifactSynchronizerProperties gatewayArtifactSynchronizerProperties;
    private ArtifactSaver artifactSaver;
    private boolean saveArtifactsToStorage = false;

    private final String ENDPOINT_PRODUCTION = "_PRODUCTION_";
    private final String ENDPOINT_SANDBOX = "_SANDBOX_";
    private static final String PRODUCT_PREFIX = "prod";
    private static final String PRODUCT_VERSION = "1.0.0";

    private APIGatewayManager() {
        APIManagerConfiguration config = ServiceReferenceHolder.getInstance().getAPIManagerConfigurationService()
                .getAPIManagerConfiguration();
        environments = config.getApiGatewayEnvironments();
        this.recommendationEnvironment = config.getApiRecommendationEnvironment();
        this.gatewayArtifactSynchronizerProperties = config.getGatewayArtifactSynchronizerProperties();
        this.artifactSaver = ServiceReferenceHolder.getInstance().getArtifactSaver();
        if (artifactSaver != null && config.getGatewayArtifactSynchronizerProperties().isSaveArtifactsEnabled()){
            this.saveArtifactsToStorage = true;
        }
    }

    public synchronized static APIGatewayManager getInstance() {
        if (instance == null) {
            instance = new APIGatewayManager();
        }
        return instance;
    }

    /**
     * Publishes an API to all configured Gateways.
     *
     * @param api          - The API to be published
     * @param builder      - The template builder
     * @param tenantDomain - Tenant Domain of the publisher
     * @return a map of environments that failed to publish the API
     */
    public Map<String, String> publishToGateway(API api, APITemplateBuilder builder, String tenantDomain) {

        Map<String, String> failedGatewaysMap = new HashMap<String, String>(0);
        Set<String> publishedGateways = new HashSet<>();

        if (debugEnabled) {
            log.debug("API to be published: " + api.getId());
            if (api.getEnvironments() != null) {
                log.debug("Number of environments to be published to: " + (api.getEnvironments().size()));
            }
            if (api.getGatewayLabels() != null) {
                log.debug("Number of labeled gateways to be published to: " + (api.getGatewayLabels().size()));
            }
        }

        if (api.getEnvironments() != null) {
            for (String environmentName : api.getEnvironments()) {
                Environment environment = environments.get(environmentName);
                //If the environment is removed from the configuration, continue without publishing
                if (environment == null) {
                    continue;
                }
                if (debugEnabled) {
                    log.debug("API with " + api.getId() + " is publishing to the environment of "
                            + environment.getName());
                }
                failedGatewaysMap = publishAPIToGatewayEnvironment(environment, api, builder, tenantDomain, false,
                        publishedGateways, failedGatewaysMap);
            }
        }

        if (api.getGatewayLabels() != null) {
            for (Label label : api.getGatewayLabels()) {
                Environment environment = getEnvironmentFromLabel(label);
                if (debugEnabled) {
                    log.debug("API with " + api.getId() + " is publishing to the label " + label);
                }
                failedGatewaysMap = publishAPIToGatewayEnvironment(environment, api, builder, tenantDomain, true,
                        publishedGateways, failedGatewaysMap);
            }
        }

        DeployAPIInGatewayEvent
                deployAPIInGatewayEvent = new DeployAPIInGatewayEvent(UUID.randomUUID().toString(),
                System.currentTimeMillis(), APIConstants.EventType.DEPLOY_API_IN_GATEWAY.name(), tenantDomain,
                api.getUUID(), publishedGateways);
        APIUtil.sendNotification(deployAPIInGatewayEvent, APIConstants.NotifierType.GATEWAY_PUBLISHED_API.name());
        if (debugEnabled) {
            log.debug("Event sent to Gateway with eventID " + deployAPIInGatewayEvent.getEventId() + " for api "
                    + "with apiID " +   api.getId() + " at " + deployAPIInGatewayEvent.getTimeStamp());
        }

        // Extracting API details for the recommendation system
        if (recommendationEnvironment != null) {
            RecommenderEventPublisher extractor = new RecommenderDetailsExtractor(api, tenantDomain);
            Thread recommendationThread = new Thread(extractor);
            recommendationThread.start();
        }

        return failedGatewaysMap;
    }

    /**
     * Publishes an API to a given environment
     *
     * @param environment               - Gateway environment
     * @param api                       - The API to be published
     * @param builder                   - The template builder
     * @param tenantDomain              - Tenant Domain of the publisher
     * @param isGatewayDefinedAsALabel  - Whether the environment is from a label or not. If it is from a label,
     *                                  directly publishing to gateway will not happen
     * @param failedGatewaysMap         - This map will be updated with the gateway if the publishing failed
     * @return failedEnvironmentsMap
     */
    private Map<String, String> publishAPIToGatewayEnvironment(Environment environment, API api,
            APITemplateBuilder builder,
            String tenantDomain, boolean isGatewayDefinedAsALabel,
            Set<String> publishedGateways,
            Map<String,String> failedGatewaysMap) {

        long startTime;
        long endTime;
        long startTimePublishToGateway = System.currentTimeMillis();

        GatewayAPIDTO gatewayAPIDTO;
        try {
            APIGatewayAdminClient client;
            startTime = System.currentTimeMillis();
            if (!APIConstants.APITransportType.WS.toString().equals(api.getType())) {
                gatewayAPIDTO = createAPIGatewayDTOtoPublishAPI(environment, api, builder, tenantDomain);
                if (gatewayAPIDTO == null) {
                    return failedGatewaysMap;
                } else {
                    if (gatewayArtifactSynchronizerProperties.isPublishDirectlyToGatewayEnabled()) {
                        if (!isGatewayDefinedAsALabel) {
                            client = new APIGatewayAdminClient(environment);
                            client.deployAPI(gatewayAPIDTO);
                        }
                    }

                    if (saveArtifactsToStorage) {
                        artifactSaver.saveArtifact(new Gson().toJson(gatewayAPIDTO), environment.getName(),
                                APIConstants.GatewayArtifactSynchronizer.GATEWAY_INSTRUCTION_PUBLISH);
                        publishedGateways.add(environment.getName());
                        if (debugEnabled) {
                            log.debug(gatewayAPIDTO.getName() + " details saved to the DB");
                        }
                    }
                }
            } else {
                client = new APIGatewayAdminClient(environment);
                deployWebsocketAPI(api, client, isGatewayDefinedAsALabel, publishedGateways, environment);
            }
            endTime = System.currentTimeMillis();
            if (debugEnabled) {
                log.debug("Publishing API (if the API does not exist in the Gateway) took " +
                        (endTime - startTime) / 1000 + "  seconds");
            }
        } catch (AxisFault axisFault) {
                /*
                didn't throw this exception to handle multiple gateway publishing
                if gateway is unreachable we collect that environments into map with issue and show on popup in ui
                therefore this didn't break the gateway publishing if one gateway unreachable
                 */
            failedGatewaysMap.put(environment.getName(), axisFault.getMessage());
            log.error("Error occurred when publish to gateway " + environment.getName(), axisFault);
        } catch (APIManagementException | JSONException ex) {
            log.error("Error occurred deploying sequences on " + environment.getName(), ex);
            failedGatewaysMap.put(environment.getName(), ex.getMessage());
        } catch (CertificateManagementException ex) {
            log.error("Error occurred while adding/updating client certificate in " + environment.getName(), ex);
            failedGatewaysMap.put(environment.getName(), ex.getMessage());
        } catch (APITemplateException | XMLStreamException e) {
            log.error("Error occurred while Publishing API directly to Gateway", e);
            failedGatewaysMap.put(environment.getName(), e.getMessage());
        } catch (ArtifactSynchronizerException e) {
            failedGatewaysMap.put(environment.getName(), e.getMessage());
            log.error("Error occurred while saving API artifacts to the Storage");
        }
        long endTimePublishToGateway = System.currentTimeMillis();
        if (debugEnabled) {
            log.debug("Publishing to gateway : " + environment.getName() + " total time taken : " +
                    (endTimePublishToGateway - startTimePublishToGateway) / 1000 + "  seconds");
        }
        return failedGatewaysMap;
    }

    /**
     * Create a DTO object required to publish API in to a given gateway environment
     *
     * @param environment           - Gateway environment
     * @param api                   - The API to be published
     * @param builder               - The template builder
     * @param tenantDomain          - Tenant Domain of the publisher
     * @return DTO object with API artifacts
     */
    private GatewayAPIDTO createAPIGatewayDTOtoPublishAPI(Environment environment, API api, APITemplateBuilder builder,
            String tenantDomain)
            throws APIManagementException, CertificateManagementException, APITemplateException, XMLStreamException {

        GatewayAPIDTO gatewayAPIDTO = new GatewayAPIDTO();
        gatewayAPIDTO.setName(api.getId().getName());
        gatewayAPIDTO.setVersion(api.getId().getVersion());
        gatewayAPIDTO.setProvider(api.getId().getProviderName());
        gatewayAPIDTO.setApiId(api.getUUID());
        gatewayAPIDTO.setTenantDomain(tenantDomain);
        gatewayAPIDTO.setOverride(true);

        String definition;

        if (api.getType() != null && APIConstants.APITransportType.GRAPHQL.toString().equals(api.getType())) {
            //Build schema with additional info
            GraphqlComplexityInfo graphqlComplexityInfo = APIUtil.getComplexityDetails(api);
            GraphQLSchemaDefinition schemaDefinition = new GraphQLSchemaDefinition();
            definition = schemaDefinition.buildSchemaWithAdditionalInfo(api, graphqlComplexityInfo);
            gatewayAPIDTO.setLocalEntriesToBeRemove(addStringToList(api.getUUID() + "_graphQL",
                    gatewayAPIDTO.getLocalEntriesToBeRemove()));
            GatewayContentDTO graphqlLocalEntry = new GatewayContentDTO();
            graphqlLocalEntry.setName(api.getUUID() + "_graphQL");
            graphqlLocalEntry.setContent("<localEntry key=\"" + api.getUUID() + "_graphQL" + "\">" +
                    definition + "</localEntry>");
            gatewayAPIDTO.setLocalEntriesToBeAdd(addGatewayContentToList(graphqlLocalEntry,
                    gatewayAPIDTO.getLocalEntriesToBeAdd()));
            Set<URITemplate> uriTemplates = new HashSet<>();
            URITemplate template = new URITemplate();
            template.setAuthType("Any");
            template.setHTTPVerb("POST");
            template.setHttpVerbs("POST");
            template.setUriTemplate("/*");
            uriTemplates.add(template);
            api.setUriTemplates(uriTemplates);
        } else if (api.getType() != null && (APIConstants.APITransportType.HTTP.toString().equals(api.getType())
                || APIConstants.API_TYPE_SOAP.equals(api.getType())
                || APIConstants.API_TYPE_SOAPTOREST.equals(api.getType()))) {
            definition = api.getSwaggerDefinition();
            gatewayAPIDTO.setLocalEntriesToBeRemove(addStringToList(api.getUUID(),
                    gatewayAPIDTO.getLocalEntriesToBeRemove()));

            GatewayContentDTO apiLocalEntry = new GatewayContentDTO();
            apiLocalEntry.setName(api.getUUID());
            apiLocalEntry.setContent("<localEntry key=\"" + api.getUUID() + "\">" +
                    definition.replaceAll("&(?!amp;)", "&amp;").
                            replaceAll("<", "&lt;").replaceAll(">", "&gt;")
                    + "</localEntry>");
            gatewayAPIDTO.setLocalEntriesToBeAdd(addGatewayContentToList(apiLocalEntry,
                    gatewayAPIDTO.getLocalEntriesToBeAdd()));
        }
        // Retrieve ga-config from the registry and publish to gateway as a local entry
        addGAConfigLocalEntry(gatewayAPIDTO, tenantDomain);

        // If the API exists in the Gateway and If the Gateway type is 'production' and a production url has not been
        // specified Or if the Gateway type is 'sandbox' and a sandbox url has not been specified

        if ((APIConstants.GATEWAY_ENV_TYPE_PRODUCTION.equals(environment.getType())
                && !APIUtil.isProductionEndpointsExists(api.getEndpointConfig()))
                || (APIConstants.GATEWAY_ENV_TYPE_SANDBOX.equals(environment.getType())
                && !APIUtil.isSandboxEndpointsExists(api.getEndpointConfig()))) {
            if (debugEnabled) {
                log.debug("Not adding API to environment " + environment.getName() + " since its endpoint URL "
                        + "cannot be found");
            }
            return null;
        }

        setCustomSequencesToBeRemoved(api, gatewayAPIDTO);
        setClientCertificatesToBeRemoved(api, tenantDomain, gatewayAPIDTO);
        setEndpointsToBeRemoved(api, gatewayAPIDTO);
        setAPIFaultSequencesToBeAdded(api, tenantDomain, gatewayAPIDTO);
        setCustomSequencesToBeAdded(api, tenantDomain, gatewayAPIDTO);
        setClientCertificatesToBeAdded(api, tenantDomain, gatewayAPIDTO);

        //Add the API
        if (APIConstants.IMPLEMENTATION_TYPE_INLINE.equalsIgnoreCase(api.getImplementation())) {
            String prototypeScriptAPI = builder.getConfigStringForPrototypeScriptAPI(environment);
            gatewayAPIDTO.setApiDefinition(prototypeScriptAPI);
        } else if (APIConstants.IMPLEMENTATION_TYPE_ENDPOINT.equalsIgnoreCase(api.getImplementation())) {
            String apiConfig = builder.getConfigStringForTemplate(environment);
            gatewayAPIDTO.setApiDefinition(apiConfig);
            JSONObject endpointConfig = new JSONObject(api.getEndpointConfig());
            if (!endpointConfig.get(APIConstants.API_ENDPOINT_CONFIG_PROTOCOL_TYPE)
                    .equals(APIConstants.ENDPOINT_TYPE_AWSLAMBDA)) {
                addEndpoints(api, builder, gatewayAPIDTO);
            }
        }

        if (api.isDefaultVersion()) {
            String defaultAPIConfig = builder.getConfigStringForDefaultAPITemplate(api.getId().getVersion());
            gatewayAPIDTO.setDefaultAPIDefinition(defaultAPIConfig);
        }
        setSecureVaultPropertyToBeAdded(api, gatewayAPIDTO);
        return gatewayAPIDTO;
    }


    /**
     * Create an environment object from a label
     *
     * @param label - Label object
     * @return environment
     */
    private Environment getEnvironmentFromLabel(Label label) {

        //Environment type is set as hybrid
        Environment environment = new Environment();
        environment.setName(label.getName());
        environment.setDefault(true);
        environment.setDescription(label.getDescription());
        if (!label.getAccessUrls().isEmpty()) {
            environment.setServerURL(label.getAccessUrls().get(0));
            if (label.getAccessUrls().size()>1) {
                environment.setApiGatewayEndpoint(label.getAccessUrls().get(1));
            }
            if (label.getAccessUrls().size()>2) {
                environment.setWebsocketGatewayEndpoint(label.getAccessUrls().get(2));
            }
        }
        return environment;
    }

    private void addGAConfigLocalEntry(GatewayAPIDTO gatewayAPIDTO, String tenantDomain)
            throws APIManagementException {

        String content = APIUtil.getGAConfigFromRegistry(tenantDomain);

        if (StringUtils.isNotEmpty(content)) {
            GatewayContentDTO apiLocalEntry = new GatewayContentDTO();
            apiLocalEntry.setName(APIConstants.GA_CONF_KEY);
            apiLocalEntry.setContent("<localEntry key=\"" + APIConstants.GA_CONF_KEY + "\">"
                    + content + "</localEntry>");
            gatewayAPIDTO.setLocalEntriesToBeAdd(addGatewayContentToList(apiLocalEntry,
                    gatewayAPIDTO.getLocalEntriesToBeAdd()));
        }
    }

    private GatewayContentDTO[] addGatewayContentToList(GatewayContentDTO gatewayContentDTO,
            GatewayContentDTO[] gatewayContents) {

        if (gatewayContents == null) {
            return new GatewayContentDTO[]{gatewayContentDTO};
        } else {
            Set<GatewayContentDTO> gatewayContentDTOList = new HashSet<>();
            Collections.addAll(gatewayContentDTOList, gatewayContents);
            gatewayContentDTOList.add(gatewayContentDTO);
            return gatewayContentDTOList.toArray(new GatewayContentDTO[gatewayContentDTOList.size()]);
        }
    }

    private String[] addStringToList(String key, String[] keys) {

        if (keys == null) {
            return new String[]{key};
        } else {
            Set<String> keyList = new HashSet<>();
            Collections.addAll(keyList, keys);
            keyList.add(key);
            return keyList.toArray(new String[keyList.size()]);
        }
    }

    private void setSecureVaultPropertyToBeAdded(API api, GatewayAPIDTO gatewayAPIDTO) {

        boolean isSecureVaultEnabled =
                Boolean.parseBoolean(ServiceReferenceHolder.getInstance().getAPIManagerConfigurationService().
                        getAPIManagerConfiguration().getFirstProperty(APIConstants.API_SECUREVAULT_ENABLE));
        if (api.isEndpointSecured() && isSecureVaultEnabled) {
            String secureVaultAlias =
                    api.getId().getProviderName() + "--" + api.getId().getApiName() + api.getId().getVersion();

            CredentialDto credentialDto = new CredentialDto();
            credentialDto.setAlias(secureVaultAlias);
            credentialDto.setPassword(api.getEndpointUTPassword());
            gatewayAPIDTO.setCredentialsToBeAdd(addCredentialsToList(credentialDto,
                    gatewayAPIDTO.getCredentialsToBeAdd()));
        }

    }

    private CredentialDto[] addCredentialsToList(CredentialDto credential, CredentialDto[] credentials) {

        if (credentials == null) {
            return new CredentialDto[]{credential};
        } else {
            Set<CredentialDto> credentialList = new HashSet<>();
            Collections.addAll(credentialList, credentials);
            credentialList.add(credential);
            return credentialList.toArray(new CredentialDto[credentialList.size()]);
        }
    }

    private void addEndpoints(API api, APITemplateBuilder builder, GatewayAPIDTO gatewayAPIDTO)
            throws APITemplateException, XMLStreamException {

        ArrayList<String> arrayListToAdd = getEndpointType(api);
        for (String type : arrayListToAdd) {
            String endpointConfigContext = builder.getConfigStringForEndpointTemplate(type);
            GatewayContentDTO endpoint = new GatewayContentDTO();
            endpoint.setName(getEndpointName(endpointConfigContext));
            endpoint.setContent(endpointConfigContext);
            gatewayAPIDTO.setEndpointEntriesToBeAdd(addGatewayContentToList(endpoint,
                    gatewayAPIDTO.getEndpointEntriesToBeAdd()));
        }
    }

    /**
     * Returns the defined endpoint types of the in the publisher
     *
     * @param api API that the endpoint/s belong
     * @return ArrayList containing defined endpoint types
     */
    public ArrayList<String> getEndpointType(API api) {
        ArrayList<String> arrayList = new ArrayList<>();
        if (APIUtil.isProductionEndpointsExists(api.getEndpointConfig()) &&
                !APIUtil.isSandboxEndpointsExists(api.getEndpointConfig())) {
            arrayList.add(APIConstants.API_DATA_PRODUCTION_ENDPOINTS);
        } else if (APIUtil.isSandboxEndpointsExists(api.getEndpointConfig()) &&
                !APIUtil.isProductionEndpointsExists(api.getEndpointConfig())) {
            arrayList.add(APIConstants.API_DATA_SANDBOX_ENDPOINTS);
        } else {
            arrayList.add(APIConstants.API_DATA_PRODUCTION_ENDPOINTS);
            arrayList.add(APIConstants.API_DATA_SANDBOX_ENDPOINTS);
        }
        return arrayList;
    }

    /**
     * Publishes an API Product to all configured Gateways.
     *
     * @param apiProduct     - The API Product to be published
     * @param builder        - The template builder
     * @param tenantDomain   - Tenant Domain of the publisher
     * @param associatedAPIs - APIs associated with the current API Product
     */
    public Map<String, String> publishToGateway(APIProduct apiProduct, APITemplateBuilder builder, String tenantDomain,
            Set<API> associatedAPIs) {

        Map<String, String> failedEnvironmentsMap = new HashMap<>(0);
        Set<String> publishedGateways = new HashSet<>();

        if (apiProduct.getEnvironments() == null) {
            return failedEnvironmentsMap;
        }
        long startTime = 0;
        long startTimePublishToGateway = 0;

        APIProductIdentifier apiProductId = apiProduct.getId();

        APIIdentifier id = new APIIdentifier(PRODUCT_PREFIX, apiProductId.getName(), PRODUCT_VERSION);

        if (debugEnabled) {
            log.debug("API to be published: " + id);
            log.debug("Number of environments to be published to: " + apiProduct.getEnvironments().size());
        }

        for (String environmentName : apiProduct.getEnvironments()) {
            if (debugEnabled) {
                startTimePublishToGateway = System.currentTimeMillis();
            }
            Environment environment = environments.get(environmentName);
            //If the environment is removed from the configuration, continue without publishing
            if (environment == null) {
                continue;
            }
            APIGatewayAdminClient client;
            try {
                client = new APIGatewayAdminClient(environment);
                GatewayAPIDTO productAPIDto = new GatewayAPIDTO();
                productAPIDto.setProvider(id.getProviderName());
                productAPIDto.setApiId(apiProduct.getUuid());
                productAPIDto.setName(id.getName());
                productAPIDto.setVersion(id.getVersion());
                productAPIDto.setTenantDomain(tenantDomain);
                productAPIDto.setOverride(false);
                String definition = apiProduct.getDefinition();
                productAPIDto.setLocalEntriesToBeRemove(addStringToList(apiProduct.getUuid(),
                        productAPIDto.getLocalEntriesToBeRemove()));
                GatewayContentDTO productLocalEntry = new GatewayContentDTO();
                productLocalEntry.setName(apiProduct.getUuid());
                productLocalEntry.setContent("<localEntry key=\"" + apiProduct.getUuid() + "\">" +
                        definition.replaceAll("&(?!amp;)", "&amp;").
                                replaceAll("<", "&lt;").replaceAll(">", "&gt;")
                        + "</localEntry>");
                productAPIDto.setLocalEntriesToBeAdd(addGatewayContentToList(productLocalEntry,
                        productAPIDto.getLocalEntriesToBeAdd()));

                // Retrieve ga-config from the registry and publish to gateway as a local entry
                addGAConfigLocalEntry(productAPIDto, tenantDomain);

                // If the Gateway type is 'production' and a production url has
                // not been specified
                // Or if the Gateway type is 'sandbox' and a sandbox url has not
                // been specified
                if (debugEnabled) {
                    startTime = System.currentTimeMillis();
                }

                //Add the API
                APIIdentifier apiId = new APIIdentifier(apiProductId.getProviderName(), apiProductId.getName(), PRODUCT_VERSION);
                setClientCertificatesToBeRemoved(apiId, tenantDomain, productAPIDto);
                setClientCertificatesToBeAdded(apiId, tenantDomain, productAPIDto);

                productAPIDto.setApiDefinition(builder.getConfigStringForTemplate(environment));

                for (API api : associatedAPIs) {
                    setCustomSequencesToBeRemoved(api, productAPIDto);
                    setClientCertificatesToBeRemoved(api, tenantDomain, productAPIDto);
                    APITemplateBuilder apiTemplateBuilder = new APITemplateBuilderImpl(api);
                    addEndpoints(api, apiTemplateBuilder, productAPIDto);
                    setCustomSequencesToBeAdded(api, tenantDomain, productAPIDto);
                    setAPIFaultSequencesToBeAdded(api, tenantDomain, productAPIDto);
                    setSecureVaultProperty(client, api, tenantDomain);
                    setClientCertificatesToBeAdded(api, tenantDomain, productAPIDto);
                }

                if (gatewayArtifactSynchronizerProperties.isPublishDirectlyToGatewayEnabled()) {
                    client.deployAPI(productAPIDto);
                }

                if (saveArtifactsToStorage) {
                    artifactSaver.saveArtifact(new Gson().toJson(productAPIDto), environmentName,
                            APIConstants.GatewayArtifactSynchronizer.GATEWAY_INSTRUCTION_PUBLISH);
                    publishedGateways.add(environment.getName());
                }

                if (debugEnabled) {
                    long endTime = System.currentTimeMillis();
                    log.debug("Publishing API (if the API does not exist in the Gateway) took " +
                            (endTime - startTime) / 1000 + "  seconds");
                }

            } catch (AxisFault | APIManagementException | APITemplateException
                    | XMLStreamException e) {
                /*
                didn't throw this exception to handle multiple gateway publishing
                if gateway is unreachable we collect that environments into map with issue and show on popup in ui
                therefore this didn't break the gateway publishing if one gateway unreachable
                 */
                failedEnvironmentsMap.put(environmentName, e.getMessage());
                log.error("Error occurred when publishing API directly to gateway" + environmentName, e);
            } catch (ArtifactSynchronizerException e) {
                failedEnvironmentsMap.put(environmentName, e.getMessage());
                log.error("Error occurred when saving API Product artifacts to storage" + environmentName, e);
            } catch (CertificateManagementException ex) {
                log.error("Error occurred while adding/updating client certificate in " + environmentName, ex);
                failedEnvironmentsMap.put(environmentName, ex.getMessage());
            }
            if (debugEnabled) {
                long endTimePublishToGateway = System.currentTimeMillis();
                log.debug("Publishing to gateway : " + environmentName + " total time taken : " +
                        (endTimePublishToGateway - startTimePublishToGateway) / 1000 + "  seconds");
            }
        }

        DeployAPIInGatewayEvent
                deployAPIInGatewayEvent = new DeployAPIInGatewayEvent(UUID.randomUUID().toString(),
                System.currentTimeMillis(), APIConstants.EventType.DEPLOY_API_IN_GATEWAY.name(), tenantDomain,
                apiProduct.getUuid(), publishedGateways);
        APIUtil.sendNotification(deployAPIInGatewayEvent, APIConstants.NotifierType.GATEWAY_PUBLISHED_API.name());

        return failedEnvironmentsMap;
    }

    public Map<String, String> updateLocalEntry(APIProduct apiProduct, String tenantDomain) {

        Map<String, String> failedEnvironmentsMap = new HashMap<>();

        for (String environmentName : apiProduct.getEnvironments()) {

            Environment environment = environments.get(environmentName);
            try {
                LocalEntryAdminClient localEntryAdminClient = new LocalEntryAdminClient(environment, tenantDomain);

                String definition = apiProduct.getDefinition();
                localEntryAdminClient.deleteEntry(apiProduct.getUuid());
                localEntryAdminClient.addLocalEntry("<localEntry key=\"" + apiProduct.getUuid() + "\">" +
                        definition.replaceAll("&(?!amp;)", "&amp;").
                                replaceAll("<", "&lt;").replaceAll(">", "&gt;")
                        + "</localEntry>");
            } catch (AxisFault e) {
                failedEnvironmentsMap.put(environmentName, e.getMessage());
                log.error("Error occurred when publish to gateway " + environmentName, e);
            }
        }

        return failedEnvironmentsMap;
    }

    /**
     * Remove an API from the configured Gateways
     *
     * @param api          - The API to be removed
     * @param tenantDomain - Tenant Domain of the publisher
     * @return a map of environments that failed to remove the API
     */
    public Map<String, String> removeFromGateway(API api, String tenantDomain) {

        Map<String, String> failedEnvironmentsMap = new HashMap<String, String>(0);
        Set<String> removedGateways = new HashSet<>();

        if (debugEnabled) {
            log.debug("API to be published: " + api.getId());
            if (api.getEnvironments() != null) {
                log.debug("Number of environments to be published to: " + (api.getEnvironments().size()));
            }
            if (api.getGatewayLabels() != null) {
                log.debug("Number of labeled gateways to be published to: " + (api.getGatewayLabels().size()));
            }
        }

        if (api.getEnvironments() != null) {
            for (String environmentName : api.getEnvironments()) {
                Environment environment = environments.get(environmentName);
                //If the environment is removed from the configuration, continue without removing
                if (environment == null) {
                    continue;
                }
                if (debugEnabled) {
                    log.debug("API with " + api.getId() + " is removing from the environment of "
                            + environment.getName());
                }
                failedEnvironmentsMap = removeAPIFromGatewayEnvironment(api, tenantDomain, environment,
                        false, removedGateways, failedEnvironmentsMap);
            }
        }

        if (api.getGatewayLabels() != null) {
            for (Label label : api.getGatewayLabels()) {
                Environment environment = getEnvironmentFromLabel(label);
                if (debugEnabled) {
                    log.debug("API with " + api.getId() + " is removing from the label " + label);
                }
                failedEnvironmentsMap = removeAPIFromGatewayEnvironment(api, tenantDomain, environment,
                        true, removedGateways, failedEnvironmentsMap);
            }
        }

        DeployAPIInGatewayEvent
                deployAPIInGatewayEvent = new DeployAPIInGatewayEvent(UUID.randomUUID().toString(),
                System.currentTimeMillis(), APIConstants.EventType.REMOVE_API_FROM_GATEWAY.name(), tenantDomain,
                api.getUUID(), removedGateways);
        APIUtil.sendNotification(deployAPIInGatewayEvent,
                APIConstants.NotifierType.GATEWAY_PUBLISHED_API.name());

        updateRemovedClientCertificates(api, tenantDomain);

        // Extracting API details for the recommendation system
        if (recommendationEnvironment != null) {
            RecommenderEventPublisher extractor = new RecommenderDetailsExtractor(api, tenantDomain);
            Thread recommendationThread = new Thread(extractor);
            recommendationThread.start();
        }
        return failedEnvironmentsMap;
    }

    /**
     * Remove an API from a given environment
     *
     * @param api                       - The API to be published
     * @param tenantDomain              - Tenant Domain of the publisher
     * @param environment               - Gateway environment
     * @param isGatewayDefinedAsALabel  - Whether the environment is from a label or not
     * @param failedEnvironmentsMap     - This map will be updated with the environment if the publishing failed
     * @return failedEnvironmentsMap
     */
    public Map<String, String> removeAPIFromGatewayEnvironment(API api, String tenantDomain, Environment environment,
            boolean isGatewayDefinedAsALabel,
            Set<String> removedGateways,
            Map<String, String> failedEnvironmentsMap) {

        try {
            GatewayAPIDTO gatewayAPIDTO = createGatewayAPIDTOtoRemoveAPI(api, tenantDomain, environment);
            if (gatewayArtifactSynchronizerProperties.isPublishDirectlyToGatewayEnabled()
                    && !isGatewayDefinedAsALabel) {
                APIGatewayAdminClient client = new APIGatewayAdminClient(environment);
                client.unDeployAPI(gatewayAPIDTO);
            }

            if (saveArtifactsToStorage) {
                artifactSaver.saveArtifact(new Gson().toJson(gatewayAPIDTO), environment.getName(),
                        APIConstants.GatewayArtifactSynchronizer.GATEWAY_INSTRUCTION_REMOVE);
                removedGateways.add(environment.getName());
                if (debugEnabled) {
                    log.debug("Status of " + api.getId() + " has been updated to DB");
                }
            }
        } catch (AxisFault axisFault) {
            /*
            didn't throw this exception to handle multiple gateway publishing if gateway is unreachable we collect
            that environments into map with issue and show on popup in ui therefore this didn't break the gateway
            unpublisihing if one gateway unreachable
            */
            log.error("Error occurred when removing API directly from the gateway " + environment.getName(),
                    axisFault);
            failedEnvironmentsMap.put(environment.getName(), axisFault.getMessage());
        } catch (CertificateManagementException ex) {
            log.error("Error occurred when deleting certificate from gateway" + environment.getName(), ex);
            failedEnvironmentsMap.put(environment.getName(), ex.getMessage());
        } catch (ArtifactSynchronizerException e) {
            log.error("Error occurred when updating the remove instruction in the storage " + environment.getName(), e);
            failedEnvironmentsMap.put(environment.getName(), e.getMessage());
        }
        return failedEnvironmentsMap;
    }

    /**
     * Create a DTO object required to remove the API from a given gateway environment
     *
     * @param api                   - The API to be published
     * @param tenantDomain          - Tenant Domain of the publisher
     * @param environment           - Gateway environment
     * @return DTO object with API artifacts
     */
    public GatewayAPIDTO createGatewayAPIDTOtoRemoveAPI(API api, String tenantDomain, Environment environment)
            throws CertificateManagementException {

        GatewayAPIDTO gatewayAPIDTO = new GatewayAPIDTO();
        gatewayAPIDTO.setName(api.getId().getName());
        gatewayAPIDTO.setVersion(api.getId().getVersion());
        gatewayAPIDTO.setProvider(api.getId().getProviderName());
        gatewayAPIDTO.setTenantDomain(tenantDomain);
        gatewayAPIDTO.setOverride(true);
        gatewayAPIDTO.setApiId(api.getUUID());

        setClientCertificatesToBeRemoved(api, tenantDomain, gatewayAPIDTO);
        setEndpointsToBeRemoved(api, gatewayAPIDTO);
        if (!APIConstants.APITransportType.WS.toString().equals(api.getType())) {
            if (debugEnabled) {
                log.debug("Removing API " + api.getId().getApiName() + " From environment " +
                        environment.getName());
            }
            setCustomSequencesToBeRemoved(api, gatewayAPIDTO);
            setCustomSequencesToBeRemoved(api, gatewayAPIDTO);
        } else {
            String fileName = api.getContext().replace('/', '-');
            String[] fileNames = new String[2];
            fileNames[0] = ENDPOINT_PRODUCTION + fileName;
            fileNames[1] = ENDPOINT_SANDBOX + fileName;
            gatewayAPIDTO.setSequencesToBeRemove(addStringToList(fileNames[0],
                    gatewayAPIDTO.getSequencesToBeRemove()));
            gatewayAPIDTO.setSequencesToBeRemove(addStringToList(fileNames[1],
                    gatewayAPIDTO.getSequencesToBeRemove()));
        }

        String localEntryUUId = api.getUUID();
        if (localEntryUUId != null && !localEntryUUId.isEmpty()) {
            if (APIConstants.APITransportType.GRAPHQL.toString().equals(api.getType())) {
                localEntryUUId = localEntryUUId + APIConstants.GRAPHQL_LOCAL_ENTRY_EXTENSION;
            }
            gatewayAPIDTO.setLocalEntriesToBeRemove(addStringToList(localEntryUUId,
                    gatewayAPIDTO.getLocalEntriesToBeRemove()));
        }
        return gatewayAPIDTO;
    }

    /**
     * Removed an API Product from the configured Gateways
     *
     * @param apiProduct   - The API Product to be removed
     * @param tenantDomain - Tenant Domain of the publisher
     */
    public Map<String, String> removeFromGateway(APIProduct apiProduct, String tenantDomain, Set<API> associatedAPIs) {

        Map<String, String> failedEnvironmentsMap = new HashMap<>();
        Set<String> removedGateways = new HashSet<>();

        GatewayAPIDTO productAPIGatewayAPIDTO = new GatewayAPIDTO();
        productAPIGatewayAPIDTO.setApiId(apiProduct.getUuid());
        productAPIGatewayAPIDTO.setName(apiProduct.getId().getName());
        productAPIGatewayAPIDTO.setVersion(apiProduct.getId().getVersion());
        productAPIGatewayAPIDTO.setProvider(PRODUCT_PREFIX);
        productAPIGatewayAPIDTO.setTenantDomain(tenantDomain);
        productAPIGatewayAPIDTO.setOverride(true);
        if (apiProduct.getEnvironments() != null) {
            for (String environmentName : apiProduct.getEnvironments()) {
                try {
                    Environment environment = environments.get(environmentName);
                    //If the environment is removed from the configuration, continue without removing
                    if (environment == null) {
                        continue;
                    }

                    for (API api : associatedAPIs) {
                        if (!APIStatus.PUBLISHED.getStatus().equals(api.getStatus())) {
                            setEndpointsToBeRemoved(api, productAPIGatewayAPIDTO);
                            setCustomSequencesToBeRemoved(api, productAPIGatewayAPIDTO);
                            setClientCertificatesToBeRemoved(api, tenantDomain, productAPIGatewayAPIDTO);
                        }
                    }
                    productAPIGatewayAPIDTO.setLocalEntriesToBeRemove(addStringToList(apiProduct.getUuid(),
                            productAPIGatewayAPIDTO.getLocalEntriesToBeRemove()));
                    if (gatewayArtifactSynchronizerProperties.isPublishDirectlyToGatewayEnabled()) {
                        APIGatewayAdminClient client = new APIGatewayAdminClient(environment);
                        client.unDeployAPI(productAPIGatewayAPIDTO);
                    }

                    if (saveArtifactsToStorage) {
                        artifactSaver.saveArtifact(new Gson().toJson(productAPIGatewayAPIDTO), environmentName,
                                APIConstants.GatewayArtifactSynchronizer.GATEWAY_INSTRUCTION_REMOVE);
                        removedGateways.add(environmentName);
                    }

                } catch (AxisFault e) {
                    /*
                    didn't throw this exception to handle multiple gateway publishing
                    if gateway is unreachable we collect that environments into map with issue and show on popup in ui
                    therefore this didn't break the gateway unpublisihing if one gateway unreachable
                    */
                    log.error("Error occurred when removing API product directly from the gateway" + environmentName, e);
                    failedEnvironmentsMap.put(environmentName, e.getMessage());
                } catch (ArtifactSynchronizerException e) {
                    log.error("Error occurred when updating the remove instructions in storage " + environmentName, e);
                    failedEnvironmentsMap.put(environmentName, e.getMessage());
                } catch (CertificateManagementException ex) {
                    log.error("Error occurred while removing client certificate in " + environmentName, ex);
                    failedEnvironmentsMap.put(environmentName, ex.getMessage());
                }
            }
        }

        DeployAPIInGatewayEvent
                deployAPIInGatewayEvent = new DeployAPIInGatewayEvent(UUID.randomUUID().toString(),
                System.currentTimeMillis(),
                APIConstants.EventType.REMOVE_API_FROM_GATEWAY.name(), tenantDomain, apiProduct.getUuid(),
                removedGateways);
        APIUtil.sendNotification(deployAPIInGatewayEvent, APIConstants.NotifierType.GATEWAY_PUBLISHED_API.name());
        return failedEnvironmentsMap;
    }

    /**
     * add websoocket api to the gateway
     *
     * @param api
     * @param client
     * @throws APIManagementException
     */
    public void deployWebsocketAPI(API api, APIGatewayAdminClient client, boolean isGatewayDefinedAsALabel,
            Set<String> publishedGateways,Environment environment)
            throws APIManagementException, JSONException {

        GatewayAPIDTO gatewayAPIDTO = new GatewayAPIDTO();
        gatewayAPIDTO.setApiId(api.getUUID());
        gatewayAPIDTO.setName(api.getId().getName());
        gatewayAPIDTO.setVersion(api.getId().getVersion());
        gatewayAPIDTO.setProvider(api.getId().getProviderName());
        gatewayAPIDTO.setTenantDomain(MultitenantConstants.SUPER_TENANT_DOMAIN_NAME);
        try {
            String production_endpoint = null;
            String sandbox_endpoint = null;
            JSONObject obj = new JSONObject(api.getEndpointConfig());
            if (obj.has(APIConstants.API_DATA_PRODUCTION_ENDPOINTS)) {
                production_endpoint = obj.getJSONObject(APIConstants.API_DATA_PRODUCTION_ENDPOINTS).getString("url");
            }
            if (obj.has(APIConstants.API_DATA_SANDBOX_ENDPOINTS)) {
                sandbox_endpoint = obj.getJSONObject(APIConstants.API_DATA_SANDBOX_ENDPOINTS).getString("url");
            }
            OMElement element;
            try {
                if (production_endpoint != null) {
                    String content = createSeqString(api, production_endpoint, ENDPOINT_PRODUCTION);
                    element = AXIOMUtil.stringToOM(content);
                    String fileName = element.getAttributeValue(new QName("name"));
                    gatewayAPIDTO.setSequencesToBeRemove(addStringToList(fileName,
                            gatewayAPIDTO.getSequencesToBeRemove()));
                    GatewayContentDTO productionSequence = new GatewayContentDTO();
                    productionSequence.setContent(APIUtil.convertOMtoString(element));
                    productionSequence.setName(fileName);
                    gatewayAPIDTO.setSequenceToBeAdd(addGatewayContentToList(productionSequence,
                            gatewayAPIDTO.getSequenceToBeAdd()));
                }
                if (sandbox_endpoint != null) {
                    String content = createSeqString(api, sandbox_endpoint, ENDPOINT_SANDBOX);
                    element = AXIOMUtil.stringToOM(content);
                    String fileName = element.getAttributeValue(new QName("name"));
                    gatewayAPIDTO.setSequencesToBeRemove(addStringToList(fileName,
                            gatewayAPIDTO.getSequencesToBeRemove()));
                    GatewayContentDTO sandboxEndpointSequence = new GatewayContentDTO();
                    sandboxEndpointSequence.setContent(APIUtil.convertOMtoString(element));
                    sandboxEndpointSequence.setName(fileName);
                    gatewayAPIDTO.setSequenceToBeAdd(addGatewayContentToList(sandboxEndpointSequence,
                            gatewayAPIDTO.getSequenceToBeAdd()));
                }
                if (gatewayArtifactSynchronizerProperties.isPublishDirectlyToGatewayEnabled()) {
                    if (!isGatewayDefinedAsALabel) {
                        client.deployAPI(gatewayAPIDTO);
                    }
                }

                if (saveArtifactsToStorage) {
                    artifactSaver.saveArtifact(new Gson().toJson(gatewayAPIDTO), environment.getName(),
                            APIConstants.GatewayArtifactSynchronizer.GATEWAY_INSTRUCTION_PUBLISH);
                    publishedGateways.add(environment.getName());
                }

            } catch (AxisFault | ArtifactSynchronizerException e) {
                String msg = "Error while deploying WebsocketSequence";
                log.error(msg, e);
                throw new APIManagementException(msg);
            }
        } catch (XMLStreamException e) {
            String msg = "Error while parsing the Sequence";
            log.error(msg, e);
            throw new APIManagementException(msg);
        }
    }

    /**
     * add new api version at the API Gateway
     *
     * @param artifact
     * @param api
     */
    public void createNewWebsocketApiVersion(GenericArtifact artifact, API api) {

        try {
            APIGatewayManager gatewayManager = APIGatewayManager.getInstance();
            APIGatewayAdminClient client;
            Set<String> environments = APIUtil.extractEnvironmentsForAPI(
                    artifact.getAttribute(APIConstants.API_OVERVIEW_ENVIRONMENTS));
            api.setEndpointConfig(artifact.getAttribute(APIConstants.API_OVERVIEW_ENDPOINT_CONFIG));
            api.setContext(artifact.getAttribute(APIConstants.API_OVERVIEW_CONTEXT));
            for (String environmentName : environments) {
                Environment environment = this.environments.get(environmentName);
                client = new APIGatewayAdminClient(environment);
                boolean isGatewayDefinedAsALabel = api.getEnvironments() != null;
                Set<String> publishedGateways = new HashSet<>();
                try {
                    gatewayManager.deployWebsocketAPI(api, client, isGatewayDefinedAsALabel, publishedGateways, environment);
                } catch (JSONException ex) {
                    /*
                    didn't throw this exception to handle multiple gateway publishing
                    if gateway is unreachable we collect that environments into map with issue and show on popup in ui
                    therefore this didn't break the gateway publishing if one gateway unreachable
                    */
                    log.error("Error occurred deploying sequences on " + environmentName, ex);
                }
            }
        } catch (APIManagementException ex) {
            /*
            didn't throw this exception to handle multiple gateway publishing
            if gateway is unreachable we collect that environments into map with issue and show on popup in ui
            therefore this didn't break the gateway unpublisihing if one gateway unreachable
            */
            log.error("Error in deploying to gateway :" + ex.getMessage(), ex);
        } catch (AxisFault ex) {
            log.error("Error in deploying to gateway :" + ex.getMessage(), ex);
        } catch (GovernanceException ex) {
            log.error("Error in deploying to gateway :" + ex.getMessage(), ex);
        }
    }
    
    /**
     * add new api version at the API Gateway
     *
     * @param artifact
     * @param api
     */
    public void createNewWebsocketApiVersion(API api) {

        try {
            APIGatewayManager gatewayManager = APIGatewayManager.getInstance();
            APIGatewayAdminClient client;
            /*
            Set<String> environments = APIUtil.extractEnvironmentsForAPI(
                    artifact.getAttribute(APIConstants.API_OVERVIEW_ENVIRONMENTS));
            api.setEndpointConfig(artifact.getAttribute(APIConstants.API_OVERVIEW_ENDPOINT_CONFIG));
            api.setContext(artifact.getAttribute(APIConstants.API_OVERVIEW_CONTEXT));
            */
            Set<String> environments = api.getEnvironments();
            for (String environmentName : environments) {
                Environment environment = this.environments.get(environmentName);
                client = new APIGatewayAdminClient(environment);
                boolean isGatewayDefinedAsALabel = api.getEnvironments() != null;
                Set<String> publishedGateways = new HashSet<>();
                try {
                    gatewayManager.deployWebsocketAPI(api, client, isGatewayDefinedAsALabel, publishedGateways, environment);
                } catch (JSONException ex) {
                    /*
                    didn't throw this exception to handle multiple gateway publishing
                    if gateway is unreachable we collect that environments into map with issue and show on popup in ui
                    therefore this didn't break the gateway publishing if one gateway unreachable
                    */
                    log.error("Error occurred deploying sequences on " + environmentName, ex);
                }
            }
        } catch (APIManagementException ex) {
            /*
            didn't throw this exception to handle multiple gateway publishing
            if gateway is unreachable we collect that environments into map with issue and show on popup in ui
            therefore this didn't break the gateway unpublisihing if one gateway unreachable
            */
            log.error("Error in deploying to gateway :" + ex.getMessage(), ex);
        } catch (AxisFault ex) {
            log.error("Error in deploying to gateway :" + ex.getMessage(), ex);
        } 
    }

    /**
     * create body of sequence
     *
     * @param api
     * @param url
     * @return
     */
    public String createSeqString(API api, String url, String urltype) throws JSONException  {

        String context = api.getContext();
        context = urltype + context;
        String[] endpointConfig = websocketEndpointConfig(api, urltype);
        String timeout = endpointConfig[0];
        String suspendOnFailure = endpointConfig[1];
        String markForSuspension = endpointConfig[2];
        String endpointConf = "<default>\n" +
                "\t<timeout>\n" +
                timeout +
                "\t</timeout>\n" +
                "\t<suspendOnFailure>\n" +
                suspendOnFailure + "\n" +
                "\t</suspendOnFailure>\n" +
                "\t<markForSuspension>\n" +
                markForSuspension +
                "\t</markForSuspension>\n" +
                "</default>";
        String seq = "<?xml version=\"1.0\" encoding=\"UTF-8\"?>\n" +
                "<sequence xmlns=\"http://ws.apache.org/ns/synapse\" name=\"" +
                context.replace('/', '-') + "\">\n" +
                "   <property name=\"OUT_ONLY\" value=\"true\"/>\n" +
                "   <script language=\"js\">var sub_path = mc.getProperty(\"websocket.subscriber.path\");\t    \n" +
                "        \tvar queryParamString = sub_path.split(\"\\\\?\")[1];\n" +
                "                if(queryParamString != undefined) {\t    \n" +
                "\t\tmc.setProperty('queryparams', \"?\" + queryParamString);\n" +
                "\t\t}\t\t\n" +
                "   </script>\n" +
                "   <property xmlns:soapenv=\"http://www.w3.org/2003/05/soap-envelope\"\n" +
                "             xmlns:ns=\"http://org.apache.synapse/xsd\"\n" +
                "             xmlns:ns3=\"http://org.apache.synapse/xsd\"\n" +
                "             name=\"queryparams\"\n" +
                "             expression=\"$ctx:queryparams\"/>\n" +
                "   <property name=\"urlVal\" value=\""+ url + "\"/>\n" +
                "   <property xmlns:soapenv=\"http://www.w3.org/2003/05/soap-envelope\"\n" +
                "             xmlns:ns3=\"http://org.apache.synapse/xsd\"\n" +
                "             name=\"fullUrl\"\n" +
                "             expression=\"fn:concat(get-property('urlVal'), get-property('queryparams'))\"\n" +
                "             type=\"STRING\"/>\n" +
                "   <header xmlns:soapenv=\"http://www.w3.org/2003/05/soap-envelope\"\n" +
                "           xmlns:ns3=\"http://org.apache.synapse/xsd\"\n" +
                "           name=\"To\"\n" +
                "           expression=\"$ctx:fullUrl\"/>\n" +
                "   <send>\n" +
                "      <endpoint>\n" +
                endpointConf + "\n" +
                "      </endpoint>\n" +
                "   </send>\n" +
                "</sequence>";
        return seq;
    }

    public Map<String, String> removeDefaultAPIFromGateway(API api, String tenantDomain) {

        Map<String, String> failedEnvironmentsMap = new HashMap<String, String>(0);
        LocalEntryAdminClient localEntryAdminClient;
        String localEntryUUId = api.getUUID();
        if (api.getEnvironments() != null) {
            for (String environmentName : api.getEnvironments()) {
                try {
                    Environment environment = environments.get(environmentName);
                    APIGatewayAdminClient client = new APIGatewayAdminClient(environment);
                    APIIdentifier id = api.getId();
                    if (client.getDefaultApi(tenantDomain, id) != null) {
                        if (debugEnabled) {
                            log.debug("Removing Default API " + api.getId().getApiName() + " From environment " +
                                    environment.getName());
                        }
                        client.deleteDefaultApi(tenantDomain, api.getId());
                    }
                    if (APIConstants.APITransportType.GRAPHQL.toString().equals(api.getType())) {
                        localEntryUUId = localEntryUUId + APIConstants.GRAPHQL_LOCAL_ENTRY_EXTENSION;
                    }
                    localEntryAdminClient = new LocalEntryAdminClient(environment, tenantDomain);
                    localEntryAdminClient.deleteEntry(localEntryUUId);
                } catch (AxisFault axisFault) {
                    /*
                didn't throw this exception to handle multiple gateway publishing
                if gateway is unreachable we collect that environments into map with issue and show on popup in ui
                therefore this didn't break the gateway unpublisihing if one gateway unreachable
                 */
                    log.error("Error occurred when removing default api from gateway " + environmentName, axisFault);
                    failedEnvironmentsMap.put(environmentName, axisFault.getMessage());
                }
            }
        }
        return failedEnvironmentsMap;
    }

    /**
     * Checks whether the API has been published.
     *
     * @param api          - The API to be checked.
     * @param tenantDomain - Tenant Domain of the publisher
     * @return True if the API is available in at least one Gateway. False if available in none.
     */
    public boolean isAPIPublished(API api, String tenantDomain) throws APIManagementException {

        if (gatewayArtifactSynchronizerProperties.isPublishDirectlyToGatewayEnabled()) {
            for (Environment environment : environments.values()) {
                try {
                    APIGatewayAdminClient client = new APIGatewayAdminClient(environment);
                    // If the API exists in at least one environment, consider as
                    // published and return true.
                    APIIdentifier id = api.getId();
                    if (client.getApi(tenantDomain, id) != null) {
                        return true;
                    }
                } catch (AxisFault axisFault) {
                    /*
                    didn't throw this exception to check api available in all the environments
                    therefore we didn't throw exception to avoid if gateway unreachable affect
                    */
                    if (!APIConstants.CREATED.equals(api.getStatus())) {
                        log.error("Error occurred when check api is published on gateway" + environment.getName(),
                                axisFault);
                    }
                }
            }
        } else {
            if (saveArtifactsToStorage){
                return artifactSaver.isAPIPublished(api.getUUID());
            }
        }
        return false;
    }

    /**
     * Get the endpoint Security type of the published API
     *
     * @param api          - The API to be checked.
     * @param tenantDomain - Tenant Domain of the publisher
     * @return Endpoint security type; Basic or Digest
     */
    public String getAPIEndpointSecurityType(API api, String tenantDomain) throws APIManagementException {

        for (Environment environment : environments.values()) {
            try {
                APIGatewayAdminClient client = new APIGatewayAdminClient(environment);
                APIIdentifier id = api.getId();
                APIData apiData = client.getApi(tenantDomain, id);
                if (apiData != null) {
                    ResourceData[] resourceData = apiData.getResources();
                    for (ResourceData resource : resourceData) {
                        if (resource != null && resource.getInSeqXml() != null) {
                            if(resource.getInSeqXml().contains("DigestAuthMediator")) {
                                return APIConstants.APIEndpointSecurityConstants.DIGEST_AUTH;
                            } else if(resource.getInSeqXml().contains("OAuthMediator")) {
                                return APIConstants.APIEndpointSecurityConstants.OAUTH;
                            }
                        }
                    }
                }
            } catch (AxisFault axisFault) {
                // didn't throw this exception to check api available in all the environments
                // therefore we didn't throw exception to avoid if gateway unreachable affect
                if (!APIConstants.CREATED.equals(api.getStatus())) {
                    log.error("Error occurred when check api endpoint security type on gateway"
                            + environment.getName(), axisFault);
                }
            }
        }
        return APIConstants.APIEndpointSecurityConstants.BASIC_AUTH;
    }

    public void setProductResourceSequences(APIProviderImpl apiProvider, APIProduct apiProduct)
            throws APIManagementException {

        for (APIProductResource resource : apiProduct.getProductResources()) {
            String uuid = resource.getApiId();
            if (StringUtils.isEmpty(uuid)) {
                APIIdentifier apiIdentifier = resource.getApiIdentifier();
                uuid = ApiMgtDAO.getInstance().getUUIDFromIdentifier(apiIdentifier);
            }

            API api = apiProvider.getAPIbyUUID(uuid, CarbonContext.getThreadLocalCarbonContext().getTenantDomain());

            String inSequenceKey = APIUtil.getSequenceExtensionName(api) + APIConstants.API_CUSTOM_SEQ_IN_EXT;
            if (APIUtil.isSequenceDefined(api.getInSequence())) {
                resource.setInSequenceName(inSequenceKey);
            }

            String outSequenceKey = APIUtil.getSequenceExtensionName(api) + APIConstants.API_CUSTOM_SEQ_OUT_EXT;
            if (APIUtil.isSequenceDefined(api.getOutSequence())) {
                resource.setOutSequenceName(outSequenceKey);
            }

            String faultSequenceKey = APIUtil.getFaultSequenceName(api);
            if (APIUtil.isSequenceDefined(api.getFaultSequence())) {
                resource.setFaultSequenceName(faultSequenceKey);
            }
        }
    }

    /**
     * To deploy client certificate in given API environment.
     *
     * @param api          Relevant API.
     * @param tenantDomain Tenant domain.
     * @throws CertificateManagementException Certificate Management Exception.
     */
    private void setClientCertificatesToBeAdded(API api, String tenantDomain, GatewayAPIDTO gatewayAPIDTO)
            throws CertificateManagementException {

        if (!CertificateManagerImpl.getInstance().isClientCertificateBasedAuthenticationConfigured()) {
            return;
        }
        int tenantId = APIUtil.getTenantIdFromTenantDomain(tenantDomain);
        List<ClientCertificateDTO> clientCertificateDTOList = CertificateMgtDAO.getInstance()
                .getClientCertificates(tenantId, null, api.getId());
        if (clientCertificateDTOList != null) {
            for (ClientCertificateDTO clientCertificateDTO : clientCertificateDTOList) {
                GatewayContentDTO clientCertificate = new GatewayContentDTO();
                clientCertificate.setName(clientCertificateDTO.getAlias() + "_" + tenantId);
                clientCertificate.setContent(clientCertificateDTO.getCertificate());
                gatewayAPIDTO.setClientCertificatesToBeAdd(addGatewayContentToList(clientCertificate,
                        gatewayAPIDTO.getClientCertificatesToBeAdd()));
            }
        }
    }

    /**
     * To deploy client certificate in given API environment.
     *
     * @param identifier  Relevant API ID.
     * @param tenantDomain Tenant domain.
     * @throws CertificateManagementException Certificate Management Exception.
     */
    private void setClientCertificatesToBeAdded(APIIdentifier identifier, String tenantDomain, GatewayAPIDTO gatewayAPIDTO)
            throws CertificateManagementException {
        if (!CertificateManagerImpl.getInstance().isClientCertificateBasedAuthenticationConfigured()) {
            return;
        }
        int tenantId = APIUtil.getTenantIdFromTenantDomain(tenantDomain);
        List<ClientCertificateDTO> clientCertificateDTOList = CertificateMgtDAO.getInstance()
                .getClientCertificates(tenantId, null, identifier);
        if (clientCertificateDTOList != null) {
            for (ClientCertificateDTO clientCertificateDTO : clientCertificateDTOList) {
                GatewayContentDTO clientCertificate = new GatewayContentDTO();
                clientCertificate.setName(clientCertificateDTO.getAlias() + "_" + tenantId);
                clientCertificate.setContent(clientCertificateDTO.getCertificate());
                gatewayAPIDTO.setClientCertificatesToBeAdd(addGatewayContentToList(clientCertificate,
                        gatewayAPIDTO.getClientCertificatesToBeAdd()));
            }
        }
    }

    /**
     * To update the database instance with the successfully removed client certificates from teh gateway.
     *
     * @param api          Relevant API related with teh removed certificate.
     * @param tenantDomain Tenant domain of the API.
     */
    private void updateRemovedClientCertificates(API api, String tenantDomain) {

        if (!CertificateManagerImpl.getInstance().isClientCertificateBasedAuthenticationConfigured()) {
            return;
        }
        try {
            CertificateMgtDAO.getInstance().updateRemovedCertificatesFromGateways(api.getId(),
                    APIUtil.getTenantIdFromTenantDomain(tenantDomain));
            /* The flow does not need to be blocked, as this failure do not related with updating client certificates
             in gateway, rather updating in database. There is no harm in database having outdated certificate
             information.*/
        } catch (CertificateManagementException e) {
            log.error("Certificate Management Exception while trying to update the remove certificate from gateways "
                    + "for the api " + api.getId() + " for the tenant domain " + tenantDomain, e);
        }
    }

    /**
     * To undeploy the client certificates from the gateway environment.
     *
     * @param api          Relevant API particular certificate is related with.
     * @param tenantDomain Tenant domain of the API.
     * @throws CertificateManagementException Certificate Management Exception.
     */
    private void setClientCertificatesToBeRemoved(API api, String tenantDomain, GatewayAPIDTO gatewayAPIDTO)
            throws CertificateManagementException {

        if (!CertificateManagerImpl.getInstance().isClientCertificateBasedAuthenticationConfigured()) {
            return;
        }
        int tenantId = APIUtil.getTenantIdFromTenantDomain(tenantDomain);
        List<ClientCertificateDTO> clientCertificateDTOList = CertificateMgtDAO.getInstance()
                .getClientCertificates(tenantId, null, api.getId());
        if (clientCertificateDTOList != null) {
            for (ClientCertificateDTO clientCertificateDTO : clientCertificateDTOList) {
                gatewayAPIDTO.setClientCertificatesToBeRemove(addStringToList(clientCertificateDTO.getAlias() + "_" +
                        tenantId, gatewayAPIDTO.getLocalEntriesToBeRemove()));
            }
        }
        List<String> aliasList = CertificateMgtDAO.getInstance()
                .getDeletedClientCertificateAlias(api.getId(), tenantId);
        for (String alias : aliasList) {
            gatewayAPIDTO.setClientCertificatesToBeRemove(addStringToList(alias + "_" + tenantId,
                    gatewayAPIDTO.getClientCertificatesToBeRemove()));
        }
    }

    /**
     * To undeploy the client certificates from the gateway environment.
     *
     * @param identifier   Relevant API particular certificate is related with.
     * @param tenantDomain Tenant domain of the API.
     * @throws CertificateManagementException Certificate Management Exception.
     */
    private void setClientCertificatesToBeRemoved(APIIdentifier identifier, String tenantDomain, GatewayAPIDTO gatewayAPIDTO)
            throws CertificateManagementException {

        if (!CertificateManagerImpl.getInstance().isClientCertificateBasedAuthenticationConfigured()) {
            return;
        }
        int tenantId = APIUtil.getTenantIdFromTenantDomain(tenantDomain);
        List<ClientCertificateDTO> clientCertificateDTOList = CertificateMgtDAO.getInstance()
                .getClientCertificates(tenantId, null, identifier);
        if (clientCertificateDTOList != null) {
            for (ClientCertificateDTO clientCertificateDTO : clientCertificateDTOList) {
                gatewayAPIDTO.setClientCertificatesToBeRemove(addStringToList(clientCertificateDTO.getAlias() + "_" +
                        tenantId, gatewayAPIDTO.getLocalEntriesToBeRemove()));
            }
        }
        List<String> aliasList = CertificateMgtDAO.getInstance()
                .getDeletedClientCertificateAlias(identifier, tenantId);
        for (String alias : aliasList) {
            gatewayAPIDTO.setClientCertificatesToBeRemove(addStringToList(alias + "_" + tenantId,
                    gatewayAPIDTO.getClientCertificatesToBeRemove()));
        }
    }

    /**
     * Get the specified in/out sequences from api object
     *
     * @param api          -API object
     * @param tenantDomain
     * @throws APIManagementException
     */
    private void setCustomSequencesToBeAdded(API api, String tenantDomain, GatewayAPIDTO gatewayAPIDTO)
            throws APIManagementException {

        if (APIUtil.isSequenceDefined(api.getInSequence()) || APIUtil.isSequenceDefined(api.getOutSequence())) {
            try {
                if (APIUtil.isSequenceDefined(api.getInSequence())) {
                    if (api.getInSequenceMediation() != null) {
                        addSequenceFromConfig(api, gatewayAPIDTO, api.getInSequenceMediation().getConfig(),
                                APIConstants.API_CUSTOM_SEQ_IN_EXT, api.getInSequence());
                    } else {
                        addSequence(api, tenantDomain, gatewayAPIDTO, APIConstants.API_CUSTOM_SEQUENCE_TYPE_IN,
                                APIConstants.API_CUSTOM_SEQ_IN_EXT, api.getInSequence());
                    }
                }
                if (APIUtil.isSequenceDefined(api.getOutSequence())) {
                    if (api.getOutSequenceMediation() != null) {
                        addSequenceFromConfig(api, gatewayAPIDTO, api.getOutSequenceMediation().getConfig(),
                                APIConstants.API_CUSTOM_SEQ_OUT_EXT, api.getOutSequence());
                    } else {
                        addSequence(api, tenantDomain, gatewayAPIDTO, APIConstants.API_CUSTOM_SEQUENCE_TYPE_OUT,
                                APIConstants.API_CUSTOM_SEQ_OUT_EXT, api.getOutSequence());
                    }
                }
            } catch (Exception e) {
                String msg = "Error in deploying the sequence to gateway";
                log.error(msg, e);
                throw new APIManagementException(msg);
            }
        }

    }

    private void addSequenceFromConfig(API api, GatewayAPIDTO gatewayAPIDTO, String sequence, String sequenceExtension,
            String sequenceName) throws Exception {

        OMElement inSequence = APIUtil.buildOMElement(new ByteArrayInputStream(sequence.getBytes()));

        if (inSequence != null) {
            String inSeqExt = APIUtil.getSequenceExtensionName(api) + sequenceExtension;
            if (inSequence.getAttribute(new QName("name")) != null) {
                inSequence.getAttribute(new QName("name")).setAttributeValue(inSeqExt);
            }
            GatewayContentDTO sequenceDto = new GatewayContentDTO();
            sequenceDto.setName(inSeqExt);
            sequenceDto.setContent(APIUtil.convertOMtoString(inSequence));
            gatewayAPIDTO.setSequenceToBeAdd(addGatewayContentToList(sequenceDto, gatewayAPIDTO.getSequenceToBeAdd()));
        }

    }
    private void addSequence(API api, String tenantDomain, GatewayAPIDTO gatewayAPIDTO, String sequenceType,
            String sequenceExtension,String sequenceName) throws APIManagementException, XMLStreamException {
        try {
            PrivilegedCarbonContext.startTenantFlow();
            if (tenantDomain != null && !"".equals(tenantDomain)) {
                PrivilegedCarbonContext.getThreadLocalCarbonContext().setTenantDomain(tenantDomain, true);
            } else {
                PrivilegedCarbonContext.getThreadLocalCarbonContext()
                        .setTenantDomain(MultitenantConstants.SUPER_TENANT_DOMAIN_NAME, true);
            }
            int tenantId = PrivilegedCarbonContext.getThreadLocalCarbonContext().getTenantId();
            OMElement inSequence = APIUtil.getCustomSequence(sequenceName, tenantId, sequenceType, api.getId());
            if (inSequence != null) {
                String inSeqExt = APIUtil.getSequenceExtensionName(api) + sequenceExtension;
                if (inSequence.getAttribute(new QName("name")) != null) {
                    inSequence.getAttribute(new QName("name")).setAttributeValue(inSeqExt);
                }
                GatewayContentDTO sequenceDto = new GatewayContentDTO();
                sequenceDto.setName(inSeqExt);
                sequenceDto.setContent(APIUtil.convertOMtoString(inSequence));
                gatewayAPIDTO
                        .setSequenceToBeAdd(addGatewayContentToList(sequenceDto, gatewayAPIDTO.getSequenceToBeAdd()));
            }
        } finally {
            PrivilegedCarbonContext.endTenantFlow();
        }
    }

    /**
     * Undeploy the sequences deployed in synapse
     *
     * @param api
     * @throws APIManagementException
     */
    private void setCustomSequencesToBeRemoved(API api, GatewayAPIDTO gatewayAPIDTO) {

        String inSequence = APIUtil.getSequenceExtensionName(api) + APIConstants.API_CUSTOM_SEQ_IN_EXT;
        gatewayAPIDTO.setSequencesToBeRemove(addStringToList(inSequence, gatewayAPIDTO.getSequencesToBeRemove()));
        String outSequence = APIUtil.getSequenceExtensionName(api) + APIConstants.API_CUSTOM_SEQ_OUT_EXT;
        gatewayAPIDTO.setSequencesToBeRemove(addStringToList(outSequence, gatewayAPIDTO.getSequencesToBeRemove()));
        String faultSequence = APIUtil.getSequenceExtensionName(api) + APIConstants.API_CUSTOM_SEQ_FAULT_EXT;
        gatewayAPIDTO.setSequencesToBeRemove(addStringToList(faultSequence, gatewayAPIDTO.getSequencesToBeRemove()));
    }

    private void setAPIFaultSequencesToBeAdded(API api, String tenantDomain, GatewayAPIDTO gatewayAPIDTO)
            throws APIManagementException {

        String faultSequenceName = api.getFaultSequence();
        String faultSeqExt = APIUtil.getSequenceExtensionName(api) + APIConstants.API_CUSTOM_SEQ_FAULT_EXT;
        Mediation mediation = api.getFaultSequenceMediation();
        boolean isTenantFlowStarted = false;
        try {
            //If a fault sequence has be defined.
            if (APIUtil.isSequenceDefined(faultSequenceName)) {
                if (mediation == null) {
                    PrivilegedCarbonContext.startTenantFlow();
                    isTenantFlowStarted = true;
                    if (!StringUtils.isEmpty(tenantDomain)) {
                        PrivilegedCarbonContext.getThreadLocalCarbonContext().setTenantDomain(tenantDomain, true);
                    } else {
                        PrivilegedCarbonContext.getThreadLocalCarbonContext().setTenantDomain
                                (MultitenantConstants.SUPER_TENANT_DOMAIN_NAME, true);
                    }

                }
                gatewayAPIDTO
                        .setSequencesToBeRemove(addStringToList(faultSeqExt, gatewayAPIDTO.getSequencesToBeRemove()));

                //Get the fault sequence xml
                OMElement faultSequence = null;
                if (mediation != null) {
                    faultSequence = APIUtil.buildOMElement(new ByteArrayInputStream(mediation.getConfig().getBytes()));
                } else {
                    int tenantId = PrivilegedCarbonContext.getThreadLocalCarbonContext().getTenantId();
                    faultSequence = APIUtil.getCustomSequence(faultSequenceName, tenantId,
                            APIConstants.API_CUSTOM_SEQUENCE_TYPE_FAULT, api.getId());
                }

                if (faultSequence != null) {
                    boolean isPerAPISeq = false;
                    if (mediation != null) {
                        isPerAPISeq = !mediation.isGlobal();
                    } else {
                        int tenantId = PrivilegedCarbonContext.getThreadLocalCarbonContext().getTenantId();
                        isPerAPISeq = APIUtil.isPerAPISequence(faultSequenceName, tenantId, api.getId(),
                                APIConstants.API_CUSTOM_SEQUENCE_TYPE_FAULT);
                    }
                    if (isPerAPISeq) {
                        if (faultSequence.getAttribute(new QName("name")) != null) {
                            faultSequence.getAttribute(new QName("name")).setAttributeValue(faultSeqExt);
                        }
                    } else {
                        gatewayAPIDTO.setSequencesToBeRemove(addStringToList(faultSequenceName,
                                gatewayAPIDTO.getSequencesToBeRemove()));
                        faultSeqExt = faultSequenceName;
                    }
                    GatewayContentDTO faultSequenceContent = new GatewayContentDTO();
                    faultSequenceContent.setName(faultSeqExt);
                    faultSequenceContent.setContent(APIUtil.convertOMtoString(faultSequence));
                    gatewayAPIDTO.setSequenceToBeAdd(addGatewayContentToList(faultSequenceContent,
                            gatewayAPIDTO.getSequenceToBeAdd()));

                }
            } else {
                gatewayAPIDTO
                        .setSequencesToBeRemove(addStringToList(faultSeqExt, gatewayAPIDTO.getSequencesToBeRemove()));
            }
        } catch (Exception e) {
            throw new APIManagementException("Error while updating the fault sequence at the Gateway", e);
        } finally {
            if (isTenantFlowStarted) {
                PrivilegedCarbonContext.endTenantFlow();
            }
        }
    }

    /**
     * Store the secured endpoint username password to registry
     *
     * @param api
     * @param tenantDomain
     * @throws APIManagementException
     */
    private void setSecureVaultProperty(APIGatewayAdminClient securityAdminClient, API api, String tenantDomain)
            throws APIManagementException {

        boolean isSecureVaultEnabled =
                Boolean.parseBoolean(ServiceReferenceHolder.getInstance().getAPIManagerConfigurationService().
                        getAPIManagerConfiguration().getFirstProperty(APIConstants.API_SECUREVAULT_ENABLE));
        if (api.isEndpointSecured() && isSecureVaultEnabled) {
            try {
                securityAdminClient.setSecureVaultProperty(api, tenantDomain);
            } catch (Exception e) {
                String msg = "Error in setting secured password.";
                log.error(msg + ' ' + e.getLocalizedMessage(), e);
                throw new APIManagementException(msg);
            }
        }
    }

    /**
     * Construct the timeout, suspendOnFailure, markForSuspension to add suspend
     * configuration to the websocket endpoint (Simply assign config values according to the endpoint-template)
     *
     * @param api
     * @param urlType - Whether production or sandbox
     * @return timeout, suspendOnFailure, markForSuspension which will use to construct the endpoint configuration
     */
    private String[] websocketEndpointConfig(API api, String urlType) throws JSONException {

        JSONObject obj = new JSONObject(api.getEndpointConfig());
        JSONObject endpointObj = null;

        if (ENDPOINT_PRODUCTION.equalsIgnoreCase(urlType)) {
            JSONObject prodEP = obj.getJSONObject(APIConstants.API_DATA_PRODUCTION_ENDPOINTS);
            if (prodEP.has("config") && prodEP.get("config") instanceof JSONObject) {
                //if config is not a JSONObject(happens when save the api without changing enpoint config at very first time)
                endpointObj = prodEP.getJSONObject("config");
            } else {
                return new String[]{"", "", ""};
            }
        } else if (ENDPOINT_SANDBOX.equalsIgnoreCase(urlType)) {
            JSONObject sandEP = obj.getJSONObject(APIConstants.API_DATA_SANDBOX_ENDPOINTS);
            if (sandEP.has("config") && sandEP.get("config") instanceof JSONObject) {
                //if config is not a JSONObject(happens when save the api without changing enpoint config at very first time)
                endpointObj = sandEP.getJSONObject("config");
            } else {
                return new String[]{"", "", ""};
            }
        }
        String duration = validateJSONObjKey("actionDuration", endpointObj) ? "\t\t<duration>" +
                endpointObj.get("actionDuration") + "</duration>\n" : "";
        String responseAction = validateJSONObjKey("actionSelect", endpointObj) ? "\t\t<responseAction>" +
                endpointObj.get("actionSelect") + "</responseAction>\n" : "";
        String timeout = duration + "\n" + responseAction;
        String retryErrorCode;
        String suspendErrorCode;

        if (validateJSONObjKey("suspendDuration", endpointObj)) {
            //Avoid suspending the endpoint when suspend duration is zero
            if (Integer.parseInt(endpointObj.get("suspendDuration").toString()) == 0) {
                String suspendOnFailure = "\t\t<errorCodes>-1</errorCodes>\n" +
                        "\t\t<initialDuration>0</initialDuration>\n" +
                        "\t\t<progressionFactor>1.0</progressionFactor>\n" +
                        "\t\t<maximumDuration>0</maximumDuration>";
                String markForSuspension = "\t\t<errorCodes>-1</errorCodes>";
                return new String[]{timeout, suspendOnFailure, markForSuspension};
            }
        }
        suspendErrorCode = parseWsEndpointConfigErrorCodes(endpointObj, "suspendErrorCode");
        String suspendDuration = validateJSONObjKey("suspendDuration", endpointObj) ? "\t\t<initialDuration>" +
                endpointObj.get("suspendDuration").toString() + "</initialDuration>" : "";
        String suspendMaxDuration = validateJSONObjKey("suspendMaxDuration", endpointObj) ?
                "\t\t<maximumDuration>" + endpointObj.get("suspendMaxDuration") + "</maximumDuration>" : "";
        String factor = validateJSONObjKey("factor", endpointObj) ? "\t\t<progressionFactor>" +
                endpointObj.get("factor") + "</progressionFactor>" : "";
        String suspendOnFailure = suspendErrorCode + "\n" + suspendDuration + "\n" + suspendMaxDuration + "\n" + factor;

        retryErrorCode = parseWsEndpointConfigErrorCodes(endpointObj,
                "retryErroCode"); //todo: fix typo retryErroCode from client side
        String retryTimeOut = validateJSONObjKey("retryTimeOut", endpointObj) ? "\t\t<retriesBeforeSuspension>" +
                endpointObj.get("retryTimeOut") + "</retriesBeforeSuspension>" : "";
        String retryDelay = validateJSONObjKey("retryDelay", endpointObj) ? "\t\t<retryDelay>" +
                endpointObj.get("retryDelay") + "</retryDelay>" : "";
        String markForSuspension = retryErrorCode + "\n" + retryTimeOut + "\n" + retryDelay;
        return new String[]{timeout, suspendOnFailure, markForSuspension};
    }

    /**
     * Parse the error codes defined in the WebSocket endpoint config
     *
     * @param endpointObj   WebSocket endpoint config JSONObject
     * @param errorCodeType The error code type (retryErroCode/suspendErrorCode)
     * @return The parsed error codes
     */
    private String parseWsEndpointConfigErrorCodes(JSONObject endpointObj, String errorCodeType) {

        if (endpointObj.has(errorCodeType)) {
            //When there are/is multiple/single retry error codes
            if (endpointObj.get(errorCodeType) instanceof JSONArray &&
                    ((JSONArray) endpointObj.get(errorCodeType)).length() != 0) {
                StringBuilder codeListBuilder = new StringBuilder();
                for (int i = 0; i < endpointObj.getJSONArray(errorCodeType).length(); i++) {
                    codeListBuilder.append(endpointObj.getJSONArray(errorCodeType).get(i).toString()).append(",");
                }
                String codeList = codeListBuilder.toString();
                return "\t\t<errorCodes>" + codeList.substring(0, codeList.length() - 1) + "</errorCodes>";
            } else if (endpointObj.get(errorCodeType) instanceof String) {
                return "\t\t<errorCodes>" + endpointObj.get(errorCodeType) + "</errorCodes>";
            }
        }
        return "";
    }

    /**
     * Checks if a given key is available in the endpoint config and if it's value is a valid String
     *
     * @param key         Key that needs to be validated
     * @param endpointObj Endpoint config JSON object
     * @return True if the given key is available with a valid String value
     */
    private boolean validateJSONObjKey(String key, JSONObject endpointObj) {

        return endpointObj.has(key) && endpointObj.get(key) instanceof String &&
                StringUtils.isNotEmpty(endpointObj.getString(key));
    }

    private String getEndpointName(String endpointConfig) throws XMLStreamException {

        OMElement omElement = AXIOMUtil.stringToOM(endpointConfig);
        OMAttribute nameAttribute = omElement.getAttribute(new QName("name"));
        if (nameAttribute != null) {
            return nameAttribute.getAttributeValue();
        } else {
            return null;
        }

    }

    /**
     * Delete the endpoint file/s from the gateway
     *
     * @param api API that the endpoint/s belong
     * @throws AxisFault Thrown if an error occurred
     */
    public void setEndpointsToBeRemoved(API api, GatewayAPIDTO gatewayAPIDTO) {

        String endpointName = api.getId().getApiName() + "--v" + api.getId().getVersion();
        gatewayAPIDTO.setEndpointEntriesToBeRemove(addStringToList(
                endpointName + "_API" + APIConstants.API_DATA_SANDBOX_ENDPOINTS.replace("_endpoints", "") + "Endpoint"
                , gatewayAPIDTO.getEndpointEntriesToBeRemove()));
        gatewayAPIDTO.setEndpointEntriesToBeRemove(addStringToList(
                endpointName + "_API" + APIConstants.API_DATA_PRODUCTION_ENDPOINTS.replace("_endpoints", "") +
                        "Endpoint"
                , gatewayAPIDTO.getEndpointEntriesToBeRemove()));
    }


    /**
     * Publishes an API Revision to all configured Gateways.
     *
     * @param api          - The API to be published
     * @param builder      - The template builder
     * @param tenantDomain - Tenant Domain of the publisher
     * @return a map of environments that failed to publish the API
     */
    public Map<String, String> deployAPIRevisionToGateway(API api, APITemplateBuilder builder, String tenantDomain) {

        Map<String, String> failedGatewaysMap = new HashMap<String, String>(0);
        Set<String> publishedGateways = new HashSet<>();

        if (debugEnabled) {
            log.debug("API to be published: " + api.getId());
            if (api.getEnvironments() != null) {
                log.debug("Number of environments to be published to: " + (api.getEnvironments().size()));
            }
            if (api.getGatewayLabels() != null) {
                log.debug("Number of labeled gateways to be published to: " + (api.getGatewayLabels().size()));
            }
        }

        if (api.getEnvironments() != null) {
            for (String environmentName : api.getEnvironments()) {
                Environment environment = environments.get(environmentName);
                //If the environment is removed from the configuration, continue without publishing
                if (environment == null) {
                    continue;
                }
                if (debugEnabled) {
                    log.debug("API with " + api.getId() + " is publishing to the environment of "
                            + environment.getName());
                }
                failedGatewaysMap = deployAPIRevisionToGatewayEnvironment(environment, api, builder, tenantDomain, false,
                        publishedGateways, failedGatewaysMap);
            }
        }

        if (api.getGatewayLabels() != null) {
            for (Label label : api.getGatewayLabels()) {
                Environment environment = getEnvironmentFromLabel(label);
                if (debugEnabled) {
                    log.debug("API with " + api.getId() + " is publishing to the label " + label);
                }
                failedGatewaysMap = deployAPIRevisionToGatewayEnvironment(environment, api, builder, tenantDomain, true,
                        publishedGateways, failedGatewaysMap);
            }
        }

        DeployAPIInGatewayEvent
                deployAPIInGatewayEvent = new DeployAPIInGatewayEvent(UUID.randomUUID().toString(),
                System.currentTimeMillis(), APIConstants.EventType.DEPLOY_API_IN_GATEWAY.name(), tenantDomain,
                api.getUUID(), publishedGateways, api.getContext(), api.getId().getVersion());
        APIUtil.sendNotification(deployAPIInGatewayEvent, APIConstants.NotifierType.GATEWAY_PUBLISHED_API.name());
        if (debugEnabled) {
            log.debug("Event sent to Gateway with eventID " + deployAPIInGatewayEvent.getEventId() + " for api "
                    + "with apiID " +   api.getId() + " at " + deployAPIInGatewayEvent.getTimeStamp());
        }

        // Extracting API details for the recommendation system
        if (recommendationEnvironment != null) {
            RecommenderEventPublisher extractor = new RecommenderDetailsExtractor(api, tenantDomain);
            Thread recommendationThread = new Thread(extractor);
            recommendationThread.start();
        }

        return failedGatewaysMap;
    }

    /**
     * Publishes an API to a given environment
     *
     * @param environment               - Gateway environment
     * @param api                       - The API to be published
     * @param builder                   - The template builder
     * @param tenantDomain              - Tenant Domain of the publisher
     * @param isGatewayDefinedAsALabel  - Whether the environment is from a label or not. If it is from a label,
     *                                  directly publishing to gateway will not happen
     * @param failedGatewaysMap         - This map will be updated with the gateway if the publishing failed
     * @return failedEnvironmentsMap
     */
    private Map<String, String> deployAPIRevisionToGatewayEnvironment(Environment environment, API api,
                                                               APITemplateBuilder builder,
                                                               String tenantDomain, boolean isGatewayDefinedAsALabel,
                                                               Set<String> publishedGateways,
                                                               Map<String,String> failedGatewaysMap) {

        long startTime;
        long endTime;
        long startTimePublishToGateway = System.currentTimeMillis();

        GatewayAPIDTO gatewayAPIDTO;
        try {
            APIGatewayAdminClient client;
            startTime = System.currentTimeMillis();
            if (!APIConstants.APITransportType.WS.toString().equals(api.getType())) {
                gatewayAPIDTO = createAPIGatewayDTOtoPublishAPI(environment, api, builder, tenantDomain);
                if (gatewayAPIDTO == null) {
                    return failedGatewaysMap;
                } else {
                    if (gatewayArtifactSynchronizerProperties.isPublishDirectlyToGatewayEnabled()) {
                        if (!isGatewayDefinedAsALabel) {
                            client = new APIGatewayAdminClient(environment);
                            client.deployAPI(gatewayAPIDTO);
                        }
                    }

                    if (saveArtifactsToStorage) {
                        artifactSaver.saveArtifact(new Gson().toJson(gatewayAPIDTO), environment.getName(),
                                APIConstants.GatewayArtifactSynchronizer.GATEWAY_INSTRUCTION_PUBLISH);
                        publishedGateways.add(environment.getName());
                        if (debugEnabled) {
                            log.debug(gatewayAPIDTO.getName() + " details saved to the DB");
                        }
                    }
                }
            } else {
                client = new APIGatewayAdminClient(environment);
                deployWebsocketAPI(api, client, isGatewayDefinedAsALabel, publishedGateways, environment);
            }
            endTime = System.currentTimeMillis();
            if (debugEnabled) {
                log.debug("Publishing API (if the API does not exist in the Gateway) took " +
                        (endTime - startTime) / 1000 + "  seconds");
            }
        } catch (AxisFault axisFault) {
                /*
                didn't throw this exception to handle multiple gateway publishing
                if gateway is unreachable we collect that environments into map with issue and show on popup in ui
                therefore this didn't break the gateway publishing if one gateway unreachable
                 */
            failedGatewaysMap.put(environment.getName(), axisFault.getMessage());
            log.error("Error occurred when publish to gateway " + environment.getName(), axisFault);
        } catch (APIManagementException | JSONException ex) {
            log.error("Error occurred deploying sequences on " + environment.getName(), ex);
            failedGatewaysMap.put(environment.getName(), ex.getMessage());
        } catch (CertificateManagementException ex) {
            log.error("Error occurred while adding/updating client certificate in " + environment.getName(), ex);
            failedGatewaysMap.put(environment.getName(), ex.getMessage());
        } catch (APITemplateException | XMLStreamException e) {
            log.error("Error occurred while Publishing API directly to Gateway", e);
            failedGatewaysMap.put(environment.getName(), e.getMessage());
        } catch (ArtifactSynchronizerException e) {
            failedGatewaysMap.put(environment.getName(), e.getMessage());
            log.error("Error occurred while saving API artifacts to the Storage");
        }
        long endTimePublishToGateway = System.currentTimeMillis();
        if (debugEnabled) {
            log.debug("Publishing to gateway : " + environment.getName() + " total time taken : " +
                    (endTimePublishToGateway - startTimePublishToGateway) / 1000 + "  seconds");
        }
        return failedGatewaysMap;
    }
<<<<<<< HEAD

=======
>>>>>>> af5be946
    /**
     * Remove an API from the configured Gateways
     *
     * @param api          - The API to be removed
     * @param tenantDomain - Tenant Domain of the publisher
     * @return a map of environments that failed to remove the API
     */
    public Map<String, String> removeAPIRevisionFromGateway(API api, String tenantDomain) {
<<<<<<< HEAD

=======
>>>>>>> af5be946
        Map<String, String> failedEnvironmentsMap = new HashMap<String, String>(0);
        Set<String> removedGateways = new HashSet<>();

        if (debugEnabled) {
            log.debug("API to be published: " + api.getId());
            if (api.getEnvironments() != null) {
                log.debug("Number of environments to be published to: " + (api.getEnvironments().size()));
            }
            if (api.getGatewayLabels() != null) {
                log.debug("Number of labeled gateways to be published to: " + (api.getGatewayLabels().size()));
            }
        }

        if (api.getEnvironments() != null) {
            for (String environmentName : api.getEnvironments()) {
                Environment environment = environments.get(environmentName);
                //If the environment is removed from the configuration, continue without removing
                if (environment == null) {
                    continue;
                }
                if (debugEnabled) {
                    log.debug("API with " + api.getId() + " is removing from the environment of "
                            + environment.getName());
                }
                failedEnvironmentsMap = removeAPIRevisionFromGatewayEnvironment(api, tenantDomain, environment,
                        false, removedGateways, failedEnvironmentsMap);
            }
        }

        if (api.getGatewayLabels() != null) {
            for (Label label : api.getGatewayLabels()) {
                Environment environment = getEnvironmentFromLabel(label);
                if (debugEnabled) {
                    log.debug("API with " + api.getId() + " is removing from the label " + label);
                }
                failedEnvironmentsMap = removeAPIRevisionFromGatewayEnvironment(api, tenantDomain, environment,
                        true, removedGateways, failedEnvironmentsMap);
            }
        }

        DeployAPIInGatewayEvent
                deployAPIInGatewayEvent = new DeployAPIInGatewayEvent(UUID.randomUUID().toString(),
                System.currentTimeMillis(), APIConstants.EventType.REMOVE_API_FROM_GATEWAY.name(), tenantDomain,
                api.getUUID(), removedGateways, api.getContext(), api.getId().getVersion());
        APIUtil.sendNotification(deployAPIInGatewayEvent,
                APIConstants.NotifierType.GATEWAY_PUBLISHED_API.name());

        updateRemovedClientCertificates(api, tenantDomain);

        // Extracting API details for the recommendation system
        if (recommendationEnvironment != null) {
            RecommenderEventPublisher extractor = new RecommenderDetailsExtractor(api, tenantDomain);
            Thread recommendationThread = new Thread(extractor);
            recommendationThread.start();
        }
        return failedEnvironmentsMap;
    }

    /**
     * Remove an API from a given environment
     *
     * @param api                       - The API to be published
     * @param tenantDomain              - Tenant Domain of the publisher
     * @param environment               - Gateway environment
     * @param isGatewayDefinedAsALabel  - Whether the environment is from a label or not
     * @param failedEnvironmentsMap     - This map will be updated with the environment if the publishing failed
     * @return failedEnvironmentsMap
     */
    public Map<String, String> removeAPIRevisionFromGatewayEnvironment(API api, String tenantDomain, Environment environment,
                                                               boolean isGatewayDefinedAsALabel,
                                                               Set<String> removedGateways,
                                                               Map<String, String> failedEnvironmentsMap) {

        try {
            GatewayAPIDTO gatewayAPIDTO = createGatewayAPIDTOtoRemoveAPI(api, tenantDomain, environment);
            if (gatewayArtifactSynchronizerProperties.isPublishDirectlyToGatewayEnabled()
                    && !isGatewayDefinedAsALabel) {
                APIGatewayAdminClient client = new APIGatewayAdminClient(environment);
                client.unDeployAPI(gatewayAPIDTO);
            }

            if (saveArtifactsToStorage) {
                artifactSaver.saveArtifact(new Gson().toJson(gatewayAPIDTO), environment.getName(),
                        APIConstants.GatewayArtifactSynchronizer.GATEWAY_INSTRUCTION_REMOVE);
                removedGateways.add(environment.getName());
                if (debugEnabled) {
                    log.debug("Status of " + api.getId() + " has been updated to DB");
                }
            }
        } catch (AxisFault axisFault) {
            /*
            didn't throw this exception to handle multiple gateway publishing if gateway is unreachable we collect
            that environments into map with issue and show on popup in ui therefore this didn't break the gateway
            unpublisihing if one gateway unreachable
            */
            log.error("Error occurred when removing API directly from the gateway " + environment.getName(),
                    axisFault);
            failedEnvironmentsMap.put(environment.getName(), axisFault.getMessage());
        } catch (CertificateManagementException ex) {
            log.error("Error occurred when deleting certificate from gateway" + environment.getName(), ex);
            failedEnvironmentsMap.put(environment.getName(), ex.getMessage());
        } catch (ArtifactSynchronizerException e) {
            log.error("Error occurred when updating the remove instruction in the storage " + environment.getName(), e);
            failedEnvironmentsMap.put(environment.getName(), e.getMessage());
        }
        return failedEnvironmentsMap;
    }


<<<<<<< HEAD

=======
>>>>>>> af5be946
}<|MERGE_RESOLUTION|>--- conflicted
+++ resolved
@@ -1901,10 +1901,7 @@
         }
         return failedGatewaysMap;
     }
-<<<<<<< HEAD
-
-=======
->>>>>>> af5be946
+
     /**
      * Remove an API from the configured Gateways
      *
@@ -1913,10 +1910,7 @@
      * @return a map of environments that failed to remove the API
      */
     public Map<String, String> removeAPIRevisionFromGateway(API api, String tenantDomain) {
-<<<<<<< HEAD
-
-=======
->>>>>>> af5be946
+
         Map<String, String> failedEnvironmentsMap = new HashMap<String, String>(0);
         Set<String> removedGateways = new HashSet<>();
 
@@ -2025,9 +2019,4 @@
         return failedEnvironmentsMap;
     }
 
-
-<<<<<<< HEAD
-
-=======
->>>>>>> af5be946
 }