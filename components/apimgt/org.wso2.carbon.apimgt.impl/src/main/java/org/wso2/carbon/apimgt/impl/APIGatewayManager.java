/*
 * Copyright WSO2 Inc.
 * 
 * Licensed under the Apache License, Version 2.0 (the "License");
 * you may not use this file except in compliance with the License.
 * You may obtain a copy of the License at
 * 
 * http://www.apache.org/licenses/LICENSE-2.0
 * 
 * Unless required by applicable law or agreed to in writing, software
 * distributed under the License is distributed on an "AS IS" BASIS,
 * WITHOUT WARRANTIES OR CONDITIONS OF ANY KIND, either express or implied.
 * See the License for the specific language governing permissions and
 * limitations under the License.
 */

package org.wso2.carbon.apimgt.impl;

import java.io.IOException;
import java.util.HashMap;
import java.util.Map;
import java.util.Set;

import javax.xml.namespace.QName;
import javax.xml.stream.XMLStreamException;

import org.apache.axiom.om.OMElement;
import org.apache.axiom.om.util.AXIOMUtil;
import org.apache.axis2.AxisFault;
import org.apache.commons.logging.Log;
import org.apache.commons.logging.LogFactory;
import org.json.JSONException;
import org.json.JSONObject;
import org.wso2.carbon.apimgt.api.APIManagementException;
import org.wso2.carbon.apimgt.api.model.API;
import org.wso2.carbon.apimgt.api.model.APIStatus;
import org.wso2.carbon.apimgt.gateway.dto.stub.APIData;
import org.wso2.carbon.apimgt.gateway.dto.stub.ResourceData;
import org.wso2.carbon.apimgt.impl.dto.Environment;
import org.wso2.carbon.apimgt.impl.internal.ServiceReferenceHolder;
import org.wso2.carbon.apimgt.impl.template.APITemplateBuilder;
import org.wso2.carbon.apimgt.impl.utils.APIGatewayAdminClient;
import org.wso2.carbon.apimgt.impl.utils.APIUtil;
import org.wso2.carbon.context.PrivilegedCarbonContext;
import org.wso2.carbon.governance.api.exception.GovernanceException;
import org.wso2.carbon.governance.api.generic.dataobjects.GenericArtifact;
import org.wso2.carbon.utils.multitenancy.MultitenantConstants;

public class APIGatewayManager {

	private static final Log log = LogFactory.getLog(APIGatewayManager.class);

	private static APIGatewayManager instance;

    private Map<String, Environment> environments;

	private boolean debugEnabled = log.isDebugEnabled();

	private APIGatewayManager() {
		APIManagerConfiguration config = ServiceReferenceHolder.getInstance()
		                                                       .getAPIManagerConfigurationService()
		                                                       .getAPIManagerConfiguration();
		environments = config.getApiGatewayEnvironments();
	}

	public synchronized static APIGatewayManager getInstance() {
		if (instance == null) {
			instance = new APIGatewayManager();
		}
		return instance;
	}

	/**
	 * Publishes an API to all configured Gateways.
	 * 
	 * @param api
	 *            - The API to be published
	 * @param builder
	 *            - The template builder
	 * @param tenantDomain
	 *            - Tenant Domain of the publisher
	 */
    public Map<String, String> publishToGateway(API api, APITemplateBuilder builder, String tenantDomain) {
        Map<String, String> failedEnvironmentsMap = new HashMap<String, String>(0);
        if (api.getEnvironments() == null) {
            return failedEnvironmentsMap;
        }
        for (String environmentName : api.getEnvironments()) {
            Environment environment = environments.get(environmentName);
            //If the environment is removed from the configuration, continue without publishing
            if (environment == null) {
                continue;
            }
            APIGatewayAdminClient client;
            try {
                client = new APIGatewayAdminClient(api.getId(), environment);
			String operation;
			// If the API exists in the Gateway
			if (client.getApi(tenantDomain, api.getId()) != null) {

				// If the Gateway type is 'production' and the production url
				// has been removed
				// Or if the Gateway type is 'sandbox' and the sandbox url has
				// been removed.
				if ((APIConstants.GATEWAY_ENV_TYPE_PRODUCTION.equals(environment.getType()) && !APIUtil.isProductionEndpointsExists(api)) ||
				    (APIConstants.GATEWAY_ENV_TYPE_SANDBOX.equals(environment.getType()) && !APIUtil.isSandboxEndpointsExists(api))) {
					if (debugEnabled) {
						log.debug("Removing API " + api.getId().getApiName() +
						          " from Environment " + environment.getName() +
						          " since its relevant URL has been removed.");
					}
					// We need to remove the api from the environment since its
					// relevant url has been removed.
					operation ="delete";
					client.deleteApi(tenantDomain, api.getId());
                    if(api.isPublishedDefaultVersion()){
                        if(client.getDefaultApi(tenantDomain, api.getId())!=null){
                            client.deleteDefaultApi(tenantDomain, api.getId());
                        }
                    }
					setSecureVaultProperty(api, tenantDomain, environment, operation);
					undeployCustomSequences(api,tenantDomain, environment);
				} else {
					if (debugEnabled) {
						log.debug("API exists, updating existing API " + api.getId().getApiName() +
						          " in environment " + environment.getName());
					}
                    //Deploy the fault sequence first since it has to be available by the time the API is deployed.
                    deployAPIFaultSequence(api, tenantDomain, environment);

                    operation ="update";

                    //Update the API
                    if(api.getImplementation().equalsIgnoreCase(APIConstants.IMPLEMENTATION_TYPE_INLINE)){
                        client.updateApiForInlineScript(builder, tenantDomain, api.getId());
                    }else if (api.getImplementation().equalsIgnoreCase(APIConstants.IMPLEMENTATION_TYPE_ENDPOINT)){
                        client.updateApi(builder, tenantDomain, api.getId());
                    }

                    if(api.isDefaultVersion() || api.isPublishedDefaultVersion()){//api.isPublishedDefaultVersion() check is used to detect and update when context etc. is changed in the api which is not the default version but has a published default api
                        if(client.getDefaultApi(tenantDomain, api.getId())!=null){
                            client.updateDefaultApi(builder, tenantDomain, api.getId().getVersion(), api.getId());
                        }else{
                            client.addDefaultAPI(builder, tenantDomain, api.getId().getVersion(), api.getId());
                        }
                    }
					setSecureVaultProperty(api, tenantDomain, environment, operation);

                    //Update the custom sequences of the API
					updateCustomSequences(api, tenantDomain, environment);
				}
			} else {
				// If the Gateway type is 'production' and a production url has
				// not been specified
				// Or if the Gateway type is 'sandbox' and a sandbox url has not
				// been specified
				if ((APIConstants.GATEWAY_ENV_TYPE_PRODUCTION.equals(environment.getType()) && !APIUtil.isProductionEndpointsExists(api)) ||
				    (APIConstants.GATEWAY_ENV_TYPE_SANDBOX.equals(environment.getType()) && !APIUtil.isSandboxEndpointsExists(api))) {

					if (debugEnabled) {
						log.debug("Not adding API to environment " + environment.getName() +
						          " since its endpoint URL " + "cannot be found");
					}
				} else {
					if (debugEnabled) {
						log.debug("API does not exist, adding new API " + api.getId().getApiName() +
						          " in environment " + environment.getName());
					}
                    //Deploy the fault sequence first since it has to be available by the time the API is deployed.
                    deployAPIFaultSequence(api, tenantDomain, environment);

                    operation ="add";
                    if(!APIConstants.APIType.WS.toString().equals(api.getType())) {
                        //Add the API
                        if (APIConstants.IMPLEMENTATION_TYPE_INLINE.equalsIgnoreCase(api.getImplementation())) {
                            client.addPrototypeApiScriptImpl(builder, tenantDomain, api.getId());
                        } else if (APIConstants.IMPLEMENTATION_TYPE_ENDPOINT
                                .equalsIgnoreCase(api.getImplementation())) {
                            client.addApi(builder, tenantDomain, api.getId());
                        }

                        if (api.isDefaultVersion()) {
                            if (client.getDefaultApi(tenantDomain, api.getId()) != null) {
                                client.updateDefaultApi(builder, tenantDomain, api.getId().getVersion(), api.getId());
                            } else {
                                client.addDefaultAPI(builder, tenantDomain, api.getId().getVersion(), api.getId());
                            }
                        }
                        setSecureVaultProperty(api, tenantDomain, environment, operation);

                        //Deploy the custom sequences of the API.
                        deployCustomSequences(api, tenantDomain, environment);
                    } else {
                        deployWebsocketAPI(api,client);
                    }

				}
			}
            } catch (AxisFault axisFault) {
                /*
                didn't throw this exception to handle multiple gateway publishing
                if gateway is unreachable we collect that environments into map with issue and show on popup in ui
                therefore this didn't break the gateway publishing if one gateway unreachable
                 */
                failedEnvironmentsMap.put(environmentName, axisFault.getMessage());
                log.error("Error occurred when publish to gateway " + environmentName, axisFault);
            } catch (APIManagementException ex) {
                /*
                didn't throw this exception to handle multiple gateway publishing
                if gateway is unreachable we collect that environments into map with issue and show on popup in ui
                therefore this didn't break the gateway publishing if one gateway unreachable
                 */
                log.error("Error occurred deploying sequences on " + environmentName, ex);
                failedEnvironmentsMap.put(environmentName, ex.getMessage());
            }
        }
        return failedEnvironmentsMap;
    }

	/**
	 * Removed an API from the configured Gateways
	 * 
	 * @param api
	 *            - The API to be removed
	 * @param tenantDomain
	 *            - Tenant Domain of the publisher
	 */
    public Map<String, String> removeFromGateway(API api, String tenantDomain) {
        Map<String, String> failedEnvironmentsMap = new HashMap<String, String>(0);
        if (api.getEnvironments() != null) {
            for (String environmentName : api.getEnvironments()) {
                try {
                    Environment environment = environments.get(environmentName);
                    //If the environment is removed from the configuration, continue without removing
                    if (environment == null) {
                        continue;
                    }
<<<<<<< HEAD
                    APIGatewayAdminClient client =
                            new APIGatewayAdminClient(api.getId(), environment);
                    if (!api.isWS()) {
                        if (client.getApi(tenantDomain, api.getId()) != null) {
                            if (debugEnabled) {
                                log.debug("Removing API " + api.getId().getApiName() +
                                          " From environment " +
                                          environment.getName());
=======
                    APIGatewayAdminClient client = new APIGatewayAdminClient(api.getId(), environment);
                    if(!APIConstants.APIType.WS.toString().equals(api.getType())) {
                        if (client.getApi(tenantDomain, api.getId()) != null) {
                            if (debugEnabled) {
                                log.debug("Removing API " + api.getId().getApiName() + " From environment " +
                                        environment.getName());
>>>>>>> b92752af
                            }
                            String operation = "delete";

                            client.deleteApi(tenantDomain, api.getId());
                            undeployCustomSequences(api, tenantDomain, environment);

                            setSecureVaultProperty(api, tenantDomain, environment, operation);
                        }
                    } else {
                        String fileName = api.getContext().substring(1).replace('/', '-');
<<<<<<< HEAD
                        String[] fileNames = new String[2];
                        fileNames[0] = "_PRODUCTION_" + fileName;
                        fileNames[1] = "_SANDBOX_" + fileName;
                        client.undeployWSApi(new String[] {  });
=======
                        client.undeployWSApi(new String[] { fileName });
>>>>>>> b92752af
                    }

                    if (api.isPublishedDefaultVersion()) {
                        if (client.getDefaultApi(tenantDomain, api.getId()) != null) {
                            client.deleteDefaultApi(tenantDomain, api.getId());
                        }
                    }
                } catch (AxisFault axisFault) {
                    /*
                    didn't throw this exception to handle multiple gateway publishing
                    if gateway is unreachable we collect that environments into map with issue and show on popup in ui
                    therefore this didn't break the gateway unpublisihing if one gateway unreachable
                    */
                    log.error("Error occurred when removing from gateway " + environmentName,
                              axisFault);
                    failedEnvironmentsMap.put(environmentName, axisFault.getMessage());
                } catch (APIManagementException ex) {
                    /*
                    didn't throw this exception to handle multiple gateway publishing
                    if gateway is unreachable we collect that environments into map with issue and show on popup in ui
                    therefore this didn't break the gateway unpublisihing if one gateway unreachable
                    */
                    log.error("Error occurred undeploy sequences on " + environmentName, ex);
                    failedEnvironmentsMap.put(environmentName, ex.getMessage());
                }
            }

        }
        return failedEnvironmentsMap;
    }

    /**
     * add websoocket api to the gateway
     *
     * @param api
     * @param client
     * @throws APIManagementException
     */
    public void deployWebsocketAPI(API api, APIGatewayAdminClient client)
            throws APIManagementException {
        try {
            JSONObject obj = new JSONObject(api.getEndpointConfig());
            String production_endpoint = obj.getJSONObject("production_endpoints").getString("url");
            String sandbox_endpoint = obj.getJSONObject("sandbox_endpoints").getString("url");
            OMElement element;
            String context;
            context = api.getContext();
            try {
                if (production_endpoint != null) {
                    api.setContext("_PRODUCTION_" + context);
                    String content = createSeqString(api, production_endpoint);
                    element = AXIOMUtil.stringToOM(content);
                    String fileName = element.getAttributeValue(new QName("name"));
                    client.deployWSApi(content, fileName);
                }
                if (sandbox_endpoint != null) {
                    api.setContext("_SANDBOX_" + context);
                    String content = createSeqString(api, sandbox_endpoint);
                    element = AXIOMUtil.stringToOM(content);
                    String fileName = element.getAttributeValue(new QName("name"));
                    client.deployWSApi(content, fileName);
                }

            } catch (XMLStreamException e) {
                String msg = "Error while parsing the policy to get the eligibility query: ";
                log.error(msg, e);
                throw new APIManagementException(msg);
            } catch (IOException e) {
                String msg = "Error while deploying the policy in gateway manager: ";
                log.error(msg, e);
                throw new APIManagementException(msg);
            }
        } catch (JSONException e) {
            log.error("Error in reading JSON object " + e.getMessage(), e);
        }
    }

    /**
     * add new api version at the API Gateway
     *
     * @param artifact
     * @param api
     */
    public void createNewWebsocketApiVersion(GenericArtifact artifact, API api) {
        try {
            APIGatewayManager gatewayManager = APIGatewayManager.getInstance();
            APIGatewayAdminClient client;
            Set<String> environments = APIUtil.extractEnvironmentsForAPI(
                    artifact.getAttribute(APIConstants.API_OVERVIEW_ENVIRONMENTS));
            api.setEndpointConfig(artifact.getAttribute(APIConstants.API_OVERVIEW_ENDPOINT_CONFIG));
            api.setContext(artifact.getAttribute(APIConstants.API_OVERVIEW_CONTEXT));
            for (String environmentName : environments) {
                Environment environment = this.environments.get(environmentName);
                client = new APIGatewayAdminClient(api.getId(), environment);
                gatewayManager.deployWebsocketAPI(api, client);
            }
        } catch (APIManagementException ex) {
            /*
            didn't throw this exception to handle multiple gateway publishing
            if gateway is unreachable we collect that environments into map with issue and show on popup in ui
            therefore this didn't break the gateway unpublisihing if one gateway unreachable
            */
            log.error("Error in deploying to gateway :" + ex.getMessage(), ex);
        } catch (AxisFault ex) {
            log.error("Error in deploying to gateway :" + ex.getMessage(), ex);
        } catch (GovernanceException ex) {
            log.error("Error in deploying to gateway :" + ex.getMessage(), ex);
        }
    }

    /**
     * create body of sequence
     *
     * @param api
     * @param url
     * @return
     */
    public String createSeqString(API api, String url) {

        String context = api.getContext();
        String seq = "<?xml version=\"1.0\" encoding=\"UTF-8\"?>\n" +
                     "<sequence xmlns=\"http://ws.apache.org/ns/synapse\" name=\"" +
                     context.replace('/', '-') + "\">\n" +
                     "   <send>\n" +
                     "      <endpoint>\n" +
                     "         <http method=\"GET\"\n" +
                     "               uri-template=\"" + url + "\"/>\n" +
                     "      </endpoint>\n" +
                     "   </send>\n" +
                     "</sequence>";
        return seq;
<<<<<<< HEAD

=======
        } catch (JSONException e) {
            log.error("Error in reading JSON object " + e, e);
            return null;
        }
>>>>>>> b92752af
    }



    public Map<String, String> removeDefaultAPIFromGateway(API api, String tenantDomain) {
        Map<String, String> failedEnvironmentsMap = new HashMap<String, String>(0);
        if (api.getEnvironments() != null) {
            for (String environmentName : api.getEnvironments()) {
                try {
                    Environment environment = environments.get(environmentName);
                    APIGatewayAdminClient client = new APIGatewayAdminClient(api.getId(), environment);
                    if (client.getDefaultApi(tenantDomain, api.getId()) != null) {
                        if (debugEnabled) {
                            log.debug("Removing Default API " + api.getId().getApiName() + " From environment " +
                                      environment.getName());
                        }
                        client.deleteDefaultApi(tenantDomain, api.getId());
                    }
                } catch (AxisFault axisFault) {
                    /*
                didn't throw this exception to handle multiple gateway publishing
                if gateway is unreachable we collect that environments into map with issue and show on popup in ui
                therefore this didn't break the gateway unpublisihing if one gateway unreachable
                 */
                    log.error("Error occurred when removing default api from gateway " + environmentName, axisFault);
                    failedEnvironmentsMap.put(environmentName, axisFault.getMessage());
                }
            }
        }
        return failedEnvironmentsMap;
    }

	/**
	 * Checks whether the API has been published.
	 * 
	 * @param api
	 *            - The API to be cheked.
	 * @param tenantDomain
	 *            - Tenant Domain of the publisher
	 * @return True if the API is available in at least one Gateway. False if
	 *         available in none.
	 */
    public boolean isAPIPublished(API api, String tenantDomain)throws APIManagementException {
        for (Environment environment : environments.values()) {
            try {
                APIGatewayAdminClient client = new APIGatewayAdminClient(api.getId(), environment);
                // If the API exists in at least one environment, consider as
                // published and return true.
                if (client.getApi(tenantDomain, api.getId()) != null) {
                    return true;
                }
            } catch (AxisFault axisFault) {
                /*
                didn't throw this exception to check api available in all the environments
                therefore we didn't throw exception to avoid if gateway unreachable affect
                */
                if (api.getStatus() != APIStatus.CREATED) {
                    log.error("Error occurred when check api is published on gateway" + environment.getName(), axisFault);
                }
            }
        }
        return false;
    }
    
    /**
     * Get the endpoint Security type of the published API
     * 
     * @param api - The API to be checked.
     * @param tenantDomain - Tenant Domain of the publisher
     * @return Endpoint security type; Basic or Digest
     */
    public String getAPIEndpointSecurityType(API api, String tenantDomain) throws APIManagementException {
        for (Environment environment : environments.values()) {
            try {
                APIGatewayAdminClient client = new APIGatewayAdminClient(api.getId(), environment);
                if (client.getApi(tenantDomain, api.getId()) != null) {
                    APIData apiData = client.getApi(tenantDomain, api.getId());
                    ResourceData[] resourceData = apiData.getResources();
                    for (ResourceData resource : resourceData) {
                        if (resource != null && resource.getInSeqXml() != null 
                                && resource.getInSeqXml().contains("DigestAuthMediator")) {
                            return APIConstants.APIEndpointSecurityConstants.DIGEST_AUTH;
                        }
                    }
                }
            } catch (AxisFault axisFault) {
                // didn't throw this exception to check api available in all the environments
                // therefore we didn't throw exception to avoid if gateway unreachable affect
                if (api.getStatus() != APIStatus.CREATED) {
                    log.error("Error occurred when check api endpoint security type on gateway"
                                    + environment.getName(), axisFault);
                }
            }
        }
        return APIConstants.APIEndpointSecurityConstants.BASIC_AUTH;
    }

	/**
	 * Get the specified in/out sequences from api object
	 * 
	 * @param api -API object
	 * @param tenantDomain
	 * @param environment
	 * @throws APIManagementException
	 * @throws AxisFault
	 */
    private void deployCustomSequences(API api, String tenantDomain, Environment environment)
            throws APIManagementException, AxisFault {

        if (APIUtil.isSequenceDefined(api.getInSequence()) || APIUtil.isSequenceDefined(api.getOutSequence())) {
            try {
                PrivilegedCarbonContext.startTenantFlow();
                if(tenantDomain != null && !"".equals(tenantDomain)){
                    PrivilegedCarbonContext.getThreadLocalCarbonContext().setTenantDomain(tenantDomain, true);
                } else    {
                    PrivilegedCarbonContext.getThreadLocalCarbonContext().setTenantDomain
                            (MultitenantConstants.SUPER_TENANT_DOMAIN_NAME, true);
                }
                int tenantId = PrivilegedCarbonContext.getThreadLocalCarbonContext().getTenantId();

                if (APIUtil.isSequenceDefined(api.getInSequence())) {
                    deployInSequence(api, tenantId, tenantDomain, environment);
                }

                if (APIUtil.isSequenceDefined(api.getOutSequence())) {
                	deployOutSequence(api, tenantId, tenantDomain, environment);
                }

            } catch (Exception e) {
                String msg = "Error in deploying the sequence to gateway";
                log.error(msg, e);
                throw new APIManagementException(msg);
            }
            finally {
                PrivilegedCarbonContext.endTenantFlow();
            }
        }

    }

    private void deployInSequence(API api, int tenantId, String tenantDomain, Environment environment)
            throws APIManagementException, AxisFault {

        String inSequenceName = api.getInSequence();
        OMElement inSequence = APIUtil.getCustomSequence(inSequenceName, tenantId, "in", api.getId());

        if (inSequence != null) {
            String inSeqExt = APIUtil.getSequenceExtensionName(api) + APIConstants.API_CUSTOM_SEQ_IN_EXT;
            if (inSequence.getAttribute(new QName("name")) != null) {
                inSequence.getAttribute(new QName("name")).setAttributeValue(inSeqExt);
            }
            APIGatewayAdminClient sequenceAdminServiceClient = new APIGatewayAdminClient(api.getId(), environment);
            sequenceAdminServiceClient.addSequence(inSequence, tenantDomain);
        }
    }

    private void deployOutSequence(API api, int tenantId, String tenantDomain, Environment environment)
            throws APIManagementException, AxisFault {

        String outSequenceName = api.getOutSequence();
        OMElement outSequence = APIUtil.getCustomSequence(outSequenceName, tenantId, "out", api.getId());

        if (outSequence != null) {
            String outSeqExt  = APIUtil.getSequenceExtensionName(api) + APIConstants.API_CUSTOM_SEQ_OUT_EXT;
            if (outSequence.getAttribute(new QName("name")) != null)    {
                outSequence.getAttribute(new QName("name")).setAttributeValue(outSeqExt);
            }
            APIGatewayAdminClient client = new APIGatewayAdminClient(api.getId(), environment);
            client.addSequence(outSequence, tenantDomain);
        }
    }

	/**
	 * Undeploy the sequences deployed in synapse
	 * 
	 * @param api
	 * @param tenantDomain
	 * @param environment
	 * @throws APIManagementException
	 */
    private void undeployCustomSequences(API api, String tenantDomain, Environment environment) {

        if (APIUtil.isSequenceDefined(api.getInSequence()) || APIUtil.isSequenceDefined(api.getOutSequence())) {
            try {
                PrivilegedCarbonContext.startTenantFlow();
                if(tenantDomain != null && !"".equals(tenantDomain)){
                    PrivilegedCarbonContext.getThreadLocalCarbonContext().setTenantDomain(tenantDomain, true);
                }
                else{
                    PrivilegedCarbonContext.getThreadLocalCarbonContext().setTenantDomain
                            (MultitenantConstants.SUPER_TENANT_DOMAIN_NAME, true);
                }
                APIGatewayAdminClient client = new APIGatewayAdminClient(api.getId(), environment);

                if (APIUtil.isSequenceDefined(api.getInSequence())) {
                    String inSequence = APIUtil.getSequenceExtensionName(api) + APIConstants.API_CUSTOM_SEQ_IN_EXT;
                    client.deleteSequence(inSequence, tenantDomain);
                }
                if (APIUtil.isSequenceDefined(api.getOutSequence())) {
                    String outSequence = APIUtil.getSequenceExtensionName(api) + APIConstants.API_CUSTOM_SEQ_OUT_EXT;
                    client.deleteSequence(outSequence, tenantDomain);
                }
                if (APIUtil.isSequenceDefined(api.getFaultSequence())) {
                    String faultSequence = APIUtil.getSequenceExtensionName(api) + APIConstants.API_CUSTOM_SEQ_FAULT_EXT;
                    if(client.isExistingSequence(faultSequence, tenantDomain)) {
                        client.deleteSequence(faultSequence, tenantDomain);
                    }                    
                }
            } catch (Exception e) {
                String msg = "Error in deleting the sequence from gateway";
                log.error(msg, e);
            } finally {
                PrivilegedCarbonContext.endTenantFlow();
            }
        }
    }

    /**
	 * Update the custom sequences in gateway
	 * @param api
	 * @param tenantDomain
	 * @param environment
	 * @throws APIManagementException
	 */
	private void updateCustomSequences(API api, String tenantDomain, Environment environment)
	                                                                                         throws APIManagementException {

        //If sequences have been added, updated or removed.
        if (APIUtil.isSequenceDefined(api.getInSequence()) || APIUtil.isSequenceDefined(api.getOutSequence()) ||
                APIUtil.isSequenceDefined(api.getOldInSequence()) || APIUtil.isSequenceDefined(api.getOldOutSequence())) {

            try {
                PrivilegedCarbonContext.startTenantFlow();
                if(tenantDomain != null && !"".equals(tenantDomain)){
                    PrivilegedCarbonContext.getThreadLocalCarbonContext().setTenantDomain(tenantDomain, true);
                }
                else{
                    PrivilegedCarbonContext.getThreadLocalCarbonContext().setTenantDomain
                            (MultitenantConstants.SUPER_TENANT_DOMAIN_NAME, true);
                }
                int tenantId = PrivilegedCarbonContext.getThreadLocalCarbonContext().getTenantId();

                APIGatewayAdminClient client = new APIGatewayAdminClient(api.getId(), environment);

                //If an inSequence has been added, updated or removed.
                if (APIUtil.isSequenceDefined(api.getInSequence()) || APIUtil.isSequenceDefined(api.getOldInSequence())) {
                    String inSequenceKey = APIUtil.getSequenceExtensionName(api) + APIConstants.API_CUSTOM_SEQ_IN_EXT;
                    //If sequence already exists
                    if (client.isExistingSequence(inSequenceKey, tenantDomain)) {
                        //Delete existing sequence
                        client.deleteSequence(inSequenceKey, tenantDomain);
                    }
                    //If an inSequence has been added or updated.
                    if(APIUtil.isSequenceDefined(api.getInSequence())){
                        //Deploy the inSequence
                        deployInSequence(api, tenantId, tenantDomain, environment);
                    }
                }

                //If an outSequence has been added, updated or removed.
                if (APIUtil.isSequenceDefined(api.getOutSequence()) || APIUtil.isSequenceDefined(api.getOldOutSequence())) {
                    String outSequence = APIUtil.getSequenceExtensionName(api) + APIConstants.API_CUSTOM_SEQ_OUT_EXT;
                    //If the outSequence exists.
                    if (client.isExistingSequence(outSequence, tenantDomain)) {
                        //Delete existing outSequence
                        client.deleteSequence(outSequence, tenantDomain);
                    }

                    //If an outSequence has been added or updated.
                    if (APIUtil.isSequenceDefined(api.getOutSequence())){
                        //Deploy outSequence
                        deployOutSequence(api, tenantId, tenantDomain, environment);
                    }
                }
            } catch (Exception e) {
                String msg = "Error in updating the sequence at the Gateway";
                log.error(msg, e);
                throw new APIManagementException(msg, e);
            }
            finally {
                PrivilegedCarbonContext.endTenantFlow();
            }
        }

    }

    private void deployAPIFaultSequence(API api, String tenantDomain, Environment environment)
            throws APIManagementException {

        String faultSequenceName = api.getFaultSequence();
        String faultSeqExt = APIUtil.getSequenceExtensionName(api) + APIConstants.API_CUSTOM_SEQ_FAULT_EXT;

        //If a fault sequence has be defined.
        if (APIUtil.isSequenceDefined(faultSequenceName)) {
            try {
                PrivilegedCarbonContext.startTenantFlow();
                if (tenantDomain != null && !"".equals(tenantDomain)) {
                    PrivilegedCarbonContext.getThreadLocalCarbonContext().setTenantDomain(tenantDomain, true);
                } else {
                    PrivilegedCarbonContext.getThreadLocalCarbonContext().setTenantDomain
                            (MultitenantConstants.SUPER_TENANT_DOMAIN_NAME, true);
                }
                int tenantId = PrivilegedCarbonContext.getThreadLocalCarbonContext().getTenantId();

                APIGatewayAdminClient client = new APIGatewayAdminClient(api.getId(), environment);

                //If the sequence already exists
                if (client.isExistingSequence(faultSequenceName, tenantDomain)) {
                    //Delete the sequence. We need to redeploy afterwards since the sequence may have been updated.
                    client.deleteSequence(faultSequenceName, tenantDomain);
                }
                //Get the fault sequence xml
                OMElement faultSequence = APIUtil.getCustomSequence(faultSequenceName, tenantId, 
                                                            APIConstants.API_CUSTOM_SEQUENCE_TYPE_FAULT, api.getId());

                if (faultSequence != null) {
                    if (APIUtil.isPerAPISequence(faultSequenceName, tenantId, api.getId(), 
                                                 APIConstants.API_CUSTOM_SEQUENCE_TYPE_FAULT)) {
                        if (faultSequence.getAttribute(new QName("name")) != null)    {
                            faultSequence.getAttribute(new QName("name")).setAttributeValue(faultSeqExt);
                        }
                    } else {
                        //If the previous sequence was a per API fault sequence delete it
                        if (client.isExistingSequence(faultSeqExt, tenantDomain)) {
                            client.deleteSequence(faultSeqExt, tenantDomain);
                        }
                    }

                    //Deploy the fault sequence
                    client.addSequence(faultSequence, tenantDomain);
                }
            } catch (Exception e) {
                String msg = "Error in updating the fault sequence at the Gateway";
                log.error(msg, e);
                throw new APIManagementException(msg, e);
            } finally {
                PrivilegedCarbonContext.endTenantFlow();
            }
        }
    }

       
    /**
     * Store the secured endpoint username password to registry
     * @param api
     * @param tenantDomain
     * @param environment
     * @param operation -add,delete,update operations for an API
     * @throws APIManagementException
     */
	private void setSecureVaultProperty(API api, String tenantDomain, Environment environment, String operation)
            throws APIManagementException {
		boolean isSecureVaultEnabled = Boolean.parseBoolean(ServiceReferenceHolder.getInstance().getAPIManagerConfigurationService().
		                                                    getAPIManagerConfiguration().getFirstProperty(APIConstants.API_SECUREVAULT_ENABLE));
		if (api.isEndpointSecured() && isSecureVaultEnabled) {
			try {							
				APIGatewayAdminClient securityAdminClient = new APIGatewayAdminClient(api.getId(), environment);
				if("add".equals(operation)){
				securityAdminClient.addSecureVaultProperty(api, tenantDomain);
				} else if("update".equals(operation)){
					securityAdminClient.updateSecureVaultProperty(api, tenantDomain);
				} else if("delete".equals(operation)){
					securityAdminClient.deleteSecureVaultProperty(api, tenantDomain);
				}

			} catch (Exception e) {
				String msg = "Error in setting secured password.";
                log.error(msg + ' ' + e.getLocalizedMessage(), e);
				throw new APIManagementException(msg);
			}
		}
	}
}<|MERGE_RESOLUTION|>--- conflicted
+++ resolved
@@ -235,23 +235,13 @@
                     if (environment == null) {
                         continue;
                     }
-<<<<<<< HEAD
-                    APIGatewayAdminClient client =
-                            new APIGatewayAdminClient(api.getId(), environment);
-                    if (!api.isWS()) {
-                        if (client.getApi(tenantDomain, api.getId()) != null) {
-                            if (debugEnabled) {
-                                log.debug("Removing API " + api.getId().getApiName() +
-                                          " From environment " +
-                                          environment.getName());
-=======
+
                     APIGatewayAdminClient client = new APIGatewayAdminClient(api.getId(), environment);
                     if(!APIConstants.APIType.WS.toString().equals(api.getType())) {
                         if (client.getApi(tenantDomain, api.getId()) != null) {
                             if (debugEnabled) {
                                 log.debug("Removing API " + api.getId().getApiName() + " From environment " +
                                         environment.getName());
->>>>>>> b92752af
                             }
                             String operation = "delete";
 
@@ -262,14 +252,10 @@
                         }
                     } else {
                         String fileName = api.getContext().substring(1).replace('/', '-');
-<<<<<<< HEAD
                         String[] fileNames = new String[2];
                         fileNames[0] = "_PRODUCTION_" + fileName;
                         fileNames[1] = "_SANDBOX_" + fileName;
-                        client.undeployWSApi(new String[] {  });
-=======
-                        client.undeployWSApi(new String[] { fileName });
->>>>>>> b92752af
+                        client.undeployWSApi(fileNames);
                     }
 
                     if (api.isPublishedDefaultVersion()) {
@@ -401,14 +387,6 @@
                      "   </send>\n" +
                      "</sequence>";
         return seq;
-<<<<<<< HEAD
-
-=======
-        } catch (JSONException e) {
-            log.error("Error in reading JSON object " + e, e);
-            return null;
-        }
->>>>>>> b92752af
     }
 
 
