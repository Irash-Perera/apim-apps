package org.wso2.carbon.apimgt.rest.api;

import org.wso2.carbon.apimgt.rest.api.dto.*;
import org.wso2.carbon.apimgt.rest.api.ApplicationsApiService;
import org.wso2.carbon.apimgt.rest.api.factories.ApplicationsApiServiceFactory;

import io.swagger.annotations.ApiParam;

import org.wso2.carbon.apimgt.rest.api.dto.ErrorDTO;
import org.wso2.carbon.apimgt.rest.api.dto.ApplicationDTO;
<<<<<<< HEAD
import org.wso2.carbon.apimgt.rest.api.dto.ApplicationKeyDTO;
=======
>>>>>>> b2f061e6
import org.wso2.carbon.apimgt.rest.api.dto.ApplicationKeyGenerateRequestDTO;

import java.util.List;

import java.io.InputStream;

import javax.ws.rs.core.Response;
import javax.ws.rs.*;

@Path("/applications")
@Consumes({ "application/json" })
@Produces({ "application/json" })
@io.swagger.annotations.Api(value = "/applications", description = "the applications API")
public class ApplicationsApi  {

   private final ApplicationsApiService delegate = ApplicationsApiServiceFactory.getApplicationsApi();

    @GET
    
    
    
    @io.swagger.annotations.ApiOperation(value = "", notes = "Get a list of applications", response = Void.class)
    @io.swagger.annotations.ApiResponses(value = { 
        @io.swagger.annotations.ApiResponse(code = 200, message = "OK. Application list returned."),
        
        @io.swagger.annotations.ApiResponse(code = 304, message = "Not Modified. Empty body because the client has already the latest version of the requested resource."),
        
        @io.swagger.annotations.ApiResponse(code = 400, message = "Bad Request. Invalid request or validation error"),
        
        @io.swagger.annotations.ApiResponse(code = 406, message = "Not Acceptable. The requested media type is not supported") })

    public Response applicationsGet(@ApiParam(value = "Subscriber username") @QueryParam("subscriber") String subscriber,
    @ApiParam(value = "Application Group Id") @QueryParam("groupId") String groupId,
    @ApiParam(value = "Maximum size of API array to return.",required=true) @QueryParam("limit") String limit,
    @ApiParam(value = "Starting point of the item list.",required=true) @QueryParam("offset") String offset,
    @ApiParam(value = "Media types acceptable for the response. Should denote XML or JSON, default is JSON."  )@HeaderParam("Accept") String accept,
    @ApiParam(value = "Validator for conditional requests; based on ETag."  )@HeaderParam("If-None-Match") String ifNoneMatch)
    {
    return delegate.applicationsGet(subscriber,groupId,limit,offset,accept,ifNoneMatch);
    }
    @POST
    
    
    
    @io.swagger.annotations.ApiOperation(value = "", notes = "Create a new application", response = ApplicationDTO.class)
    @io.swagger.annotations.ApiResponses(value = { 
        @io.swagger.annotations.ApiResponse(code = 201, message = "Created. Successful response with the newly created object as entity in the body. Location header contains URL of newly created entity."),
        
        @io.swagger.annotations.ApiResponse(code = 400, message = "Bad Request. Invalid request or validation error"),
        
        @io.swagger.annotations.ApiResponse(code = 415, message = "Unsupported media type. The entity of the request was in a not supported format.") })

    public Response applicationsPost(@ApiParam(value = "Application object that is to be created" ,required=true ) ApplicationDTO body,
    @ApiParam(value = "Media type of the entity in the request body. Should denote XML or JSON, default is JSON."  )@HeaderParam("Content-Type") String contentType)
    {
    return delegate.applicationsPost(body,contentType);
    }
    @GET
    @Path("/{applicationId}")
    
    
    @io.swagger.annotations.ApiOperation(value = "", notes = "Get application details", response = ApplicationDTO.class)
    @io.swagger.annotations.ApiResponses(value = { 
        @io.swagger.annotations.ApiResponse(code = 200, message = "OK. Application returned."),
        
        @io.swagger.annotations.ApiResponse(code = 304, message = "Not Modified. Empty body because the client has already the latest version of the requested resource."),
        
        @io.swagger.annotations.ApiResponse(code = 404, message = "Requested application does not exist."),
        
        @io.swagger.annotations.ApiResponse(code = 406, message = "Not Acceptable. The requested media type is not supported") })

    public Response applicationsApplicationIdGet(@ApiParam(value = "Application Id",required=true ) @PathParam("applicationId") String applicationId,
    @ApiParam(value = "Media types acceptable for the response. Should denote XML or JSON, default is JSON."  )@HeaderParam("Accept") String accept,
    @ApiParam(value = "Validator for conditional requests; based on ETag."  )@HeaderParam("If-None-Match") String ifNoneMatch,
    @ApiParam(value = "Validator for conditional requests; based on Last Modified header."  )@HeaderParam("If-Modified-Since") String ifModifiedSince)
    {
    return delegate.applicationsApplicationIdGet(applicationId,accept,ifNoneMatch,ifModifiedSince);
    }
    @PUT
    @Path("/{applicationId}")
    
    
    @io.swagger.annotations.ApiOperation(value = "", notes = "Update application details", response = ApplicationDTO.class)
    @io.swagger.annotations.ApiResponses(value = { 
        @io.swagger.annotations.ApiResponse(code = 200, message = "OK. Application updated."),
        
        @io.swagger.annotations.ApiResponse(code = 400, message = "Bad Request. Invalid request or validation error"),
        
        @io.swagger.annotations.ApiResponse(code = 404, message = "Not Found. The resource to be updated does not exist."),
        
        @io.swagger.annotations.ApiResponse(code = 412, message = "Precondition Failed. The request has not been performed because one of the preconditions is not met.") })

    public Response applicationsApplicationIdPut(@ApiParam(value = "Application Id",required=true ) @PathParam("applicationId") String applicationId,
    @ApiParam(value = "Application object that needs to be updated" ,required=true ) ApplicationDTO body,
    @ApiParam(value = "Media type of the entity in the request body. Should denote XML or JSON, default is JSON."  )@HeaderParam("Content-Type") String contentType,
    @ApiParam(value = "Validator for conditional requests; based on ETag."  )@HeaderParam("If-Match") String ifMatch,
    @ApiParam(value = "Validator for conditional requests; based on Last Modified header."  )@HeaderParam("If-Unmodified-Since") String ifUnmodifiedSince)
    {
    return delegate.applicationsApplicationIdPut(applicationId,body,contentType,ifMatch,ifUnmodifiedSince);
    }
    @DELETE
    @Path("/{applicationId}")
    
    
    @io.swagger.annotations.ApiOperation(value = "", notes = "Remove an application", response = Void.class)
    @io.swagger.annotations.ApiResponses(value = { 
        @io.swagger.annotations.ApiResponse(code = 200, message = "OK. Resource successfully deleted."),
        
        @io.swagger.annotations.ApiResponse(code = 404, message = "Not Found. Resource to be deleted does not exist."),
        
        @io.swagger.annotations.ApiResponse(code = 412, message = "Precondition Failed. The request has not been performed because one of the preconditions is not met.") })

    public Response applicationsApplicationIdDelete(@ApiParam(value = "Application Id",required=true ) @PathParam("applicationId") String applicationId,
    @ApiParam(value = "Validator for conditional requests; based on ETag."  )@HeaderParam("If-Match") String ifMatch,
    @ApiParam(value = "Validator for conditional requests; based on Last Modified header."  )@HeaderParam("If-Unmodified-Since") String ifUnmodifiedSince)
    {
    return delegate.applicationsApplicationIdDelete(applicationId,ifMatch,ifUnmodifiedSince);
    }
    @POST
    @Path("/{applicationId}/generate-keys")
    
    
    @io.swagger.annotations.ApiOperation(value = "", notes = "Generate keys for application", response = ApplicationKeyDTO.class)
    @io.swagger.annotations.ApiResponses(value = { 
        @io.swagger.annotations.ApiResponse(code = 200, message = "OK. Specified Production or Sandbox keys generated."),
        
        @io.swagger.annotations.ApiResponse(code = 400, message = "Bad Request. Invalid request or validation error"),
        
        @io.swagger.annotations.ApiResponse(code = 404, message = "Not Found. The resource to be updated does not exist."),
        
        @io.swagger.annotations.ApiResponse(code = 412, message = "Precondition Failed. The request has not been performed because one of the preconditions is not met.") })

    public Response applicationsApplicationIdGenerateKeysPost(@ApiParam(value = "Application Id",required=true ) @PathParam("applicationId") String applicationId,
    @ApiParam(value = "Application Key Generation object that includes request parameters" ,required=true ) ApplicationKeyGenerateRequestDTO body,
    @ApiParam(value = "Media type of the entity in the request body. Should denote XML or JSON, default is JSON."  )@HeaderParam("Content-Type") String contentType,
    @ApiParam(value = "Validator for conditional requests; based on ETag."  )@HeaderParam("If-Match") String ifMatch,
    @ApiParam(value = "Validator for conditional requests; based on Last Modified header."  )@HeaderParam("If-Unmodified-Since") String ifUnmodifiedSince)
    {
    return delegate.applicationsApplicationIdGenerateKeysPost(applicationId,body,contentType,ifMatch,ifUnmodifiedSince);
    }
}
<|MERGE_RESOLUTION|>--- conflicted
+++ resolved
@@ -8,10 +8,6 @@
 
 import org.wso2.carbon.apimgt.rest.api.dto.ErrorDTO;
 import org.wso2.carbon.apimgt.rest.api.dto.ApplicationDTO;
-<<<<<<< HEAD
-import org.wso2.carbon.apimgt.rest.api.dto.ApplicationKeyDTO;
-=======
->>>>>>> b2f061e6
 import org.wso2.carbon.apimgt.rest.api.dto.ApplicationKeyGenerateRequestDTO;
 
 import java.util.List;
@@ -134,7 +130,7 @@
     @Path("/{applicationId}/generate-keys")
     
     
-    @io.swagger.annotations.ApiOperation(value = "", notes = "Generate keys for application", response = ApplicationKeyDTO.class)
+    @io.swagger.annotations.ApiOperation(value = "", notes = "Generate keys for application", response = ApplicationDTO.class)
     @io.swagger.annotations.ApiResponses(value = { 
         @io.swagger.annotations.ApiResponse(code = 200, message = "OK. Specified Production or Sandbox keys generated."),
         
