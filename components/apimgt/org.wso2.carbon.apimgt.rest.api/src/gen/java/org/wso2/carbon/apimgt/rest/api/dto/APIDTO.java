--- conflicted
+++ resolved
@@ -16,12 +16,11 @@
   
   @NotNull
   private String name = null;
-<<<<<<< HEAD
+  
+  
   private String artifactId = null;
-=======
-  
-  
->>>>>>> 738e6c5f
+  
+  
   private String description = null;
   
   public enum TypeEnum {
@@ -39,7 +38,7 @@
   
   private String provider = null;
   
-  
+  @NotNull
   private String apiDefinition = null;
   
   
@@ -67,7 +66,7 @@
   private List<String> tiers = new ArrayList<String>() ;
   
   public enum VisibilityEnum {
-     PUBLIC,  PRIVATE,  RESTRICTED, 
+     PUBLIC,  PRIVATE,  RESTRICTED,  CONTROLLED, 
   };
   
   private VisibilityEnum visibility = null;
