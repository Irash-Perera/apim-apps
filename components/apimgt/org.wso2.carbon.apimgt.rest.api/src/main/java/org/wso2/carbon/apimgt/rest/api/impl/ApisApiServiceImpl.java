/*
 *  Copyright WSO2 Inc.
 *
 *  Licensed under the Apache License, Version 2.0 (the "License");
 *  you may not use this file except in compliance with the License.
 *  You may obtain a copy of the License at
 *
 *      http://www.apache.org/licenses/LICENSE-2.0
 *
 *  Unless required by applicable law or agreed to in writing, software
 *  distributed under the License is distributed on an "AS IS" BASIS,
 *  WITHOUT WARRANTIES OR CONDITIONS OF ANY KIND, either express or implied.
 *  See the License for the specific language governing permissions and
 *  limitations under the License.
 */

package org.wso2.carbon.apimgt.rest.api.impl;

import org.wso2.carbon.apimgt.api.APIManagementException;
import org.wso2.carbon.apimgt.api.APIProvider;
import org.wso2.carbon.apimgt.api.FaultGatewaysException;
import org.wso2.carbon.apimgt.api.model.APIIdentifier;
import org.wso2.carbon.apimgt.api.model.KeyManager;
import org.wso2.carbon.apimgt.impl.APIConstants;
import org.wso2.carbon.apimgt.impl.APIManagerFactory;
import org.wso2.carbon.apimgt.impl.factory.KeyManagerHolder;
import org.wso2.carbon.apimgt.impl.utils.APIUtil;
import org.wso2.carbon.apimgt.rest.api.ApiResponseMessage;
import org.wso2.carbon.apimgt.rest.api.ApisApiService;
import org.wso2.carbon.apimgt.rest.api.NotFoundException;
import org.wso2.carbon.apimgt.rest.api.model.API;
import org.wso2.carbon.apimgt.rest.api.model.Document;
import org.wso2.carbon.apimgt.rest.api.model.Sequence;
import org.wso2.carbon.apimgt.rest.api.model.Tag;
import org.wso2.carbon.context.PrivilegedCarbonContext;
import org.wso2.carbon.utils.multitenancy.MultitenantConstants;
import org.wso2.carbon.utils.multitenancy.MultitenantUtils;

<<<<<<< HEAD
import javax.ws.rs.core.MediaType;
=======
import javax.ws.rs.WebApplicationException;
>>>>>>> 0328192b
import javax.ws.rs.core.Response;
import java.util.ArrayList;
import java.util.Arrays;
import java.util.List;
import java.util.Set;

public class ApisApiServiceImpl extends ApisApiService {

    APIProvider provider ;

    @Override
    public Response apisGet(String limit,String offset,String query,String type,String sort,String accept,String ifNoneMatch)
    throws NotFoundException {
        List<org.wso2.carbon.apimgt.api.model.API> apis;
        List<API> list = new ArrayList<API>();
        try {
            provider = APIManagerFactory.getInstance().getAPIProvider("admin");
<<<<<<< HEAD
            apis = provider.searchAPIs(query,type, "admin");
=======

            apis = provider.getAllAPIs();
>>>>>>> 0328192b
            for (org.wso2.carbon.apimgt.api.model.API temp : apis) {
                list.add(MappingUtil.fromAPItoDTO(temp));
            }
        } catch (APIManagementException e) {
            e.printStackTrace();
        }
        int i= Integer.valueOf(limit);
        if(i==1) {
            throw new WebApplicationException(500);
        }
        return Response.ok().entity(list).build();
    }


    @Override
    public Response apisPost(API body,String contentType)
    throws NotFoundException {

        boolean isTenantFlowStarted = false;
        try {
            org.wso2.carbon.apimgt.api.model.API apiToAdd = MappingUtil.fromDTOtoAPI(body);
                String tenantDomain =
                        MultitenantUtils.getTenantDomain(APIUtil.replaceEmailDomainBack(apiToAdd.getId().getProviderName()));
                if(tenantDomain != null && !MultitenantConstants.SUPER_TENANT_DOMAIN_NAME.equals(tenantDomain)) {
                    isTenantFlowStarted = true;
                    PrivilegedCarbonContext.startTenantFlow();
                    PrivilegedCarbonContext.getThreadLocalCarbonContext().setTenantDomain(tenantDomain, true);
                }
                //need to check whether logged in user domain == provider domain of the api if we gonna allow to provide
            //provider

                provider.addAPI(apiToAdd);

                //how to add thumbnail
                //publish to external stores


        } catch (APIManagementException e) {
            //500
            e.printStackTrace();
        } finally {
            if (isTenantFlowStarted) {
                PrivilegedCarbonContext.endTenantFlow();
            }
        }

        return Response.ok().entity(new ApiResponseMessage(ApiResponseMessage.OK, "magic!")).build();
    }
    @Override
    public Response apisChangeLifecyclePost(String newState,String publishToGateway,String resubscription,String apiId,String ifMatch,String ifUnmodifiedSince)
    throws NotFoundException {
        // do some magic!
        return Response.ok().entity(new ApiResponseMessage(ApiResponseMessage.OK, "magic!")).build();
    }
    @Override
    public Response apisCopyApiPost(String newVersion,String apiId)
    throws NotFoundException {
        // do some magic!
        return Response.ok().entity(new ApiResponseMessage(ApiResponseMessage.OK, "magic!")).build();
    }
    @Override
    public Response apisApiIdGet(String apiId,String accept,String ifNoneMatch,String ifModifiedSince)
    throws NotFoundException {
        //validate API id (provider's tenant = carbon context.tenant domain)
        String[] apiIdDetails = apiId.split("-");
        String apiName = apiIdDetails[0];
        String version = apiIdDetails[1];
        String providerName = apiIdDetails[2];
        String providerNameEmailReplaced = APIUtil.replaceEmailDomain(providerName);
        boolean isTenantFlowStarted = false;
        API apiToReturn = new API();
        try {

            APIIdentifier apiIdentifier = new APIIdentifier(providerNameEmailReplaced, apiName, version);
            APIProvider apiProvider = APIManagerFactory.getInstance().getAPIProvider(providerName);
            String tenantDomain = MultitenantUtils.getTenantDomain(providerName);

            if (tenantDomain != null && !MultitenantConstants.SUPER_TENANT_DOMAIN_NAME.equals(tenantDomain)) {
                isTenantFlowStarted = true;
                PrivilegedCarbonContext.startTenantFlow();
                PrivilegedCarbonContext.getThreadLocalCarbonContext().setTenantDomain(tenantDomain, true);
            }
            org.wso2.carbon.apimgt.api.model.API api = apiProvider.getAPI(apiIdentifier);
            if (api != null) {

                apiToReturn = MappingUtil.fromAPItoDTO(api);

            } else {
                //log the error
                return Response.status(Response.Status.NOT_FOUND).entity("Cannot find the requested API- " + apiName +
                        "-" + version).type(MediaType.APPLICATION_JSON).build();
            }
        } catch (APIManagementException e) {
            //500
            e.printStackTrace();
            return Response.status(Response.Status.INTERNAL_SERVER_ERROR).entity("Internal server error")
                    .type(MediaType.APPLICATION_JSON).build();
        } finally {
            if (isTenantFlowStarted) {
                PrivilegedCarbonContext.endTenantFlow();
            }
        }

        return Response.ok().entity(apiToReturn).build();
    }
    @Override
    public Response apisApiIdPut(String apiId,API body,String contentType,String ifMatch,String ifUnmodifiedSince)
    throws NotFoundException {

        try {
            org.wso2.carbon.apimgt.api.model.API apiToAdd = MappingUtil.fromDTOtoAPI(body);
            provider.updateAPI(apiToAdd);
        } catch (APIManagementException e) {
            //500
            e.printStackTrace();
        } catch (FaultGatewaysException e) {
            e.printStackTrace();
        }

        return Response.ok().entity(new ApiResponseMessage(ApiResponseMessage.OK, "magic!")).build();
    }
    @Override
    public Response apisApiIdDelete(String apiId,String ifMatch,String ifUnmodifiedSince)
    throws NotFoundException {
        String[] apiIdDetails = apiId.split("-");
        String apiName = apiIdDetails[0];
        String version = apiIdDetails[1];
        String providerName = apiIdDetails[2];
        String providerNameEmailReplaced = APIUtil.replaceEmailDomain(providerName);
        APIIdentifier apiIdentifier = new APIIdentifier(providerNameEmailReplaced, apiName, version);
        boolean isTenantFlowStarted = false;
        try{
            String tenantDomain = MultitenantUtils.getTenantDomain(APIUtil.replaceEmailDomainBack(providerName));
            if(tenantDomain != null && !MultitenantConstants.SUPER_TENANT_DOMAIN_NAME.equals(tenantDomain)) {
                isTenantFlowStarted = true;
                PrivilegedCarbonContext.startTenantFlow();
                PrivilegedCarbonContext.getThreadLocalCarbonContext().setTenantDomain(tenantDomain, true);
            }
            provider.deleteAPI(apiIdentifier);
            KeyManager keyManager = KeyManagerHolder.getKeyManagerInstance();

            if (apiId.toString() != null) {
                keyManager.deleteRegisteredResourceByAPIId(apiId.toString());
            }

        } catch (APIManagementException e) {
            e.printStackTrace();
        } finally {
            if (isTenantFlowStarted) {
                PrivilegedCarbonContext.endTenantFlow();
            }
        }
        return Response.ok().entity(new ApiResponseMessage(ApiResponseMessage.OK, "magic!")).build();
    }
    @Override
    public Response apisApiIdDocumentsGet(String apiId,String limit,String offset,String query,String accept,String ifNoneMatch)
    throws NotFoundException {
        // do some magic!
        return Response.ok().entity(new ApiResponseMessage(ApiResponseMessage.OK, "magic!")).build();
    }
    @Override
    public Response apisApiIdDocumentsPost(String apiId,Document body,String contentType)
    throws NotFoundException {
        // do some magic!
        return Response.ok().entity(new ApiResponseMessage(ApiResponseMessage.OK, "magic!")).build();
    }
    @Override
    public Response apisApiIdDocumentsDocumentIdGet(String apiId,String documentId,String accept,String ifNoneMatch,String ifModifiedSince)
    throws NotFoundException {
        // do some magic!
        return Response.ok().entity(new ApiResponseMessage(ApiResponseMessage.OK, "magic!")).build();
    }
    @Override
    public Response apisApiIdDocumentsDocumentIdPut(String apiId,String documentId,Document body,String contentType,String ifMatch,String ifUnmodifiedSince)
    throws NotFoundException {
        // do some magic!
        return Response.ok().entity(new ApiResponseMessage(ApiResponseMessage.OK, "magic!")).build();
    }
    @Override
    public Response apisApiIdDocumentsDocumentIdDelete(String apiId,String documentId,String ifMatch,String ifUnmodifiedSince)
    throws NotFoundException {
        // do some magic!
        return Response.ok().entity(new ApiResponseMessage(ApiResponseMessage.OK, "magic!")).build();
    }

    @Override public Response apisApiIdEnvironmentsGet(String apiId, String limit, String offset, String query,
            String accept, String ifNoneMatch) throws NotFoundException {
        // do some magic!
        return Response.ok().entity(new ApiResponseMessage(ApiResponseMessage.OK, "magic!")).build();
    }

    @Override public Response apisApiIdExternalStoresGet(String apiId, String limit, String offset, String query,
            String accept, String ifNoneMatch) throws NotFoundException {
        // do some magic!
        return Response.ok().entity(new ApiResponseMessage(ApiResponseMessage.OK, "magic!")).build();
    }
}<|MERGE_RESOLUTION|>--- conflicted
+++ resolved
@@ -30,22 +30,15 @@
 import org.wso2.carbon.apimgt.rest.api.NotFoundException;
 import org.wso2.carbon.apimgt.rest.api.model.API;
 import org.wso2.carbon.apimgt.rest.api.model.Document;
-import org.wso2.carbon.apimgt.rest.api.model.Sequence;
-import org.wso2.carbon.apimgt.rest.api.model.Tag;
+import org.wso2.carbon.context.CarbonContext;
 import org.wso2.carbon.context.PrivilegedCarbonContext;
 import org.wso2.carbon.utils.multitenancy.MultitenantConstants;
 import org.wso2.carbon.utils.multitenancy.MultitenantUtils;
 
-<<<<<<< HEAD
 import javax.ws.rs.core.MediaType;
-=======
-import javax.ws.rs.WebApplicationException;
->>>>>>> 0328192b
 import javax.ws.rs.core.Response;
 import java.util.ArrayList;
-import java.util.Arrays;
 import java.util.List;
-import java.util.Set;
 
 public class ApisApiServiceImpl extends ApisApiService {
 
@@ -58,22 +51,14 @@
         List<API> list = new ArrayList<API>();
         try {
             provider = APIManagerFactory.getInstance().getAPIProvider("admin");
-<<<<<<< HEAD
             apis = provider.searchAPIs(query,type, "admin");
-=======
-
-            apis = provider.getAllAPIs();
->>>>>>> 0328192b
             for (org.wso2.carbon.apimgt.api.model.API temp : apis) {
                 list.add(MappingUtil.fromAPItoDTO(temp));
             }
         } catch (APIManagementException e) {
             e.printStackTrace();
         }
-        int i= Integer.valueOf(limit);
-        if(i==1) {
-            throw new WebApplicationException(500);
-        }
+
         return Response.ok().entity(list).build();
     }
 
@@ -85,22 +70,17 @@
         boolean isTenantFlowStarted = false;
         try {
             org.wso2.carbon.apimgt.api.model.API apiToAdd = MappingUtil.fromDTOtoAPI(body);
-                String tenantDomain =
-                        MultitenantUtils.getTenantDomain(APIUtil.replaceEmailDomainBack(apiToAdd.getId().getProviderName()));
-                if(tenantDomain != null && !MultitenantConstants.SUPER_TENANT_DOMAIN_NAME.equals(tenantDomain)) {
-                    isTenantFlowStarted = true;
-                    PrivilegedCarbonContext.startTenantFlow();
-                    PrivilegedCarbonContext.getThreadLocalCarbonContext().setTenantDomain(tenantDomain, true);
-                }
-                //need to check whether logged in user domain == provider domain of the api if we gonna allow to provide
-            //provider
-
-                provider.addAPI(apiToAdd);
-
-                //how to add thumbnail
-                //publish to external stores
-
-
+             String tenantDomain =  CarbonContext.getThreadLocalCarbonContext().getTenantDomain();
+             if(tenantDomain != null && !MultitenantConstants.SUPER_TENANT_DOMAIN_NAME.equals(tenantDomain)) {
+                 isTenantFlowStarted = true;
+                 PrivilegedCarbonContext.startTenantFlow();
+                 PrivilegedCarbonContext.getThreadLocalCarbonContext().setTenantDomain(tenantDomain, true);
+             }
+
+             provider.addAPI(apiToAdd);
+
+             //how to add thumbnail
+             //publish to external stores
         } catch (APIManagementException e) {
             //500
             e.printStackTrace();
@@ -139,7 +119,7 @@
 
             APIIdentifier apiIdentifier = new APIIdentifier(providerNameEmailReplaced, apiName, version);
             APIProvider apiProvider = APIManagerFactory.getInstance().getAPIProvider(providerName);
-            String tenantDomain = MultitenantUtils.getTenantDomain(providerName);
+            String tenantDomain = CarbonContext.getThreadLocalCarbonContext().getTenantDomain();
 
             if (tenantDomain != null && !MultitenantConstants.SUPER_TENANT_DOMAIN_NAME.equals(tenantDomain)) {
                 isTenantFlowStarted = true;
@@ -172,15 +152,25 @@
     @Override
     public Response apisApiIdPut(String apiId,API body,String contentType,String ifMatch,String ifUnmodifiedSince)
     throws NotFoundException {
-
+        boolean isTenantFlowStarted = false;
         try {
             org.wso2.carbon.apimgt.api.model.API apiToAdd = MappingUtil.fromDTOtoAPI(body);
+
+            String tenantDomain = CarbonContext.getThreadLocalCarbonContext().getTenantDomain();
+            if(tenantDomain != null && !MultitenantConstants.SUPER_TENANT_DOMAIN_NAME.equals(tenantDomain)){
+                isTenantFlowStarted = true;
+                PrivilegedCarbonContext.startTenantFlow();
+            }
             provider.updateAPI(apiToAdd);
         } catch (APIManagementException e) {
             //500
             e.printStackTrace();
         } catch (FaultGatewaysException e) {
             e.printStackTrace();
+        } finally {
+            if (isTenantFlowStarted) {
+                PrivilegedCarbonContext.endTenantFlow();
+            }
         }
 
         return Response.ok().entity(new ApiResponseMessage(ApiResponseMessage.OK, "magic!")).build();
@@ -196,11 +186,10 @@
         APIIdentifier apiIdentifier = new APIIdentifier(providerNameEmailReplaced, apiName, version);
         boolean isTenantFlowStarted = false;
         try{
-            String tenantDomain = MultitenantUtils.getTenantDomain(APIUtil.replaceEmailDomainBack(providerName));
+            String tenantDomain = CarbonContext.getThreadLocalCarbonContext().getTenantDomain();
             if(tenantDomain != null && !MultitenantConstants.SUPER_TENANT_DOMAIN_NAME.equals(tenantDomain)) {
                 isTenantFlowStarted = true;
                 PrivilegedCarbonContext.startTenantFlow();
-                PrivilegedCarbonContext.getThreadLocalCarbonContext().setTenantDomain(tenantDomain, true);
             }
             provider.deleteAPI(apiIdentifier);
             KeyManager keyManager = KeyManagerHolder.getKeyManagerInstance();
