--- conflicted
+++ resolved
@@ -129,13 +129,6 @@
     public Response applicationsApplicationIdDelete(String applicationId, String ifMatch,
             String ifUnmodifiedSince) {
         String username = RestApiUtil.getLoggedInUsername();
-<<<<<<< HEAD
-        try {
-            APIConsumer apiConsumer = APIManagerFactory.getInstance().getAPIConsumer(username);
-            Application application = new Application(applicationId);
-            apiConsumer.removeApplication(application);
-            return Response.ok().build();
-=======
         try {
             APIConsumer apiConsumer = APIManagerFactory.getInstance().getAPIConsumer(username);
             Application application = new Application(applicationId);
@@ -184,43 +177,8 @@
                 applicationDTO.getKeys().add(applicationKeyDTO);
             }
             return Response.ok().entity(applicationDTO).build();
->>>>>>> b2f061e6
         } catch (APIManagementException e) {
             throw new InternalServerErrorException(e);
         }
     }
-<<<<<<< HEAD
-
-    @Override
-    @SuppressWarnings("unchecked")
-    public Response applicationsApplicationIdGenerateKeysPost(String applicationId,
-            ApplicationKeyGenerateRequestDTO body, String contentType, String ifMatch, String ifUnmodifiedSince) {
-
-        String username = RestApiUtil.getLoggedInUsername();
-        try {
-            APIConsumer apiConsumer = APIManagerFactory.getInstance().getAPIConsumer(username);
-            Application application = apiConsumer.getApplicationByUUID(applicationId);
-            String[] accessAllowDomainsArray = body.getAccessAllowDomains().toArray(new String[1]);
-            JSONObject jsonParamObj = new JSONObject();
-            jsonParamObj.put(ApplicationConstants.OAUTH_CLIENT_USERNAME, username);
-            String jsonParams = jsonParamObj.toString();
-            String tokenScopes = StringUtils.join(body.getScopes(), " ");
-
-            Map<String, Object> keyDetails = apiConsumer.requestApprovalForApplicationRegistration(
-                    username, application.getName(), body.getTokenType().toString(), body.getCallbackUrl(),
-                    accessAllowDomainsArray, body.getValidityTime(), tokenScopes, application.getGroupId(),
-                    jsonParams);
-
-            ApplicationKeyDTO applicationKeyDTO = ApplicationKeyMappingUtil.fromApplicationKeyToDTO(keyDetails);
-            ApplicationDTO applicationDTO = ApplicationMappingUtil.fromApplicationtoDTO(application);
-            List<ApplicationKeyDTO> applicationKeyDTOs = new ArrayList<>();
-            applicationKeyDTOs.add(applicationKeyDTO);
-            applicationDTO.setKeys(applicationKeyDTOs);
-            return Response.ok().entity(applicationDTO).build();
-        } catch (APIManagementException e) {
-            throw new InternalServerErrorException(e);
-        }
-    }
-=======
->>>>>>> b2f061e6
 }