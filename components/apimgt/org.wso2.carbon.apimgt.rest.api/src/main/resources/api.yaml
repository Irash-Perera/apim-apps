--- conflicted
+++ resolved
@@ -658,7 +658,7 @@
         '200':
           description: OK. Specified Production or Sandbox keys generated.
           schema:
-            $ref: '#/definitions/ApplicationKey'
+            $ref: '#/definitions/Application'
           headers:
             Location:
               description: The URL of the newly created resource.
@@ -1719,29 +1719,19 @@
       keyState:
         type: string
         description: State of the key generation of the application
-<<<<<<< HEAD
-      clientName:
-        description: Application client representation
-        type: string
-=======
       keyType:
         description: Key type
         type: string
         enum:
           - PRODUCTION
           - SANDBOX
->>>>>>> b2f061e6
       token:
         description: Token details object
         $ref: '#/definitions/Token'
   ApplicationKeyGenerateRequest :
     title: Application key generation request object
     properties:
-<<<<<<< HEAD
-      tokenType:
-=======
       keyType:
->>>>>>> b2f061e6
         type: string
         enum:
           - PRODUCTION
