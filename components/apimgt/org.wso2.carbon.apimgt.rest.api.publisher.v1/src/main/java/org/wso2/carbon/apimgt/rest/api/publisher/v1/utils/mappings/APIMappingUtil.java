--- conflicted
+++ resolved
@@ -845,76 +845,38 @@
                         }
                     }
                 }
-<<<<<<< HEAD
-            }
-            //Only continue for supported operations
-            if (APIConstants.SUPPORTED_METHODS.contains(httpVerb.toLowerCase())) {
-                isHttpVerbDefined = true;
-                String authType = operation.getAuthType();
-                if (RestApiConstants.ResourceAuthTypes.APPLICATION_OR_APPLICATION_USER.equals(authType)) {
-                    authType = APIConstants.AUTH_APPLICATION_OR_USER_LEVEL_TOKEN;
-                } else if (RestApiConstants.ResourceAuthTypes.APPLICATION_USER.equals(authType)) {
-                    authType = APIConstants.AUTH_APPLICATION_USER_LEVEL_TOKEN;
-                } else if (RestApiConstants.ResourceAuthTypes.NONE.equals(authType)) {
-                    authType = APIConstants.AUTH_NO_AUTHENTICATION;
-                } else if (RestApiConstants.ResourceAuthTypes.APPLICATION.equals(authType)) {
-                    authType = APIConstants.AUTH_APPLICATION_LEVEL_TOKEN;
-=======
-
-                if (APIConstants.SWAGGER_SUMMARY.equals(httpVerb.toLowerCase())
-                        || APIConstants.SWAGGER_DESCRIPTION.equals(httpVerb.toLowerCase())
-                        || APIConstants.SWAGGER_SERVERS.equals(httpVerb.toLowerCase())
-                        || APIConstants.PARAMETERS.equals(httpVerb.toLowerCase())
-                        || httpVerb.startsWith("x-")
-                        || httpVerb.startsWith("X-")) {
-                    // openapi 3.x allow 'summary', 'description' and extensions in PathItem Object.
-                    // which we are not interested at this point
-                    continue;
+
+                
                 }
                 //Only continue for supported operations
-                else if (APIConstants.SUPPORTED_METHODS.contains(httpVerb.toLowerCase())) {
+                 if (APIConstants.SUPPORTED_METHODS.contains(httpVerb.toLowerCase())) {
                     isHttpVerbDefined = true;
                     String authType = operation.getAuthType();
-                    if ("Application & Application User".equals(authType)) {
+                    if (RestApiConstants.ResourceAuthTypes.APPLICATION_OR_APPLICATION_USER.equals(authType)) {
                         authType = APIConstants.AUTH_APPLICATION_OR_USER_LEVEL_TOKEN;
-                    } else if ("Application User".equals(authType)) {
+                    } else if (RestApiConstants.ResourceAuthTypes.APPLICATION_USER.equals(authType)) {
                         authType = APIConstants.AUTH_APPLICATION_USER_LEVEL_TOKEN;
-                    } else if ("None".equals(authType)) {
+                    } else if (RestApiConstants.ResourceAuthTypes.NONE.equals(authType)) {
                         authType = APIConstants.AUTH_NO_AUTHENTICATION;
-                    } else if ("Application".equals(authType)) {
+                    } else if (RestApiConstants.ResourceAuthTypes.APPLICATION.equals(authType)) {
                         authType = APIConstants.AUTH_APPLICATION_LEVEL_TOKEN;
                     } else {
                         authType = APIConstants.AUTH_APPLICATION_OR_USER_LEVEL_TOKEN;
                     }
-                    template.setThrottlingTier(operation.getPolicy());
-                    template.setThrottlingTiers(operation.getPolicy());
-//                        template.setMediationScript((String) operation.get(APIConstants todo
-//                                .SWAGGER_X_MEDIATION_SCRIPT));
-//                        template.setMediationScripts(httpVerb.toUpperCase(), (String) operation.get( todo
-//                                APIConstants.SWAGGER_X_MEDIATION_SCRIPT));
+                    template.setThrottlingTier(operation.getThrottlingPolicy());
+                    template.setThrottlingTiers(operation.getThrottlingPolicy());
                     template.setUriTemplate(uriTempVal);
                     template.setHTTPVerb(httpVerb.toUpperCase());
                     template.setHttpVerbs(httpVerb.toUpperCase());
                     template.setAuthType(authType);
                     template.setAuthTypes(authType);
 
+
                     uriTemplates.add(template);
->>>>>>> cb13e4ae
                 } else {
-                    authType = APIConstants.AUTH_APPLICATION_OR_USER_LEVEL_TOKEN;
+                    handleException("The HTTP method '" + httpVerb + "' provided for resource '" + uriTempVal
+                            + "' is invalid");
                 }
-                template.setThrottlingTier(operation.getThrottlingPolicy());
-                template.setThrottlingTiers(operation.getThrottlingPolicy());
-                template.setUriTemplate(uriTempVal);
-                template.setHTTPVerb(httpVerb.toUpperCase());
-                template.setHttpVerbs(httpVerb.toUpperCase());
-                template.setAuthType(authType);
-                template.setAuthTypes(authType);
-                uriTemplates.add(template);
-            } else {
-                handleException("The HTTP method '" + httpVerb + "' provided for resource '" + uriTempVal
-                        + "' is invalid");
-            }
 
             if (!isHttpVerbDefined) {
                 handleException("Resource '" + uriTempVal + "' has global parameters without " +
