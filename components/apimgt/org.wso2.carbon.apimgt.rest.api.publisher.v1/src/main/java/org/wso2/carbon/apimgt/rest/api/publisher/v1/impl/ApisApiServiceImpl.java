/*
 * Copyright (c) 2019 WSO2 Inc. (http://www.wso2.org) All Rights Reserved.
 *
 * WSO2 Inc. licenses this file to you under the Apache License,
 * Version 2.0 (the "License"); you may not use this file except
 * in compliance with the License.
 * You may obtain a copy of the License at
 *
 *   http://www.apache.org/licenses/LICENSE-2.0
 *
 * Unless required by applicable law or agreed to in writing,
 * software distributed under the License is distributed on an
 * "AS IS" BASIS, WITHOUT WARRANTIES OR CONDITIONS OF ANY
 * KIND, either express or implied.  See the License for the
 * specific language governing permissions and limitations
 * under the License.
 */

package org.wso2.carbon.apimgt.rest.api.publisher.v1.impl;

import com.amazonaws.SdkClientException;
import com.amazonaws.auth.AWSCredentialsProvider;
import com.amazonaws.auth.AWSStaticCredentialsProvider;
import com.amazonaws.auth.BasicAWSCredentials;
import com.amazonaws.auth.InstanceProfileCredentialsProvider;
import com.amazonaws.services.lambda.AWSLambda;
import com.amazonaws.services.lambda.AWSLambdaClientBuilder;
import com.amazonaws.services.lambda.model.FunctionConfiguration;
import com.amazonaws.services.lambda.model.ListFunctionsResult;
import com.fasterxml.jackson.databind.ObjectMapper;
import com.google.gson.Gson;
import org.apache.axiom.om.OMElement;
import org.apache.axiom.util.base64.Base64Utils;
import org.apache.commons.collections.MapUtils;
import org.apache.commons.httpclient.HostConfiguration;
import org.apache.commons.httpclient.HttpMethod;
import org.apache.commons.httpclient.HttpStatus;
import org.apache.commons.httpclient.methods.HeadMethod;
import org.apache.commons.io.IOUtils;
import org.apache.commons.lang3.ArrayUtils;
import org.apache.commons.lang3.SerializationUtils;
import org.apache.commons.lang3.StringUtils;
import org.apache.commons.logging.Log;
import org.apache.commons.logging.LogFactory;
import org.apache.cxf.jaxrs.ext.MessageContext;
import org.apache.cxf.jaxrs.ext.multipart.Attachment;
import org.apache.cxf.jaxrs.ext.multipart.ContentDisposition;
import org.apache.cxf.phase.PhaseInterceptorChain;
import org.apache.http.client.methods.CloseableHttpResponse;
import org.apache.http.client.methods.HttpGet;
import org.apache.http.client.methods.HttpHead;
import org.apache.http.client.methods.HttpPut;
import org.apache.http.entity.StringEntity;
import org.apache.http.impl.client.CloseableHttpClient;
import org.json.JSONArray;
import org.json.JSONException;
import org.json.XML;
import org.json.simple.JSONObject;
import org.json.simple.parser.JSONParser;
import org.json.simple.parser.ParseException;
import org.wso2.carbon.apimgt.api.APIDefinition;
import org.wso2.carbon.apimgt.api.APIDefinitionValidationResponse;
import org.wso2.carbon.apimgt.api.APIManagementException;
import org.wso2.carbon.apimgt.api.APIProvider;
import org.wso2.carbon.apimgt.api.ExceptionCodes;
import org.wso2.carbon.apimgt.api.FaultGatewaysException;
import org.wso2.carbon.apimgt.api.MonetizationException;
import org.wso2.carbon.apimgt.api.doc.model.APIResource;
import org.wso2.carbon.apimgt.api.dto.CertificateInformationDTO;
import org.wso2.carbon.apimgt.api.dto.ClientCertificateDTO;
import org.wso2.carbon.apimgt.api.model.API;
import org.wso2.carbon.apimgt.api.model.APIIdentifier;
import org.wso2.carbon.apimgt.api.model.APIProduct;
import org.wso2.carbon.apimgt.api.model.APIProductIdentifier;
import org.wso2.carbon.apimgt.api.model.APIResourceMediationPolicy;
import org.wso2.carbon.apimgt.api.model.APIStateChangeResponse;
import org.wso2.carbon.apimgt.api.model.APIStore;
import org.wso2.carbon.apimgt.api.model.Documentation;
import org.wso2.carbon.apimgt.api.model.DocumentationContent;
import org.wso2.carbon.apimgt.api.model.DocumentationContent.ContentSourceType;
import org.wso2.carbon.apimgt.api.model.DuplicateAPIException;
import org.wso2.carbon.apimgt.api.model.LifeCycleEvent;
import org.wso2.carbon.apimgt.api.model.Mediation;
import org.wso2.carbon.apimgt.api.model.Monetization;
import org.wso2.carbon.apimgt.api.model.ResourceFile;
import org.wso2.carbon.apimgt.api.model.ResourcePath;
import org.wso2.carbon.apimgt.api.model.Scope;
import org.wso2.carbon.apimgt.api.model.SubscribedAPI;
import org.wso2.carbon.apimgt.api.model.SwaggerData;
import org.wso2.carbon.apimgt.api.model.Tier;
import org.wso2.carbon.apimgt.api.model.URITemplate;
import org.wso2.carbon.apimgt.api.model.graphql.queryanalysis.GraphqlComplexityInfo;
import org.wso2.carbon.apimgt.api.model.graphql.queryanalysis.GraphqlSchemaType;
import org.wso2.carbon.apimgt.impl.APIConstants;
import org.wso2.carbon.apimgt.impl.GZIPUtils;
import org.wso2.carbon.apimgt.impl.certificatemgt.ResponseCode;
import org.wso2.carbon.apimgt.impl.dao.ApiMgtDAO;
import org.wso2.carbon.apimgt.impl.definitions.GraphQLSchemaDefinition;
import org.wso2.carbon.apimgt.impl.definitions.OAS2Parser;
import org.wso2.carbon.apimgt.impl.definitions.OAS3Parser;
import org.wso2.carbon.apimgt.impl.definitions.OASParserUtil;
import org.wso2.carbon.apimgt.impl.importexport.APIImportExportException;
import org.wso2.carbon.apimgt.impl.importexport.ExportFormat;
import org.wso2.carbon.apimgt.impl.importexport.ImportExportAPI;
import org.wso2.carbon.apimgt.impl.importexport.utils.APIImportExportUtil;
import org.wso2.carbon.apimgt.impl.utils.APIMWSDLReader;
import org.wso2.carbon.apimgt.impl.utils.APIUtil;
import org.wso2.carbon.apimgt.impl.utils.APIVersionStringComparator;
import org.wso2.carbon.apimgt.impl.utils.CertificateMgtUtils;
import org.wso2.carbon.apimgt.impl.wsdl.SequenceGenerator;
import org.wso2.carbon.apimgt.impl.wsdl.model.WSDLValidationResponse;
import org.wso2.carbon.apimgt.impl.wsdl.util.SOAPOperationBindingUtils;
import org.wso2.carbon.apimgt.impl.wsdl.util.SequenceUtils;
import org.wso2.carbon.apimgt.rest.api.common.RestApiCommonUtil;
import org.wso2.carbon.apimgt.rest.api.common.RestApiConstants;
import org.wso2.carbon.apimgt.rest.api.common.dto.ErrorDTO;
import org.wso2.carbon.apimgt.rest.api.publisher.v1.ApisApiService;
import org.wso2.carbon.apimgt.rest.api.publisher.v1.common.mappings.APIMappingUtil;
import org.wso2.carbon.apimgt.rest.api.publisher.v1.common.mappings.CertificateMappingUtil;
import org.wso2.carbon.apimgt.rest.api.publisher.v1.common.mappings.CertificateRestApiUtils;
import org.wso2.carbon.apimgt.rest.api.publisher.v1.common.mappings.DocumentationMappingUtil;
import org.wso2.carbon.apimgt.rest.api.publisher.v1.common.mappings.ExternalStoreMappingUtil;
import org.wso2.carbon.apimgt.rest.api.publisher.v1.common.mappings.GraphqlQueryAnalysisMappingUtil;
import org.wso2.carbon.apimgt.rest.api.publisher.v1.common.mappings.MediationMappingUtil;
import org.wso2.carbon.apimgt.rest.api.publisher.v1.common.mappings.PublisherCommonUtils;
import org.wso2.carbon.apimgt.rest.api.publisher.v1.dto.APIDTO;
import org.wso2.carbon.apimgt.rest.api.publisher.v1.dto.APIExternalStoreListDTO;
import org.wso2.carbon.apimgt.rest.api.publisher.v1.dto.APIListDTO;
import org.wso2.carbon.apimgt.rest.api.publisher.v1.dto.APIMonetizationInfoDTO;
import org.wso2.carbon.apimgt.rest.api.publisher.v1.dto.APIRevenueDTO;
import org.wso2.carbon.apimgt.rest.api.publisher.v1.dto.ApiEndpointValidationResponseDTO;
import org.wso2.carbon.apimgt.rest.api.publisher.v1.dto.AuditReportDTO;
import org.wso2.carbon.apimgt.rest.api.publisher.v1.dto.CertificateInfoDTO;
import org.wso2.carbon.apimgt.rest.api.publisher.v1.dto.ClientCertMetadataDTO;
import org.wso2.carbon.apimgt.rest.api.publisher.v1.dto.ClientCertificatesDTO;
import org.wso2.carbon.apimgt.rest.api.publisher.v1.dto.DeploymentStatusListDTO;
import org.wso2.carbon.apimgt.rest.api.publisher.v1.dto.DocumentDTO;
import org.wso2.carbon.apimgt.rest.api.publisher.v1.dto.DocumentListDTO;
import org.wso2.carbon.apimgt.rest.api.publisher.v1.dto.FileInfoDTO;
import org.wso2.carbon.apimgt.rest.api.publisher.v1.dto.GraphQLQueryComplexityInfoDTO;
import org.wso2.carbon.apimgt.rest.api.publisher.v1.dto.GraphQLSchemaDTO;
import org.wso2.carbon.apimgt.rest.api.publisher.v1.dto.GraphQLSchemaTypeListDTO;
import org.wso2.carbon.apimgt.rest.api.publisher.v1.dto.GraphQLValidationResponseDTO;
import org.wso2.carbon.apimgt.rest.api.publisher.v1.dto.LifecycleHistoryDTO;
import org.wso2.carbon.apimgt.rest.api.publisher.v1.dto.LifecycleStateDTO;
import org.wso2.carbon.apimgt.rest.api.publisher.v1.dto.MediationDTO;
import org.wso2.carbon.apimgt.rest.api.publisher.v1.dto.MediationListDTO;
import org.wso2.carbon.apimgt.rest.api.publisher.v1.dto.OpenAPIDefinitionValidationResponseDTO;
import org.wso2.carbon.apimgt.rest.api.publisher.v1.dto.PaginationDTO;
import org.wso2.carbon.apimgt.rest.api.publisher.v1.dto.ResourcePathListDTO;
import org.wso2.carbon.apimgt.rest.api.publisher.v1.dto.ResourcePolicyInfoDTO;
import org.wso2.carbon.apimgt.rest.api.publisher.v1.dto.ResourcePolicyListDTO;
import org.wso2.carbon.apimgt.rest.api.publisher.v1.dto.ThrottlingPolicyDTO;
import org.wso2.carbon.apimgt.rest.api.publisher.v1.dto.WSDLInfoDTO;
import org.wso2.carbon.apimgt.rest.api.publisher.v1.dto.WSDLValidationResponseDTO;
import org.wso2.carbon.apimgt.rest.api.publisher.v1.dto.WorkflowResponseDTO;
import org.wso2.carbon.apimgt.rest.api.publisher.v1.utils.RestApiPublisherUtils;
import org.wso2.carbon.apimgt.rest.api.util.exception.BadRequestException;
import org.wso2.carbon.apimgt.rest.api.util.utils.RestApiUtil;
import org.wso2.carbon.base.ServerConfiguration;
import org.wso2.carbon.core.util.CryptoException;
import org.wso2.carbon.core.util.CryptoUtil;
import org.wso2.carbon.registry.api.Resource;
import org.wso2.carbon.registry.core.RegistryConstants;
import org.wso2.carbon.utils.CarbonUtils;

import java.io.BufferedReader;
import java.io.ByteArrayInputStream;
import java.io.ByteArrayOutputStream;
import java.io.File;
import java.io.IOException;
import java.io.InputStream;
import java.io.InputStreamReader;
import java.io.OutputStream;
import java.io.OutputStreamWriter;
import java.io.PrintWriter;
import java.io.UnsupportedEncodingException;
import java.net.HttpURLConnection;
import java.net.MalformedURLException;
import java.net.URI;
import java.net.URISyntaxException;
import java.net.URL;
import java.net.URLConnection;
import java.net.UnknownHostException;
import java.nio.charset.StandardCharsets;
import java.util.ArrayList;
import java.util.Arrays;
import java.util.HashMap;
import java.util.List;
import java.util.Map;
import java.util.Set;

import javax.ws.rs.core.MediaType;
import javax.ws.rs.core.Response;
import javax.xml.namespace.QName;

public class ApisApiServiceImpl implements ApisApiService {

    private static final Log log = LogFactory.getLog(ApisApiServiceImpl.class);
    private static final String API_PRODUCT_TYPE = "APIPRODUCT";

    @Override
    public Response apisGet(Integer limit, Integer offset, String xWSO2Tenant, String query,
                            String ifNoneMatch, Boolean expand, String accept, MessageContext messageContext) {

        List<API> allMatchedApis = new ArrayList<>();
        Object apiListDTO;

        //pre-processing
        //setting default limit and offset values if they are not set
        limit = limit != null ? limit : RestApiConstants.PAGINATION_LIMIT_DEFAULT;
        offset = offset != null ? offset : RestApiConstants.PAGINATION_OFFSET_DEFAULT;
        query = query == null ? "" : query;
        expand = expand != null && expand;
        try {

            //revert content search back to normal search by name to avoid doc result complexity and to comply with REST api practices
            if (query.startsWith(APIConstants.CONTENT_SEARCH_TYPE_PREFIX + ":")) {
                query = query
                        .replace(APIConstants.CONTENT_SEARCH_TYPE_PREFIX + ":", APIConstants.NAME_TYPE_PREFIX + ":");
            }

            APIProvider apiProvider = RestApiCommonUtil.getLoggedInUserProvider();

            String tenantDomain = RestApiCommonUtil.getLoggedInUserTenantDomain();
            boolean migrationMode = Boolean.getBoolean(RestApiConstants.MIGRATION_MODE);

            /*if (migrationMode) { // migration flow
                if (!StringUtils.isEmpty(targetTenantDomain)) {
                    tenantDomain = targetTenantDomain;
                }
                RestApiUtil.handleMigrationSpecificPermissionViolations(tenantDomain, username);
            }*/
            Map<String, Object> result;

            result = apiProvider.searchPaginatedAPIs(query, tenantDomain, offset, limit);

            Set<API> apis = (Set<API>) result.get("apis");
            allMatchedApis.addAll(apis);

            apiListDTO = APIMappingUtil.fromAPIListToDTO(allMatchedApis, expand);

            //Add pagination section in the response
            Object totalLength = result.get("length");
            Integer length = 0;
            if (totalLength != null) {
                length = (Integer) totalLength;
            }

            APIMappingUtil.setPaginationParams(apiListDTO, query, offset, limit, length);

            if (APIConstants.APPLICATION_GZIP.equals(accept)) {
                try {
                    File zippedResponse = GZIPUtils.constructZippedResponse(apiListDTO);
                    return Response.ok().entity(zippedResponse)
                            .header("Content-Disposition", "attachment").
                                    header("Content-Encoding", "gzip").build();
                } catch (APIManagementException e) {
                    RestApiUtil.handleInternalServerError(e.getMessage(), e, log);
                }
            } else {
                return Response.ok().entity(apiListDTO).build();
            }
        } catch (APIManagementException e) {
            String errorMessage = "Error while retrieving APIs";
            RestApiUtil.handleInternalServerError(errorMessage, e, log);
        }
        return null;
    }

    @Override
    public Response apisPost(APIDTO body, String oasVersion, MessageContext messageContext) {
        URI createdApiUri;
        APIDTO createdApiDTO;
        try {
            APIProvider apiProvider = RestApiCommonUtil.getLoggedInUserProvider();
<<<<<<< HEAD
            boolean isWSAPI = APIDTO.TypeEnum.WS == body.getType();

            // validate web socket api endpoint configurations
            if (isWSAPI && !RestApiPublisherUtils.isValidWSAPI(body)) {
                RestApiUtil.handleBadRequest("Endpoint URLs should be valid web socket URLs", log);
            }

            // AWS Lambda: secret key encryption while creating the API
            if (body.getEndpointConfig() != null) {
                LinkedHashMap endpointConfig = (LinkedHashMap) body.getEndpointConfig();
                if (endpointConfig.containsKey(APIConstants.AMZN_SECRET_KEY)) {
                    String secretKey = (String) endpointConfig.get(APIConstants.AMZN_SECRET_KEY);
                    if (!StringUtils.isEmpty(secretKey)) {
                        CryptoUtil cryptoUtil = CryptoUtil.getDefaultCryptoUtil();
                        String encryptedSecretKey = cryptoUtil.encryptAndBase64Encode(secretKey.getBytes());
                        endpointConfig.put(APIConstants.AMZN_SECRET_KEY, encryptedSecretKey);
                        body.setEndpointConfig(endpointConfig);
                    }
                }
            }

            API apiToAdd = prepareToCreateAPIByDTO(body);
            validateScopes(apiToAdd);
            //validate API categories
            List<APICategory> apiCategories = apiToAdd.getApiCategories();
            if (apiCategories != null && apiCategories.size() >0) {
                if (!APIUtil.validateAPICategories(apiCategories, RestApiCommonUtil.getLoggedInUserTenantDomain())) {
                    RestApiUtil.handleBadRequest("Invalid API Category name(s) defined", log);
                }
            }

            if (!isWSAPI) {
                APIDefinition oasParser;
                if (RestApiConstants.OAS_VERSION_2.equalsIgnoreCase(oasVersion)) {
                    oasParser = new OAS2Parser();
                } else {
                    oasParser = new OAS3Parser();
                }
                SwaggerData swaggerData = new SwaggerData(apiToAdd);
                String apiDefinition = oasParser.generateAPIDefinition(swaggerData);
                apiToAdd.setSwaggerDefinition(apiDefinition);
            }
            //adding the api
            API createdApi = apiProvider.addAPI(apiToAdd);

=======
            API apiToAdd = PublisherCommonUtils
                    .addAPIWithGeneratedSwaggerDefinition(body, oasVersion, RestApiCommonUtil.getLoggedInUsername());
            APIIdentifier createdApiId = apiToAdd.getId();
            //Retrieve the newly added API to send in the response payload
            API createdApi = apiProvider.getAPI(createdApiId);
>>>>>>> 70e46457
            createdApiDTO = APIMappingUtil.fromAPItoDTO(createdApi);
            //This URI used to set the location header of the POST response
            createdApiUri = new URI(RestApiConstants.RESOURCE_PATH_APIS + "/" + createdApiDTO.getId());
            return Response.created(createdApiUri).entity(createdApiDTO).build();
        } catch (APIManagementException e) {
            String errorMessage = "Error while adding new API : " + body.getProvider() + "-" +
                    body.getName() + "-" + body.getVersion() + " - " + e.getMessage();
            RestApiUtil.handleInternalServerError(errorMessage, e, log);
        } catch (URISyntaxException e) {
            String errorMessage = "Error while retrieving API location : " + body.getProvider() + "-" +
                    body.getName() + "-" + body.getVersion();
            RestApiUtil.handleInternalServerError(errorMessage, e, log);
        } catch (CryptoException e) {
            String errorMessage = "Error while encrypting the secret key of API : " + body.getProvider() + "-" +
                    body.getName() + "-" + body.getVersion() + " - " + e.getMessage();
            RestApiUtil.handleInternalServerError(errorMessage, e, log);
        }
        return null;
    }

    @Override
    public Response apisApiIdGet(String apiId, String xWSO2Tenant, String ifNoneMatch, MessageContext messageContext) {
        APIDTO apiToReturn = getAPIByID(apiId);
        return Response.ok().entity(apiToReturn).build();
    }

    /**
     * Get complexity details of a given API
     *
     * @param apiId          apiId
     * @param messageContext message context
     * @return Response with complexity details of the GraphQL API
     */

    @Override
    public Response apisApiIdGraphqlPoliciesComplexityGet(String apiId, MessageContext messageContext) throws APIManagementException {
        try {
            APIProvider apiProvider = RestApiCommonUtil.getLoggedInUserProvider();
            String tenantDomain = RestApiCommonUtil.getLoggedInUserTenantDomain();
            APIIdentifier apiIdentifier = APIMappingUtil.getAPIIdentifierFromUUID(apiId);
            API api = apiProvider.getAPIbyUUID(apiId, tenantDomain);
            if (APIConstants.GRAPHQL_API.equals(api.getType())) {
                GraphqlComplexityInfo graphqlComplexityInfo = apiProvider.getComplexityDetails(apiIdentifier);
                GraphQLQueryComplexityInfoDTO graphQLQueryComplexityInfoDTO =
                        GraphqlQueryAnalysisMappingUtil.fromGraphqlComplexityInfotoDTO(graphqlComplexityInfo);
                return Response.ok().entity(graphQLQueryComplexityInfoDTO).build();
            } else {
                throw new APIManagementException(ExceptionCodes.API_NOT_GRAPHQL);
            }
        } catch (APIManagementException e) {
            //Auth failure occurs when cross tenant accessing APIs. Sends 404, since we don't need
            // to expose the existence of the resource
            if (RestApiUtil.isDueToResourceNotFound(e) || RestApiUtil.isDueToAuthorizationFailure(e)) {
                RestApiUtil.handleResourceNotFoundError(RestApiConstants.RESOURCE_API, apiId, e, log);
            } else if (isAuthorizationFailure(e)) {
                RestApiUtil.handleAuthorizationFailure(
                        "Authorization failure while retrieving complexity details of API : " + apiId, e, log);
            } else {
                String msg = "Error while retrieving complexity details of API " + apiId;
                RestApiUtil.handleInternalServerError(msg, e, log);
            }
        }
        return null;
    }

    /**
     * Update complexity details of a given API
     *
     * @param apiId          apiId
     * @param body           GraphQLQueryComplexityInfo DTO as request body
     * @param messageContext message context
     * @return Response
     */

    @Override
    public Response apisApiIdGraphqlPoliciesComplexityPut(String apiId, GraphQLQueryComplexityInfoDTO body, MessageContext messageContext) throws APIManagementException {
        try {
            if (StringUtils.isBlank(apiId)) {
                String errorMessage = "API ID cannot be empty or null.";
                RestApiUtil.handleBadRequest(errorMessage, log);
            }
            APIProvider apiProvider = RestApiCommonUtil.getLoggedInUserProvider();
            GraphqlComplexityInfo graphqlComplexityInfo =
                    GraphqlQueryAnalysisMappingUtil.fromDTOtoGraphqlComplexityInfo(body);
            String tenantDomain = RestApiCommonUtil.getLoggedInUserTenantDomain();
            APIIdentifier apiIdentifier = APIMappingUtil.getAPIIdentifierFromUUID(apiId);
            API api = apiProvider.getAPIbyUUID(apiId, tenantDomain);
            if (APIConstants.GRAPHQL_API.equals(api.getType())) {
                apiProvider.addOrUpdateComplexityDetails(apiIdentifier, graphqlComplexityInfo);
                return Response.ok().build();
            } else {
                throw new APIManagementException(ExceptionCodes.API_NOT_GRAPHQL);
            }
        } catch (APIManagementException e) {
            //Auth failure occurs when cross tenant accessing APIs. Sends 404, since we don't need
            // to expose the existence of the resource
            if (RestApiUtil.isDueToResourceNotFound(e) || RestApiUtil.isDueToAuthorizationFailure(e)) {
                RestApiUtil.handleResourceNotFoundError(RestApiConstants.RESOURCE_API, apiId, e, log);
            } else if (isAuthorizationFailure(e)) {
                RestApiUtil.handleAuthorizationFailure(
                        "Authorization failure while updating complexity details of API : " + apiId, e, log);
            } else {
                String errorMessage = "Error while updating complexity details of API : " + apiId;
                RestApiUtil.handleInternalServerError(errorMessage, e, log);
            }
        }
        return null;
    }

    /**
     * Get GraphQL Schema of given API
     *
     * @param apiId          apiId
     * @param accept
     * @param ifNoneMatch    If--Match header value
     * @param messageContext message context
     * @return Response with GraphQL Schema
     */
    @Override
    public Response apisApiIdGraphqlSchemaGet(String apiId, String accept, String ifNoneMatch, MessageContext messageContext) {
        try {
            APIProvider apiProvider = RestApiCommonUtil.getLoggedInUserProvider();
            String tenantDomain = RestApiCommonUtil.getLoggedInUserTenantDomain();
            //this will fail if user does not have access to the API or the API does not exist
            APIIdentifier apiIdentifier = APIMappingUtil.getAPIIdentifierFromUUID(apiId);
            String schemaContent = apiProvider.getGraphqlSchema(apiIdentifier);
            GraphQLSchemaDTO dto = new GraphQLSchemaDTO();
            dto.setSchemaDefinition(schemaContent);
            dto.setName(apiIdentifier.getProviderName() + APIConstants.GRAPHQL_SCHEMA_PROVIDER_SEPERATOR +
                    apiIdentifier.getApiName() + apiIdentifier.getVersion() + APIConstants.GRAPHQL_SCHEMA_FILE_EXTENSION);
            return Response.ok().entity(dto).build();
        } catch (APIManagementException e) {
            //Auth failure occurs when cross tenant accessing APIs. Sends 404, since we don't need
            // to expose the existence of the resource
            if (RestApiUtil.isDueToResourceNotFound(e) || RestApiUtil.isDueToAuthorizationFailure(e)) {
                RestApiUtil.handleResourceNotFoundError(RestApiConstants.RESOURCE_API, apiId, e, log);
            } else if (isAuthorizationFailure(e)) {
                RestApiUtil
                        .handleAuthorizationFailure("Authorization failure while retrieving schema of API: " + apiId, e,
                                log);
            } else {
                String errorMessage = "Error while retrieving schema of API: " + apiId;
                RestApiUtil.handleInternalServerError(errorMessage, e, log);
            }
        }
        return null;
    }

    /**
     * Update GraphQL Schema
     *
     * @param apiId            api Id
     * @param schemaDefinition graphQL schema definition
     * @param ifMatch
     * @param messageContext
     * @return
     */
    @Override
    public Response apisApiIdGraphqlSchemaPut(String apiId, String schemaDefinition, String ifMatch, MessageContext messageContext) {
        try {
            APIProvider apiProvider = RestApiCommonUtil.getLoggedInUserProvider();
            String tenantDomain = RestApiCommonUtil.getLoggedInUserTenantDomain();
            APIIdentifier apiIdentifier = APIMappingUtil.getAPIIdentifierFromUUID(apiId
                                                                                 );

            API originalAPI = apiProvider.getAPIbyUUID(apiId, tenantDomain);
            originalAPI = PublisherCommonUtils.addGraphQLSchema(originalAPI, schemaDefinition, apiProvider);
            APIDTO modifiedAPI = APIMappingUtil.fromAPItoDTO(originalAPI);
            return Response.ok().entity(modifiedAPI.getOperations()).build();
        } catch (APIManagementException | FaultGatewaysException e) {
            //Auth failure occurs when cross tenant accessing APIs. Sends 404, since we don't need
            // to expose the existence of the resource
            if (RestApiUtil.isDueToResourceNotFound(e) || RestApiUtil.isDueToAuthorizationFailure(e)) {
                RestApiUtil.handleResourceNotFoundError(RestApiConstants.RESOURCE_API, apiId, e, log);
            } else if (isAuthorizationFailure(e)) {
                RestApiUtil
                        .handleAuthorizationFailure("Authorization failure while retrieving schema of API: " + apiId, e,
                                log);
            } else {
                String errorMessage = "Error while uploading schema of the API: " + apiId;
                RestApiUtil.handleInternalServerError(errorMessage, e, log);
            }
        }
        return null;
    }

    @Override
    public Response apisApiIdPut(String apiId, APIDTO body, String ifMatch, MessageContext messageContext) {
        String[] tokenScopes =
                (String[]) PhaseInterceptorChain.getCurrentMessage().getExchange().get(RestApiConstants.USER_REST_API_SCOPES);
        String username = RestApiCommonUtil.getLoggedInUsername();
        String tenantDomain = RestApiCommonUtil.getLoggedInUserTenantDomain();
        try {
            APIProvider apiProvider = RestApiCommonUtil.getProvider(username);
            API originalAPI = apiProvider.getAPIbyUUID(apiId, tenantDomain);
<<<<<<< HEAD
            APIIdentifier apiIdentifier = originalAPI.getId();
            boolean isWSAPI = originalAPI.getType() != null
                    && APIConstants.APITransportType.WS.toString().equals(originalAPI.getType());
            boolean isGraphql = originalAPI.getType() != null
                    && APIConstants.APITransportType.GRAPHQL.toString().equals(originalAPI.getType());

            org.wso2.carbon.apimgt.rest.api.common.annotations.Scope[] apiDtoClassAnnotatedScopes =
                    APIDTO.class.getAnnotationsByType(
                            org.wso2.carbon.apimgt.rest.api.common.annotations.Scope.class);
            boolean hasClassLevelScope = checkClassScopeAnnotation(apiDtoClassAnnotatedScopes, tokenScopes);

            JSONParser parser = new JSONParser();
            String oldEndpointConfigString = originalAPI.getEndpointConfig();
            JSONObject oldEndpointConfig = null;
            if (StringUtils.isNotBlank(oldEndpointConfigString)) {
                oldEndpointConfig = (JSONObject) parser.parse(oldEndpointConfigString);
            }
            String oldProductionApiSecret = null;
            String oldSandboxApiSecret = null;

            if (oldEndpointConfig != null) {
                if ((oldEndpointConfig.containsKey(APIConstants.ENDPOINT_SECURITY))) {
                    JSONObject oldEndpointSecurity =
                            (JSONObject) oldEndpointConfig.get(APIConstants.ENDPOINT_SECURITY);
                    if (oldEndpointSecurity.containsKey(APIConstants.OAuthConstants.ENDPOINT_SECURITY_PRODUCTION)) {
                        JSONObject oldEndpointSecurityProduction = (JSONObject) oldEndpointSecurity
                                .get(APIConstants.OAuthConstants.ENDPOINT_SECURITY_PRODUCTION);

                        if (oldEndpointSecurityProduction.get(APIConstants
                                .OAuthConstants.OAUTH_CLIENT_ID) != null && oldEndpointSecurityProduction.get(
                                APIConstants.OAuthConstants.OAUTH_CLIENT_SECRET) != null) {
                            oldProductionApiSecret = oldEndpointSecurityProduction.get(APIConstants
                                    .OAuthConstants.OAUTH_CLIENT_SECRET).toString();
                        }
                    }
                    if (oldEndpointSecurity.containsKey(APIConstants.OAuthConstants.ENDPOINT_SECURITY_SANDBOX)) {
                        JSONObject oldEndpointSecuritySandbox = (JSONObject) oldEndpointSecurity
                                .get(APIConstants.OAuthConstants.ENDPOINT_SECURITY_SANDBOX);

                        if (oldEndpointSecuritySandbox.get(APIConstants
                        .OAuthConstants.OAUTH_CLIENT_ID) != null && oldEndpointSecuritySandbox.get(
                                APIConstants.OAuthConstants.OAUTH_CLIENT_SECRET) != null) {
                            oldSandboxApiSecret = oldEndpointSecuritySandbox.get(APIConstants
                                    .OAuthConstants.OAUTH_CLIENT_SECRET).toString();
                        }
                    }
                }
            }


            LinkedHashMap endpointConfig = (LinkedHashMap) body.getEndpointConfig();
            CryptoUtil cryptoUtil = CryptoUtil.getDefaultCryptoUtil();

            // OAuth 2.0 backend protection: Api Key and Api Secret encryption while updating the API
            if (endpointConfig != null) {
                if ((endpointConfig.get(APIConstants.ENDPOINT_SECURITY) != null)) {
                    LinkedHashMap endpointSecurity = (LinkedHashMap) endpointConfig.get(APIConstants.ENDPOINT_SECURITY);
                    if (endpointSecurity.get(APIConstants.OAuthConstants.ENDPOINT_SECURITY_PRODUCTION) != null) {
                        LinkedHashMap endpointSecurityProduction = (LinkedHashMap) endpointSecurity
                                .get(APIConstants.OAuthConstants.ENDPOINT_SECURITY_PRODUCTION);
                        String productionEndpointType = (String) endpointSecurityProduction
                                .get(APIConstants.OAuthConstants.ENDPOINT_SECURITY_TYPE);

                        // Change default value of customParameters JSONObject to String
                        LinkedHashMap<String, String> customParametersHashMap = (LinkedHashMap<String, String>)
                                endpointSecurityProduction.get(APIConstants
                                        .OAuthConstants.OAUTH_CUSTOM_PARAMETERS);
                        String customParametersString = JSONObject.toJSONString(customParametersHashMap);
                        endpointSecurityProduction.put(APIConstants
                                .OAuthConstants.OAUTH_CUSTOM_PARAMETERS, customParametersString);

                        if (APIConstants.OAuthConstants.OAUTH.equals(productionEndpointType)) {
                            String apiSecret = endpointSecurityProduction.get(APIConstants
                                    .OAuthConstants.OAUTH_CLIENT_SECRET).toString();

                            if (!apiSecret.equals("")) {
                                String encryptedApiSecret = cryptoUtil.encryptAndBase64Encode(apiSecret.getBytes());
                                endpointSecurityProduction.put(APIConstants
                                        .OAuthConstants.OAUTH_CLIENT_SECRET, encryptedApiSecret);
                            } else {
                                endpointSecurityProduction.put(APIConstants
                                .OAuthConstants.OAUTH_CLIENT_SECRET, oldProductionApiSecret);
                            }
                        }
                        endpointSecurity.put(APIConstants
                                .OAuthConstants.ENDPOINT_SECURITY_PRODUCTION, endpointSecurityProduction);
                        endpointConfig.put(APIConstants.ENDPOINT_SECURITY, endpointSecurity);
                        body.setEndpointConfig(endpointConfig);
                    }
                    if (endpointSecurity.get(APIConstants.OAuthConstants.ENDPOINT_SECURITY_SANDBOX) != null) {
                        LinkedHashMap endpointSecuritySandbox = (LinkedHashMap) endpointSecurity
                                .get(APIConstants.OAuthConstants.ENDPOINT_SECURITY_SANDBOX);
                        String sandboxEndpointType = (String) endpointSecuritySandbox
                                .get(APIConstants.OAuthConstants.ENDPOINT_SECURITY_TYPE);

                        // Change default value of customParameters JSONObject to String
                        LinkedHashMap<String, String> customParametersHashMap = (LinkedHashMap<String, String>)
                                endpointSecuritySandbox.get(APIConstants
                                        .OAuthConstants.OAUTH_CUSTOM_PARAMETERS);
                        String customParametersString = JSONObject.toJSONString(customParametersHashMap);
                        endpointSecuritySandbox.put(APIConstants
                                .OAuthConstants.OAUTH_CUSTOM_PARAMETERS, customParametersString);

                        if (APIConstants.OAuthConstants.OAUTH.equals(sandboxEndpointType)) {
                            String apiSecret = endpointSecuritySandbox.get(APIConstants
                                    .OAuthConstants.OAUTH_CLIENT_SECRET).toString();

                            if (!apiSecret.equals("")) {
                                String encryptedApiSecret = cryptoUtil.encryptAndBase64Encode(apiSecret.getBytes());
                                endpointSecuritySandbox.put(APIConstants
                                        .OAuthConstants.OAUTH_CLIENT_SECRET, encryptedApiSecret);
                            } else {
                                endpointSecuritySandbox.put(APIConstants
                                        .OAuthConstants.OAUTH_CLIENT_SECRET, oldSandboxApiSecret);
                            }
                        }
                        endpointSecurity.put(APIConstants
                                .OAuthConstants.ENDPOINT_SECURITY_SANDBOX, endpointSecuritySandbox);
                        endpointConfig.put(APIConstants.ENDPOINT_SECURITY, endpointSecurity);
                        body.setEndpointConfig(endpointConfig);
                    }
                }
            }

            // AWS Lambda: secret key encryption while updating the API
            if (body.getEndpointConfig() != null) {
                if (endpointConfig.containsKey(APIConstants.AMZN_SECRET_KEY)) {
                    String secretKey = (String) endpointConfig.get(APIConstants.AMZN_SECRET_KEY);
                    if (!StringUtils.isEmpty(secretKey)) {
                        if (!APIConstants.AWS_SECRET_KEY.equals(secretKey)) {
                            String encryptedSecretKey = cryptoUtil.encryptAndBase64Encode(secretKey.getBytes());
                            endpointConfig.put(APIConstants.AMZN_SECRET_KEY, encryptedSecretKey);
                            body.setEndpointConfig(endpointConfig);
                        } else {
                            JSONParser jsonParser = new JSONParser();
                            JSONObject originalEndpointConfig = (JSONObject)
                                    jsonParser.parse(originalAPI.getEndpointConfig());
                            String encryptedSecretKey = (String) originalEndpointConfig.get(APIConstants.AMZN_SECRET_KEY);
                            endpointConfig.put(APIConstants.AMZN_SECRET_KEY, encryptedSecretKey);
                            body.setEndpointConfig(endpointConfig);
                        }
                    }
                }
            }

            if (!hasClassLevelScope) {
                // Validate per-field scopes
                body = getFieldOverriddenAPIDTO(body, originalAPI, tokenScopes);
            }
            //Overriding some properties:
            body.setName(apiIdentifier.getApiName());
            body.setVersion(apiIdentifier.getVersion());
            body.setProvider(apiIdentifier.getProviderName());
            body.setContext(originalAPI.getContextTemplate());
            body.setLifeCycleStatus(originalAPI.getStatus());
            body.setType(APIDTO.TypeEnum.fromValue(originalAPI.getType()));

            List<APIResource> removedProductResources = getRemovedProductResources(body, originalAPI);

            if (!removedProductResources.isEmpty()) {
                RestApiUtil.handleConflict("Cannot remove following resource paths " +
                        removedProductResources.toString() + " because they are used by one or more API Products", log);
            }

            // Validate API Security
            List<String> apiSecurity = body.getSecurityScheme();
            if (!apiProvider.isClientCertificateBasedAuthenticationConfigured() && apiSecurity != null && apiSecurity
                    .contains(APIConstants.API_SECURITY_MUTUAL_SSL)) {
                RestApiUtil.handleBadRequest("Mutual SSL based authentication is not supported in this server.", log);
            }
            //validation for tiers
            List<String> tiersFromDTO = body.getPolicies();
            String originalStatus = originalAPI.getStatus();
            if (apiSecurity.contains(APIConstants.DEFAULT_API_SECURITY_OAUTH2) ||
                    apiSecurity.contains(APIConstants.API_SECURITY_API_KEY)) {
                if (tiersFromDTO == null || tiersFromDTO.isEmpty() &&
                        !(APIConstants.CREATED.equals(originalStatus) ||
                                APIConstants.PROTOTYPED.equals(originalStatus))) {
                    RestApiUtil.handleBadRequest("A tier should be defined " +
                            "if the API is not in CREATED or PROTOTYPED state", log);
                }
            }

            if (tiersFromDTO != null && !tiersFromDTO.isEmpty()) {
                //check whether the added API's tiers are all valid
                Set<Tier> definedTiers = apiProvider.getTiers();
                List<String> invalidTiers = RestApiUtil.getInvalidTierNames(definedTiers, tiersFromDTO);
                if (invalidTiers.size() > 0) {
                    RestApiUtil.handleBadRequest(
                            "Specified tier(s) " + Arrays.toString(invalidTiers.toArray()) + " are invalid", log);
                }
            }
            if (body.getAccessControlRoles() != null) {
                String errorMessage = RestApiPublisherUtils.validateUserRoles(body.getAccessControlRoles());
                if (!errorMessage.isEmpty()) {
                    RestApiUtil.handleBadRequest(errorMessage, log);
                }
            }
            if (body.getVisibleRoles() != null) {
                String errorMessage = RestApiPublisherUtils.validateRoles(body.getVisibleRoles());
                if (!errorMessage.isEmpty()) {
                    RestApiUtil.handleBadRequest(errorMessage, log);
                }
            }
            if (body.getAdditionalProperties() != null) {
                String errorMessage = RestApiPublisherUtils.validateAdditionalProperties(body.getAdditionalProperties());
                if (!errorMessage.isEmpty()) {
                    RestApiUtil.handleBadRequest(errorMessage, log);
                }
            }
            // Validate if resources are empty
            if (!isWSAPI && (body.getOperations() == null || body.getOperations().isEmpty())) {
                RestApiUtil.handleBadRequest(ExceptionCodes.NO_RESOURCES_FOUND, log);
            }
            API apiToUpdate = APIMappingUtil.fromDTOtoAPI(body, apiIdentifier.getProviderName());
            if (APIConstants.PUBLIC_STORE_VISIBILITY.equals(apiToUpdate.getVisibility())) {
                apiToUpdate.setVisibleRoles(StringUtils.EMPTY);
            }
            apiToUpdate.setUUID(originalAPI.getUUID());
            validateScopes(apiToUpdate);
            apiToUpdate.setThumbnailUrl(originalAPI.getThumbnailUrl());
            if (body.getKeyManagers() instanceof List) {
                apiToUpdate.setKeyManagers((List<String>) body.getKeyManagers());
            } else {
                apiToUpdate.setKeyManagers(
                        Collections.singletonList(APIConstants.KeyManager.API_LEVEL_ALL_KEY_MANAGERS));
            }

            //attach micro-geteway labels
            assignLabelsToDTO(body, apiToUpdate);

            //preserve monetization status in the update flow
            //apiProvider.configureMonetizationInAPIArtifact(originalAPI); ////////////TODO /////////REG call

            if (!isWSAPI) {
                String oldDefinition = apiProvider.getOpenAPIDefinition(apiId, tenantDomain);
                APIDefinition apiDefinition = OASParserUtil.getOASParser(oldDefinition);
                SwaggerData swaggerData = new SwaggerData(apiToUpdate);
                String newDefinition = apiDefinition.generateAPIDefinition(swaggerData, oldDefinition);
                apiToUpdate.setSwaggerDefinition(newDefinition);
                //apiProvider.saveSwaggerDefinition(apiToUpdate, newDefinition);
                if (!isGraphql) {
                    apiToUpdate.setUriTemplates(apiDefinition.getURITemplates(newDefinition));
                }
            }
            apiToUpdate.setWsdlUrl(body.getWsdlUrl());

            //validate API categories
            List<APICategory> apiCategories = apiToUpdate.getApiCategories();
            if (apiCategories != null && apiCategories.size() >0) {
                if (!APIUtil.validateAPICategories(apiCategories, RestApiCommonUtil.getLoggedInUserTenantDomain())) {
                    RestApiUtil.handleBadRequest("Invalid API Category name(s) defined", log);
                }
            }

            //apiProvider.manageAPI(apiToUpdate);
            apiProvider.updateAPI(apiToUpdate, originalAPI);
            API updatedApi = apiProvider.getAPIbyUUID(apiId, tenantDomain); ////// TODO use returend api
            updatedApiDTO = APIMappingUtil.fromAPItoDTO(updatedApi);
            return Response.ok().entity(updatedApiDTO).build();
=======
            API updatedApi = PublisherCommonUtils.updateApi(originalAPI, body, apiProvider, tokenScopes);
            return Response.ok().entity(APIMappingUtil.fromAPItoDTO(updatedApi)).build();
>>>>>>> 70e46457
        } catch (APIManagementException e) {
            //Auth failure occurs when cross tenant accessing APIs. Sends 404, since we don't need
            // to expose the existence of the resource
            if (RestApiUtil.isDueToResourceNotFound(e) || RestApiUtil.isDueToAuthorizationFailure(e)) {
                RestApiUtil.handleResourceNotFoundError(RestApiConstants.RESOURCE_API, apiId, e, log);
            } else if (isAuthorizationFailure(e)) {
                RestApiUtil.handleAuthorizationFailure("Authorization failure while updating API : " + apiId, e, log);
            } else {
                String errorMessage = "Error while updating the API : " + apiId + " - " + e.getMessage();
                RestApiUtil.handleInternalServerError(errorMessage, e, log);
            }
        } catch (FaultGatewaysException e) {
            String errorMessage = "Error while updating API : " + apiId;
            RestApiUtil.handleInternalServerError(errorMessage, e, log);
        } catch (CryptoException e) {
            String errorMessage = "Error while encrypting the secret key of API : " + apiId;
            RestApiUtil.handleInternalServerError(errorMessage, e, log);
        } catch (ParseException e) {
            String errorMessage = "Error while parsing endpoint config of API : " + apiId;
            RestApiUtil.handleInternalServerError(errorMessage, e, log);
        }
        return null;
    }

    /**
     * Get all types and fields of the GraphQL Schema of a given API
     *
     * @param apiId          apiId
     * @param messageContext message context
     * @return Response with all the types and fields found within the schema definition
     */
    @Override public Response apisApiIdGraphqlPoliciesComplexityTypesGet(String apiId, MessageContext messageContext) {
        GraphQLSchemaDefinition graphql = new GraphQLSchemaDefinition();
        try {
            APIProvider apiProvider = RestApiCommonUtil.getLoggedInUserProvider();
            String tenantDomain = RestApiCommonUtil.getLoggedInUserTenantDomain();
            APIIdentifier apiIdentifier = APIMappingUtil.getAPIIdentifierFromUUID(apiId);
            API api = apiProvider.getAPIbyUUID(apiId, tenantDomain);
            if (APIConstants.GRAPHQL_API.equals(api.getType())) {
                String schemaContent = apiProvider.getGraphqlSchema(apiIdentifier);
                List<GraphqlSchemaType> typeList = graphql.extractGraphQLTypeList(schemaContent);
                GraphQLSchemaTypeListDTO graphQLSchemaTypeListDTO =
                        GraphqlQueryAnalysisMappingUtil.fromGraphqlSchemaTypeListtoDTO(typeList);
                return Response.ok().entity(graphQLSchemaTypeListDTO).build();
            } else {
                throw new APIManagementException(ExceptionCodes.API_NOT_GRAPHQL);
            }
        } catch (APIManagementException e) {
            //Auth failure occurs when cross tenant accessing APIs. Sends 404, since we don't need
            // to expose the existence of the resource
            if (RestApiUtil.isDueToResourceNotFound(e) || RestApiUtil.isDueToAuthorizationFailure(e)) {
                RestApiUtil.handleResourceNotFoundError(RestApiConstants.RESOURCE_API, apiId, e, log);
            } else if (isAuthorizationFailure(e)) {
                RestApiUtil.handleAuthorizationFailure(
                        "Authorization failure while retrieving types and fields of API : " + apiId, e, log);
            } else {
                String msg = "Error while retrieving types and fields of the schema of API " + apiId;
                RestApiUtil.handleInternalServerError(msg, e, log);
            }
        }
        return null;
    }

    // AWS Lambda: rest api operation to get ARNs
    @Override
    public Response apisApiIdAmznResourceNamesGet(String apiId, MessageContext messageContext) {
        JSONObject arns = new JSONObject();
        try {
            String tenantDomain = RestApiCommonUtil.getLoggedInUserTenantDomain();
            APIProvider apiProvider = RestApiCommonUtil.getLoggedInUserProvider();
            API api = apiProvider.getAPIbyUUID(apiId, tenantDomain);
            String endpointConfigString = api.getEndpointConfig();
            if (!StringUtils.isEmpty(endpointConfigString)) {
                JSONParser jsonParser = new JSONParser();
                JSONObject endpointConfig = (JSONObject) jsonParser.parse(endpointConfigString);
                if (endpointConfig != null) {
                    if (endpointConfig.containsKey(APIConstants.AMZN_ACCESS_KEY) &&
                            endpointConfig.containsKey(APIConstants.AMZN_SECRET_KEY) &&
                                endpointConfig.containsKey(APIConstants.AMZN_REGION)) {
                        String accessKey = (String) endpointConfig.get(APIConstants.AMZN_ACCESS_KEY);
                        String secretKey = (String) endpointConfig.get(APIConstants.AMZN_SECRET_KEY);
                        String region = (String) endpointConfig.get(APIConstants.AMZN_REGION);
                        AWSCredentialsProvider credentialsProvider;
                        if (StringUtils.isEmpty(accessKey) && StringUtils.isEmpty(secretKey) &&
                            StringUtils.isEmpty(region)) {
                            credentialsProvider = InstanceProfileCredentialsProvider.getInstance();
                        } else if (!StringUtils.isEmpty(accessKey) && !StringUtils.isEmpty(secretKey) &&
                                    !StringUtils.isEmpty(region)) {
                            if (secretKey.length() == APIConstants.AWS_ENCRYPTED_SECRET_KEY_LENGTH) {
                                CryptoUtil cryptoUtil = CryptoUtil.getDefaultCryptoUtil();
                                secretKey = new String(cryptoUtil.base64DecodeAndDecrypt(secretKey),
                                        APIConstants.DigestAuthConstants.CHARSET);
                            }
                            BasicAWSCredentials awsCredentials = new BasicAWSCredentials(accessKey, secretKey);
                            credentialsProvider = new AWSStaticCredentialsProvider(awsCredentials);
                        } else {
                            log.error("Missing AWS Credentials");
                            return null;
                        }
                        AWSLambda awsLambda = AWSLambdaClientBuilder.standard()
                                .withCredentials(credentialsProvider)
                                .withRegion(region)
                                .build();
                        ListFunctionsResult listFunctionsResult = awsLambda.listFunctions();
                        List<FunctionConfiguration> functionConfigurations = listFunctionsResult.getFunctions();
                        arns.put("count", functionConfigurations.size());
                        JSONArray list = new JSONArray();
                        for (FunctionConfiguration functionConfiguration : functionConfigurations) {
                            list.put(functionConfiguration.getFunctionArn());
                        }
                        arns.put("list", list);
                        return Response.ok().entity(arns.toString()).build();
                    }
                }
            }
        } catch (SdkClientException e) {
            if (e.getCause() instanceof UnknownHostException) {
                arns.put("error", "No internet connection to connect the given access method.");
                log.error("No internet connection to connect the given access method of API : " + apiId, e);
                return Response.serverError().entity(arns.toString()).build();
            } else {
                arns.put("error", "Unable to access Lambda functions under the given access method.");
                log.error("Unable to access Lambda functions under the given access method of API : " + apiId, e);
                return Response.serverError().entity(arns.toString()).build();
            }
        } catch (ParseException e) {
            String errorMessage = "Error while parsing endpoint config of the API: " + apiId;
            RestApiUtil.handleInternalServerError(errorMessage, e, log);
        } catch (CryptoException | UnsupportedEncodingException e) {
            String errorMessage = "Error while decrypting the secret key of the API: " + apiId;
            RestApiUtil.handleInternalServerError(errorMessage, e, log);
        } catch (APIManagementException e) {
            String errorMessage = "Error while retrieving the API: " + apiId;
            RestApiUtil.handleInternalServerError(errorMessage, e, log);
        }
        return null;
    }

    /**
     * Method to retrieve Security Audit Report
     * @param apiId API ID of the API
     * @param accept Accept header string
     * @param messageContext Message Context string
     * @return Response object of Security Audit
     */
    @Override
    public Response apisApiIdAuditapiGet(String apiId, String accept, MessageContext messageContext) {
        boolean isDebugEnabled = log.isDebugEnabled();
        try {
            String username = RestApiCommonUtil.getLoggedInUsername();
            String tenantDomain = RestApiCommonUtil.getLoggedInUserTenantDomain();
            APIProvider apiProvider = RestApiCommonUtil.getProvider(username);
            API api = apiProvider.getAPIbyUUID(apiId, tenantDomain);
            APIIdentifier apiIdentifier = api.getId();
            String apiDefinition = apiProvider.getOpenAPIDefinition(apiIdentifier);
            // Get configuration file, retrieve API token and collection id
            JSONObject securityAuditPropertyObject = apiProvider.getSecurityAuditAttributesFromConfig(username);
            String apiToken = (String) securityAuditPropertyObject.get("apiToken");
            String collectionId = (String) securityAuditPropertyObject.get("collectionId");
            String baseUrl = (String) securityAuditPropertyObject.get("baseUrl");

            if (baseUrl == null) {
                baseUrl = APIConstants.BASE_AUDIT_URL;
            }
            // Retrieve the uuid from the database
            String auditUuid = ApiMgtDAO.getInstance().getAuditApiId(apiIdentifier);
            if (auditUuid != null) {
                updateAuditApi(apiDefinition, apiToken, auditUuid, baseUrl, isDebugEnabled);
            } else {
                auditUuid = createAuditApi(collectionId, apiToken, apiIdentifier, apiDefinition, baseUrl,
                        isDebugEnabled);
            }
            // Logic for the HTTP request
            String getUrl = baseUrl + "/" + auditUuid + APIConstants.ASSESSMENT_REPORT;
            URL getReportUrl = new URL(getUrl);
            try (CloseableHttpClient getHttpClient = (CloseableHttpClient) APIUtil
                    .getHttpClient(getReportUrl.getPort(), getReportUrl.getProtocol())) {
                HttpGet httpGet = new HttpGet(getUrl);
                // Set the header properties of the request
                httpGet.setHeader(APIConstants.HEADER_ACCEPT, APIConstants.APPLICATION_JSON_MEDIA_TYPE);
                httpGet.setHeader(APIConstants.HEADER_API_TOKEN, apiToken);
                httpGet.setHeader(APIConstants.HEADER_USER_AGENT, APIConstants.USER_AGENT_APIM);
                // Code block for the processing of the response
                try (CloseableHttpResponse response = getHttpClient.execute(httpGet)) {
                    if (isDebugEnabled) {
                        log.debug("HTTP status " + response.getStatusLine().getStatusCode());
                    }
                    if (response.getStatusLine().getStatusCode() == HttpStatus.SC_OK) {
                        BufferedReader reader = new BufferedReader(
                                new InputStreamReader(response.getEntity().getContent(), StandardCharsets.UTF_8));
                        String inputLine;
                        StringBuilder responseString = new StringBuilder();

                        while ((inputLine = reader.readLine()) != null) {
                            responseString.append(inputLine);
                        }
                        reader.close();
                        JSONObject responseJson = (JSONObject) new JSONParser().parse(responseString.toString());
                        String report = responseJson.get(APIConstants.DATA).toString();
                        String grade = (String) ((JSONObject) ((JSONObject) responseJson.get(APIConstants.ATTR))
                                .get(APIConstants.DATA)).get(APIConstants.GRADE);
                        Integer numErrors = Integer.valueOf(
                                (String) ((JSONObject) ((JSONObject) responseJson.get(APIConstants.ATTR))
                                        .get(APIConstants.DATA)).get(APIConstants.NUM_ERRORS));
                        String decodedReport = new String(Base64Utils.decode(report), StandardCharsets.UTF_8);
                        AuditReportDTO auditReportDTO = new AuditReportDTO();
                        auditReportDTO.setReport(decodedReport);
                        auditReportDTO.setGrade(grade);
                        auditReportDTO.setNumErrors(numErrors);
                        auditReportDTO.setExternalApiId(auditUuid);
                        return Response.ok().entity(auditReportDTO).build();
                    }
                }
            }
        } catch (IOException e) {
            RestApiUtil.handleInternalServerError("Error occurred while getting "
                    + "HttpClient instance", e, log);
        } catch (ParseException e) {
            RestApiUtil.handleInternalServerError("API Definition String "
                    + "could not be parsed into JSONObject.", e, log);
        } catch (APIManagementException e) {
            String errorMessage = "Error while Auditing API : " + apiId;
            RestApiUtil.handleInternalServerError(errorMessage, e, log);
        }
        return null;
    }

    /**
     * Update API Definition before retrieving Security Audit Report
     * @param apiDefinition API Definition of API
     * @param apiToken API Token to access Security Audit
     * @param auditUuid Respective UUID of API in Security Audit
     * @param baseUrl Base URL to communicate with Security Audit
     * @param isDebugEnabled Boolean whether debug is enabled
     * @throws IOException In the event of any problems with the request
     * @throws APIManagementException In the event of unexpected response
     */
    private void updateAuditApi(String apiDefinition, String apiToken, String auditUuid, String baseUrl,
                                boolean isDebugEnabled)
            throws IOException, APIManagementException {
        // Set the property to be attached in the body of the request
        // Attach API Definition to property called specfile to be sent in the request
        JSONObject jsonBody = new JSONObject();
        jsonBody.put("specfile", Base64Utils.encode(apiDefinition.getBytes(StandardCharsets.UTF_8)));
        // Logic for HTTP Request
        String putUrl = baseUrl + "/" + auditUuid;
        URL updateApiUrl = new URL(putUrl);
        try (CloseableHttpClient httpClient = (CloseableHttpClient) APIUtil
                .getHttpClient(updateApiUrl.getPort(), updateApiUrl.getProtocol())) {
            HttpPut httpPut = new HttpPut(putUrl);
            // Set the header properties of the request
            httpPut.setHeader(APIConstants.HEADER_ACCEPT, APIConstants.APPLICATION_JSON_MEDIA_TYPE);
            httpPut.setHeader(APIConstants.HEADER_CONTENT_TYPE, APIConstants.APPLICATION_JSON_MEDIA_TYPE);
            httpPut.setHeader(APIConstants.HEADER_API_TOKEN, apiToken);
            httpPut.setHeader(APIConstants.HEADER_USER_AGENT, APIConstants.USER_AGENT_APIM);
            httpPut.setEntity(new StringEntity(jsonBody.toJSONString()));
            // Code block for processing the response
            try (CloseableHttpResponse response = httpClient.execute(httpPut)) {
                if (isDebugEnabled) {
                    log.debug("HTTP status " + response.getStatusLine().getStatusCode());
                }
                if (!(response.getStatusLine().getStatusCode() == HttpStatus.SC_OK)) {
                    throw new APIManagementException(
                            "Error while sending data to the API Security Audit Feature. Found http status " +
                                    response.getStatusLine());
                }
            } finally {
                httpPut.releaseConnection();
            }
        }
    }

    /**
     * Send API Definition to Security Audit for the first time
     * @param collectionId Collection ID in which the Definition should be sent to
     * @param apiToken API Token to access Security Audit
     * @param apiIdentifier API Identifier object
     * @param apiDefinition API Definition of API
     * @param baseUrl Base URL to communicate with Security Audit
     * @param isDebugEnabled Boolean whether debug is enabled
     * @return String UUID of API in Security Audit
     * @throws IOException In the event of any problems in the request
     * @throws APIManagementException In the event of unexpected response
     * @throws ParseException In the event of any parse errors from the response
     */
    private String createAuditApi(String collectionId, String apiToken, APIIdentifier apiIdentifier,
                                  String apiDefinition, String baseUrl, boolean isDebugEnabled)
            throws IOException, APIManagementException, ParseException {
        HttpURLConnection httpConn;
        OutputStream outputStream;
        PrintWriter writer;
        String auditUuid = null;
        URL url = new URL(baseUrl);
        httpConn = (HttpURLConnection) url.openConnection();
        httpConn.setUseCaches(false);
        httpConn.setDoOutput(true); // indicates POST method
        httpConn.setDoInput(true);
        httpConn.setRequestProperty(APIConstants.HEADER_CONTENT_TYPE,
                APIConstants.MULTIPART_CONTENT_TYPE + APIConstants.MULTIPART_FORM_BOUNDARY);
        httpConn.setRequestProperty(APIConstants.HEADER_ACCEPT, APIConstants.APPLICATION_JSON_MEDIA_TYPE);
        httpConn.setRequestProperty(APIConstants.HEADER_API_TOKEN, apiToken);
        httpConn.setRequestProperty(APIConstants.HEADER_USER_AGENT, APIConstants.USER_AGENT_APIM);
        outputStream = httpConn.getOutputStream();
        writer = new PrintWriter(new OutputStreamWriter(outputStream, StandardCharsets.UTF_8), true);
        // Name property
        writer.append("--" + APIConstants.MULTIPART_FORM_BOUNDARY).append(APIConstants.MULTIPART_LINE_FEED)
                .append("Content-Disposition: form-data; name=\"name\"")
                .append(APIConstants.MULTIPART_LINE_FEED).append(APIConstants.MULTIPART_LINE_FEED)
                .append(apiIdentifier.getApiName()).append(APIConstants.MULTIPART_LINE_FEED);
        writer.flush();
        // Specfile property
        writer.append("--" + APIConstants.MULTIPART_FORM_BOUNDARY).append(APIConstants.MULTIPART_LINE_FEED)
                .append("Content-Disposition: form-data; name=\"specfile\"; filename=\"swagger.json\"")
                .append(APIConstants.MULTIPART_LINE_FEED)
                .append(APIConstants.HEADER_CONTENT_TYPE + ": " + APIConstants.APPLICATION_JSON_MEDIA_TYPE)
                .append(APIConstants.MULTIPART_LINE_FEED).append(APIConstants.MULTIPART_LINE_FEED)
                .append(apiDefinition).append(APIConstants.MULTIPART_LINE_FEED);
        writer.flush();
        // CollectionID property
        writer.append("--" + APIConstants.MULTIPART_FORM_BOUNDARY).append(APIConstants.MULTIPART_LINE_FEED)
                .append("Content-Disposition: form-data; name=\"cid\"").append(APIConstants.MULTIPART_LINE_FEED)
                .append(APIConstants.MULTIPART_LINE_FEED).append(collectionId)
                .append(APIConstants.MULTIPART_LINE_FEED);
        writer.flush();
        writer.append("--" + APIConstants.MULTIPART_FORM_BOUNDARY + "--")
                .append(APIConstants.MULTIPART_LINE_FEED);
        writer.close();
        // Checks server's status code first
        int status = httpConn.getResponseCode();
        if (status == HttpURLConnection.HTTP_OK) {
            if (isDebugEnabled) {
                log.debug("HTTP status " + status);
            }
            BufferedReader reader = new BufferedReader(
                    new InputStreamReader(httpConn.getInputStream(), StandardCharsets.UTF_8));
            String inputLine;
            StringBuilder responseString = new StringBuilder();

            while ((inputLine = reader.readLine()) != null) {
                responseString.append(inputLine);
            }
            reader.close();
            httpConn.disconnect();
            JSONObject responseJson = (JSONObject) new JSONParser().parse(responseString.toString());
            auditUuid = (String) ((JSONObject) responseJson.get(APIConstants.DESC)).get(APIConstants.ID);
            ApiMgtDAO.getInstance().addAuditApiMapping(apiIdentifier, auditUuid);
        } else {
            throw new APIManagementException(
                    "Error while retrieving data for the API Security Audit Report. Found http status: " +
                            httpConn.getResponseCode() + " - " + httpConn.getResponseMessage());
        }
        return auditUuid;
    }

    @Override
    public Response apisApiIdClientCertificatesAliasContentGet(String apiId, String alias,
                                                               MessageContext messageContext) {
        String tenantDomain = RestApiCommonUtil.getLoggedInUserTenantDomain();
        String certFileName = alias + ".crt";
        try {
            APIProvider apiProvider = RestApiCommonUtil.getLoggedInUserProvider();
            API api = apiProvider.getAPIbyUUID(apiId, tenantDomain);
            ClientCertificateDTO clientCertificateDTO = CertificateRestApiUtils.preValidateClientCertificate(alias,
                    api.getId());
            if (clientCertificateDTO != null) {
                Object certificate = CertificateRestApiUtils
                        .getDecodedCertificate(clientCertificateDTO.getCertificate());
                Response.ResponseBuilder responseBuilder = Response.ok().entity(certificate);
                responseBuilder.header(RestApiConstants.HEADER_CONTENT_DISPOSITION,
                        "attachment; filename=\"" + certFileName + "\"");
                responseBuilder.header(RestApiConstants.HEADER_CONTENT_TYPE, MediaType.APPLICATION_OCTET_STREAM);
                return responseBuilder.build();
            }
        } catch (APIManagementException e) {
            RestApiUtil.handleInternalServerError(
                    "Error while retrieving the client certificate with alias " + alias + " for the tenant "
                            + tenantDomain, e, log);
        }
        return null;
    }

    @Override
    public Response apisApiIdClientCertificatesAliasDelete(String alias, String apiId,
                                                           MessageContext messageContext) {

        String tenantDomain = RestApiCommonUtil.getLoggedInUserTenantDomain();
        try {
            APIProvider apiProvider = RestApiCommonUtil.getLoggedInUserProvider();
            API api = apiProvider.getAPIbyUUID(apiId, RestApiCommonUtil.getLoggedInUserTenantDomain());
            ClientCertificateDTO clientCertificateDTO = CertificateRestApiUtils.preValidateClientCertificate(alias,
                    api.getId());
            int responseCode = apiProvider
                    .deleteClientCertificate(
                            RestApiCommonUtil.getLoggedInUsername(), clientCertificateDTO.getApiIdentifier(),
                            alias);
            if (responseCode == ResponseCode.SUCCESS.getResponseCode()) {
                //Handle api product case.
                if (API_PRODUCT_TYPE.equals(api.getType())) {
                    APIIdentifier apiIdentifier = api.getId();
                    APIProductIdentifier apiProductIdentifier =
                            new APIProductIdentifier(apiIdentifier.getProviderName(), apiIdentifier.getApiName(),
                                    apiIdentifier.getVersion());
                    APIProduct apiProduct = apiProvider.getAPIProduct(apiProductIdentifier);
                    apiProvider.updateAPIProduct(apiProduct);
                } else {
                    apiProvider.updateAPI(api);
                }
                if (log.isDebugEnabled()) {
                    log.debug(String.format("The client certificate which belongs to tenant : %s represented by the "
                            + "alias : %s is deleted successfully", tenantDomain, alias));
                }
                return Response.ok().entity("The certificate for alias '" + alias + "' deleted successfully.").build();
            } else {
                if (log.isDebugEnabled()) {
                    log.debug(String.format("Failed to delete the client certificate which belongs to tenant : %s "
                            + "represented by the alias : %s.", tenantDomain, alias));
                }
                RestApiUtil.handleInternalServerError(
                        "Error while deleting the client certificate for alias '" + alias + "'.", log);
            }
        } catch (APIManagementException e) {
            RestApiUtil.handleInternalServerError(
                    "Error while deleting the client certificate with alias " + alias + " for the tenant "
                            + tenantDomain, e, log);
        } catch (FaultGatewaysException e) {
            RestApiUtil.handleInternalServerError(
                    "Error while publishing the certificate change to gateways for the alias " + alias, e, log);
        }
        return null;
    }

    @Override
    public Response apisApiIdClientCertificatesAliasGet(String alias, String apiId,
                                                        MessageContext messageContext) {
        String tenantDomain = RestApiCommonUtil.getLoggedInUserTenantDomain();
        CertificateMgtUtils certificateMgtUtils = CertificateMgtUtils.getInstance();
        try {
            APIProvider apiProvider = RestApiCommonUtil.getLoggedInUserProvider();
            API api = apiProvider.getAPIbyUUID(apiId, tenantDomain);
            ClientCertificateDTO clientCertificateDTO = CertificateRestApiUtils.preValidateClientCertificate(alias,
                    api.getId());
            CertificateInformationDTO certificateInformationDTO = certificateMgtUtils
                    .getCertificateInfo(clientCertificateDTO.getCertificate());
            if (certificateInformationDTO != null) {
                CertificateInfoDTO certificateInfoDTO = CertificateMappingUtil
                        .fromCertificateInformationToDTO(certificateInformationDTO);
                return Response.ok().entity(certificateInfoDTO).build();
            } else {
                RestApiUtil.handleResourceNotFoundError("Certificate is empty for alias " + alias, log);
            }
        } catch (APIManagementException e) {
            RestApiUtil.handleInternalServerError(
                    "Error while retrieving the client certificate with alias " + alias + " for the tenant "
                            + tenantDomain, e, log);
        }
        return null;
    }

    @Override
    public Response apisApiIdClientCertificatesAliasPut(String alias, String apiId,
                                                        InputStream certificateInputStream, Attachment certificateDetail, String tier,
                                                        MessageContext messageContext) {
        try {
            ContentDisposition contentDisposition;
            String fileName;
            String base64EncodedCert = null;
            APIProvider apiProvider = RestApiCommonUtil.getLoggedInUserProvider();
            API api = apiProvider.getAPIbyUUID(apiId, RestApiCommonUtil.getLoggedInUserTenantDomain());
            String userName = RestApiCommonUtil.getLoggedInUsername();
            int tenantId = APIUtil.getTenantId(userName);
            ClientCertificateDTO clientCertificateDTO = CertificateRestApiUtils.preValidateClientCertificate(alias,
                    api.getId());
            if (certificateDetail != null) {
                contentDisposition = certificateDetail.getContentDisposition();
                fileName = contentDisposition.getParameter(RestApiConstants.CONTENT_DISPOSITION_FILENAME);
                if (StringUtils.isNotBlank(fileName)) {
                    base64EncodedCert = CertificateRestApiUtils.generateEncodedCertificate(certificateInputStream);
                }
            }
            if (StringUtils.isEmpty(base64EncodedCert) && StringUtils.isEmpty(tier)) {
                return Response.ok().entity("Client Certificate is not updated for alias " + alias).build();
            }
            int responseCode = apiProvider
                    .updateClientCertificate(base64EncodedCert, alias, clientCertificateDTO.getApiIdentifier(), tier,
                            tenantId);

            if (ResponseCode.SUCCESS.getResponseCode() == responseCode) {
                //Handle api product case.
                if (API_PRODUCT_TYPE.equals(api.getType())) {
                    APIIdentifier apiIdentifier = api.getId();
                    APIProductIdentifier apiProductIdentifier =
                            new APIProductIdentifier(apiIdentifier.getProviderName(), apiIdentifier.getApiName(),
                                    apiIdentifier.getVersion());
                    APIProduct apiProduct = apiProvider.getAPIProduct(apiProductIdentifier);
                    apiProvider.updateAPIProduct(apiProduct);
                } else {
                    apiProvider.updateAPI(api);
                }
                ClientCertMetadataDTO clientCertMetadataDTO = new ClientCertMetadataDTO();
                clientCertMetadataDTO.setAlias(alias);
                clientCertMetadataDTO.setApiId(api.getUUID());
                clientCertMetadataDTO.setTier(clientCertificateDTO.getTierName());
                URI updatedCertUri = new URI(RestApiConstants.CLIENT_CERTS_BASE_PATH + "?alias=" + alias);

                return Response.ok(updatedCertUri).entity(clientCertMetadataDTO).build();
            } else if (ResponseCode.INTERNAL_SERVER_ERROR.getResponseCode() == responseCode) {
                RestApiUtil.handleInternalServerError(
                        "Error while updating the client certificate for the alias " + alias + " due to an internal "
                                + "server error", log);
            } else if (ResponseCode.CERTIFICATE_NOT_FOUND.getResponseCode() == responseCode) {
                RestApiUtil.handleResourceNotFoundError("", log);
            } else if (ResponseCode.CERTIFICATE_EXPIRED.getResponseCode() == responseCode) {
                RestApiUtil.handleBadRequest(
                        "Error while updating the client certificate for the alias " + alias + " Certificate Expired.",
                        log);
            }
        } catch (APIManagementException e) {
            RestApiUtil.handleInternalServerError(
                    "Error while updating the client certificate for the alias " + alias + " due to an internal "
                            + "server error", e, log);
        } catch (IOException e) {
            RestApiUtil
                    .handleInternalServerError("Error while encoding client certificate for the alias " + alias, e,
                            log);
        } catch (URISyntaxException e) {
            RestApiUtil.handleInternalServerError(
                    "Error while generating the resource location URI for alias '" + alias + "'", e, log);
        } catch (FaultGatewaysException e) {
            RestApiUtil.handleInternalServerError(
                    "Error while publishing the certificate change to gateways for the alias " + alias, e, log);
        }
        return null;
    }

    @Override
    public Response apisApiIdClientCertificatesGet(String apiId, Integer limit, Integer offset, String alias,
                                                   MessageContext messageContext) {
        limit = limit != null ? limit : RestApiConstants.PAGINATION_LIMIT_DEFAULT;
        offset = offset != null ? offset : RestApiConstants.PAGINATION_OFFSET_DEFAULT;
        List<ClientCertificateDTO> certificates = new ArrayList<>();
        String userName = RestApiCommonUtil.getLoggedInUsername();
        int tenantId = APIUtil.getTenantId(userName);
        String query = CertificateRestApiUtils.buildQueryString("alias", alias, "apiId", apiId);

        try {
            APIProvider apiProvider = RestApiCommonUtil.getLoggedInUserProvider();
            if (!apiProvider.isClientCertificateBasedAuthenticationConfigured()) {
                RestApiUtil.handleBadRequest(
                        "The client certificate based authentication is not configured for this " + "server", log);
            }
            int totalCount = apiProvider.getClientCertificateCount(tenantId);
            if (totalCount > 0) {
                APIIdentifier apiIdentifier = null;
                if (StringUtils.isNotEmpty(apiId)) {
                    API api = apiProvider.getAPIbyUUID(apiId, RestApiCommonUtil.getLoggedInUserTenantDomain());
                    apiIdentifier = api.getId();
                }
                certificates = apiProvider.searchClientCertificates(tenantId, alias, apiIdentifier);
            }

            ClientCertificatesDTO certificatesDTO = CertificateRestApiUtils
                    .getPaginatedClientCertificates(certificates, limit, offset, query);
            APIListDTO apiListDTO = new APIListDTO();
            PaginationDTO paginationDTO = new PaginationDTO();
            paginationDTO.setLimit(limit);
            paginationDTO.setOffset(offset);
            paginationDTO.setTotal(totalCount);
            certificatesDTO.setPagination(paginationDTO);
            return Response.status(Response.Status.OK).entity(certificatesDTO).build();
        } catch (APIManagementException e) {
            RestApiUtil.handleInternalServerError("Error while retrieving the client certificates.", e, log);
        }
        return null;
    }

    @Override
        public Response apisApiIdClientCertificatesPost(String apiId, InputStream certificateInputStream, Attachment certificateDetail, String alias, String tier, MessageContext messageContext) {
        try {
            APIProvider apiProvider = RestApiCommonUtil.getLoggedInUserProvider();
            ContentDisposition contentDisposition = certificateDetail.getContentDisposition();
            String fileName = contentDisposition.getParameter(RestApiConstants.CONTENT_DISPOSITION_FILENAME);
            if (StringUtils.isEmpty(alias) || StringUtils.isEmpty(apiId)) {
                RestApiUtil.handleBadRequest("The alias and/ or apiId should not be empty", log);
            }
            if (StringUtils.isBlank(fileName)) {
                RestApiUtil.handleBadRequest(
                        "Certificate addition failed. Proper Certificate file should be provided", log);
            }
            if (!apiProvider.isClientCertificateBasedAuthenticationConfigured()) {
                RestApiUtil.handleBadRequest(
                        "The client certificate based authentication is not configured for this " + "server", log);
            }
            API api = apiProvider.getAPIbyUUID(apiId, RestApiCommonUtil.getLoggedInUserTenantDomain());
            String userName = RestApiCommonUtil.getLoggedInUsername();
            String base64EncodedCert = CertificateRestApiUtils.generateEncodedCertificate(certificateInputStream);
            int responseCode = apiProvider.addClientCertificate(userName, api.getId(), base64EncodedCert, alias, tier);
            if (log.isDebugEnabled()) {
                log.debug(String.format("Add certificate operation response code : %d", responseCode));
            }
            if (ResponseCode.SUCCESS.getResponseCode() == responseCode) {
                //Handle api product case.
                if (API_PRODUCT_TYPE.equals(api.getType())) {
                    APIIdentifier apiIdentifier = api.getId();
                    APIProductIdentifier apiProductIdentifier =
                            new APIProductIdentifier(apiIdentifier.getProviderName(), apiIdentifier.getApiName(),
                                    apiIdentifier.getVersion());
                    APIProduct apiProduct = apiProvider.getAPIProduct(apiProductIdentifier);
                    apiProvider.updateAPIProduct(apiProduct);
                } else {
                    apiProvider.updateAPI(api);
                }
                ClientCertMetadataDTO certificateDTO = new ClientCertMetadataDTO();
                certificateDTO.setAlias(alias);
                certificateDTO.setApiId(apiId);
                certificateDTO.setTier(tier);
                URI createdCertUri = new URI(RestApiConstants.CLIENT_CERTS_BASE_PATH + "?alias=" + alias);
                return Response.created(createdCertUri).entity(certificateDTO).build();
            } else if (ResponseCode.INTERNAL_SERVER_ERROR.getResponseCode() == responseCode) {
                RestApiUtil.handleInternalServerError(
                        "Internal server error while adding the client certificate to " + "API " + apiId, log);
            } else if (ResponseCode.ALIAS_EXISTS_IN_TRUST_STORE.getResponseCode() == responseCode) {
                RestApiUtil.handleResourceAlreadyExistsError(
                        "The alias '" + alias + "' already exists in the trust store.", log);
            } else if (ResponseCode.CERTIFICATE_EXPIRED.getResponseCode() == responseCode) {
                RestApiUtil.handleBadRequest(
                        "Error while adding the certificate to the API " + apiId + ". " + "Certificate Expired.", log);
            }
        } catch (APIManagementException e) {
            RestApiUtil.handleInternalServerError(
                    "APIManagement exception while adding the certificate to the API " + apiId + " due to an internal "
                            + "server error", e, log);
        } catch (IOException e) {
            RestApiUtil.handleInternalServerError(
                    "IOException while generating the encoded certificate for the API " + apiId, e, log);
        } catch (URISyntaxException e) {
            RestApiUtil.handleInternalServerError(
                    "Error while generating the resource location URI for alias '" + alias + "'", e, log);
        } catch (FaultGatewaysException e) {
            RestApiUtil.handleInternalServerError(
                    "Error while publishing the certificate change to gateways for the alias " + alias, e, log);
        }
        return null;
    }

    /**
     * Delete API
     *
     * @param apiId   API Id
     * @param ifMatch If-Match header value
     * @return Status of API Deletion
     */
    @Override
    public Response apisApiIdDelete(String apiId, String ifMatch, MessageContext messageContext) {

        try {
            String username = RestApiCommonUtil.getLoggedInUsername();
            String tenantDomain = RestApiCommonUtil.getLoggedInUserTenantDomain();
            APIProvider apiProvider = RestApiCommonUtil.getProvider(username);
<<<<<<< HEAD
            API api = apiProvider.getAPIbyUUID(apiId, tenantDomain);
=======
            APIIdentifier apiIdentifier = APIMappingUtil.getAPIIdentifierFromUUID(apiId);
>>>>>>> 70e46457

            //check if the API has subscriptions
            //Todo : need to optimize this check. This method seems too costly to check if subscription exists
            List<SubscribedAPI> apiUsages = apiProvider.getAPIUsageByAPIId(api.getId());
            if (apiUsages != null && apiUsages.size() > 0) {
                RestApiUtil.handleConflict("Cannot remove the API " + apiId + " as active subscriptions exist", log);
            }

            List<APIResource> usedProductResources = apiProvider.getUsedProductResources(api.getId());

            if (!usedProductResources.isEmpty()) {
                RestApiUtil.handleConflict("Cannot remove the API because following resource paths " +
                        usedProductResources.toString() + " are used by one or more API Products", log);
            }
            //deletes the API
            apiProvider.deleteAPI(api);
            return Response.ok().build();
        } catch (APIManagementException e) {
            //Auth failure occurs when cross tenant accessing APIs. Sends 404, since we don't need to expose the existence of the resource
            if (RestApiUtil.isDueToResourceNotFound(e) || RestApiUtil.isDueToAuthorizationFailure(e)) {
                RestApiUtil.handleResourceNotFoundError(RestApiConstants.RESOURCE_API, apiId, e, log);
            } else if (isAuthorizationFailure(e)) {
                RestApiUtil.handleAuthorizationFailure("Authorization failure while deleting API : " + apiId, e, log);
            } else {
                String errorMessage = "Error while deleting API : " + apiId;
                RestApiUtil.handleInternalServerError(errorMessage, e, log);
            }
        }
        return null;
    }

    /**
     * Get resources of an API that are reused by API Products
     *
     * @param api API
     * @return List of resources reused by API Products
     */
    private List<APIResource> getUsedProductResources(API api) {
        List<APIResource> usedProductResources = new ArrayList<>();
        Set<URITemplate> uriTemplates = api.getUriTemplates();

        for (URITemplate uriTemplate : uriTemplates) {
            // If existing URITemplate is used by any API Products
            if (!uriTemplate.retrieveUsedByProducts().isEmpty()) {
                APIResource apiResource = new APIResource(uriTemplate.getHTTPVerb(), uriTemplate.getUriTemplate());
                usedProductResources.add(apiResource);
            }
        }

        return usedProductResources;
    }

    /**
     * Retrieves the content of a document
     *
     * @param apiId       API identifier
     * @param documentId  document identifier
     * @param ifNoneMatch If-None-Match header value
     * @return Content of the document/ either inline/file or source url as a redirection
     */
    @Override
    public Response apisApiIdDocumentsDocumentIdContentGet(String apiId, String documentId,
                                                           String ifNoneMatch, MessageContext messageContext) {
        try {
            APIProvider apiProvider = RestApiCommonUtil.getLoggedInUserProvider();
            String tenantDomain = RestApiCommonUtil.getLoggedInUserTenantDomain();

<<<<<<< HEAD
            DocumentationContent docContent = apiProvider.getDocumentationContent(apiId, documentId, tenantDomain);
            if (docContent == null) {
=======
            //this will fail if user does not have access to the API or the API does not exist
            APIIdentifier apiIdentifier = APIMappingUtil.getAPIIdentifierFromUUID(apiId);
            documentation = apiProvider.getDocumentation(documentId, tenantDomain);
            if (documentation == null) {
>>>>>>> 70e46457
                RestApiUtil.handleResourceNotFoundError(RestApiConstants.RESOURCE_DOCUMENTATION, documentId, log);
                return null;
            }

            // gets the content depending on the type of the document
            if (docContent.getSourceType().equals(DocumentationContent.ContentSourceType.FILE)) {
                String contentType = docContent.getResourceFile().getContentType();
                contentType = contentType == null ? RestApiConstants.APPLICATION_OCTET_STREAM : contentType;
                String name = docContent.getResourceFile().getName();
                return Response.ok(docContent.getResourceFile().getContent())
                        .header(RestApiConstants.HEADER_CONTENT_TYPE, contentType)
                        .header(RestApiConstants.HEADER_CONTENT_DISPOSITION, "attachment; filename=\"" + name + "\"")
                        .build();
            } else if (docContent.getSourceType().equals(DocumentationContent.ContentSourceType.INLINE)
                    || docContent.getSourceType().equals(DocumentationContent.ContentSourceType.MARKDOWN)) {
                String content = docContent.getTextContent();
                return Response.ok(content)
                        .header(RestApiConstants.HEADER_CONTENT_TYPE, APIConstants.DOCUMENTATION_INLINE_CONTENT_TYPE)
                        .build();
            } else if (docContent.getSourceType().equals(DocumentationContent.ContentSourceType.URL)) {
                String sourceUrl = docContent.getTextContent();
                return Response.seeOther(new URI(sourceUrl)).build();
            }
        } catch (APIManagementException e) {
            // Auth failure occurs when cross tenant accessing APIs. Sends 404, since we don't need to expose the
            // existence of the resource
            if (RestApiUtil.isDueToResourceNotFound(e) || RestApiUtil.isDueToAuthorizationFailure(e)) {
                RestApiUtil.handleResourceNotFoundError(RestApiConstants.RESOURCE_API, apiId, e, log);
            } else if (isAuthorizationFailure(e)) {
                RestApiUtil.handleAuthorizationFailure(
                        "Authorization failure while retrieving document : " + documentId + " of API " + apiId, e, log);
            } else {
                String errorMessage = "Error while retrieving document " + documentId + " of the API " + apiId;
                RestApiUtil.handleInternalServerError(errorMessage, e, log);
            }
        } catch (URISyntaxException e) {
            String errorMessage = "Error while retrieving source URI location of " + documentId;
            RestApiUtil.handleInternalServerError(errorMessage, e, log);
        }
        return null;
    }

    /**
     * Add content to a document. Content can be inline or File
     *
     * @param apiId         API identifier
     * @param documentId    document identifier
     * @param inputStream   file input stream
     * @param fileDetail    file details as Attachment
     * @param inlineContent inline content for the document
     * @param ifMatch       If-match header value
     * @return updated document as DTO
     */
    @Override
    public Response apisApiIdDocumentsDocumentIdContentPost(String apiId, String documentId, String ifMatch,
                InputStream inputStream, Attachment fileDetail, String inlineContent,
                                                            MessageContext messageContext) {
        try {
            String tenantDomain = RestApiCommonUtil.getLoggedInUserTenantDomain();
            APIProvider apiProvider = RestApiCommonUtil.getLoggedInUserProvider();
            //API api = APIMappingUtil.getAPIInfoFromUUID(apiId, tenantDomain);
            if (inputStream != null && inlineContent != null) {
                RestApiUtil.handleBadRequest("Only one of 'file' and 'inlineContent' should be specified", log);
            }

            //retrieves the document and send 404 if not found
            Documentation documentation = apiProvider.getDocumentation(apiId, documentId, tenantDomain);
            if (documentation == null) {
                RestApiUtil.handleResourceNotFoundError(RestApiConstants.RESOURCE_DOCUMENTATION, documentId, log);
                return null;
            }

            //add content depending on the availability of either input stream or inline content
            if (inputStream != null) {
                if (!documentation.getSourceType().equals(Documentation.DocumentSourceType.FILE)) {
                    RestApiUtil.handleBadRequest("Source type of document " + documentId + " is not FILE", log);
                }
                RestApiPublisherUtils.attachFileToDocument(apiId, documentation, inputStream, fileDetail);
            } else if (inlineContent != null) {
                if (!documentation.getSourceType().equals(Documentation.DocumentSourceType.INLINE) &&
                        !documentation.getSourceType().equals(Documentation.DocumentSourceType.MARKDOWN)) {
                    RestApiUtil.handleBadRequest("Source type of document " + documentId + " is not INLINE " +
                            "or MARKDOWN", log);
                }
                DocumentationContent content = new DocumentationContent();
                content.setSourceType(ContentSourceType.valueOf(documentation.getSourceType().toString()));
                content.setTextContent(inlineContent);
                // apiProvider.addDocumentationContent(api, documentation.getName(), inlineContent);
                apiProvider.addDocumentationContent(apiId, documentId, content);
            } else {
                RestApiUtil.handleBadRequest("Either 'file' or 'inlineContent' should be specified", log);
            }

            //retrieving the updated doc and the URI
            Documentation updatedDoc = apiProvider.getDocumentation(apiId, documentId, tenantDomain);
            DocumentDTO documentDTO = DocumentationMappingUtil.fromDocumentationToDTO(updatedDoc);
            String uriString = RestApiConstants.RESOURCE_PATH_DOCUMENT_CONTENT
                    .replace(RestApiConstants.APIID_PARAM, apiId)
                    .replace(RestApiConstants.DOCUMENTID_PARAM, documentId);
            URI uri = new URI(uriString);
            return Response.created(uri).entity(documentDTO).build();
        } catch (APIManagementException e) {
            //Auth failure occurs when cross tenant accessing APIs. Sends 404, since we don't need to expose the existence of the resource
            if (RestApiUtil.isDueToResourceNotFound(e) || RestApiUtil.isDueToAuthorizationFailure(e)) {
                RestApiUtil.handleResourceNotFoundError(RestApiConstants.RESOURCE_API, apiId, e, log);
            } else if (isAuthorizationFailure(e)) {
                RestApiUtil.handleAuthorizationFailure(
                        "Authorization failure while adding content to the document: " + documentId + " of API "
                                + apiId, e, log);
            } else {
                RestApiUtil.handleInternalServerError("Failed to add content to the document " + documentId, e, log);
            }
        } catch (URISyntaxException e) {
            String errorMessage = "Error while retrieving document content location : " + documentId;
            RestApiUtil.handleInternalServerError(errorMessage, e, log);
        } finally {
            IOUtils.closeQuietly(inputStream);
        }
        return null;
    }

    /**
     * Deletes an existing document of an API
     *
     * @param apiId      API identifier
     * @param documentId document identifier
     * @param ifMatch    If-match header value
     * @return 200 response if deleted successfully
     */
    @Override
    public Response apisApiIdDocumentsDocumentIdDelete(String apiId, String documentId, String ifMatch,
                                                       MessageContext messageContext) {
        Documentation documentation;
        try {
            APIProvider apiProvider = RestApiCommonUtil.getLoggedInUserProvider();
            String tenantDomain = RestApiCommonUtil.getLoggedInUserTenantDomain();

            //this will fail if user does not have access to the API or the API does not exist
<<<<<<< HEAD
            //APIIdentifier apiIdentifier = APIMappingUtil.getAPIIdentifierFromUUID(apiId, tenantDomain);
            documentation = apiProvider.getDocumentation(apiId, documentId, tenantDomain);
=======
            APIIdentifier apiIdentifier = APIMappingUtil.getAPIIdentifierFromUUID(apiId);
            documentation = apiProvider.getDocumentation(documentId, tenantDomain);
>>>>>>> 70e46457
            if (documentation == null) {
                RestApiUtil.handleResourceNotFoundError(RestApiConstants.RESOURCE_DOCUMENTATION, documentId, log);
            }
            apiProvider.removeDocumentation(apiId, documentId);
            return Response.ok().build();
        } catch (APIManagementException e) {
            //Auth failure occurs when cross tenant accessing APIs. Sends 404, since we don't need to expose the existence of the resource
            if (RestApiUtil.isDueToResourceNotFound(e) || RestApiUtil.isDueToAuthorizationFailure(e)) {
                RestApiUtil.handleResourceNotFoundError(RestApiConstants.RESOURCE_API, apiId, e, log);
            } else if (isAuthorizationFailure(e)) {
                RestApiUtil.handleAuthorizationFailure(
                        "Authorization failure while deleting : " + documentId + " of API " + apiId, e, log);
            } else {
                String errorMessage = "Error while retrieving API : " + apiId;
                RestApiUtil.handleInternalServerError(errorMessage, e, log);
            }
        }
        return null;
    }

    @Override
    public Response apisApiIdDocumentsDocumentIdGet(String apiId, String documentId, String ifNoneMatch,
                                                    MessageContext messageContext) {
        Documentation documentation;
        try {
            APIProvider apiProvider = RestApiCommonUtil.getLoggedInUserProvider();
            String tenantDomain = RestApiCommonUtil.getLoggedInUserTenantDomain();
<<<<<<< HEAD

            documentation = apiProvider.getDocumentation(apiId, documentId, tenantDomain);
=======
            //this will fail if API is not accessible
            APIMappingUtil.getAPIIdentifierFromUUID(apiId);
            documentation = apiProvider.getDocumentation(documentId, tenantDomain);
>>>>>>> 70e46457
            if (documentation == null) {
                RestApiUtil.handleResourceNotFoundError(RestApiConstants.RESOURCE_DOCUMENTATION, documentId, log);
            }

            DocumentDTO documentDTO = DocumentationMappingUtil.fromDocumentationToDTO(documentation);
            return Response.ok().entity(documentDTO).build();
        } catch (APIManagementException e) {
            //Auth failure occurs when cross tenant accessing APIs. Sends 404, since we don't need to expose the existence of the resource
            if (RestApiUtil.isDueToResourceNotFound(e) || RestApiUtil.isDueToAuthorizationFailure(e)) {
                RestApiUtil.handleResourceNotFoundError(RestApiConstants.RESOURCE_API, apiId, e, log);
            } else if (isAuthorizationFailure(e)) {
                RestApiUtil.handleAuthorizationFailure(
                        "Authorization failure while retrieving document : " + documentId + " of API " + apiId, e, log);
            } else {
                String errorMessage = "Error while retrieving document : " + documentId;
                RestApiUtil.handleInternalServerError(errorMessage, e, log);
            }
        }
        return null;
    }

    /**
     * Updates an existing document of an API
     *
     * @param apiId      API identifier
     * @param documentId document identifier
     * @param body       updated document DTO
     * @param ifMatch    If-match header value
     * @return updated document DTO as response
     */
    @Override
    public Response apisApiIdDocumentsDocumentIdPut(String apiId, String documentId, DocumentDTO body,
                                                    String ifMatch, MessageContext messageContext) {
        try {
            APIProvider apiProvider = RestApiCommonUtil.getLoggedInUserProvider();
            String tenantDomain = RestApiCommonUtil.getLoggedInUserTenantDomain();
            //this will fail if user does not have access to the API or the API does not exist
            APIIdentifier apiIdentifier = APIMappingUtil.getAPIIdentifierFromUUID(apiId);
            String sourceUrl = body.getSourceUrl();
            Documentation oldDocument = apiProvider.getDocumentation(apiId, documentId, tenantDomain);

            //validation checks for existence of the document
            if (body.getType() == null) {
                throw new BadRequestException();
            }
            if (oldDocument == null) {
                RestApiUtil.handleResourceNotFoundError(RestApiConstants.RESOURCE_DOCUMENTATION, documentId, log);
                return null;
            }
            if (body.getType() == DocumentDTO.TypeEnum.OTHER && org.apache.commons.lang3.StringUtils.isBlank(body.getOtherTypeName())) {
                //check otherTypeName for not null if doc type is OTHER
                RestApiUtil.handleBadRequest("otherTypeName cannot be empty if type is OTHER.", log);
                return null;
            }
            if (body.getSourceType() == DocumentDTO.SourceTypeEnum.URL &&
                    (org.apache.commons.lang3.StringUtils.isBlank(sourceUrl) || !RestApiCommonUtil.isURL(sourceUrl))) {
                RestApiUtil.handleBadRequest("Invalid document sourceUrl Format", log);
                return null;
            }

            //overriding some properties
            body.setName(oldDocument.getName());

            Documentation newDocumentation = DocumentationMappingUtil.fromDTOtoDocumentation(body);
            newDocumentation.setFilePath(oldDocument.getFilePath());
            newDocumentation.setId(documentId);
            newDocumentation = apiProvider.updateDocumentation(apiId, newDocumentation);

            return Response.ok().entity(DocumentationMappingUtil.fromDocumentationToDTO(newDocumentation)).build();
        } catch (APIManagementException e) {
            //Auth failure occurs when cross tenant accessing APIs. Sends 404, since we don't need to expose the existence of the resource
            if (RestApiUtil.isDueToResourceNotFound(e) || RestApiUtil.isDueToAuthorizationFailure(e)) {
                RestApiUtil.handleResourceNotFoundError(RestApiConstants.RESOURCE_API, apiId, e, log);
            } else if (isAuthorizationFailure(e)) {
                RestApiUtil.handleAuthorizationFailure(
                        "Authorization failure while updating document : " + documentId + " of API " + apiId, e, log);
            } else {
                String errorMessage = "Error while updating the document " + documentId + " for API : " + apiId;
                RestApiUtil.handleInternalServerError(errorMessage, e, log);
            }
        }
        return null;
    }

    /**
     * Returns all the documents of the given API identifier that matches to the search condition
     *
     * @param apiId       API identifier
     * @param limit       max number of records returned
     * @param offset      starting index
     * @param ifNoneMatch If-None-Match header value
     * @return matched documents as a list if DocumentDTOs
     */
    @Override
    public Response apisApiIdDocumentsGet(String apiId, Integer limit, Integer offset, String ifNoneMatch,
                                          MessageContext messageContext) {
        // do some magic!
        //pre-processing
        //setting default limit and offset values if they are not set
        limit = limit != null ? limit : RestApiConstants.PAGINATION_LIMIT_DEFAULT;
        offset = offset != null ? offset : RestApiConstants.PAGINATION_OFFSET_DEFAULT;

        try {
            APIProvider apiProvider = RestApiCommonUtil.getLoggedInUserProvider();
            String tenantDomain = RestApiCommonUtil.getLoggedInUserTenantDomain();
            //this will fail if user does not have access to the API or the API does not exist
<<<<<<< HEAD
            //APIIdentifier apiIdentifier = APIMappingUtil.getAPIIdentifierFromUUID(apiId, tenantDomain);
            //List<Documentation> allDocumentation = apiProvider.getAllDocumentation(apiIdentifier);
            List<Documentation> allDocumentation = apiProvider.getAllDocumentation(apiId, tenantDomain);
=======
            APIIdentifier apiIdentifier = APIMappingUtil.getAPIIdentifierFromUUID(apiId);
            List<Documentation> allDocumentation = apiProvider.getAllDocumentation(apiIdentifier);
>>>>>>> 70e46457
            DocumentListDTO documentListDTO = DocumentationMappingUtil.fromDocumentationListToDTO(allDocumentation,
                    offset, limit);
            DocumentationMappingUtil
                    .setPaginationParams(documentListDTO, apiId, offset, limit, allDocumentation.size());
            return Response.ok().entity(documentListDTO).build();
        } catch (APIManagementException e) {
            //Auth failure occurs when cross tenant accessing APIs. Sends 404, since we don't need to expose the existence of the resource
            if (RestApiUtil.isDueToResourceNotFound(e) || RestApiUtil.isDueToAuthorizationFailure(e)) {
                RestApiUtil.handleResourceNotFoundError(RestApiConstants.RESOURCE_API, apiId, e, log);
            } else if (isAuthorizationFailure(e)) {
                RestApiUtil.handleAuthorizationFailure(
                        "Authorization failure while retrieving documents of API : " + apiId, e, log);
            } else {
                String msg = "Error while retrieving documents of API " + apiId;
                RestApiUtil.handleInternalServerError(msg, e, log);
            }
        }
        return null;
    }

    /**
     * Add a documentation to an API
     *
     * @param apiId api identifier
     * @param body  Documentation DTO as request body
     * @return created document DTO as response
     */
    @Override
    public Response apisApiIdDocumentsPost(String apiId, DocumentDTO body, String ifMatch, MessageContext messageContext) {
        try {
<<<<<<< HEAD
            APIProvider apiProvider = RestApiCommonUtil.getLoggedInUserProvider();
            Documentation documentation = DocumentationMappingUtil.fromDTOtoDocumentation(body);
            String documentName = body.getName();
            String tenantDomain = RestApiCommonUtil.getLoggedInUserTenantDomain();
            if (body.getType() == null) {
                throw new BadRequestException();
            }
            if (body.getType() == DocumentDTO.TypeEnum.OTHER && StringUtils.isBlank(body.getOtherTypeName())) {
                //check otherTypeName for not null if doc type is OTHER
                RestApiUtil.handleBadRequest("otherTypeName cannot be empty if type is OTHER.", log);
            }
            String sourceUrl = body.getSourceUrl();
            if (body.getSourceType() == DocumentDTO.SourceTypeEnum.URL &&
                    (org.apache.commons.lang3.StringUtils.isBlank(sourceUrl) || !RestApiUtil.isURL(sourceUrl))) {
                RestApiUtil.handleBadRequest("Invalid document sourceUrl Format", log);
            }
            //this will fail if user does not have access to the API or the API does not exist
            APIIdentifier apiIdentifier = APIMappingUtil.getAPIIdentifierFromUUID(apiId, tenantDomain);
            if (apiProvider.isDocumentationExist(apiId, documentName)) {
                String errorMessage = "Requested document '" + documentName + "' already exists";
                RestApiUtil.handleResourceAlreadyExistsError(errorMessage, log);
            }
            documentation = apiProvider.addDocumentation(apiId, documentation);

            //retrieve the newly added document
            String newDocumentId = documentation.getId();
            //documentation = apiProvider.getDocumentation(newDocumentId, tenantDomain);
=======
            Documentation documentation = PublisherCommonUtils.addDocumentationToAPI(body, apiId);
>>>>>>> 70e46457
            DocumentDTO newDocumentDTO = DocumentationMappingUtil.fromDocumentationToDTO(documentation);
            String uriString = RestApiConstants.RESOURCE_PATH_DOCUMENTS_DOCUMENT_ID
                    .replace(RestApiConstants.APIID_PARAM, apiId)
                    .replace(RestApiConstants.DOCUMENTID_PARAM, documentation.getId());
            URI uri = new URI(uriString);
            return Response.created(uri).entity(newDocumentDTO).build();
        } catch (APIManagementException e) {
            //Auth failure occurs when cross tenant accessing APIs. Sends 404, since we don't need to expose the existence of the resource
            if (RestApiUtil.isDueToResourceNotFound(e) || RestApiUtil.isDueToAuthorizationFailure(e)) {
                RestApiUtil.handleResourceNotFoundError(RestApiConstants.RESOURCE_API, apiId, e, log);
            } else if (isAuthorizationFailure(e)) {
                RestApiUtil
                        .handleAuthorizationFailure("Authorization failure while adding documents of API : " + apiId, e,
                                log);
            } else {
                String errorMessage = "Error while adding the document for API : " + apiId;
                RestApiUtil.handleInternalServerError(errorMessage, e, log);
            }
        } catch (URISyntaxException e) {
            String errorMessage = "Error while retrieving location for document " + body.getName() + " of API " + apiId;
            RestApiUtil.handleInternalServerError(errorMessage, e, log);
        }
        return null;
    }

    /**
     * Get external store list which the given API is already published to.
     * @param apiId API Identifier
     * @param ifNoneMatch If-None-Match header value
     * @param messageContext CXF Message Context
     * @return External Store list of published API
     */
    @Override
    public Response getAllPublishedExternalStoresByAPI(String apiId, String ifNoneMatch, MessageContext messageContext)
            throws APIManagementException {

        APIIdentifier apiIdentifier = null;
        String tenantDomain = RestApiCommonUtil.getLoggedInUserTenantDomain();
        APIProvider apiProvider = RestApiCommonUtil.getLoggedInUserProvider();

        try {
            apiIdentifier = APIMappingUtil.getAPIIdentifierFromUUID(apiId);
        } catch (APIManagementException e) {
            if (RestApiUtil.isDueToResourceNotFound(e)) {
                RestApiUtil.handleResourceNotFoundError(RestApiConstants.RESOURCE_API, apiId, e, log);
            } else {
                String errorMessage = "Error while getting API: " + apiId;
                log.error(errorMessage, e);
                RestApiUtil.handleInternalServerError(errorMessage, e, log);
            }
        }

        Set<APIStore> publishedStores = apiProvider.getPublishedExternalAPIStores(apiIdentifier);
        APIExternalStoreListDTO apiExternalStoreListDTO =
                ExternalStoreMappingUtil.fromAPIExternalStoreCollectionToDTO(publishedStores);
        return Response.ok().entity(apiExternalStoreListDTO).build();
    }

    /**
     * Gets generated scripts
     *
     * @param apiId  API Id
     * @param ifNoneMatch If-None-Match header value
     * @param messageContext message context
     * @return list of policies of generated sample payload
     * @throws APIManagementException
     */
    @Override
    public Response getGeneratedMockScriptsOfAPI(String apiId, String ifNoneMatch, MessageContext messageContext) throws APIManagementException {

        String tenantDomain = RestApiCommonUtil.getLoggedInUserTenantDomain();
        APIProvider apiProvider = RestApiCommonUtil.getLoggedInUserProvider();
        API originalAPI = apiProvider.getAPIbyUUID(apiId, tenantDomain);
        APIIdentifier apiIdentifier = originalAPI.getId();
        String apiDefinition = apiProvider.getOpenAPIDefinition(apiIdentifier);
        Map<String, Object> examples = OASParserUtil.generateExamples(apiDefinition);
        List<APIResourceMediationPolicy> policies = (List<APIResourceMediationPolicy>) examples.get(APIConstants.MOCK_GEN_POLICY_LIST);
        return Response.ok().entity(APIMappingUtil.fromMockPayloadsToListDTO(policies)).build();
    }

    /**
     * Retrieves the WSDL meta information of the given API. The API must be a SOAP API.
     *
     * @param apiId Id of the API
     * @param messageContext CXF Message Context
     * @return WSDL meta information of the API
     * @throws APIManagementException when error occurred while retrieving API WSDL meta info.
     *  eg: when API doesn't exist, API exists but it is not a SOAP API.
     */
    @Override
    public Response getWSDLInfoOfAPI(String apiId, MessageContext messageContext)
            throws APIManagementException {
        String tenantDomain = RestApiCommonUtil.getLoggedInUserTenantDomain();
        APIProvider apiProvider = RestApiCommonUtil.getLoggedInUserProvider();
        API api = apiProvider.getLightweightAPIByUUID(apiId, tenantDomain);
        WSDLInfoDTO wsdlInfoDTO = APIMappingUtil.getWsdlInfoDTO(api);
        if (wsdlInfoDTO == null) {
            throw new APIManagementException(
                    ExceptionCodes.from(ExceptionCodes.NO_WSDL_AVAILABLE_FOR_API,
                            api.getId().getApiName(), api.getId().getVersion()));
        } else {
            return Response.ok().entity(wsdlInfoDTO).build();
        }
    }

    /**
     * Retrieves API Lifecycle history information
     *
     * @param apiId API Id
     * @param ifNoneMatch If-None-Match header value
     * @return API Lifecycle history information
     */
    @Override
    public Response apisApiIdLifecycleHistoryGet(String apiId, String ifNoneMatch, MessageContext messageContext) {
        try {
            String tenantDomain = RestApiCommonUtil.getLoggedInUserTenantDomain();
            APIProvider apiProvider = RestApiCommonUtil.getLoggedInUserProvider();
            APIIdentifier apiIdentifier = APIMappingUtil.getAPIIdentifierFromUUID(apiId);
            List<LifeCycleEvent> lifeCycleEvents = apiProvider.getLifeCycleEvents(apiIdentifier);
            LifecycleHistoryDTO historyDTO = APIMappingUtil.fromLifecycleHistoryModelToDTO(lifeCycleEvents);
            return Response.ok().entity(historyDTO).build();
        } catch (APIManagementException e) {
            //Auth failure occurs when cross tenant accessing APIs. Sends 404, since we don't need to expose the existence of the resource
            if (RestApiUtil.isDueToResourceNotFound(e) || RestApiUtil.isDueToAuthorizationFailure(e)) {
                RestApiUtil.handleResourceNotFoundError(RestApiConstants.RESOURCE_API, apiId, e, log);
            } else if (isAuthorizationFailure(e)) {
                RestApiUtil.handleAuthorizationFailure("Authorization failure while deleting API : " + apiId, e, log);
            } else {
                String errorMessage = "Error while deleting API : " + apiId;
                RestApiUtil.handleInternalServerError(errorMessage, e, log);
            }
        }
        return null;
    }

    /**
     * Retrieves API Lifecycle state information
     *
     * @param apiId API Id
     * @param ifNoneMatch If-None-Match header value
     * @return API Lifecycle state information
     */
    @Override
    public Response apisApiIdLifecycleStateGet(String apiId, String ifNoneMatch, MessageContext messageContext) {
        LifecycleStateDTO lifecycleStateDTO = getLifecycleState(apiId);
        return Response.ok().entity(lifecycleStateDTO).build();
    }

    /**
     * Retrieves API Lifecycle state information
     *
     * @param apiId API Id
     * @return API Lifecycle state information
     */
    private LifecycleStateDTO getLifecycleState(String apiId) {
        return getLifecycleState(null, apiId);
    }
        
    private LifecycleStateDTO getLifecycleState(APIIdentifier identifier, String apiId) {
        try {
            String tenantDomain = RestApiCommonUtil.getLoggedInUserTenantDomain();
            APIProvider apiProvider = RestApiCommonUtil.getLoggedInUserProvider();
            APIIdentifier apiIdentifier;
            if (identifier == null) {
                apiIdentifier = APIMappingUtil.getAPIIdentifierFromUUID(apiId);
            } else {
                apiIdentifier = identifier;
            }
            Map<String, Object> apiLCData = apiProvider.getAPILifeCycleData(apiId);
            if (apiLCData == null) {
                String errorMessage = "Error while getting lifecycle state for API : " + apiId;
                RestApiUtil.handleInternalServerError(errorMessage, log);
            }

            boolean apiOlderVersionExist = false;
            // check whether other versions of the current API exists
            APIVersionStringComparator comparator = new APIVersionStringComparator();
            Set<String> versions = apiProvider.getAPIVersions(
                    APIUtil.replaceEmailDomain(apiIdentifier.getProviderName()), apiIdentifier.getName());

            for (String tempVersion : versions) {
                if (comparator.compare(tempVersion, apiIdentifier.getVersion()) < 0) {
                    apiOlderVersionExist = true;
                    break;
                }
            }

            return APIMappingUtil.fromLifecycleModelToDTO(apiLCData, apiOlderVersionExist);
        } catch (APIManagementException e) {
            //Auth failure occurs when cross tenant accessing APIs. Sends 404, since we don't need to expose the existence of the resource
            if (RestApiUtil.isDueToResourceNotFound(e) || RestApiUtil.isDueToAuthorizationFailure(e)) {
                RestApiUtil.handleResourceNotFoundError(RestApiConstants.RESOURCE_API, apiId, e, log);
            } else if (isAuthorizationFailure(e)) {
                RestApiUtil.handleAuthorizationFailure("Authorization failure while deleting API : " + apiId, e, log);
            } else {
                String errorMessage = "Error while deleting API : " + apiId;
                RestApiUtil.handleInternalServerError(errorMessage, e, log);
            }
        }
        return null;
    }

    @Override
    public Response apisApiIdLifecycleStatePendingTasksDelete(String apiId, MessageContext messageContext) {
        try {
            APIProvider apiProvider = RestApiCommonUtil.getLoggedInUserProvider();
            String tenantDomain = RestApiCommonUtil.getLoggedInUserTenantDomain();
            APIIdentifier apiIdentifier = APIMappingUtil.getAPIIdentifierFromApiIdOrUUID(apiId, tenantDomain);
            apiProvider.deleteWorkflowTask(apiIdentifier);
            return Response.ok().build();
        } catch (APIManagementException e) {
            String errorMessage = "Error while deleting task ";
            RestApiUtil.handleInternalServerError(errorMessage, e, log);
        }
        return null;
    }

    @Override
    public Response apisApiIdMediationPoliciesGet(String apiId, Integer limit, Integer offset, String query,
            String ifNoneMatch, MessageContext messageContext) {
        //pre-processing
        //setting default limit and offset values if they are not set
        limit = limit != null ? limit : RestApiConstants.PAGINATION_LIMIT_DEFAULT;
        offset = offset != null ? offset : RestApiConstants.PAGINATION_OFFSET_DEFAULT;
        APIIdentifier apiIdentifier;
        try {
            APIProvider apiProvider = RestApiCommonUtil.getLoggedInUserProvider();
            String tenantDomain = RestApiCommonUtil.getLoggedInUserTenantDomain();
            //apiIdentifier = APIMappingUtil.getAPIIdentifierFromApiIdOrUUID(apiId,
            //        tenantDomain);
            //Getting list of API specific mediation policies
            List<Mediation> mediationList =
                    apiProvider.getAllApiSpecificMediationPolicies(apiId);
            //Converting list of mediation policies to DTO
            MediationListDTO mediationListDTO =
                    MediationMappingUtil.fromMediationListToDTO(mediationList, offset, limit);
            return Response.ok().entity(mediationListDTO).build();
        } catch (APIManagementException e) {
            //Auth failure occurs when cross tenant accessing APIs. Sends 404, since we don't need
            // to expose the existence of the resource
            if (RestApiUtil.isDueToResourceNotFound(e) || RestApiUtil.isDueToAuthorizationFailure(e)) {
                RestApiUtil.handleResourceNotFoundError(RestApiConstants.RESOURCE_API, apiId, e, log);
            } else if (isAuthorizationFailure(e)) {
                RestApiUtil.handleAuthorizationFailure(
                        "Authorization failure while retrieving mediation policies of API " + apiId, e, log);
            } else {
                String errorMessage = "Error while retrieving all api specific mediation policies" +
                        " of API : " + apiId;
                RestApiUtil.handleInternalServerError(errorMessage, e, log);
            }
        }
        return null;
    }

    @Override
    public Response apisApiIdMediationPoliciesMediationPolicyIdDelete(String apiId, String mediationPolicyId,
            String ifMatch, MessageContext messageContext) {
        APIIdentifier apiIdentifier;
        try {
            String tenantDomain = RestApiCommonUtil.getLoggedInUserTenantDomain();
            apiIdentifier = APIMappingUtil.getAPIIdentifierFromApiIdOrUUID(apiId,
                    tenantDomain);
            API api = APIMappingUtil.getAPIFromApiIdOrUUID(apiId, tenantDomain);
            APIProvider apiProvider = RestApiCommonUtil.getLoggedInUserProvider();
            String apiResourcePath = APIUtil.getAPIPath(apiIdentifier);
            //Getting the api base path out apiResourcePath
            apiResourcePath = apiResourcePath.substring(0, apiResourcePath.lastIndexOf("/"));
            //Getting specified mediation policy
            Mediation mediation =
                    apiProvider.getApiSpecificMediationPolicy(apiIdentifier, apiResourcePath, mediationPolicyId);
            if (mediation != null) {
                if (isAPIModified(api, mediation)) {
                    apiProvider.updateAPI(api);
                }
            } else {
                RestApiUtil.handleResourceNotFoundError(RestApiConstants.RESOURCE_POLICY, mediationPolicyId, log);
            }
            boolean deletionStatus =
                    apiProvider.deleteApiSpecificMediationPolicy(apiIdentifier, apiResourcePath, mediationPolicyId);
            if (deletionStatus) {
                return Response.ok().build();
            } else {
                RestApiUtil.handleResourceNotFoundError(RestApiConstants.RESOURCE_POLICY, mediationPolicyId, log);
            }
        } catch (APIManagementException e) {
            //Auth failure occurs when cross tenant accessing APIs. Sends 404, since we don't need
            // to expose the existence of the resource
            if (RestApiUtil.isDueToResourceNotFound(e) || RestApiUtil.isDueToAuthorizationFailure(e)) {
                RestApiUtil.handleResourceNotFoundError(RestApiConstants.RESOURCE_API, apiId, e, log);
            } else if (isAuthorizationFailure(e)) {
                RestApiUtil.handleAuthorizationFailure(
                        "Authorization failure while deleting mediation policies of API " + apiId, e, log);
            } else {
                String errorMessage = "Error while deleting API specific mediation policy : " +
                        mediationPolicyId + "of API " + apiId;
                RestApiUtil.handleInternalServerError(errorMessage, e, log);
            }
        } catch (FaultGatewaysException e) {
            String errorMessage = "Error while updating API : " + apiId;
            RestApiUtil.handleInternalServerError(errorMessage, e, log);
        }

        return null;
    }

    /**
     * Returns a specific mediation policy by identifier that is belong to the given API identifier
     *
     * @param apiId             API uuid
     * @param mediationPolicyId mediation policy uuid
     * @param ifNoneMatch       If-None-Match header value
     * @return returns the matched mediation
     */
    @Override
    public Response apisApiIdMediationPoliciesMediationPolicyIdGet(String apiId, String mediationPolicyId,
            String ifNoneMatch, MessageContext messageContext) {
        try {
            String tenantDomain = RestApiCommonUtil.getLoggedInUserTenantDomain();
            APIProvider apiProvider = RestApiCommonUtil.getLoggedInUserProvider();
            //Getting specified mediation policy
            Mediation mediation = 
                    apiProvider.getApiSpecificMediationPolicyByPolicyId(apiId, mediationPolicyId);
            if (mediation != null) {
                MediationDTO mediationDTO =
                        MediationMappingUtil.fromMediationToDTO(mediation);
                return Response.ok().entity(mediationDTO).build();
            } else {
                RestApiUtil.handleResourceNotFoundError(RestApiConstants.RESOURCE_POLICY, mediationPolicyId, log);
            }
        } catch (APIManagementException e) {
            //Auth failure occurs when cross tenant accessing APIs. Sends 404, since we don't need
            // to expose the existence of the resource
            if (RestApiUtil.isDueToResourceNotFound(e) || RestApiUtil.isDueToAuthorizationFailure(e)) {
                RestApiUtil.handleResourceNotFoundError(RestApiConstants.RESOURCE_API, apiId, e, log);
            } else if (isAuthorizationFailure(e)) {
                RestApiUtil.handleAuthorizationFailure(
                        "Authorization failure while getting mediation policy with uuid " + mediationPolicyId
                                + " of API " + apiId, e, log);
            } else {
                String errorMessage = "Error while getting mediation policy with uuid "
                        + mediationPolicyId + " of API " + apiId;
                RestApiUtil.handleInternalServerError(errorMessage, e, log);
            }
        }
        return null;
    }

    /**
     * Updates an existing API specific mediation policy
     *
     * @param type             type of the mediation policy(in/out/fault)
     * @param apiId             API identifier
     * @param mediationPolicyId uuid of mediation policy
     * @param fileInputStream   input stream of mediation policy
     * @param fileDetail      mediation policy file
     * @param inlineContent   mediation policy content
     * @param ifMatch           If-match header value
     * @return updated mediation DTO as response
     */

    @Override
    public Response apisApiIdMediationPoliciesMediationPolicyIdContentPut(String apiId, String mediationPolicyId,
                                String type, String ifMatch, InputStream fileInputStream, Attachment fileDetail,
                                                          String inlineContent, MessageContext messageContext) {

        InputStream contentStream = null;
        APIIdentifier apiIdentifier;
        Mediation updatedMediation;
        String resourcePath = "";
        try {
            String tenantDomain = RestApiCommonUtil.getLoggedInUserTenantDomain();
            apiIdentifier = APIMappingUtil.getAPIIdentifierFromApiIdOrUUID(apiId, tenantDomain);
            APIProvider apiProvider = RestApiCommonUtil.getLoggedInUserProvider();
            String apiResourcePath = APIUtil.getAPIPath(apiIdentifier);
            //Getting the api base path out of apiResourcePath
            apiResourcePath = apiResourcePath.substring(0, apiResourcePath.lastIndexOf("/"));
            //Getting resource correspond to the given uuid
            Resource mediationResource = apiProvider
                    .getApiSpecificMediationResourceFromUuid(apiIdentifier, mediationPolicyId, apiResourcePath);
            if (mediationResource != null) {
                ResourceFile contentFile = new ResourceFile(fileInputStream, fileDetail.getContentType().toString());

                //Getting path to the existing resource
                resourcePath = mediationResource.getPath();

                //Updating the existing mediation policy
                String updatedPolicyUrl = apiProvider.addResourceFile(apiIdentifier, resourcePath, contentFile);
                if (StringUtils.isNotBlank(updatedPolicyUrl)) {
                    String uuid = apiProvider.getCreatedResourceUuid(resourcePath);
                    //Getting the updated mediation policy
                    updatedMediation = apiProvider.getApiSpecificMediationPolicy(apiIdentifier, apiResourcePath, uuid);
                    MediationDTO updatedMediationDTO =
                            MediationMappingUtil.fromMediationToDTO(updatedMediation);
                    URI uploadedMediationUri = new URI(updatedPolicyUrl);
                    return Response.ok(uploadedMediationUri).entity(updatedMediationDTO).build();
                }
            } else {
                //If registry resource not exists
                RestApiUtil.handleResourceNotFoundError(RestApiConstants.RESOURCE_POLICY, mediationPolicyId, log);
            }
        } catch (APIManagementException e) {
            //Auth failure occurs when cross tenant accessing APIs. Sends 404, since we don't need
            // to expose the existence of the resource
            if (RestApiUtil.isDueToResourceNotFound(e) || RestApiUtil.isDueToAuthorizationFailure(e)) {
                RestApiUtil.handleResourceNotFoundError(RestApiConstants.RESOURCE_API, apiId, e, log);
            } else if (isAuthorizationFailure(e)) {
                RestApiUtil.handleAuthorizationFailure(
                        "Authorization failure while updating the mediation policy with uuid " + mediationPolicyId
                                + " of API " + apiId, e, log);
            } else {
                String errorMessage = "Error occurred while updating the mediation policy with uuid " +
                        mediationPolicyId + " of API " + apiId;
                RestApiUtil.handleInternalServerError(errorMessage, e, log);
            }
        } catch (URISyntaxException e) {
            String errorMessage = "Error while getting location header for uploaded " +
                    "mediation policy " + resourcePath;
            RestApiUtil.handleInternalServerError(errorMessage, e, log);
        } finally {
            IOUtils.closeQuietly(contentStream);
        }
        return null;
    }

    /**
     * Retrieve a API specific mediation policy content
     *
     * @param apiId             API identifier
     * @param mediationPolicyId uuid of mediation policy
     * @param ifNoneMatch       If-None-Match header value
     * @return updated mediation DTO as response
     */
    @Override
    public Response apisApiIdMediationPoliciesMediationPolicyIdContentGet(String apiId, String mediationPolicyId,
            String ifNoneMatch, MessageContext messageContext) {

        try {
            APIProvider apiProvider = RestApiCommonUtil.getLoggedInUserProvider();

<<<<<<< HEAD
            // Getting resource correspond to the given uuid
            Mediation mediationResource = apiProvider.getApiSpecificMediationPolicyByPolicyId(apiId, mediationPolicyId);
=======
            //this will fail if user does not have access to the API or the API does not exist
            APIIdentifier apiIdentifier = APIMappingUtil.getAPIIdentifierFromUUID(apiId);
            String apiResourcePath = APIUtil.getAPIPath(apiIdentifier);
            //Getting the api base path out of apiResourcePath
            apiResourcePath = apiResourcePath.substring(0, apiResourcePath.lastIndexOf("/"));
            //Getting resource correspond to the given uuid
            Resource mediationResource = apiProvider
                    .getApiSpecificMediationResourceFromUuid(apiIdentifier, mediationPolicyId, apiResourcePath);
>>>>>>> 70e46457
            if (mediationResource == null) {
                RestApiUtil.handleResourceNotFoundError(RestApiConstants.RESOURCE_MEDIATION_POLICY, mediationPolicyId,
                        log);
                return null;
            }
            Object fileDataStream = new ByteArrayInputStream(mediationResource.getConfig().getBytes());
            String name = mediationResource.getName();
            return Response.ok(fileDataStream)
                    .header(RestApiConstants.HEADER_CONTENT_TYPE, RestApiConstants.APPLICATION_XML)
                    .header(RestApiConstants.HEADER_CONTENT_DISPOSITION, "attachment; filename=\"" + name + "\"")
                    .build();
        } catch (APIManagementException e) {
            // Auth failure occurs when cross tenant accessing APIs. Sends 404, since we don't need to expose the
            // existence of the resource
            if (RestApiUtil.isDueToResourceNotFound(e) || RestApiUtil.isDueToAuthorizationFailure(e)) {
                RestApiUtil.handleResourceNotFoundError(RestApiConstants.RESOURCE_API, apiId, e, log);
            } else if (isAuthorizationFailure(e)) {
                RestApiUtil.handleAuthorizationFailure(
                        "Authorization failure while retrieving document : " + mediationPolicyId + " of API " + apiId,
                        e, log);
            } else {
                String errorMessage = "Error while retrieving document " + mediationPolicyId + " of the API " + apiId;
                RestApiUtil.handleInternalServerError(errorMessage, e, log);
            }
        }
        return null;
    }

    /**
     * Add a API specific mediation policy
     *
     * @param type            Type of the mediation policy
     * @param apiId           API identifier
     * @param fileInputStream input stream of mediation policy
     * @param fileDetail      mediation policy file
     * @param inlineContent   mediation policy content
     * @param ifMatch         If-match header value
     * @return updated mediation DTO as response
     */
    @Override
    public Response apisApiIdMediationPoliciesPost(String apiId, String type, String ifMatch, InputStream
            fileInputStream, Attachment fileDetail, String inlineContent, MessageContext messageContext)
            throws APIManagementException {

        String fileName = "";
        String mediationPolicyUrl = "";
        String mediationResourcePath = "";
        try {
            String tenantDomain = RestApiCommonUtil.getLoggedInUserTenantDomain();
            APIIdentifier apiIdentifier = APIMappingUtil.getAPIIdentifierFromApiIdOrUUID(apiId,
                    tenantDomain);
            APIProvider apiProvider = RestApiCommonUtil.getLoggedInUserProvider();
            API api = APIMappingUtil.getAPIInfoFromUUID(apiId, tenantDomain);
            if (fileInputStream != null && inlineContent != null) {
                RestApiUtil.handleBadRequest("Only one of 'file' and 'inlineContent' should be specified", log);
            }

            if (!StringUtils.isEmpty(type)) {
                type.toLowerCase();
            } else {
                type = "in";
            }

            String apiResourcePath = APIUtil.getAPIPath(apiIdentifier);
            //Getting registry Api base path out of apiResourcePath
            apiResourcePath = apiResourcePath.substring(0, apiResourcePath.lastIndexOf("/"));

            if (fileInputStream != null) {
                fileName = fileDetail.getDataHandler().getName();
                //Constructing mediation resource path
                mediationResourcePath = apiResourcePath + RegistryConstants.PATH_SEPARATOR +
                        type + RegistryConstants.PATH_SEPARATOR;
                String fileContentType = URLConnection.guessContentTypeFromName(fileName);

                if (org.apache.commons.lang3.StringUtils.isBlank(fileContentType)) {
                    fileContentType = fileDetail.getContentType().toString();
                }

                ByteArrayOutputStream outputStream = new ByteArrayOutputStream();
                IOUtils.copy(fileInputStream, outputStream);
                byte[] sequenceBytes = outputStream.toByteArray();
                InputStream inSequenceStream = new ByteArrayInputStream(sequenceBytes);
                OMElement seqElement = APIUtil.buildOMElement(new ByteArrayInputStream(sequenceBytes));
                String localName = seqElement.getLocalName();
                fileName = seqElement.getAttributeValue(new QName("name"));
                //Constructing mediation resource path
                mediationResourcePath = mediationResourcePath + fileName;
                checkMediationPolicy(apiProvider, mediationResourcePath, fileName);
                if (APIConstants.MEDIATION_SEQUENCE_ELEM.equals(localName)) {
                    ResourceFile contentFile = new ResourceFile(inSequenceStream, fileContentType);
                    //Adding api specific mediation policy
                    mediationPolicyUrl = apiProvider.addResourceFile(apiIdentifier, mediationResourcePath, contentFile);
                } else {
                    throw new APIManagementException("Sequence is malformed");
                }
            }
            if (inlineContent != null) {
                //Extracting the file name specified in the config
                fileName = this.getMediationNameFromConfig(inlineContent);
                //Constructing mediation resource path
                mediationResourcePath = apiResourcePath + RegistryConstants.PATH_SEPARATOR + type +
                        RegistryConstants.PATH_SEPARATOR + fileName;
                checkMediationPolicy(apiProvider,mediationResourcePath, fileName);
                InputStream contentStream = new ByteArrayInputStream(inlineContent.getBytes(StandardCharsets.UTF_8));
                String contentType = URLConnection.guessContentTypeFromName(fileName);
                ResourceFile contentFile = new ResourceFile(contentStream, contentType);
                //Adding api specific mediation policy
                mediationPolicyUrl = apiProvider.addResourceFile(apiIdentifier, mediationResourcePath, contentFile);
            }

            if (StringUtils.isNotBlank(mediationPolicyUrl)) {
                //Getting the uuid of created mediation policy
                String uuid = apiProvider.getCreatedResourceUuid(mediationResourcePath);
                //Getting created Api specific mediation policy
                Mediation createdMediation =
                        apiProvider.getApiSpecificMediationPolicy(apiIdentifier, apiResourcePath, uuid);
                MediationDTO createdPolicy =
                        MediationMappingUtil.fromMediationToDTO(createdMediation);
                URI uploadedMediationUri = new URI(mediationPolicyUrl);
                return Response.created(uploadedMediationUri).entity(createdPolicy).build();
            }

        } catch (APIManagementException e) {
            //Auth failure occurs when cross tenant accessing APIs. Sends 404, since we don't need
            // to expose the existence of the resource
            if (RestApiUtil.isDueToResourceNotFound(e) || RestApiUtil.isDueToAuthorizationFailure(e)) {
                RestApiUtil.handleResourceNotFoundError(RestApiConstants.RESOURCE_API, apiId, e, log);
            } else if (isAuthorizationFailure(e)) { //this is due to access control restriction.
                RestApiUtil.handleAuthorizationFailure(
                        "Authorization failure while adding mediation policy for the API " + apiId, e, log);
            } else {
                throw e;
            }
        } catch (URISyntaxException e) {
            String errorMessage = "Error while getting location header for created " +
                    "mediation policy " + fileName;
            RestApiUtil.handleInternalServerError(errorMessage, e, log);
        } catch (Exception e) {
            RestApiUtil.handleInternalServerError("An Error has occurred while adding mediation policy", e, log);
        } finally {
            IOUtils.closeQuietly(fileInputStream);
        }
        return null;
    }

    /**
     * Get API monetization status and monetized tier to billing plan mapping
     *
     * @param apiId API ID
     * @param messageContext message context
     * @return API monetization status and monetized tier to billing plan mapping
     */
    @Override
    public Response apisApiIdMonetizationGet(String apiId, MessageContext messageContext) {

        try {
            if (StringUtils.isBlank(apiId)) {
                String errorMessage = "API ID cannot be empty or null when retrieving monetized plans.";
                RestApiUtil.handleBadRequest(errorMessage, log);
            }
            APIProvider apiProvider = RestApiCommonUtil.getLoggedInUserProvider();
            String tenantDomain = RestApiCommonUtil.getLoggedInUserTenantDomain();
            APIIdentifier apiIdentifier = APIMappingUtil.getAPIIdentifierFromUUID(apiId);
            API api = apiProvider.getAPI(apiIdentifier);
            Monetization monetizationImplementation = apiProvider.getMonetizationImplClass();
            Map<String, String> monetizedPoliciesToPlanMapping = monetizationImplementation.
                    getMonetizedPoliciesToPlanMapping(api);
            APIMonetizationInfoDTO monetizationInfoDTO = APIMappingUtil.getMonetizedTiersDTO
                    (apiIdentifier, monetizedPoliciesToPlanMapping);
            return Response.ok().entity(monetizationInfoDTO).build();
        } catch (APIManagementException e) {
            String errorMessage = "Failed to retrieve monetized plans for API : " + apiId;
            RestApiUtil.handleInternalServerError(errorMessage, e, log);
        } catch (MonetizationException e) {
            String errorMessage = "Failed to fetch monetized plans of API : " + apiId;
            RestApiUtil.handleInternalServerError(errorMessage, e, log);
        }
        return Response.serverError().build();
    }

    /**
     * Monetize (enable or disable) for a given API
     *
     * @param apiId API ID
     * @param body request body
     * @param messageContext message context
     * @return monetizationDTO
     */
    @Override
    public Response apisApiIdMonetizePost(String apiId, APIMonetizationInfoDTO body, MessageContext messageContext) {
        try {
            if (StringUtils.isBlank(apiId)) {
                String errorMessage = "API ID cannot be empty or null when configuring monetization.";
                RestApiUtil.handleBadRequest(errorMessage, log);
            }
            APIProvider apiProvider = RestApiCommonUtil.getLoggedInUserProvider();
            String tenantDomain = RestApiCommonUtil.getLoggedInUserTenantDomain();
            APIIdentifier apiIdentifier = APIMappingUtil.getAPIIdentifierFromUUID(apiId);
            API api = apiProvider.getAPI(apiIdentifier);
            if (!APIConstants.PUBLISHED.equalsIgnoreCase(api.getStatus())) {
                String errorMessage = "API " + apiIdentifier.getApiName() +
                        " should be in published state to configure monetization.";
                RestApiUtil.handleBadRequest(errorMessage, log);
            }
            //set the monetization status
            boolean monetizationEnabled = body.isEnabled();
            api.setMonetizationStatus(monetizationEnabled);
            //clear the existing properties related to monetization
            api.getMonetizationProperties().clear();
            Map<String, String> monetizationProperties = body.getProperties();
            if (MapUtils.isNotEmpty(monetizationProperties)) {
                String errorMessage = RestApiPublisherUtils.validateMonetizationProperties(monetizationProperties);
                if (!errorMessage.isEmpty()) {
                    RestApiUtil.handleBadRequest(errorMessage, log);
                }
                for (Map.Entry<String, String> currentEntry : monetizationProperties.entrySet()) {
                    api.addMonetizationProperty(currentEntry.getKey(), currentEntry.getValue());
                }
            }
            Monetization monetizationImplementation = apiProvider.getMonetizationImplClass();
            HashMap monetizationDataMap = new Gson().fromJson(api.getMonetizationProperties().toString(), HashMap.class);
            boolean isMonetizationStateChangeSuccessful = false;
            if (MapUtils.isEmpty(monetizationDataMap)) {
                String errorMessage = "Monetization is not configured. Monetization data is empty for "
                        + apiIdentifier.getApiName();
                RestApiUtil.handleBadRequest(errorMessage, log);
            }
            try {
                if (monetizationEnabled) {
                    isMonetizationStateChangeSuccessful = monetizationImplementation.enableMonetization
                            (tenantDomain, api, monetizationDataMap);
                } else {
                    isMonetizationStateChangeSuccessful = monetizationImplementation.disableMonetization
                            (tenantDomain, api, monetizationDataMap);
                }
            } catch (MonetizationException e) {
                String errorMessage = "Error while changing monetization status for API ID : " + apiId;
                RestApiUtil.handleInternalServerError(errorMessage, e, log);
            }
            if (isMonetizationStateChangeSuccessful) {
                apiProvider.configureMonetizationInAPIArtifact(api);
                APIMonetizationInfoDTO monetizationInfoDTO = APIMappingUtil.getMonetizationInfoDTO(apiIdentifier);
                return Response.ok().entity(monetizationInfoDTO).build();
            } else {
                String errorMessage = "Unable to change monetization status for API : " + apiId;
                RestApiUtil.handleBadRequest(errorMessage, log);
            }
        } catch (APIManagementException e) {
            String errorMessage = "Error while configuring monetization for API ID : " + apiId;
            RestApiUtil.handleInternalServerError(errorMessage, e, log);
        }
        return Response.serverError().build();
    }

    /**
     * Publish API to given external stores.
     *
     * @param apiId API Id
     * @param externalStoreIds  External Store Ids
     * @param ifMatch   If-match header value
     * @param messageContext CXF Message Context
     * @return Response of published external store list
     */
    @Override
    public Response publishAPIToExternalStores(String apiId, String externalStoreIds, String ifMatch,
                                                         MessageContext messageContext) throws APIManagementException {

        String tenantDomain = RestApiCommonUtil.getLoggedInUserTenantDomain();
        APIProvider apiProvider = RestApiCommonUtil.getLoggedInUserProvider();
        API api = null;
        List<String> externalStoreIdList = Arrays.asList(externalStoreIds.split("\\s*,\\s*"));
        try {
            api = apiProvider.getAPIbyUUID(apiId, tenantDomain);
        } catch (APIManagementException e) {
            if (RestApiUtil.isDueToResourceNotFound(e)) {
                RestApiUtil.handleResourceNotFoundError(RestApiConstants.RESOURCE_API, apiId, e, log);
            } else {
                String errorMessage = "Error while getting API: " + apiId;
                log.error(errorMessage, e);
                RestApiUtil.handleInternalServerError(errorMessage, e, log);
            }
        }
        if (apiProvider.publishToExternalAPIStores(api, externalStoreIdList)) {
            Set<APIStore> publishedStores = apiProvider.getPublishedExternalAPIStores(api.getId());
            APIExternalStoreListDTO apiExternalStoreListDTO =
                    ExternalStoreMappingUtil.fromAPIExternalStoreCollectionToDTO(publishedStores);
            return Response.ok().entity(apiExternalStoreListDTO).build();
        }
        return Response.serverError().build();
    }

    /**
     * Get the resource policies(inflow/outflow).
     *
     * @param apiId           API ID
     * @param sequenceType    sequence type('in' or 'out')
     * @param resourcePath    api resource path
     * @param verb            http verb
     * @param ifNoneMatch     If-None-Match header value
     * @return json response of the resource policies according to the resource path
     */
    @Override
    public Response apisApiIdResourcePoliciesGet(String apiId, String sequenceType, String resourcePath,
            String verb, String ifNoneMatch, MessageContext messageContext) {
        try {
            String tenantDomain = RestApiCommonUtil.getLoggedInUserTenantDomain();
            APIIdentifier apiIdentifier = APIMappingUtil.getAPIIdentifierFromUUID(apiId);
            boolean isSoapToRESTApi = SOAPOperationBindingUtils
                    .isSOAPToRESTApi(apiIdentifier.getApiName(), apiIdentifier.getVersion(),
                            apiIdentifier.getProviderName());
            if (isSoapToRESTApi) {
                if (StringUtils.isEmpty(sequenceType) || !(RestApiConstants.IN_SEQUENCE.equals(sequenceType)
                        || RestApiConstants.OUT_SEQUENCE.equals(sequenceType))) {
                    String errorMessage = "Sequence type should be either of the values from 'in' or 'out'";
                    RestApiUtil.handleBadRequest(errorMessage, log);
                }
                String resourcePolicy = SequenceUtils
                        .getRestToSoapConvertedSequence(apiIdentifier.getApiName(), apiIdentifier.getVersion(),
                                apiIdentifier.getProviderName(), sequenceType);
                if (StringUtils.isEmpty(resourcePath) && StringUtils.isEmpty(verb)) {
                    ResourcePolicyListDTO resourcePolicyListDTO = APIMappingUtil
                            .fromResourcePolicyStrToDTO(resourcePolicy);
                    return Response.ok().entity(resourcePolicyListDTO).build();
                }
                if (StringUtils.isNotEmpty(resourcePath) && StringUtils.isNotEmpty(verb)) {
                    JSONObject sequenceObj = (JSONObject) new JSONParser().parse(resourcePolicy);
                    JSONObject resultJson = new JSONObject();
                    String key = resourcePath + "_" + verb;
                    JSONObject sequenceContent = (JSONObject) sequenceObj.get(key);
                    if (sequenceContent == null) {
                        String errorMessage = "Cannot find any resource policy for Resource path : " + resourcePath +
                                " with type: " + verb;
                        RestApiUtil.handleResourceNotFoundError(errorMessage, log);
                    }
                    resultJson.put(key, sequenceObj.get(key));
                    ResourcePolicyListDTO resourcePolicyListDTO = APIMappingUtil
                            .fromResourcePolicyStrToDTO(resultJson.toJSONString());
                    return Response.ok().entity(resourcePolicyListDTO).build();
                } else if (StringUtils.isEmpty(resourcePath)) {
                    String errorMessage = "Resource path cannot be empty for the defined verb: " + verb;
                    RestApiUtil.handleBadRequest(errorMessage, log);
                } else if (StringUtils.isEmpty(verb)) {
                    String errorMessage = "HTTP verb cannot be empty for the defined resource path: " + resourcePath;
                    RestApiUtil.handleBadRequest(errorMessage, log);
                }
            } else {
                String errorMessage = "The provided api with id: " + apiId + " is not a soap to rest converted api.";
                RestApiUtil.handleBadRequest(errorMessage, log);
            }
        } catch (APIManagementException e) {
            String errorMessage = "Error while retrieving the API : " + apiId;
            RestApiUtil.handleInternalServerError(errorMessage, e, log);
        } catch (ParseException e) {
            String errorMessage = "Error while retrieving the resource policies for the API : " + apiId;
            RestApiUtil.handleInternalServerError(errorMessage, e, log);
        }
        return null;
    }

    /**
     * Get the resource policy given the resource id.
     *
     * @param apiId           API ID
     * @param resourcePolicyId      resource policy id
     * @param ifNoneMatch     If-None-Match header value
     * @return json response of the resource policy for the resource id given
     */
    @Override
    public Response apisApiIdResourcePoliciesResourcePolicyIdGet(String apiId, String resourcePolicyId,
            String ifNoneMatch, MessageContext messageContext) {
        try {
            String tenantDomain = RestApiCommonUtil.getLoggedInUserTenantDomain();
            APIIdentifier apiIdentifier = APIMappingUtil.getAPIIdentifierFromUUID(apiId);
            boolean isSoapToRESTApi = SOAPOperationBindingUtils
                    .isSOAPToRESTApi(apiIdentifier.getApiName(), apiIdentifier.getVersion(),
                            apiIdentifier.getProviderName());
            if (isSoapToRESTApi) {
                if (StringUtils.isEmpty(resourcePolicyId)) {
                    String errorMessage = "Resource id should not be empty to update a resource policy.";
                    RestApiUtil.handleBadRequest(errorMessage, log);
                }
                String policyContent = SequenceUtils
                        .getResourcePolicyFromRegistryResourceId(apiIdentifier, resourcePolicyId);
                ResourcePolicyInfoDTO resourcePolicyInfoDTO = APIMappingUtil
                        .fromResourcePolicyStrToInfoDTO(policyContent);
                return Response.ok().entity(resourcePolicyInfoDTO).build();
            } else {
                String errorMessage = "The provided api with id: " + apiId + " is not a soap to rest converted api.";
                RestApiUtil.handleBadRequest(errorMessage, log);
            }
        } catch (APIManagementException e) {
            String errorMessage = "Error while retrieving the API : " + apiId;
            RestApiUtil.handleInternalServerError(errorMessage, e, log);
        }
        return null;
    }

    /**
     * Update the resource policies(inflow/outflow) given the resource id.
     *
     * @param apiId  API ID
     * @param resourcePolicyId resource policy id
     * @param body resource policy content
     * @param ifMatch If-Match header value
     * @return json response of the updated sequence content
     */
    @Override
    public Response apisApiIdResourcePoliciesResourcePolicyIdPut(String apiId, String resourcePolicyId,
            ResourcePolicyInfoDTO body, String ifMatch, MessageContext messageContext) {
        try {
            String tenantDomain = RestApiCommonUtil.getLoggedInUserTenantDomain();
            APIIdentifier apiIdentifier = APIMappingUtil.getAPIIdentifierFromUUID(apiId);
            boolean isSoapToRESTApi = SOAPOperationBindingUtils
                    .isSOAPToRESTApi(apiIdentifier.getApiName(), apiIdentifier.getVersion(),
                            apiIdentifier.getProviderName());
            if (isSoapToRESTApi) {
                if (StringUtils.isEmpty(resourcePolicyId)) {
                    String errorMessage = "Resource id should not be empty to update a resource policy.";
                    RestApiUtil.handleBadRequest(errorMessage, log);
                }
                boolean isValidSchema = RestApiPublisherUtils.validateXMLSchema(body.getContent());
                if (isValidSchema) {
                    SequenceUtils
                            .updateResourcePolicyFromRegistryResourceId(apiIdentifier, resourcePolicyId, body.getContent());
                    String updatedPolicyContent = SequenceUtils
                            .getResourcePolicyFromRegistryResourceId(apiIdentifier, resourcePolicyId);
                    ResourcePolicyInfoDTO resourcePolicyInfoDTO = APIMappingUtil
                            .fromResourcePolicyStrToInfoDTO(updatedPolicyContent);
                    return Response.ok().entity(resourcePolicyInfoDTO).build();
                } else {
                    String errorMessage =
                            "Error while validating the resource policy xml content for the API : " + apiId;
                    RestApiUtil.handleInternalServerError(errorMessage, log);
                }
            } else {
                String errorMessage = "The provided api with id: " + apiId + " is not a soap to rest converted api.";
                RestApiUtil.handleBadRequest(errorMessage, log);
            }
        } catch (APIManagementException e) {
            String errorMessage = "Error while retrieving the API : " + apiId;
            RestApiUtil.handleInternalServerError(errorMessage, e, log);
        }
        return null;
    }

    /**
     * Get total revenue for a given API from all its' subscriptions
     *
     * @param apiId API ID
     * @param messageContext message context
     * @return revenue data for a given API
     */
    @Override
    public Response apisApiIdRevenueGet(String apiId, MessageContext messageContext) {

        if (StringUtils.isBlank(apiId)) {
            String errorMessage = "API ID cannot be empty or null when getting revenue details.";
            RestApiUtil.handleBadRequest(errorMessage, log);
        }
        try {
            APIProvider apiProvider = RestApiCommonUtil.getLoggedInUserProvider();
            Monetization monetizationImplementation = apiProvider.getMonetizationImplClass();
            String tenantDomain = RestApiCommonUtil.getLoggedInUserTenantDomain();
            APIIdentifier apiIdentifier = APIMappingUtil.getAPIIdentifierFromUUID(apiId);
            API api = apiProvider.getAPI(apiIdentifier);
            if (!APIConstants.PUBLISHED.equalsIgnoreCase(api.getStatus())) {
                String errorMessage = "API " + apiIdentifier.getApiName() +
                        " should be in published state to get total revenue.";
                RestApiUtil.handleBadRequest(errorMessage, log);
            }
            Map<String, String> revenueUsageData = monetizationImplementation.getTotalRevenue(api, apiProvider);
            APIRevenueDTO apiRevenueDTO = new APIRevenueDTO();
            apiRevenueDTO.setProperties(revenueUsageData);
            return Response.ok().entity(apiRevenueDTO).build();
        } catch (APIManagementException e) {
            String errorMessage = "Failed to retrieve revenue data for API ID : " + apiId;
            RestApiUtil.handleInternalServerError(errorMessage, e, log);
        } catch (MonetizationException e) {
            String errorMessage = "Failed to get current revenue data for API ID : " + apiId;
            RestApiUtil.handleInternalServerError(errorMessage, e, log);
        }
        return null;
    }

    /**
     * Retrieves the swagger document of an API
     *
     * @param apiId           API identifier
     * @param ifNoneMatch     If-None-Match header value
     * @return Swagger document of the API
     */
    @Override
    public Response apisApiIdSwaggerGet(String apiId, String ifNoneMatch, MessageContext messageContext) {
        try {
            APIProvider apiProvider = RestApiCommonUtil.getLoggedInUserProvider();
            String tenantDomain = RestApiCommonUtil.getLoggedInUserTenantDomain();
            //this will fail if user does not have access to the API or the API does not exist
            API api = apiProvider.getAPIbyUUID(apiId, tenantDomain);
            String updatedDefinition = RestApiCommonUtil.retrieveSwaggerDefinition(api, apiProvider);
            return Response.ok().entity(updatedDefinition).header("Content-Disposition",
                    "attachment; filename=\"" + "swagger.json" + "\"" ).build();
        } catch (APIManagementException e) {
            //Auth failure occurs when cross tenant accessing APIs. Sends 404, since we don't need to expose the existence of the resource
            if (RestApiUtil.isDueToResourceNotFound(e) || RestApiUtil.isDueToAuthorizationFailure(e)) {
                RestApiUtil.handleResourceNotFoundError(RestApiConstants.RESOURCE_API, apiId, e, log);
            } else if (isAuthorizationFailure(e)) {
                RestApiUtil
                        .handleAuthorizationFailure("Authorization failure while retrieving swagger of API : " + apiId,
                                e, log);
            } else {
                String errorMessage = "Error while retrieving swagger of API : " + apiId;
                RestApiUtil.handleInternalServerError(errorMessage, e, log);
            }
        }
        return null;
    }
    /**
     * Updates the swagger definition of an existing API
     *
     * @param apiId             API identifier
     * @param apiDefinition     Swagger definition
     * @param url               Swagger definition URL
     * @param fileInputStream   Swagger definition input file content
     * @param fileDetail        file meta information as Attachment
     * @param ifMatch           If-match header value
     * @return updated swagger document of the API
     */
    @Override
    public Response apisApiIdSwaggerPut(String apiId, String ifMatch, String apiDefinition, String url,
                                InputStream fileInputStream, Attachment fileDetail, MessageContext messageContext) {
        try {
            String updatedSwagger;
            String tenantDomain = RestApiCommonUtil.getLoggedInUserTenantDomain();
            APIIdentifier apiIdentifier = APIMappingUtil.getAPIIdentifierFromUUID(apiId);
            boolean isSoapToRestConvertedAPI = SOAPOperationBindingUtils.isSOAPToRESTApi(apiIdentifier.getApiName(),
                    apiIdentifier.getVersion(), apiIdentifier.getProviderName());
            //Handle URL and file based definition imports
            if(url != null || fileInputStream != null) {
                // Validate and retrieve the OpenAPI definition
                Map validationResponseMap = validateOpenAPIDefinition(url, fileInputStream,
                        fileDetail, true);
                APIDefinitionValidationResponse validationResponse =
                        (APIDefinitionValidationResponse) validationResponseMap .get(RestApiConstants.RETURN_MODEL);
                if (!validationResponse.isValid()) {
                    RestApiUtil.handleBadRequest(validationResponse.getErrorItems(), log);
                }
                updatedSwagger = PublisherCommonUtils.updateSwagger(apiId, validationResponse);
            } else {
                updatedSwagger = updateSwagger(apiId, apiDefinition);
            }
            return Response.ok().entity(updatedSwagger).build();
        } catch (APIManagementException e) {
            //Auth failure occurs when cross tenant accessing APIs. Sends 404, since we don't need
            // to expose the existence of the resource
            if (RestApiUtil.isDueToResourceNotFound(e) || RestApiUtil.isDueToAuthorizationFailure(e)) {
                RestApiUtil.handleResourceNotFoundError(RestApiConstants.RESOURCE_API, apiId, e, log);
            } else if (isAuthorizationFailure(e)) {
                RestApiUtil.handleAuthorizationFailure(
                        "Authorization failure while updating swagger definition of API: " + apiId, e, log);
            } else {
                String errorMessage = "Error while updating the swagger definition of the API: " + apiId + " - "
                        + e.getMessage();
                RestApiUtil.handleInternalServerError(errorMessage, e, log);
            }
        } catch (FaultGatewaysException e) {
            String errorMessage = "Error while updating API : " + apiId;
            RestApiUtil.handleInternalServerError(errorMessage, e, log);
        }
        return null;
    }

    /**
     * update swagger definition of the given api. The swagger will be validated before updating.
     *
     * @param apiId API Id
     * @param apiDefinition swagger definition
     * @return updated swagger definition
     * @throws APIManagementException when error occurred updating swagger
     * @throws FaultGatewaysException when error occurred publishing API to the gateway
     */
    private String updateSwagger(String apiId, String apiDefinition)
            throws APIManagementException, FaultGatewaysException {
        APIDefinitionValidationResponse response = OASParserUtil
                .validateAPIDefinition(apiDefinition, true);
        if (!response.isValid()) {
            RestApiUtil.handleBadRequest(response.getErrorItems(), log);
        }
<<<<<<< HEAD
        return updateSwagger(apiId, response);
    }

    /**
     * update swagger definition of the given api
     *
     * @param apiId API Id
     * @param response response of a swagger definition validation call
     * @return updated swagger definition
     * @throws APIManagementException when error occurred updating swagger
     * @throws FaultGatewaysException when error occurred publishing API to the gateway
     */
    private String updateSwagger(String apiId, APIDefinitionValidationResponse response)
            throws APIManagementException, FaultGatewaysException {
        APIProvider apiProvider = RestApiCommonUtil.getLoggedInUserProvider();
        String tenantDomain = RestApiCommonUtil.getLoggedInUserTenantDomain();
        //this will fail if user does not have access to the API or the API does not exist
        API existingAPI = apiProvider.getAPIbyUUID(apiId, tenantDomain);
        existingAPI.setSwaggerDefinition(null); // remove existing definition
        
        APIDefinition oasParser = response.getParser();
        String apiDefinition = response.getJsonContent();
        apiDefinition = OASParserUtil.preProcess(apiDefinition);
        Set<URITemplate> uriTemplates = null;
        try {
            uriTemplates = oasParser.getURITemplates(apiDefinition);
        } catch (APIManagementException e) {
            // catch APIManagementException inside again to capture validation error
            RestApiUtil.handleBadRequest(e.getMessage(), log);
        }
        if(uriTemplates == null || uriTemplates.isEmpty()) {
            RestApiUtil.handleBadRequest(ExceptionCodes.NO_RESOURCES_FOUND, log);
        }
        Set<Scope> scopes = oasParser.getScopes(apiDefinition);
        //validating scope roles
        for (Scope scope : scopes) {
            String roles = scope.getRoles();
            if (roles != null) {
                for (String aRole : roles.split(",")) {
                    boolean isValidRole = APIUtil.isRoleNameExist(RestApiCommonUtil.getLoggedInUsername(), aRole);
                    if (!isValidRole) {
                        String error = "Role '" + aRole + "' Does not exist.";
                        RestApiUtil.handleBadRequest(error, log);
                    }
                }
            }
        }
        
        List<APIResource> removedProductResources = apiProvider.getRemovedProductResources(uriTemplates, existingAPI);

        if (!removedProductResources.isEmpty()) {
            RestApiUtil.handleConflict("Cannot remove following resource paths " +
                    removedProductResources.toString() + " because they are used by one or more API Products", log);
        }

        existingAPI.setUriTemplates(uriTemplates);
        existingAPI.setScopes(scopes);
        validateScopes(existingAPI);

        //Update API is called to update URITemplates and scopes of the API
        SwaggerData swaggerData = new SwaggerData(existingAPI);
        String updatedApiDefinition = oasParser.populateCustomManagementInfo(apiDefinition, swaggerData);
        apiProvider.saveSwaggerDefinition(existingAPI, updatedApiDefinition);
        API unModifiedAPI = apiProvider.getAPIbyUUID(apiId, tenantDomain); 
        apiProvider.updateAPI(existingAPI, unModifiedAPI);
        //apiProvider.updateAPI(existingAPI);
        //retrieves the updated swagger definition
        String apiSwagger = apiProvider.getOpenAPIDefinition(apiId, tenantDomain); // TODO see why we need to get it instead of passing same
        return oasParser.getOASDefinitionForPublisher(existingAPI, apiSwagger);
=======
        return PublisherCommonUtils.updateSwagger(apiId, response);
>>>>>>> 70e46457
    }

    /**
     * Retrieves the thumbnail image of an API specified by API identifier
     *
     * @param apiId           API Id
     * @param ifNoneMatch     If-None-Match header value
     * @param messageContext If-Modified-Since header value
     * @return Thumbnail image of the API
     */
    @Override
    public Response apisApiIdThumbnailGet(String apiId, String ifNoneMatch, MessageContext messageContext) {
        try {
            APIProvider apiProvider = RestApiCommonUtil.getLoggedInUserProvider();
            String tenantDomain = RestApiCommonUtil.getLoggedInUserTenantDomain();
            //this will fail if user does not have access to the API or the API does not exist
<<<<<<< HEAD
            //APIIdentifier apiIdentifier = APIMappingUtil.getAPIIdentifierFromUUID(apiId, tenantDomain);
            ResourceFile thumbnailResource = apiProvider.getIcon(apiId, tenantDomain);
=======
            APIIdentifier apiIdentifier = APIMappingUtil.getAPIIdentifierFromUUID(apiId);
            ResourceFile thumbnailResource = apiProvider.getIcon(apiIdentifier);
>>>>>>> 70e46457

            if (thumbnailResource != null) {
                return Response
                        .ok(thumbnailResource.getContent(), MediaType.valueOf(thumbnailResource.getContentType()))
                        .build();
            } else {
                return Response.noContent().build();
            }
        } catch (APIManagementException e) {
            //Auth failure occurs when cross tenant accessing APIs. Sends 404, since we don't need to expose the
            // existence of the resource
            if (RestApiUtil.isDueToResourceNotFound(e) || RestApiUtil.isDueToAuthorizationFailure(e)) {
                RestApiUtil.handleResourceNotFoundError(RestApiConstants.RESOURCE_API, apiId, e, log);
            } else if (isAuthorizationFailure(e)) {
                RestApiUtil.handleAuthorizationFailure(
                        "Authorization failure while retrieving thumbnail of API : " + apiId, e, log);
            } else {
                String errorMessage = "Error while retrieving thumbnail of API : " + apiId;
                RestApiUtil.handleInternalServerError(errorMessage, e, log);
            }
        }
        return null;
    }

    @Override
    public Response updateAPIThumbnail(String apiId, InputStream fileInputStream, Attachment fileDetail,
            String ifMatch, MessageContext messageContext) {
        try {
            APIProvider apiProvider = RestApiCommonUtil.getLoggedInUserProvider();
            String tenantDomain = RestApiCommonUtil.getLoggedInUserTenantDomain();
            String fileName = fileDetail.getDataHandler().getName();
            String fileContentType = URLConnection.guessContentTypeFromName(fileName);
            if (org.apache.commons.lang3.StringUtils.isBlank(fileContentType)) {
                fileContentType = fileDetail.getContentType().toString();
            }

            ResourceFile apiImage = new ResourceFile(fileInputStream, fileContentType);
            apiProvider.setThumbnailToAPI(apiId, apiImage);
            String uriString = RestApiConstants.RESOURCE_PATH_THUMBNAIL
                    .replace(RestApiConstants.APIID_PARAM, apiId);
            URI uri = new URI(uriString);
            FileInfoDTO infoDTO = new FileInfoDTO();
            infoDTO.setRelativePath(uriString);
            infoDTO.setMediaType(fileContentType);
            return Response.created(uri).entity(infoDTO).build();
        } catch (APIManagementException e) {
            //Auth failure occurs when cross tenant accessing APIs. Sends 404, since we don't need to expose the
            // existence of the resource
            if (RestApiUtil.isDueToResourceNotFound(e) || RestApiUtil.isDueToAuthorizationFailure(e)) {
                RestApiUtil.handleResourceNotFoundError(RestApiConstants.RESOURCE_API, apiId, e, log);
            } else if (isAuthorizationFailure(e)) {
                RestApiUtil
                        .handleAuthorizationFailure("Authorization failure while adding thumbnail for API : " + apiId,
                                e, log);
            } else {
                String errorMessage = "Error while retrieving thumbnail of API : " + apiId;
                RestApiUtil.handleInternalServerError(errorMessage, e, log);
            }
        } catch (URISyntaxException e) {
            String errorMessage = "Error while updating thumbnail of API: " + apiId;
            RestApiUtil.handleInternalServerError(errorMessage, e, log);
        } finally {
            IOUtils.closeQuietly(fileInputStream);
        }
        return null;
    }

    @Override
    public Response validateAPI(String query, String ifNoneMatch, MessageContext messageContext) {

        boolean isSearchArtifactExists = false;
        if (StringUtils.isEmpty(query)) {
            RestApiUtil.handleBadRequest("The query should not be empty", log);
        }
        try {
            APIProvider apiProvider = RestApiCommonUtil.getLoggedInUserProvider();

            if (query.contains(":")) {
                String[] queryTokens = query.split(":");
                switch (queryTokens[0]) {
                case "name":
                    isSearchArtifactExists = apiProvider.isApiNameExist(queryTokens[1]) ||
                            apiProvider.isApiNameWithDifferentCaseExist(queryTokens[1]);
                    break;
                case "context":
                default: // API version validation.
                    isSearchArtifactExists = apiProvider.isContextExist(queryTokens[1]);
                    break;
                }

            } else { // consider the query as api name
                isSearchArtifactExists =
                        apiProvider.isApiNameExist(query) || apiProvider.isApiNameWithDifferentCaseExist(query);
            }
        } catch(APIManagementException e){
            RestApiUtil.handleInternalServerError("Error while checking the api existence", e, log);
        }
        return isSearchArtifactExists ? Response.status(Response.Status.OK).build() :
                Response.status(Response.Status.NOT_FOUND).build();
    }

    @Override
    public Response validateDocument(String apiId, String name, String ifMatch, MessageContext messageContext) {
        if (StringUtils.isEmpty(name) || StringUtils.isEmpty(apiId)) {
            RestApiUtil.handleBadRequest("API Id and/ or document name should not be empty", log);
        }
        try {
            String tenantDomain = RestApiCommonUtil.getLoggedInUserTenantDomain();
            APIProvider apiProvider = RestApiCommonUtil.getLoggedInUserProvider();
<<<<<<< HEAD
            return apiProvider.isDocumentationExist(apiId, name) ? Response.status(Response.Status.OK).build() :
=======
            APIIdentifier apiIdentifier = APIMappingUtil.getAPIIdentifierFromUUID(apiId);
            return apiProvider.isDocumentationExist(apiIdentifier, name) ? Response.status(Response.Status.OK).build() :
>>>>>>> 70e46457
                    Response.status(Response.Status.NOT_FOUND).build();

        } catch(APIManagementException e){
            RestApiUtil.handleInternalServerError("Error while checking the api existence", e, log);
        }
        return Response.status(Response.Status.NOT_FOUND).build();
    }

    @Override
    public Response validateEndpoint(String endpointUrl, String apiId, MessageContext messageContext) {

        ApiEndpointValidationResponseDTO apiEndpointValidationResponseDTO = new ApiEndpointValidationResponseDTO();
        apiEndpointValidationResponseDTO.setError("");
        try {
            URL url = new URL(endpointUrl);
            if (url.getProtocol().matches("https")) {
                ServerConfiguration serverConfig = CarbonUtils.getServerConfiguration();
                String trustStorePath = serverConfig.getFirstProperty("Security.TrustStore.Location");
                String trustStorePassword = serverConfig.getFirstProperty("Security.TrustStore.Password");
                System.setProperty("javax.net.ssl.trustStore", trustStorePath);
                System.setProperty("javax.net.ssl.trustStorePassword", trustStorePassword);

                String keyStore = serverConfig.getFirstProperty("Security.KeyStore.Location");
                String keyStoreType = serverConfig.getFirstProperty("Security.KeyStore.Type");
                String keyStorePassword = serverConfig.getFirstProperty("Security.KeyStore.Password");
                System.setProperty("javax.net.ssl.keyStoreType", keyStoreType);
                System.setProperty("javax.net.ssl.keyStore", keyStore);
                System.setProperty("javax.net.ssl.keyStorePassword", keyStorePassword);

                /* apiId can be used to get the related API's uriTemplates. These uriTemplates can be used to extract
                the API operations and append those operations separately to the API endpoint url. This edited url can
                 be used to test the endpoint, in case their is no valid url for the sole endpoint url provided. */
                apiEndpointValidationResponseDTO = sendHttpHEADRequest(endpointUrl);
                return Response.status(Response.Status.OK).entity(apiEndpointValidationResponseDTO).build();
            } else if (url.getProtocol().matches("http")) {
                apiEndpointValidationResponseDTO = sendHttpHEADRequest(endpointUrl);
                return Response.status(Response.Status.OK).entity(apiEndpointValidationResponseDTO).build();
            }
        } catch (MalformedURLException e) {
            log.error("Malformed Url error occurred while sending the HEAD request to the given endpoint url:", e);
            apiEndpointValidationResponseDTO.setError(e.getMessage());
        } catch (Exception e) {
            RestApiUtil.handleInternalServerError("Error while testing the validity of API endpoint url " +
                    "existence", e, log);
        }
        return Response.status(Response.Status.OK).entity(apiEndpointValidationResponseDTO).build();
    }

    @Override
    public Response apisApiIdResourcePathsGet(String apiId, Integer limit, Integer offset, String ifNoneMatch,
            MessageContext messageContext) {
        try {
            String tenantDomain = RestApiCommonUtil.getLoggedInUserTenantDomain();
            APIProvider apiProvider = RestApiCommonUtil.getLoggedInUserProvider();
            APIIdentifier apiIdentifier = APIMappingUtil.getAPIIdentifierFromUUID(apiId);
            List<ResourcePath> apiResourcePaths = apiProvider.getResourcePathsOfAPI(apiIdentifier);

            ResourcePathListDTO dto = APIMappingUtil.fromResourcePathListToDTO(apiResourcePaths, limit, offset);
            APIMappingUtil.setPaginationParamsForAPIResourcePathList(dto, offset, limit, apiResourcePaths.size());
            return Response.ok().entity(dto).build();
        } catch (APIManagementException e) {
            if (RestApiUtil.isDueToResourceNotFound(e) || RestApiUtil.isDueToAuthorizationFailure(e)) {
                RestApiUtil.handleResourceNotFoundError(RestApiConstants.RESOURCE_API, apiId, e, log);
            } else if (isAuthorizationFailure(e)) {
                RestApiUtil.handleAuthorizationFailure(
                        "Authorization failure while retrieving resource paths of API : " + apiId, e, log);
            } else {
                String errorMessage = "Error while retrieving resource paths of API : " + apiId;
                RestApiUtil.handleInternalServerError(errorMessage, e, log);
            }
        }
        return null;
    }

    /**
     * Validate API Definition and retrieve as the response
     *
     * @param url URL of the OpenAPI definition
     * @param fileInputStream InputStream for the provided file
     * @param fileDetail File meta-data
     * @param returnContent Whether to return the definition content
     * @param messageContext CXF message context
     * @return API Definition validation response
     */
    @Override
    public Response validateOpenAPIDefinition(Boolean returnContent, String url, InputStream fileInputStream,
                                              Attachment fileDetail, MessageContext messageContext) {

        // Validate and retrieve the OpenAPI definition
        Map validationResponseMap = null;
        try {
            validationResponseMap = validateOpenAPIDefinition(url, fileInputStream, fileDetail, returnContent);
        } catch (APIManagementException e) {
            RestApiUtil.handleInternalServerError("Error occurred while validating API Definition", e, log);
        }

        OpenAPIDefinitionValidationResponseDTO validationResponseDTO =
                (OpenAPIDefinitionValidationResponseDTO)validationResponseMap.get(RestApiConstants.RETURN_DTO);
        return Response.ok().entity(validationResponseDTO).build();
    }
    /**
     * Importing an OpenAPI definition and create an API
     *
     * @param fileInputStream InputStream for the provided file
     * @param fileDetail File meta-data
     * @param url URL of the OpenAPI definition
     * @param additionalProperties API object (json) including additional properties like name, version, context
     * @param messageContext CXF message context
     * @return API Import using OpenAPI definition response
     */
    @Override
    public Response importOpenAPIDefinition(InputStream fileInputStream, Attachment fileDetail, String url,
                                            String additionalProperties, MessageContext messageContext) {

        // validate 'additionalProperties' json
        if (StringUtils.isBlank(additionalProperties)) {
            RestApiUtil.handleBadRequest("'additionalProperties' is required and should not be null", log);
        }

        // Validate and retrieve the OpenAPI definition
        Map validationResponseMap = null;
        try {
            validationResponseMap = validateOpenAPIDefinition(url, fileInputStream, fileDetail, true);
        } catch (APIManagementException e) {
            RestApiUtil.handleInternalServerError("Error occurred while validating API Definition", e, log);
        }

        OpenAPIDefinitionValidationResponseDTO validationResponseDTO =
                (OpenAPIDefinitionValidationResponseDTO) validationResponseMap.get(RestApiConstants.RETURN_DTO);
        APIDefinitionValidationResponse validationResponse =
                (APIDefinitionValidationResponse) validationResponseMap.get(RestApiConstants.RETURN_MODEL);

        if (!validationResponseDTO.isIsValid()) {
            ErrorDTO errorDTO = APIMappingUtil.getErrorDTOFromErrorListItems(validationResponseDTO.getErrors());
            throw RestApiUtil.buildBadRequestException(errorDTO);
        }

        // Convert the 'additionalProperties' json into an APIDTO object
        ObjectMapper objectMapper = new ObjectMapper();
        APIDTO apiDTOFromProperties;
        try {
            apiDTOFromProperties = objectMapper.readValue(additionalProperties, APIDTO.class);
        } catch (IOException e) {
            throw RestApiUtil.buildBadRequestException("Error while parsing 'additionalProperties'", e);
        }

        // Only HTTP type APIs should be allowed
        if (!APIDTO.TypeEnum.HTTP.equals(apiDTOFromProperties.getType())) {
            throw RestApiUtil.buildBadRequestException("The API's type should only be HTTP when " +
                    "importing an OpenAPI definition");
        }

        // Import the API and Definition
        try {
            APIProvider apiProvider = RestApiCommonUtil.getLoggedInUserProvider();
            API apiToAdd = PublisherCommonUtils.prepareToCreateAPIByDTO(apiDTOFromProperties, apiProvider,
                    RestApiCommonUtil.getLoggedInUsername());

            boolean syncOperations = apiDTOFromProperties.getOperations().size() > 0;
            // Rearrange paths according to the API payload and save the OpenAPI definition

            APIDefinition apiDefinition = validationResponse.getParser();
            SwaggerData swaggerData;
            String definitionToAdd = validationResponse.getJsonContent();
            if (syncOperations) {
                PublisherCommonUtils.validateScopes(apiToAdd);
                swaggerData = new SwaggerData(apiToAdd);
                definitionToAdd = apiDefinition.populateCustomManagementInfo(definitionToAdd, swaggerData);
            }
            definitionToAdd = OASParserUtil.preProcess(definitionToAdd);
            Set<URITemplate> uriTemplates = apiDefinition.getURITemplates(definitionToAdd);
            Set<Scope> scopes = apiDefinition.getScopes(definitionToAdd);
            apiToAdd.setUriTemplates(uriTemplates);
            apiToAdd.setScopes(scopes);
            //Set extensions from API definition to API object
            apiToAdd = OASParserUtil.setExtensionsToAPI(definitionToAdd, apiToAdd);
            if (!syncOperations) {
                PublisherCommonUtils.validateScopes(apiToAdd);
                swaggerData = new SwaggerData(apiToAdd);
                definitionToAdd = apiDefinition
                        .populateCustomManagementInfo(validationResponse.getJsonContent(), swaggerData);
            }

            // adding the API and definition
            apiToAdd.setSwaggerDefinition(definitionToAdd);
            API addedAPI = apiProvider.addAPI(apiToAdd);
            //apiProvider.saveSwaggerDefinition(apiToAdd, definitionToAdd);

            // retrieving the added API for returning as the response
            //API addedAPI = apiProvider.getAPI(apiToAdd.getId());
            APIDTO createdApiDTO = APIMappingUtil.fromAPItoDTO(addedAPI);
            // This URI used to set the location header of the POST response
            URI createdApiUri = new URI(RestApiConstants.RESOURCE_PATH_APIS + "/" + createdApiDTO.getId());
            return Response.created(createdApiUri).entity(createdApiDTO).build();
        } catch (APIManagementException e) {
            String errorMessage = "Error while adding new API : " + apiDTOFromProperties.getProvider() + "-" +
                    apiDTOFromProperties.getName() + "-" + apiDTOFromProperties.getVersion() + " - " + e.getMessage();
            RestApiUtil.handleInternalServerError(errorMessage, e, log);
        } catch (URISyntaxException e) {
            String errorMessage = "Error while retrieving API location : " + apiDTOFromProperties.getProvider() + "-" +
                    apiDTOFromProperties.getName() + "-" + apiDTOFromProperties.getVersion();
            RestApiUtil.handleInternalServerError(errorMessage, e, log);
        }
        return null;
    }

    /**
     * Validate a provided WSDL definition via a URL or a file/zip
     *
     * @param url WSDL URL
     * @param fileInputStream file/zip input stream
     * @param fileDetail file/zip details
     * @param messageContext messageContext object
     * @return WSDL validation response
     * @throws APIManagementException when error occurred during validation
     */
    @Override
    public Response validateWSDLDefinition(String url, InputStream fileInputStream, Attachment fileDetail,
                                           MessageContext messageContext) throws APIManagementException {
        Map validationResponseMap = validateWSDL(url, fileInputStream, fileDetail);

        WSDLValidationResponseDTO validationResponseDTO =
                (WSDLValidationResponseDTO)validationResponseMap.get(RestApiConstants.RETURN_DTO);
        return Response.ok().entity(validationResponseDTO).build();
    }

    /**
     * Validate the provided input parameters and returns the validation response DTO (for REST API)
     *  and the intermediate model as a Map
     *
     * @param url WSDL url
     * @param fileInputStream file data stream
     * @param fileDetail file details
     * @return the validation response DTO (for REST API) and the intermediate model as a Map
     * @throws APIManagementException if error occurred during validation of the WSDL
     */
    private Map validateWSDL(String url, InputStream fileInputStream, Attachment fileDetail) throws APIManagementException {
        handleInvalidParams(fileInputStream, fileDetail, url);
        WSDLValidationResponseDTO responseDTO;
        WSDLValidationResponse validationResponse = new WSDLValidationResponse();

        if (url != null) {
            try {
                URL wsdlUrl = new URL(url);
                validationResponse = APIMWSDLReader.validateWSDLUrl(wsdlUrl);
            } catch (MalformedURLException e) {
                RestApiUtil.handleBadRequest("Invalid/Malformed URL : " + url, log);
            }
        } else if (fileInputStream != null) {
            String filename = fileDetail.getContentDisposition().getFilename();
            try {
                if (filename.endsWith(".zip")) {
                    validationResponse =
                            APIMWSDLReader.extractAndValidateWSDLArchive(fileInputStream);
                } else if (filename.endsWith(".wsdl")) {
                    validationResponse = APIMWSDLReader.validateWSDLFile(fileInputStream);
                } else {
                    RestApiUtil.handleBadRequest("Unsupported extension type of file: " + filename, log);
                }
            } catch (APIManagementException e) {
                String errorMessage = "Internal error while validating the WSDL from file:" + filename;
                RestApiUtil.handleInternalServerError(errorMessage, e, log);
            }
        }

        responseDTO =
                APIMappingUtil.fromWSDLValidationResponseToDTO(validationResponse);

        Map response = new HashMap();
        response.put(RestApiConstants.RETURN_MODEL, validationResponse);
        response.put(RestApiConstants.RETURN_DTO, responseDTO);

        return response;
    }

    /**
     * Import a WSDL file/url or an archive and create an API. The API can be a SOAP or REST depending on the
     * provided implementationType.
     *
     * @param fileInputStream file input stream
     * @param fileDetail file details
     * @param url WSDL url
     * @param additionalProperties API object (json) including additional properties like name, version, context
     * @param implementationType SOAP or SOAPTOREST
     * @return Created API's payload
     * @throws APIManagementException when error occurred during the operation
     */
    @Override
    public Response importWSDLDefinition(InputStream fileInputStream, Attachment fileDetail, String url,
            String additionalProperties, String implementationType, MessageContext messageContext)
            throws APIManagementException {
        try {
            WSDLValidationResponse validationResponse = validateWSDLAndReset(fileInputStream, fileDetail, url);

            if (StringUtils.isEmpty(implementationType)) {
                implementationType = APIDTO.TypeEnum.SOAP.toString();
            }

            boolean isSoapToRestConvertedAPI = APIDTO.TypeEnum.SOAPTOREST.toString().equals(implementationType);
            boolean isSoapAPI = APIDTO.TypeEnum.SOAP.toString().equals(implementationType);

            APIDTO additionalPropertiesAPI = null;
            APIDTO createdApiDTO;
            URI createdApiUri;

            // Minimum requirement name, version, context and endpointConfig.
            additionalPropertiesAPI = new ObjectMapper().readValue(additionalProperties, APIDTO.class);
            String username = RestApiCommonUtil.getLoggedInUsername();
            additionalPropertiesAPI.setProvider(username);
            additionalPropertiesAPI.setType(APIDTO.TypeEnum.fromValue(implementationType));
            API apiToAdd = PublisherCommonUtils
                    .prepareToCreateAPIByDTO(additionalPropertiesAPI, RestApiCommonUtil.getLoggedInUserProvider(),
                            username);
            apiToAdd.setWsdlUrl(url);
            API createdApi = null;
            if (isSoapAPI) {
                createdApi = importSOAPAPI(fileInputStream, fileDetail, url, apiToAdd);
            } else if (isSoapToRestConvertedAPI) {
                String wsdlArchiveExtractedPath = null;
                if (validationResponse.getWsdlArchiveInfo() != null) {
                    wsdlArchiveExtractedPath = validationResponse.getWsdlArchiveInfo().getLocation()
                            + File.separator + APIConstants.API_WSDL_EXTRACTED_DIRECTORY;
                }
                createdApi = importSOAPToRESTAPI(fileInputStream, fileDetail, url, wsdlArchiveExtractedPath, apiToAdd);
            } else {
                RestApiUtil.handleBadRequest("Invalid implementationType parameter", log);
            }
            createdApiDTO = APIMappingUtil.fromAPItoDTO(createdApi);
            //This URI used to set the location header of the POST response
            createdApiUri = new URI(RestApiConstants.RESOURCE_PATH_APIS + "/" + createdApiDTO.getId());
            return Response.created(createdApiUri).entity(createdApiDTO).build();
        } catch (IOException | URISyntaxException e) {
            RestApiUtil.handleInternalServerError("Error occurred while importing WSDL", e, log);
        }
        return null;
    }

    /**
     * Validates the provided WSDL and reset the streams as required
     *
     * @param fileInputStream file input stream
     * @param fileDetail file details
     * @param url WSDL url
     * @throws APIManagementException when error occurred during the operation
     */
    private WSDLValidationResponse validateWSDLAndReset(InputStream fileInputStream, Attachment fileDetail, String url)
            throws APIManagementException {
        Map validationResponseMap = validateWSDL(url, fileInputStream, fileDetail);
        WSDLValidationResponse validationResponse =
                (WSDLValidationResponse)validationResponseMap.get(RestApiConstants.RETURN_MODEL);

        if (validationResponse.getWsdlInfo() == null) {
            // Validation failure
            RestApiUtil.handleBadRequest(validationResponse.getError(), log);
        }

        if (fileInputStream != null) {
            if (fileInputStream.markSupported()) {
                // For uploading the WSDL below will require re-reading from the input stream hence resetting
                try {
                    fileInputStream.reset();
                } catch (IOException e) {
                    throw new APIManagementException("Error occurred while trying to reset the content stream of the " +
                            "WSDL", e);
                }
            } else {
                log.warn("Marking is not supported in 'fileInputStream' InputStream type: "
                        + fileInputStream.getClass() + ". Skipping validating WSDL to avoid re-reading from the " +
                        "input stream.");
            }
        }
        return validationResponse;
    }

    /**
     * Import an API from WSDL as a SOAP API
     *
     * @param fileInputStream file data as input stream
     * @param fileDetail file details
     * @param url URL of the WSDL
     * @param apiToAdd API object to be added to the system (which is not added yet)
     * @return API added api
     */
    private API importSOAPAPI(InputStream fileInputStream, Attachment fileDetail, String url, API apiToAdd) {
        try {
            APIProvider apiProvider = RestApiCommonUtil.getLoggedInUserProvider();

            //adding the api
            apiProvider.addAPI(apiToAdd);
            
            if (StringUtils.isNotBlank(url)) {
                apiToAdd.setWsdlUrl(url);
                apiProvider.addWSDLResource(apiToAdd.getUuid(), null, url);
            } else if (fileDetail != null && fileInputStream != null) {
                ResourceFile wsdlResource = new ResourceFile(fileInputStream,
                        fileDetail.getContentType().toString());
                apiToAdd.setWsdlResource(wsdlResource);
                apiProvider.addWSDLResource(apiToAdd.getUuid(), wsdlResource, null);
            }

            //add the generated swagger definition to SOAP
            APIDefinition oasParser = new OAS2Parser();
            SwaggerData swaggerData = new SwaggerData(apiToAdd);
            String apiDefinition = generateSOAPAPIDefinition(oasParser.generateAPIDefinition(swaggerData));
            apiProvider.saveSwaggerDefinition(apiToAdd, apiDefinition);
            APIIdentifier createdApiId = apiToAdd.getId();
            //Retrieve the newly added API to send in the response payload
            API createdApi = apiProvider.getAPI(createdApiId);
            return createdApi;
        } catch (APIManagementException e) {
            RestApiUtil.handleInternalServerError("Error while importing WSDL to create a SOAP API", e, log);
        }
        return null;
    }

    /**
     * Add soap parameters to the default soap api resource.
     *
     * @param apiDefinition The API definition string.
     * @return Modified api definition.
     * */
    private String generateSOAPAPIDefinition(String apiDefinition) throws APIManagementException {
        JSONParser jsonParser = new JSONParser();
        JSONObject apiJson;
        JSONObject paths;
        try {
            apiJson = (JSONObject) jsonParser.parse(apiDefinition);
            paths = (JSONObject) jsonParser.parse(RestApiPublisherUtils.getSOAPOperation());
            apiJson.replace("paths", paths);
            return apiJson.toJSONString();
        } catch (ParseException e) {
            throw new APIManagementException("Error while parsing the api definition.", e);
        }
    }

    /**
     * Import an API from WSDL as a SOAP-to-REST API
     *
     * @param fileInputStream file data as input stream
     * @param fileDetail file details
     * @param url URL of the WSDL
     * @param apiToAdd API object to be added to the system (which is not added yet)
     * @return API added api
     */
    private API importSOAPToRESTAPI(InputStream fileInputStream, Attachment fileDetail, String url,
            String wsdlArchiveExtractedPath, API apiToAdd) throws APIManagementException {
        try {
            APIProvider apiProvider = RestApiCommonUtil.getLoggedInUserProvider();
            //adding the api
            apiProvider.addAPI(apiToAdd);

            APIIdentifier createdApiId = apiToAdd.getId();
            //Retrieve the newly added API to send in the response payload
            API createdApi = apiProvider.getAPI(createdApiId);
            String swaggerStr = "";
            if (StringUtils.isNotBlank(url)) {
                swaggerStr = SOAPOperationBindingUtils.getSoapOperationMappingForUrl(url);
            } else if (fileInputStream != null) {
                String filename = fileDetail.getContentDisposition().getFilename();
                if (filename.endsWith(".zip")) {
                    swaggerStr = SOAPOperationBindingUtils.getSoapOperationMapping(wsdlArchiveExtractedPath);;
                } else if (filename.endsWith(".wsdl")) {
                    byte[] wsdlContent = APIUtil.toByteArray(fileInputStream);
                    swaggerStr = SOAPOperationBindingUtils.getSoapOperationMapping(wsdlContent);
                } else {
                    throw new APIManagementException(ExceptionCodes.UNSUPPORTED_WSDL_FILE_EXTENSION);
                }
            }
            String updatedSwagger = updateSwagger(createdApi.getUUID(), swaggerStr);
            SequenceGenerator.generateSequencesFromSwagger(updatedSwagger, apiToAdd.getId());
            return createdApi;
        } catch (FaultGatewaysException | IOException e) {
            throw new APIManagementException("Error while importing WSDL to create a SOAP-to-REST API", e);
        }
    }

    /**
     * Retrieve the WSDL of an API
     *
     * @param apiId UUID of the API
     * @param ifNoneMatch If-None-Match header value
     * @return the WSDL of the API (can be a file or zip archive)
     * @throws APIManagementException when error occurred while trying to retrieve the WSDL
     */
    @Override
    public Response getWSDLOfAPI(String apiId, String ifNoneMatch, MessageContext messageContext)
            throws APIManagementException {
        try {
            APIProvider apiProvider = RestApiCommonUtil.getLoggedInUserProvider();
            String tenantDomain = RestApiCommonUtil.getLoggedInUserTenantDomain();
            //this will fail if user does not have access to the API or the API does not exist
<<<<<<< HEAD
            //APIIdentifier apiIdentifier = APIMappingUtil.getAPIIdentifierFromUUID(apiId, tenantDomain);
            ResourceFile resource = apiProvider.getWSDL(apiId, tenantDomain);
            return RestApiUtil.getResponseFromResourceFile(resource.getName(), resource);
=======
            APIIdentifier apiIdentifier = APIMappingUtil.getAPIIdentifierFromUUID(apiId);
            ResourceFile getWSDLResponse = apiProvider.getWSDL(apiIdentifier);
            return RestApiUtil.getResponseFromResourceFile(apiIdentifier.toString(), getWSDLResponse);
>>>>>>> 70e46457
        } catch (APIManagementException e) {
            //Auth failure occurs when cross tenant accessing APIs. Sends 404, since we don't need
            // to expose the existence of the resource
            if (RestApiUtil.isDueToResourceNotFound(e) || RestApiUtil.isDueToAuthorizationFailure(e)) {
                RestApiUtil.handleResourceNotFoundError(RestApiConstants.RESOURCE_API, apiId, e, log);
            } else if (isAuthorizationFailure(e)) {
                RestApiUtil
                        .handleAuthorizationFailure("Authorization failure while retrieving wsdl of API: "
                                        + apiId, e, log);
            } else {
                throw e;
            }
        }
        return null;
    }

    /**
     * Update the WSDL of an API
     *
     * @param apiId UUID of the API
     * @param fileInputStream file data as input stream
     * @param fileDetail file details
     * @param url URL of the WSDL
     * @return 200 OK response if the operation is successful. 400 if the provided inputs are invalid. 500 if a server
     *  error occurred.
     * @throws APIManagementException when error occurred while trying to retrieve the WSDL
     */
    @Override
    public Response updateWSDLOfAPI(String apiId, String ifMatch, InputStream fileInputStream, Attachment fileDetail,
                                    String url, MessageContext messageContext) throws APIManagementException {

        validateWSDLAndReset(fileInputStream, fileDetail, url);
        APIProvider apiProvider = RestApiCommonUtil.getLoggedInUserProvider();
        String tenantDomain = RestApiCommonUtil.getLoggedInUserTenantDomain();
        API api = apiProvider.getAPIbyUUID(apiId, tenantDomain);
        if (api == null) {
            RestApiUtil.handleResourceNotFoundError(RestApiConstants.RESOURCE_API, apiId, log);
        }
        if (StringUtils.isNotBlank(url)) {
            apiProvider.addWSDLResource(apiId, null, url);
        } else {
            ResourceFile wsdlResource = new ResourceFile(fileInputStream,
                    fileDetail.getContentType().toString());

            apiProvider.addWSDLResource(apiId, wsdlResource, null);
        }
        return Response.ok().build();
    }

    @Override
    public Response apisChangeLifecyclePost(String action, String apiId, String lifecycleChecklist,
                                            String ifMatch, MessageContext messageContext) {
        //pre-processing
        String[] checkListItems = lifecycleChecklist != null ? lifecycleChecklist.split(",") : new String[0];

        try {
            APIProvider apiProvider = RestApiCommonUtil.getLoggedInUserProvider();
            String tenantDomain = RestApiCommonUtil.getLoggedInUserTenantDomain();
<<<<<<< HEAD
            APIIdentifier apiIdentifier = APIMappingUtil.getAPIIdentifierFromUUID(apiId, tenantDomain);
            Map<String, Object> apiLCData = apiProvider.getAPILifeCycleData(apiId);
=======
            APIIdentifier apiIdentifier = APIMappingUtil.getAPIIdentifierFromUUID(apiId);
            Map<String, Object> apiLCData = apiProvider.getAPILifeCycleData(apiIdentifier);
>>>>>>> 70e46457
            String[] nextAllowedStates = (String[]) apiLCData.get(APIConstants.LC_NEXT_STATES);
            if (!ArrayUtils.contains(nextAllowedStates, action)) {
                RestApiUtil.handleBadRequest(
                        "Action '" + action + "' is not allowed. Allowed actions are " + Arrays
                                .toString(nextAllowedStates), log);
            }

            //check and set lifecycle check list items including "Deprecate Old Versions" and "Require Re-Subscription".
            Map<String, Boolean> lcMap = new HashMap<String, Boolean>();
            for (String checkListItem : checkListItems) {
                String[] attributeValPair = checkListItem.split(":");
                if (attributeValPair.length == 2) {
                    String checkListItemName = attributeValPair[0].trim();
                    boolean checkListItemValue = Boolean.valueOf(attributeValPair[1].trim());
                    lcMap.put(checkListItemName, checkListItemValue);
                    //apiProvider.checkAndChangeAPILCCheckListItem(apiIdentifier, checkListItemName, checkListItemValue);
                }
            }

            //todo: check if API's tiers are properly set before Publishing
            //APIStateChangeResponse stateChangeResponse = apiProvider.changeLifeCycleStatus(apiIdentifier, action.toString());
            APIStateChangeResponse stateChangeResponse = apiProvider.changeLifeCycleStatus(apiId, action.toString(), lcMap);

            //returns the current lifecycle state
            LifecycleStateDTO stateDTO = getLifecycleState(apiIdentifier, apiId); // todo try to prevent this call

            WorkflowResponseDTO workflowResponseDTO = APIMappingUtil
                    .toWorkflowResponseDTO(stateDTO, stateChangeResponse);
            return Response.ok().entity(workflowResponseDTO).build();
        } catch (APIManagementException e) {
            //Auth failure occurs when cross tenant accessing APIs. Sends 404, since we don't need to expose the existence of the resource
            if (RestApiUtil.isDueToResourceNotFound(e) || RestApiUtil.isDueToAuthorizationFailure(e)) {
                RestApiUtil.handleResourceNotFoundError(RestApiConstants.RESOURCE_API, apiId, e, log);
            } else if (isAuthorizationFailure(e)) {
                RestApiUtil.handleAuthorizationFailure(
                        "Authorization failure while updating the lifecycle of API " + apiId, e, log);
            } else {
                RestApiUtil.handleInternalServerError("Error while updating lifecycle of API " + apiId, e, log);
            }
        } catch (FaultGatewaysException e) {
            String errorMessage = "Error while updating the API in Gateway " + apiId;
            RestApiUtil.handleInternalServerError(errorMessage, e, log);
        }
        return null;
    }

    @Override
    public Response apisCopyApiPost(String newVersion, String apiId, Boolean defaultVersion,
                                    MessageContext messageContext) {
        URI newVersionedApiUri;
        APIDTO newVersionedApi;
        try {
            APIProvider apiProvider = RestApiCommonUtil.getLoggedInUserProvider();
            String tenantDomain = RestApiCommonUtil.getLoggedInUserTenantDomain();
            API api = apiProvider.getAPIbyUUID(apiId, tenantDomain);
            APIIdentifier apiIdentifier = api.getId();
            api.setAsDefaultVersion(true);

            //creates the new version
            apiProvider.createNewAPIVersion(api, newVersion);

            //get newly created API to return as response
            APIIdentifier apiNewVersionedIdentifier =
                    new APIIdentifier(apiIdentifier.getProviderName(), apiIdentifier.getApiName(), newVersion);
            newVersionedApi = APIMappingUtil.fromAPItoDTO(apiProvider.getAPI(apiNewVersionedIdentifier));
            //This URI used to set the location header of the POST response
            newVersionedApiUri =
                    new URI(RestApiConstants.RESOURCE_PATH_APIS + "/" + newVersionedApi.getId());
            return Response.created(newVersionedApiUri).entity(newVersionedApi).build();
        } catch (APIManagementException | DuplicateAPIException e) {
            if (RestApiUtil.isDueToResourceAlreadyExists(e)) {
                String errorMessage = "Requested new version " + newVersion + " of API " + apiId + " already exists";
                RestApiUtil.handleResourceAlreadyExistsError(errorMessage, e, log);
            } else if (RestApiUtil.isDueToResourceNotFound(e) || RestApiUtil.isDueToAuthorizationFailure(e)) {
                //Auth failure occurs when cross tenant accessing APIs. Sends 404, since we don't need to expose the existence of the resource
                RestApiUtil.handleResourceNotFoundError(RestApiConstants.RESOURCE_API, apiId, e, log);
            } else if (isAuthorizationFailure(e)) {
                RestApiUtil.handleAuthorizationFailure("Authorization failure while copying API : " + apiId, e, log);
            } else {
                String errorMessage = "Error while copying API : " + apiId;
                RestApiUtil.handleInternalServerError(errorMessage, e, log);
            }
        } catch (URISyntaxException e) {
            String errorMessage = "Error while retrieving API location of " + apiId;
            RestApiUtil.handleInternalServerError(errorMessage, e, log);
        }
        return null;
    }

    /**
     * Exports an API from API Manager for a given API using the ApiId. ID. Meta information, API icon, documentation,
     * WSDL and sequences are exported. This service generates a zipped archive which contains all the above mentioned
     * resources for a given API.
     *
     * @param apiId          UUID of an API
     * @param name           Name of the API that needs to be exported
     * @param version        Version of the API that needs to be exported
     * @param providerName   Provider name of the API that needs to be exported
     * @param format         Format of output documents. Can be YAML or JSON
     * @param preserveStatus Preserve API status on export
     * @return
     */
    @Override public Response apisExportGet(String apiId, String name, String version, String providerName,
            String format, Boolean preserveStatus, MessageContext messageContext) {

        //If not specified status is preserved by default
        preserveStatus = preserveStatus == null || preserveStatus;

        // Default export format is YAML
        ExportFormat exportFormat = StringUtils.isNotEmpty(format) ?
                ExportFormat.valueOf(format.toUpperCase()) :
                ExportFormat.YAML;
        try {
<<<<<<< HEAD
            APIProvider apiProvider = RestApiCommonUtil.getLoggedInUserProvider();
            String userName = RestApiCommonUtil.getLoggedInUsername();

            // apiId == null means the path from the API Controller
            if (apiId == null) {
                // Validate API name, version and provider before exporting
                String provider = ExportUtils.validateExportParams(name, version, providerName);
                apiIdentifier = new APIIdentifier(APIUtil.replaceEmailDomain(provider), name, version);
                apiDtoToReturn = APIMappingUtil.fromAPItoDTO(apiProvider.getAPI(apiIdentifier));
            } else {
                String tenantDomain = RestApiCommonUtil.getLoggedInUserTenantDomain();
                apiIdentifier = APIMappingUtil.getAPIIdentifierFromUUID(apiId, tenantDomain);
                apiDtoToReturn = getAPIByID(apiId);
            }
            apiIdentifier.setUuid(apiId);
            File file = ExportUtils.exportApi(apiProvider, apiIdentifier, apiDtoToReturn, userName, exportFormat,
                    preserveStatus);
            return Response.ok(file)
                    .header(RestApiConstants.HEADER_CONTENT_DISPOSITION, "attachment; filename=\""
                            + file.getName() + "\"")
                    .build();
=======
            ImportExportAPI importExportAPI = APIImportExportUtil.getImportExportAPI();
            File file = importExportAPI
                    .exportAPI(apiId, name, version, providerName, preserveStatus, exportFormat, true, true);
            return Response.ok(file).header(RestApiConstants.HEADER_CONTENT_DISPOSITION,
                    "attachment; filename=\"" + file.getName() + "\"").build();
>>>>>>> 70e46457
        } catch (APIManagementException | APIImportExportException e) {
            RestApiUtil.handleInternalServerError("Error while exporting " + RestApiConstants.RESOURCE_API, e, log);
        }
        return null;
    }

    /**
     * Import a GraphQL Schema
     * @param type APIType
     * @param fileInputStream input file
     * @param fileDetail file Detail
     * @param additionalProperties api object as string format
     * @param ifMatch If--Match header value
     * @param messageContext messageContext
     * @return Response with GraphQL API
     */
    @Override
    public Response apisImportGraphqlSchemaPost(String ifMatch, String type, InputStream fileInputStream,
                                Attachment fileDetail, String additionalProperties, MessageContext messageContext) {
        APIDTO additionalPropertiesAPI = null;
        String schema = "";

        try {
            if (fileInputStream == null || StringUtils.isBlank(additionalProperties)) {
                String errorMessage = "GraphQL schema and api details cannot be empty.";
                RestApiUtil.handleBadRequest(errorMessage, log);
            } else {
                schema = IOUtils.toString(fileInputStream, RestApiConstants.CHARSET);
            }

            if (!StringUtils.isBlank(additionalProperties) && !StringUtils.isBlank(schema)) {
                if (log.isDebugEnabled()) {
                    log.debug("Deseriallizing additionalProperties: " + additionalProperties + "/n"
                            + "importing schema: " + schema);
                }
            }

            additionalPropertiesAPI = new ObjectMapper().readValue(additionalProperties, APIDTO.class);
            additionalPropertiesAPI.setType(APIDTO.TypeEnum.GRAPHQL);
            APIProvider apiProvider = RestApiCommonUtil.getLoggedInUserProvider();
            API apiToAdd = PublisherCommonUtils.prepareToCreateAPIByDTO(additionalPropertiesAPI, apiProvider,
                    RestApiCommonUtil.getLoggedInUsername());

            //adding the api
            apiProvider.addAPI(apiToAdd);

            //Save swagger definition of graphQL
            APIDefinition parser = new OAS3Parser();
            SwaggerData swaggerData = new SwaggerData(apiToAdd);
            String apiDefinition = parser.generateAPIDefinition(swaggerData);
            apiProvider.saveSwagger20Definition(apiToAdd.getId(), apiDefinition);

            APIIdentifier createdApiId = apiToAdd.getId();
            apiProvider.saveGraphqlSchemaDefinition(apiToAdd, schema);

            //Retrieve the newly added API to send in the response payload
            API createdApi = apiProvider.getAPI(createdApiId);

            APIDTO createdApiDTO = APIMappingUtil.fromAPItoDTO(createdApi);

            //This URI used to set the location header of the POST response
            URI createdApiUri = new URI(RestApiConstants.RESOURCE_PATH_APIS + "/" + createdApiDTO.getId());
            return Response.created(createdApiUri).entity(createdApiDTO).build();
        } catch (APIManagementException e) {
            String errorMessage = "Error while adding new API : " + additionalPropertiesAPI.getProvider() + "-" +
                additionalPropertiesAPI.getName() + "-" + additionalPropertiesAPI.getVersion() + " - " + e.getMessage();
            RestApiUtil.handleInternalServerError(errorMessage, e, log);
        } catch (URISyntaxException e) {
            String errorMessage = "Error while retrieving API location : " + additionalPropertiesAPI.getProvider() + "-"
                    + additionalPropertiesAPI.getName() + "-" + additionalPropertiesAPI.getVersion();
            RestApiUtil.handleInternalServerError(errorMessage, e, log);
    } catch (IOException e) {
            String errorMessage = "Error while retrieving content from file : " + additionalPropertiesAPI.getProvider()
                    + "-" + additionalPropertiesAPI.getName() + "-" + additionalPropertiesAPI.getVersion();
            RestApiUtil.handleInternalServerError(errorMessage, e, log);
    }
        return null;
    }

    /**
     * Import an API by uploading an archive file. All relevant API data will be included upon the creation of
     * the API. Depending on the choice of the user, provider of the imported API will be preserved or modified.
     *
     * @param fileInputStream  Input stream from the REST request
     * @param fileDetail       File details as Attachment
     * @param preserveProvider User choice to keep or replace the API provider
     * @param overwrite        Whether to update the API or not. This is used when updating already existing APIs.
     * @return API import response
     * @throws APIManagementException when error occurred while trying to import the API
     */
    @Override public Response apisImportPost(InputStream fileInputStream, Attachment fileDetail,
            Boolean preserveProvider, Boolean overwrite, MessageContext messageContext) throws APIManagementException {
        // Check whether to update. If not specified, default value is false.
        overwrite = overwrite == null ? false : overwrite;

        // Check if the URL parameter value is specified, otherwise the default value is true.
        preserveProvider = preserveProvider == null || preserveProvider;

        String[] tokenScopes = (String[]) PhaseInterceptorChain.getCurrentMessage().getExchange()
                .get(RestApiConstants.USER_REST_API_SCOPES);
        ImportExportAPI importExportAPI = APIImportExportUtil.getImportExportAPI();
        importExportAPI.importAPI(fileInputStream, preserveProvider, overwrite, tokenScopes);
        return Response.status(Response.Status.OK).entity("API imported successfully.").build();
    }

    /**
     * Validate graphQL Schema
     * @param fileInputStream  input file
     * @param fileDetail file Detail
     * @param messageContext messageContext
     * @return Validation response
     */
    @Override
    public Response apisValidateGraphqlSchemaPost(InputStream fileInputStream, Attachment fileDetail, MessageContext messageContext) {

        GraphQLValidationResponseDTO validationResponse = new GraphQLValidationResponseDTO();
        String filename = fileDetail.getContentDisposition().getFilename();

        try {
            String schema = IOUtils.toString(fileInputStream, RestApiConstants.CHARSET);
            validationResponse = PublisherCommonUtils.validateGraphQLSchema(filename, schema);
        } catch (IOException | APIManagementException e) {
            validationResponse.setIsValid(false);
            validationResponse.setErrorMessage(e.getMessage());
        }
        return Response.ok().entity(validationResponse).build();
    }

    /**
     * Generates Mock response examples for Inline prototyping
     * of a swagger
     *
     * @param apiId API Id
     * @param ifNoneMatch If-None-Match header value
     * @param messageContext message context
     * @return apiDefinition
     * @throws APIManagementException
     */
    @Override
    public Response generateMockScripts(String apiId, String ifNoneMatch, MessageContext messageContext) throws APIManagementException {
        String tenantDomain = RestApiCommonUtil.getLoggedInUserTenantDomain();
        APIProvider apiProvider = RestApiCommonUtil.getLoggedInUserProvider();
        API originalAPI = apiProvider.getAPIbyUUID(apiId, tenantDomain);

        String apiDefinition = apiProvider.getOpenAPIDefinition(apiId, tenantDomain);
        apiDefinition = String.valueOf(OASParserUtil.generateExamples(apiDefinition).get(APIConstants.SWAGGER));
        apiProvider.saveSwaggerDefinition(originalAPI, apiDefinition);
        return Response.ok().entity(apiDefinition).build();
    }

    @Override
    public Response apisApiIdSubscriptionPoliciesGet(String apiId, String ifNoneMatch, String xWSO2Tenant,
                                                     MessageContext messageContext) {
        APIDTO apiInfo = getAPIByID(apiId);
        List<Tier> availableThrottlingPolicyList = new ThrottlingPoliciesApiServiceImpl()
                .getThrottlingPolicyList(ThrottlingPolicyDTO.PolicyLevelEnum.SUBSCRIPTION.toString());

        if (apiInfo != null ) {
            List<String> apiPolicies = apiInfo.getPolicies();
            if (apiPolicies != null && !apiPolicies.isEmpty()) {
                List<Tier> apiThrottlingPolicies = new ArrayList<>();
                for (Tier tier : availableThrottlingPolicyList) {
                    if (apiPolicies.contains(tier.getName())) {
                        apiThrottlingPolicies.add(tier);
                    }
                }
                return Response.ok().entity(apiThrottlingPolicies).build();
            }
        }
        return null;
    }

    /**
     * Retrieve deployment status of APIs in cloud clusters
     * @return Deployment status response
     */
    @Override
    public Response deploymentsGetStatus(String apiId,MessageContext messageContext) throws APIManagementException{
        String tenantDomain = RestApiCommonUtil.getLoggedInUserTenantDomain();
        APIIdentifier apiIdentifier = APIMappingUtil.getAPIIdentifierFromUUID(apiId);
        //APIProvider apiProvider = RestApiUtil.getLoggedInUserProvider();
        DeploymentStatusListDTO deploymentStatusListDTO = APIMappingUtil.fromDeploymentStatustoDTO(apiIdentifier);
        return Response.ok().entity(deploymentStatusListDTO).build();
    }

    private APIDTO getAPIByID(String apiId) {
        try {
            String tenantDomain = RestApiCommonUtil.getLoggedInUserTenantDomain();
            APIProvider apiProvider = RestApiCommonUtil.getLoggedInUserProvider();
            API api = apiProvider.getAPIbyUUID(apiId, tenantDomain);
            return APIMappingUtil.fromAPItoDTO(api);
        } catch (APIManagementException e) {
            //Auth failure occurs when cross tenant accessing APIs. Sends 404, since we don't need
            // to expose the existence of the resource
            if (RestApiUtil.isDueToResourceNotFound(e) || RestApiUtil.isDueToAuthorizationFailure(e)) {
                RestApiUtil.handleResourceNotFoundError(RestApiConstants.RESOURCE_API, apiId, e, log);
            } else if (isAuthorizationFailure(e)) {
                RestApiUtil.handleAuthorizationFailure("User is not authorized to access the API", e, log);
            } else {
                String errorMessage = "Error while retrieving API : " + apiId;
                RestApiUtil.handleInternalServerError(errorMessage, e, log);
            }
        }
        return null;
    }

    /**
     * Validate the provided OpenAPI definition (via file or url) and return a Map with the validation response
     * information.
     *
     * @param url OpenAPI definition url
     * @param fileInputStream file as input stream
     * @param returnContent whether to return the content of the definition in the response DTO
     * @return Map with the validation response information. A value with key 'dto' will have the response DTO
     *  of type OpenAPIDefinitionValidationResponseDTO for the REST API. A value with key 'model' will have the
     *  validation response of type APIDefinitionValidationResponse coming from the impl level.
     */
    private Map validateOpenAPIDefinition(String url, InputStream fileInputStream, Attachment fileDetail,
           Boolean returnContent) throws APIManagementException {
        //validate inputs
        handleInvalidParams(fileInputStream, fileDetail, url);

        OpenAPIDefinitionValidationResponseDTO responseDTO;
        APIDefinitionValidationResponse validationResponse = new APIDefinitionValidationResponse();
        if (url != null) {
            validationResponse = OASParserUtil.validateAPIDefinitionByURL(url, returnContent);
        } else if (fileInputStream != null) {
            String filename = fileDetail.getContentDisposition().getFilename();
            try {
                if (filename.endsWith(".zip")) {
                    validationResponse =
                            OASParserUtil. extractAndValidateOpenAPIArchive(fileInputStream,returnContent);
                } else  {
                    String openAPIContent = IOUtils.toString(fileInputStream, RestApiConstants.CHARSET);
                    validationResponse = OASParserUtil.validateAPIDefinition(openAPIContent, returnContent);
                }
            } catch (IOException e) {
                RestApiUtil.handleInternalServerError("Error while reading file content", e, log);
            }
        }
        responseDTO = APIMappingUtil.getOpenAPIDefinitionValidationResponseFromModel(validationResponse,
                returnContent);

        Map response = new HashMap();
        response.put(RestApiConstants.RETURN_MODEL, validationResponse);
        response.put(RestApiConstants.RETURN_DTO, responseDTO);
        return response;
    }

    /**
     * Validate API import definition/validate definition parameters
     *
     * @param fileInputStream file content stream
     * @param url             URL of the definition
     */
    private void handleInvalidParams(InputStream fileInputStream, Attachment fileDetail, String url) {

        String msg = "";
        boolean isFileSpecified = fileInputStream != null && fileDetail != null &&
                fileDetail.getContentDisposition() != null && fileDetail.getContentDisposition().getFilename() != null;
        if (url == null && !isFileSpecified) {
            msg = "Either 'file' or 'url' should be specified";
        }

        if (isFileSpecified && url != null) {
            msg = "Only one of 'file' and 'url' should be specified";
        }

        if (StringUtils.isNotBlank(msg)) {
            RestApiUtil.handleBadRequest(msg, log);
        }
    }

    /**
     * To check whether a particular exception is due to access control restriction.
     *
     * @param e Exception object.
     * @return true if the the exception is caused due to authorization failure.
     */
    private boolean isAuthorizationFailure(Exception e) {
        String errorMessage = e.getMessage();
        return errorMessage != null && errorMessage.contains(APIConstants.UN_AUTHORIZED_ERROR_MESSAGE);
    }

    /***
     * To check if the API is modified or not when the given sequence is in API.
     *
     * @param api
     * @param mediation
     * @return if the API is modified or not
     */
    private boolean isAPIModified(API api, Mediation mediation) {

        if (mediation != null) {
            String sequenceName;
            if (APIConstants.API_CUSTOM_SEQUENCE_TYPE_IN.equalsIgnoreCase(mediation.getType())) {
                sequenceName = api.getInSequence();
                if (isSequenceExistsInAPI(sequenceName, mediation)) {
                    api.setInSequence(null);
                    return true;
                }
            } else if (APIConstants.API_CUSTOM_SEQUENCE_TYPE_OUT.equalsIgnoreCase(mediation.getType())) {
                sequenceName = api.getOutSequence();
                if (isSequenceExistsInAPI(sequenceName, mediation)) {
                    api.setOutSequence(null);
                    return true;
                }
            } else {
                sequenceName = api.getFaultSequence();
                if (isSequenceExistsInAPI(sequenceName, mediation)) {
                    api.setFaultSequence(null);
                    return true;
                }
            }
        }
        return false;
    }

    private boolean isSequenceExistsInAPI(String sequenceName, Mediation mediation) {

        return StringUtils.isNotEmpty(sequenceName) && mediation.getName().equals(sequenceName);
    }

    /**
     * Returns the mediation policy name specify inside mediation config
     *
     * @param config mediation config content
     * @return name of the mediation policy or null
     */
    public String getMediationNameFromConfig(String config) {
        try {
            //convert xml content in to json
            String configInJson = XML.toJSONObject(config).toString();
            JSONParser parser = new JSONParser();
            //Extracting mediation policy name from the json string
            JSONObject jsonObject = (JSONObject) parser.parse(configInJson);
            JSONObject rootObject = (JSONObject) jsonObject.get(APIConstants.MEDIATION_SEQUENCE_ELEM);
            String name = rootObject.get(APIConstants.POLICY_NAME_ELEM).toString();
            return name + APIConstants.MEDIATION_CONFIG_EXT;
        } catch (JSONException e) {
            log.error("JSON Error occurred while converting the mediation config string to json", e);
        } catch (ParseException e) {
            log.error("Parser Error occurred while parsing config json string in to json object", e);
        }
        return null;
    }

    /**
     * Check the existence of the mediation policy
     *
     * @param mediationResourcePath mediation config content
     */
    public void checkMediationPolicy(APIProvider apiProvider, String mediationResourcePath, String name) throws APIManagementException {
        if (apiProvider.checkIfResourceExists(mediationResourcePath)) {
            throw new APIManagementException(ExceptionCodes.MEDIATION_POLICY_API_ALREADY_EXISTS);
        }
        if (StringUtils.isNotBlank(name) && name.length() > APIConstants.MAX_LENGTH_MEDIATION_POLICY_NAME) {
            throw new APIManagementException(ExceptionCodes.from(ExceptionCodes.MEDIATION_POLICY_NAME_TOO_LONG,
                    APIConstants.MAX_LENGTH_MEDIATION_POLICY_NAME + ""));
        }
    }

    /**
     * Send HTTP HEAD request to test the endpoint url
     *
     * @param urlVal url for which the HEAD request is sent
     * @return ApiEndpointValidationResponseDTO Response DTO containing validity information of the HEAD request made
     * to test the endpoint url
     */
    public static ApiEndpointValidationResponseDTO sendHttpHEADRequest(String urlVal) {

        ApiEndpointValidationResponseDTO apiEndpointValidationResponseDTO = new ApiEndpointValidationResponseDTO();
        HttpHead head = new HttpHead(urlVal);
        org.apache.commons.httpclient.HttpClient client = new org.apache.commons.httpclient.HttpClient();
        // extract the host name and add the Host http header for sanity
        head.addHeader("Host", urlVal.replaceAll("https?://", "").
                replaceAll("(/.*)?", ""));
        client.getParams().setParameter("http.socket.timeout", 4000);
        client.getParams().setParameter("http.connection.timeout", 4000);
        HttpMethod method = new HeadMethod(urlVal);

        if (System.getProperty(APIConstants.HTTP_PROXY_HOST) != null &&
                System.getProperty(APIConstants.HTTP_PROXY_PORT) != null) {
            log.debug("Proxy configured, hence routing through configured proxy");
            String proxyHost = System.getProperty(APIConstants.HTTP_PROXY_HOST);
            String proxyPort = System.getProperty(APIConstants.HTTP_PROXY_PORT);
            HostConfiguration hostConfiguration = client.getHostConfiguration();
            hostConfiguration.setProxy(proxyHost, Integer.parseInt(proxyPort));
            client.setHostConfiguration(hostConfiguration);
        }
        try {
            int statusCode = client.executeMethod(method);
            apiEndpointValidationResponseDTO.setStatusCode(statusCode);
            apiEndpointValidationResponseDTO.setStatusMessage(HttpStatus.getStatusText(statusCode));
        } catch (UnknownHostException e) {
            log.error("UnknownHostException occurred while sending the HEAD request to the given endpoint url:", e);
            apiEndpointValidationResponseDTO.setError("Unknown Host");
        } catch (IOException e) {
            log.error("Error occurred while sending the HEAD request to the given endpoint url:", e);
            apiEndpointValidationResponseDTO.setError("Connection error");
        } finally {
            method.releaseConnection();
        }
        return apiEndpointValidationResponseDTO;
    }
}<|MERGE_RESOLUTION|>--- conflicted
+++ resolved
@@ -274,59 +274,8 @@
         APIDTO createdApiDTO;
         try {
             APIProvider apiProvider = RestApiCommonUtil.getLoggedInUserProvider();
-<<<<<<< HEAD
-            boolean isWSAPI = APIDTO.TypeEnum.WS == body.getType();
-
-            // validate web socket api endpoint configurations
-            if (isWSAPI && !RestApiPublisherUtils.isValidWSAPI(body)) {
-                RestApiUtil.handleBadRequest("Endpoint URLs should be valid web socket URLs", log);
-            }
-
-            // AWS Lambda: secret key encryption while creating the API
-            if (body.getEndpointConfig() != null) {
-                LinkedHashMap endpointConfig = (LinkedHashMap) body.getEndpointConfig();
-                if (endpointConfig.containsKey(APIConstants.AMZN_SECRET_KEY)) {
-                    String secretKey = (String) endpointConfig.get(APIConstants.AMZN_SECRET_KEY);
-                    if (!StringUtils.isEmpty(secretKey)) {
-                        CryptoUtil cryptoUtil = CryptoUtil.getDefaultCryptoUtil();
-                        String encryptedSecretKey = cryptoUtil.encryptAndBase64Encode(secretKey.getBytes());
-                        endpointConfig.put(APIConstants.AMZN_SECRET_KEY, encryptedSecretKey);
-                        body.setEndpointConfig(endpointConfig);
-                    }
-                }
-            }
-
-            API apiToAdd = prepareToCreateAPIByDTO(body);
-            validateScopes(apiToAdd);
-            //validate API categories
-            List<APICategory> apiCategories = apiToAdd.getApiCategories();
-            if (apiCategories != null && apiCategories.size() >0) {
-                if (!APIUtil.validateAPICategories(apiCategories, RestApiCommonUtil.getLoggedInUserTenantDomain())) {
-                    RestApiUtil.handleBadRequest("Invalid API Category name(s) defined", log);
-                }
-            }
-
-            if (!isWSAPI) {
-                APIDefinition oasParser;
-                if (RestApiConstants.OAS_VERSION_2.equalsIgnoreCase(oasVersion)) {
-                    oasParser = new OAS2Parser();
-                } else {
-                    oasParser = new OAS3Parser();
-                }
-                SwaggerData swaggerData = new SwaggerData(apiToAdd);
-                String apiDefinition = oasParser.generateAPIDefinition(swaggerData);
-                apiToAdd.setSwaggerDefinition(apiDefinition);
-            }
-            //adding the api
-            API createdApi = apiProvider.addAPI(apiToAdd);
-
-=======
-            API apiToAdd = PublisherCommonUtils
+            API createdApi = PublisherCommonUtils
                     .addAPIWithGeneratedSwaggerDefinition(body, oasVersion, RestApiCommonUtil.getLoggedInUsername());
-            APIIdentifier createdApiId = apiToAdd.getId();
-            //Retrieve the newly added API to send in the response payload
-            API createdApi = apiProvider.getAPI(createdApiId);
->>>>>>> 70e46457
             createdApiDTO = APIMappingUtil.fromAPItoDTO(createdApi);
             //This URI used to set the location header of the POST response
             createdApiUri = new URI(RestApiConstants.RESOURCE_PATH_APIS + "/" + createdApiDTO.getId());
@@ -522,271 +471,8 @@
         try {
             APIProvider apiProvider = RestApiCommonUtil.getProvider(username);
             API originalAPI = apiProvider.getAPIbyUUID(apiId, tenantDomain);
-<<<<<<< HEAD
-            APIIdentifier apiIdentifier = originalAPI.getId();
-            boolean isWSAPI = originalAPI.getType() != null
-                    && APIConstants.APITransportType.WS.toString().equals(originalAPI.getType());
-            boolean isGraphql = originalAPI.getType() != null
-                    && APIConstants.APITransportType.GRAPHQL.toString().equals(originalAPI.getType());
-
-            org.wso2.carbon.apimgt.rest.api.common.annotations.Scope[] apiDtoClassAnnotatedScopes =
-                    APIDTO.class.getAnnotationsByType(
-                            org.wso2.carbon.apimgt.rest.api.common.annotations.Scope.class);
-            boolean hasClassLevelScope = checkClassScopeAnnotation(apiDtoClassAnnotatedScopes, tokenScopes);
-
-            JSONParser parser = new JSONParser();
-            String oldEndpointConfigString = originalAPI.getEndpointConfig();
-            JSONObject oldEndpointConfig = null;
-            if (StringUtils.isNotBlank(oldEndpointConfigString)) {
-                oldEndpointConfig = (JSONObject) parser.parse(oldEndpointConfigString);
-            }
-            String oldProductionApiSecret = null;
-            String oldSandboxApiSecret = null;
-
-            if (oldEndpointConfig != null) {
-                if ((oldEndpointConfig.containsKey(APIConstants.ENDPOINT_SECURITY))) {
-                    JSONObject oldEndpointSecurity =
-                            (JSONObject) oldEndpointConfig.get(APIConstants.ENDPOINT_SECURITY);
-                    if (oldEndpointSecurity.containsKey(APIConstants.OAuthConstants.ENDPOINT_SECURITY_PRODUCTION)) {
-                        JSONObject oldEndpointSecurityProduction = (JSONObject) oldEndpointSecurity
-                                .get(APIConstants.OAuthConstants.ENDPOINT_SECURITY_PRODUCTION);
-
-                        if (oldEndpointSecurityProduction.get(APIConstants
-                                .OAuthConstants.OAUTH_CLIENT_ID) != null && oldEndpointSecurityProduction.get(
-                                APIConstants.OAuthConstants.OAUTH_CLIENT_SECRET) != null) {
-                            oldProductionApiSecret = oldEndpointSecurityProduction.get(APIConstants
-                                    .OAuthConstants.OAUTH_CLIENT_SECRET).toString();
-                        }
-                    }
-                    if (oldEndpointSecurity.containsKey(APIConstants.OAuthConstants.ENDPOINT_SECURITY_SANDBOX)) {
-                        JSONObject oldEndpointSecuritySandbox = (JSONObject) oldEndpointSecurity
-                                .get(APIConstants.OAuthConstants.ENDPOINT_SECURITY_SANDBOX);
-
-                        if (oldEndpointSecuritySandbox.get(APIConstants
-                        .OAuthConstants.OAUTH_CLIENT_ID) != null && oldEndpointSecuritySandbox.get(
-                                APIConstants.OAuthConstants.OAUTH_CLIENT_SECRET) != null) {
-                            oldSandboxApiSecret = oldEndpointSecuritySandbox.get(APIConstants
-                                    .OAuthConstants.OAUTH_CLIENT_SECRET).toString();
-                        }
-                    }
-                }
-            }
-
-
-            LinkedHashMap endpointConfig = (LinkedHashMap) body.getEndpointConfig();
-            CryptoUtil cryptoUtil = CryptoUtil.getDefaultCryptoUtil();
-
-            // OAuth 2.0 backend protection: Api Key and Api Secret encryption while updating the API
-            if (endpointConfig != null) {
-                if ((endpointConfig.get(APIConstants.ENDPOINT_SECURITY) != null)) {
-                    LinkedHashMap endpointSecurity = (LinkedHashMap) endpointConfig.get(APIConstants.ENDPOINT_SECURITY);
-                    if (endpointSecurity.get(APIConstants.OAuthConstants.ENDPOINT_SECURITY_PRODUCTION) != null) {
-                        LinkedHashMap endpointSecurityProduction = (LinkedHashMap) endpointSecurity
-                                .get(APIConstants.OAuthConstants.ENDPOINT_SECURITY_PRODUCTION);
-                        String productionEndpointType = (String) endpointSecurityProduction
-                                .get(APIConstants.OAuthConstants.ENDPOINT_SECURITY_TYPE);
-
-                        // Change default value of customParameters JSONObject to String
-                        LinkedHashMap<String, String> customParametersHashMap = (LinkedHashMap<String, String>)
-                                endpointSecurityProduction.get(APIConstants
-                                        .OAuthConstants.OAUTH_CUSTOM_PARAMETERS);
-                        String customParametersString = JSONObject.toJSONString(customParametersHashMap);
-                        endpointSecurityProduction.put(APIConstants
-                                .OAuthConstants.OAUTH_CUSTOM_PARAMETERS, customParametersString);
-
-                        if (APIConstants.OAuthConstants.OAUTH.equals(productionEndpointType)) {
-                            String apiSecret = endpointSecurityProduction.get(APIConstants
-                                    .OAuthConstants.OAUTH_CLIENT_SECRET).toString();
-
-                            if (!apiSecret.equals("")) {
-                                String encryptedApiSecret = cryptoUtil.encryptAndBase64Encode(apiSecret.getBytes());
-                                endpointSecurityProduction.put(APIConstants
-                                        .OAuthConstants.OAUTH_CLIENT_SECRET, encryptedApiSecret);
-                            } else {
-                                endpointSecurityProduction.put(APIConstants
-                                .OAuthConstants.OAUTH_CLIENT_SECRET, oldProductionApiSecret);
-                            }
-                        }
-                        endpointSecurity.put(APIConstants
-                                .OAuthConstants.ENDPOINT_SECURITY_PRODUCTION, endpointSecurityProduction);
-                        endpointConfig.put(APIConstants.ENDPOINT_SECURITY, endpointSecurity);
-                        body.setEndpointConfig(endpointConfig);
-                    }
-                    if (endpointSecurity.get(APIConstants.OAuthConstants.ENDPOINT_SECURITY_SANDBOX) != null) {
-                        LinkedHashMap endpointSecuritySandbox = (LinkedHashMap) endpointSecurity
-                                .get(APIConstants.OAuthConstants.ENDPOINT_SECURITY_SANDBOX);
-                        String sandboxEndpointType = (String) endpointSecuritySandbox
-                                .get(APIConstants.OAuthConstants.ENDPOINT_SECURITY_TYPE);
-
-                        // Change default value of customParameters JSONObject to String
-                        LinkedHashMap<String, String> customParametersHashMap = (LinkedHashMap<String, String>)
-                                endpointSecuritySandbox.get(APIConstants
-                                        .OAuthConstants.OAUTH_CUSTOM_PARAMETERS);
-                        String customParametersString = JSONObject.toJSONString(customParametersHashMap);
-                        endpointSecuritySandbox.put(APIConstants
-                                .OAuthConstants.OAUTH_CUSTOM_PARAMETERS, customParametersString);
-
-                        if (APIConstants.OAuthConstants.OAUTH.equals(sandboxEndpointType)) {
-                            String apiSecret = endpointSecuritySandbox.get(APIConstants
-                                    .OAuthConstants.OAUTH_CLIENT_SECRET).toString();
-
-                            if (!apiSecret.equals("")) {
-                                String encryptedApiSecret = cryptoUtil.encryptAndBase64Encode(apiSecret.getBytes());
-                                endpointSecuritySandbox.put(APIConstants
-                                        .OAuthConstants.OAUTH_CLIENT_SECRET, encryptedApiSecret);
-                            } else {
-                                endpointSecuritySandbox.put(APIConstants
-                                        .OAuthConstants.OAUTH_CLIENT_SECRET, oldSandboxApiSecret);
-                            }
-                        }
-                        endpointSecurity.put(APIConstants
-                                .OAuthConstants.ENDPOINT_SECURITY_SANDBOX, endpointSecuritySandbox);
-                        endpointConfig.put(APIConstants.ENDPOINT_SECURITY, endpointSecurity);
-                        body.setEndpointConfig(endpointConfig);
-                    }
-                }
-            }
-
-            // AWS Lambda: secret key encryption while updating the API
-            if (body.getEndpointConfig() != null) {
-                if (endpointConfig.containsKey(APIConstants.AMZN_SECRET_KEY)) {
-                    String secretKey = (String) endpointConfig.get(APIConstants.AMZN_SECRET_KEY);
-                    if (!StringUtils.isEmpty(secretKey)) {
-                        if (!APIConstants.AWS_SECRET_KEY.equals(secretKey)) {
-                            String encryptedSecretKey = cryptoUtil.encryptAndBase64Encode(secretKey.getBytes());
-                            endpointConfig.put(APIConstants.AMZN_SECRET_KEY, encryptedSecretKey);
-                            body.setEndpointConfig(endpointConfig);
-                        } else {
-                            JSONParser jsonParser = new JSONParser();
-                            JSONObject originalEndpointConfig = (JSONObject)
-                                    jsonParser.parse(originalAPI.getEndpointConfig());
-                            String encryptedSecretKey = (String) originalEndpointConfig.get(APIConstants.AMZN_SECRET_KEY);
-                            endpointConfig.put(APIConstants.AMZN_SECRET_KEY, encryptedSecretKey);
-                            body.setEndpointConfig(endpointConfig);
-                        }
-                    }
-                }
-            }
-
-            if (!hasClassLevelScope) {
-                // Validate per-field scopes
-                body = getFieldOverriddenAPIDTO(body, originalAPI, tokenScopes);
-            }
-            //Overriding some properties:
-            body.setName(apiIdentifier.getApiName());
-            body.setVersion(apiIdentifier.getVersion());
-            body.setProvider(apiIdentifier.getProviderName());
-            body.setContext(originalAPI.getContextTemplate());
-            body.setLifeCycleStatus(originalAPI.getStatus());
-            body.setType(APIDTO.TypeEnum.fromValue(originalAPI.getType()));
-
-            List<APIResource> removedProductResources = getRemovedProductResources(body, originalAPI);
-
-            if (!removedProductResources.isEmpty()) {
-                RestApiUtil.handleConflict("Cannot remove following resource paths " +
-                        removedProductResources.toString() + " because they are used by one or more API Products", log);
-            }
-
-            // Validate API Security
-            List<String> apiSecurity = body.getSecurityScheme();
-            if (!apiProvider.isClientCertificateBasedAuthenticationConfigured() && apiSecurity != null && apiSecurity
-                    .contains(APIConstants.API_SECURITY_MUTUAL_SSL)) {
-                RestApiUtil.handleBadRequest("Mutual SSL based authentication is not supported in this server.", log);
-            }
-            //validation for tiers
-            List<String> tiersFromDTO = body.getPolicies();
-            String originalStatus = originalAPI.getStatus();
-            if (apiSecurity.contains(APIConstants.DEFAULT_API_SECURITY_OAUTH2) ||
-                    apiSecurity.contains(APIConstants.API_SECURITY_API_KEY)) {
-                if (tiersFromDTO == null || tiersFromDTO.isEmpty() &&
-                        !(APIConstants.CREATED.equals(originalStatus) ||
-                                APIConstants.PROTOTYPED.equals(originalStatus))) {
-                    RestApiUtil.handleBadRequest("A tier should be defined " +
-                            "if the API is not in CREATED or PROTOTYPED state", log);
-                }
-            }
-
-            if (tiersFromDTO != null && !tiersFromDTO.isEmpty()) {
-                //check whether the added API's tiers are all valid
-                Set<Tier> definedTiers = apiProvider.getTiers();
-                List<String> invalidTiers = RestApiUtil.getInvalidTierNames(definedTiers, tiersFromDTO);
-                if (invalidTiers.size() > 0) {
-                    RestApiUtil.handleBadRequest(
-                            "Specified tier(s) " + Arrays.toString(invalidTiers.toArray()) + " are invalid", log);
-                }
-            }
-            if (body.getAccessControlRoles() != null) {
-                String errorMessage = RestApiPublisherUtils.validateUserRoles(body.getAccessControlRoles());
-                if (!errorMessage.isEmpty()) {
-                    RestApiUtil.handleBadRequest(errorMessage, log);
-                }
-            }
-            if (body.getVisibleRoles() != null) {
-                String errorMessage = RestApiPublisherUtils.validateRoles(body.getVisibleRoles());
-                if (!errorMessage.isEmpty()) {
-                    RestApiUtil.handleBadRequest(errorMessage, log);
-                }
-            }
-            if (body.getAdditionalProperties() != null) {
-                String errorMessage = RestApiPublisherUtils.validateAdditionalProperties(body.getAdditionalProperties());
-                if (!errorMessage.isEmpty()) {
-                    RestApiUtil.handleBadRequest(errorMessage, log);
-                }
-            }
-            // Validate if resources are empty
-            if (!isWSAPI && (body.getOperations() == null || body.getOperations().isEmpty())) {
-                RestApiUtil.handleBadRequest(ExceptionCodes.NO_RESOURCES_FOUND, log);
-            }
-            API apiToUpdate = APIMappingUtil.fromDTOtoAPI(body, apiIdentifier.getProviderName());
-            if (APIConstants.PUBLIC_STORE_VISIBILITY.equals(apiToUpdate.getVisibility())) {
-                apiToUpdate.setVisibleRoles(StringUtils.EMPTY);
-            }
-            apiToUpdate.setUUID(originalAPI.getUUID());
-            validateScopes(apiToUpdate);
-            apiToUpdate.setThumbnailUrl(originalAPI.getThumbnailUrl());
-            if (body.getKeyManagers() instanceof List) {
-                apiToUpdate.setKeyManagers((List<String>) body.getKeyManagers());
-            } else {
-                apiToUpdate.setKeyManagers(
-                        Collections.singletonList(APIConstants.KeyManager.API_LEVEL_ALL_KEY_MANAGERS));
-            }
-
-            //attach micro-geteway labels
-            assignLabelsToDTO(body, apiToUpdate);
-
-            //preserve monetization status in the update flow
-            //apiProvider.configureMonetizationInAPIArtifact(originalAPI); ////////////TODO /////////REG call
-
-            if (!isWSAPI) {
-                String oldDefinition = apiProvider.getOpenAPIDefinition(apiId, tenantDomain);
-                APIDefinition apiDefinition = OASParserUtil.getOASParser(oldDefinition);
-                SwaggerData swaggerData = new SwaggerData(apiToUpdate);
-                String newDefinition = apiDefinition.generateAPIDefinition(swaggerData, oldDefinition);
-                apiToUpdate.setSwaggerDefinition(newDefinition);
-                //apiProvider.saveSwaggerDefinition(apiToUpdate, newDefinition);
-                if (!isGraphql) {
-                    apiToUpdate.setUriTemplates(apiDefinition.getURITemplates(newDefinition));
-                }
-            }
-            apiToUpdate.setWsdlUrl(body.getWsdlUrl());
-
-            //validate API categories
-            List<APICategory> apiCategories = apiToUpdate.getApiCategories();
-            if (apiCategories != null && apiCategories.size() >0) {
-                if (!APIUtil.validateAPICategories(apiCategories, RestApiCommonUtil.getLoggedInUserTenantDomain())) {
-                    RestApiUtil.handleBadRequest("Invalid API Category name(s) defined", log);
-                }
-            }
-
-            //apiProvider.manageAPI(apiToUpdate);
-            apiProvider.updateAPI(apiToUpdate, originalAPI);
-            API updatedApi = apiProvider.getAPIbyUUID(apiId, tenantDomain); ////// TODO use returend api
-            updatedApiDTO = APIMappingUtil.fromAPItoDTO(updatedApi);
-            return Response.ok().entity(updatedApiDTO).build();
-=======
             API updatedApi = PublisherCommonUtils.updateApi(originalAPI, body, apiProvider, tokenScopes);
             return Response.ok().entity(APIMappingUtil.fromAPItoDTO(updatedApi)).build();
->>>>>>> 70e46457
         } catch (APIManagementException e) {
             //Auth failure occurs when cross tenant accessing APIs. Sends 404, since we don't need
             // to expose the existence of the resource
@@ -1445,11 +1131,7 @@
             String username = RestApiCommonUtil.getLoggedInUsername();
             String tenantDomain = RestApiCommonUtil.getLoggedInUserTenantDomain();
             APIProvider apiProvider = RestApiCommonUtil.getProvider(username);
-<<<<<<< HEAD
             API api = apiProvider.getAPIbyUUID(apiId, tenantDomain);
-=======
-            APIIdentifier apiIdentifier = APIMappingUtil.getAPIIdentifierFromUUID(apiId);
->>>>>>> 70e46457
 
             //check if the API has subscriptions
             //Todo : need to optimize this check. This method seems too costly to check if subscription exists
@@ -1517,15 +1199,8 @@
             APIProvider apiProvider = RestApiCommonUtil.getLoggedInUserProvider();
             String tenantDomain = RestApiCommonUtil.getLoggedInUserTenantDomain();
 
-<<<<<<< HEAD
             DocumentationContent docContent = apiProvider.getDocumentationContent(apiId, documentId, tenantDomain);
             if (docContent == null) {
-=======
-            //this will fail if user does not have access to the API or the API does not exist
-            APIIdentifier apiIdentifier = APIMappingUtil.getAPIIdentifierFromUUID(apiId);
-            documentation = apiProvider.getDocumentation(documentId, tenantDomain);
-            if (documentation == null) {
->>>>>>> 70e46457
                 RestApiUtil.handleResourceNotFoundError(RestApiConstants.RESOURCE_DOCUMENTATION, documentId, log);
                 return null;
             }
@@ -1664,13 +1339,8 @@
             String tenantDomain = RestApiCommonUtil.getLoggedInUserTenantDomain();
 
             //this will fail if user does not have access to the API or the API does not exist
-<<<<<<< HEAD
             //APIIdentifier apiIdentifier = APIMappingUtil.getAPIIdentifierFromUUID(apiId, tenantDomain);
             documentation = apiProvider.getDocumentation(apiId, documentId, tenantDomain);
-=======
-            APIIdentifier apiIdentifier = APIMappingUtil.getAPIIdentifierFromUUID(apiId);
-            documentation = apiProvider.getDocumentation(documentId, tenantDomain);
->>>>>>> 70e46457
             if (documentation == null) {
                 RestApiUtil.handleResourceNotFoundError(RestApiConstants.RESOURCE_DOCUMENTATION, documentId, log);
             }
@@ -1698,14 +1368,8 @@
         try {
             APIProvider apiProvider = RestApiCommonUtil.getLoggedInUserProvider();
             String tenantDomain = RestApiCommonUtil.getLoggedInUserTenantDomain();
-<<<<<<< HEAD
 
             documentation = apiProvider.getDocumentation(apiId, documentId, tenantDomain);
-=======
-            //this will fail if API is not accessible
-            APIMappingUtil.getAPIIdentifierFromUUID(apiId);
-            documentation = apiProvider.getDocumentation(documentId, tenantDomain);
->>>>>>> 70e46457
             if (documentation == null) {
                 RestApiUtil.handleResourceNotFoundError(RestApiConstants.RESOURCE_DOCUMENTATION, documentId, log);
             }
@@ -1812,14 +1476,9 @@
             APIProvider apiProvider = RestApiCommonUtil.getLoggedInUserProvider();
             String tenantDomain = RestApiCommonUtil.getLoggedInUserTenantDomain();
             //this will fail if user does not have access to the API or the API does not exist
-<<<<<<< HEAD
             //APIIdentifier apiIdentifier = APIMappingUtil.getAPIIdentifierFromUUID(apiId, tenantDomain);
             //List<Documentation> allDocumentation = apiProvider.getAllDocumentation(apiIdentifier);
             List<Documentation> allDocumentation = apiProvider.getAllDocumentation(apiId, tenantDomain);
-=======
-            APIIdentifier apiIdentifier = APIMappingUtil.getAPIIdentifierFromUUID(apiId);
-            List<Documentation> allDocumentation = apiProvider.getAllDocumentation(apiIdentifier);
->>>>>>> 70e46457
             DocumentListDTO documentListDTO = DocumentationMappingUtil.fromDocumentationListToDTO(allDocumentation,
                     offset, limit);
             DocumentationMappingUtil
@@ -1850,37 +1509,7 @@
     @Override
     public Response apisApiIdDocumentsPost(String apiId, DocumentDTO body, String ifMatch, MessageContext messageContext) {
         try {
-<<<<<<< HEAD
-            APIProvider apiProvider = RestApiCommonUtil.getLoggedInUserProvider();
-            Documentation documentation = DocumentationMappingUtil.fromDTOtoDocumentation(body);
-            String documentName = body.getName();
-            String tenantDomain = RestApiCommonUtil.getLoggedInUserTenantDomain();
-            if (body.getType() == null) {
-                throw new BadRequestException();
-            }
-            if (body.getType() == DocumentDTO.TypeEnum.OTHER && StringUtils.isBlank(body.getOtherTypeName())) {
-                //check otherTypeName for not null if doc type is OTHER
-                RestApiUtil.handleBadRequest("otherTypeName cannot be empty if type is OTHER.", log);
-            }
-            String sourceUrl = body.getSourceUrl();
-            if (body.getSourceType() == DocumentDTO.SourceTypeEnum.URL &&
-                    (org.apache.commons.lang3.StringUtils.isBlank(sourceUrl) || !RestApiUtil.isURL(sourceUrl))) {
-                RestApiUtil.handleBadRequest("Invalid document sourceUrl Format", log);
-            }
-            //this will fail if user does not have access to the API or the API does not exist
-            APIIdentifier apiIdentifier = APIMappingUtil.getAPIIdentifierFromUUID(apiId, tenantDomain);
-            if (apiProvider.isDocumentationExist(apiId, documentName)) {
-                String errorMessage = "Requested document '" + documentName + "' already exists";
-                RestApiUtil.handleResourceAlreadyExistsError(errorMessage, log);
-            }
-            documentation = apiProvider.addDocumentation(apiId, documentation);
-
-            //retrieve the newly added document
-            String newDocumentId = documentation.getId();
-            //documentation = apiProvider.getDocumentation(newDocumentId, tenantDomain);
-=======
             Documentation documentation = PublisherCommonUtils.addDocumentationToAPI(body, apiId);
->>>>>>> 70e46457
             DocumentDTO newDocumentDTO = DocumentationMappingUtil.fromDocumentationToDTO(documentation);
             String uriString = RestApiConstants.RESOURCE_PATH_DOCUMENTS_DOCUMENT_ID
                     .replace(RestApiConstants.APIID_PARAM, apiId)
@@ -2320,19 +1949,8 @@
         try {
             APIProvider apiProvider = RestApiCommonUtil.getLoggedInUserProvider();
 
-<<<<<<< HEAD
             // Getting resource correspond to the given uuid
             Mediation mediationResource = apiProvider.getApiSpecificMediationPolicyByPolicyId(apiId, mediationPolicyId);
-=======
-            //this will fail if user does not have access to the API or the API does not exist
-            APIIdentifier apiIdentifier = APIMappingUtil.getAPIIdentifierFromUUID(apiId);
-            String apiResourcePath = APIUtil.getAPIPath(apiIdentifier);
-            //Getting the api base path out of apiResourcePath
-            apiResourcePath = apiResourcePath.substring(0, apiResourcePath.lastIndexOf("/"));
-            //Getting resource correspond to the given uuid
-            Resource mediationResource = apiProvider
-                    .getApiSpecificMediationResourceFromUuid(apiIdentifier, mediationPolicyId, apiResourcePath);
->>>>>>> 70e46457
             if (mediationResource == null) {
                 RestApiUtil.handleResourceNotFoundError(RestApiConstants.RESOURCE_MEDIATION_POLICY, mediationPolicyId,
                         log);
@@ -2920,79 +2538,7 @@
         if (!response.isValid()) {
             RestApiUtil.handleBadRequest(response.getErrorItems(), log);
         }
-<<<<<<< HEAD
-        return updateSwagger(apiId, response);
-    }
-
-    /**
-     * update swagger definition of the given api
-     *
-     * @param apiId API Id
-     * @param response response of a swagger definition validation call
-     * @return updated swagger definition
-     * @throws APIManagementException when error occurred updating swagger
-     * @throws FaultGatewaysException when error occurred publishing API to the gateway
-     */
-    private String updateSwagger(String apiId, APIDefinitionValidationResponse response)
-            throws APIManagementException, FaultGatewaysException {
-        APIProvider apiProvider = RestApiCommonUtil.getLoggedInUserProvider();
-        String tenantDomain = RestApiCommonUtil.getLoggedInUserTenantDomain();
-        //this will fail if user does not have access to the API or the API does not exist
-        API existingAPI = apiProvider.getAPIbyUUID(apiId, tenantDomain);
-        existingAPI.setSwaggerDefinition(null); // remove existing definition
-        
-        APIDefinition oasParser = response.getParser();
-        String apiDefinition = response.getJsonContent();
-        apiDefinition = OASParserUtil.preProcess(apiDefinition);
-        Set<URITemplate> uriTemplates = null;
-        try {
-            uriTemplates = oasParser.getURITemplates(apiDefinition);
-        } catch (APIManagementException e) {
-            // catch APIManagementException inside again to capture validation error
-            RestApiUtil.handleBadRequest(e.getMessage(), log);
-        }
-        if(uriTemplates == null || uriTemplates.isEmpty()) {
-            RestApiUtil.handleBadRequest(ExceptionCodes.NO_RESOURCES_FOUND, log);
-        }
-        Set<Scope> scopes = oasParser.getScopes(apiDefinition);
-        //validating scope roles
-        for (Scope scope : scopes) {
-            String roles = scope.getRoles();
-            if (roles != null) {
-                for (String aRole : roles.split(",")) {
-                    boolean isValidRole = APIUtil.isRoleNameExist(RestApiCommonUtil.getLoggedInUsername(), aRole);
-                    if (!isValidRole) {
-                        String error = "Role '" + aRole + "' Does not exist.";
-                        RestApiUtil.handleBadRequest(error, log);
-                    }
-                }
-            }
-        }
-        
-        List<APIResource> removedProductResources = apiProvider.getRemovedProductResources(uriTemplates, existingAPI);
-
-        if (!removedProductResources.isEmpty()) {
-            RestApiUtil.handleConflict("Cannot remove following resource paths " +
-                    removedProductResources.toString() + " because they are used by one or more API Products", log);
-        }
-
-        existingAPI.setUriTemplates(uriTemplates);
-        existingAPI.setScopes(scopes);
-        validateScopes(existingAPI);
-
-        //Update API is called to update URITemplates and scopes of the API
-        SwaggerData swaggerData = new SwaggerData(existingAPI);
-        String updatedApiDefinition = oasParser.populateCustomManagementInfo(apiDefinition, swaggerData);
-        apiProvider.saveSwaggerDefinition(existingAPI, updatedApiDefinition);
-        API unModifiedAPI = apiProvider.getAPIbyUUID(apiId, tenantDomain); 
-        apiProvider.updateAPI(existingAPI, unModifiedAPI);
-        //apiProvider.updateAPI(existingAPI);
-        //retrieves the updated swagger definition
-        String apiSwagger = apiProvider.getOpenAPIDefinition(apiId, tenantDomain); // TODO see why we need to get it instead of passing same
-        return oasParser.getOASDefinitionForPublisher(existingAPI, apiSwagger);
-=======
         return PublisherCommonUtils.updateSwagger(apiId, response);
->>>>>>> 70e46457
     }
 
     /**
@@ -3009,13 +2555,8 @@
             APIProvider apiProvider = RestApiCommonUtil.getLoggedInUserProvider();
             String tenantDomain = RestApiCommonUtil.getLoggedInUserTenantDomain();
             //this will fail if user does not have access to the API or the API does not exist
-<<<<<<< HEAD
             //APIIdentifier apiIdentifier = APIMappingUtil.getAPIIdentifierFromUUID(apiId, tenantDomain);
             ResourceFile thumbnailResource = apiProvider.getIcon(apiId, tenantDomain);
-=======
-            APIIdentifier apiIdentifier = APIMappingUtil.getAPIIdentifierFromUUID(apiId);
-            ResourceFile thumbnailResource = apiProvider.getIcon(apiIdentifier);
->>>>>>> 70e46457
 
             if (thumbnailResource != null) {
                 return Response
@@ -3125,12 +2666,7 @@
         try {
             String tenantDomain = RestApiCommonUtil.getLoggedInUserTenantDomain();
             APIProvider apiProvider = RestApiCommonUtil.getLoggedInUserProvider();
-<<<<<<< HEAD
             return apiProvider.isDocumentationExist(apiId, name) ? Response.status(Response.Status.OK).build() :
-=======
-            APIIdentifier apiIdentifier = APIMappingUtil.getAPIIdentifierFromUUID(apiId);
-            return apiProvider.isDocumentationExist(apiIdentifier, name) ? Response.status(Response.Status.OK).build() :
->>>>>>> 70e46457
                     Response.status(Response.Status.NOT_FOUND).build();
 
         } catch(APIManagementException e){
@@ -3622,15 +3158,9 @@
             APIProvider apiProvider = RestApiCommonUtil.getLoggedInUserProvider();
             String tenantDomain = RestApiCommonUtil.getLoggedInUserTenantDomain();
             //this will fail if user does not have access to the API or the API does not exist
-<<<<<<< HEAD
             //APIIdentifier apiIdentifier = APIMappingUtil.getAPIIdentifierFromUUID(apiId, tenantDomain);
             ResourceFile resource = apiProvider.getWSDL(apiId, tenantDomain);
             return RestApiUtil.getResponseFromResourceFile(resource.getName(), resource);
-=======
-            APIIdentifier apiIdentifier = APIMappingUtil.getAPIIdentifierFromUUID(apiId);
-            ResourceFile getWSDLResponse = apiProvider.getWSDL(apiIdentifier);
-            return RestApiUtil.getResponseFromResourceFile(apiIdentifier.toString(), getWSDLResponse);
->>>>>>> 70e46457
         } catch (APIManagementException e) {
             //Auth failure occurs when cross tenant accessing APIs. Sends 404, since we don't need
             // to expose the existence of the resource
@@ -3689,13 +3219,8 @@
         try {
             APIProvider apiProvider = RestApiCommonUtil.getLoggedInUserProvider();
             String tenantDomain = RestApiCommonUtil.getLoggedInUserTenantDomain();
-<<<<<<< HEAD
-            APIIdentifier apiIdentifier = APIMappingUtil.getAPIIdentifierFromUUID(apiId, tenantDomain);
+            APIIdentifier apiIdentifier = APIMappingUtil.getAPIIdentifierFromUUID(apiId);
             Map<String, Object> apiLCData = apiProvider.getAPILifeCycleData(apiId);
-=======
-            APIIdentifier apiIdentifier = APIMappingUtil.getAPIIdentifierFromUUID(apiId);
-            Map<String, Object> apiLCData = apiProvider.getAPILifeCycleData(apiIdentifier);
->>>>>>> 70e46457
             String[] nextAllowedStates = (String[]) apiLCData.get(APIConstants.LC_NEXT_STATES);
             if (!ArrayUtils.contains(nextAllowedStates, action)) {
                 RestApiUtil.handleBadRequest(
@@ -3809,35 +3334,11 @@
                 ExportFormat.valueOf(format.toUpperCase()) :
                 ExportFormat.YAML;
         try {
-<<<<<<< HEAD
-            APIProvider apiProvider = RestApiCommonUtil.getLoggedInUserProvider();
-            String userName = RestApiCommonUtil.getLoggedInUsername();
-
-            // apiId == null means the path from the API Controller
-            if (apiId == null) {
-                // Validate API name, version and provider before exporting
-                String provider = ExportUtils.validateExportParams(name, version, providerName);
-                apiIdentifier = new APIIdentifier(APIUtil.replaceEmailDomain(provider), name, version);
-                apiDtoToReturn = APIMappingUtil.fromAPItoDTO(apiProvider.getAPI(apiIdentifier));
-            } else {
-                String tenantDomain = RestApiCommonUtil.getLoggedInUserTenantDomain();
-                apiIdentifier = APIMappingUtil.getAPIIdentifierFromUUID(apiId, tenantDomain);
-                apiDtoToReturn = getAPIByID(apiId);
-            }
-            apiIdentifier.setUuid(apiId);
-            File file = ExportUtils.exportApi(apiProvider, apiIdentifier, apiDtoToReturn, userName, exportFormat,
-                    preserveStatus);
-            return Response.ok(file)
-                    .header(RestApiConstants.HEADER_CONTENT_DISPOSITION, "attachment; filename=\""
-                            + file.getName() + "\"")
-                    .build();
-=======
             ImportExportAPI importExportAPI = APIImportExportUtil.getImportExportAPI();
             File file = importExportAPI
                     .exportAPI(apiId, name, version, providerName, preserveStatus, exportFormat, true, true);
             return Response.ok(file).header(RestApiConstants.HEADER_CONTENT_DISPOSITION,
                     "attachment; filename=\"" + file.getName() + "\"").build();
->>>>>>> 70e46457
         } catch (APIManagementException | APIImportExportException e) {
             RestApiUtil.handleInternalServerError("Error while exporting " + RestApiConstants.RESOURCE_API, e, log);
         }
