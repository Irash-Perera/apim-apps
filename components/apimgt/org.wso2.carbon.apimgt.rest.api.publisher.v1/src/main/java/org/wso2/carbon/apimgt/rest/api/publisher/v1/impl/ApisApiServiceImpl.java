/*
 * Copyright (c) 2019 WSO2 Inc. (http://www.wso2.org) All Rights Reserved.
 *
 * WSO2 Inc. licenses this file to you under the Apache License,
 * Version 2.0 (the "License"); you may not use this file except
 * in compliance with the License.
 * You may obtain a copy of the License at
 *
 *   http://www.apache.org/licenses/LICENSE-2.0
 *
 * Unless required by applicable law or agreed to in writing,
 * software distributed under the License is distributed on an
 * "AS IS" BASIS, WITHOUT WARRANTIES OR CONDITIONS OF ANY
 * KIND, either express or implied.  See the License for the
 * specific language governing permissions and limitations
 * under the License.
 */

package org.wso2.carbon.apimgt.rest.api.publisher.v1.impl;

import com.amazonaws.SdkClientException;
import com.amazonaws.auth.AWSCredentialsProvider;
import com.amazonaws.auth.AWSStaticCredentialsProvider;
import com.amazonaws.auth.BasicAWSCredentials;
import com.amazonaws.auth.InstanceProfileCredentialsProvider;
import com.amazonaws.services.lambda.AWSLambda;
import com.amazonaws.services.lambda.AWSLambdaClientBuilder;
import com.amazonaws.services.lambda.model.FunctionConfiguration;
import com.amazonaws.services.lambda.model.ListFunctionsResult;
import com.fasterxml.jackson.databind.ObjectMapper;
import com.google.gson.Gson;
import graphql.language.FieldDefinition;
import graphql.language.ObjectTypeDefinition;
import graphql.language.TypeDefinition;
import graphql.schema.GraphQLSchema;
import graphql.schema.idl.SchemaParser;
import graphql.schema.idl.TypeDefinitionRegistry;
import graphql.schema.idl.UnExecutableSchemaGenerator;
import graphql.schema.idl.errors.SchemaProblem;
import graphql.schema.validation.SchemaValidationError;
import graphql.schema.validation.SchemaValidator;
import org.apache.axiom.om.OMElement;
import org.apache.axiom.util.base64.Base64Utils;
import org.apache.commons.collections.MapUtils;
import org.apache.commons.httpclient.HostConfiguration;
import org.apache.commons.httpclient.HttpMethod;
import org.apache.commons.httpclient.HttpStatus;
import org.apache.commons.httpclient.methods.HeadMethod;
import org.apache.commons.io.IOUtils;
import org.apache.commons.lang3.ArrayUtils;
import org.apache.commons.lang3.StringUtils;
import org.apache.commons.logging.Log;
import org.apache.commons.logging.LogFactory;
import org.apache.cxf.jaxrs.ext.MessageContext;
import org.apache.cxf.jaxrs.ext.multipart.Attachment;
import org.apache.cxf.jaxrs.ext.multipart.ContentDisposition;
import org.apache.cxf.phase.PhaseInterceptorChain;
import org.apache.http.client.methods.CloseableHttpResponse;
import org.apache.http.client.methods.HttpGet;
import org.apache.http.client.methods.HttpHead;
import org.apache.http.client.methods.HttpPut;
import org.apache.http.entity.StringEntity;
import org.apache.http.impl.client.CloseableHttpClient;
import org.json.JSONArray;
import org.json.JSONException;
import org.json.XML;
import org.json.simple.JSONObject;
import org.json.simple.parser.JSONParser;
import org.json.simple.parser.ParseException;
import org.wso2.carbon.apimgt.api.APIDefinition;
import org.wso2.carbon.apimgt.api.APIDefinitionValidationResponse;
import org.wso2.carbon.apimgt.api.APIManagementException;
import org.wso2.carbon.apimgt.api.APIProvider;
import org.wso2.carbon.apimgt.api.ExceptionCodes;
import org.wso2.carbon.apimgt.api.FaultGatewaysException;
import org.wso2.carbon.apimgt.api.MonetizationException;
import org.wso2.carbon.apimgt.api.doc.model.APIResource;
import org.wso2.carbon.apimgt.api.dto.CertificateInformationDTO;
import org.wso2.carbon.apimgt.api.dto.ClientCertificateDTO;
import org.wso2.carbon.apimgt.api.model.API;
import org.wso2.carbon.apimgt.api.model.APICategory;
import org.wso2.carbon.apimgt.api.model.APIIdentifier;
import org.wso2.carbon.apimgt.api.model.APIProduct;
import org.wso2.carbon.apimgt.api.model.APIProductIdentifier;
import org.wso2.carbon.apimgt.api.model.APIResourceMediationPolicy;
import org.wso2.carbon.apimgt.api.model.APIStateChangeResponse;
import org.wso2.carbon.apimgt.api.model.APIStore;
import org.wso2.carbon.apimgt.api.model.Documentation;
import org.wso2.carbon.apimgt.api.model.DuplicateAPIException;
import org.wso2.carbon.apimgt.api.model.Label;
import org.wso2.carbon.apimgt.api.model.LifeCycleEvent;
import org.wso2.carbon.apimgt.api.model.Mediation;
import org.wso2.carbon.apimgt.api.model.Monetization;
import org.wso2.carbon.apimgt.api.model.ResourceFile;
import org.wso2.carbon.apimgt.api.model.ResourcePath;
import org.wso2.carbon.apimgt.api.model.Scope;
import org.wso2.carbon.apimgt.api.model.SubscribedAPI;
import org.wso2.carbon.apimgt.api.model.SwaggerData;
import org.wso2.carbon.apimgt.api.model.Tier;
import org.wso2.carbon.apimgt.api.model.URITemplate;
import org.wso2.carbon.apimgt.api.model.graphql.queryanalysis.GraphqlComplexityInfo;
import org.wso2.carbon.apimgt.api.model.graphql.queryanalysis.GraphqlSchemaType;
import org.wso2.carbon.apimgt.api.model.policy.APIPolicy;
import org.wso2.carbon.apimgt.impl.APIConstants;
import org.wso2.carbon.apimgt.impl.GZIPUtils;
import org.wso2.carbon.apimgt.impl.certificatemgt.ResponseCode;
import org.wso2.carbon.apimgt.impl.dao.ApiMgtDAO;
import org.wso2.carbon.apimgt.impl.definitions.GraphQLSchemaDefinition;
import org.wso2.carbon.apimgt.impl.definitions.OAS2Parser;
import org.wso2.carbon.apimgt.impl.definitions.OAS3Parser;
import org.wso2.carbon.apimgt.impl.definitions.OASParserUtil;
import org.wso2.carbon.apimgt.impl.importexport.APIImportExportException;
import org.wso2.carbon.apimgt.impl.importexport.ExportFormat;
import org.wso2.carbon.apimgt.impl.utils.APIMWSDLReader;
import org.wso2.carbon.apimgt.impl.utils.APIUtil;
import org.wso2.carbon.apimgt.impl.utils.APIVersionStringComparator;
import org.wso2.carbon.apimgt.impl.utils.CertificateMgtUtils;
import org.wso2.carbon.apimgt.impl.wsdl.SequenceGenerator;
import org.wso2.carbon.apimgt.impl.wsdl.model.WSDLValidationResponse;
import org.wso2.carbon.apimgt.impl.wsdl.util.SOAPOperationBindingUtils;
import org.wso2.carbon.apimgt.impl.wsdl.util.SequenceUtils;
import org.wso2.carbon.apimgt.rest.api.common.RestApiCommonUtil;
import org.wso2.carbon.apimgt.rest.api.common.RestApiConstants;
import org.wso2.carbon.apimgt.rest.api.common.dto.ErrorDTO;
import org.wso2.carbon.apimgt.rest.api.publisher.v1.ApisApiService;
import org.wso2.carbon.apimgt.rest.api.publisher.v1.common.mappings.APIMappingUtil;
import org.wso2.carbon.apimgt.rest.api.publisher.v1.common.mappings.CertificateMappingUtil;
import org.wso2.carbon.apimgt.rest.api.publisher.v1.common.mappings.CertificateRestApiUtils;
import org.wso2.carbon.apimgt.rest.api.publisher.v1.common.mappings.DocumentationMappingUtil;
import org.wso2.carbon.apimgt.rest.api.publisher.v1.common.mappings.ExportUtils;
import org.wso2.carbon.apimgt.rest.api.publisher.v1.common.mappings.ExternalStoreMappingUtil;
import org.wso2.carbon.apimgt.rest.api.publisher.v1.common.mappings.GraphqlQueryAnalysisMappingUtil;
import org.wso2.carbon.apimgt.rest.api.publisher.v1.common.mappings.MediationMappingUtil;
import org.wso2.carbon.apimgt.rest.api.publisher.v1.dto.APIDTO;
import org.wso2.carbon.apimgt.rest.api.publisher.v1.dto.APIExternalStoreListDTO;
import org.wso2.carbon.apimgt.rest.api.publisher.v1.dto.APIListDTO;
import org.wso2.carbon.apimgt.rest.api.publisher.v1.dto.APIMonetizationInfoDTO;
import org.wso2.carbon.apimgt.rest.api.publisher.v1.dto.APIOperationsDTO;
import org.wso2.carbon.apimgt.rest.api.publisher.v1.dto.APIRevenueDTO;
import org.wso2.carbon.apimgt.rest.api.publisher.v1.dto.ApiEndpointValidationResponseDTO;
import org.wso2.carbon.apimgt.rest.api.publisher.v1.dto.AuditReportDTO;
import org.wso2.carbon.apimgt.rest.api.publisher.v1.dto.CertificateInfoDTO;
import org.wso2.carbon.apimgt.rest.api.publisher.v1.dto.ClientCertMetadataDTO;
import org.wso2.carbon.apimgt.rest.api.publisher.v1.dto.ClientCertificatesDTO;
import org.wso2.carbon.apimgt.rest.api.publisher.v1.dto.DeploymentStatusListDTO;
import org.wso2.carbon.apimgt.rest.api.publisher.v1.dto.DocumentDTO;
import org.wso2.carbon.apimgt.rest.api.publisher.v1.dto.DocumentListDTO;
import org.wso2.carbon.apimgt.rest.api.publisher.v1.dto.FileInfoDTO;
import org.wso2.carbon.apimgt.rest.api.publisher.v1.dto.GraphQLQueryComplexityInfoDTO;
import org.wso2.carbon.apimgt.rest.api.publisher.v1.dto.GraphQLSchemaDTO;
import org.wso2.carbon.apimgt.rest.api.publisher.v1.dto.GraphQLSchemaTypeListDTO;
import org.wso2.carbon.apimgt.rest.api.publisher.v1.dto.GraphQLValidationResponseDTO;
import org.wso2.carbon.apimgt.rest.api.publisher.v1.dto.GraphQLValidationResponseGraphQLInfoDTO;
import org.wso2.carbon.apimgt.rest.api.publisher.v1.dto.LifecycleHistoryDTO;
import org.wso2.carbon.apimgt.rest.api.publisher.v1.dto.LifecycleStateDTO;
import org.wso2.carbon.apimgt.rest.api.publisher.v1.dto.MediationDTO;
import org.wso2.carbon.apimgt.rest.api.publisher.v1.dto.MediationListDTO;
import org.wso2.carbon.apimgt.rest.api.publisher.v1.dto.OpenAPIDefinitionValidationResponseDTO;
import org.wso2.carbon.apimgt.rest.api.publisher.v1.dto.PaginationDTO;
import org.wso2.carbon.apimgt.rest.api.publisher.v1.dto.ResourcePathListDTO;
import org.wso2.carbon.apimgt.rest.api.publisher.v1.dto.ResourcePolicyInfoDTO;
import org.wso2.carbon.apimgt.rest.api.publisher.v1.dto.ResourcePolicyListDTO;
import org.wso2.carbon.apimgt.rest.api.publisher.v1.dto.ThrottlingPolicyDTO;
import org.wso2.carbon.apimgt.rest.api.publisher.v1.dto.WSDLInfoDTO;
import org.wso2.carbon.apimgt.rest.api.publisher.v1.dto.WSDLValidationResponseDTO;
import org.wso2.carbon.apimgt.rest.api.publisher.v1.dto.WorkflowResponseDTO;
import org.wso2.carbon.apimgt.rest.api.publisher.v1.utils.RestApiPublisherUtils;
import org.wso2.carbon.apimgt.rest.api.util.exception.BadRequestException;
import org.wso2.carbon.apimgt.rest.api.util.utils.RestApiUtil;
import org.wso2.carbon.base.ServerConfiguration;
import org.wso2.carbon.core.util.CryptoException;
import org.wso2.carbon.core.util.CryptoUtil;
import org.wso2.carbon.registry.api.Resource;
import org.wso2.carbon.registry.core.RegistryConstants;
import org.wso2.carbon.utils.CarbonUtils;

import java.io.BufferedReader;
import java.io.ByteArrayInputStream;
import java.io.ByteArrayOutputStream;
import java.io.File;
import java.io.IOException;
import java.io.InputStream;
import java.io.InputStreamReader;
import java.io.OutputStream;
import java.io.OutputStreamWriter;
import java.io.PrintWriter;
import java.io.UnsupportedEncodingException;
import java.lang.reflect.Field;
import java.net.HttpURLConnection;
import java.net.MalformedURLException;
import java.net.URI;
import java.net.URISyntaxException;
import java.net.URL;
import java.net.URLConnection;
import java.net.UnknownHostException;
import java.nio.charset.StandardCharsets;
import java.util.ArrayList;
import java.util.Arrays;
import java.util.Collections;
import java.util.HashMap;
import java.util.HashSet;
import java.util.LinkedHashMap;
import java.util.List;
import java.util.Map;
import java.util.Set;

import javax.ws.rs.core.MediaType;
import javax.ws.rs.core.Response;
import javax.xml.namespace.QName;

public class ApisApiServiceImpl implements ApisApiService {

    private static final Log log = LogFactory.getLog(ApisApiServiceImpl.class);
    private static final String API_PRODUCT_TYPE = "APIPRODUCT";

    @Override
    public Response apisGet(Integer limit, Integer offset, String xWSO2Tenant, String query,
                            String ifNoneMatch, Boolean expand, String accept, MessageContext messageContext) {

        List<API> allMatchedApis = new ArrayList<>();
        Object apiListDTO;

        //pre-processing
        //setting default limit and offset values if they are not set
        limit = limit != null ? limit : RestApiConstants.PAGINATION_LIMIT_DEFAULT;
        offset = offset != null ? offset : RestApiConstants.PAGINATION_OFFSET_DEFAULT;
        query = query == null ? "" : query;
        expand = expand != null && expand;
        try {
            String newSearchQuery = APIUtil.constructApisGetQuery(query);

            //revert content search back to normal search by name to avoid doc result complexity and to comply with REST api practices
            if (newSearchQuery.startsWith(APIConstants.CONTENT_SEARCH_TYPE_PREFIX + "=")) {
                newSearchQuery = newSearchQuery
                        .replace(APIConstants.CONTENT_SEARCH_TYPE_PREFIX + "=", APIConstants.NAME_TYPE_PREFIX + "=");
            }

            APIProvider apiProvider = RestApiCommonUtil.getLoggedInUserProvider();

            String tenantDomain = RestApiCommonUtil.getLoggedInUserTenantDomain();
            boolean migrationMode = Boolean.getBoolean(RestApiConstants.MIGRATION_MODE);

            /*if (migrationMode) { // migration flow
                if (!StringUtils.isEmpty(targetTenantDomain)) {
                    tenantDomain = targetTenantDomain;
                }
                RestApiUtil.handleMigrationSpecificPermissionViolations(tenantDomain, username);
            }*/
            Map<String, Object> result;
            // temporary check. this is done to route only api listing to new impl
            if (query.contains("content:") || query.contains("subcontext:") || query.contains("doc:")) {
                result = apiProvider.searchPaginatedAPIs(newSearchQuery, tenantDomain,
                        offset, limit, false, !expand);
            } else {
                result = apiProvider.searchPaginatedAPIsNew(newSearchQuery, tenantDomain, offset, limit);
            }

            Set<API> apis = (Set<API>) result.get("apis");
            allMatchedApis.addAll(apis);

            apiListDTO = APIMappingUtil.fromAPIListToDTO(allMatchedApis, expand);

            //Add pagination section in the response
            Object totalLength = result.get("length");
            Integer length = 0;
            if (totalLength != null) {
                length = (Integer) totalLength;
            }

            APIMappingUtil.setPaginationParams(apiListDTO, query, offset, limit, length);

            if (APIConstants.APPLICATION_GZIP.equals(accept)) {
                try {
                    File zippedResponse = GZIPUtils.constructZippedResponse(apiListDTO);
                    return Response.ok().entity(zippedResponse)
                            .header("Content-Disposition", "attachment").
                                    header("Content-Encoding", "gzip").build();
                } catch (APIManagementException e) {
                    RestApiUtil.handleInternalServerError(e.getMessage(), e, log);
                }
            } else {
                return Response.ok().entity(apiListDTO).build();
            }
        } catch (APIManagementException e) {
            String errorMessage = "Error while retrieving APIs";
            RestApiUtil.handleInternalServerError(errorMessage, e, log);
        }
        return null;
    }

    @Override
    public Response apisPost(APIDTO body, String oasVersion, MessageContext messageContext) {
        URI createdApiUri;
        APIDTO createdApiDTO;
        try {
            APIProvider apiProvider = RestApiCommonUtil.getLoggedInUserProvider();
            boolean isWSAPI = APIDTO.TypeEnum.WS == body.getType();

            // validate web socket api endpoint configurations
            if (isWSAPI && !RestApiPublisherUtils.isValidWSAPI(body)) {
                RestApiUtil.handleBadRequest("Endpoint URLs should be valid web socket URLs", log);
            }

            // AWS Lambda: secret key encryption while creating the API
            if (body.getEndpointConfig() != null) {
                LinkedHashMap endpointConfig = (LinkedHashMap) body.getEndpointConfig();
                if (endpointConfig.containsKey(APIConstants.AMZN_SECRET_KEY)) {
                    String secretKey = (String) endpointConfig.get(APIConstants.AMZN_SECRET_KEY);
                    if (!StringUtils.isEmpty(secretKey)) {
                        CryptoUtil cryptoUtil = CryptoUtil.getDefaultCryptoUtil();
                        String encryptedSecretKey = cryptoUtil.encryptAndBase64Encode(secretKey.getBytes());
                        endpointConfig.put(APIConstants.AMZN_SECRET_KEY, encryptedSecretKey);
                        body.setEndpointConfig(endpointConfig);
                    }
                }
            }

            API apiToAdd = prepareToCreateAPIByDTO(body);
            validateScopes(apiToAdd);
            //validate API categories
            List<APICategory> apiCategories = apiToAdd.getApiCategories();
            if (apiCategories != null && apiCategories.size() >0) {
                if (!APIUtil.validateAPICategories(apiCategories, RestApiCommonUtil.getLoggedInUserTenantDomain())) {
                    RestApiUtil.handleBadRequest("Invalid API Category name(s) defined", log);
                }
            }

            if (!isWSAPI) {
                APIDefinition oasParser;
                if (RestApiConstants.OAS_VERSION_2.equalsIgnoreCase(oasVersion)) {
                    oasParser = new OAS2Parser();
                } else {
                    oasParser = new OAS3Parser();
                }
                SwaggerData swaggerData = new SwaggerData(apiToAdd);
                String apiDefinition = oasParser.generateAPIDefinition(swaggerData);
                apiToAdd.setSwaggerDefinition(apiDefinition);
            }
            //adding the api
            API createdApi = apiProvider.addAPI(apiToAdd);

            createdApiDTO = APIMappingUtil.fromAPItoDTO(createdApi);
            //This URI used to set the location header of the POST response
            createdApiUri = new URI(RestApiConstants.RESOURCE_PATH_APIS + "/" + createdApiDTO.getId());
            return Response.created(createdApiUri).entity(createdApiDTO).build();
        } catch (APIManagementException e) {
            String errorMessage = "Error while adding new API : " + body.getProvider() + "-" +
                    body.getName() + "-" + body.getVersion() + " - " + e.getMessage();
            RestApiUtil.handleInternalServerError(errorMessage, e, log);
        } catch (URISyntaxException e) {
            String errorMessage = "Error while retrieving API location : " + body.getProvider() + "-" +
                    body.getName() + "-" + body.getVersion();
            RestApiUtil.handleInternalServerError(errorMessage, e, log);
        } catch (CryptoException e) {
            String errorMessage = "Error while encrypting the secret key of API : " + body.getProvider() + "-" +
                    body.getName() + "-" + body.getVersion() + " - " + e.getMessage();
            RestApiUtil.handleInternalServerError(errorMessage, e, log);
        }
        return null;
    }

    /**
     * Prepares the API Model object to be created using the DTO object
     *
     * @param body APIDTO of the API
     * @return API object to be created
     * @throws APIManagementException Error while creating the API
     */
    private API prepareToCreateAPIByDTO(APIDTO body) throws APIManagementException {
        APIProvider apiProvider = RestApiCommonUtil.getLoggedInUserProvider();
        String username = RestApiCommonUtil.getLoggedInUsername();
        List<String> apiSecuritySchemes = body.getSecurityScheme();//todo check list vs string
        String context = body.getContext();
        //Make sure context starts with "/". ex: /pizza
        context = context.startsWith("/") ? context : ("/" + context);

        if (!apiProvider.isClientCertificateBasedAuthenticationConfigured() && apiSecuritySchemes != null) {
            for (String apiSecurityScheme : apiSecuritySchemes) {
                if (apiSecurityScheme.contains(APIConstants.API_SECURITY_MUTUAL_SSL)) {
                    RestApiUtil.handleBadRequest("Mutual SSL Based authentication is not supported in this server", log);
                }
            }
        }
        if (body.getAccessControlRoles() != null) {
            String errorMessage = RestApiPublisherUtils.validateUserRoles(body.getAccessControlRoles());

            if (!errorMessage.isEmpty()) {
                RestApiUtil.handleBadRequest(errorMessage, log);
            }
        }
        if (body.getAdditionalProperties() != null) {
            String errorMessage = RestApiPublisherUtils
                    .validateAdditionalProperties(body.getAdditionalProperties());
            if (!errorMessage.isEmpty()) {
                RestApiUtil.handleBadRequest(errorMessage, log);
            }
        }
        if (body.getContext() == null) {
            RestApiUtil.handleBadRequest("Parameter: \"context\" cannot be null", log);
        } else if (body.getContext().endsWith("/")) {
            RestApiUtil.handleBadRequest("Context cannot end with '/' character", log);
        }
        if (apiProvider.isApiNameWithDifferentCaseExist(body.getName())) {
            RestApiUtil.handleBadRequest("Error occurred while adding API. API with name " + body.getName()
                    + " already exists.", log);
        }
        if (body.getAuthorizationHeader() == null) {
            body.setAuthorizationHeader(APIUtil
                    .getOAuthConfigurationFromAPIMConfig(APIConstants.AUTHORIZATION_HEADER));
        }
        if (body.getAuthorizationHeader() == null) {
            body.setAuthorizationHeader(APIConstants.AUTHORIZATION_HEADER_DEFAULT);
        }

        if (body.getVisibility() == APIDTO.VisibilityEnum.RESTRICTED && body.getVisibleRoles().isEmpty()) {
            RestApiUtil.handleBadRequest("Valid roles should be added under 'visibleRoles' to restrict " +
                    "the visibility", log);
        }
        if (body.getVisibleRoles() != null) {
            String errorMessage = RestApiPublisherUtils.validateRoles(body.getVisibleRoles());
            if (!errorMessage.isEmpty()) {
                RestApiUtil.handleBadRequest(errorMessage, log);
            }
        }

        //Get all existing versions of  api been adding
        List<String> apiVersions = apiProvider.getApiVersionsMatchingApiName(body.getName(), username);
        if (apiVersions.size() > 0) {
            //If any previous version exists
            for (String version : apiVersions) {
                if (version.equalsIgnoreCase(body.getVersion())) {
                    //If version already exists
                    if (apiProvider.isDuplicateContextTemplate(context)) {
                        RestApiUtil.handleResourceAlreadyExistsError("Error occurred while " +
                                "adding the API. A duplicate API already exists for "
                                + context, log);
                    } else {
                        RestApiUtil.handleBadRequest("Error occurred while adding API. API with name " +
                                body.getName() + " already exists with different " +
                                "context", log);
                    }
                }
            }
        } else {
            //If no any previous version exists
            if (apiProvider.isDuplicateContextTemplate(context)) {
                RestApiUtil.handleBadRequest("Error occurred while adding the API. A duplicate API context " +
                        "already exists for " + context, log);
            }
        }

        //Check if the user has admin permission before applying a different provider than the current user
        String provider = body.getProvider();
        if (!StringUtils.isBlank(provider) && !provider.equals(username)) {
            if (!APIUtil.hasPermission(username, APIConstants.Permissions.APIM_ADMIN)) {
                if (log.isDebugEnabled()) {
                    log.debug("User " + username + " does not have admin permission ("
                            + APIConstants.Permissions.APIM_ADMIN + ") hence provider (" +
                            provider + ") overridden with current user (" + username + ")");
                }
                provider = username;
            } else {
                if (!APIUtil.isUserExist(provider)) {
                    RestApiUtil.handleBadRequest("Specified provider " + provider + " not exist.", log);
                }
            }
        } else {
            //Set username in case provider is null or empty
            provider = username;
        }

        List<String> tiersFromDTO = body.getPolicies();

        //check whether the added API's tiers are all valid
        Set<Tier> definedTiers = apiProvider.getTiers();
        List<String> invalidTiers = RestApiUtil.getInvalidTierNames(definedTiers, tiersFromDTO);
        if (invalidTiers.size() > 0) {
            RestApiUtil.handleBadRequest(
                    "Specified tier(s) " + Arrays.toString(invalidTiers.toArray()) + " are invalid", log);
        }
        APIPolicy apiPolicy = apiProvider.getAPIPolicy(username, body.getApiThrottlingPolicy());
        if (apiPolicy == null && body.getApiThrottlingPolicy() != null) {
            RestApiUtil.handleBadRequest(
                    "Specified policy " + body.getApiThrottlingPolicy() + " is invalid", log);
        }

        API apiToAdd = APIMappingUtil.fromDTOtoAPI(body, provider);
        //Overriding some properties:
        //only allow CREATED as the stating state for the new api if not status is PROTOTYPED
        if (!APIConstants.PROTOTYPED.equals(apiToAdd.getStatus())) {
            apiToAdd.setStatus(APIConstants.CREATED);
        }
        //we are setting the api owner as the logged in user until we support checking admin privileges and assigning
        //  the owner as a different user
        apiToAdd.setApiOwner(provider);

        //attach micro-geteway labels
        assignLabelsToDTO(body, apiToAdd);
        if (body.getKeyManagers() instanceof List) {
            apiToAdd.setKeyManagers((List<String>) body.getKeyManagers());
        } else if (body.getKeyManagers() == null) {
            apiToAdd.setKeyManagers(
                    Collections.singletonList(APIConstants.KeyManager.API_LEVEL_ALL_KEY_MANAGERS));
        } else {
            throw new APIManagementException("KeyManagers value need to be an array");
        }
        return apiToAdd;
    }

    @Override
    public Response apisApiIdGet(String apiId, String xWSO2Tenant, String ifNoneMatch, MessageContext messageContext) {
        APIDTO apiToReturn = getAPIByID(apiId);
        return Response.ok().entity(apiToReturn).build();
    }


    /**
     * Get complexity details of a given API
     *
     * @param apiId          apiId
     * @param messageContext message context
     * @return Response with complexity details of the GraphQL API
     */

    @Override
    public Response apisApiIdGraphqlPoliciesComplexityGet(String apiId, MessageContext messageContext) throws APIManagementException {
        try {
            APIProvider apiProvider = RestApiCommonUtil.getLoggedInUserProvider();
            String tenantDomain = RestApiCommonUtil.getLoggedInUserTenantDomain();
            APIIdentifier apiIdentifier = APIMappingUtil.getAPIIdentifierFromUUID(apiId, tenantDomain);
            API api = apiProvider.getAPIbyUUID(apiId, tenantDomain);
            if (APIConstants.GRAPHQL_API.equals(api.getType())) {
                GraphqlComplexityInfo graphqlComplexityInfo = apiProvider.getComplexityDetails(apiIdentifier);
                GraphQLQueryComplexityInfoDTO graphQLQueryComplexityInfoDTO =
                        GraphqlQueryAnalysisMappingUtil.fromGraphqlComplexityInfotoDTO(graphqlComplexityInfo);
                return Response.ok().entity(graphQLQueryComplexityInfoDTO).build();
            } else {
                throw new APIManagementException(ExceptionCodes.API_NOT_GRAPHQL);
            }
        } catch (APIManagementException e) {
            //Auth failure occurs when cross tenant accessing APIs. Sends 404, since we don't need
            // to expose the existence of the resource
            if (RestApiUtil.isDueToResourceNotFound(e) || RestApiUtil.isDueToAuthorizationFailure(e)) {
                RestApiUtil.handleResourceNotFoundError(RestApiConstants.RESOURCE_API, apiId, e, log);
            } else if (isAuthorizationFailure(e)) {
                RestApiUtil.handleAuthorizationFailure(
                        "Authorization failure while retrieving complexity details of API : " + apiId, e, log);
            } else {
                String msg = "Error while retrieving complexity details of API " + apiId;
                RestApiUtil.handleInternalServerError(msg, e, log);
            }
        }
        return null;
    }


    /**
     * Update complexity details of a given API
     *
     * @param apiId          apiId
     * @param body           GraphQLQueryComplexityInfo DTO as request body
     * @param messageContext message context
     * @return Response
     */

    @Override
    public Response apisApiIdGraphqlPoliciesComplexityPut(String apiId, GraphQLQueryComplexityInfoDTO body, MessageContext messageContext) throws APIManagementException {
        try {
            if (StringUtils.isBlank(apiId)) {
                String errorMessage = "API ID cannot be empty or null.";
                RestApiUtil.handleBadRequest(errorMessage, log);
            }
            APIProvider apiProvider = RestApiCommonUtil.getLoggedInUserProvider();
            GraphqlComplexityInfo graphqlComplexityInfo =
                    GraphqlQueryAnalysisMappingUtil.fromDTOtoGraphqlComplexityInfo(body);
            String tenantDomain = RestApiCommonUtil.getLoggedInUserTenantDomain();
            APIIdentifier apiIdentifier = APIMappingUtil.getAPIIdentifierFromUUID(apiId, tenantDomain);
            API api = apiProvider.getAPIbyUUID(apiId, tenantDomain);
            if (APIConstants.GRAPHQL_API.equals(api.getType())) {
                apiProvider.addOrUpdateComplexityDetails(apiIdentifier, graphqlComplexityInfo);
                return Response.ok().build();
            } else {
                throw new APIManagementException(ExceptionCodes.API_NOT_GRAPHQL);
            }
        } catch (APIManagementException e) {
            //Auth failure occurs when cross tenant accessing APIs. Sends 404, since we don't need
            // to expose the existence of the resource
            if (RestApiUtil.isDueToResourceNotFound(e) || RestApiUtil.isDueToAuthorizationFailure(e)) {
                RestApiUtil.handleResourceNotFoundError(RestApiConstants.RESOURCE_API, apiId, e, log);
            } else if (isAuthorizationFailure(e)) {
                RestApiUtil.handleAuthorizationFailure(
                        "Authorization failure while updating complexity details of API : " + apiId, e, log);
            } else {
                String errorMessage = "Error while updating complexity details of API : " + apiId;
                RestApiUtil.handleInternalServerError(errorMessage, e, log);
            }
        }
        return null;
    }

    /**
     * Get GraphQL Schema of given API
     *
     * @param apiId          apiId
     * @param accept
     * @param ifNoneMatch    If--Match header value
     * @param messageContext message context
     * @return Response with GraphQL Schema
     */
    @Override
    public Response apisApiIdGraphqlSchemaGet(String apiId, String accept, String ifNoneMatch, MessageContext messageContext) {
        try {
            APIProvider apiProvider = RestApiCommonUtil.getLoggedInUserProvider();
            String tenantDomain = RestApiCommonUtil.getLoggedInUserTenantDomain();
            //this will fail if user does not have access to the API or the API does not exist
            APIIdentifier apiIdentifier = APIMappingUtil.getAPIIdentifierFromUUID(apiId, tenantDomain);
            String schemaContent = apiProvider.getGraphqlSchema(apiIdentifier);
            GraphQLSchemaDTO dto = new GraphQLSchemaDTO();
            dto.setSchemaDefinition(schemaContent);
            dto.setName(apiIdentifier.getProviderName() + APIConstants.GRAPHQL_SCHEMA_PROVIDER_SEPERATOR +
                    apiIdentifier.getApiName() + apiIdentifier.getVersion() + APIConstants.GRAPHQL_SCHEMA_FILE_EXTENSION);
            return Response.ok().entity(dto).build();
        } catch (APIManagementException e) {
            //Auth failure occurs when cross tenant accessing APIs. Sends 404, since we don't need
            // to expose the existence of the resource
            if (RestApiUtil.isDueToResourceNotFound(e) || RestApiUtil.isDueToAuthorizationFailure(e)) {
                RestApiUtil.handleResourceNotFoundError(RestApiConstants.RESOURCE_API, apiId, e, log);
            } else if (isAuthorizationFailure(e)) {
                RestApiUtil
                        .handleAuthorizationFailure("Authorization failure while retrieving schema of API: " + apiId, e,
                                log);
            } else {
                String errorMessage = "Error while retrieving schema of API: " + apiId;
                RestApiUtil.handleInternalServerError(errorMessage, e, log);
            }
        }
        return null;
    }

    /**
     * Update GraphQL Schema
     *
     * @param apiId            api Id
     * @param schemaDefinition graphQL schema definition
     * @param ifMatch
     * @param messageContext
     * @return
     */
    @Override
    public Response apisApiIdGraphqlSchemaPut(String apiId, String schemaDefinition, String ifMatch, MessageContext messageContext) {
        try {
            APIProvider apiProvider = RestApiCommonUtil.getLoggedInUserProvider();
            String tenantDomain = RestApiCommonUtil.getLoggedInUserTenantDomain();
            APIIdentifier apiIdentifier = APIMappingUtil.getAPIIdentifierFromUUID(apiId,
                    tenantDomain);

            API originalAPI = apiProvider.getAPIbyUUID(apiId, tenantDomain);
            List<APIOperationsDTO> operationListWithOldData =
                    APIMappingUtil.getOperationListWithOldData(originalAPI.getUriTemplates(),
                            extractGraphQLOperationList(schemaDefinition));

            Set<URITemplate> uriTemplates = APIMappingUtil.getURITemplates(originalAPI, operationListWithOldData);
            originalAPI.setUriTemplates(uriTemplates);

            apiProvider.saveGraphqlSchemaDefinition(originalAPI, schemaDefinition);
            apiProvider.updateAPI(originalAPI);
            APIDTO modifiedAPI = APIMappingUtil.fromAPItoDTO(originalAPI);
            return Response.ok().entity(modifiedAPI.getOperations()).build();
        } catch (APIManagementException | FaultGatewaysException e) {
            //Auth failure occurs when cross tenant accessing APIs. Sends 404, since we don't need
            // to expose the existence of the resource
            if (RestApiUtil.isDueToResourceNotFound(e) || RestApiUtil.isDueToAuthorizationFailure(e)) {
                RestApiUtil.handleResourceNotFoundError(RestApiConstants.RESOURCE_API, apiId, e, log);
            } else if (isAuthorizationFailure(e)) {
                RestApiUtil
                        .handleAuthorizationFailure("Authorization failure while retrieving schema of API: " + apiId, e,
                                log);
            } else {
                String errorMessage = "Error while uploading schema of the API: " + apiId;
                RestApiUtil.handleInternalServerError(errorMessage, e, log);
            }
        }
        return null;
    }

    @Override
    public Response apisApiIdPut(String apiId, APIDTO body, String ifMatch, MessageContext messageContext) {
        APIDTO updatedApiDTO;
        String[] tokenScopes =
                (String[]) PhaseInterceptorChain.getCurrentMessage().getExchange().get(RestApiConstants.USER_REST_API_SCOPES);
        // Validate if the USER_REST_API_SCOPES is not set in WebAppAuthenticator when scopes are validated
        if (tokenScopes == null) {
            RestApiUtil.handleInternalServerError("Error occurred while updating the  API " + apiId +
                    " as the token information hasn't been correctly set internally", log);
            return null;
        }
        try {
            String username = RestApiCommonUtil.getLoggedInUsername();
            String tenantDomain = RestApiCommonUtil.getLoggedInUserTenantDomain();
            APIProvider apiProvider = RestApiCommonUtil.getProvider(username);
            API originalAPI = apiProvider.getAPIbyUUID(apiId, tenantDomain);
            APIIdentifier apiIdentifier = originalAPI.getId();
            boolean isWSAPI = originalAPI.getType() != null
                    && APIConstants.APITransportType.WS.toString().equals(originalAPI.getType());
            boolean isGraphql = originalAPI.getType() != null
                    && APIConstants.APITransportType.GRAPHQL.toString().equals(originalAPI.getType());

            org.wso2.carbon.apimgt.rest.api.common.annotations.Scope[] apiDtoClassAnnotatedScopes =
                    APIDTO.class.getAnnotationsByType(
                            org.wso2.carbon.apimgt.rest.api.common.annotations.Scope.class);
            boolean hasClassLevelScope = checkClassScopeAnnotation(apiDtoClassAnnotatedScopes, tokenScopes);

            JSONParser parser = new JSONParser();
            String oldEndpointConfigString = originalAPI.getEndpointConfig();
            JSONObject oldEndpointConfig = null;
            if (StringUtils.isNotBlank(oldEndpointConfigString)) {
                oldEndpointConfig = (JSONObject) parser.parse(oldEndpointConfigString);
            }
            String oldProductionApiSecret = null;
            String oldSandboxApiSecret = null;

            if (oldEndpointConfig != null) {
                if ((oldEndpointConfig.containsKey(APIConstants.ENDPOINT_SECURITY))) {
                    JSONObject oldEndpointSecurity =
                            (JSONObject) oldEndpointConfig.get(APIConstants.ENDPOINT_SECURITY);
                    if (oldEndpointSecurity.containsKey(APIConstants.OAuthConstants.ENDPOINT_SECURITY_PRODUCTION)) {
                        JSONObject oldEndpointSecurityProduction = (JSONObject) oldEndpointSecurity
                                .get(APIConstants.OAuthConstants.ENDPOINT_SECURITY_PRODUCTION);

                        if (oldEndpointSecurityProduction.get(APIConstants
                                .OAuthConstants.OAUTH_CLIENT_ID) != null && oldEndpointSecurityProduction.get(
                                APIConstants.OAuthConstants.OAUTH_CLIENT_SECRET) != null) {
                            oldProductionApiSecret = oldEndpointSecurityProduction.get(APIConstants
                                    .OAuthConstants.OAUTH_CLIENT_SECRET).toString();
                        }
                    }
                    if (oldEndpointSecurity.containsKey(APIConstants.OAuthConstants.ENDPOINT_SECURITY_SANDBOX)) {
                        JSONObject oldEndpointSecuritySandbox = (JSONObject) oldEndpointSecurity
                                .get(APIConstants.OAuthConstants.ENDPOINT_SECURITY_SANDBOX);

                        if (oldEndpointSecuritySandbox.get(APIConstants
                        .OAuthConstants.OAUTH_CLIENT_ID) != null && oldEndpointSecuritySandbox.get(
                                APIConstants.OAuthConstants.OAUTH_CLIENT_SECRET) != null) {
                            oldSandboxApiSecret = oldEndpointSecuritySandbox.get(APIConstants
                                    .OAuthConstants.OAUTH_CLIENT_SECRET).toString();
                        }
                    }
                }
            }


            LinkedHashMap endpointConfig = (LinkedHashMap) body.getEndpointConfig();
            CryptoUtil cryptoUtil = CryptoUtil.getDefaultCryptoUtil();

            // OAuth 2.0 backend protection: Api Key and Api Secret encryption while updating the API
            if (endpointConfig != null) {
                if ((endpointConfig.get(APIConstants.ENDPOINT_SECURITY) != null)) {
                    LinkedHashMap endpointSecurity = (LinkedHashMap) endpointConfig.get(APIConstants.ENDPOINT_SECURITY);
                    if (endpointSecurity.get(APIConstants.OAuthConstants.ENDPOINT_SECURITY_PRODUCTION) != null) {
                        LinkedHashMap endpointSecurityProduction = (LinkedHashMap) endpointSecurity
                                .get(APIConstants.OAuthConstants.ENDPOINT_SECURITY_PRODUCTION);
                        String productionEndpointType = (String) endpointSecurityProduction
                                .get(APIConstants.OAuthConstants.ENDPOINT_SECURITY_TYPE);

                        // Change default value of customParameters JSONObject to String
                        LinkedHashMap<String, String> customParametersHashMap = (LinkedHashMap<String, String>)
                                endpointSecurityProduction.get(APIConstants
                                        .OAuthConstants.OAUTH_CUSTOM_PARAMETERS);
                        String customParametersString = JSONObject.toJSONString(customParametersHashMap);
                        endpointSecurityProduction.put(APIConstants
                                .OAuthConstants.OAUTH_CUSTOM_PARAMETERS, customParametersString);

                        if (APIConstants.OAuthConstants.OAUTH.equals(productionEndpointType)) {
                            String apiSecret = endpointSecurityProduction.get(APIConstants
                                    .OAuthConstants.OAUTH_CLIENT_SECRET).toString();

                            if (!apiSecret.equals("")) {
                                String encryptedApiSecret = cryptoUtil.encryptAndBase64Encode(apiSecret.getBytes());
                                endpointSecurityProduction.put(APIConstants
                                        .OAuthConstants.OAUTH_CLIENT_SECRET, encryptedApiSecret);
                            } else {
                                endpointSecurityProduction.put(APIConstants
                                .OAuthConstants.OAUTH_CLIENT_SECRET, oldProductionApiSecret);
                            }
                        }
                        endpointSecurity.put(APIConstants
                                .OAuthConstants.ENDPOINT_SECURITY_PRODUCTION, endpointSecurityProduction);
                        endpointConfig.put(APIConstants.ENDPOINT_SECURITY, endpointSecurity);
                        body.setEndpointConfig(endpointConfig);
                    }
                    if (endpointSecurity.get(APIConstants.OAuthConstants.ENDPOINT_SECURITY_SANDBOX) != null) {
                        LinkedHashMap endpointSecuritySandbox = (LinkedHashMap) endpointSecurity
                                .get(APIConstants.OAuthConstants.ENDPOINT_SECURITY_SANDBOX);
                        String sandboxEndpointType = (String) endpointSecuritySandbox
                                .get(APIConstants.OAuthConstants.ENDPOINT_SECURITY_TYPE);

                        // Change default value of customParameters JSONObject to String
                        LinkedHashMap<String, String> customParametersHashMap = (LinkedHashMap<String, String>)
                                endpointSecuritySandbox.get(APIConstants
                                        .OAuthConstants.OAUTH_CUSTOM_PARAMETERS);
                        String customParametersString = JSONObject.toJSONString(customParametersHashMap);
                        endpointSecuritySandbox.put(APIConstants
                                .OAuthConstants.OAUTH_CUSTOM_PARAMETERS, customParametersString);

                        if (APIConstants.OAuthConstants.OAUTH.equals(sandboxEndpointType)) {
                            String apiSecret = endpointSecuritySandbox.get(APIConstants
                                    .OAuthConstants.OAUTH_CLIENT_SECRET).toString();

                            if (!apiSecret.equals("")) {
                                String encryptedApiSecret = cryptoUtil.encryptAndBase64Encode(apiSecret.getBytes());
                                endpointSecuritySandbox.put(APIConstants
                                        .OAuthConstants.OAUTH_CLIENT_SECRET, encryptedApiSecret);
                            } else {
                                endpointSecuritySandbox.put(APIConstants
                                        .OAuthConstants.OAUTH_CLIENT_SECRET, oldSandboxApiSecret);
                            }
                        }
                        endpointSecurity.put(APIConstants
                                .OAuthConstants.ENDPOINT_SECURITY_SANDBOX, endpointSecuritySandbox);
                        endpointConfig.put(APIConstants.ENDPOINT_SECURITY, endpointSecurity);
                        body.setEndpointConfig(endpointConfig);
                    }
                }
            }

            // AWS Lambda: secret key encryption while updating the API
            if (body.getEndpointConfig() != null) {
                if (endpointConfig.containsKey(APIConstants.AMZN_SECRET_KEY)) {
                    String secretKey = (String) endpointConfig.get(APIConstants.AMZN_SECRET_KEY);
                    if (!StringUtils.isEmpty(secretKey)) {
                        if (!APIConstants.AWS_SECRET_KEY.equals(secretKey)) {
                            String encryptedSecretKey = cryptoUtil.encryptAndBase64Encode(secretKey.getBytes());
                            endpointConfig.put(APIConstants.AMZN_SECRET_KEY, encryptedSecretKey);
                            body.setEndpointConfig(endpointConfig);
                        } else {
                            JSONParser jsonParser = new JSONParser();
                            JSONObject originalEndpointConfig = (JSONObject)
                                    jsonParser.parse(originalAPI.getEndpointConfig());
                            String encryptedSecretKey = (String) originalEndpointConfig.get(APIConstants.AMZN_SECRET_KEY);
                            endpointConfig.put(APIConstants.AMZN_SECRET_KEY, encryptedSecretKey);
                            body.setEndpointConfig(endpointConfig);
                        }
                    }
                }
            }

            if (!hasClassLevelScope) {
                // Validate per-field scopes
                body = getFieldOverriddenAPIDTO(body, originalAPI, tokenScopes);
            }
            //Overriding some properties:
            body.setName(apiIdentifier.getApiName());
            body.setVersion(apiIdentifier.getVersion());
            body.setProvider(apiIdentifier.getProviderName());
            body.setContext(originalAPI.getContextTemplate());
            body.setLifeCycleStatus(originalAPI.getStatus());
            body.setType(APIDTO.TypeEnum.fromValue(originalAPI.getType()));

            List<APIResource> removedProductResources = getRemovedProductResources(body, originalAPI);

            if (!removedProductResources.isEmpty()) {
                RestApiUtil.handleConflict("Cannot remove following resource paths " +
                        removedProductResources.toString() + " because they are used by one or more API Products", log);
            }

            // Validate API Security
            List<String> apiSecurity = body.getSecurityScheme();
            if (!apiProvider.isClientCertificateBasedAuthenticationConfigured() && apiSecurity != null && apiSecurity
                    .contains(APIConstants.API_SECURITY_MUTUAL_SSL)) {
                RestApiUtil.handleBadRequest("Mutual SSL based authentication is not supported in this server.", log);
            }
            //validation for tiers
            List<String> tiersFromDTO = body.getPolicies();
            String originalStatus = originalAPI.getStatus();
            if (apiSecurity.contains(APIConstants.DEFAULT_API_SECURITY_OAUTH2) ||
                    apiSecurity.contains(APIConstants.API_SECURITY_API_KEY)) {
                if (tiersFromDTO == null || tiersFromDTO.isEmpty() &&
                        !(APIConstants.CREATED.equals(originalStatus) ||
                                APIConstants.PROTOTYPED.equals(originalStatus))) {
                    RestApiUtil.handleBadRequest("A tier should be defined " +
                            "if the API is not in CREATED or PROTOTYPED state", log);
                }
            }

            if (tiersFromDTO != null && !tiersFromDTO.isEmpty()) {
                //check whether the added API's tiers are all valid
                Set<Tier> definedTiers = apiProvider.getTiers();
                List<String> invalidTiers = RestApiUtil.getInvalidTierNames(definedTiers, tiersFromDTO);
                if (invalidTiers.size() > 0) {
                    RestApiUtil.handleBadRequest(
                            "Specified tier(s) " + Arrays.toString(invalidTiers.toArray()) + " are invalid", log);
                }
            }
            if (body.getAccessControlRoles() != null) {
                String errorMessage = RestApiPublisherUtils.validateUserRoles(body.getAccessControlRoles());
                if (!errorMessage.isEmpty()) {
                    RestApiUtil.handleBadRequest(errorMessage, log);
                }
            }
            if (body.getVisibleRoles() != null) {
                String errorMessage = RestApiPublisherUtils.validateRoles(body.getVisibleRoles());
                if (!errorMessage.isEmpty()) {
                    RestApiUtil.handleBadRequest(errorMessage, log);
                }
            }
            if (body.getAdditionalProperties() != null) {
                String errorMessage = RestApiPublisherUtils.validateAdditionalProperties(body.getAdditionalProperties());
                if (!errorMessage.isEmpty()) {
                    RestApiUtil.handleBadRequest(errorMessage, log);
                }
            }
            // Validate if resources are empty
            if (!isWSAPI && (body.getOperations() == null || body.getOperations().isEmpty())) {
                RestApiUtil.handleBadRequest(ExceptionCodes.NO_RESOURCES_FOUND, log);
            }
            API apiToUpdate = APIMappingUtil.fromDTOtoAPI(body, apiIdentifier.getProviderName());
            if (APIConstants.PUBLIC_STORE_VISIBILITY.equals(apiToUpdate.getVisibility())) {
                apiToUpdate.setVisibleRoles(StringUtils.EMPTY);
            }
            apiToUpdate.setUUID(originalAPI.getUUID());
            validateScopes(apiToUpdate);
            apiToUpdate.setThumbnailUrl(originalAPI.getThumbnailUrl());
            if (body.getKeyManagers() instanceof List) {
                apiToUpdate.setKeyManagers((List<String>) body.getKeyManagers());
            } else {
                apiToUpdate.setKeyManagers(
                        Collections.singletonList(APIConstants.KeyManager.API_LEVEL_ALL_KEY_MANAGERS));
            }

            //attach micro-geteway labels
            assignLabelsToDTO(body, apiToUpdate);

            //preserve monetization status in the update flow
            //apiProvider.configureMonetizationInAPIArtifact(originalAPI); ////////////TODO /////////REG call

            if (!isWSAPI) {
                String oldDefinition = apiProvider.getOpenAPIDefinition(apiId);
                APIDefinition apiDefinition = OASParserUtil.getOASParser(oldDefinition);
                SwaggerData swaggerData = new SwaggerData(apiToUpdate);
                String newDefinition = apiDefinition.generateAPIDefinition(swaggerData, oldDefinition);
                apiToUpdate.setSwaggerDefinition(newDefinition);
                //apiProvider.saveSwaggerDefinition(apiToUpdate, newDefinition);
                if (!isGraphql) {
                    apiToUpdate.setUriTemplates(apiDefinition.getURITemplates(newDefinition));
                }
            }
            apiToUpdate.setWsdlUrl(body.getWsdlUrl());

            //validate API categories
            List<APICategory> apiCategories = apiToUpdate.getApiCategories();
            if (apiCategories != null && apiCategories.size() >0) {
                if (!APIUtil.validateAPICategories(apiCategories, RestApiCommonUtil.getLoggedInUserTenantDomain())) {
                    RestApiUtil.handleBadRequest("Invalid API Category name(s) defined", log);
                }
            }

            //apiProvider.manageAPI(apiToUpdate);
            apiProvider.updateAPI(apiToUpdate, originalAPI);
            API updatedApi = apiProvider.getAPIbyUUID(apiId, tenantDomain); ////// TODO use returend api
            updatedApiDTO = APIMappingUtil.fromAPItoDTO(updatedApi);
            return Response.ok().entity(updatedApiDTO).build();
        } catch (APIManagementException e) {
            //Auth failure occurs when cross tenant accessing APIs. Sends 404, since we don't need
            // to expose the existence of the resource
            if (RestApiUtil.isDueToResourceNotFound(e) || RestApiUtil.isDueToAuthorizationFailure(e)) {
                RestApiUtil.handleResourceNotFoundError(RestApiConstants.RESOURCE_API, apiId, e, log);
            } else if (isAuthorizationFailure(e)) {
                RestApiUtil.handleAuthorizationFailure("Authorization failure while updating API : " + apiId, e, log);
            } else {
                String errorMessage = "Error while updating the API : " + apiId + " - " + e.getMessage();
                RestApiUtil.handleInternalServerError(errorMessage, e, log);
            }
        } catch (FaultGatewaysException e) {
            String errorMessage = "Error while updating API : " + apiId;
            RestApiUtil.handleInternalServerError(errorMessage, e, log);
        } catch (CryptoException e) {
            String errorMessage = "Error while encrypting the secret key of API : " + apiId;
            RestApiUtil.handleInternalServerError(errorMessage, e, log);
        } catch (ParseException e) {
            String errorMessage = "Error while parsing endpoint config of API : " + apiId;
            RestApiUtil.handleInternalServerError(errorMessage, e, log);
        }
        return null;
    }




    /**
     * Get all types and fields of the GraphQL Schema of a given API
     *
     * @param apiId          apiId
     * @param messageContext message context
     * @return Response with all the types and fields found within the schema definition
     */
    @Override
    public Response apisApiIdGraphqlPoliciesComplexityTypesGet(String apiId, MessageContext messageContext) {
        GraphQLSchemaDefinition graphql = new GraphQLSchemaDefinition();
        try {
            APIProvider apiProvider = RestApiCommonUtil.getLoggedInUserProvider();
            String tenantDomain = RestApiCommonUtil.getLoggedInUserTenantDomain();
            APIIdentifier apiIdentifier = APIMappingUtil.getAPIIdentifierFromUUID(apiId, tenantDomain);
            API api = apiProvider.getAPIbyUUID(apiId, tenantDomain);
            if (APIConstants.GRAPHQL_API.equals(api.getType())) {
                String schemaContent = apiProvider.getGraphqlSchema(apiIdentifier);
                List<GraphqlSchemaType> typeList = graphql.extractGraphQLTypeList(schemaContent);
                GraphQLSchemaTypeListDTO graphQLSchemaTypeListDTO =
                        GraphqlQueryAnalysisMappingUtil.fromGraphqlSchemaTypeListtoDTO(typeList);
                return Response.ok().entity(graphQLSchemaTypeListDTO).build();
            } else {
                throw new APIManagementException(ExceptionCodes.API_NOT_GRAPHQL);
            }
        } catch (APIManagementException e) {
            //Auth failure occurs when cross tenant accessing APIs. Sends 404, since we don't need
            // to expose the existence of the resource
            if (RestApiUtil.isDueToResourceNotFound(e) || RestApiUtil.isDueToAuthorizationFailure(e)) {
                RestApiUtil.handleResourceNotFoundError(RestApiConstants.RESOURCE_API, apiId, e, log);
            } else if (isAuthorizationFailure(e)) {
                RestApiUtil.handleAuthorizationFailure(
                        "Authorization failure while retrieving types and fields of API : " + apiId, e, log);
            } else {
                String msg = "Error while retrieving types and fields of the schema of API " + apiId;
                RestApiUtil.handleInternalServerError(msg, e, log);
            }
        }
        return null;
    }


    // AWS Lambda: rest api operation to get ARNs
    @Override
    public Response apisApiIdAmznResourceNamesGet(String apiId, MessageContext messageContext) {
        JSONObject arns = new JSONObject();
        try {
            String tenantDomain = RestApiCommonUtil.getLoggedInUserTenantDomain();
            APIProvider apiProvider = RestApiCommonUtil.getLoggedInUserProvider();
            API api = apiProvider.getAPIbyUUID(apiId, tenantDomain);
            String endpointConfigString = api.getEndpointConfig();
            if (!StringUtils.isEmpty(endpointConfigString)) {
                JSONParser jsonParser = new JSONParser();
                JSONObject endpointConfig = (JSONObject) jsonParser.parse(endpointConfigString);
                if (endpointConfig != null) {
                    if (endpointConfig.containsKey(APIConstants.AMZN_ACCESS_KEY) &&
                            endpointConfig.containsKey(APIConstants.AMZN_SECRET_KEY) &&
                                endpointConfig.containsKey(APIConstants.AMZN_REGION)) {
                        String accessKey = (String) endpointConfig.get(APIConstants.AMZN_ACCESS_KEY);
                        String secretKey = (String) endpointConfig.get(APIConstants.AMZN_SECRET_KEY);
                        String region = (String) endpointConfig.get(APIConstants.AMZN_REGION);
                        AWSCredentialsProvider credentialsProvider;
                        if (StringUtils.isEmpty(accessKey) && StringUtils.isEmpty(secretKey) &&
                            StringUtils.isEmpty(region)) {
                            credentialsProvider = InstanceProfileCredentialsProvider.getInstance();
                        } else if (!StringUtils.isEmpty(accessKey) && !StringUtils.isEmpty(secretKey) &&
                                    !StringUtils.isEmpty(region)) {
                            if (secretKey.length() == APIConstants.AWS_ENCRYPTED_SECRET_KEY_LENGTH) {
                                CryptoUtil cryptoUtil = CryptoUtil.getDefaultCryptoUtil();
                                secretKey = new String(cryptoUtil.base64DecodeAndDecrypt(secretKey),
                                        APIConstants.DigestAuthConstants.CHARSET);
                            }
                            BasicAWSCredentials awsCredentials = new BasicAWSCredentials(accessKey, secretKey);
                            credentialsProvider = new AWSStaticCredentialsProvider(awsCredentials);
                        } else {
                            log.error("Missing AWS Credentials");
                            return null;
                        }
                        AWSLambda awsLambda = AWSLambdaClientBuilder.standard()
                                .withCredentials(credentialsProvider)
                                .withRegion(region)
                                .build();
                        ListFunctionsResult listFunctionsResult = awsLambda.listFunctions();
                        List<FunctionConfiguration> functionConfigurations = listFunctionsResult.getFunctions();
                        arns.put("count", functionConfigurations.size());
                        JSONArray list = new JSONArray();
                        for (FunctionConfiguration functionConfiguration : functionConfigurations) {
                            list.put(functionConfiguration.getFunctionArn());
                        }
                        arns.put("list", list);
                        return Response.ok().entity(arns.toString()).build();
                    }
                }
            }
        } catch (SdkClientException e) {
            if (e.getCause() instanceof UnknownHostException) {
                arns.put("error", "No internet connection to connect the given access method.");
                log.error("No internet connection to connect the given access method of API : " + apiId, e);
                return Response.serverError().entity(arns.toString()).build();
            } else {
                arns.put("error", "Unable to access Lambda functions under the given access method.");
                log.error("Unable to access Lambda functions under the given access method of API : " + apiId, e);
                return Response.serverError().entity(arns.toString()).build();
            }
        } catch (ParseException e) {
            String errorMessage = "Error while parsing endpoint config of the API: " + apiId;
            RestApiUtil.handleInternalServerError(errorMessage, e, log);
        } catch (CryptoException | UnsupportedEncodingException e) {
            String errorMessage = "Error while decrypting the secret key of the API: " + apiId;
            RestApiUtil.handleInternalServerError(errorMessage, e, log);
        } catch (APIManagementException e) {
            String errorMessage = "Error while retrieving the API: " + apiId;
            RestApiUtil.handleInternalServerError(errorMessage, e, log);
        }
        return null;
    }

    /**
     * Method to retrieve Security Audit Report
     * @param apiId API ID of the API
     * @param accept Accept header string
     * @param messageContext Message Context string
     * @return Response object of Security Audit
     */
    @Override
    public Response apisApiIdAuditapiGet(String apiId, String accept, MessageContext messageContext) {
        boolean isDebugEnabled = log.isDebugEnabled();
        try {
            String username = RestApiCommonUtil.getLoggedInUsername();
            String tenantDomain = RestApiCommonUtil.getLoggedInUserTenantDomain();
            APIProvider apiProvider = RestApiCommonUtil.getProvider(username);
            API api = apiProvider.getAPIbyUUID(apiId, tenantDomain);
            APIIdentifier apiIdentifier = api.getId();
            String apiDefinition = apiProvider.getOpenAPIDefinition(apiIdentifier);
            // Get configuration file, retrieve API token and collection id
            JSONObject securityAuditPropertyObject = apiProvider.getSecurityAuditAttributesFromConfig(username);
            String apiToken = (String) securityAuditPropertyObject.get("apiToken");
            String collectionId = (String) securityAuditPropertyObject.get("collectionId");
            String baseUrl = (String) securityAuditPropertyObject.get("baseUrl");

            if (baseUrl == null) {
                baseUrl = APIConstants.BASE_AUDIT_URL;
            }
            // Retrieve the uuid from the database
            String auditUuid = ApiMgtDAO.getInstance().getAuditApiId(apiIdentifier);
            if (auditUuid != null) {
                updateAuditApi(apiDefinition, apiToken, auditUuid, baseUrl, isDebugEnabled);
            } else {
                auditUuid = createAuditApi(collectionId, apiToken, apiIdentifier, apiDefinition, baseUrl,
                        isDebugEnabled);
            }
            // Logic for the HTTP request
            String getUrl = baseUrl + "/" + auditUuid + APIConstants.ASSESSMENT_REPORT;
            URL getReportUrl = new URL(getUrl);
            try (CloseableHttpClient getHttpClient = (CloseableHttpClient) APIUtil
                    .getHttpClient(getReportUrl.getPort(), getReportUrl.getProtocol())) {
                HttpGet httpGet = new HttpGet(getUrl);
                // Set the header properties of the request
                httpGet.setHeader(APIConstants.HEADER_ACCEPT, APIConstants.APPLICATION_JSON_MEDIA_TYPE);
                httpGet.setHeader(APIConstants.HEADER_API_TOKEN, apiToken);
                httpGet.setHeader(APIConstants.HEADER_USER_AGENT, APIConstants.USER_AGENT_APIM);
                // Code block for the processing of the response
                try (CloseableHttpResponse response = getHttpClient.execute(httpGet)) {
                    if (isDebugEnabled) {
                        log.debug("HTTP status " + response.getStatusLine().getStatusCode());
                    }
                    if (response.getStatusLine().getStatusCode() == HttpStatus.SC_OK) {
                        BufferedReader reader = new BufferedReader(
                                new InputStreamReader(response.getEntity().getContent(), StandardCharsets.UTF_8));
                        String inputLine;
                        StringBuilder responseString = new StringBuilder();

                        while ((inputLine = reader.readLine()) != null) {
                            responseString.append(inputLine);
                        }
                        reader.close();
                        JSONObject responseJson = (JSONObject) new JSONParser().parse(responseString.toString());
                        String report = responseJson.get(APIConstants.DATA).toString();
                        String grade = (String) ((JSONObject) ((JSONObject) responseJson.get(APIConstants.ATTR))
                                .get(APIConstants.DATA)).get(APIConstants.GRADE);
                        Integer numErrors = Integer.valueOf(
                                (String) ((JSONObject) ((JSONObject) responseJson.get(APIConstants.ATTR))
                                        .get(APIConstants.DATA)).get(APIConstants.NUM_ERRORS));
                        String decodedReport = new String(Base64Utils.decode(report), StandardCharsets.UTF_8);
                        AuditReportDTO auditReportDTO = new AuditReportDTO();
                        auditReportDTO.setReport(decodedReport);
                        auditReportDTO.setGrade(grade);
                        auditReportDTO.setNumErrors(numErrors);
                        auditReportDTO.setExternalApiId(auditUuid);
                        return Response.ok().entity(auditReportDTO).build();
                    }
                }
            }
        } catch (IOException e) {
            RestApiUtil.handleInternalServerError("Error occurred while getting "
                    + "HttpClient instance", e, log);
        } catch (ParseException e) {
            RestApiUtil.handleInternalServerError("API Definition String "
                    + "could not be parsed into JSONObject.", e, log);
        } catch (APIManagementException e) {
            String errorMessage = "Error while Auditing API : " + apiId;
            RestApiUtil.handleInternalServerError(errorMessage, e, log);
        }
        return null;
    }

    /**
     * Update API Definition before retrieving Security Audit Report
     * @param apiDefinition API Definition of API
     * @param apiToken API Token to access Security Audit
     * @param auditUuid Respective UUID of API in Security Audit
     * @param baseUrl Base URL to communicate with Security Audit
     * @param isDebugEnabled Boolean whether debug is enabled
     * @throws IOException In the event of any problems with the request
     * @throws APIManagementException In the event of unexpected response
     */
    private void updateAuditApi(String apiDefinition, String apiToken, String auditUuid, String baseUrl,
                                boolean isDebugEnabled)
            throws IOException, APIManagementException {
        // Set the property to be attached in the body of the request
        // Attach API Definition to property called specfile to be sent in the request
        JSONObject jsonBody = new JSONObject();
        jsonBody.put("specfile", Base64Utils.encode(apiDefinition.getBytes(StandardCharsets.UTF_8)));
        // Logic for HTTP Request
        String putUrl = baseUrl + "/" + auditUuid;
        URL updateApiUrl = new URL(putUrl);
        try (CloseableHttpClient httpClient = (CloseableHttpClient) APIUtil
                .getHttpClient(updateApiUrl.getPort(), updateApiUrl.getProtocol())) {
            HttpPut httpPut = new HttpPut(putUrl);
            // Set the header properties of the request
            httpPut.setHeader(APIConstants.HEADER_ACCEPT, APIConstants.APPLICATION_JSON_MEDIA_TYPE);
            httpPut.setHeader(APIConstants.HEADER_CONTENT_TYPE, APIConstants.APPLICATION_JSON_MEDIA_TYPE);
            httpPut.setHeader(APIConstants.HEADER_API_TOKEN, apiToken);
            httpPut.setHeader(APIConstants.HEADER_USER_AGENT, APIConstants.USER_AGENT_APIM);
            httpPut.setEntity(new StringEntity(jsonBody.toJSONString()));
            // Code block for processing the response
            try (CloseableHttpResponse response = httpClient.execute(httpPut)) {
                if (isDebugEnabled) {
                    log.debug("HTTP status " + response.getStatusLine().getStatusCode());
                }
                if (!(response.getStatusLine().getStatusCode() == HttpStatus.SC_OK)) {
                    throw new APIManagementException(
                            "Error while sending data to the API Security Audit Feature. Found http status " +
                                    response.getStatusLine());
                }
            } finally {
                httpPut.releaseConnection();
            }
        }
    }

    /**
     * Send API Definition to Security Audit for the first time
     * @param collectionId Collection ID in which the Definition should be sent to
     * @param apiToken API Token to access Security Audit
     * @param apiIdentifier API Identifier object
     * @param apiDefinition API Definition of API
     * @param baseUrl Base URL to communicate with Security Audit
     * @param isDebugEnabled Boolean whether debug is enabled
     * @return String UUID of API in Security Audit
     * @throws IOException In the event of any problems in the request
     * @throws APIManagementException In the event of unexpected response
     * @throws ParseException In the event of any parse errors from the response
     */
    private String createAuditApi(String collectionId, String apiToken, APIIdentifier apiIdentifier,
                                  String apiDefinition, String baseUrl, boolean isDebugEnabled)
            throws IOException, APIManagementException, ParseException {
        HttpURLConnection httpConn;
        OutputStream outputStream;
        PrintWriter writer;
        String auditUuid = null;
        URL url = new URL(baseUrl);
        httpConn = (HttpURLConnection) url.openConnection();
        httpConn.setUseCaches(false);
        httpConn.setDoOutput(true); // indicates POST method
        httpConn.setDoInput(true);
        httpConn.setRequestProperty(APIConstants.HEADER_CONTENT_TYPE,
                APIConstants.MULTIPART_CONTENT_TYPE + APIConstants.MULTIPART_FORM_BOUNDARY);
        httpConn.setRequestProperty(APIConstants.HEADER_ACCEPT, APIConstants.APPLICATION_JSON_MEDIA_TYPE);
        httpConn.setRequestProperty(APIConstants.HEADER_API_TOKEN, apiToken);
        httpConn.setRequestProperty(APIConstants.HEADER_USER_AGENT, APIConstants.USER_AGENT_APIM);
        outputStream = httpConn.getOutputStream();
        writer = new PrintWriter(new OutputStreamWriter(outputStream, StandardCharsets.UTF_8), true);
        // Name property
        writer.append("--" + APIConstants.MULTIPART_FORM_BOUNDARY).append(APIConstants.MULTIPART_LINE_FEED)
                .append("Content-Disposition: form-data; name=\"name\"")
                .append(APIConstants.MULTIPART_LINE_FEED).append(APIConstants.MULTIPART_LINE_FEED)
                .append(apiIdentifier.getApiName()).append(APIConstants.MULTIPART_LINE_FEED);
        writer.flush();
        // Specfile property
        writer.append("--" + APIConstants.MULTIPART_FORM_BOUNDARY).append(APIConstants.MULTIPART_LINE_FEED)
                .append("Content-Disposition: form-data; name=\"specfile\"; filename=\"swagger.json\"")
                .append(APIConstants.MULTIPART_LINE_FEED)
                .append(APIConstants.HEADER_CONTENT_TYPE + ": " + APIConstants.APPLICATION_JSON_MEDIA_TYPE)
                .append(APIConstants.MULTIPART_LINE_FEED).append(APIConstants.MULTIPART_LINE_FEED)
                .append(apiDefinition).append(APIConstants.MULTIPART_LINE_FEED);
        writer.flush();
        // CollectionID property
        writer.append("--" + APIConstants.MULTIPART_FORM_BOUNDARY).append(APIConstants.MULTIPART_LINE_FEED)
                .append("Content-Disposition: form-data; name=\"cid\"").append(APIConstants.MULTIPART_LINE_FEED)
                .append(APIConstants.MULTIPART_LINE_FEED).append(collectionId)
                .append(APIConstants.MULTIPART_LINE_FEED);
        writer.flush();
        writer.append("--" + APIConstants.MULTIPART_FORM_BOUNDARY + "--")
                .append(APIConstants.MULTIPART_LINE_FEED);
        writer.close();
        // Checks server's status code first
        int status = httpConn.getResponseCode();
        if (status == HttpURLConnection.HTTP_OK) {
            if (isDebugEnabled) {
                log.debug("HTTP status " + status);
            }
            BufferedReader reader = new BufferedReader(
                    new InputStreamReader(httpConn.getInputStream(), StandardCharsets.UTF_8));
            String inputLine;
            StringBuilder responseString = new StringBuilder();

            while ((inputLine = reader.readLine()) != null) {
                responseString.append(inputLine);
            }
            reader.close();
            httpConn.disconnect();
            JSONObject responseJson = (JSONObject) new JSONParser().parse(responseString.toString());
            auditUuid = (String) ((JSONObject) responseJson.get(APIConstants.DESC)).get(APIConstants.ID);
            ApiMgtDAO.getInstance().addAuditApiMapping(apiIdentifier, auditUuid);
        } else {
            throw new APIManagementException(
                    "Error while retrieving data for the API Security Audit Report. Found http status: " +
                            httpConn.getResponseCode() + " - " + httpConn.getResponseMessage());
        }
        return auditUuid;
    }

    /**
     * Finds resources that have been removed in the updated API, that are currently reused by API Products.
     *
     * @param updatedDTO  Updated API
     * @param existingAPI Existing API
     * @return List of removed resources that are reused among API Products
     */
    private List<APIResource> getRemovedProductResources(APIDTO updatedDTO, API existingAPI) {
        List<APIOperationsDTO> updatedOperations = updatedDTO.getOperations();
        Set<URITemplate> existingUriTemplates = existingAPI.getUriTemplates();
        List<APIResource> removedReusedResources = new ArrayList<>();

        for (URITemplate existingUriTemplate : existingUriTemplates) {

            // If existing URITemplate is used by any API Products
            if (!existingUriTemplate.retrieveUsedByProducts().isEmpty()) {
                String existingVerb = existingUriTemplate.getHTTPVerb();
                String existingPath = existingUriTemplate.getUriTemplate();
                boolean isReusedResourceRemoved = true;

                for (APIOperationsDTO updatedOperation : updatedOperations) {
                    String updatedVerb = updatedOperation.getVerb();
                    String updatedPath = updatedOperation.getTarget();

                    //Check if existing reused resource is among updated resources
                    if (existingVerb.equalsIgnoreCase(updatedVerb) &&
                            existingPath.equalsIgnoreCase(updatedPath)) {
                        isReusedResourceRemoved = false;
                        break;
                    }
                }

                // Existing reused resource is not among updated resources
                if (isReusedResourceRemoved) {
                    APIResource removedResource = new APIResource(existingVerb, existingPath);
                    removedReusedResources.add(removedResource);
                }
            }
        }

        return removedReusedResources;
    }

    /**
     * Check whether the token has APIDTO class level Scope annotation
     *
     * @return true if the token has APIDTO class level Scope annotation
     */
    private boolean checkClassScopeAnnotation(org.wso2.carbon.apimgt.rest.api.common.annotations.Scope[] apiDtoClassAnnotatedScopes, String[] tokenScopes) {

        for (org.wso2.carbon.apimgt.rest.api.common.annotations.Scope classAnnotation : apiDtoClassAnnotatedScopes) {
            for (String tokenScope : tokenScopes) {
                if (classAnnotation.name().equals(tokenScope)) {
                    return true;
                }
            }
        }
        return false;
    }

    /**
     * Get the API DTO object in which the API field values are overridden with the user passed new values
     *
     * @throws APIManagementException
     */
    private APIDTO getFieldOverriddenAPIDTO(APIDTO apidto, API originalAPI,
                                            String[] tokenScopes) throws APIManagementException {

        APIDTO originalApiDTO;
        APIDTO updatedAPIDTO;

        try {
            originalApiDTO = APIMappingUtil.fromAPItoDTO(originalAPI);

            Field[] fields = APIDTO.class.getDeclaredFields();
            ObjectMapper mapper = new ObjectMapper();
            String newApiDtoJsonString = mapper.writeValueAsString(apidto);
            JSONParser parser = new JSONParser();
            JSONObject newApiDtoJson = (JSONObject) parser.parse(newApiDtoJsonString);

            String originalApiDtoJsonString = mapper.writeValueAsString(originalApiDTO);
            JSONObject originalApiDtoJson = (JSONObject) parser.parse(originalApiDtoJsonString);

            for (Field field : fields) {
                org.wso2.carbon.apimgt.rest.api.common.annotations.Scope[] fieldAnnotatedScopes =
                        field.getAnnotationsByType(
                                org.wso2.carbon.apimgt.rest.api.common.annotations.Scope.class);
                String originalElementValue = mapper.writeValueAsString(originalApiDtoJson.get(field.getName()));
                String newElementValue = mapper.writeValueAsString(newApiDtoJson.get(field.getName()));

                if (!StringUtils.equals(originalElementValue, newElementValue)) {
                    originalApiDtoJson = overrideDTOValues(originalApiDtoJson, newApiDtoJson, field, tokenScopes,
                            fieldAnnotatedScopes);
                }
            }

            updatedAPIDTO = mapper.readValue(originalApiDtoJson.toJSONString(), APIDTO.class);

        } catch (IOException | ParseException e) {
            String msg = "Error while processing API DTO json strings";
            log.error(msg, e);
            throw new APIManagementException(msg, e);
        }
        return updatedAPIDTO;
    }

    /**
     * Override the API DTO field values with the user passed new values considering the field-wise scopes defined as
     * allowed to update in REST API definition yaml
     */
    private JSONObject overrideDTOValues(JSONObject originalApiDtoJson, JSONObject newApiDtoJson, Field field, String[]
            tokenScopes, org.wso2.carbon.apimgt.rest.api.common.annotations.Scope[] fieldAnnotatedScopes) throws
            APIManagementException {
        for (String tokenScope : tokenScopes) {
            for (org.wso2.carbon.apimgt.rest.api.common.annotations.Scope scopeAnt : fieldAnnotatedScopes) {
                if (scopeAnt.name().equals(tokenScope)) {
                    // do the overriding
                    originalApiDtoJson.put(field.getName(), newApiDtoJson.get(field.getName()));
                    return originalApiDtoJson;
                }
            }
        }
        throw new APIManagementException("User is not authorized to update one or more API fields. None of the " +
                "required scopes found in user token to update the field. So the request will be failed.");
    }

    @Override
    public Response apisApiIdClientCertificatesAliasContentGet(String apiId, String alias,
                                                               MessageContext messageContext) {
        String tenantDomain = RestApiCommonUtil.getLoggedInUserTenantDomain();
        String certFileName = alias + ".crt";
        try {
            APIProvider apiProvider = RestApiCommonUtil.getLoggedInUserProvider();
            API api = apiProvider.getAPIbyUUID(apiId, tenantDomain);
            ClientCertificateDTO clientCertificateDTO = CertificateRestApiUtils.preValidateClientCertificate(alias,
                    api.getId());
            if (clientCertificateDTO != null) {
                Object certificate = CertificateRestApiUtils
                        .getDecodedCertificate(clientCertificateDTO.getCertificate());
                Response.ResponseBuilder responseBuilder = Response.ok().entity(certificate);
                responseBuilder.header(RestApiConstants.HEADER_CONTENT_DISPOSITION,
                        "attachment; filename=\"" + certFileName + "\"");
                responseBuilder.header(RestApiConstants.HEADER_CONTENT_TYPE, MediaType.APPLICATION_OCTET_STREAM);
                return responseBuilder.build();
            }
        } catch (APIManagementException e) {
            RestApiUtil.handleInternalServerError(
                    "Error while retrieving the client certificate with alias " + alias + " for the tenant "
                            + tenantDomain, e, log);
        }
        return null;
    }

    @Override
    public Response apisApiIdClientCertificatesAliasDelete(String alias, String apiId,
                                                           MessageContext messageContext) {

        String tenantDomain = RestApiCommonUtil.getLoggedInUserTenantDomain();
        try {
            APIProvider apiProvider = RestApiCommonUtil.getLoggedInUserProvider();
            API api = apiProvider.getAPIbyUUID(apiId, RestApiCommonUtil.getLoggedInUserTenantDomain());
            ClientCertificateDTO clientCertificateDTO = CertificateRestApiUtils.preValidateClientCertificate(alias,
                    api.getId());
            int responseCode = apiProvider
                    .deleteClientCertificate(
                            RestApiCommonUtil.getLoggedInUsername(), clientCertificateDTO.getApiIdentifier(),
                            alias);
            if (responseCode == ResponseCode.SUCCESS.getResponseCode()) {
                //Handle api product case.
                if (API_PRODUCT_TYPE.equals(api.getType())) {
                    APIIdentifier apiIdentifier = api.getId();
                    APIProductIdentifier apiProductIdentifier =
                            new APIProductIdentifier(apiIdentifier.getProviderName(), apiIdentifier.getApiName(),
                                    apiIdentifier.getVersion());
                    APIProduct apiProduct = apiProvider.getAPIProduct(apiProductIdentifier);
                    apiProvider.updateAPIProduct(apiProduct);
                } else {
                    apiProvider.updateAPI(api);
                }
                if (log.isDebugEnabled()) {
                    log.debug(String.format("The client certificate which belongs to tenant : %s represented by the "
                            + "alias : %s is deleted successfully", tenantDomain, alias));
                }
                return Response.ok().entity("The certificate for alias '" + alias + "' deleted successfully.").build();
            } else {
                if (log.isDebugEnabled()) {
                    log.debug(String.format("Failed to delete the client certificate which belongs to tenant : %s "
                            + "represented by the alias : %s.", tenantDomain, alias));
                }
                RestApiUtil.handleInternalServerError(
                        "Error while deleting the client certificate for alias '" + alias + "'.", log);
            }
        } catch (APIManagementException e) {
            RestApiUtil.handleInternalServerError(
                    "Error while deleting the client certificate with alias " + alias + " for the tenant "
                            + tenantDomain, e, log);
        } catch (FaultGatewaysException e) {
            RestApiUtil.handleInternalServerError(
                    "Error while publishing the certificate change to gateways for the alias " + alias, e, log);
        }
        return null;
    }

    @Override
    public Response apisApiIdClientCertificatesAliasGet(String alias, String apiId,
                                                        MessageContext messageContext) {
        String tenantDomain = RestApiCommonUtil.getLoggedInUserTenantDomain();
        CertificateMgtUtils certificateMgtUtils = CertificateMgtUtils.getInstance();
        try {
            APIProvider apiProvider = RestApiCommonUtil.getLoggedInUserProvider();
            API api = apiProvider.getAPIbyUUID(apiId, tenantDomain);
            ClientCertificateDTO clientCertificateDTO = CertificateRestApiUtils.preValidateClientCertificate(alias,
                    api.getId());
            CertificateInformationDTO certificateInformationDTO = certificateMgtUtils
                    .getCertificateInfo(clientCertificateDTO.getCertificate());
            if (certificateInformationDTO != null) {
                CertificateInfoDTO certificateInfoDTO = CertificateMappingUtil
                        .fromCertificateInformationToDTO(certificateInformationDTO);
                return Response.ok().entity(certificateInfoDTO).build();
            } else {
                RestApiUtil.handleResourceNotFoundError("Certificate is empty for alias " + alias, log);
            }
        } catch (APIManagementException e) {
            RestApiUtil.handleInternalServerError(
                    "Error while retrieving the client certificate with alias " + alias + " for the tenant "
                            + tenantDomain, e, log);
        }
        return null;
    }

    @Override
    public Response apisApiIdClientCertificatesAliasPut(String alias, String apiId,
                                                        InputStream certificateInputStream, Attachment certificateDetail, String tier,
                                                        MessageContext messageContext) {
        try {
            ContentDisposition contentDisposition;
            String fileName;
            String base64EncodedCert = null;
            APIProvider apiProvider = RestApiCommonUtil.getLoggedInUserProvider();
            API api = apiProvider.getAPIbyUUID(apiId, RestApiCommonUtil.getLoggedInUserTenantDomain());
            String userName = RestApiCommonUtil.getLoggedInUsername();
            int tenantId = APIUtil.getTenantId(userName);
            ClientCertificateDTO clientCertificateDTO = CertificateRestApiUtils.preValidateClientCertificate(alias,
                    api.getId());
            if (certificateDetail != null) {
                contentDisposition = certificateDetail.getContentDisposition();
                fileName = contentDisposition.getParameter(RestApiConstants.CONTENT_DISPOSITION_FILENAME);
                if (StringUtils.isNotBlank(fileName)) {
                    base64EncodedCert = CertificateRestApiUtils.generateEncodedCertificate(certificateInputStream);
                }
            }
            if (StringUtils.isEmpty(base64EncodedCert) && StringUtils.isEmpty(tier)) {
                return Response.ok().entity("Client Certificate is not updated for alias " + alias).build();
            }
            int responseCode = apiProvider
                    .updateClientCertificate(base64EncodedCert, alias, clientCertificateDTO.getApiIdentifier(), tier,
                            tenantId);

            if (ResponseCode.SUCCESS.getResponseCode() == responseCode) {
                //Handle api product case.
                if (API_PRODUCT_TYPE.equals(api.getType())) {
                    APIIdentifier apiIdentifier = api.getId();
                    APIProductIdentifier apiProductIdentifier =
                            new APIProductIdentifier(apiIdentifier.getProviderName(), apiIdentifier.getApiName(),
                                    apiIdentifier.getVersion());
                    APIProduct apiProduct = apiProvider.getAPIProduct(apiProductIdentifier);
                    apiProvider.updateAPIProduct(apiProduct);
                } else {
                    apiProvider.updateAPI(api);
                }
                ClientCertMetadataDTO clientCertMetadataDTO = new ClientCertMetadataDTO();
                clientCertMetadataDTO.setAlias(alias);
                clientCertMetadataDTO.setApiId(api.getUUID());
                clientCertMetadataDTO.setTier(clientCertificateDTO.getTierName());
                URI updatedCertUri = new URI(RestApiConstants.CLIENT_CERTS_BASE_PATH + "?alias=" + alias);

                return Response.ok(updatedCertUri).entity(clientCertMetadataDTO).build();
            } else if (ResponseCode.INTERNAL_SERVER_ERROR.getResponseCode() == responseCode) {
                RestApiUtil.handleInternalServerError(
                        "Error while updating the client certificate for the alias " + alias + " due to an internal "
                                + "server error", log);
            } else if (ResponseCode.CERTIFICATE_NOT_FOUND.getResponseCode() == responseCode) {
                RestApiUtil.handleResourceNotFoundError("", log);
            } else if (ResponseCode.CERTIFICATE_EXPIRED.getResponseCode() == responseCode) {
                RestApiUtil.handleBadRequest(
                        "Error while updating the client certificate for the alias " + alias + " Certificate Expired.",
                        log);
            }
        } catch (APIManagementException e) {
            RestApiUtil.handleInternalServerError(
                    "Error while updating the client certificate for the alias " + alias + " due to an internal "
                            + "server error", e, log);
        } catch (IOException e) {
            RestApiUtil
                    .handleInternalServerError("Error while encoding client certificate for the alias " + alias, e,
                            log);
        } catch (URISyntaxException e) {
            RestApiUtil.handleInternalServerError(
                    "Error while generating the resource location URI for alias '" + alias + "'", e, log);
        } catch (FaultGatewaysException e) {
            RestApiUtil.handleInternalServerError(
                    "Error while publishing the certificate change to gateways for the alias " + alias, e, log);
        }
        return null;
    }

    @Override
    public Response apisApiIdClientCertificatesGet(String apiId, Integer limit, Integer offset, String alias,
                                                   MessageContext messageContext) {
        limit = limit != null ? limit : RestApiConstants.PAGINATION_LIMIT_DEFAULT;
        offset = offset != null ? offset : RestApiConstants.PAGINATION_OFFSET_DEFAULT;
        List<ClientCertificateDTO> certificates = new ArrayList<>();
        String userName = RestApiCommonUtil.getLoggedInUsername();
        int tenantId = APIUtil.getTenantId(userName);
        String query = CertificateRestApiUtils.buildQueryString("alias", alias, "apiId", apiId);

        try {
            APIProvider apiProvider = RestApiCommonUtil.getLoggedInUserProvider();
            if (!apiProvider.isClientCertificateBasedAuthenticationConfigured()) {
                RestApiUtil.handleBadRequest(
                        "The client certificate based authentication is not configured for this " + "server", log);
            }
            int totalCount = apiProvider.getClientCertificateCount(tenantId);
            if (totalCount > 0) {
                APIIdentifier apiIdentifier = null;
                if (StringUtils.isNotEmpty(apiId)) {
                    API api = apiProvider.getAPIbyUUID(apiId, RestApiCommonUtil.getLoggedInUserTenantDomain());
                    apiIdentifier = api.getId();
                }
                certificates = apiProvider.searchClientCertificates(tenantId, alias, apiIdentifier);
            }

            ClientCertificatesDTO certificatesDTO = CertificateRestApiUtils
                    .getPaginatedClientCertificates(certificates, limit, offset, query);
            APIListDTO apiListDTO = new APIListDTO();
            PaginationDTO paginationDTO = new PaginationDTO();
            paginationDTO.setLimit(limit);
            paginationDTO.setOffset(offset);
            paginationDTO.setTotal(totalCount);
            certificatesDTO.setPagination(paginationDTO);
            return Response.status(Response.Status.OK).entity(certificatesDTO).build();
        } catch (APIManagementException e) {
            RestApiUtil.handleInternalServerError("Error while retrieving the client certificates.", e, log);
        }
        return null;
    }

    @Override
        public Response apisApiIdClientCertificatesPost(String apiId, InputStream certificateInputStream, Attachment certificateDetail, String alias, String tier, MessageContext messageContext) {
        try {
            APIProvider apiProvider = RestApiCommonUtil.getLoggedInUserProvider();
            ContentDisposition contentDisposition = certificateDetail.getContentDisposition();
            String fileName = contentDisposition.getParameter(RestApiConstants.CONTENT_DISPOSITION_FILENAME);
            if (StringUtils.isEmpty(alias) || StringUtils.isEmpty(apiId)) {
                RestApiUtil.handleBadRequest("The alias and/ or apiId should not be empty", log);
            }
            if (StringUtils.isBlank(fileName)) {
                RestApiUtil.handleBadRequest(
                        "Certificate addition failed. Proper Certificate file should be provided", log);
            }
            if (!apiProvider.isClientCertificateBasedAuthenticationConfigured()) {
                RestApiUtil.handleBadRequest(
                        "The client certificate based authentication is not configured for this " + "server", log);
            }
            API api = apiProvider.getAPIbyUUID(apiId, RestApiCommonUtil.getLoggedInUserTenantDomain());
            String userName = RestApiCommonUtil.getLoggedInUsername();
            String base64EncodedCert = CertificateRestApiUtils.generateEncodedCertificate(certificateInputStream);
            int responseCode = apiProvider.addClientCertificate(userName, api.getId(), base64EncodedCert, alias, tier);
            if (log.isDebugEnabled()) {
                log.debug(String.format("Add certificate operation response code : %d", responseCode));
            }
            if (ResponseCode.SUCCESS.getResponseCode() == responseCode) {
                //Handle api product case.
                if (API_PRODUCT_TYPE.equals(api.getType())) {
                    APIIdentifier apiIdentifier = api.getId();
                    APIProductIdentifier apiProductIdentifier =
                            new APIProductIdentifier(apiIdentifier.getProviderName(), apiIdentifier.getApiName(),
                                    apiIdentifier.getVersion());
                    APIProduct apiProduct = apiProvider.getAPIProduct(apiProductIdentifier);
                    apiProvider.updateAPIProduct(apiProduct);
                } else {
                    apiProvider.updateAPI(api);
                }
                ClientCertMetadataDTO certificateDTO = new ClientCertMetadataDTO();
                certificateDTO.setAlias(alias);
                certificateDTO.setApiId(apiId);
                certificateDTO.setTier(tier);
                URI createdCertUri = new URI(RestApiConstants.CLIENT_CERTS_BASE_PATH + "?alias=" + alias);
                return Response.created(createdCertUri).entity(certificateDTO).build();
            } else if (ResponseCode.INTERNAL_SERVER_ERROR.getResponseCode() == responseCode) {
                RestApiUtil.handleInternalServerError(
                        "Internal server error while adding the client certificate to " + "API " + apiId, log);
            } else if (ResponseCode.ALIAS_EXISTS_IN_TRUST_STORE.getResponseCode() == responseCode) {
                RestApiUtil.handleResourceAlreadyExistsError(
                        "The alias '" + alias + "' already exists in the trust store.", log);
            } else if (ResponseCode.CERTIFICATE_EXPIRED.getResponseCode() == responseCode) {
                RestApiUtil.handleBadRequest(
                        "Error while adding the certificate to the API " + apiId + ". " + "Certificate Expired.", log);
            }
        } catch (APIManagementException e) {
            RestApiUtil.handleInternalServerError(
                    "APIManagement exception while adding the certificate to the API " + apiId + " due to an internal "
                            + "server error", e, log);
        } catch (IOException e) {
            RestApiUtil.handleInternalServerError(
                    "IOException while generating the encoded certificate for the API " + apiId, e, log);
        } catch (URISyntaxException e) {
            RestApiUtil.handleInternalServerError(
                    "Error while generating the resource location URI for alias '" + alias + "'", e, log);
        } catch (FaultGatewaysException e) {
            RestApiUtil.handleInternalServerError(
                    "Error while publishing the certificate change to gateways for the alias " + alias, e, log);
        }
        return null;
    }

    /**
     * Delete API
     *
     * @param apiId   API Id
     * @param ifMatch If-Match header value
     * @return Status of API Deletion
     */
    @Override
    public Response apisApiIdDelete(String apiId, String ifMatch, MessageContext messageContext) {

        try {
<<<<<<< HEAD
            String username = RestApiUtil.getLoggedInUsername();
            String tenantDomain = RestApiUtil.getLoggedInUserTenantDomain();
            APIProvider apiProvider = RestApiUtil.getProvider(username);
            API api = apiProvider.getAPIbyUUID(apiId, tenantDomain);
            //APIIdentifier apiIdentifier = APIMappingUtil.getAPIIdentifierFromUUID(apiId, tenantDomain);
=======
            String username = RestApiCommonUtil.getLoggedInUsername();
            String tenantDomain = RestApiCommonUtil.getLoggedInUserTenantDomain();
            APIProvider apiProvider = RestApiCommonUtil.getProvider(username);
            APIIdentifier apiIdentifier = APIMappingUtil.getAPIIdentifierFromUUID(apiId, tenantDomain);
>>>>>>> d8aa192a

            //check if the API has subscriptions
            //Todo : need to optimize this check. This method seems too costly to check if subscription exists
            List<SubscribedAPI> apiUsages = apiProvider.getAPIUsageByAPIId(api.getId());
            if (apiUsages != null && apiUsages.size() > 0) {
                RestApiUtil.handleConflict("Cannot remove the API " + apiId + " as active subscriptions exist", log);
            }

            List<APIResource> usedProductResources = apiProvider.getUsedProductResources(api.getId());

            if (!usedProductResources.isEmpty()) {
                RestApiUtil.handleConflict("Cannot remove the API because following resource paths " +
                        usedProductResources.toString() + " are used by one or more API Products", log);
            }
            //deletes the API
            apiProvider.deleteAPI(api);
            return Response.ok().build();
        } catch (APIManagementException e) {
            //Auth failure occurs when cross tenant accessing APIs. Sends 404, since we don't need to expose the existence of the resource
            if (RestApiUtil.isDueToResourceNotFound(e) || RestApiUtil.isDueToAuthorizationFailure(e)) {
                RestApiUtil.handleResourceNotFoundError(RestApiConstants.RESOURCE_API, apiId, e, log);
            } else if (isAuthorizationFailure(e)) {
                RestApiUtil.handleAuthorizationFailure("Authorization failure while deleting API : " + apiId, e, log);
            } else {
                String errorMessage = "Error while deleting API : " + apiId;
                RestApiUtil.handleInternalServerError(errorMessage, e, log);
            }
        }
        return null;
    }

    /**
     * Get resources of an API that are reused by API Products
     *
     * @param api API
     * @return List of resources reused by API Products
     */
    private List<APIResource> getUsedProductResources(API api) {
        List<APIResource> usedProductResources = new ArrayList<>();
        Set<URITemplate> uriTemplates = api.getUriTemplates();

        for (URITemplate uriTemplate : uriTemplates) {
            // If existing URITemplate is used by any API Products
            if (!uriTemplate.retrieveUsedByProducts().isEmpty()) {
                APIResource apiResource = new APIResource(uriTemplate.getHTTPVerb(), uriTemplate.getUriTemplate());
                usedProductResources.add(apiResource);
            }
        }

        return usedProductResources;
    }

    /**
     * Retrieves the content of a document
     *
     * @param apiId       API identifier
     * @param documentId  document identifier
     * @param ifNoneMatch If-None-Match header value
     * @return Content of the document/ either inline/file or source url as a redirection
     */
    @Override
    public Response apisApiIdDocumentsDocumentIdContentGet(String apiId, String documentId,
                                                           String ifNoneMatch, MessageContext messageContext) {
        Documentation documentation;
        try {
            String username = RestApiCommonUtil.getLoggedInUsername();
            APIProvider apiProvider = RestApiCommonUtil.getLoggedInUserProvider();
            String tenantDomain = RestApiCommonUtil.getLoggedInUserTenantDomain();

            //this will fail if user does not have access to the API or the API does not exist
            APIIdentifier apiIdentifier = APIMappingUtil.getAPIIdentifierFromUUID(apiId, tenantDomain);
            documentation = apiProvider.getDocumentation(documentId, tenantDomain);
            if (documentation == null) {
                RestApiUtil.handleResourceNotFoundError(RestApiConstants.RESOURCE_DOCUMENTATION, documentId, log);
                return null;
            }

            //gets the content depending on the type of the document
            if (documentation.getSourceType().equals(Documentation.DocumentSourceType.FILE)) {
                String resource = documentation.getFilePath();
                Map<String, Object> docResourceMap = APIUtil.getDocument(username, resource, tenantDomain);
                Object fileDataStream = docResourceMap.get(APIConstants.DOCUMENTATION_RESOURCE_MAP_DATA);
                Object contentType = docResourceMap.get(APIConstants.DOCUMENTATION_RESOURCE_MAP_CONTENT_TYPE);
                contentType = contentType == null ? RestApiConstants.APPLICATION_OCTET_STREAM : contentType;
                String name = docResourceMap.get(APIConstants.DOCUMENTATION_RESOURCE_MAP_NAME).toString();
                return Response.ok(fileDataStream)
                        .header(RestApiConstants.HEADER_CONTENT_TYPE, contentType)
                        .header(RestApiConstants.HEADER_CONTENT_DISPOSITION, "attachment; filename=\"" + name + "\"")
                        .build();
            } else if (documentation.getSourceType().equals(Documentation.DocumentSourceType.INLINE) || documentation.getSourceType().equals(Documentation.DocumentSourceType.MARKDOWN)) {
                String content = apiProvider.getDocumentationContent(apiIdentifier, documentation.getName());
                return Response.ok(content)
                        .header(RestApiConstants.HEADER_CONTENT_TYPE, APIConstants.DOCUMENTATION_INLINE_CONTENT_TYPE)
                        .build();
            } else if (documentation.getSourceType().equals(Documentation.DocumentSourceType.URL)) {
                String sourceUrl = documentation.getSourceUrl();
                return Response.seeOther(new URI(sourceUrl)).build();
            }
        } catch (APIManagementException e) {
            //Auth failure occurs when cross tenant accessing APIs. Sends 404, since we don't need to expose the existence of the resource
            if (RestApiUtil.isDueToResourceNotFound(e) || RestApiUtil.isDueToAuthorizationFailure(e)) {
                RestApiUtil.handleResourceNotFoundError(RestApiConstants.RESOURCE_API, apiId, e, log);
            } else if (isAuthorizationFailure(e)) {
                RestApiUtil.handleAuthorizationFailure(
                        "Authorization failure while retrieving document : " + documentId + " of API " + apiId, e, log);
            } else {
                String errorMessage = "Error while retrieving document " + documentId + " of the API " + apiId;
                RestApiUtil.handleInternalServerError(errorMessage, e, log);
            }
        } catch (URISyntaxException e) {
            String errorMessage = "Error while retrieving source URI location of " + documentId;
            RestApiUtil.handleInternalServerError(errorMessage, e, log);
        }
        return null;
    }

    /**
     * Add content to a document. Content can be inline or File
     *
     * @param apiId         API identifier
     * @param documentId    document identifier
     * @param inputStream   file input stream
     * @param fileDetail    file details as Attachment
     * @param inlineContent inline content for the document
     * @param ifMatch       If-match header value
     * @return updated document as DTO
     */
    @Override
    public Response apisApiIdDocumentsDocumentIdContentPost(String apiId, String documentId, String ifMatch,
                InputStream inputStream, Attachment fileDetail, String inlineContent,
                                                            MessageContext messageContext) {
        try {
            String tenantDomain = RestApiCommonUtil.getLoggedInUserTenantDomain();
            APIProvider apiProvider = RestApiCommonUtil.getLoggedInUserProvider();
            API api = APIMappingUtil.getAPIInfoFromUUID(apiId, tenantDomain);
            if (inputStream != null && inlineContent != null) {
                RestApiUtil.handleBadRequest("Only one of 'file' and 'inlineContent' should be specified", log);
            }

            //retrieves the document and send 404 if not found
            Documentation documentation = apiProvider.getDocumentation(documentId, tenantDomain);
            if (documentation == null) {
                RestApiUtil.handleResourceNotFoundError(RestApiConstants.RESOURCE_DOCUMENTATION, documentId, log);
                return null;
            }

            //add content depending on the availability of either input stream or inline content
            if (inputStream != null) {
                if (!documentation.getSourceType().equals(Documentation.DocumentSourceType.FILE)) {
                    RestApiUtil.handleBadRequest("Source type of document " + documentId + " is not FILE", log);
                }
                RestApiPublisherUtils.attachFileToDocument(apiId, documentation, inputStream, fileDetail);
            } else if (inlineContent != null) {
                if (!documentation.getSourceType().equals(Documentation.DocumentSourceType.INLINE) &&
                        !documentation.getSourceType().equals(Documentation.DocumentSourceType.MARKDOWN)) {
                    RestApiUtil.handleBadRequest("Source type of document " + documentId + " is not INLINE " +
                            "or MARKDOWN", log);
                }
                apiProvider.addDocumentationContent(api, documentation.getName(), inlineContent);
            } else {
                RestApiUtil.handleBadRequest("Either 'file' or 'inlineContent' should be specified", log);
            }

            //retrieving the updated doc and the URI
            Documentation updatedDoc = apiProvider.getDocumentation(documentId, tenantDomain);
            DocumentDTO documentDTO = DocumentationMappingUtil.fromDocumentationToDTO(updatedDoc);
            String uriString = RestApiConstants.RESOURCE_PATH_DOCUMENT_CONTENT
                    .replace(RestApiConstants.APIID_PARAM, apiId)
                    .replace(RestApiConstants.DOCUMENTID_PARAM, documentId);
            URI uri = new URI(uriString);
            return Response.created(uri).entity(documentDTO).build();
        } catch (APIManagementException e) {
            //Auth failure occurs when cross tenant accessing APIs. Sends 404, since we don't need to expose the existence of the resource
            if (RestApiUtil.isDueToResourceNotFound(e) || RestApiUtil.isDueToAuthorizationFailure(e)) {
                RestApiUtil.handleResourceNotFoundError(RestApiConstants.RESOURCE_API, apiId, e, log);
            } else if (isAuthorizationFailure(e)) {
                RestApiUtil.handleAuthorizationFailure(
                        "Authorization failure while adding content to the document: " + documentId + " of API "
                                + apiId, e, log);
            } else {
                RestApiUtil.handleInternalServerError("Failed to add content to the document " + documentId, e, log);
            }
        } catch (URISyntaxException e) {
            String errorMessage = "Error while retrieving document content location : " + documentId;
            RestApiUtil.handleInternalServerError(errorMessage, e, log);
        } finally {
            IOUtils.closeQuietly(inputStream);
        }
        return null;
    }

    /**
     * Deletes an existing document of an API
     *
     * @param apiId      API identifier
     * @param documentId document identifier
     * @param ifMatch    If-match header value
     * @return 200 response if deleted successfully
     */
    @Override
    public Response apisApiIdDocumentsDocumentIdDelete(String apiId, String documentId, String ifMatch,
                                                       MessageContext messageContext) {
        Documentation documentation;
        try {
            APIProvider apiProvider = RestApiCommonUtil.getLoggedInUserProvider();
            String tenantDomain = RestApiCommonUtil.getLoggedInUserTenantDomain();

            //this will fail if user does not have access to the API or the API does not exist
            APIIdentifier apiIdentifier = APIMappingUtil.getAPIIdentifierFromUUID(apiId, tenantDomain);
            documentation = apiProvider.getDocumentation(documentId, tenantDomain);
            if (documentation == null) {
                RestApiUtil.handleResourceNotFoundError(RestApiConstants.RESOURCE_DOCUMENTATION, documentId, log);
            }
            apiProvider.removeDocumentation(apiIdentifier, documentId);
            return Response.ok().build();
        } catch (APIManagementException e) {
            //Auth failure occurs when cross tenant accessing APIs. Sends 404, since we don't need to expose the existence of the resource
            if (RestApiUtil.isDueToResourceNotFound(e) || RestApiUtil.isDueToAuthorizationFailure(e)) {
                RestApiUtil.handleResourceNotFoundError(RestApiConstants.RESOURCE_API, apiId, e, log);
            } else if (isAuthorizationFailure(e)) {
                RestApiUtil.handleAuthorizationFailure(
                        "Authorization failure while deleting : " + documentId + " of API " + apiId, e, log);
            } else {
                String errorMessage = "Error while retrieving API : " + apiId;
                RestApiUtil.handleInternalServerError(errorMessage, e, log);
            }
        }
        return null;
    }

    @Override
    public Response apisApiIdDocumentsDocumentIdGet(String apiId, String documentId, String ifNoneMatch,
                                                    MessageContext messageContext) {
        Documentation documentation;
        try {
            APIProvider apiProvider = RestApiCommonUtil.getLoggedInUserProvider();
            String tenantDomain = RestApiCommonUtil.getLoggedInUserTenantDomain();
            //this will fail if API is not accessible
            APIMappingUtil.getAPIIdentifierFromUUID(apiId, tenantDomain);
            documentation = apiProvider.getDocumentation(documentId, tenantDomain);
            if (documentation == null) {
                RestApiUtil.handleResourceNotFoundError(RestApiConstants.RESOURCE_DOCUMENTATION, documentId, log);
            }

            DocumentDTO documentDTO = DocumentationMappingUtil.fromDocumentationToDTO(documentation);
            return Response.ok().entity(documentDTO).build();
        } catch (APIManagementException e) {
            //Auth failure occurs when cross tenant accessing APIs. Sends 404, since we don't need to expose the existence of the resource
            if (RestApiUtil.isDueToResourceNotFound(e) || RestApiUtil.isDueToAuthorizationFailure(e)) {
                RestApiUtil.handleResourceNotFoundError(RestApiConstants.RESOURCE_API, apiId, e, log);
            } else if (isAuthorizationFailure(e)) {
                RestApiUtil.handleAuthorizationFailure(
                        "Authorization failure while retrieving document : " + documentId + " of API " + apiId, e, log);
            } else {
                String errorMessage = "Error while retrieving document : " + documentId;
                RestApiUtil.handleInternalServerError(errorMessage, e, log);
            }
        }
        return null;
    }

    /**
     * Updates an existing document of an API
     *
     * @param apiId      API identifier
     * @param documentId document identifier
     * @param body       updated document DTO
     * @param ifMatch    If-match header value
     * @return updated document DTO as response
     */
    @Override
    public Response apisApiIdDocumentsDocumentIdPut(String apiId, String documentId, DocumentDTO body,
                                                    String ifMatch, MessageContext messageContext) {
        try {
            APIProvider apiProvider = RestApiCommonUtil.getLoggedInUserProvider();
            String tenantDomain = RestApiCommonUtil.getLoggedInUserTenantDomain();
            //this will fail if user does not have access to the API or the API does not exist
            APIIdentifier apiIdentifier = APIMappingUtil.getAPIIdentifierFromUUID(apiId, tenantDomain);
            String sourceUrl = body.getSourceUrl();
            Documentation oldDocument = apiProvider.getDocumentation(documentId, tenantDomain);

            //validation checks for existence of the document
            if (body.getType() == null) {
                throw new BadRequestException();
            }
            if (oldDocument == null) {
                RestApiUtil.handleResourceNotFoundError(RestApiConstants.RESOURCE_DOCUMENTATION, documentId, log);
                return null;
            }
            if (body.getType() == DocumentDTO.TypeEnum.OTHER && org.apache.commons.lang3.StringUtils.isBlank(body.getOtherTypeName())) {
                //check otherTypeName for not null if doc type is OTHER
                RestApiUtil.handleBadRequest("otherTypeName cannot be empty if type is OTHER.", log);
                return null;
            }
            if (body.getSourceType() == DocumentDTO.SourceTypeEnum.URL &&
                    (org.apache.commons.lang3.StringUtils.isBlank(sourceUrl) || !RestApiUtil.isURL(sourceUrl))) {
                RestApiUtil.handleBadRequest("Invalid document sourceUrl Format", log);
                return null;
            }

            //overriding some properties
            body.setName(oldDocument.getName());

            Documentation newDocumentation = DocumentationMappingUtil.fromDTOtoDocumentation(body);
            newDocumentation.setFilePath(oldDocument.getFilePath());
            apiProvider.updateDocumentation(apiIdentifier, newDocumentation);

            //retrieve the updated documentation
            newDocumentation = apiProvider.getDocumentation(documentId, tenantDomain);
            return Response.ok().entity(DocumentationMappingUtil.fromDocumentationToDTO(newDocumentation)).build();
        } catch (APIManagementException e) {
            //Auth failure occurs when cross tenant accessing APIs. Sends 404, since we don't need to expose the existence of the resource
            if (RestApiUtil.isDueToResourceNotFound(e) || RestApiUtil.isDueToAuthorizationFailure(e)) {
                RestApiUtil.handleResourceNotFoundError(RestApiConstants.RESOURCE_API, apiId, e, log);
            } else if (isAuthorizationFailure(e)) {
                RestApiUtil.handleAuthorizationFailure(
                        "Authorization failure while updating document : " + documentId + " of API " + apiId, e, log);
            } else {
                String errorMessage = "Error while updating the document " + documentId + " for API : " + apiId;
                RestApiUtil.handleInternalServerError(errorMessage, e, log);
            }
        }
        return null;
    }

    /**
     * Returns all the documents of the given API identifier that matches to the search condition
     *
     * @param apiId       API identifier
     * @param limit       max number of records returned
     * @param offset      starting index
     * @param ifNoneMatch If-None-Match header value
     * @return matched documents as a list if DocumentDTOs
     */
    @Override
    public Response apisApiIdDocumentsGet(String apiId, Integer limit, Integer offset, String ifNoneMatch,
                                          MessageContext messageContext) {
        // do some magic!
        //pre-processing
        //setting default limit and offset values if they are not set
        limit = limit != null ? limit : RestApiConstants.PAGINATION_LIMIT_DEFAULT;
        offset = offset != null ? offset : RestApiConstants.PAGINATION_OFFSET_DEFAULT;

        try {
            APIProvider apiProvider = RestApiCommonUtil.getLoggedInUserProvider();
            String tenantDomain = RestApiCommonUtil.getLoggedInUserTenantDomain();
            //this will fail if user does not have access to the API or the API does not exist
            APIIdentifier apiIdentifier = APIMappingUtil.getAPIIdentifierFromUUID(apiId, tenantDomain);
            List<Documentation> allDocumentation = apiProvider.getAllDocumentation(apiIdentifier);
            DocumentListDTO documentListDTO = DocumentationMappingUtil.fromDocumentationListToDTO(allDocumentation,
                    offset, limit);
            DocumentationMappingUtil
                    .setPaginationParams(documentListDTO, apiId, offset, limit, allDocumentation.size());
            return Response.ok().entity(documentListDTO).build();
        } catch (APIManagementException e) {
            //Auth failure occurs when cross tenant accessing APIs. Sends 404, since we don't need to expose the existence of the resource
            if (RestApiUtil.isDueToResourceNotFound(e) || RestApiUtil.isDueToAuthorizationFailure(e)) {
                RestApiUtil.handleResourceNotFoundError(RestApiConstants.RESOURCE_API, apiId, e, log);
            } else if (isAuthorizationFailure(e)) {
                RestApiUtil.handleAuthorizationFailure(
                        "Authorization failure while retrieving documents of API : " + apiId, e, log);
            } else {
                String msg = "Error while retrieving documents of API " + apiId;
                RestApiUtil.handleInternalServerError(msg, e, log);
            }
        }
        return null;
    }

    /**
     * Add a documentation to an API
     *
     * @param apiId api identifier
     * @param body  Documentation DTO as request body
     * @return created document DTO as response
     */
    @Override
    public Response apisApiIdDocumentsPost(String apiId, DocumentDTO body, String ifMatch, MessageContext messageContext) {
        try {
            APIProvider apiProvider = RestApiCommonUtil.getLoggedInUserProvider();
            Documentation documentation = DocumentationMappingUtil.fromDTOtoDocumentation(body);
            String documentName = body.getName();
            String tenantDomain = RestApiCommonUtil.getLoggedInUserTenantDomain();
            if (body.getType() == null) {
                throw new BadRequestException();
            }
            if (body.getType() == DocumentDTO.TypeEnum.OTHER && StringUtils.isBlank(body.getOtherTypeName())) {
                //check otherTypeName for not null if doc type is OTHER
                RestApiUtil.handleBadRequest("otherTypeName cannot be empty if type is OTHER.", log);
            }
            String sourceUrl = body.getSourceUrl();
            if (body.getSourceType() == DocumentDTO.SourceTypeEnum.URL &&
                    (org.apache.commons.lang3.StringUtils.isBlank(sourceUrl) || !RestApiUtil.isURL(sourceUrl))) {
                RestApiUtil.handleBadRequest("Invalid document sourceUrl Format", log);
            }
            //this will fail if user does not have access to the API or the API does not exist
            APIIdentifier apiIdentifier = APIMappingUtil.getAPIIdentifierFromUUID(apiId, tenantDomain);
            if (apiProvider.isDocumentationExist(apiIdentifier, documentName)) {
                String errorMessage = "Requested document '" + documentName + "' already exists";
                RestApiUtil.handleResourceAlreadyExistsError(errorMessage, log);
            }
            apiProvider.addDocumentation(apiIdentifier, documentation);

            //retrieve the newly added document
            String newDocumentId = documentation.getId();
            documentation = apiProvider.getDocumentation(newDocumentId, tenantDomain);
            DocumentDTO newDocumentDTO = DocumentationMappingUtil.fromDocumentationToDTO(documentation);
            String uriString = RestApiConstants.RESOURCE_PATH_DOCUMENTS_DOCUMENT_ID
                    .replace(RestApiConstants.APIID_PARAM, apiId)
                    .replace(RestApiConstants.DOCUMENTID_PARAM, newDocumentId);
            URI uri = new URI(uriString);
            return Response.created(uri).entity(newDocumentDTO).build();
        } catch (APIManagementException e) {
            //Auth failure occurs when cross tenant accessing APIs. Sends 404, since we don't need to expose the existence of the resource
            if (RestApiUtil.isDueToResourceNotFound(e) || RestApiUtil.isDueToAuthorizationFailure(e)) {
                RestApiUtil.handleResourceNotFoundError(RestApiConstants.RESOURCE_API, apiId, e, log);
            } else if (isAuthorizationFailure(e)) {
                RestApiUtil
                        .handleAuthorizationFailure("Authorization failure while adding documents of API : " + apiId, e,
                                log);
            } else {
                String errorMessage = "Error while adding the document for API : " + apiId;
                RestApiUtil.handleInternalServerError(errorMessage, e, log);
            }
        } catch (URISyntaxException e) {
            String errorMessage = "Error while retrieving location for document " + body.getName() + " of API " + apiId;
            RestApiUtil.handleInternalServerError(errorMessage, e, log);
        }
        return null;
    }


    /**
     * Get external store list which the given API is already published to.
     * @param apiId API Identifier
     * @param ifNoneMatch If-None-Match header value
     * @param messageContext CXF Message Context
     * @return External Store list of published API
     */
    @Override
    public Response getAllPublishedExternalStoresByAPI(String apiId, String ifNoneMatch, MessageContext messageContext)
            throws APIManagementException {

        APIIdentifier apiIdentifier = null;
        String tenantDomain = RestApiCommonUtil.getLoggedInUserTenantDomain();
        APIProvider apiProvider = RestApiCommonUtil.getLoggedInUserProvider();

        try {
            apiIdentifier = APIMappingUtil.getAPIIdentifierFromUUID(apiId, tenantDomain);
        } catch (APIManagementException e) {
            if (RestApiUtil.isDueToResourceNotFound(e)) {
                RestApiUtil.handleResourceNotFoundError(RestApiConstants.RESOURCE_API, apiId, e, log);
            } else {
                String errorMessage = "Error while getting API: " + apiId;
                log.error(errorMessage, e);
                RestApiUtil.handleInternalServerError(errorMessage, e, log);
            }
        }

        Set<APIStore> publishedStores = apiProvider.getPublishedExternalAPIStores(apiIdentifier);
        APIExternalStoreListDTO apiExternalStoreListDTO =
                ExternalStoreMappingUtil.fromAPIExternalStoreCollectionToDTO(publishedStores);
        return Response.ok().entity(apiExternalStoreListDTO).build();
    }

    /**
     * Gets generated scripts
     *
     * @param apiId  API Id
     * @param ifNoneMatch If-None-Match header value
     * @param messageContext message context
     * @return list of policies of generated sample payload
     * @throws APIManagementException
     */
    @Override
    public Response getGeneratedMockScriptsOfAPI(String apiId, String ifNoneMatch, MessageContext messageContext) throws APIManagementException {

        String tenantDomain = RestApiCommonUtil.getLoggedInUserTenantDomain();
        APIProvider apiProvider = RestApiCommonUtil.getLoggedInUserProvider();
        API originalAPI = apiProvider.getAPIbyUUID(apiId, tenantDomain);
        APIIdentifier apiIdentifier = originalAPI.getId();
        String apiDefinition = apiProvider.getOpenAPIDefinition(apiIdentifier);
        Map<String, Object> examples = OASParserUtil.generateExamples(apiDefinition);
        List<APIResourceMediationPolicy> policies = (List<APIResourceMediationPolicy>) examples.get(APIConstants.MOCK_GEN_POLICY_LIST);
        return Response.ok().entity(APIMappingUtil.fromMockPayloadsToListDTO(policies)).build();
    }

    /**
     * Retrieves the WSDL meta information of the given API. The API must be a SOAP API.
     *
     * @param apiId Id of the API
     * @param messageContext CXF Message Context
     * @return WSDL meta information of the API
     * @throws APIManagementException when error occurred while retrieving API WSDL meta info.
     *  eg: when API doesn't exist, API exists but it is not a SOAP API.
     */
    @Override
    public Response getWSDLInfoOfAPI(String apiId, MessageContext messageContext)
            throws APIManagementException {
        String tenantDomain = RestApiCommonUtil.getLoggedInUserTenantDomain();
        APIProvider apiProvider = RestApiCommonUtil.getLoggedInUserProvider();
        API api = apiProvider.getLightweightAPIByUUID(apiId, tenantDomain);
        WSDLInfoDTO wsdlInfoDTO = APIMappingUtil.getWsdlInfoDTO(api);
        if (wsdlInfoDTO == null) {
            throw new APIManagementException(
                    ExceptionCodes.from(ExceptionCodes.NO_WSDL_AVAILABLE_FOR_API,
                            api.getId().getApiName(), api.getId().getVersion()));
        } else {
            return Response.ok().entity(wsdlInfoDTO).build();
        }
    }

    /**
     * Retrieves API Lifecycle history information
     *
     * @param apiId API Id
     * @param ifNoneMatch If-None-Match header value
     * @return API Lifecycle history information
     */
    @Override
    public Response apisApiIdLifecycleHistoryGet(String apiId, String ifNoneMatch, MessageContext messageContext) {
        try {
            String tenantDomain = RestApiCommonUtil.getLoggedInUserTenantDomain();
            APIProvider apiProvider = RestApiCommonUtil.getLoggedInUserProvider();
            APIIdentifier apiIdentifier = APIMappingUtil.getAPIIdentifierFromUUID(apiId, tenantDomain);
            List<LifeCycleEvent> lifeCycleEvents = apiProvider.getLifeCycleEvents(apiIdentifier);
            LifecycleHistoryDTO historyDTO = APIMappingUtil.fromLifecycleHistoryModelToDTO(lifeCycleEvents);
            return Response.ok().entity(historyDTO).build();
        } catch (APIManagementException e) {
            //Auth failure occurs when cross tenant accessing APIs. Sends 404, since we don't need to expose the existence of the resource
            if (RestApiUtil.isDueToResourceNotFound(e) || RestApiUtil.isDueToAuthorizationFailure(e)) {
                RestApiUtil.handleResourceNotFoundError(RestApiConstants.RESOURCE_API, apiId, e, log);
            } else if (isAuthorizationFailure(e)) {
                RestApiUtil.handleAuthorizationFailure("Authorization failure while deleting API : " + apiId, e, log);
            } else {
                String errorMessage = "Error while deleting API : " + apiId;
                RestApiUtil.handleInternalServerError(errorMessage, e, log);
            }
        }
        return null;
    }

    /**
     * Retrieves API Lifecycle state information
     *
     * @param apiId API Id
     * @param ifNoneMatch If-None-Match header value
     * @return API Lifecycle state information
     */
    @Override
    public Response apisApiIdLifecycleStateGet(String apiId, String ifNoneMatch, MessageContext messageContext) {
        LifecycleStateDTO lifecycleStateDTO = getLifecycleState(apiId);
        return Response.ok().entity(lifecycleStateDTO).build();
    }

    /**
     * Retrieves API Lifecycle state information
     *
     * @param apiId API Id
     * @return API Lifecycle state information
     */
    private LifecycleStateDTO getLifecycleState(String apiId) {
        return getLifecycleState(null, apiId);
    }
        
    private LifecycleStateDTO getLifecycleState(APIIdentifier identifier, String apiId) {
        try {
            String tenantDomain = RestApiCommonUtil.getLoggedInUserTenantDomain();
            APIProvider apiProvider = RestApiCommonUtil.getLoggedInUserProvider();
            APIIdentifier apiIdentifier;
            if (identifier == null) {
                apiIdentifier = APIMappingUtil.getAPIIdentifierFromUUID(apiId, tenantDomain);
            } else {
                apiIdentifier = identifier;
            }
            Map<String, Object> apiLCData = apiProvider.getAPILifeCycleData(apiId);
            if (apiLCData == null) {
                String errorMessage = "Error while getting lifecycle state for API : " + apiId;
                RestApiUtil.handleInternalServerError(errorMessage, log);
            }

            boolean apiOlderVersionExist = false;
            // check whether other versions of the current API exists
            APIVersionStringComparator comparator = new APIVersionStringComparator();
            Set<String> versions = apiProvider.getAPIVersions(
                    APIUtil.replaceEmailDomain(apiIdentifier.getProviderName()), apiIdentifier.getName());

            for (String tempVersion : versions) {
                if (comparator.compare(tempVersion, apiIdentifier.getVersion()) < 0) {
                    apiOlderVersionExist = true;
                    break;
                }
            }

            return APIMappingUtil.fromLifecycleModelToDTO(apiLCData, apiOlderVersionExist);
        } catch (APIManagementException e) {
            //Auth failure occurs when cross tenant accessing APIs. Sends 404, since we don't need to expose the existence of the resource
            if (RestApiUtil.isDueToResourceNotFound(e) || RestApiUtil.isDueToAuthorizationFailure(e)) {
                RestApiUtil.handleResourceNotFoundError(RestApiConstants.RESOURCE_API, apiId, e, log);
            } else if (isAuthorizationFailure(e)) {
                RestApiUtil.handleAuthorizationFailure("Authorization failure while deleting API : " + apiId, e, log);
            } else {
                String errorMessage = "Error while deleting API : " + apiId;
                RestApiUtil.handleInternalServerError(errorMessage, e, log);
            }
        }
        return null;
    }

    @Override
    public Response apisApiIdLifecycleStatePendingTasksDelete(String apiId, MessageContext messageContext) {
        try {
            APIProvider apiProvider = RestApiCommonUtil.getLoggedInUserProvider();
            String tenantDomain = RestApiCommonUtil.getLoggedInUserTenantDomain();
            APIIdentifier apiIdentifier = APIMappingUtil.getAPIIdentifierFromApiIdOrUUID(apiId, tenantDomain);
            apiProvider.deleteWorkflowTask(apiIdentifier);
            return Response.ok().build();
        } catch (APIManagementException e) {
            String errorMessage = "Error while deleting task ";
            RestApiUtil.handleInternalServerError(errorMessage, e, log);
        }
        return null;
    }

    @Override
    public Response apisApiIdMediationPoliciesGet(String apiId, Integer limit, Integer offset, String query,
            String ifNoneMatch, MessageContext messageContext) {
        //pre-processing
        //setting default limit and offset values if they are not set
        limit = limit != null ? limit : RestApiConstants.PAGINATION_LIMIT_DEFAULT;
        offset = offset != null ? offset : RestApiConstants.PAGINATION_OFFSET_DEFAULT;
        APIIdentifier apiIdentifier;
        try {
            APIProvider apiProvider = RestApiCommonUtil.getLoggedInUserProvider();
            String tenantDomain = RestApiCommonUtil.getLoggedInUserTenantDomain();
            apiIdentifier = APIMappingUtil.getAPIIdentifierFromApiIdOrUUID(apiId,
                    tenantDomain);
            //Getting list of API specific mediation policies
            List<Mediation> mediationList =
                    apiProvider.getAllApiSpecificMediationPolicies(apiIdentifier);
            //Converting list of mediation policies to DTO
            MediationListDTO mediationListDTO =
                    MediationMappingUtil.fromMediationListToDTO(mediationList, offset, limit);
            return Response.ok().entity(mediationListDTO).build();
        } catch (APIManagementException e) {
            //Auth failure occurs when cross tenant accessing APIs. Sends 404, since we don't need
            // to expose the existence of the resource
            if (RestApiUtil.isDueToResourceNotFound(e) || RestApiUtil.isDueToAuthorizationFailure(e)) {
                RestApiUtil.handleResourceNotFoundError(RestApiConstants.RESOURCE_API, apiId, e, log);
            } else if (isAuthorizationFailure(e)) {
                RestApiUtil.handleAuthorizationFailure(
                        "Authorization failure while retrieving mediation policies of API " + apiId, e, log);
            } else {
                String errorMessage = "Error while retrieving all api specific mediation policies" +
                        " of API : " + apiId;
                RestApiUtil.handleInternalServerError(errorMessage, e, log);
            }
        }
        return null;
    }

    @Override
    public Response apisApiIdMediationPoliciesMediationPolicyIdDelete(String apiId, String mediationPolicyId,
            String ifMatch, MessageContext messageContext) {
        APIIdentifier apiIdentifier;
        try {
            String tenantDomain = RestApiCommonUtil.getLoggedInUserTenantDomain();
            apiIdentifier = APIMappingUtil.getAPIIdentifierFromApiIdOrUUID(apiId,
                    tenantDomain);
            API api = APIMappingUtil.getAPIFromApiIdOrUUID(apiId, tenantDomain);
            APIProvider apiProvider = RestApiCommonUtil.getLoggedInUserProvider();
            String apiResourcePath = APIUtil.getAPIPath(apiIdentifier);
            //Getting the api base path out apiResourcePath
            apiResourcePath = apiResourcePath.substring(0, apiResourcePath.lastIndexOf("/"));
            //Getting specified mediation policy
            Mediation mediation =
                    apiProvider.getApiSpecificMediationPolicy(apiIdentifier, apiResourcePath, mediationPolicyId);
            if (mediation != null) {
                if (isAPIModified(api, mediation)) {
                    apiProvider.updateAPI(api);
                }
            } else {
                RestApiUtil.handleResourceNotFoundError(RestApiConstants.RESOURCE_POLICY, mediationPolicyId, log);
            }
            boolean deletionStatus =
                    apiProvider.deleteApiSpecificMediationPolicy(apiIdentifier, apiResourcePath, mediationPolicyId);
            if (deletionStatus) {
                return Response.ok().build();
            } else {
                RestApiUtil.handleResourceNotFoundError(RestApiConstants.RESOURCE_POLICY, mediationPolicyId, log);
            }
        } catch (APIManagementException e) {
            //Auth failure occurs when cross tenant accessing APIs. Sends 404, since we don't need
            // to expose the existence of the resource
            if (RestApiUtil.isDueToResourceNotFound(e) || RestApiUtil.isDueToAuthorizationFailure(e)) {
                RestApiUtil.handleResourceNotFoundError(RestApiConstants.RESOURCE_API, apiId, e, log);
            } else if (isAuthorizationFailure(e)) {
                RestApiUtil.handleAuthorizationFailure(
                        "Authorization failure while deleting mediation policies of API " + apiId, e, log);
            } else {
                String errorMessage = "Error while deleting API specific mediation policy : " +
                        mediationPolicyId + "of API " + apiId;
                RestApiUtil.handleInternalServerError(errorMessage, e, log);
            }
        } catch (FaultGatewaysException e) {
            String errorMessage = "Error while updating API : " + apiId;
            RestApiUtil.handleInternalServerError(errorMessage, e, log);
        }

        return null;
    }

    /**
     * Returns a specific mediation policy by identifier that is belong to the given API identifier
     *
     * @param apiId             API uuid
     * @param mediationPolicyId mediation policy uuid
     * @param ifNoneMatch       If-None-Match header value
     * @return returns the matched mediation
     */
    @Override
    public Response apisApiIdMediationPoliciesMediationPolicyIdGet(String apiId, String mediationPolicyId,
            String ifNoneMatch, MessageContext messageContext) {
        APIIdentifier apiIdentifier;
        try {
            String tenantDomain = RestApiCommonUtil.getLoggedInUserTenantDomain();
            apiIdentifier = APIMappingUtil.getAPIIdentifierFromApiIdOrUUID(apiId,
                    tenantDomain);
            APIProvider apiProvider = RestApiCommonUtil.getLoggedInUserProvider();
            String apiResourcePath = APIUtil.getAPIPath(apiIdentifier);
            //Getting the api base path out of apiResourcePath
            apiResourcePath = apiResourcePath.substring(0, apiResourcePath.lastIndexOf("/"));
            //Getting specified mediation policy
            Mediation mediation =
                    apiProvider.getApiSpecificMediationPolicy(apiIdentifier, apiResourcePath, mediationPolicyId);
            if (mediation != null) {
                MediationDTO mediationDTO =
                        MediationMappingUtil.fromMediationToDTO(mediation);
                return Response.ok().entity(mediationDTO).build();
            } else {
                RestApiUtil.handleResourceNotFoundError(RestApiConstants.RESOURCE_POLICY, mediationPolicyId, log);
            }
        } catch (APIManagementException e) {
            //Auth failure occurs when cross tenant accessing APIs. Sends 404, since we don't need
            // to expose the existence of the resource
            if (RestApiUtil.isDueToResourceNotFound(e) || RestApiUtil.isDueToAuthorizationFailure(e)) {
                RestApiUtil.handleResourceNotFoundError(RestApiConstants.RESOURCE_API, apiId, e, log);
            } else if (isAuthorizationFailure(e)) {
                RestApiUtil.handleAuthorizationFailure(
                        "Authorization failure while getting mediation policy with uuid " + mediationPolicyId
                                + " of API " + apiId, e, log);
            } else {
                String errorMessage = "Error while getting mediation policy with uuid "
                        + mediationPolicyId + " of API " + apiId;
                RestApiUtil.handleInternalServerError(errorMessage, e, log);
            }
        }
        return null;
    }

    /**
     * Updates an existing API specific mediation policy
     *
     * @param type             type of the mediation policy(in/out/fault)
     * @param apiId             API identifier
     * @param mediationPolicyId uuid of mediation policy
     * @param fileInputStream   input stream of mediation policy
     * @param fileDetail      mediation policy file
     * @param inlineContent   mediation policy content
     * @param ifMatch           If-match header value
     * @return updated mediation DTO as response
     */

    @Override
    public Response apisApiIdMediationPoliciesMediationPolicyIdContentPut(String apiId, String mediationPolicyId,
                                String type, String ifMatch, InputStream fileInputStream, Attachment fileDetail,
                                                          String inlineContent, MessageContext messageContext) {

        InputStream contentStream = null;
        APIIdentifier apiIdentifier;
        Mediation updatedMediation;
        String resourcePath = "";
        try {
            String tenantDomain = RestApiCommonUtil.getLoggedInUserTenantDomain();
            apiIdentifier = APIMappingUtil.getAPIIdentifierFromApiIdOrUUID(apiId, tenantDomain);
            APIProvider apiProvider = RestApiCommonUtil.getLoggedInUserProvider();
            String apiResourcePath = APIUtil.getAPIPath(apiIdentifier);
            //Getting the api base path out of apiResourcePath
            apiResourcePath = apiResourcePath.substring(0, apiResourcePath.lastIndexOf("/"));
            //Getting resource correspond to the given uuid
            Resource mediationResource = apiProvider
                    .getApiSpecificMediationResourceFromUuid(apiIdentifier, mediationPolicyId, apiResourcePath);
            if (mediationResource != null) {
                ResourceFile contentFile = new ResourceFile(fileInputStream, fileDetail.getContentType().toString());

                //Getting path to the existing resource
                resourcePath = mediationResource.getPath();

                //Updating the existing mediation policy
                String updatedPolicyUrl = apiProvider.addResourceFile(apiIdentifier, resourcePath, contentFile);
                if (StringUtils.isNotBlank(updatedPolicyUrl)) {
                    String uuid = apiProvider.getCreatedResourceUuid(resourcePath);
                    //Getting the updated mediation policy
                    updatedMediation = apiProvider.getApiSpecificMediationPolicy(apiIdentifier, apiResourcePath, uuid);
                    MediationDTO updatedMediationDTO =
                            MediationMappingUtil.fromMediationToDTO(updatedMediation);
                    URI uploadedMediationUri = new URI(updatedPolicyUrl);
                    return Response.ok(uploadedMediationUri).entity(updatedMediationDTO).build();
                }
            } else {
                //If registry resource not exists
                RestApiUtil.handleResourceNotFoundError(RestApiConstants.RESOURCE_POLICY, mediationPolicyId, log);
            }
        } catch (APIManagementException e) {
            //Auth failure occurs when cross tenant accessing APIs. Sends 404, since we don't need
            // to expose the existence of the resource
            if (RestApiUtil.isDueToResourceNotFound(e) || RestApiUtil.isDueToAuthorizationFailure(e)) {
                RestApiUtil.handleResourceNotFoundError(RestApiConstants.RESOURCE_API, apiId, e, log);
            } else if (isAuthorizationFailure(e)) {
                RestApiUtil.handleAuthorizationFailure(
                        "Authorization failure while updating the mediation policy with uuid " + mediationPolicyId
                                + " of API " + apiId, e, log);
            } else {
                String errorMessage = "Error occurred while updating the mediation policy with uuid " +
                        mediationPolicyId + " of API " + apiId;
                RestApiUtil.handleInternalServerError(errorMessage, e, log);
            }
        } catch (URISyntaxException e) {
            String errorMessage = "Error while getting location header for uploaded " +
                    "mediation policy " + resourcePath;
            RestApiUtil.handleInternalServerError(errorMessage, e, log);
        } finally {
            IOUtils.closeQuietly(contentStream);
        }
        return null;
    }

    /**
     * Retrieve a API specific mediation policy content
     *
     * @param apiId             API identifier
     * @param mediationPolicyId uuid of mediation policy
     * @param ifNoneMatch       If-None-Match header value
     * @return updated mediation DTO as response
     */
    @Override
    public Response apisApiIdMediationPoliciesMediationPolicyIdContentGet(String apiId, String mediationPolicyId, String ifNoneMatch, MessageContext messageContext) {

        try {
            String username = RestApiCommonUtil.getLoggedInUsername();
            APIProvider apiProvider = RestApiCommonUtil.getLoggedInUserProvider();
            String tenantDomain = RestApiCommonUtil.getLoggedInUserTenantDomain();

            //this will fail if user does not have access to the API or the API does not exist
            APIIdentifier apiIdentifier = APIMappingUtil.getAPIIdentifierFromUUID(apiId, tenantDomain);
            String apiResourcePath = APIUtil.getAPIPath(apiIdentifier);
            //Getting the api base path out of apiResourcePath
            apiResourcePath = apiResourcePath.substring(0, apiResourcePath.lastIndexOf("/"));
            //Getting resource correspond to the given uuid
            Resource mediationResource = apiProvider
                    .getApiSpecificMediationResourceFromUuid(apiIdentifier, mediationPolicyId, apiResourcePath);
            if (mediationResource == null) {
                RestApiUtil.handleResourceNotFoundError(RestApiConstants.RESOURCE_MEDIATION_POLICY, mediationPolicyId, log);
                return null;
            }

            String resource = mediationResource.getPath();
            resource = RegistryConstants.GOVERNANCE_REGISTRY_BASE_PATH + resource;
            Map<String, Object> mediationPolicyResourceMap = APIUtil.getDocument(username, resource, tenantDomain);
            Object fileDataStream = mediationPolicyResourceMap.get(APIConstants.DOCUMENTATION_RESOURCE_MAP_DATA);
            Object contentType = mediationPolicyResourceMap.get(APIConstants.DOCUMENTATION_RESOURCE_MAP_CONTENT_TYPE);
            contentType = contentType == null ? RestApiConstants.APPLICATION_OCTET_STREAM : contentType;
            String name = mediationPolicyResourceMap.get(APIConstants.DOCUMENTATION_RESOURCE_MAP_NAME).toString();
            return Response.ok(fileDataStream)
                    .header(RestApiConstants.HEADER_CONTENT_TYPE, contentType)
                    .header(RestApiConstants.HEADER_CONTENT_DISPOSITION, "attachment; filename=\"" + name + "\"")
                    .build();
        } catch (APIManagementException e) {
            //Auth failure occurs when cross tenant accessing APIs. Sends 404, since we don't need to expose the existence of the resource
            if (RestApiUtil.isDueToResourceNotFound(e) || RestApiUtil.isDueToAuthorizationFailure(e)) {
                RestApiUtil.handleResourceNotFoundError(RestApiConstants.RESOURCE_API, apiId, e, log);
            } else if (isAuthorizationFailure(e)) {
                RestApiUtil.handleAuthorizationFailure(
                        "Authorization failure while retrieving document : " + mediationPolicyId + " of API " + apiId, e, log);
            } else {
                String errorMessage = "Error while retrieving document " + mediationPolicyId + " of the API " + apiId;
                RestApiUtil.handleInternalServerError(errorMessage, e, log);
            }
        }
        return null;
    }

    /**
     * Add a API specific mediation policy
     *
     * @param type            Type of the mediation policy
     * @param apiId           API identifier
     * @param fileInputStream input stream of mediation policy
     * @param fileDetail      mediation policy file
     * @param inlineContent   mediation policy content
     * @param ifMatch         If-match header value
     * @return updated mediation DTO as response
     */
    @Override
    public Response apisApiIdMediationPoliciesPost(String apiId, String type, String ifMatch, InputStream
            fileInputStream, Attachment fileDetail, String inlineContent, MessageContext messageContext)
            throws APIManagementException {

        String fileName = "";
        String mediationPolicyUrl = "";
        String mediationResourcePath = "";
        try {
            String tenantDomain = RestApiCommonUtil.getLoggedInUserTenantDomain();
            APIIdentifier apiIdentifier = APIMappingUtil.getAPIIdentifierFromApiIdOrUUID(apiId,
                    tenantDomain);
            APIProvider apiProvider = RestApiCommonUtil.getLoggedInUserProvider();
            API api = APIMappingUtil.getAPIInfoFromUUID(apiId, tenantDomain);
            if (fileInputStream != null && inlineContent != null) {
                RestApiUtil.handleBadRequest("Only one of 'file' and 'inlineContent' should be specified", log);
            }

            if (!StringUtils.isEmpty(type)) {
                type.toLowerCase();
            } else {
                type = "in";
            }

            String apiResourcePath = APIUtil.getAPIPath(apiIdentifier);
            //Getting registry Api base path out of apiResourcePath
            apiResourcePath = apiResourcePath.substring(0, apiResourcePath.lastIndexOf("/"));

            if (fileInputStream != null) {
                fileName = fileDetail.getDataHandler().getName();
                //Constructing mediation resource path
                mediationResourcePath = apiResourcePath + RegistryConstants.PATH_SEPARATOR +
                        type + RegistryConstants.PATH_SEPARATOR;
                String fileContentType = URLConnection.guessContentTypeFromName(fileName);

                if (org.apache.commons.lang3.StringUtils.isBlank(fileContentType)) {
                    fileContentType = fileDetail.getContentType().toString();
                }

                ByteArrayOutputStream outputStream = new ByteArrayOutputStream();
                IOUtils.copy(fileInputStream, outputStream);
                byte[] sequenceBytes = outputStream.toByteArray();
                InputStream inSequenceStream = new ByteArrayInputStream(sequenceBytes);
                OMElement seqElement = APIUtil.buildOMElement(new ByteArrayInputStream(sequenceBytes));
                String localName = seqElement.getLocalName();
                fileName = seqElement.getAttributeValue(new QName("name"));
                //Constructing mediation resource path
                mediationResourcePath = mediationResourcePath + fileName;
                checkMediationPolicy(apiProvider, mediationResourcePath, fileName);
                if (APIConstants.MEDIATION_SEQUENCE_ELEM.equals(localName)) {
                    ResourceFile contentFile = new ResourceFile(inSequenceStream, fileContentType);
                    //Adding api specific mediation policy
                    mediationPolicyUrl = apiProvider.addResourceFile(apiIdentifier, mediationResourcePath, contentFile);
                } else {
                    throw new APIManagementException("Sequence is malformed");
                }
            }
            if (inlineContent != null) {
                //Extracting the file name specified in the config
                fileName = this.getMediationNameFromConfig(inlineContent);
                //Constructing mediation resource path
                mediationResourcePath = apiResourcePath + RegistryConstants.PATH_SEPARATOR + type +
                        RegistryConstants.PATH_SEPARATOR + fileName;
                checkMediationPolicy(apiProvider,mediationResourcePath, fileName);
                InputStream contentStream = new ByteArrayInputStream(inlineContent.getBytes(StandardCharsets.UTF_8));
                String contentType = URLConnection.guessContentTypeFromName(fileName);
                ResourceFile contentFile = new ResourceFile(contentStream, contentType);
                //Adding api specific mediation policy
                mediationPolicyUrl = apiProvider.addResourceFile(apiIdentifier, mediationResourcePath, contentFile);
            }

            if (StringUtils.isNotBlank(mediationPolicyUrl)) {
                //Getting the uuid of created mediation policy
                String uuid = apiProvider.getCreatedResourceUuid(mediationResourcePath);
                //Getting created Api specific mediation policy
                Mediation createdMediation =
                        apiProvider.getApiSpecificMediationPolicy(apiIdentifier, apiResourcePath, uuid);
                MediationDTO createdPolicy =
                        MediationMappingUtil.fromMediationToDTO(createdMediation);
                URI uploadedMediationUri = new URI(mediationPolicyUrl);
                return Response.created(uploadedMediationUri).entity(createdPolicy).build();
            }

        } catch (APIManagementException e) {
            //Auth failure occurs when cross tenant accessing APIs. Sends 404, since we don't need
            // to expose the existence of the resource
            if (RestApiUtil.isDueToResourceNotFound(e) || RestApiUtil.isDueToAuthorizationFailure(e)) {
                RestApiUtil.handleResourceNotFoundError(RestApiConstants.RESOURCE_API, apiId, e, log);
            } else if (isAuthorizationFailure(e)) { //this is due to access control restriction.
                RestApiUtil.handleAuthorizationFailure(
                        "Authorization failure while adding mediation policy for the API " + apiId, e, log);
            } else {
                throw e;
            }
        } catch (URISyntaxException e) {
            String errorMessage = "Error while getting location header for created " +
                    "mediation policy " + fileName;
            RestApiUtil.handleInternalServerError(errorMessage, e, log);
        } catch (Exception e) {
            RestApiUtil.handleInternalServerError("An Error has occurred while adding mediation policy", e, log);
        } finally {
            IOUtils.closeQuietly(fileInputStream);
        }
        return null;
    }

    /**
     * Get API monetization status and monetized tier to billing plan mapping
     *
     * @param apiId API ID
     * @param messageContext message context
     * @return API monetization status and monetized tier to billing plan mapping
     */
    @Override
    public Response apisApiIdMonetizationGet(String apiId, MessageContext messageContext) {

        try {
            if (StringUtils.isBlank(apiId)) {
                String errorMessage = "API ID cannot be empty or null when retrieving monetized plans.";
                RestApiUtil.handleBadRequest(errorMessage, log);
            }
            APIProvider apiProvider = RestApiCommonUtil.getLoggedInUserProvider();
            String tenantDomain = RestApiCommonUtil.getLoggedInUserTenantDomain();
            APIIdentifier apiIdentifier = APIMappingUtil.getAPIIdentifierFromUUID(apiId, tenantDomain);
            API api = apiProvider.getAPI(apiIdentifier);
            Monetization monetizationImplementation = apiProvider.getMonetizationImplClass();
            Map<String, String> monetizedPoliciesToPlanMapping = monetizationImplementation.
                    getMonetizedPoliciesToPlanMapping(api);
            APIMonetizationInfoDTO monetizationInfoDTO = APIMappingUtil.getMonetizedTiersDTO
                    (apiIdentifier, monetizedPoliciesToPlanMapping);
            return Response.ok().entity(monetizationInfoDTO).build();
        } catch (APIManagementException e) {
            String errorMessage = "Failed to retrieve monetized plans for API : " + apiId;
            RestApiUtil.handleInternalServerError(errorMessage, e, log);
        } catch (MonetizationException e) {
            String errorMessage = "Failed to fetch monetized plans of API : " + apiId;
            RestApiUtil.handleInternalServerError(errorMessage, e, log);
        }
        return Response.serverError().build();
    }

    /**
     * Monetize (enable or disable) for a given API
     *
     * @param apiId API ID
     * @param body request body
     * @param messageContext message context
     * @return monetizationDTO
     */
    @Override
    public Response apisApiIdMonetizePost(String apiId, APIMonetizationInfoDTO body, MessageContext messageContext) {
        try {
            if (StringUtils.isBlank(apiId)) {
                String errorMessage = "API ID cannot be empty or null when configuring monetization.";
                RestApiUtil.handleBadRequest(errorMessage, log);
            }
            APIProvider apiProvider = RestApiCommonUtil.getLoggedInUserProvider();
            String tenantDomain = RestApiCommonUtil.getLoggedInUserTenantDomain();
            APIIdentifier apiIdentifier = APIMappingUtil.getAPIIdentifierFromUUID(apiId, tenantDomain);
            API api = apiProvider.getAPI(apiIdentifier);
            if (!APIConstants.PUBLISHED.equalsIgnoreCase(api.getStatus())) {
                String errorMessage = "API " + apiIdentifier.getApiName() +
                        " should be in published state to configure monetization.";
                RestApiUtil.handleBadRequest(errorMessage, log);
            }
            //set the monetization status
            boolean monetizationEnabled = body.isEnabled();
            api.setMonetizationStatus(monetizationEnabled);
            //clear the existing properties related to monetization
            api.getMonetizationProperties().clear();
            Map<String, String> monetizationProperties = body.getProperties();
            if (MapUtils.isNotEmpty(monetizationProperties)) {
                String errorMessage = RestApiPublisherUtils.validateMonetizationProperties(monetizationProperties);
                if (!errorMessage.isEmpty()) {
                    RestApiUtil.handleBadRequest(errorMessage, log);
                }
                for (Map.Entry<String, String> currentEntry : monetizationProperties.entrySet()) {
                    api.addMonetizationProperty(currentEntry.getKey(), currentEntry.getValue());
                }
            }
            Monetization monetizationImplementation = apiProvider.getMonetizationImplClass();
            HashMap monetizationDataMap = new Gson().fromJson(api.getMonetizationProperties().toString(), HashMap.class);
            boolean isMonetizationStateChangeSuccessful = false;
            if (MapUtils.isEmpty(monetizationDataMap)) {
                String errorMessage = "Monetization is not configured. Monetization data is empty for "
                        + apiIdentifier.getApiName();
                RestApiUtil.handleBadRequest(errorMessage, log);
            }
            try {
                if (monetizationEnabled) {
                    isMonetizationStateChangeSuccessful = monetizationImplementation.enableMonetization
                            (tenantDomain, api, monetizationDataMap);
                } else {
                    isMonetizationStateChangeSuccessful = monetizationImplementation.disableMonetization
                            (tenantDomain, api, monetizationDataMap);
                }
            } catch (MonetizationException e) {
                String errorMessage = "Error while changing monetization status for API ID : " + apiId;
                RestApiUtil.handleInternalServerError(errorMessage, e, log);
            }
            if (isMonetizationStateChangeSuccessful) {
                apiProvider.configureMonetizationInAPIArtifact(api);
                APIMonetizationInfoDTO monetizationInfoDTO = APIMappingUtil.getMonetizationInfoDTO(apiIdentifier);
                return Response.ok().entity(monetizationInfoDTO).build();
            } else {
                String errorMessage = "Unable to change monetization status for API : " + apiId;
                RestApiUtil.handleBadRequest(errorMessage, log);
            }
        } catch (APIManagementException e) {
            String errorMessage = "Error while configuring monetization for API ID : " + apiId;
            RestApiUtil.handleInternalServerError(errorMessage, e, log);
        }
        return Response.serverError().build();
    }

    /**
     * Publish API to given external stores.
     *
     * @param apiId API Id
     * @param externalStoreIds  External Store Ids
     * @param ifMatch   If-match header value
     * @param messageContext CXF Message Context
     * @return Response of published external store list
     */
    @Override
    public Response publishAPIToExternalStores(String apiId, String externalStoreIds, String ifMatch,
                                                         MessageContext messageContext) throws APIManagementException {

        String tenantDomain = RestApiCommonUtil.getLoggedInUserTenantDomain();
        APIProvider apiProvider = RestApiCommonUtil.getLoggedInUserProvider();
        API api = null;
        List<String> externalStoreIdList = Arrays.asList(externalStoreIds.split("\\s*,\\s*"));
        try {
            api = apiProvider.getAPIbyUUID(apiId, tenantDomain);
        } catch (APIManagementException e) {
            if (RestApiUtil.isDueToResourceNotFound(e)) {
                RestApiUtil.handleResourceNotFoundError(RestApiConstants.RESOURCE_API, apiId, e, log);
            } else {
                String errorMessage = "Error while getting API: " + apiId;
                log.error(errorMessage, e);
                RestApiUtil.handleInternalServerError(errorMessage, e, log);
            }
        }
        if (apiProvider.publishToExternalAPIStores(api, externalStoreIdList)) {
            Set<APIStore> publishedStores = apiProvider.getPublishedExternalAPIStores(api.getId());
            APIExternalStoreListDTO apiExternalStoreListDTO =
                    ExternalStoreMappingUtil.fromAPIExternalStoreCollectionToDTO(publishedStores);
            return Response.ok().entity(apiExternalStoreListDTO).build();
        }
        return Response.serverError().build();
    }

    /**
     * Get the resource policies(inflow/outflow).
     *
     * @param apiId           API ID
     * @param sequenceType    sequence type('in' or 'out')
     * @param resourcePath    api resource path
     * @param verb            http verb
     * @param ifNoneMatch     If-None-Match header value
     * @return json response of the resource policies according to the resource path
     */
    @Override
    public Response apisApiIdResourcePoliciesGet(String apiId, String sequenceType, String resourcePath,
            String verb, String ifNoneMatch, MessageContext messageContext) {
        try {
            String tenantDomain = RestApiCommonUtil.getLoggedInUserTenantDomain();
            APIIdentifier apiIdentifier = APIMappingUtil.getAPIIdentifierFromUUID(apiId, tenantDomain);
            boolean isSoapToRESTApi = SOAPOperationBindingUtils
                    .isSOAPToRESTApi(apiIdentifier.getApiName(), apiIdentifier.getVersion(),
                            apiIdentifier.getProviderName());
            if (isSoapToRESTApi) {
                if (StringUtils.isEmpty(sequenceType) || !(RestApiConstants.IN_SEQUENCE.equals(sequenceType)
                        || RestApiConstants.OUT_SEQUENCE.equals(sequenceType))) {
                    String errorMessage = "Sequence type should be either of the values from 'in' or 'out'";
                    RestApiUtil.handleBadRequest(errorMessage, log);
                }
                String resourcePolicy = SequenceUtils
                        .getRestToSoapConvertedSequence(apiIdentifier.getApiName(), apiIdentifier.getVersion(),
                                apiIdentifier.getProviderName(), sequenceType);
                if (StringUtils.isEmpty(resourcePath) && StringUtils.isEmpty(verb)) {
                    ResourcePolicyListDTO resourcePolicyListDTO = APIMappingUtil
                            .fromResourcePolicyStrToDTO(resourcePolicy);
                    return Response.ok().entity(resourcePolicyListDTO).build();
                }
                if (StringUtils.isNotEmpty(resourcePath) && StringUtils.isNotEmpty(verb)) {
                    JSONObject sequenceObj = (JSONObject) new JSONParser().parse(resourcePolicy);
                    JSONObject resultJson = new JSONObject();
                    String key = resourcePath + "_" + verb;
                    JSONObject sequenceContent = (JSONObject) sequenceObj.get(key);
                    if (sequenceContent == null) {
                        String errorMessage = "Cannot find any resource policy for Resource path : " + resourcePath +
                                " with type: " + verb;
                        RestApiUtil.handleResourceNotFoundError(errorMessage, log);
                    }
                    resultJson.put(key, sequenceObj.get(key));
                    ResourcePolicyListDTO resourcePolicyListDTO = APIMappingUtil
                            .fromResourcePolicyStrToDTO(resultJson.toJSONString());
                    return Response.ok().entity(resourcePolicyListDTO).build();
                } else if (StringUtils.isEmpty(resourcePath)) {
                    String errorMessage = "Resource path cannot be empty for the defined verb: " + verb;
                    RestApiUtil.handleBadRequest(errorMessage, log);
                } else if (StringUtils.isEmpty(verb)) {
                    String errorMessage = "HTTP verb cannot be empty for the defined resource path: " + resourcePath;
                    RestApiUtil.handleBadRequest(errorMessage, log);
                }
            } else {
                String errorMessage = "The provided api with id: " + apiId + " is not a soap to rest converted api.";
                RestApiUtil.handleBadRequest(errorMessage, log);
            }
        } catch (APIManagementException e) {
            String errorMessage = "Error while retrieving the API : " + apiId;
            RestApiUtil.handleInternalServerError(errorMessage, e, log);
        } catch (ParseException e) {
            String errorMessage = "Error while retrieving the resource policies for the API : " + apiId;
            RestApiUtil.handleInternalServerError(errorMessage, e, log);
        }
        return null;
    }

    /**
     * Get the resource policy given the resource id.
     *
     * @param apiId           API ID
     * @param resourcePolicyId      resource policy id
     * @param ifNoneMatch     If-None-Match header value
     * @return json response of the resource policy for the resource id given
     */
    @Override
    public Response apisApiIdResourcePoliciesResourcePolicyIdGet(String apiId, String resourcePolicyId,
            String ifNoneMatch, MessageContext messageContext) {
        try {
            String tenantDomain = RestApiCommonUtil.getLoggedInUserTenantDomain();
            APIIdentifier apiIdentifier = APIMappingUtil.getAPIIdentifierFromUUID(apiId, tenantDomain);
            boolean isSoapToRESTApi = SOAPOperationBindingUtils
                    .isSOAPToRESTApi(apiIdentifier.getApiName(), apiIdentifier.getVersion(),
                            apiIdentifier.getProviderName());
            if (isSoapToRESTApi) {
                if (StringUtils.isEmpty(resourcePolicyId)) {
                    String errorMessage = "Resource id should not be empty to update a resource policy.";
                    RestApiUtil.handleBadRequest(errorMessage, log);
                }
                String policyContent = SequenceUtils
                        .getResourcePolicyFromRegistryResourceId(apiIdentifier, resourcePolicyId);
                ResourcePolicyInfoDTO resourcePolicyInfoDTO = APIMappingUtil
                        .fromResourcePolicyStrToInfoDTO(policyContent);
                return Response.ok().entity(resourcePolicyInfoDTO).build();
            } else {
                String errorMessage = "The provided api with id: " + apiId + " is not a soap to rest converted api.";
                RestApiUtil.handleBadRequest(errorMessage, log);
            }
        } catch (APIManagementException e) {
            String errorMessage = "Error while retrieving the API : " + apiId;
            RestApiUtil.handleInternalServerError(errorMessage, e, log);
        }
        return null;
    }

    /**
     * Update the resource policies(inflow/outflow) given the resource id.
     *
     * @param apiId  API ID
     * @param resourcePolicyId resource policy id
     * @param body resource policy content
     * @param ifMatch If-Match header value
     * @return json response of the updated sequence content
     */
    @Override
    public Response apisApiIdResourcePoliciesResourcePolicyIdPut(String apiId, String resourcePolicyId,
            ResourcePolicyInfoDTO body, String ifMatch, MessageContext messageContext) {
        try {
            String tenantDomain = RestApiCommonUtil.getLoggedInUserTenantDomain();
            APIIdentifier apiIdentifier = APIMappingUtil.getAPIIdentifierFromUUID(apiId, tenantDomain);
            boolean isSoapToRESTApi = SOAPOperationBindingUtils
                    .isSOAPToRESTApi(apiIdentifier.getApiName(), apiIdentifier.getVersion(),
                            apiIdentifier.getProviderName());
            if (isSoapToRESTApi) {
                if (StringUtils.isEmpty(resourcePolicyId)) {
                    String errorMessage = "Resource id should not be empty to update a resource policy.";
                    RestApiUtil.handleBadRequest(errorMessage, log);
                }
                boolean isValidSchema = RestApiPublisherUtils.validateXMLSchema(body.getContent());
                if (isValidSchema) {
                    SequenceUtils
                            .updateResourcePolicyFromRegistryResourceId(apiIdentifier, resourcePolicyId, body.getContent());
                    String updatedPolicyContent = SequenceUtils
                            .getResourcePolicyFromRegistryResourceId(apiIdentifier, resourcePolicyId);
                    ResourcePolicyInfoDTO resourcePolicyInfoDTO = APIMappingUtil
                            .fromResourcePolicyStrToInfoDTO(updatedPolicyContent);
                    return Response.ok().entity(resourcePolicyInfoDTO).build();
                } else {
                    String errorMessage =
                            "Error while validating the resource policy xml content for the API : " + apiId;
                    RestApiUtil.handleInternalServerError(errorMessage, log);
                }
            } else {
                String errorMessage = "The provided api with id: " + apiId + " is not a soap to rest converted api.";
                RestApiUtil.handleBadRequest(errorMessage, log);
            }
        } catch (APIManagementException e) {
            String errorMessage = "Error while retrieving the API : " + apiId;
            RestApiUtil.handleInternalServerError(errorMessage, e, log);
        }
        return null;
    }

    /**
     * Get total revenue for a given API from all its' subscriptions
     *
     * @param apiId API ID
     * @param messageContext message context
     * @return revenue data for a given API
     */
    @Override
    public Response apisApiIdRevenueGet(String apiId, MessageContext messageContext) {

        if (StringUtils.isBlank(apiId)) {
            String errorMessage = "API ID cannot be empty or null when getting revenue details.";
            RestApiUtil.handleBadRequest(errorMessage, log);
        }
        try {
            APIProvider apiProvider = RestApiCommonUtil.getLoggedInUserProvider();
            Monetization monetizationImplementation = apiProvider.getMonetizationImplClass();
            String tenantDomain = RestApiCommonUtil.getLoggedInUserTenantDomain();
            APIIdentifier apiIdentifier = APIMappingUtil.getAPIIdentifierFromUUID(apiId, tenantDomain);
            API api = apiProvider.getAPI(apiIdentifier);
            if (!APIConstants.PUBLISHED.equalsIgnoreCase(api.getStatus())) {
                String errorMessage = "API " + apiIdentifier.getApiName() +
                        " should be in published state to get total revenue.";
                RestApiUtil.handleBadRequest(errorMessage, log);
            }
            Map<String, String> revenueUsageData = monetizationImplementation.getTotalRevenue(api, apiProvider);
            APIRevenueDTO apiRevenueDTO = new APIRevenueDTO();
            apiRevenueDTO.setProperties(revenueUsageData);
            return Response.ok().entity(apiRevenueDTO).build();
        } catch (APIManagementException e) {
            String errorMessage = "Failed to retrieve revenue data for API ID : " + apiId;
            RestApiUtil.handleInternalServerError(errorMessage, e, log);
        } catch (MonetizationException e) {
            String errorMessage = "Failed to get current revenue data for API ID : " + apiId;
            RestApiUtil.handleInternalServerError(errorMessage, e, log);
        }
        return null;
    }

    /**
     * Retrieves the swagger document of an API
     *
     * @param apiId           API identifier
     * @param ifNoneMatch     If-None-Match header value
     * @return Swagger document of the API
     */
    @Override
    public Response apisApiIdSwaggerGet(String apiId, String ifNoneMatch, MessageContext messageContext) {
        try {
            APIProvider apiProvider = RestApiCommonUtil.getLoggedInUserProvider();
            String tenantDomain = RestApiCommonUtil.getLoggedInUserTenantDomain();
            //this will fail if user does not have access to the API or the API does not exist
<<<<<<< HEAD
            //APIIdentifier apiIdentifier = APIMappingUtil.getAPIIdentifierFromUUID(apiId, tenantDomain);
            String apiSwagger = apiProvider.getOpenAPIDefinition(apiId);
            APIDefinition parser = OASParserUtil.getOASParser(apiSwagger);
=======
>>>>>>> d8aa192a
            API api = apiProvider.getAPIbyUUID(apiId, tenantDomain);
            String updatedDefinition = RestApiCommonUtil.retrieveSwaggerDefinition(api, apiProvider);
            return Response.ok().entity(updatedDefinition).header("Content-Disposition",
                    "attachment; filename=\"" + "swagger.json" + "\"" ).build();
        } catch (APIManagementException e) {
            //Auth failure occurs when cross tenant accessing APIs. Sends 404, since we don't need to expose the existence of the resource
            if (RestApiUtil.isDueToResourceNotFound(e) || RestApiUtil.isDueToAuthorizationFailure(e)) {
                RestApiUtil.handleResourceNotFoundError(RestApiConstants.RESOURCE_API, apiId, e, log);
            } else if (isAuthorizationFailure(e)) {
                RestApiUtil
                        .handleAuthorizationFailure("Authorization failure while retrieving swagger of API : " + apiId,
                                e, log);
            } else {
                String errorMessage = "Error while retrieving swagger of API : " + apiId;
                RestApiUtil.handleInternalServerError(errorMessage, e, log);
            }
        }
        return null;
    }
    /**
     * Updates the swagger definition of an existing API
     *
     * @param apiId             API identifier
     * @param apiDefinition     Swagger definition
     * @param url               Swagger definition URL
     * @param fileInputStream   Swagger definition input file content
     * @param fileDetail        file meta information as Attachment
     * @param ifMatch           If-match header value
     * @return updated swagger document of the API
     */
    @Override
    public Response apisApiIdSwaggerPut(String apiId, String ifMatch, String apiDefinition, String url,
                                InputStream fileInputStream, Attachment fileDetail, MessageContext messageContext) {
        try {
            String updatedSwagger;
            String tenantDomain = RestApiCommonUtil.getLoggedInUserTenantDomain();
            APIIdentifier apiIdentifier = APIMappingUtil.getAPIIdentifierFromUUID(apiId, tenantDomain);
            boolean isSoapToRestConvertedAPI = SOAPOperationBindingUtils.isSOAPToRESTApi(apiIdentifier.getApiName(),
                    apiIdentifier.getVersion(), apiIdentifier.getProviderName());
            //Handle URL and file based definition imports
            if(url != null || fileInputStream != null) {
                // Validate and retrieve the OpenAPI definition
                Map validationResponseMap = validateOpenAPIDefinition(url, fileInputStream,
                        fileDetail, true);
                APIDefinitionValidationResponse validationResponse =
                        (APIDefinitionValidationResponse) validationResponseMap .get(RestApiConstants.RETURN_MODEL);
                if (!validationResponse.isValid()) {
                    RestApiUtil.handleBadRequest(validationResponse.getErrorItems(), log);
                }
                updatedSwagger = updateSwagger(apiId, validationResponse);
            } else {
                updatedSwagger = updateSwagger(apiId, apiDefinition);
            }
            return Response.ok().entity(updatedSwagger).build();
        } catch (APIManagementException e) {
            //Auth failure occurs when cross tenant accessing APIs. Sends 404, since we don't need
            // to expose the existence of the resource
            if (RestApiUtil.isDueToResourceNotFound(e) || RestApiUtil.isDueToAuthorizationFailure(e)) {
                RestApiUtil.handleResourceNotFoundError(RestApiConstants.RESOURCE_API, apiId, e, log);
            } else if (isAuthorizationFailure(e)) {
                RestApiUtil.handleAuthorizationFailure(
                        "Authorization failure while updating swagger definition of API: " + apiId, e, log);
            } else {
                String errorMessage = "Error while updating the swagger definition of the API: " + apiId + " - "
                        + e.getMessage();
                RestApiUtil.handleInternalServerError(errorMessage, e, log);
            }
        } catch (FaultGatewaysException e) {
            String errorMessage = "Error while updating API : " + apiId;
            RestApiUtil.handleInternalServerError(errorMessage, e, log);
        }
        return null;
    }

    /**
     * update swagger definition of the given api. The swagger will be validated before updating.
     *
     * @param apiId API Id
     * @param apiDefinition swagger definition
     * @return updated swagger definition
     * @throws APIManagementException when error occurred updating swagger
     * @throws FaultGatewaysException when error occurred publishing API to the gateway
     */
    private String updateSwagger(String apiId, String apiDefinition)
            throws APIManagementException, FaultGatewaysException {
        APIDefinitionValidationResponse response = OASParserUtil
                .validateAPIDefinition(apiDefinition, true);
        if (!response.isValid()) {
            RestApiUtil.handleBadRequest(response.getErrorItems(), log);
        }
        return updateSwagger(apiId, response);
    }

    /**
     * update swagger definition of the given api
     *
     * @param apiId API Id
     * @param response response of a swagger definition validation call
     * @return updated swagger definition
     * @throws APIManagementException when error occurred updating swagger
     * @throws FaultGatewaysException when error occurred publishing API to the gateway
     */
    private String updateSwagger(String apiId, APIDefinitionValidationResponse response)
            throws APIManagementException, FaultGatewaysException {
        APIProvider apiProvider = RestApiCommonUtil.getLoggedInUserProvider();
        String tenantDomain = RestApiCommonUtil.getLoggedInUserTenantDomain();
        //this will fail if user does not have access to the API or the API does not exist
        API existingAPI = apiProvider.getAPIbyUUID(apiId, tenantDomain);
        APIDefinition oasParser = response.getParser();
        String apiDefinition = response.getJsonContent();
        apiDefinition = OASParserUtil.preProcess(apiDefinition);
        Set<URITemplate> uriTemplates = null;
        try {
            uriTemplates = oasParser.getURITemplates(apiDefinition);
        } catch (APIManagementException e) {
            // catch APIManagementException inside again to capture validation error
            RestApiUtil.handleBadRequest(e.getMessage(), log);
        }
        if(uriTemplates == null || uriTemplates.isEmpty()) {
            RestApiUtil.handleBadRequest(ExceptionCodes.NO_RESOURCES_FOUND, log);
        }
        Set<Scope> scopes = oasParser.getScopes(apiDefinition);
        //validating scope roles
        for (Scope scope : scopes) {
            String roles = scope.getRoles();
            if (roles != null) {
                for (String aRole : roles.split(",")) {
                    boolean isValidRole = APIUtil.isRoleNameExist(RestApiCommonUtil.getLoggedInUsername(), aRole);
                    if (!isValidRole) {
                        String error = "Role '" + aRole + "' Does not exist.";
                        RestApiUtil.handleBadRequest(error, log);
                    }
                }
            }
        }

        List<APIResource> removedProductResources = apiProvider.getRemovedProductResources(uriTemplates, existingAPI);

        if (!removedProductResources.isEmpty()) {
            RestApiUtil.handleConflict("Cannot remove following resource paths " +
                    removedProductResources.toString() + " because they are used by one or more API Products", log);
        }

        existingAPI.setUriTemplates(uriTemplates);
        existingAPI.setScopes(scopes);
        validateScopes(existingAPI);

        //Update API is called to update URITemplates and scopes of the API
        SwaggerData swaggerData = new SwaggerData(existingAPI);
        String updatedApiDefinition = oasParser.populateCustomManagementInfo(apiDefinition, swaggerData);
        apiProvider.saveSwagger20Definition(existingAPI.getId(), updatedApiDefinition);
        apiProvider.updateAPI(existingAPI);
        //retrieves the updated swagger definition
        String apiSwagger = apiProvider.getOpenAPIDefinition(existingAPI.getId());
        return oasParser.getOASDefinitionForPublisher(existingAPI, apiSwagger);
    }

    /**
     * Retrieves the thumbnail image of an API specified by API identifier
     *
     * @param apiId           API Id
     * @param ifNoneMatch     If-None-Match header value
     * @param messageContext If-Modified-Since header value
     * @return Thumbnail image of the API
     */
    @Override
    public Response apisApiIdThumbnailGet(String apiId, String ifNoneMatch, MessageContext messageContext) {
        try {
            APIProvider apiProvider = RestApiCommonUtil.getLoggedInUserProvider();
            String tenantDomain = RestApiCommonUtil.getLoggedInUserTenantDomain();
            //this will fail if user does not have access to the API or the API does not exist
            APIIdentifier apiIdentifier = APIMappingUtil.getAPIIdentifierFromUUID(apiId, tenantDomain);
            ResourceFile thumbnailResource = apiProvider.getIcon(apiIdentifier);

            if (thumbnailResource != null) {
                return Response
                        .ok(thumbnailResource.getContent(), MediaType.valueOf(thumbnailResource.getContentType()))
                        .build();
            } else {
                return Response.noContent().build();
            }
        } catch (APIManagementException e) {
            //Auth failure occurs when cross tenant accessing APIs. Sends 404, since we don't need to expose the
            // existence of the resource
            if (RestApiUtil.isDueToResourceNotFound(e) || RestApiUtil.isDueToAuthorizationFailure(e)) {
                RestApiUtil.handleResourceNotFoundError(RestApiConstants.RESOURCE_API, apiId, e, log);
            } else if (isAuthorizationFailure(e)) {
                RestApiUtil.handleAuthorizationFailure(
                        "Authorization failure while retrieving thumbnail of API : " + apiId, e, log);
            } else {
                String errorMessage = "Error while retrieving thumbnail of API : " + apiId;
                RestApiUtil.handleInternalServerError(errorMessage, e, log);
            }
        }
        return null;
    }

    @Override
    public Response updateAPIThumbnail(String apiId, InputStream fileInputStream, Attachment fileDetail,
            String ifMatch, MessageContext messageContext) {
        try {
            APIProvider apiProvider = RestApiCommonUtil.getLoggedInUserProvider();
            String tenantDomain = RestApiCommonUtil.getLoggedInUserTenantDomain();
            String fileName = fileDetail.getDataHandler().getName();
            String fileContentType = URLConnection.guessContentTypeFromName(fileName);
            if (org.apache.commons.lang3.StringUtils.isBlank(fileContentType)) {
                fileContentType = fileDetail.getContentType().toString();
            }
            //this will fail if user does not have access to the API or the API does not exist
            API api = apiProvider.getAPIbyUUID(apiId, tenantDomain);
            ResourceFile apiImage = new ResourceFile(fileInputStream, fileContentType);
            String thumbPath = APIUtil.getIconPath(api.getId());
            String thumbnailUrl = apiProvider.addResourceFile(api.getId(), thumbPath, apiImage);
            api.setThumbnailUrl(APIUtil.prependTenantPrefix(thumbnailUrl, api.getId().getProviderName()));
            APIUtil.setResourcePermissions(api.getId().getProviderName(), null, null, thumbPath);

            //Creating URI templates due to available uri templates in returned api object only kept single template
            //for multiple http methods
            String apiSwaggerDefinition = apiProvider.getOpenAPIDefinition(api.getId());
            if (!org.apache.commons.lang3.StringUtils.isEmpty(apiSwaggerDefinition)) {
                APIDefinition apiDefinition = OASParserUtil.getOASParser(apiSwaggerDefinition);
                Set<URITemplate> uriTemplates = apiDefinition.getURITemplates(apiSwaggerDefinition);
                api.setUriTemplates(uriTemplates);

                // scopes
                Set<Scope> scopes = apiDefinition.getScopes(apiSwaggerDefinition);
                api.setScopes(scopes);
            }

            apiProvider.manageAPI(api);

            String uriString = RestApiConstants.RESOURCE_PATH_THUMBNAIL
                    .replace(RestApiConstants.APIID_PARAM, apiId);
            URI uri = new URI(uriString);
            FileInfoDTO infoDTO = new FileInfoDTO();
            infoDTO.setRelativePath(uriString);
            infoDTO.setMediaType(apiImage.getContentType());
            return Response.created(uri).entity(infoDTO).build();
        } catch (APIManagementException e) {
            //Auth failure occurs when cross tenant accessing APIs. Sends 404, since we don't need to expose the
            // existence of the resource
            if (RestApiUtil.isDueToResourceNotFound(e) || RestApiUtil.isDueToAuthorizationFailure(e)) {
                RestApiUtil.handleResourceNotFoundError(RestApiConstants.RESOURCE_API, apiId, e, log);
            } else if (isAuthorizationFailure(e)) {
                RestApiUtil
                        .handleAuthorizationFailure("Authorization failure while adding thumbnail for API : " + apiId,
                                e, log);
            } else {
                String errorMessage = "Error while retrieving thumbnail of API : " + apiId;
                RestApiUtil.handleInternalServerError(errorMessage, e, log);
            }
        } catch (URISyntaxException | FaultGatewaysException e) {
            String errorMessage = "Error while updating thumbnail of API: " + apiId;
            RestApiUtil.handleInternalServerError(errorMessage, e, log);
        } finally {
            IOUtils.closeQuietly(fileInputStream);
        }
        return null;
    }

    @Override
    public Response validateAPI(String query, String ifNoneMatch, MessageContext messageContext) {

        boolean isSearchArtifactExists = false;
        if (StringUtils.isEmpty(query)) {
            RestApiUtil.handleBadRequest("The query should not be empty", log);
        }
        try {
            APIProvider apiProvider = RestApiCommonUtil.getLoggedInUserProvider();

            if (query.contains(":")) {
                String[] queryTokens = query.split(":");
                switch (queryTokens[0]) {
                case "name":
                    isSearchArtifactExists = apiProvider.isApiNameExist(queryTokens[1]) ||
                            apiProvider.isApiNameWithDifferentCaseExist(queryTokens[1]);
                    break;
                case "context":
                default: // API version validation.
                    isSearchArtifactExists = apiProvider.isContextExist(queryTokens[1]);
                    break;
                }

            } else { // consider the query as api name
                isSearchArtifactExists =
                        apiProvider.isApiNameExist(query) || apiProvider.isApiNameWithDifferentCaseExist(query);
            }
        } catch(APIManagementException e){
            RestApiUtil.handleInternalServerError("Error while checking the api existence", e, log);
        }
        return isSearchArtifactExists ? Response.status(Response.Status.OK).build() :
                Response.status(Response.Status.NOT_FOUND).build();
    }

    @Override
    public Response validateDocument(String apiId, String name, String ifMatch, MessageContext messageContext) {
        if (StringUtils.isEmpty(name) || StringUtils.isEmpty(apiId)) {
            RestApiUtil.handleBadRequest("API Id and/ or document name should not be empty", log);
        }
        try {
            String tenantDomain = RestApiCommonUtil.getLoggedInUserTenantDomain();
            APIProvider apiProvider = RestApiCommonUtil.getLoggedInUserProvider();
            APIIdentifier apiIdentifier = APIMappingUtil.getAPIIdentifierFromUUID(apiId, tenantDomain);
            return apiProvider.isDocumentationExist(apiIdentifier, name) ? Response.status(Response.Status.OK).build() :
                    Response.status(Response.Status.NOT_FOUND).build();

        } catch(APIManagementException e){
            RestApiUtil.handleInternalServerError("Error while checking the api existence", e, log);
        }
        return Response.status(Response.Status.NOT_FOUND).build();
    }

    @Override
    public Response validateEndpoint(String endpointUrl, String apiId, MessageContext messageContext) {

        ApiEndpointValidationResponseDTO apiEndpointValidationResponseDTO = new ApiEndpointValidationResponseDTO();
        apiEndpointValidationResponseDTO.setError("");
        try {
            URL url = new URL(endpointUrl);
            if (url.getProtocol().matches("https")) {
                ServerConfiguration serverConfig = CarbonUtils.getServerConfiguration();
                String trustStorePath = serverConfig.getFirstProperty("Security.TrustStore.Location");
                String trustStorePassword = serverConfig.getFirstProperty("Security.TrustStore.Password");
                System.setProperty("javax.net.ssl.trustStore", trustStorePath);
                System.setProperty("javax.net.ssl.trustStorePassword", trustStorePassword);

                String keyStore = serverConfig.getFirstProperty("Security.KeyStore.Location");
                String keyStoreType = serverConfig.getFirstProperty("Security.KeyStore.Type");
                String keyStorePassword = serverConfig.getFirstProperty("Security.KeyStore.Password");
                System.setProperty("javax.net.ssl.keyStoreType", keyStoreType);
                System.setProperty("javax.net.ssl.keyStore", keyStore);
                System.setProperty("javax.net.ssl.keyStorePassword", keyStorePassword);

                /* apiId can be used to get the related API's uriTemplates. These uriTemplates can be used to extract
                the API operations and append those operations separately to the API endpoint url. This edited url can
                 be used to test the endpoint, in case their is no valid url for the sole endpoint url provided. */
                apiEndpointValidationResponseDTO = sendHttpHEADRequest(endpointUrl);
                return Response.status(Response.Status.OK).entity(apiEndpointValidationResponseDTO).build();
            } else if (url.getProtocol().matches("http")) {
                apiEndpointValidationResponseDTO = sendHttpHEADRequest(endpointUrl);
                return Response.status(Response.Status.OK).entity(apiEndpointValidationResponseDTO).build();
            }
        } catch (MalformedURLException e) {
            log.error("Malformed Url error occurred while sending the HEAD request to the given endpoint url:", e);
            apiEndpointValidationResponseDTO.setError(e.getMessage());
        } catch (Exception e) {
            RestApiUtil.handleInternalServerError("Error while testing the validity of API endpoint url " +
                    "existence", e, log);
        }
        return Response.status(Response.Status.OK).entity(apiEndpointValidationResponseDTO).build();
    }

    @Override
    public Response apisApiIdResourcePathsGet(String apiId, Integer limit, Integer offset, String ifNoneMatch,
            MessageContext messageContext) {
        try {
            String tenantDomain = RestApiCommonUtil.getLoggedInUserTenantDomain();
            APIProvider apiProvider = RestApiCommonUtil.getLoggedInUserProvider();
            APIIdentifier apiIdentifier = APIMappingUtil.getAPIIdentifierFromUUID(apiId, tenantDomain);
            List<ResourcePath> apiResourcePaths = apiProvider.getResourcePathsOfAPI(apiIdentifier);

            ResourcePathListDTO dto = APIMappingUtil.fromResourcePathListToDTO(apiResourcePaths, limit, offset);
            APIMappingUtil.setPaginationParamsForAPIResourcePathList(dto, offset, limit, apiResourcePaths.size());
            return Response.ok().entity(dto).build();
        } catch (APIManagementException e) {
            if (RestApiUtil.isDueToResourceNotFound(e) || RestApiUtil.isDueToAuthorizationFailure(e)) {
                RestApiUtil.handleResourceNotFoundError(RestApiConstants.RESOURCE_API, apiId, e, log);
            } else if (isAuthorizationFailure(e)) {
                RestApiUtil.handleAuthorizationFailure(
                        "Authorization failure while retrieving resource paths of API : " + apiId, e, log);
            } else {
                String errorMessage = "Error while retrieving resource paths of API : " + apiId;
                RestApiUtil.handleInternalServerError(errorMessage, e, log);
            }
        }
        return null;
    }

    /**
     * Validate API Definition and retrieve as the response
     *
     * @param url URL of the OpenAPI definition
     * @param fileInputStream InputStream for the provided file
     * @param fileDetail File meta-data
     * @param returnContent Whether to return the definition content
     * @param messageContext CXF message context
     * @return API Definition validation response
     */
    @Override
    public Response validateOpenAPIDefinition(Boolean returnContent, String url, InputStream fileInputStream,
                                              Attachment fileDetail, MessageContext messageContext) {

        // Validate and retrieve the OpenAPI definition
        Map validationResponseMap = null;
        try {
            validationResponseMap = validateOpenAPIDefinition(url, fileInputStream, fileDetail, returnContent);
        } catch (APIManagementException e) {
            RestApiUtil.handleInternalServerError("Error occurred while validating API Definition", e, log);
        }

        OpenAPIDefinitionValidationResponseDTO validationResponseDTO =
                (OpenAPIDefinitionValidationResponseDTO)validationResponseMap.get(RestApiConstants.RETURN_DTO);
        return Response.ok().entity(validationResponseDTO).build();
    }
    /**
     * Importing an OpenAPI definition and create an API
     *
     * @param fileInputStream InputStream for the provided file
     * @param fileDetail File meta-data
     * @param url URL of the OpenAPI definition
     * @param additionalProperties API object (json) including additional properties like name, version, context
     * @param messageContext CXF message context
     * @return API Import using OpenAPI definition response
     */
    @Override
    public Response importOpenAPIDefinition(InputStream fileInputStream, Attachment fileDetail, String url,
                                            String additionalProperties, MessageContext messageContext) {

        // validate 'additionalProperties' json
        if (StringUtils.isBlank(additionalProperties)) {
            RestApiUtil.handleBadRequest("'additionalProperties' is required and should not be null", log);
        }

        // Validate and retrieve the OpenAPI definition
        Map validationResponseMap = null;
        try {
            validationResponseMap = validateOpenAPIDefinition(url, fileInputStream, fileDetail, true);
        } catch (APIManagementException e) {
            RestApiUtil.handleInternalServerError("Error occurred while validating API Definition", e, log);
        }

        OpenAPIDefinitionValidationResponseDTO validationResponseDTO =
                (OpenAPIDefinitionValidationResponseDTO) validationResponseMap.get(RestApiConstants.RETURN_DTO);
        APIDefinitionValidationResponse validationResponse =
                (APIDefinitionValidationResponse) validationResponseMap.get(RestApiConstants.RETURN_MODEL);

        if (!validationResponseDTO.isIsValid()) {
            ErrorDTO errorDTO = APIMappingUtil.getErrorDTOFromErrorListItems(validationResponseDTO.getErrors());
            throw RestApiUtil.buildBadRequestException(errorDTO);
        }

        // Convert the 'additionalProperties' json into an APIDTO object
        ObjectMapper objectMapper = new ObjectMapper();
        APIDTO apiDTOFromProperties;
        try {
            apiDTOFromProperties = objectMapper.readValue(additionalProperties, APIDTO.class);
        } catch (IOException e) {
            throw RestApiUtil.buildBadRequestException("Error while parsing 'additionalProperties'", e);
        }

        // Only HTTP type APIs should be allowed
        if (!APIDTO.TypeEnum.HTTP.equals(apiDTOFromProperties.getType())) {
            throw RestApiUtil.buildBadRequestException("The API's type should only be HTTP when " +
                    "importing an OpenAPI definition");
        }

        // Import the API and Definition
        try {
            APIProvider apiProvider = RestApiCommonUtil.getLoggedInUserProvider();
            API apiToAdd = prepareToCreateAPIByDTO(apiDTOFromProperties);

            boolean syncOperations = apiDTOFromProperties.getOperations().size() > 0;
            // Rearrange paths according to the API payload and save the OpenAPI definition

            APIDefinition apiDefinition = validationResponse.getParser();
            SwaggerData swaggerData;
            String definitionToAdd = validationResponse.getJsonContent();
            if (syncOperations) {
                validateScopes(apiToAdd);
                swaggerData = new SwaggerData(apiToAdd);
                definitionToAdd = apiDefinition.populateCustomManagementInfo(definitionToAdd, swaggerData);
            }
            definitionToAdd = OASParserUtil.preProcess(definitionToAdd);
            Set<URITemplate> uriTemplates = apiDefinition.getURITemplates(definitionToAdd);
            Set<Scope> scopes = apiDefinition.getScopes(definitionToAdd);
            apiToAdd.setUriTemplates(uriTemplates);
            apiToAdd.setScopes(scopes);
            //Set extensions from API definition to API object
            apiToAdd = OASParserUtil.setExtensionsToAPI(definitionToAdd, apiToAdd);
            if (!syncOperations) {
                validateScopes(apiToAdd);
                swaggerData = new SwaggerData(apiToAdd);
                definitionToAdd = apiDefinition
                        .populateCustomManagementInfo(validationResponse.getJsonContent(), swaggerData);
            }

            // adding the API and definition
            apiProvider.addAPI(apiToAdd);
            apiProvider.saveSwaggerDefinition(apiToAdd, definitionToAdd);

            // retrieving the added API for returning as the response
            API addedAPI = apiProvider.getAPI(apiToAdd.getId());
            APIDTO createdApiDTO = APIMappingUtil.fromAPItoDTO(addedAPI);
            // This URI used to set the location header of the POST response
            URI createdApiUri = new URI(RestApiConstants.RESOURCE_PATH_APIS + "/" + createdApiDTO.getId());
            return Response.created(createdApiUri).entity(createdApiDTO).build();
        } catch (APIManagementException e) {
            String errorMessage = "Error while adding new API : " + apiDTOFromProperties.getProvider() + "-" +
                    apiDTOFromProperties.getName() + "-" + apiDTOFromProperties.getVersion() + " - " + e.getMessage();
            RestApiUtil.handleInternalServerError(errorMessage, e, log);
        } catch (URISyntaxException e) {
            String errorMessage = "Error while retrieving API location : " + apiDTOFromProperties.getProvider() + "-" +
                    apiDTOFromProperties.getName() + "-" + apiDTOFromProperties.getVersion();
            RestApiUtil.handleInternalServerError(errorMessage, e, log);
        }
        return null;
    }

    /**
     * Validate a provided WSDL definition via a URL or a file/zip
     *
     * @param url WSDL URL
     * @param fileInputStream file/zip input stream
     * @param fileDetail file/zip details
     * @param messageContext messageContext object
     * @return WSDL validation response
     * @throws APIManagementException when error occurred during validation
     */
    @Override
    public Response validateWSDLDefinition(String url, InputStream fileInputStream, Attachment fileDetail,
                                           MessageContext messageContext) throws APIManagementException {
        Map validationResponseMap = validateWSDL(url, fileInputStream, fileDetail);

        WSDLValidationResponseDTO validationResponseDTO =
                (WSDLValidationResponseDTO)validationResponseMap.get(RestApiConstants.RETURN_DTO);
        return Response.ok().entity(validationResponseDTO).build();
    }

    /**
     * Validate the provided input parameters and returns the validation response DTO (for REST API)
     *  and the intermediate model as a Map
     *
     * @param url WSDL url
     * @param fileInputStream file data stream
     * @param fileDetail file details
     * @return the validation response DTO (for REST API) and the intermediate model as a Map
     * @throws APIManagementException if error occurred during validation of the WSDL
     */
    private Map validateWSDL(String url, InputStream fileInputStream, Attachment fileDetail) throws APIManagementException {
        handleInvalidParams(fileInputStream, fileDetail, url);
        WSDLValidationResponseDTO responseDTO;
        WSDLValidationResponse validationResponse = new WSDLValidationResponse();

        if (url != null) {
            try {
                URL wsdlUrl = new URL(url);
                validationResponse = APIMWSDLReader.validateWSDLUrl(wsdlUrl);
            } catch (MalformedURLException e) {
                RestApiUtil.handleBadRequest("Invalid/Malformed URL : " + url, log);
            }
        } else if (fileInputStream != null) {
            String filename = fileDetail.getContentDisposition().getFilename();
            try {
                if (filename.endsWith(".zip")) {
                    validationResponse =
                            APIMWSDLReader.extractAndValidateWSDLArchive(fileInputStream);
                } else if (filename.endsWith(".wsdl")) {
                    validationResponse = APIMWSDLReader.validateWSDLFile(fileInputStream);
                } else {
                    RestApiUtil.handleBadRequest("Unsupported extension type of file: " + filename, log);
                }
            } catch (APIManagementException e) {
                String errorMessage = "Internal error while validating the WSDL from file:" + filename;
                RestApiUtil.handleInternalServerError(errorMessage, e, log);
            }
        }

        responseDTO =
                APIMappingUtil.fromWSDLValidationResponseToDTO(validationResponse);

        Map response = new HashMap();
        response.put(RestApiConstants.RETURN_MODEL, validationResponse);
        response.put(RestApiConstants.RETURN_DTO, responseDTO);

        return response;
    }

    /**
     * Import a WSDL file/url or an archive and create an API. The API can be a SOAP or REST depending on the
     * provided implementationType.
     *
     * @param fileInputStream file input stream
     * @param fileDetail file details
     * @param url WSDL url
     * @param additionalProperties API object (json) including additional properties like name, version, context
     * @param implementationType SOAP or SOAPTOREST
     * @return Created API's payload
     * @throws APIManagementException when error occurred during the operation
     */
    @Override
    public Response importWSDLDefinition(InputStream fileInputStream, Attachment fileDetail, String url,
            String additionalProperties, String implementationType, MessageContext messageContext)
            throws APIManagementException {
        try {
            WSDLValidationResponse validationResponse = validateWSDLAndReset(fileInputStream, fileDetail, url);

            if (StringUtils.isEmpty(implementationType)) {
                implementationType = APIDTO.TypeEnum.SOAP.toString();
            }

            boolean isSoapToRestConvertedAPI = APIDTO.TypeEnum.SOAPTOREST.toString().equals(implementationType);
            boolean isSoapAPI = APIDTO.TypeEnum.SOAP.toString().equals(implementationType);

            APIDTO additionalPropertiesAPI = null;
            APIDTO createdApiDTO;
            URI createdApiUri;

            // Minimum requirement name, version, context and endpointConfig.
            additionalPropertiesAPI = new ObjectMapper().readValue(additionalProperties, APIDTO.class);
            additionalPropertiesAPI.setProvider(RestApiCommonUtil.getLoggedInUsername());
            additionalPropertiesAPI.setType(APIDTO.TypeEnum.fromValue(implementationType));
            API apiToAdd = prepareToCreateAPIByDTO(additionalPropertiesAPI);
            apiToAdd.setWsdlUrl(url);
            API createdApi = null;
            if (isSoapAPI) {
                createdApi = importSOAPAPI(fileInputStream, fileDetail, url, apiToAdd);
            } else if (isSoapToRestConvertedAPI) {
                String wsdlArchiveExtractedPath = null;
                if (validationResponse.getWsdlArchiveInfo() != null) {
                    wsdlArchiveExtractedPath = validationResponse.getWsdlArchiveInfo().getLocation()
                            + File.separator + APIConstants.API_WSDL_EXTRACTED_DIRECTORY;
                }
                createdApi = importSOAPToRESTAPI(fileInputStream, fileDetail, url, wsdlArchiveExtractedPath, apiToAdd);
            } else {
                RestApiUtil.handleBadRequest("Invalid implementationType parameter", log);
            }
            createdApiDTO = APIMappingUtil.fromAPItoDTO(createdApi);
            //This URI used to set the location header of the POST response
            createdApiUri = new URI(RestApiConstants.RESOURCE_PATH_APIS + "/" + createdApiDTO.getId());
            return Response.created(createdApiUri).entity(createdApiDTO).build();
        } catch (IOException | URISyntaxException e) {
            RestApiUtil.handleInternalServerError("Error occurred while importing WSDL", e, log);
        }
        return null;
    }

    /**
     * Validates the provided WSDL and reset the streams as required
     *
     * @param fileInputStream file input stream
     * @param fileDetail file details
     * @param url WSDL url
     * @throws APIManagementException when error occurred during the operation
     */
    private WSDLValidationResponse validateWSDLAndReset(InputStream fileInputStream, Attachment fileDetail, String url)
            throws APIManagementException {
        Map validationResponseMap = validateWSDL(url, fileInputStream, fileDetail);
        WSDLValidationResponse validationResponse =
                (WSDLValidationResponse)validationResponseMap.get(RestApiConstants.RETURN_MODEL);

        if (validationResponse.getWsdlInfo() == null) {
            // Validation failure
            RestApiUtil.handleBadRequest(validationResponse.getError(), log);
        }

        if (fileInputStream != null) {
            if (fileInputStream.markSupported()) {
                // For uploading the WSDL below will require re-reading from the input stream hence resetting
                try {
                    fileInputStream.reset();
                } catch (IOException e) {
                    throw new APIManagementException("Error occurred while trying to reset the content stream of the " +
                            "WSDL", e);
                }
            } else {
                log.warn("Marking is not supported in 'fileInputStream' InputStream type: "
                        + fileInputStream.getClass() + ". Skipping validating WSDL to avoid re-reading from the " +
                        "input stream.");
            }
        }
        return validationResponse;
    }

    /**
     * Import an API from WSDL as a SOAP API
     *
     * @param fileInputStream file data as input stream
     * @param fileDetail file details
     * @param url URL of the WSDL
     * @param apiToAdd API object to be added to the system (which is not added yet)
     * @return API added api
     */
    private API importSOAPAPI(InputStream fileInputStream, Attachment fileDetail, String url, API apiToAdd) {
        try {
            APIProvider apiProvider = RestApiCommonUtil.getLoggedInUserProvider();

            if (StringUtils.isNotBlank(url)) {
                apiToAdd.setWsdlUrl(url);
            } else if (fileDetail != null && fileInputStream != null) {
                ResourceFile wsdlResource = new ResourceFile(fileInputStream,
                        fileDetail.getContentType().toString());
                apiToAdd.setWsdlResource(wsdlResource);
            }

            //adding the api
            apiProvider.addAPI(apiToAdd);

            //add the generated swagger definition to SOAP
            APIDefinition oasParser = new OAS2Parser();
            SwaggerData swaggerData = new SwaggerData(apiToAdd);
            String apiDefinition = generateSOAPAPIDefinition(oasParser.generateAPIDefinition(swaggerData));
            apiProvider.saveSwaggerDefinition(apiToAdd, apiDefinition);
            APIIdentifier createdApiId = apiToAdd.getId();
            //Retrieve the newly added API to send in the response payload
            API createdApi = apiProvider.getAPI(createdApiId);
            return createdApi;
        } catch (APIManagementException e) {
            RestApiUtil.handleInternalServerError("Error while importing WSDL to create a SOAP API", e, log);
        }
        return null;
    }

    /**
     * Add soap parameters to the default soap api resource.
     *
     * @param apiDefinition The API definition string.
     * @return Modified api definition.
     * */
    private String generateSOAPAPIDefinition(String apiDefinition) throws APIManagementException {
        JSONParser jsonParser = new JSONParser();
        JSONObject apiJson;
        JSONObject paths;
        try {
            apiJson = (JSONObject) jsonParser.parse(apiDefinition);
            paths = (JSONObject) jsonParser.parse(RestApiPublisherUtils.getSOAPOperation());
            apiJson.replace("paths", paths);
            return apiJson.toJSONString();
        } catch (ParseException e) {
            throw new APIManagementException("Error while parsing the api definition.", e);
        }
    }

    /**
     * Import an API from WSDL as a SOAP-to-REST API
     *
     * @param fileInputStream file data as input stream
     * @param fileDetail file details
     * @param url URL of the WSDL
     * @param apiToAdd API object to be added to the system (which is not added yet)
     * @return API added api
     */
    private API importSOAPToRESTAPI(InputStream fileInputStream, Attachment fileDetail, String url,
            String wsdlArchiveExtractedPath, API apiToAdd) throws APIManagementException {
        try {
            APIProvider apiProvider = RestApiCommonUtil.getLoggedInUserProvider();
            //adding the api
            apiProvider.addAPI(apiToAdd);

            APIIdentifier createdApiId = apiToAdd.getId();
            //Retrieve the newly added API to send in the response payload
            API createdApi = apiProvider.getAPI(createdApiId);
            String swaggerStr = "";
            if (StringUtils.isNotBlank(url)) {
                swaggerStr = SOAPOperationBindingUtils.getSoapOperationMappingForUrl(url);
            } else if (fileInputStream != null) {
                String filename = fileDetail.getContentDisposition().getFilename();
                if (filename.endsWith(".zip")) {
                    swaggerStr = SOAPOperationBindingUtils.getSoapOperationMapping(wsdlArchiveExtractedPath);;
                } else if (filename.endsWith(".wsdl")) {
                    byte[] wsdlContent = APIUtil.toByteArray(fileInputStream);
                    swaggerStr = SOAPOperationBindingUtils.getSoapOperationMapping(wsdlContent);
                } else {
                    throw new APIManagementException(ExceptionCodes.UNSUPPORTED_WSDL_FILE_EXTENSION);
                }
            }
            String updatedSwagger = updateSwagger(createdApi.getUUID(), swaggerStr);
            SequenceGenerator.generateSequencesFromSwagger(updatedSwagger, apiToAdd.getId());
            return createdApi;
        } catch (FaultGatewaysException | IOException e) {
            throw new APIManagementException("Error while importing WSDL to create a SOAP-to-REST API", e);
        }
    }

    /**
     * Retrieve the WSDL of an API
     *
     * @param apiId UUID of the API
     * @param ifNoneMatch If-None-Match header value
     * @return the WSDL of the API (can be a file or zip archive)
     * @throws APIManagementException when error occurred while trying to retrieve the WSDL
     */
    @Override
    public Response getWSDLOfAPI(String apiId, String ifNoneMatch, MessageContext messageContext)
            throws APIManagementException {
        try {
            APIProvider apiProvider = RestApiCommonUtil.getLoggedInUserProvider();
            String tenantDomain = RestApiCommonUtil.getLoggedInUserTenantDomain();
            //this will fail if user does not have access to the API or the API does not exist
            APIIdentifier apiIdentifier = APIMappingUtil.getAPIIdentifierFromUUID(apiId, tenantDomain);
            ResourceFile getWSDLResponse = apiProvider.getWSDL(apiIdentifier);
            return RestApiUtil.getResponseFromResourceFile(apiIdentifier.toString(), getWSDLResponse);
        } catch (APIManagementException e) {
            //Auth failure occurs when cross tenant accessing APIs. Sends 404, since we don't need
            // to expose the existence of the resource
            if (RestApiUtil.isDueToResourceNotFound(e) || RestApiUtil.isDueToAuthorizationFailure(e)) {
                RestApiUtil.handleResourceNotFoundError(RestApiConstants.RESOURCE_API, apiId, e, log);
            } else if (isAuthorizationFailure(e)) {
                RestApiUtil
                        .handleAuthorizationFailure("Authorization failure while retrieving wsdl of API: "
                                        + apiId, e, log);
            } else {
                throw e;
            }
        }
        return null;
    }

    /**
     * Update the WSDL of an API
     *
     * @param apiId UUID of the API
     * @param fileInputStream file data as input stream
     * @param fileDetail file details
     * @param url URL of the WSDL
     * @return 200 OK response if the operation is successful. 400 if the provided inputs are invalid. 500 if a server
     *  error occurred.
     * @throws APIManagementException when error occurred while trying to retrieve the WSDL
     */
    @Override
    public Response updateWSDLOfAPI(String apiId, String ifMatch, InputStream fileInputStream, Attachment fileDetail,
                                    String url, MessageContext messageContext) throws APIManagementException {

        validateWSDLAndReset(fileInputStream, fileDetail, url);
        APIProvider apiProvider = RestApiCommonUtil.getLoggedInUserProvider();
        String tenantDomain = RestApiCommonUtil.getLoggedInUserTenantDomain();
        API api = apiProvider.getAPIbyUUID(apiId, tenantDomain);
        if (StringUtils.isNotBlank(url)) {
            api.setWsdlUrl(url);
            api.setWsdlResource(null);
            apiProvider.updateWsdlFromUrl(api);
        } else {
            ResourceFile wsdlResource = new ResourceFile(fileInputStream,
                    fileDetail.getContentType().toString());
            api.setWsdlResource(wsdlResource);
            api.setWsdlUrl(null);
            apiProvider.updateWsdlFromResourceFile(api);
        }
        return Response.ok().build();
    }

    @Override
    public Response apisChangeLifecyclePost(String action, String apiId, String lifecycleChecklist,
                                            String ifMatch, MessageContext messageContext) {
        //pre-processing
        String[] checkListItems = lifecycleChecklist != null ? lifecycleChecklist.split(",") : new String[0];

        try {
            APIProvider apiProvider = RestApiCommonUtil.getLoggedInUserProvider();
            String tenantDomain = RestApiCommonUtil.getLoggedInUserTenantDomain();
            APIIdentifier apiIdentifier = APIMappingUtil.getAPIIdentifierFromUUID(apiId, tenantDomain);
            Map<String, Object> apiLCData = apiProvider.getAPILifeCycleData(apiId);
            String[] nextAllowedStates = (String[]) apiLCData.get(APIConstants.LC_NEXT_STATES);
            if (!ArrayUtils.contains(nextAllowedStates, action)) {
                RestApiUtil.handleBadRequest(
                        "Action '" + action + "' is not allowed. Allowed actions are " + Arrays
                                .toString(nextAllowedStates), log);
            }

            //check and set lifecycle check list items including "Deprecate Old Versions" and "Require Re-Subscription".
            Map<String, Boolean> lcMap = new HashMap<String, Boolean>();
            for (String checkListItem : checkListItems) {
                String[] attributeValPair = checkListItem.split(":");
                if (attributeValPair.length == 2) {
                    String checkListItemName = attributeValPair[0].trim();
                    boolean checkListItemValue = Boolean.valueOf(attributeValPair[1].trim());
                    lcMap.put(checkListItemName, checkListItemValue);
                    //apiProvider.checkAndChangeAPILCCheckListItem(apiIdentifier, checkListItemName, checkListItemValue);
                }
            }

            //todo: check if API's tiers are properly set before Publishing
            //APIStateChangeResponse stateChangeResponse = apiProvider.changeLifeCycleStatus(apiIdentifier, action.toString());
            APIStateChangeResponse stateChangeResponse = apiProvider.changeLifeCycleStatus(apiId, action.toString(), lcMap);

            //returns the current lifecycle state
            LifecycleStateDTO stateDTO = getLifecycleState(apiIdentifier, apiId); // todo try to prevent this call

            WorkflowResponseDTO workflowResponseDTO = APIMappingUtil
                    .toWorkflowResponseDTO(stateDTO, stateChangeResponse);
            return Response.ok().entity(workflowResponseDTO).build();
        } catch (APIManagementException e) {
            //Auth failure occurs when cross tenant accessing APIs. Sends 404, since we don't need to expose the existence of the resource
            if (RestApiUtil.isDueToResourceNotFound(e) || RestApiUtil.isDueToAuthorizationFailure(e)) {
                RestApiUtil.handleResourceNotFoundError(RestApiConstants.RESOURCE_API, apiId, e, log);
            } else if (isAuthorizationFailure(e)) {
                RestApiUtil.handleAuthorizationFailure(
                        "Authorization failure while updating the lifecycle of API " + apiId, e, log);
            } else {
                RestApiUtil.handleInternalServerError("Error while updating lifecycle of API " + apiId, e, log);
            }
        } catch (FaultGatewaysException e) {
            String errorMessage = "Error while updating the API in Gateway " + apiId;
            RestApiUtil.handleInternalServerError(errorMessage, e, log);
        }
        return null;
    }

    @Override
    public Response apisCopyApiPost(String newVersion, String apiId, Boolean defaultVersion,
                                    MessageContext messageContext) {
        URI newVersionedApiUri;
        APIDTO newVersionedApi;
        try {
            APIProvider apiProvider = RestApiCommonUtil.getLoggedInUserProvider();
            String tenantDomain = RestApiCommonUtil.getLoggedInUserTenantDomain();
            API api = apiProvider.getAPIbyUUID(apiId, tenantDomain);
            APIIdentifier apiIdentifier = api.getId();
            api.setAsDefaultVersion(true);

            //creates the new version
            apiProvider.createNewAPIVersion(api, newVersion);

            //get newly created API to return as response
            APIIdentifier apiNewVersionedIdentifier =
                    new APIIdentifier(apiIdentifier.getProviderName(), apiIdentifier.getApiName(), newVersion);
            newVersionedApi = APIMappingUtil.fromAPItoDTO(apiProvider.getAPI(apiNewVersionedIdentifier));
            //This URI used to set the location header of the POST response
            newVersionedApiUri =
                    new URI(RestApiConstants.RESOURCE_PATH_APIS + "/" + newVersionedApi.getId());
            return Response.created(newVersionedApiUri).entity(newVersionedApi).build();
        } catch (APIManagementException | DuplicateAPIException e) {
            if (RestApiUtil.isDueToResourceAlreadyExists(e)) {
                String errorMessage = "Requested new version " + newVersion + " of API " + apiId + " already exists";
                RestApiUtil.handleResourceAlreadyExistsError(errorMessage, e, log);
            } else if (RestApiUtil.isDueToResourceNotFound(e) || RestApiUtil.isDueToAuthorizationFailure(e)) {
                //Auth failure occurs when cross tenant accessing APIs. Sends 404, since we don't need to expose the existence of the resource
                RestApiUtil.handleResourceNotFoundError(RestApiConstants.RESOURCE_API, apiId, e, log);
            } else if (isAuthorizationFailure(e)) {
                RestApiUtil.handleAuthorizationFailure("Authorization failure while copying API : " + apiId, e, log);
            } else {
                String errorMessage = "Error while copying API : " + apiId;
                RestApiUtil.handleInternalServerError(errorMessage, e, log);
            }
        } catch (URISyntaxException e) {
            String errorMessage = "Error while retrieving API location of " + apiId;
            RestApiUtil.handleInternalServerError(errorMessage, e, log);
        }
        return null;
    }

    /**
     * Exports an API from API Manager for a given API using the ApiId. ID. Meta information, API icon, documentation,
     * WSDL and sequences are exported. This service generates a zipped archive which contains all the above mentioned
     * resources for a given API.
     *
     * @param apiId          UUID of an API
     * @param name           Name of the API that needs to be exported
     * @param version        Version of the API that needs to be exported
     * @param providerName   Provider name of the API that needs to be exported
     * @param format         Format of output documents. Can be YAML or JSON
     * @param preserveStatus Preserve API status on export
     * @return
     */
    @Override
    public Response apisExportGet(String apiId, String name, String version, String providerName, String format,
                                  Boolean preserveStatus, MessageContext messageContext) {
        APIIdentifier apiIdentifier;
        APIDTO apiDtoToReturn;

        //If not specified status is preserved by default
        preserveStatus = preserveStatus == null || preserveStatus;

        // Default export format is YAML
        ExportFormat exportFormat = StringUtils.isNotEmpty(format) ? ExportFormat.valueOf(format.toUpperCase()) :
                ExportFormat.YAML;

        try {
            APIProvider apiProvider = RestApiCommonUtil.getLoggedInUserProvider();
            String userName = RestApiCommonUtil.getLoggedInUsername();

            // apiId == null means the path from the API Controller
            if (apiId == null) {
                // Validate API name, version and provider before exporting
                String provider = ExportUtils.validateExportParams(name, version, providerName);
                apiIdentifier = new APIIdentifier(APIUtil.replaceEmailDomain(provider), name, version);
                apiDtoToReturn = APIMappingUtil.fromAPItoDTO(apiProvider.getAPI(apiIdentifier));
            } else {
                String tenantDomain = RestApiCommonUtil.getLoggedInUserTenantDomain();
                apiIdentifier = APIMappingUtil.getAPIIdentifierFromUUID(apiId, tenantDomain);
                apiDtoToReturn = getAPIByID(apiId);
            }

            File file = ExportUtils.exportApi(apiProvider, apiIdentifier, apiDtoToReturn, userName, exportFormat,
                    preserveStatus);
            return Response.ok(file)
                    .header(RestApiConstants.HEADER_CONTENT_DISPOSITION, "attachment; filename=\""
                            + file.getName() + "\"")
                    .build();
        } catch (APIManagementException | APIImportExportException e) {
            RestApiUtil.handleInternalServerError("Error while exporting " + RestApiConstants.RESOURCE_API, e, log);
        }
        return null;
    }

    /**
     * Import a GraphQL Schema
     * @param type APIType
     * @param fileInputStream input file
     * @param fileDetail file Detail
     * @param additionalProperties api object as string format
     * @param ifMatch If--Match header value
     * @param messageContext messageContext
     * @return Response with GraphQL API
     */
    @Override
    public Response apisImportGraphqlSchemaPost(String ifMatch, String type, InputStream fileInputStream,
                                Attachment fileDetail, String additionalProperties, MessageContext messageContext) {
        APIDTO additionalPropertiesAPI = null;
        String schema = "";

        try {
            if (fileInputStream == null || StringUtils.isBlank(additionalProperties)) {
                String errorMessage = "GraphQL schema and api details cannot be empty.";
                RestApiUtil.handleBadRequest(errorMessage, log);
            } else {
                schema = IOUtils.toString(fileInputStream, RestApiConstants.CHARSET);
            }

            if (!StringUtils.isBlank(additionalProperties) && !StringUtils.isBlank(schema)) {
                if (log.isDebugEnabled()) {
                    log.debug("Deseriallizing additionalProperties: " + additionalProperties + "/n"
                            + "importing schema: " + schema);
                }
            }

            additionalPropertiesAPI = new ObjectMapper().readValue(additionalProperties, APIDTO.class);
            additionalPropertiesAPI.setType(APIDTO.TypeEnum.GRAPHQL);
            APIProvider apiProvider = RestApiCommonUtil.getLoggedInUserProvider();
            API apiToAdd = prepareToCreateAPIByDTO(additionalPropertiesAPI);

            //adding the api
            apiProvider.addAPI(apiToAdd);

            //Save swagger definition of graphQL
            APIDefinition parser = new OAS3Parser();
            SwaggerData swaggerData = new SwaggerData(apiToAdd);
            String apiDefinition = parser.generateAPIDefinition(swaggerData);
            apiProvider.saveSwagger20Definition(apiToAdd.getId(), apiDefinition);

            APIIdentifier createdApiId = apiToAdd.getId();
            apiProvider.saveGraphqlSchemaDefinition(apiToAdd, schema);

            //Retrieve the newly added API to send in the response payload
            API createdApi = apiProvider.getAPI(createdApiId);

            APIDTO createdApiDTO = APIMappingUtil.fromAPItoDTO(createdApi);

            //This URI used to set the location header of the POST response
            URI createdApiUri = new URI(RestApiConstants.RESOURCE_PATH_APIS + "/" + createdApiDTO.getId());
            return Response.created(createdApiUri).entity(createdApiDTO).build();
        } catch (APIManagementException e) {
            String errorMessage = "Error while adding new API : " + additionalPropertiesAPI.getProvider() + "-" +
                additionalPropertiesAPI.getName() + "-" + additionalPropertiesAPI.getVersion() + " - " + e.getMessage();
            RestApiUtil.handleInternalServerError(errorMessage, e, log);
        } catch (URISyntaxException e) {
            String errorMessage = "Error while retrieving API location : " + additionalPropertiesAPI.getProvider() + "-"
                    + additionalPropertiesAPI.getName() + "-" + additionalPropertiesAPI.getVersion();
            RestApiUtil.handleInternalServerError(errorMessage, e, log);
    } catch (IOException e) {
            String errorMessage = "Error while retrieving content from file : " + additionalPropertiesAPI.getProvider()
                    + "-" + additionalPropertiesAPI.getName() + "-" + additionalPropertiesAPI.getVersion();
            RestApiUtil.handleInternalServerError(errorMessage, e, log);
    }
        return null;
    }
    /**
     * Validate graphQL Schema
     * @param fileInputStream  input file
     * @param fileDetail file Detail
     * @param messageContext messageContext
     * @return Validation response
     */
    @Override
    public Response apisValidateGraphqlSchemaPost(InputStream fileInputStream, Attachment fileDetail, MessageContext messageContext) {

        String errorMessage = "";
        String schema;
        TypeDefinitionRegistry typeRegistry;
        Set<SchemaValidationError> validationErrors;
        boolean isValid = false;
        SchemaParser schemaParser = new SchemaParser();
        GraphQLSchemaDefinition graphql = new GraphQLSchemaDefinition();
        GraphQLValidationResponseDTO validationResponse = new GraphQLValidationResponseDTO();
        String filename = fileDetail.getContentDisposition().getFilename();

        try {
            if (filename.endsWith(".graphql") || filename.endsWith(".txt") || filename.endsWith(".sdl")) {
                schema = IOUtils.toString(fileInputStream, RestApiConstants.CHARSET);
                if (schema.isEmpty()) {
                    errorMessage = "GraphQL Schema cannot be empty or null to validate it";
                    RestApiUtil.handleBadRequest(errorMessage, log);
                }
                typeRegistry = schemaParser.parse(schema);
                GraphQLSchema graphQLSchema = UnExecutableSchemaGenerator.makeUnExecutableSchema(typeRegistry);
                SchemaValidator schemaValidation = new SchemaValidator();
                validationErrors = schemaValidation.validateSchema(graphQLSchema);

                if (validationErrors.toArray().length > 0) {
                    errorMessage = "InValid Schema";
                } else {
                    isValid = true;
                    validationResponse.setIsValid(isValid);
                    GraphQLValidationResponseGraphQLInfoDTO graphQLInfo = new GraphQLValidationResponseGraphQLInfoDTO();
                    List<URITemplate> operationList = graphql.extractGraphQLOperationList(schema, null);
                    List<APIOperationsDTO> operationArray = APIMappingUtil.fromURITemplateListToOprationList(operationList);
                    graphQLInfo.setOperations(operationArray);
                    GraphQLSchemaDTO schemaObj = new GraphQLSchemaDTO();
                    schemaObj.setSchemaDefinition(schema);
                    graphQLInfo.setGraphQLSchema(schemaObj);
                    validationResponse.setGraphQLInfo(graphQLInfo);
                }
            }
            else {
                RestApiUtil.handleBadRequest("Unsupported extension type of file: " + filename, log);
            }
        } catch (SchemaProblem | IOException e) {
            errorMessage = e.getMessage();
        }

        if(!isValid) {
            validationResponse.setIsValid(isValid);
            validationResponse.setErrorMessage(errorMessage);
        }
        return Response.ok().entity(validationResponse).build();
    }

    /**
     * Generates Mock response examples for Inline prototyping
     * of a swagger
     *
     * @param apiId API Id
     * @param ifNoneMatch If-None-Match header value
     * @param messageContext message context
     * @return apiDefinition
     * @throws APIManagementException
     */
    @Override
    public Response generateMockScripts(String apiId, String ifNoneMatch, MessageContext messageContext) throws APIManagementException {
        String tenantDomain = RestApiCommonUtil.getLoggedInUserTenantDomain();
        APIProvider apiProvider = RestApiCommonUtil.getLoggedInUserProvider();
        API originalAPI = apiProvider.getAPIbyUUID(apiId, tenantDomain);
        APIIdentifier apiIdentifier = originalAPI.getId();
        String apiDefinition = apiProvider.getOpenAPIDefinition(apiIdentifier);
        apiDefinition=String.valueOf(OASParserUtil.generateExamples(apiDefinition).get(APIConstants.SWAGGER));
        apiProvider.saveSwaggerDefinition(originalAPI,apiDefinition);
        return Response.ok().entity(apiDefinition).build();
    }

    /**
     * Extract GraphQL Operations from given schema
     * @param schema graphQL Schema
     * @return the arrayList of APIOperationsDTOextractGraphQLOperationList
     *
     */
    public List<APIOperationsDTO> extractGraphQLOperationList(String schema) {
        List<APIOperationsDTO> operationArray = new ArrayList<>();
        SchemaParser schemaParser = new SchemaParser();
        TypeDefinitionRegistry typeRegistry = schemaParser.parse(schema);
        Map<java.lang.String, TypeDefinition> operationList = typeRegistry.types();
        for (Map.Entry<String, TypeDefinition> entry : operationList.entrySet()) {
            if (entry.getValue().getName().equals(APIConstants.GRAPHQL_QUERY) ||
                    entry.getValue().getName().equals(APIConstants.GRAPHQL_MUTATION)
                    || entry.getValue().getName().equals(APIConstants.GRAPHQL_SUBSCRIPTION)) {
                for (FieldDefinition fieldDef : ((ObjectTypeDefinition) entry.getValue()).getFieldDefinitions()) {
                    APIOperationsDTO operation = new APIOperationsDTO();
                    operation.setVerb(entry.getKey());
                    operation.setTarget(fieldDef.getName());
                    operationArray.add(operation);
                }
            }
        }
        return operationArray;
    }

    @Override
    public Response apisApiIdSubscriptionPoliciesGet(String apiId, String ifNoneMatch, String xWSO2Tenant,
                                                     MessageContext messageContext) {
        APIDTO apiInfo = getAPIByID(apiId);
        List<Tier> availableThrottlingPolicyList = new ThrottlingPoliciesApiServiceImpl()
                .getThrottlingPolicyList(ThrottlingPolicyDTO.PolicyLevelEnum.SUBSCRIPTION.toString());

        if (apiInfo != null ) {
            List<String> apiPolicies = apiInfo.getPolicies();
            if (apiPolicies != null && !apiPolicies.isEmpty()) {
                List<Tier> apiThrottlingPolicies = new ArrayList<>();
                for (Tier tier : availableThrottlingPolicyList) {
                    if (apiPolicies.contains(tier.getName())) {
                        apiThrottlingPolicies.add(tier);
                    }
                }
                return Response.ok().entity(apiThrottlingPolicies).build();
            }
        }
        return null;
    }

    /**
     * Retrieve deployment status of APIs in cloud clusters
     * @return Deployment status response
     */
    @Override
    public Response deploymentsGetStatus(String apiId,MessageContext messageContext) throws APIManagementException{
        String tenantDomain = RestApiCommonUtil.getLoggedInUserTenantDomain();
        APIIdentifier apiIdentifier = APIMappingUtil.getAPIIdentifierFromUUID(apiId, tenantDomain);
        //APIProvider apiProvider = RestApiUtil.getLoggedInUserProvider();
        DeploymentStatusListDTO deploymentStatusListDTO = APIMappingUtil.fromDeploymentStatustoDTO(apiIdentifier);
        return Response.ok().entity(deploymentStatusListDTO).build();
    }

    private APIDTO getAPIByID(String apiId) {
        try {
            String tenantDomain = RestApiCommonUtil.getLoggedInUserTenantDomain();
            APIProvider apiProvider = RestApiCommonUtil.getLoggedInUserProvider();
            API api = apiProvider.getAPIbyUUID(apiId, tenantDomain);
            return APIMappingUtil.fromAPItoDTO(api);
        } catch (APIManagementException e) {
            //Auth failure occurs when cross tenant accessing APIs. Sends 404, since we don't need
            // to expose the existence of the resource
            if (RestApiUtil.isDueToResourceNotFound(e) || RestApiUtil.isDueToAuthorizationFailure(e)) {
                RestApiUtil.handleResourceNotFoundError(RestApiConstants.RESOURCE_API, apiId, e, log);
            } else if (isAuthorizationFailure(e)) {
                RestApiUtil.handleAuthorizationFailure("User is not authorized to access the API", e, log);
            } else {
                String errorMessage = "Error while retrieving API : " + apiId;
                RestApiUtil.handleInternalServerError(errorMessage, e, log);
            }
        }
        return null;
    }

    /**
     * Validate the provided OpenAPI definition (via file or url) and return a Map with the validation response
     * information.
     *
     * @param url OpenAPI definition url
     * @param fileInputStream file as input stream
     * @param returnContent whether to return the content of the definition in the response DTO
     * @return Map with the validation response information. A value with key 'dto' will have the response DTO
     *  of type OpenAPIDefinitionValidationResponseDTO for the REST API. A value with key 'model' will have the
     *  validation response of type APIDefinitionValidationResponse coming from the impl level.
     */
    private Map validateOpenAPIDefinition(String url, InputStream fileInputStream, Attachment fileDetail,
           Boolean returnContent) throws APIManagementException {
        //validate inputs
        handleInvalidParams(fileInputStream, fileDetail, url);

        OpenAPIDefinitionValidationResponseDTO responseDTO;
        APIDefinitionValidationResponse validationResponse = new APIDefinitionValidationResponse();
        if (url != null) {
            validationResponse = OASParserUtil.validateAPIDefinitionByURL(url, returnContent);
        } else if (fileInputStream != null) {
            String filename = fileDetail.getContentDisposition().getFilename();
            try {
                if (filename.endsWith(".zip")) {
                    validationResponse =
                            OASParserUtil. extractAndValidateOpenAPIArchive(fileInputStream,returnContent);
                } else  {
                    String openAPIContent = IOUtils.toString(fileInputStream, RestApiConstants.CHARSET);
                    validationResponse = OASParserUtil.validateAPIDefinition(openAPIContent, returnContent);
                }
            } catch (IOException e) {
                RestApiUtil.handleInternalServerError("Error while reading file content", e, log);
            }
        }
        responseDTO = APIMappingUtil.getOpenAPIDefinitionValidationResponseFromModel(validationResponse,
                returnContent);

        Map response = new HashMap();
        response.put(RestApiConstants.RETURN_MODEL, validationResponse);
        response.put(RestApiConstants.RETURN_DTO, responseDTO);
        return response;
    }

    /**
     * Validate API import definition/validate definition parameters
     *
     * @param fileInputStream file content stream
     * @param url             URL of the definition
     */
    private void handleInvalidParams(InputStream fileInputStream, Attachment fileDetail, String url) {

        String msg = "";
        boolean isFileSpecified = fileInputStream != null && fileDetail != null &&
                fileDetail.getContentDisposition() != null && fileDetail.getContentDisposition().getFilename() != null;
        if (url == null && !isFileSpecified) {
            msg = "Either 'file' or 'url' should be specified";
        }

        if (isFileSpecified && url != null) {
            msg = "Only one of 'file' and 'url' should be specified";
        }

        if (StringUtils.isNotBlank(msg)) {
            RestApiUtil.handleBadRequest(msg, log);
        }
    }

    /**
     * This method is used to assign micro gateway labels to the DTO
     *
     * @param apiDTO API DTO
     * @param api    the API object
     * @return the API object with labels
     */
    private API assignLabelsToDTO(APIDTO apiDTO, API api) {

        if (apiDTO.getLabels() != null) {
            List<String> labels = apiDTO.getLabels();
            List<Label> labelList = new ArrayList<>();
            for (String label : labels) {
                Label mgLabel = new Label();
                mgLabel.setName(label);
                labelList.add(mgLabel);
            }
            api.setGatewayLabels(labelList);
        }
        return api;
    }

    /**
     * To check whether a particular exception is due to access control restriction.
     *
     * @param e Exception object.
     * @return true if the the exception is caused due to authorization failure.
     */
    private boolean isAuthorizationFailure(Exception e) {
        String errorMessage = e.getMessage();
        return errorMessage != null && errorMessage.contains(APIConstants.UN_AUTHORIZED_ERROR_MESSAGE);
    }


    /***
     * To check if the API is modified or not when the given sequence is in API.
     *
     * @param api
     * @param mediation
     * @return if the API is modified or not
     */
    private boolean isAPIModified(API api, Mediation mediation) {

        if (mediation != null) {
            String sequenceName;
            if (APIConstants.API_CUSTOM_SEQUENCE_TYPE_IN.equalsIgnoreCase(mediation.getType())) {
                sequenceName = api.getInSequence();
                if (isSequenceExistsInAPI(sequenceName, mediation)) {
                    api.setInSequence(null);
                    return true;
                }
            } else if (APIConstants.API_CUSTOM_SEQUENCE_TYPE_OUT.equalsIgnoreCase(mediation.getType())) {
                sequenceName = api.getOutSequence();
                if (isSequenceExistsInAPI(sequenceName, mediation)) {
                    api.setOutSequence(null);
                    return true;
                }
            } else {
                sequenceName = api.getFaultSequence();
                if (isSequenceExistsInAPI(sequenceName, mediation)) {
                    api.setFaultSequence(null);
                    return true;
                }
            }
        }
        return false;
    }

    private boolean isSequenceExistsInAPI(String sequenceName, Mediation mediation) {

        return StringUtils.isNotEmpty(sequenceName) && mediation.getName().equals(sequenceName);
    }

    /**
     * Returns the mediation policy name specify inside mediation config
     *
     * @param config mediation config content
     * @return name of the mediation policy or null
     */
    public String getMediationNameFromConfig(String config) {
        try {
            //convert xml content in to json
            String configInJson = XML.toJSONObject(config).toString();
            JSONParser parser = new JSONParser();
            //Extracting mediation policy name from the json string
            JSONObject jsonObject = (JSONObject) parser.parse(configInJson);
            JSONObject rootObject = (JSONObject) jsonObject.get(APIConstants.MEDIATION_SEQUENCE_ELEM);
            String name = rootObject.get(APIConstants.POLICY_NAME_ELEM).toString();
            return name + APIConstants.MEDIATION_CONFIG_EXT;
        } catch (JSONException e) {
            log.error("JSON Error occurred while converting the mediation config string to json", e);
        } catch (ParseException e) {
            log.error("Parser Error occurred while parsing config json string in to json object", e);
        }
        return null;
    }

    /**
     * Check the existence of the mediation policy
     *
     * @param mediationResourcePath mediation config content
     *
     */
    public void checkMediationPolicy(APIProvider apiProvider, String mediationResourcePath, String name) throws APIManagementException {
        if (apiProvider.checkIfResourceExists(mediationResourcePath)) {
            throw new APIManagementException(ExceptionCodes.MEDIATION_POLICY_API_ALREADY_EXISTS);
        }
        if (StringUtils.isNotBlank(name) && name.length() > APIConstants.MAX_LENGTH_MEDIATION_POLICY_NAME) {
            throw new APIManagementException(ExceptionCodes.from(ExceptionCodes.MEDIATION_POLICY_NAME_TOO_LONG,
                    APIConstants.MAX_LENGTH_MEDIATION_POLICY_NAME + ""));
        }
    }
    /**
     * validate user inout scopes
     *
     * @param api api information
     * @throws APIManagementException throw if validation failure
     */
    private void validateScopes(API api) throws APIManagementException {

        APIIdentifier apiId = api.getId();
        String username = RestApiCommonUtil.getLoggedInUsername();
        String tenantDomain = RestApiCommonUtil.getLoggedInUserTenantDomain();
        int tenantId = APIUtil.getTenantIdFromTenantDomain(tenantDomain);
        APIProvider apiProvider = RestApiCommonUtil.getProvider(username);
        Set<Scope> sharedAPIScopes = new HashSet<>();

        for (Scope scope : api.getScopes()) {
            String scopeName = scope.getKey();
            if (!(APIUtil.isAllowedScope(scopeName))) {
                // Check if each scope key is already assigned as a local scope to a different API which is also not a
                // different version of the same API. If true, return error.
                // If false, check if the scope key is already defined as a shared scope. If so, do not honor the
                // other scope attributes (description, role bindings) in the request payload, replace them with
                // already defined values for the existing shared scope.
                if (apiProvider.isScopeKeyAssignedLocally(apiId, scopeName, tenantId)) {
                    RestApiUtil
                            .handleBadRequest("Scope " + scopeName + " is already assigned locally by another "
                                    + "API", log);
                } else if (apiProvider.isSharedScopeNameExists(scopeName, tenantDomain)) {
                    sharedAPIScopes.add(scope);
                    continue;
                }
            }

            //set display name as empty if it is not provided
            if (StringUtils.isBlank(scope.getName())) {
                scope.setName(scopeName);
            }

            //set description as empty if it is not provided
            if (StringUtils.isBlank(scope.getDescription())) {
                scope.setDescription("");
            }
            if (scope.getRoles() != null) {
                for (String aRole : scope.getRoles().split(",")) {
                    boolean isValidRole = APIUtil.isRoleNameExist(username, aRole);
                    if (!isValidRole) {
                        String error = "Role '" + aRole + "' does not exist.";
                        RestApiUtil.handleBadRequest(error, log);
                    }
                }
            }
        }

        apiProvider.validateSharedScopes(sharedAPIScopes, tenantDomain);
    }

    /**
     * Send HTTP HEAD request to test the endpoint url
     *
     * @param urlVal url for which the HEAD request is sent
     * @return ApiEndpointValidationResponseDTO Response DTO containing validity information of the HEAD request made
     * to test the endpoint url
     */
    public static ApiEndpointValidationResponseDTO sendHttpHEADRequest(String urlVal) {

        ApiEndpointValidationResponseDTO apiEndpointValidationResponseDTO = new ApiEndpointValidationResponseDTO();
        HttpHead head = new HttpHead(urlVal);
        org.apache.commons.httpclient.HttpClient client = new org.apache.commons.httpclient.HttpClient();
        // extract the host name and add the Host http header for sanity
        head.addHeader("Host", urlVal.replaceAll("https?://", "").
                replaceAll("(/.*)?", ""));
        client.getParams().setParameter("http.socket.timeout", 4000);
        client.getParams().setParameter("http.connection.timeout", 4000);
        HttpMethod method = new HeadMethod(urlVal);

        if (System.getProperty(APIConstants.HTTP_PROXY_HOST) != null &&
                System.getProperty(APIConstants.HTTP_PROXY_PORT) != null) {
            log.debug("Proxy configured, hence routing through configured proxy");
            String proxyHost = System.getProperty(APIConstants.HTTP_PROXY_HOST);
            String proxyPort = System.getProperty(APIConstants.HTTP_PROXY_PORT);
            HostConfiguration hostConfiguration = client.getHostConfiguration();
            hostConfiguration.setProxy(proxyHost, Integer.parseInt(proxyPort));
            client.setHostConfiguration(hostConfiguration);
        }
        try {
            int statusCode = client.executeMethod(method);
            apiEndpointValidationResponseDTO.setStatusCode(statusCode);
            apiEndpointValidationResponseDTO.setStatusMessage(HttpStatus.getStatusText(statusCode));
        } catch (UnknownHostException e) {
            log.error("UnknownHostException occurred while sending the HEAD request to the given endpoint url:", e);
            apiEndpointValidationResponseDTO.setError("Unknown Host");
        } catch (IOException e) {
            log.error("Error occurred while sending the HEAD request to the given endpoint url:", e);
            apiEndpointValidationResponseDTO.setError("Connection error");
        } finally {
            method.releaseConnection();
        }
        return apiEndpointValidationResponseDTO;
    }
}<|MERGE_RESOLUTION|>--- conflicted
+++ resolved
@@ -1745,18 +1745,10 @@
     public Response apisApiIdDelete(String apiId, String ifMatch, MessageContext messageContext) {
 
         try {
-<<<<<<< HEAD
-            String username = RestApiUtil.getLoggedInUsername();
-            String tenantDomain = RestApiUtil.getLoggedInUserTenantDomain();
-            APIProvider apiProvider = RestApiUtil.getProvider(username);
-            API api = apiProvider.getAPIbyUUID(apiId, tenantDomain);
-            //APIIdentifier apiIdentifier = APIMappingUtil.getAPIIdentifierFromUUID(apiId, tenantDomain);
-=======
             String username = RestApiCommonUtil.getLoggedInUsername();
             String tenantDomain = RestApiCommonUtil.getLoggedInUserTenantDomain();
             APIProvider apiProvider = RestApiCommonUtil.getProvider(username);
-            APIIdentifier apiIdentifier = APIMappingUtil.getAPIIdentifierFromUUID(apiId, tenantDomain);
->>>>>>> d8aa192a
+            API api = apiProvider.getAPIbyUUID(apiId, tenantDomain);
 
             //check if the API has subscriptions
             //Todo : need to optimize this check. This method seems too costly to check if subscription exists
@@ -3118,12 +3110,6 @@
             APIProvider apiProvider = RestApiCommonUtil.getLoggedInUserProvider();
             String tenantDomain = RestApiCommonUtil.getLoggedInUserTenantDomain();
             //this will fail if user does not have access to the API or the API does not exist
-<<<<<<< HEAD
-            //APIIdentifier apiIdentifier = APIMappingUtil.getAPIIdentifierFromUUID(apiId, tenantDomain);
-            String apiSwagger = apiProvider.getOpenAPIDefinition(apiId);
-            APIDefinition parser = OASParserUtil.getOASParser(apiSwagger);
-=======
->>>>>>> d8aa192a
             API api = apiProvider.getAPIbyUUID(apiId, tenantDomain);
             String updatedDefinition = RestApiCommonUtil.retrieveSwaggerDefinition(api, apiProvider);
             return Response.ok().entity(updatedDefinition).header("Content-Disposition",
