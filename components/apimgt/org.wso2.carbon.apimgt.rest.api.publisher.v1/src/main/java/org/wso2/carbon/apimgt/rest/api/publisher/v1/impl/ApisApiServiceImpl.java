/*
 * Copyright (c) 2019 WSO2 Inc. (http://www.wso2.org) All Rights Reserved.
 *
 * WSO2 Inc. licenses this file to you under the Apache License,
 * Version 2.0 (the "License"); you may not use this file except
 * in compliance with the License.
 * You may obtain a copy of the License at
 *
 *   http://www.apache.org/licenses/LICENSE-2.0
 *
 * Unless required by applicable law or agreed to in writing,
 * software distributed under the License is distributed on an
 * "AS IS" BASIS, WITHOUT WARRANTIES OR CONDITIONS OF ANY
 * KIND, either express or implied.  See the License for the
 * specific language governing permissions and limitations
 * under the License.
 */

package org.wso2.carbon.apimgt.rest.api.publisher.v1.impl;

import com.amazonaws.SdkClientException;
import com.amazonaws.auth.AWSCredentialsProvider;
import com.amazonaws.auth.AWSStaticCredentialsProvider;
import com.amazonaws.auth.BasicAWSCredentials;
import com.amazonaws.auth.InstanceProfileCredentialsProvider;
import com.amazonaws.services.lambda.AWSLambda;
import com.amazonaws.services.lambda.AWSLambdaClientBuilder;
import com.amazonaws.services.lambda.model.FunctionConfiguration;
import com.amazonaws.services.lambda.model.ListFunctionsResult;
import com.fasterxml.jackson.databind.ObjectMapper;
import com.fasterxml.jackson.dataformat.yaml.YAMLFactory;
import com.google.gson.Gson;
import org.apache.axiom.om.OMElement;
import org.apache.axiom.util.base64.Base64Utils;
import org.apache.commons.collections.MapUtils;
import org.apache.commons.httpclient.HostConfiguration;
import org.apache.commons.httpclient.HttpMethod;
import org.apache.commons.httpclient.HttpStatus;
import org.apache.commons.httpclient.methods.HeadMethod;
import org.apache.commons.io.FilenameUtils;
import org.apache.commons.io.IOUtils;
import org.apache.commons.lang3.ArrayUtils;
import org.apache.commons.lang3.StringUtils;
import org.apache.commons.logging.Log;
import org.apache.commons.logging.LogFactory;
import org.apache.cxf.jaxrs.ext.MessageContext;
import org.apache.cxf.jaxrs.ext.multipart.Attachment;
import org.apache.cxf.jaxrs.ext.multipart.ContentDisposition;
import org.apache.cxf.phase.PhaseInterceptorChain;
import org.apache.http.client.methods.CloseableHttpResponse;
import org.apache.http.client.methods.HttpGet;
import org.apache.http.client.methods.HttpHead;
import org.apache.http.client.methods.HttpPut;
import org.apache.http.entity.StringEntity;
import org.apache.http.impl.client.CloseableHttpClient;
import org.json.JSONArray;
import org.json.JSONException;
import org.json.JSONTokener;
import org.json.XML;
import org.json.simple.JSONObject;
import org.json.simple.parser.JSONParser;
import org.json.simple.parser.ParseException;
import org.wso2.carbon.apimgt.api.APIDefinition;
import org.wso2.carbon.apimgt.api.APIDefinitionValidationResponse;
import org.wso2.carbon.apimgt.api.APIManagementException;
import org.wso2.carbon.apimgt.api.APIMgtResourceAlreadyExistsException;
import org.wso2.carbon.apimgt.api.APIMgtResourceNotFoundException;
import org.wso2.carbon.apimgt.api.APIProvider;
import org.wso2.carbon.apimgt.api.ExceptionCodes;
import org.wso2.carbon.apimgt.api.FaultGatewaysException;
import org.wso2.carbon.apimgt.api.MonetizationException;
import org.wso2.carbon.apimgt.api.doc.model.APIResource;
import org.wso2.carbon.apimgt.api.dto.CertificateInformationDTO;
import org.wso2.carbon.apimgt.api.dto.ClientCertificateDTO;
import org.wso2.carbon.apimgt.api.model.API;
import org.wso2.carbon.apimgt.api.model.APIIdentifier;
import org.wso2.carbon.apimgt.api.model.APIInfo;
import org.wso2.carbon.apimgt.api.model.APIProduct;
import org.wso2.carbon.apimgt.api.model.APIProductIdentifier;
import org.wso2.carbon.apimgt.api.model.APIResourceMediationPolicy;
import org.wso2.carbon.apimgt.api.model.APIRevision;
import org.wso2.carbon.apimgt.api.model.APIRevisionDeployment;
import org.wso2.carbon.apimgt.api.model.APIStateChangeResponse;
import org.wso2.carbon.apimgt.api.model.APIStore;
import org.wso2.carbon.apimgt.api.model.ApiTypeWrapper;
import org.wso2.carbon.apimgt.api.model.Comment;
import org.wso2.carbon.apimgt.api.model.CommentList;
import org.wso2.carbon.apimgt.api.model.Documentation;
import org.wso2.carbon.apimgt.api.model.DocumentationContent;
import org.wso2.carbon.apimgt.api.model.Environment;
import org.wso2.carbon.apimgt.api.model.Identifier;
import org.wso2.carbon.apimgt.api.model.LifeCycleEvent;
import org.wso2.carbon.apimgt.api.model.Mediation;
import org.wso2.carbon.apimgt.api.model.Monetization;
import org.wso2.carbon.apimgt.api.model.ResourceFile;
import org.wso2.carbon.apimgt.api.model.ResourcePath;
import org.wso2.carbon.apimgt.api.model.SOAPToRestSequence;
import org.wso2.carbon.apimgt.api.model.Scope;
import org.wso2.carbon.apimgt.api.model.ServiceEntry;
import org.wso2.carbon.apimgt.api.model.SubscribedAPI;
import org.wso2.carbon.apimgt.api.model.SwaggerData;
import org.wso2.carbon.apimgt.api.model.Tier;
import org.wso2.carbon.apimgt.api.model.URITemplate;
import org.wso2.carbon.apimgt.api.model.graphql.queryanalysis.GraphqlComplexityInfo;
import org.wso2.carbon.apimgt.api.model.graphql.queryanalysis.GraphqlSchemaType;
import org.wso2.carbon.apimgt.impl.APIConstants;
import org.wso2.carbon.apimgt.impl.APIManagerFactory;
import org.wso2.carbon.apimgt.impl.GZIPUtils;
import org.wso2.carbon.apimgt.impl.ServiceCatalogImpl;
import org.wso2.carbon.apimgt.impl.certificatemgt.ResponseCode;
import org.wso2.carbon.apimgt.impl.dao.ApiMgtDAO;
import org.wso2.carbon.apimgt.impl.definitions.AsyncApiParser;
import org.wso2.carbon.apimgt.impl.definitions.AsyncApiParserUtil;
import org.wso2.carbon.apimgt.impl.definitions.GraphQLSchemaDefinition;
import org.wso2.carbon.apimgt.impl.definitions.OAS2Parser;
import org.wso2.carbon.apimgt.impl.definitions.OAS3Parser;
import org.wso2.carbon.apimgt.impl.definitions.OASParserUtil;
import org.wso2.carbon.apimgt.impl.importexport.APIImportExportException;
import org.wso2.carbon.apimgt.impl.importexport.ExportFormat;
import org.wso2.carbon.apimgt.impl.importexport.ImportExportAPI;
import org.wso2.carbon.apimgt.impl.importexport.utils.APIImportExportUtil;
import org.wso2.carbon.apimgt.impl.utils.APIMWSDLReader;
import org.wso2.carbon.apimgt.impl.utils.APIUtil;
import org.wso2.carbon.apimgt.impl.utils.APIVersionStringComparator;
import org.wso2.carbon.apimgt.impl.utils.CertificateMgtUtils;
import org.wso2.carbon.apimgt.impl.wsdl.SequenceGenerator;
import org.wso2.carbon.apimgt.impl.wsdl.model.WSDLValidationResponse;
import org.wso2.carbon.apimgt.impl.wsdl.util.SOAPOperationBindingUtils;
import org.wso2.carbon.apimgt.impl.wsdl.util.SequenceUtils;
import org.wso2.carbon.apimgt.rest.api.common.RestApiCommonUtil;
import org.wso2.carbon.apimgt.rest.api.common.RestApiConstants;
import org.wso2.carbon.apimgt.rest.api.common.dto.ErrorDTO;
import org.wso2.carbon.apimgt.rest.api.publisher.v1.ApisApiService;
import org.wso2.carbon.apimgt.rest.api.publisher.v1.common.mappings.APIMappingUtil;
import org.wso2.carbon.apimgt.rest.api.publisher.v1.common.mappings.CertificateMappingUtil;
import org.wso2.carbon.apimgt.rest.api.publisher.v1.common.mappings.CertificateRestApiUtils;
import org.wso2.carbon.apimgt.rest.api.publisher.v1.common.mappings.CommentMappingUtil;
import org.wso2.carbon.apimgt.rest.api.publisher.v1.common.mappings.DocumentationMappingUtil;
import org.wso2.carbon.apimgt.rest.api.publisher.v1.common.mappings.ExternalStoreMappingUtil;
import org.wso2.carbon.apimgt.rest.api.publisher.v1.common.mappings.GraphqlQueryAnalysisMappingUtil;
import org.wso2.carbon.apimgt.rest.api.publisher.v1.common.mappings.MediationMappingUtil;
import org.wso2.carbon.apimgt.rest.api.publisher.v1.common.mappings.PublisherCommonUtils;
import org.wso2.carbon.apimgt.rest.api.publisher.v1.dto.APIDTO;
import org.wso2.carbon.apimgt.rest.api.publisher.v1.dto.APIExternalStoreListDTO;
import org.wso2.carbon.apimgt.rest.api.publisher.v1.dto.APIKeyDTO;
import org.wso2.carbon.apimgt.rest.api.publisher.v1.dto.APIListDTO;
import org.wso2.carbon.apimgt.rest.api.publisher.v1.dto.APIMonetizationInfoDTO;
import org.wso2.carbon.apimgt.rest.api.publisher.v1.dto.APIRevenueDTO;
import org.wso2.carbon.apimgt.rest.api.publisher.v1.dto.APIRevisionDTO;
import org.wso2.carbon.apimgt.rest.api.publisher.v1.dto.APIRevisionDeploymentDTO;
import org.wso2.carbon.apimgt.rest.api.publisher.v1.dto.APIRevisionListDTO;
import org.wso2.carbon.apimgt.rest.api.publisher.v1.dto.ApiEndpointValidationResponseDTO;
import org.wso2.carbon.apimgt.rest.api.publisher.v1.dto.AsyncAPISpecificationValidationResponseDTO;
import org.wso2.carbon.apimgt.rest.api.publisher.v1.dto.AuditReportDTO;
import org.wso2.carbon.apimgt.rest.api.publisher.v1.dto.CertificateInfoDTO;
import org.wso2.carbon.apimgt.rest.api.publisher.v1.dto.ClientCertMetadataDTO;
import org.wso2.carbon.apimgt.rest.api.publisher.v1.dto.ClientCertificatesDTO;
import org.wso2.carbon.apimgt.rest.api.publisher.v1.dto.CommentDTO;
import org.wso2.carbon.apimgt.rest.api.publisher.v1.dto.CommentListDTO;
import org.wso2.carbon.apimgt.rest.api.publisher.v1.dto.DocumentDTO;
import org.wso2.carbon.apimgt.rest.api.publisher.v1.dto.DocumentListDTO;
import org.wso2.carbon.apimgt.rest.api.publisher.v1.dto.FileInfoDTO;
import org.wso2.carbon.apimgt.rest.api.publisher.v1.dto.GraphQLQueryComplexityInfoDTO;
import org.wso2.carbon.apimgt.rest.api.publisher.v1.dto.GraphQLSchemaDTO;
import org.wso2.carbon.apimgt.rest.api.publisher.v1.dto.GraphQLSchemaTypeListDTO;
import org.wso2.carbon.apimgt.rest.api.publisher.v1.dto.GraphQLValidationResponseDTO;
import org.wso2.carbon.apimgt.rest.api.publisher.v1.dto.LifecycleHistoryDTO;
import org.wso2.carbon.apimgt.rest.api.publisher.v1.dto.LifecycleStateDTO;
import org.wso2.carbon.apimgt.rest.api.publisher.v1.dto.MediationDTO;
import org.wso2.carbon.apimgt.rest.api.publisher.v1.dto.MediationListDTO;
import org.wso2.carbon.apimgt.rest.api.publisher.v1.dto.OpenAPIDefinitionValidationResponseDTO;
import org.wso2.carbon.apimgt.rest.api.publisher.v1.dto.PaginationDTO;
import org.wso2.carbon.apimgt.rest.api.publisher.v1.dto.PatchRequestBodyDTO;
import org.wso2.carbon.apimgt.rest.api.publisher.v1.dto.PostRequestBodyDTO;
import org.wso2.carbon.apimgt.rest.api.publisher.v1.dto.ResourcePathListDTO;
import org.wso2.carbon.apimgt.rest.api.publisher.v1.dto.ResourcePolicyInfoDTO;
import org.wso2.carbon.apimgt.rest.api.publisher.v1.dto.ResourcePolicyListDTO;
import org.wso2.carbon.apimgt.rest.api.publisher.v1.dto.ThrottlingPolicyDTO;
import org.wso2.carbon.apimgt.rest.api.publisher.v1.dto.TopicDTO;
import org.wso2.carbon.apimgt.rest.api.publisher.v1.dto.TopicListDTO;
import org.wso2.carbon.apimgt.rest.api.publisher.v1.dto.WSDLInfoDTO;
import org.wso2.carbon.apimgt.rest.api.publisher.v1.dto.WSDLValidationResponseDTO;
import org.wso2.carbon.apimgt.rest.api.publisher.v1.dto.WorkflowResponseDTO;
import org.wso2.carbon.apimgt.rest.api.publisher.v1.utils.RestApiPublisherUtils;
import org.wso2.carbon.apimgt.rest.api.util.exception.BadRequestException;
import org.wso2.carbon.apimgt.rest.api.util.utils.RestApiUtil;
import org.wso2.carbon.base.ServerConfiguration;
import org.wso2.carbon.core.util.CryptoException;
import org.wso2.carbon.core.util.CryptoUtil;
import org.wso2.carbon.utils.CarbonUtils;

import javax.ws.rs.core.MediaType;
import javax.ws.rs.core.Response;
import java.io.BufferedReader;
import java.io.ByteArrayInputStream;
import java.io.ByteArrayOutputStream;
import java.io.File;
import java.io.IOException;
import java.io.InputStream;
import java.io.InputStreamReader;
import java.io.OutputStream;
import java.io.OutputStreamWriter;
import java.io.PrintWriter;
import java.io.UnsupportedEncodingException;
import java.net.HttpURLConnection;
import java.net.MalformedURLException;
import java.net.URI;
import java.net.URISyntaxException;
import java.net.URL;
import java.net.URLConnection;
import java.net.UnknownHostException;
import java.nio.charset.StandardCharsets;
import java.util.ArrayList;
import java.util.Arrays;
import java.util.Base64;
import java.util.HashMap;
import java.util.List;
import java.util.Map;
import java.util.Set;

import static org.wso2.carbon.apimgt.api.ExceptionCodes.API_VERSION_ALREADY_EXISTS;

public class ApisApiServiceImpl implements ApisApiService {

    private static final Log log = LogFactory.getLog(ApisApiServiceImpl.class);
    private static final String API_PRODUCT_TYPE = "APIPRODUCT";

    @Override
    public Response getAllAPIs(Integer limit, Integer offset, String xWSO2Tenant, String query,
                            String ifNoneMatch, Boolean expand, String accept, MessageContext messageContext) {

        List<API> allMatchedApis = new ArrayList<>();
        Object apiListDTO;

        //pre-processing
        //setting default limit and offset values if they are not set
        limit = limit != null ? limit : RestApiConstants.PAGINATION_LIMIT_DEFAULT;
        offset = offset != null ? offset : RestApiConstants.PAGINATION_OFFSET_DEFAULT;
        query = query == null ? "" : query;
        expand = expand != null && expand;
        try {

            //revert content search back to normal search by name to avoid doc result complexity and to comply with REST api practices
            if (query.startsWith(APIConstants.CONTENT_SEARCH_TYPE_PREFIX + ":")) {
                query = query
                        .replace(APIConstants.CONTENT_SEARCH_TYPE_PREFIX + ":", APIConstants.NAME_TYPE_PREFIX + ":");
            }

            APIProvider apiProvider = RestApiCommonUtil.getLoggedInUserProvider();

            String tenantDomain = RestApiCommonUtil.getLoggedInUserTenantDomain();
            boolean migrationMode = Boolean.getBoolean(RestApiConstants.MIGRATION_MODE);

            /*if (migrationMode) { // migration flow
                if (!StringUtils.isEmpty(targetTenantDomain)) {
                    tenantDomain = targetTenantDomain;
                }
                RestApiUtil.handleMigrationSpecificPermissionViolations(tenantDomain, username);
            }*/
            Map<String, Object> result;

            result = apiProvider.searchPaginatedAPIs(query, tenantDomain, offset, limit);

            Set<API> apis = (Set<API>) result.get("apis");
            allMatchedApis.addAll(apis);

            apiListDTO = APIMappingUtil.fromAPIListToDTO(allMatchedApis, expand);

            //Add pagination section in the response
            Object totalLength = result.get("length");
            Integer length = 0;
            if (totalLength != null) {
                length = (Integer) totalLength;
            }

            APIMappingUtil.setPaginationParams(apiListDTO, query, offset, limit, length);

            if (APIConstants.APPLICATION_GZIP.equals(accept)) {
                try {
                    File zippedResponse = GZIPUtils.constructZippedResponse(apiListDTO);
                    return Response.ok().entity(zippedResponse)
                            .header("Content-Disposition", "attachment").
                                    header("Content-Encoding", "gzip").build();
                } catch (APIManagementException e) {
                    RestApiUtil.handleInternalServerError(e.getMessage(), e, log);
                }
            } else {
                return Response.ok().entity(apiListDTO).build();
            }
        } catch (APIManagementException e) {
            String errorMessage = "Error while retrieving APIs";
            RestApiUtil.handleInternalServerError(errorMessage, e, log);
        }
        return null;
    }

    @Override
    public Response createAPI(APIDTO body, String oasVersion, MessageContext messageContext)
            throws APIManagementException{
        URI createdApiUri;
        APIDTO createdApiDTO;
        try {
            API createdApi = PublisherCommonUtils
                    .addAPIWithGeneratedSwaggerDefinition(body, oasVersion, RestApiCommonUtil.getLoggedInUsername());
            createdApiDTO = APIMappingUtil.fromAPItoDTO(createdApi);
            //This URI used to set the location header of the POST response
            createdApiUri = new URI(RestApiConstants.RESOURCE_PATH_APIS + "/" + createdApiDTO.getId());
            return Response.created(createdApiUri).entity(createdApiDTO).build();
        } catch (URISyntaxException e) {
            String errorMessage = "Error while retrieving API location : " + body.getProvider() + "-" +
                    body.getName() + "-" + body.getVersion();
            RestApiUtil.handleInternalServerError(errorMessage, e, log);
        } catch (CryptoException e) {
            String errorMessage = "Error while encrypting the secret key of API : " + body.getProvider() + "-" +
                    body.getName() + "-" + body.getVersion() + " - " + e.getMessage();
            RestApiUtil.handleInternalServerError(errorMessage, e, log);
        }
        return null;
    }

    @Override
    public Response getAPI(String apiId, String xWSO2Tenant, String ifNoneMatch, MessageContext messageContext) throws APIManagementException {
        APIProvider apiProvider = RestApiCommonUtil.getLoggedInUserProvider();
        APIDTO apiToReturn = getAPIByID(apiId, apiProvider);
        return Response.ok().entity(apiToReturn).build();
    }

    @Override
    public Response addCommentToAPI(String apiId, PostRequestBodyDTO postRequestBodyDTO, String replyTo, MessageContext
            messageContext) throws APIManagementException {
        String username = RestApiCommonUtil.getLoggedInUsername();
        String requestedTenantDomain = RestApiCommonUtil.getLoggedInUserTenantDomain();
        try {
            APIProvider apiProvider = RestApiCommonUtil.getLoggedInUserProvider();
            ApiTypeWrapper apiTypeWrapper = apiProvider.getAPIorAPIProductByUUID(apiId, requestedTenantDomain);
            Identifier identifier;
            if (apiTypeWrapper.isAPIProduct()) {
                identifier = apiTypeWrapper.getApiProduct().getId();
            } else {
                identifier = apiTypeWrapper.getApi().getId();
            }
            Comment comment = new Comment();
            comment.setText(postRequestBodyDTO.getContent());
            comment.setCategory(postRequestBodyDTO.getCategory());
            comment.setParentCommentID(replyTo);
            comment.setEntryPoint("PUBLISHER");
            comment.setUser(username);
            comment.setApiId(apiId);
            String createdCommentId = apiProvider.addComment(identifier, comment, username);
            Comment createdComment = apiProvider.getComment(apiTypeWrapper, createdCommentId, 0, 0);
            CommentDTO commentDTO = CommentMappingUtil.fromCommentToDTO(createdComment);

            String uriString = RestApiConstants.RESOURCE_PATH_APIS + "/" + apiId +
                    RestApiConstants.RESOURCE_PATH_COMMENTS + "/" + createdCommentId;
            URI uri = new URI(uriString);
            return Response.created(uri).entity(commentDTO).build();
        } catch (APIManagementException e) {
            if (RestApiUtil.isDueToResourceNotFound(e) || RestApiUtil.isDueToAuthorizationFailure(e)) {
                RestApiUtil.handleResourceNotFoundError(RestApiConstants.RESOURCE_API, apiId, e, log);
            } else {
                RestApiUtil.handleInternalServerError("Failed to add comment to the API " + apiId, e, log);
            }
        } catch (URISyntaxException e) {
            throw new APIManagementException("Error while retrieving comment content location for API " + apiId);
        }
        return null;
    }

    @Override
    public Response getAllCommentsOfAPI(String apiId, String xWSO2Tenant, Integer limit, Integer offset, Boolean
            includeCommenterInfo, MessageContext messageContext) throws APIManagementException {
        String requestedTenantDomain = RestApiUtil.getRequestedTenantDomain(xWSO2Tenant);
        try {
            APIProvider apiProvider = RestApiCommonUtil.getLoggedInUserProvider();
            ApiTypeWrapper apiTypeWrapper = apiProvider.getAPIorAPIProductByUUID(apiId, requestedTenantDomain);
            String parentCommentID = null;
            CommentList comments = apiProvider.getComments(apiTypeWrapper, parentCommentID, limit, offset);
            CommentListDTO commentDTO = CommentMappingUtil.fromCommentListToDTO(comments, includeCommenterInfo);

            String uriString = RestApiConstants.RESOURCE_PATH_APIS + "/" + apiId +
                    RestApiConstants.RESOURCE_PATH_COMMENTS;
            URI uri = new URI(uriString);
            return Response.ok(uri).entity(commentDTO).build();

        } catch (APIManagementException e) {
            if (RestApiUtil.isDueToResourceNotFound(e) || RestApiUtil.isDueToAuthorizationFailure(e)) {
                RestApiUtil.handleResourceNotFoundError(RestApiConstants.RESOURCE_API, apiId, e, log);
            } else {
                RestApiUtil.handleInternalServerError("Failed to get comments of API " + apiId, e, log);
            }
        } catch (URISyntaxException e) {
            String errorMessage = "Error while retrieving comments content location for API " + apiId;
            RestApiUtil.handleInternalServerError(errorMessage, e, log);
        }
        return null;
    }

    @Override
    public Response getCommentOfAPI(String commentId, String apiId, String xWSO2Tenant, String ifNoneMatch, Boolean
            includeCommenterInfo, Integer replyLimit, Integer replyOffset, MessageContext messageContext) throws
            APIManagementException {
        String requestedTenantDomain = RestApiUtil.getRequestedTenantDomain(xWSO2Tenant);
        try {
            APIProvider apiProvider = RestApiCommonUtil.getLoggedInUserProvider();
            ApiTypeWrapper apiTypeWrapper = apiProvider.getAPIorAPIProductByUUID(apiId, requestedTenantDomain);
            Comment comment = apiProvider.getComment(apiTypeWrapper, commentId, replyLimit, replyOffset);

            if (comment != null) {
                CommentDTO commentDTO;
                if (includeCommenterInfo) {
                    Map<String, Map<String, String>> userClaimsMap = CommentMappingUtil
                            .retrieveUserClaims(comment.getUser(), new HashMap<>());
                    commentDTO = CommentMappingUtil.fromCommentToDTOWithUserInfo(comment, userClaimsMap);
                } else {
                    commentDTO = CommentMappingUtil.fromCommentToDTO(comment);
                }
                String uriString = RestApiConstants.RESOURCE_PATH_APIS + "/" + apiId +
                        RestApiConstants.RESOURCE_PATH_COMMENTS + "/" + commentId;
                URI uri = new URI(uriString);
                return Response.ok(uri).entity(commentDTO).build();
            } else {
                RestApiUtil.handleResourceNotFoundError(RestApiConstants.RESOURCE_COMMENTS,
                        String.valueOf(commentId), log);
            }
        } catch (APIManagementException e) {
            if (RestApiUtil.isDueToAuthorizationFailure(e)) {
                RestApiUtil.handleAuthorizationFailure(RestApiConstants.RESOURCE_API, apiId, e, log);
            } else if (RestApiUtil.isDueToResourceNotFound(e)) {
                RestApiUtil.handleResourceNotFoundError(RestApiConstants.RESOURCE_API, apiId, e, log);
            } else {
                String errorMessage = "Error while retrieving comment for API : " + apiId + "with comment ID " + commentId;
                RestApiUtil.handleInternalServerError(errorMessage, e, log);
            }
        } catch (URISyntaxException e) {
            String errorMessage = "Error while retrieving comment content location : " + apiId;
            RestApiUtil.handleInternalServerError(errorMessage, e, log);
        }
        return null;
    }

    @Override
    public Response getRepliesOfComment(String commentId, String apiId, String xWSO2Tenant, Integer limit, Integer
            offset, String ifNoneMatch, Boolean includeCommenterInfo, MessageContext messageContext) throws
            APIManagementException {
        String requestedTenantDomain = RestApiUtil.getRequestedTenantDomain(xWSO2Tenant);
        try {
            APIProvider apiProvider = RestApiCommonUtil.getLoggedInUserProvider();
            ApiTypeWrapper apiTypeWrapper = apiProvider.getAPIorAPIProductByUUID(apiId, requestedTenantDomain);
            CommentList comments = apiProvider.getComments(apiTypeWrapper, commentId, limit, offset);
            CommentListDTO commentDTO = CommentMappingUtil.fromCommentListToDTO(comments, includeCommenterInfo);

            String uriString = RestApiConstants.RESOURCE_PATH_APIS + "/" + apiId +
                    RestApiConstants.RESOURCE_PATH_COMMENTS;
            URI uri = new URI(uriString);
            return Response.ok(uri).entity(commentDTO).build();

        } catch (APIManagementException e) {
            if (RestApiUtil.isDueToResourceNotFound(e) || RestApiUtil.isDueToAuthorizationFailure(e)) {
                RestApiUtil.handleResourceNotFoundError(RestApiConstants.RESOURCE_API, apiId, e, log);
            } else {
                RestApiUtil.handleInternalServerError("Failed to get comments of API " + apiId, e, log);
            }
        } catch (URISyntaxException e) {
            String errorMessage = "Error while retrieving comments content location for API " + apiId;
            RestApiUtil.handleInternalServerError(errorMessage, e, log);
        }
        return null;
    }

    @Override
    public Response editCommentOfAPI(String commentId, String apiId, PatchRequestBodyDTO patchRequestBodyDTO,
                                     MessageContext messageContext) throws APIManagementException {
        String username = RestApiCommonUtil.getLoggedInUsername();
        String requestedTenantDomain = RestApiCommonUtil.getLoggedInUserTenantDomain();
        try {
            APIProvider apiProvider = RestApiCommonUtil.getLoggedInUserProvider();
            ApiTypeWrapper apiTypeWrapper = apiProvider.getAPIorAPIProductByUUID(apiId, requestedTenantDomain);
            Comment comment = apiProvider.getComment(apiTypeWrapper, commentId, 0, 0);
            if (comment != null) {
                if (comment.getUser().equals(username)) {
                    boolean commentEdited = false;
                    if (patchRequestBodyDTO.getCategory() != null && !(patchRequestBodyDTO.getCategory().equals(comment
                            .getCategory()))) {
                        comment.setCategory(patchRequestBodyDTO.getCategory());
                        commentEdited = true;
                    }
                    if (patchRequestBodyDTO.getContent() != null && !(patchRequestBodyDTO.getContent().equals(comment
                            .getText()))) {
                        comment.setText(patchRequestBodyDTO.getContent());
                        commentEdited = true;
                    }
                    if (commentEdited) {
                        if (apiProvider.editComment(apiTypeWrapper, commentId, comment)) {
                            Comment editedComment = apiProvider.getComment(apiTypeWrapper, commentId, 0, 0);
                            CommentDTO commentDTO = CommentMappingUtil.fromCommentToDTO(editedComment);

                            String uriString = RestApiConstants.RESOURCE_PATH_APIS + "/" + apiId +
                                    RestApiConstants.RESOURCE_PATH_COMMENTS + "/" + commentId;
                            URI uri = new URI(uriString);
                            return Response.ok(uri).entity(commentDTO).build();
                        }
                    } else {
                        return Response.ok().build();
                    }
                } else {
                    RestApiUtil.handleAuthorizationFailure(RestApiConstants.RESOURCE_COMMENTS, String.valueOf(commentId)
                            , log);
                }
            } else {
                RestApiUtil.handleResourceNotFoundError(RestApiConstants.RESOURCE_COMMENTS,
                        String.valueOf(commentId), log);
            }
        } catch (URISyntaxException e) {
            String errorMessage = "Error while retrieving comment content location for API " + apiId;
            RestApiUtil.handleInternalServerError(errorMessage, e, log);
        }
        return null;
    }

    @Override
    public Response deleteComment(String commentId, String apiId, String ifMatch, MessageContext messageContext) throws
            APIManagementException {
        String requestedTenantDomain = RestApiCommonUtil.getLoggedInUserTenantDomain();
        String username = RestApiCommonUtil.getLoggedInUsername();
        try {
            APIProvider apiProvider = RestApiCommonUtil.getLoggedInUserProvider();
            ApiTypeWrapper apiTypeWrapper = apiProvider.getAPIorAPIProductByUUID(apiId, requestedTenantDomain);
            Comment comment = apiProvider.getComment(apiTypeWrapper, commentId, 0, 0);
            if (comment != null) {
                String[] tokenScopes = (String[]) PhaseInterceptorChain.getCurrentMessage().getExchange()
                        .get(RestApiConstants.USER_REST_API_SCOPES);
                if (Arrays.asList(tokenScopes).contains(RestApiConstants.ADMIN_SCOPE) || comment.getUser().equals(username)) {
                    if (apiProvider.deleteComment(apiTypeWrapper, commentId)) {
                        JSONObject obj = new JSONObject();
                        obj.put("id", commentId);
                        obj.put("message", "The comment has been deleted");
                        return Response.ok(obj).type(MediaType.APPLICATION_JSON).build();
                    } else {
                        return Response.status(405, "Method Not Allowed").type(MediaType
                                .APPLICATION_JSON).build();
                    }
                } else {
                    return Response.status(403, "Forbidden").type(MediaType.APPLICATION_JSON).build();
                }
            } else {
                RestApiUtil.handleResourceNotFoundError(RestApiConstants.RESOURCE_COMMENTS,
                        String.valueOf(commentId), log);
            }
        } catch (APIManagementException e) {
            if (RestApiUtil.isDueToAuthorizationFailure(e)) {
                RestApiUtil.handleAuthorizationFailure(RestApiConstants.RESOURCE_API, apiId, e, log);
            } else if (RestApiUtil.isDueToResourceNotFound(e)) {
                RestApiUtil.handleResourceNotFoundError(RestApiConstants.RESOURCE_API, apiId, e, log);
            } else {
                String errorMessage = "Error while deleting comment " + commentId + "for API " + apiId;
                RestApiUtil.handleInternalServerError(errorMessage, e, log);
            }
        }
        return null;
    }

    /**
     * Get complexity details of a given API
     *
     * @param apiId          apiId
     * @param messageContext message context
     * @return Response with complexity details of the GraphQL API
     */

    @Override
    public Response getGraphQLPolicyComplexityOfAPI(String apiId, MessageContext messageContext)
            throws APIManagementException {
        try {
            APIProvider apiProvider = RestApiCommonUtil.getLoggedInUserProvider();
            String tenantDomain = RestApiCommonUtil.getLoggedInUserTenantDomain();
            APIIdentifier apiIdentifier;
            if (ApiMgtDAO.getInstance().checkAPIUUIDIsARevisionUUID(apiId) != null) {
                apiIdentifier = APIMappingUtil.getAPIInfoFromUUID(apiId,tenantDomain).getId();
            } else {
                apiIdentifier = APIMappingUtil.getAPIIdentifierFromUUID(apiId);
            }
            API api = apiProvider.getAPIbyUUID(apiId, tenantDomain);
            if (APIConstants.GRAPHQL_API.equals(api.getType())) {
                GraphqlComplexityInfo graphqlComplexityInfo = apiProvider.getComplexityDetails(apiIdentifier);
                GraphQLQueryComplexityInfoDTO graphQLQueryComplexityInfoDTO =
                        GraphqlQueryAnalysisMappingUtil.fromGraphqlComplexityInfotoDTO(graphqlComplexityInfo);
                return Response.ok().entity(graphQLQueryComplexityInfoDTO).build();
            } else {
                throw new APIManagementException(ExceptionCodes.API_NOT_GRAPHQL);
            }
        } catch (APIManagementException e) {
            //Auth failure occurs when cross tenant accessing APIs. Sends 404, since we don't need
            // to expose the existence of the resource
            if (RestApiUtil.isDueToResourceNotFound(e) || RestApiUtil.isDueToAuthorizationFailure(e)) {
                RestApiUtil.handleResourceNotFoundError(RestApiConstants.RESOURCE_API, apiId, e, log);
            } else if (isAuthorizationFailure(e)) {
                RestApiUtil.handleAuthorizationFailure(
                        "Authorization failure while retrieving complexity details of API : " + apiId, e, log);
            } else {
                String msg = "Error while retrieving complexity details of API " + apiId;
                RestApiUtil.handleInternalServerError(msg, e, log);
            }
        }
        return null;
    }

    /**
     * Update complexity details of a given API
     *
     * @param apiId          apiId
     * @param body           GraphQLQueryComplexityInfo DTO as request body
     * @param messageContext message context
     * @return Response
     */

    @Override
    public Response updateGraphQLPolicyComplexityOfAPI(String apiId, GraphQLQueryComplexityInfoDTO body,
                                                       MessageContext messageContext) throws APIManagementException {
        try {
            if (StringUtils.isBlank(apiId)) {
                String errorMessage = "API ID cannot be empty or null.";
                RestApiUtil.handleBadRequest(errorMessage, log);
            }

            //validate if api exists
            APIInfo apiInfo = validateAPIExistence(apiId);
            //validate API update operation permitted based on the LC state
            validateAPIOperationsPerLC(apiInfo.getStatus().toString());

            String tenantDomain = RestApiCommonUtil.getLoggedInUserTenantDomain();
            APIProvider apiProvider = RestApiCommonUtil.getLoggedInUserProvider();
            API existingAPI = apiProvider.getAPIbyUUID(apiId, tenantDomain);
            String schema = apiProvider.getGraphqlSchema(apiInfo.toAPIIdentifier());

            GraphqlComplexityInfo graphqlComplexityInfo =
                    GraphqlQueryAnalysisMappingUtil.fromDTOtoValidatedGraphqlComplexityInfo(body, schema);
            if (APIConstants.GRAPHQL_API.equals(existingAPI.getType())) {
                apiProvider.addOrUpdateComplexityDetails(apiInfo.toAPIIdentifier(), graphqlComplexityInfo);
                return Response.ok().build();
            } else {
                throw new APIManagementException(ExceptionCodes.API_NOT_GRAPHQL);
            }
        } catch (APIManagementException e) {
            //Auth failure occurs when cross tenant accessing APIs. Sends 404, since we don't need
            // to expose the existence of the resource
            if (RestApiUtil.isDueToResourceNotFound(e) || RestApiUtil.isDueToAuthorizationFailure(e)) {
                RestApiUtil.handleResourceNotFoundError(RestApiConstants.RESOURCE_API, apiId, e, log);
            } else if (isAuthorizationFailure(e)) {
                RestApiUtil.handleAuthorizationFailure(
                        "Authorization failure while updating complexity details of API : " + apiId, e, log);
            } else {
                String errorMessage = "Error while updating complexity details of API : " + apiId;
                RestApiUtil.handleInternalServerError(errorMessage, e, log);
            }
        }
        return null;
    }

    @Override
    public Response updateTopics(String apiId, TopicListDTO topicListDTO, String ifMatch, MessageContext messageContext)
            throws APIManagementException {
        APIProvider apiProvider = RestApiCommonUtil.getLoggedInUserProvider();
        String tenantDomain = RestApiCommonUtil.getLoggedInUserTenantDomain();
        //validate if api exists
        validateAPIExistence(apiId);

        API existingAPI = apiProvider.getAPIbyUUID(apiId, tenantDomain);
        //validate API update operation permitted based on the LC state
        validateAPIOperationsPerLC(existingAPI.getStatus());

        Set<URITemplate> uriTemplates = existingAPI.getUriTemplates();
        uriTemplates.clear();

        for (TopicDTO topicDTO : topicListDTO.getList()) {
            URITemplate uriTemplate = new URITemplate();
            uriTemplate.setUriTemplate(topicDTO.getName());
            uriTemplate.setHTTPVerb(topicDTO.getMode().toUpperCase());
            // TODO: Get these from proper locations
            uriTemplate.setAuthType(APIConstants.AUTH_APPLICATION_OR_USER_LEVEL_TOKEN);
            uriTemplate.setThrottlingTier(APIConstants.UNLIMITED_TIER);
            uriTemplates.add(uriTemplate);
        }
        existingAPI.setUriTemplates(uriTemplates);

        // TODO: Add scopes

        try {
            apiProvider.updateAPI(existingAPI);
        } catch (FaultGatewaysException e) {
            String errorMessage = "Error while updating API : " + apiId;
            RestApiUtil.handleInternalServerError(errorMessage, e, log);
        }
        return Response.ok().build();
    }

    /**
     * Get GraphQL Schema of given API
     *
     * @param apiId          apiId
     * @param accept
     * @param ifNoneMatch    If--Match header value
     * @param messageContext message context
     * @return Response with GraphQL Schema
     */
    @Override
    public Response getAPIGraphQLSchema(String apiId, String accept, String ifNoneMatch,
                                        MessageContext messageContext) {
        try {
            APIProvider apiProvider = RestApiCommonUtil.getLoggedInUserProvider();
            String tenantDomain = RestApiCommonUtil.getLoggedInUserTenantDomain();
            //this will fail if user does not have access to the API or the API does not exist
            APIIdentifier apiIdentifier;
            if (ApiMgtDAO.getInstance().checkAPIUUIDIsARevisionUUID(apiId) != null) {
                apiIdentifier = APIMappingUtil.getAPIInfoFromUUID(apiId,tenantDomain).getId();
            } else {
                apiIdentifier = APIMappingUtil.getAPIIdentifierFromUUID(apiId);
            }
            String schemaContent = apiProvider.getGraphqlSchema(apiIdentifier);
            GraphQLSchemaDTO dto = new GraphQLSchemaDTO();
            dto.setSchemaDefinition(schemaContent);
            dto.setName(apiIdentifier.getProviderName() + APIConstants.GRAPHQL_SCHEMA_PROVIDER_SEPERATOR +
                    apiIdentifier.getApiName() + apiIdentifier.getVersion() + APIConstants.GRAPHQL_SCHEMA_FILE_EXTENSION);
            return Response.ok().entity(dto).build();
        } catch (APIManagementException e) {
            //Auth failure occurs when cross tenant accessing APIs. Sends 404, since we don't need
            // to expose the existence of the resource
            if (RestApiUtil.isDueToResourceNotFound(e) || RestApiUtil.isDueToAuthorizationFailure(e)) {
                RestApiUtil.handleResourceNotFoundError(RestApiConstants.RESOURCE_API, apiId, e, log);
            } else if (isAuthorizationFailure(e)) {
                RestApiUtil
                        .handleAuthorizationFailure("Authorization failure while retrieving schema of API: " + apiId, e,
                                log);
            } else {
                String errorMessage = "Error while retrieving schema of API: " + apiId;
                RestApiUtil.handleInternalServerError(errorMessage, e, log);
            }
        }
        return null;
    }

    /**
     * Update GraphQL Schema
     *
     * @param apiId            api Id
     * @param schemaDefinition graphQL schema definition
     * @param ifMatch
     * @param messageContext
     * @return
     */
    @Override
    public Response updateAPIGraphQLSchema(String apiId, String schemaDefinition, String ifMatch,
                                           MessageContext messageContext) {
        try {
            APIProvider apiProvider = RestApiCommonUtil.getLoggedInUserProvider();
            String tenantDomain = RestApiCommonUtil.getLoggedInUserTenantDomain();
            //validate if api exists
            validateAPIExistence(apiId);
            API originalAPI = apiProvider.getAPIbyUUID(apiId, tenantDomain);
            //validate API update operation permitted based on the LC state
            validateAPIOperationsPerLC(originalAPI.getStatus());
            PublisherCommonUtils.addGraphQLSchema(originalAPI, schemaDefinition, apiProvider);
            APIDTO modifiedAPI = APIMappingUtil.fromAPItoDTO(originalAPI);
            return Response.ok().entity(modifiedAPI.getOperations()).build();
        } catch (APIManagementException | FaultGatewaysException e) {
            //Auth failure occurs when cross tenant accessing APIs. Sends 404, since we don't need
            // to expose the existence of the resource
            if (RestApiUtil.isDueToResourceNotFound(e) || RestApiUtil.isDueToAuthorizationFailure(e)) {
                RestApiUtil.handleResourceNotFoundError(RestApiConstants.RESOURCE_API, apiId, e, log);
            } else if (isAuthorizationFailure(e)) {
                RestApiUtil
                        .handleAuthorizationFailure("Authorization failure while retrieving schema of API: " + apiId, e,
                                log);
            } else {
                String errorMessage = "Error while uploading schema of the API: " + apiId;
                RestApiUtil.handleInternalServerError(errorMessage, e, log);
            }
        }
        return null;
    }

    @Override
    public Response updateAPI(String apiId, APIDTO body, String ifMatch, MessageContext messageContext) {
        String[] tokenScopes =
                (String[]) PhaseInterceptorChain.getCurrentMessage().getExchange()
                        .get(RestApiConstants.USER_REST_API_SCOPES);
        String username = RestApiCommonUtil.getLoggedInUsername();
        String tenantDomain = RestApiCommonUtil.getLoggedInUserTenantDomain();
        try {
            //validate if api exists
            validateAPIExistence(apiId);
            APIProvider apiProvider = RestApiCommonUtil.getProvider(username);
            API originalAPI = apiProvider.getAPIbyUUID(apiId, tenantDomain);
            //validate API update operation permitted based on the LC state
            validateAPIOperationsPerLC(originalAPI.getStatus());
            API updatedApi = PublisherCommonUtils.updateApi(originalAPI, body, apiProvider, tokenScopes);
            return Response.ok().entity(APIMappingUtil.fromAPItoDTO(updatedApi)).build();
        } catch (APIManagementException e) {
            //Auth failure occurs when cross tenant accessing APIs. Sends 404, since we don't need
            // to expose the existence of the resource
            if (RestApiUtil.isDueToResourceNotFound(e) || RestApiUtil.isDueToAuthorizationFailure(e)) {
                RestApiUtil.handleResourceNotFoundError(RestApiConstants.RESOURCE_API, apiId, e, log);
            } else if (isAuthorizationFailure(e)) {
                RestApiUtil.handleAuthorizationFailure("Authorization failure while updating API : " + apiId, e, log);
            } else {
                String errorMessage = "Error while updating the API : " + apiId + " - " + e.getMessage();
                RestApiUtil.handleInternalServerError(errorMessage, e, log);
            }
        } catch (FaultGatewaysException e) {
            String errorMessage = "Error while updating API : " + apiId;
            RestApiUtil.handleInternalServerError(errorMessage, e, log);
        } catch (CryptoException e) {
            String errorMessage = "Error while encrypting the secret key of API : " + apiId;
            RestApiUtil.handleInternalServerError(errorMessage, e, log);
        } catch (ParseException e) {
            String errorMessage = "Error while parsing endpoint config of API : " + apiId;
            RestApiUtil.handleInternalServerError(errorMessage, e, log);
        }
        return null;
    }

    /**
     * When the API is Published or Deprecated, only the users with scope "apim:api_import_export", "apim:api_publish", "apim:admin" will be allowed for
     * updating/deleting APIs or its sub-resources.
     *
     * @param status Status of the API which is currently created (current state)
     * @throws APIManagementException if update is not allowed
     */
    private void validateAPIOperationsPerLC(String status) throws APIManagementException {
        boolean updatePermittedForPublishedDeprecated = false;
        String[] tokenScopes =
                (String[]) PhaseInterceptorChain.getCurrentMessage().getExchange()
                        .get(RestApiConstants.USER_REST_API_SCOPES);

        for (String scope : tokenScopes) {
            if (RestApiConstants.PUBLISHER_SCOPE.equals(scope)
                    || RestApiConstants.API_IMPORT_EXPORT_SCOPE.equals(scope)
                    || RestApiConstants.ADMIN_SCOPE.equals(scope)) {
                updatePermittedForPublishedDeprecated = true;
                break;
            }
        }
        if (!updatePermittedForPublishedDeprecated && (
                APIConstants.PUBLISHED.equals(status)
                || APIConstants.DEPRECATED.equals(status))) {
            throw new APIManagementException(
                    ExceptionCodes.from(ExceptionCodes.API_UPDATE_FORBIDDEN_PER_LC, status));
        }
    }

    /**
     * Validate whether the given API with UUID exists in the DB
     *
     * @param apiId API UUID
     * @return API details
     * @throws APIManagementException if the API doesn't exists in the DB
     */
    private APIInfo validateAPIExistence(String apiId) throws APIManagementException {
        APIProvider apiProvider = RestApiCommonUtil.getLoggedInUserProvider();
        APIInfo apiInfo = apiProvider.getAPIInfoByUUID(apiId);
        if (apiInfo == null) {
            throw new APIMgtResourceNotFoundException("Couldn't retrieve existing API with API UUID: "
                    + apiId, ExceptionCodes.from(ExceptionCodes.API_NOT_FOUND,
                    apiId));
        }
        return apiInfo;
    }

    /**
     * Get all types and fields of the GraphQL Schema of a given API
     *
     * @param apiId          apiId
     * @param messageContext message context
     * @return Response with all the types and fields found within the schema definition
     */
    @Override public Response getGraphQLPolicyComplexityTypesOfAPI(String apiId, MessageContext messageContext) {
        GraphQLSchemaDefinition graphql = new GraphQLSchemaDefinition();
        try {
            APIProvider apiProvider = RestApiCommonUtil.getLoggedInUserProvider();
            String tenantDomain = RestApiCommonUtil.getLoggedInUserTenantDomain();
            APIIdentifier apiIdentifier;
            if (ApiMgtDAO.getInstance().checkAPIUUIDIsARevisionUUID(apiId) != null) {
                apiIdentifier = APIMappingUtil.getAPIInfoFromUUID(apiId,tenantDomain).getId();
            } else {
                apiIdentifier = APIMappingUtil.getAPIIdentifierFromUUID(apiId);
            }
            API api = apiProvider.getAPIbyUUID(apiId, tenantDomain);
            if (APIConstants.GRAPHQL_API.equals(api.getType())) {
                String schemaContent = apiProvider.getGraphqlSchema(apiIdentifier);
                List<GraphqlSchemaType> typeList = graphql.extractGraphQLTypeList(schemaContent);
                GraphQLSchemaTypeListDTO graphQLSchemaTypeListDTO =
                        GraphqlQueryAnalysisMappingUtil.fromGraphqlSchemaTypeListtoDTO(typeList);
                return Response.ok().entity(graphQLSchemaTypeListDTO).build();
            } else {
                throw new APIManagementException(ExceptionCodes.API_NOT_GRAPHQL);
            }
        } catch (APIManagementException e) {
            //Auth failure occurs when cross tenant accessing APIs. Sends 404, since we don't need
            // to expose the existence of the resource
            if (RestApiUtil.isDueToResourceNotFound(e) || RestApiUtil.isDueToAuthorizationFailure(e)) {
                RestApiUtil.handleResourceNotFoundError(RestApiConstants.RESOURCE_API, apiId, e, log);
            } else if (isAuthorizationFailure(e)) {
                RestApiUtil.handleAuthorizationFailure(
                        "Authorization failure while retrieving types and fields of API : " + apiId, e, log);
            } else {
                String msg = "Error while retrieving types and fields of the schema of API " + apiId;
                RestApiUtil.handleInternalServerError(msg, e, log);
            }
        }
        return null;
    }

    // AWS Lambda: rest api operation to get ARNs
    @Override
    public Response getAmazonResourceNamesOfAPI(String apiId, MessageContext messageContext) {
        JSONObject arns = new JSONObject();
        try {
            String tenantDomain = RestApiCommonUtil.getLoggedInUserTenantDomain();
            APIProvider apiProvider = RestApiCommonUtil.getLoggedInUserProvider();
            API api = apiProvider.getAPIbyUUID(apiId, tenantDomain);
            String endpointConfigString = api.getEndpointConfig();
            if (!StringUtils.isEmpty(endpointConfigString)) {
                JSONParser jsonParser = new JSONParser();
                JSONObject endpointConfig = (JSONObject) jsonParser.parse(endpointConfigString);
                if (endpointConfig != null) {
                    if (endpointConfig.containsKey(APIConstants.AMZN_ACCESS_KEY) &&
                            endpointConfig.containsKey(APIConstants.AMZN_SECRET_KEY) &&
                                endpointConfig.containsKey(APIConstants.AMZN_REGION)) {
                        String accessKey = (String) endpointConfig.get(APIConstants.AMZN_ACCESS_KEY);
                        String secretKey = (String) endpointConfig.get(APIConstants.AMZN_SECRET_KEY);
                        String region = (String) endpointConfig.get(APIConstants.AMZN_REGION);
                        AWSCredentialsProvider credentialsProvider;
                        if (StringUtils.isEmpty(accessKey) && StringUtils.isEmpty(secretKey) &&
                            StringUtils.isEmpty(region)) {
                            credentialsProvider = InstanceProfileCredentialsProvider.getInstance();
                        } else if (!StringUtils.isEmpty(accessKey) && !StringUtils.isEmpty(secretKey) &&
                                    !StringUtils.isEmpty(region)) {
                            if (secretKey.length() == APIConstants.AWS_ENCRYPTED_SECRET_KEY_LENGTH) {
                                CryptoUtil cryptoUtil = CryptoUtil.getDefaultCryptoUtil();
                                secretKey = new String(cryptoUtil.base64DecodeAndDecrypt(secretKey),
                                        APIConstants.DigestAuthConstants.CHARSET);
                            }
                            BasicAWSCredentials awsCredentials = new BasicAWSCredentials(accessKey, secretKey);
                            credentialsProvider = new AWSStaticCredentialsProvider(awsCredentials);
                        } else {
                            log.error("Missing AWS Credentials");
                            return null;
                        }
                        AWSLambda awsLambda = AWSLambdaClientBuilder.standard()
                                .withCredentials(credentialsProvider)
                                .withRegion(region)
                                .build();
                        ListFunctionsResult listFunctionsResult = awsLambda.listFunctions();
                        List<FunctionConfiguration> functionConfigurations = listFunctionsResult.getFunctions();
                        arns.put("count", functionConfigurations.size());
                        JSONArray list = new JSONArray();
                        for (FunctionConfiguration functionConfiguration : functionConfigurations) {
                            list.put(functionConfiguration.getFunctionArn());
                        }
                        arns.put("list", list);
                        return Response.ok().entity(arns.toString()).build();
                    }
                }
            }
        } catch (SdkClientException e) {
            if (e.getCause() instanceof UnknownHostException) {
                arns.put("error", "No internet connection to connect the given access method.");
                log.error("No internet connection to connect the given access method of API : " + apiId, e);
                return Response.serverError().entity(arns.toString()).build();
            } else {
                arns.put("error", "Unable to access Lambda functions under the given access method.");
                log.error("Unable to access Lambda functions under the given access method of API : " + apiId, e);
                return Response.serverError().entity(arns.toString()).build();
            }
        } catch (ParseException e) {
            String errorMessage = "Error while parsing endpoint config of the API: " + apiId;
            RestApiUtil.handleInternalServerError(errorMessage, e, log);
        } catch (CryptoException | UnsupportedEncodingException e) {
            String errorMessage = "Error while decrypting the secret key of the API: " + apiId;
            RestApiUtil.handleInternalServerError(errorMessage, e, log);
        } catch (APIManagementException e) {
            String errorMessage = "Error while retrieving the API: " + apiId;
            RestApiUtil.handleInternalServerError(errorMessage, e, log);
        }
        return null;
    }

    /**
     * Method to retrieve Security Audit Report
     * @param apiId API ID of the API
     * @param accept Accept header string
     * @param messageContext Message Context string
     * @return Response object of Security Audit
     */
    @Override
    public Response getAuditReportOfAPI(String apiId, String accept, MessageContext messageContext) {
        boolean isDebugEnabled = log.isDebugEnabled();
        try {
            String username = RestApiCommonUtil.getLoggedInUsername();
            String tenantDomain = RestApiCommonUtil.getLoggedInUserTenantDomain();
            APIProvider apiProvider = RestApiCommonUtil.getProvider(username);
            API api = apiProvider.getAPIbyUUID(apiId, tenantDomain);
            APIIdentifier apiIdentifier = api.getId();
            String apiDefinition = apiProvider.getOpenAPIDefinition(apiIdentifier, tenantDomain);
            // Get configuration file, retrieve API token and collection id
            JSONObject securityAuditPropertyObject = apiProvider.getSecurityAuditAttributesFromConfig(username);
            String apiToken = (String) securityAuditPropertyObject.get("apiToken");
            String collectionId = (String) securityAuditPropertyObject.get("collectionId");
            String baseUrl = (String) securityAuditPropertyObject.get("baseUrl");

            if (baseUrl == null) {
                baseUrl = APIConstants.BASE_AUDIT_URL;
            }
            // Retrieve the uuid from the database
            String auditUuid = ApiMgtDAO.getInstance().getAuditApiId(apiIdentifier);
            if (auditUuid != null) {
                updateAuditApi(apiDefinition, apiToken, auditUuid, baseUrl, isDebugEnabled);
            } else {
                auditUuid = createAuditApi(collectionId, apiToken, apiIdentifier, apiDefinition, baseUrl,
                        isDebugEnabled);
            }
            // Logic for the HTTP request
            String getUrl = baseUrl + "/" + auditUuid + APIConstants.ASSESSMENT_REPORT;
            URL getReportUrl = new URL(getUrl);
            try (CloseableHttpClient getHttpClient = (CloseableHttpClient) APIUtil
                    .getHttpClient(getReportUrl.getPort(), getReportUrl.getProtocol())) {
                HttpGet httpGet = new HttpGet(getUrl);
                // Set the header properties of the request
                httpGet.setHeader(APIConstants.HEADER_ACCEPT, APIConstants.APPLICATION_JSON_MEDIA_TYPE);
                httpGet.setHeader(APIConstants.HEADER_API_TOKEN, apiToken);
                httpGet.setHeader(APIConstants.HEADER_USER_AGENT, APIConstants.USER_AGENT_APIM);
                // Code block for the processing of the response
                try (CloseableHttpResponse response = getHttpClient.execute(httpGet)) {
                    if (isDebugEnabled) {
                        log.debug("HTTP status " + response.getStatusLine().getStatusCode());
                    }
                    if (response.getStatusLine().getStatusCode() == HttpStatus.SC_OK) {
                        BufferedReader reader = new BufferedReader(
                                new InputStreamReader(response.getEntity().getContent(), StandardCharsets.UTF_8));
                        String inputLine;
                        StringBuilder responseString = new StringBuilder();

                        while ((inputLine = reader.readLine()) != null) {
                            responseString.append(inputLine);
                        }
                        reader.close();
                        JSONObject responseJson = (JSONObject) new JSONParser().parse(responseString.toString());
                        String report = responseJson.get(APIConstants.DATA).toString();
                        String grade = (String) ((JSONObject) ((JSONObject) responseJson.get(APIConstants.ATTR))
                                .get(APIConstants.DATA)).get(APIConstants.GRADE);
                        Integer numErrors = Integer.valueOf(
                                (String) ((JSONObject) ((JSONObject) responseJson.get(APIConstants.ATTR))
                                        .get(APIConstants.DATA)).get(APIConstants.NUM_ERRORS));
                        String decodedReport = new String(Base64Utils.decode(report), StandardCharsets.UTF_8);
                        AuditReportDTO auditReportDTO = new AuditReportDTO();
                        auditReportDTO.setReport(decodedReport);
                        auditReportDTO.setGrade(grade);
                        auditReportDTO.setNumErrors(numErrors);
                        auditReportDTO.setExternalApiId(auditUuid);
                        return Response.ok().entity(auditReportDTO).build();
                    }
                }
            }
        } catch (IOException e) {
            RestApiUtil.handleInternalServerError("Error occurred while getting "
                    + "HttpClient instance", e, log);
        } catch (ParseException e) {
            RestApiUtil.handleInternalServerError("API Definition String "
                    + "could not be parsed into JSONObject.", e, log);
        } catch (APIManagementException e) {
            String errorMessage = "Error while Auditing API : " + apiId;
            RestApiUtil.handleInternalServerError(errorMessage, e, log);
        }
        return null;
    }

    /**
     * Update API Definition before retrieving Security Audit Report
     * @param apiDefinition API Definition of API
     * @param apiToken API Token to access Security Audit
     * @param auditUuid Respective UUID of API in Security Audit
     * @param baseUrl Base URL to communicate with Security Audit
     * @param isDebugEnabled Boolean whether debug is enabled
     * @throws IOException In the event of any problems with the request
     * @throws APIManagementException In the event of unexpected response
     */
    private void updateAuditApi(String apiDefinition, String apiToken, String auditUuid, String baseUrl,
                                boolean isDebugEnabled)
            throws IOException, APIManagementException {
        // Set the property to be attached in the body of the request
        // Attach API Definition to property called specfile to be sent in the request
        JSONObject jsonBody = new JSONObject();
        jsonBody.put("specfile", Base64Utils.encode(apiDefinition.getBytes(StandardCharsets.UTF_8)));
        // Logic for HTTP Request
        String putUrl = baseUrl + "/" + auditUuid;
        URL updateApiUrl = new URL(putUrl);
        try (CloseableHttpClient httpClient = (CloseableHttpClient) APIUtil
                .getHttpClient(updateApiUrl.getPort(), updateApiUrl.getProtocol())) {
            HttpPut httpPut = new HttpPut(putUrl);
            // Set the header properties of the request
            httpPut.setHeader(APIConstants.HEADER_ACCEPT, APIConstants.APPLICATION_JSON_MEDIA_TYPE);
            httpPut.setHeader(APIConstants.HEADER_CONTENT_TYPE, APIConstants.APPLICATION_JSON_MEDIA_TYPE);
            httpPut.setHeader(APIConstants.HEADER_API_TOKEN, apiToken);
            httpPut.setHeader(APIConstants.HEADER_USER_AGENT, APIConstants.USER_AGENT_APIM);
            httpPut.setEntity(new StringEntity(jsonBody.toJSONString()));
            // Code block for processing the response
            try (CloseableHttpResponse response = httpClient.execute(httpPut)) {
                if (isDebugEnabled) {
                    log.debug("HTTP status " + response.getStatusLine().getStatusCode());
                }
                if (!(response.getStatusLine().getStatusCode() == HttpStatus.SC_OK)) {
                    throw new APIManagementException(
                            "Error while sending data to the API Security Audit Feature. Found http status " +
                                    response.getStatusLine());
                }
            } finally {
                httpPut.releaseConnection();
            }
        }
    }

    /**
     * Send API Definition to Security Audit for the first time
     * @param collectionId Collection ID in which the Definition should be sent to
     * @param apiToken API Token to access Security Audit
     * @param apiIdentifier API Identifier object
     * @param apiDefinition API Definition of API
     * @param baseUrl Base URL to communicate with Security Audit
     * @param isDebugEnabled Boolean whether debug is enabled
     * @return String UUID of API in Security Audit
     * @throws IOException In the event of any problems in the request
     * @throws APIManagementException In the event of unexpected response
     * @throws ParseException In the event of any parse errors from the response
     */
    private String createAuditApi(String collectionId, String apiToken, APIIdentifier apiIdentifier,
                                  String apiDefinition, String baseUrl, boolean isDebugEnabled)
            throws IOException, APIManagementException, ParseException {
        HttpURLConnection httpConn;
        OutputStream outputStream;
        PrintWriter writer;
        String auditUuid = null;
        URL url = new URL(baseUrl);
        httpConn = (HttpURLConnection) url.openConnection();
        httpConn.setUseCaches(false);
        httpConn.setDoOutput(true); // indicates POST method
        httpConn.setDoInput(true);
        httpConn.setRequestProperty(APIConstants.HEADER_CONTENT_TYPE,
                APIConstants.MULTIPART_CONTENT_TYPE + APIConstants.MULTIPART_FORM_BOUNDARY);
        httpConn.setRequestProperty(APIConstants.HEADER_ACCEPT, APIConstants.APPLICATION_JSON_MEDIA_TYPE);
        httpConn.setRequestProperty(APIConstants.HEADER_API_TOKEN, apiToken);
        httpConn.setRequestProperty(APIConstants.HEADER_USER_AGENT, APIConstants.USER_AGENT_APIM);
        outputStream = httpConn.getOutputStream();
        writer = new PrintWriter(new OutputStreamWriter(outputStream, StandardCharsets.UTF_8), true);
        // Name property
        writer.append("--" + APIConstants.MULTIPART_FORM_BOUNDARY).append(APIConstants.MULTIPART_LINE_FEED)
                .append("Content-Disposition: form-data; name=\"name\"")
                .append(APIConstants.MULTIPART_LINE_FEED).append(APIConstants.MULTIPART_LINE_FEED)
                .append(apiIdentifier.getApiName()).append(APIConstants.MULTIPART_LINE_FEED);
        writer.flush();
        // Specfile property
        writer.append("--" + APIConstants.MULTIPART_FORM_BOUNDARY).append(APIConstants.MULTIPART_LINE_FEED)
                .append("Content-Disposition: form-data; name=\"specfile\"; filename=\"swagger.json\"")
                .append(APIConstants.MULTIPART_LINE_FEED)
                .append(APIConstants.HEADER_CONTENT_TYPE + ": " + APIConstants.APPLICATION_JSON_MEDIA_TYPE)
                .append(APIConstants.MULTIPART_LINE_FEED).append(APIConstants.MULTIPART_LINE_FEED)
                .append(apiDefinition).append(APIConstants.MULTIPART_LINE_FEED);
        writer.flush();
        // CollectionID property
        writer.append("--" + APIConstants.MULTIPART_FORM_BOUNDARY).append(APIConstants.MULTIPART_LINE_FEED)
                .append("Content-Disposition: form-data; name=\"cid\"").append(APIConstants.MULTIPART_LINE_FEED)
                .append(APIConstants.MULTIPART_LINE_FEED).append(collectionId)
                .append(APIConstants.MULTIPART_LINE_FEED);
        writer.flush();
        writer.append("--" + APIConstants.MULTIPART_FORM_BOUNDARY + "--")
                .append(APIConstants.MULTIPART_LINE_FEED);
        writer.close();
        // Checks server's status code first
        int status = httpConn.getResponseCode();
        if (status == HttpURLConnection.HTTP_OK) {
            if (isDebugEnabled) {
                log.debug("HTTP status " + status);
            }
            BufferedReader reader = new BufferedReader(
                    new InputStreamReader(httpConn.getInputStream(), StandardCharsets.UTF_8));
            String inputLine;
            StringBuilder responseString = new StringBuilder();

            while ((inputLine = reader.readLine()) != null) {
                responseString.append(inputLine);
            }
            reader.close();
            httpConn.disconnect();
            JSONObject responseJson = (JSONObject) new JSONParser().parse(responseString.toString());
            auditUuid = (String) ((JSONObject) responseJson.get(APIConstants.DESC)).get(APIConstants.ID);
            ApiMgtDAO.getInstance().addAuditApiMapping(apiIdentifier, auditUuid);
        } else {
            if (httpConn.getErrorStream() != null) {
                BufferedReader reader =
                        new BufferedReader(new InputStreamReader(httpConn.getErrorStream(), StandardCharsets.UTF_8));
                String inputLine;
                StringBuilder responseString = new StringBuilder();

                while ((inputLine = reader.readLine()) != null) {
                    responseString.append(inputLine);
                }
                reader.close();
                httpConn.disconnect();
                JSONObject responseJson = (JSONObject) new JSONParser().parse(responseString.toString());
                String errorMessage = httpConn.getResponseMessage();
                if (responseJson.containsKey("message")) {
                    errorMessage = (String) responseJson.get("message");
                }
                throw new APIManagementException(
                    "Error while retrieving data for the API Security Audit Report. Found http status: " +
                        httpConn.getResponseCode() + " - " + errorMessage);
            } else {
                throw new APIManagementException(
                    "Error while retrieving data for the API Security Audit Report. Found http status: " +
                        httpConn.getResponseCode() + " - " + httpConn.getResponseMessage());
            }
        }
        return auditUuid;
    }

    @Override
    public Response getAPIClientCertificateContentByAlias(String apiId, String alias,
                                                               MessageContext messageContext) {
        String tenantDomain = RestApiCommonUtil.getLoggedInUserTenantDomain();
        String certFileName = alias + ".crt";
        try {
            APIProvider apiProvider = RestApiCommonUtil.getLoggedInUserProvider();
            API api = apiProvider.getAPIbyUUID(apiId, tenantDomain);
            ClientCertificateDTO clientCertificateDTO = CertificateRestApiUtils.preValidateClientCertificate(alias,
                    api.getId());
            if (clientCertificateDTO != null) {
                Object certificate = CertificateRestApiUtils
                        .getDecodedCertificate(clientCertificateDTO.getCertificate());
                Response.ResponseBuilder responseBuilder = Response.ok().entity(certificate);
                responseBuilder.header(RestApiConstants.HEADER_CONTENT_DISPOSITION,
                        "attachment; filename=\"" + certFileName + "\"");
                responseBuilder.header(RestApiConstants.HEADER_CONTENT_TYPE, MediaType.APPLICATION_OCTET_STREAM);
                return responseBuilder.build();
            }
        } catch (APIManagementException e) {
            RestApiUtil.handleInternalServerError(
                    "Error while retrieving the client certificate with alias " + alias + " for the tenant "
                            + tenantDomain, e, log);
        }
        return null;
    }

    @Override
    public Response deleteAPIClientCertificateByAlias(String alias, String apiId,
                                                           MessageContext messageContext) {
        String tenantDomain = RestApiCommonUtil.getLoggedInUserTenantDomain();
        try {
            //validate if api exists
            validateAPIExistence(apiId);

            APIProvider apiProvider = RestApiCommonUtil.getLoggedInUserProvider();
            API api = apiProvider.getAPIbyUUID(apiId, RestApiCommonUtil.getLoggedInUserTenantDomain());
            //validate API update operation permitted based on the LC state
            validateAPIOperationsPerLC(api.getStatus());

            ClientCertificateDTO clientCertificateDTO = CertificateRestApiUtils.preValidateClientCertificate(alias,
                    api.getId());
            int responseCode = apiProvider
                    .deleteClientCertificate(
                            RestApiCommonUtil.getLoggedInUsername(), clientCertificateDTO.getApiIdentifier(),
                            alias);
            if (responseCode == ResponseCode.SUCCESS.getResponseCode()) {
                //Handle api product case.
                if (API_PRODUCT_TYPE.equals(api.getType())) {
                    APIIdentifier apiIdentifier = api.getId();
                    APIProductIdentifier apiProductIdentifier =
                            new APIProductIdentifier(apiIdentifier.getProviderName(), apiIdentifier.getApiName(),
                                    apiIdentifier.getVersion());
                    APIProduct apiProduct = apiProvider.getAPIProduct(apiProductIdentifier);
                    apiProvider.updateAPIProduct(apiProduct);
                } else {
                    apiProvider.updateAPI(api);
                }
                if (log.isDebugEnabled()) {
                    log.debug(String.format("The client certificate which belongs to tenant : %s represented by the "
                            + "alias : %s is deleted successfully", tenantDomain, alias));
                }
                return Response.ok().entity("The certificate for alias '" + alias + "' deleted successfully.").build();
            } else {
                if (log.isDebugEnabled()) {
                    log.debug(String.format("Failed to delete the client certificate which belongs to tenant : %s "
                            + "represented by the alias : %s.", tenantDomain, alias));
                }
                RestApiUtil.handleInternalServerError(
                        "Error while deleting the client certificate for alias '" + alias + "'.", log);
            }
        } catch (APIManagementException e) {
            RestApiUtil.handleInternalServerError(
                    "Error while deleting the client certificate with alias " + alias + " for the tenant "
                            + tenantDomain, e, log);
        } catch (FaultGatewaysException e) {
            RestApiUtil.handleInternalServerError(
                    "Error while publishing the certificate change to gateways for the alias " + alias, e, log);
        }
        return null;
    }

    @Override
    public Response getAPIClientCertificateByAlias(String alias, String apiId,
                                                        MessageContext messageContext) {
        String tenantDomain = RestApiCommonUtil.getLoggedInUserTenantDomain();
        CertificateMgtUtils certificateMgtUtils = CertificateMgtUtils.getInstance();
        try {
            APIProvider apiProvider = RestApiCommonUtil.getLoggedInUserProvider();
            API api = apiProvider.getAPIbyUUID(apiId, tenantDomain);
            ClientCertificateDTO clientCertificateDTO = CertificateRestApiUtils.preValidateClientCertificate(alias,
                    api.getId());
            CertificateInformationDTO certificateInformationDTO = certificateMgtUtils
                    .getCertificateInfo(clientCertificateDTO.getCertificate());
            if (certificateInformationDTO != null) {
                CertificateInfoDTO certificateInfoDTO = CertificateMappingUtil
                        .fromCertificateInformationToDTO(certificateInformationDTO);
                return Response.ok().entity(certificateInfoDTO).build();
            } else {
                RestApiUtil.handleResourceNotFoundError("Certificate is empty for alias " + alias, log);
            }
        } catch (APIManagementException e) {
            RestApiUtil.handleInternalServerError(
                    "Error while retrieving the client certificate with alias " + alias + " for the tenant "
                            + tenantDomain, e, log);
        }
        return null;
    }

    @Override
    public Response updateAPIClientCertificateByAlias(String alias, String apiId,
                                                      InputStream certificateInputStream,
                                                      Attachment certificateDetail, String tier,
                                                      MessageContext messageContext) {
        try {
            //validate if api exists
            validateAPIExistence(apiId);

            ContentDisposition contentDisposition;
            String fileName;
            String base64EncodedCert = null;
            APIProvider apiProvider = RestApiCommonUtil.getLoggedInUserProvider();
            API api = apiProvider.getAPIbyUUID(apiId, RestApiCommonUtil.getLoggedInUserTenantDomain());
            //validate API update operation permitted based on the LC state
            validateAPIOperationsPerLC(api.getStatus());

            String userName = RestApiCommonUtil.getLoggedInUsername();
            int tenantId = APIUtil.getTenantId(userName);
            ClientCertificateDTO clientCertificateDTO = CertificateRestApiUtils.preValidateClientCertificate(alias,
                    api.getId());
            if (certificateDetail != null) {
                contentDisposition = certificateDetail.getContentDisposition();
                fileName = contentDisposition.getParameter(RestApiConstants.CONTENT_DISPOSITION_FILENAME);
                if (StringUtils.isNotBlank(fileName)) {
                    base64EncodedCert = CertificateRestApiUtils.generateEncodedCertificate(certificateInputStream);
                }
            }
            if (StringUtils.isEmpty(base64EncodedCert) && StringUtils.isEmpty(tier)) {
                return Response.ok().entity("Client Certificate is not updated for alias " + alias).build();
            }
            int responseCode = apiProvider
                    .updateClientCertificate(base64EncodedCert, alias, clientCertificateDTO.getApiIdentifier(), tier,
                            tenantId);

            if (ResponseCode.SUCCESS.getResponseCode() == responseCode) {
                //Handle api product case.
                if (API_PRODUCT_TYPE.equals(api.getType())) {
                    APIIdentifier apiIdentifier = api.getId();
                    APIProductIdentifier apiProductIdentifier =
                            new APIProductIdentifier(apiIdentifier.getProviderName(), apiIdentifier.getApiName(),
                                    apiIdentifier.getVersion());
                    APIProduct apiProduct = apiProvider.getAPIProduct(apiProductIdentifier);
                    apiProvider.updateAPIProduct(apiProduct);
                } else {
                    apiProvider.updateAPI(api);
                }
                ClientCertMetadataDTO clientCertMetadataDTO = new ClientCertMetadataDTO();
                clientCertMetadataDTO.setAlias(alias);
                clientCertMetadataDTO.setApiId(api.getUUID());
                clientCertMetadataDTO.setTier(clientCertificateDTO.getTierName());
                URI updatedCertUri = new URI(RestApiConstants.CLIENT_CERTS_BASE_PATH + "?alias=" + alias);

                return Response.ok(updatedCertUri).entity(clientCertMetadataDTO).build();
            } else if (ResponseCode.INTERNAL_SERVER_ERROR.getResponseCode() == responseCode) {
                RestApiUtil.handleInternalServerError(
                        "Error while updating the client certificate for the alias " + alias + " due to an internal "
                                + "server error", log);
            } else if (ResponseCode.CERTIFICATE_NOT_FOUND.getResponseCode() == responseCode) {
                RestApiUtil.handleResourceNotFoundError("", log);
            } else if (ResponseCode.CERTIFICATE_EXPIRED.getResponseCode() == responseCode) {
                RestApiUtil.handleBadRequest(
                        "Error while updating the client certificate for the alias " + alias + " Certificate Expired.",
                        log);
            }
        } catch (APIManagementException e) {
            RestApiUtil.handleInternalServerError(
                    "Error while updating the client certificate for the alias " + alias + " due to an internal "
                            + "server error", e, log);
        } catch (IOException e) {
            RestApiUtil
                    .handleInternalServerError("Error while encoding client certificate for the alias " + alias, e,
                            log);
        } catch (URISyntaxException e) {
            RestApiUtil.handleInternalServerError(
                    "Error while generating the resource location URI for alias '" + alias + "'", e, log);
        } catch (FaultGatewaysException e) {
            RestApiUtil.handleInternalServerError(
                    "Error while publishing the certificate change to gateways for the alias " + alias, e, log);
        }
        return null;
    }

    @Override
    public Response getAPIClientCertificates(String apiId, Integer limit, Integer offset, String alias,
                                                   MessageContext messageContext) {
        limit = limit != null ? limit : RestApiConstants.PAGINATION_LIMIT_DEFAULT;
        offset = offset != null ? offset : RestApiConstants.PAGINATION_OFFSET_DEFAULT;
        List<ClientCertificateDTO> certificates = new ArrayList<>();
        String userName = RestApiCommonUtil.getLoggedInUsername();
        int tenantId = APIUtil.getTenantId(userName);
        String query = CertificateRestApiUtils.buildQueryString("alias", alias, "apiId", apiId);

        try {
            APIProvider apiProvider = RestApiCommonUtil.getLoggedInUserProvider();
            int totalCount = apiProvider.getClientCertificateCount(tenantId);
            if (totalCount > 0) {
                APIIdentifier apiIdentifier = null;
                if (StringUtils.isNotEmpty(apiId)) {
                    API api = apiProvider.getAPIbyUUID(apiId, RestApiCommonUtil.getLoggedInUserTenantDomain());
                    apiIdentifier = api.getId();
                }
                certificates = apiProvider.searchClientCertificates(tenantId, alias, apiIdentifier);
            }

            ClientCertificatesDTO certificatesDTO = CertificateRestApiUtils
                    .getPaginatedClientCertificates(certificates, limit, offset, query);
            APIListDTO apiListDTO = new APIListDTO();
            PaginationDTO paginationDTO = new PaginationDTO();
            paginationDTO.setLimit(limit);
            paginationDTO.setOffset(offset);
            paginationDTO.setTotal(totalCount);
            certificatesDTO.setPagination(paginationDTO);
            return Response.status(Response.Status.OK).entity(certificatesDTO).build();
        } catch (APIManagementException e) {
            RestApiUtil.handleInternalServerError("Error while retrieving the client certificates.", e, log);
        }
        return null;
    }

    @Override
        public Response addAPIClientCertificate(String apiId, InputStream certificateInputStream,
                                                Attachment certificateDetail, String alias, String tier,
                                                MessageContext messageContext) {
        try {
            APIProvider apiProvider = RestApiCommonUtil.getLoggedInUserProvider();
            ContentDisposition contentDisposition = certificateDetail.getContentDisposition();
            String fileName = contentDisposition.getParameter(RestApiConstants.CONTENT_DISPOSITION_FILENAME);
            if (StringUtils.isEmpty(alias) || StringUtils.isEmpty(apiId)) {
                RestApiUtil.handleBadRequest("The alias and/ or apiId should not be empty", log);
            }
            if (StringUtils.isBlank(fileName)) {
                RestApiUtil.handleBadRequest(
                        "Certificate addition failed. Proper Certificate file should be provided", log);
            }
            //validate if api exists
            validateAPIExistence(apiId);

            API api = apiProvider.getAPIbyUUID(apiId, RestApiCommonUtil.getLoggedInUserTenantDomain());
            //validate API update operation permitted based on the LC state
            validateAPIOperationsPerLC(api.getStatus());

            String userName = RestApiCommonUtil.getLoggedInUsername();
            String base64EncodedCert = CertificateRestApiUtils.generateEncodedCertificate(certificateInputStream);
            int responseCode = apiProvider.addClientCertificate(userName, api.getId(), base64EncodedCert, alias, tier);
            if (log.isDebugEnabled()) {
                log.debug(String.format("Add certificate operation response code : %d", responseCode));
            }
            if (ResponseCode.SUCCESS.getResponseCode() == responseCode) {
                //Handle api product case.
                if (API_PRODUCT_TYPE.equals(api.getType())) {
                    APIIdentifier apiIdentifier = api.getId();
                    APIProductIdentifier apiProductIdentifier =
                            new APIProductIdentifier(apiIdentifier.getProviderName(), apiIdentifier.getApiName(),
                                    apiIdentifier.getVersion());
                    APIProduct apiProduct = apiProvider.getAPIProduct(apiProductIdentifier);
                    apiProvider.updateAPIProduct(apiProduct);
                } else {
                    apiProvider.updateAPI(api);
                }
                ClientCertMetadataDTO certificateDTO = new ClientCertMetadataDTO();
                certificateDTO.setAlias(alias);
                certificateDTO.setApiId(apiId);
                certificateDTO.setTier(tier);
                URI createdCertUri = new URI(RestApiConstants.CLIENT_CERTS_BASE_PATH + "?alias=" + alias);
                return Response.created(createdCertUri).entity(certificateDTO).build();
            } else if (ResponseCode.INTERNAL_SERVER_ERROR.getResponseCode() == responseCode) {
                RestApiUtil.handleInternalServerError(
                        "Internal server error while adding the client certificate to " + "API " + apiId, log);
            } else if (ResponseCode.ALIAS_EXISTS_IN_TRUST_STORE.getResponseCode() == responseCode) {
                RestApiUtil.handleResourceAlreadyExistsError(
                        "The alias '" + alias + "' already exists in the trust store.", log);
            } else if (ResponseCode.CERTIFICATE_EXPIRED.getResponseCode() == responseCode) {
                RestApiUtil.handleBadRequest(
                        "Error while adding the certificate to the API " + apiId + ". " + "Certificate Expired.", log);
            }
        } catch (APIManagementException e) {
            RestApiUtil.handleInternalServerError(
                    "APIManagement exception while adding the certificate to the API " + apiId + " due to an internal "
                            + "server error", e, log);
        } catch (IOException e) {
            RestApiUtil.handleInternalServerError(
                    "IOException while generating the encoded certificate for the API " + apiId, e, log);
        } catch (URISyntaxException e) {
            RestApiUtil.handleInternalServerError(
                    "Error while generating the resource location URI for alias '" + alias + "'", e, log);
        } catch (FaultGatewaysException e) {
            RestApiUtil.handleInternalServerError(
                    "Error while publishing the certificate change to gateways for the alias " + alias, e, log);
        }
        return null;
    }

    /**
     * Delete API
     *
     * @param apiId   API Id
     * @param ifMatch If-Match header value
     * @return Status of API Deletion
     */
    @Override
    public Response deleteAPI(String apiId, String ifMatch, MessageContext messageContext) {

        try {
            String username = RestApiCommonUtil.getLoggedInUsername();
            String tenantDomain = RestApiCommonUtil.getLoggedInUserTenantDomain();
            APIProvider apiProvider = RestApiCommonUtil.getProvider(username);
            //validate if api exists
            APIInfo apiInfo = validateAPIExistence(apiId);
            //validate API update operation permitted based on the LC state
            validateAPIOperationsPerLC(apiInfo.getStatus().toString());

            API api = apiProvider.getAPIbyUUID(apiId, tenantDomain);
            //check if the API has subscriptions
            //Todo : need to optimize this check. This method seems too costly to check if subscription exists
            List<SubscribedAPI> apiUsages = apiProvider.getAPIUsageByAPIId(api.getId());
            if (apiUsages != null && apiUsages.size() > 0) {
                RestApiUtil.handleConflict("Cannot remove the API " + apiId + " as active subscriptions exist", log);
            }

            List<APIResource> usedProductResources = apiProvider.getUsedProductResources(api.getId());

            if (!usedProductResources.isEmpty()) {
                RestApiUtil.handleConflict("Cannot remove the API because following resource paths " +
                        usedProductResources.toString() + " are used by one or more API Products", log);
            }

            //deletes the API
            apiProvider.deleteAPI(api);
            return Response.ok().build();
        } catch (APIManagementException e) {
            //Auth failure occurs when cross tenant accessing APIs. Sends 404, since we don't need to expose the existence of the resource
            if (RestApiUtil.isDueToResourceNotFound(e) || RestApiUtil.isDueToAuthorizationFailure(e)) {
                RestApiUtil.handleResourceNotFoundError(RestApiConstants.RESOURCE_API, apiId, e, log);
            } else if (isAuthorizationFailure(e)) {
                RestApiUtil.handleAuthorizationFailure("Authorization failure while deleting API : " + apiId, e, log);
            } else {
                String errorMessage = "Error while deleting API : " + apiId;
                RestApiUtil.handleInternalServerError(errorMessage, e, log);
            }
        }
        return null;
    }

    /**
     * Get resources of an API that are reused by API Products
     *
     * @param api API
     * @return List of resources reused by API Products
     */
    private List<APIResource> getUsedProductResources(API api) {
        List<APIResource> usedProductResources = new ArrayList<>();
        Set<URITemplate> uriTemplates = api.getUriTemplates();

        for (URITemplate uriTemplate : uriTemplates) {
            // If existing URITemplate is used by any API Products
            if (!uriTemplate.retrieveUsedByProducts().isEmpty()) {
                APIResource apiResource = new APIResource(uriTemplate.getHTTPVerb(), uriTemplate.getUriTemplate());
                usedProductResources.add(apiResource);
            }
        }

        return usedProductResources;
    }

    /**
     * Retrieves the content of a document
     *
     * @param apiId       API identifier
     * @param documentId  document identifier
     * @param ifNoneMatch If-None-Match header value
     * @return Content of the document/ either inline/file or source url as a redirection
     */
    @Override
    public Response getAPIDocumentContentByDocumentId(String apiId, String documentId,
                                                           String ifNoneMatch, MessageContext messageContext) {
        try {
            APIProvider apiProvider = RestApiCommonUtil.getLoggedInUserProvider();
            String tenantDomain = RestApiCommonUtil.getLoggedInUserTenantDomain();

            DocumentationContent docContent = apiProvider.getDocumentationContent(apiId, documentId, tenantDomain);
            if (docContent == null) {
                RestApiUtil.handleResourceNotFoundError(RestApiConstants.RESOURCE_DOCUMENTATION, documentId, log);
                return null;
            }

            // gets the content depending on the type of the document
            if (docContent.getSourceType().equals(DocumentationContent.ContentSourceType.FILE)) {
                String contentType = docContent.getResourceFile().getContentType();
                contentType = contentType == null ? RestApiConstants.APPLICATION_OCTET_STREAM : contentType;
                String name = docContent.getResourceFile().getName();
                return Response.ok(docContent.getResourceFile().getContent())
                        .header(RestApiConstants.HEADER_CONTENT_TYPE, contentType)
                        .header(RestApiConstants.HEADER_CONTENT_DISPOSITION, "attachment; filename=\"" + name + "\"")
                        .build();
            } else if (docContent.getSourceType().equals(DocumentationContent.ContentSourceType.INLINE)
                    || docContent.getSourceType().equals(DocumentationContent.ContentSourceType.MARKDOWN)) {
                String content = docContent.getTextContent();
                return Response.ok(content)
                        .header(RestApiConstants.HEADER_CONTENT_TYPE, APIConstants.DOCUMENTATION_INLINE_CONTENT_TYPE)
                        .build();
            } else if (docContent.getSourceType().equals(DocumentationContent.ContentSourceType.URL)) {
                String sourceUrl = docContent.getTextContent();
                return Response.seeOther(new URI(sourceUrl)).build();
            }
        } catch (APIManagementException e) {
            // Auth failure occurs when cross tenant accessing APIs. Sends 404, since we don't need to expose the
            // existence of the resource
            if (RestApiUtil.isDueToResourceNotFound(e) || RestApiUtil.isDueToAuthorizationFailure(e)) {
                RestApiUtil.handleResourceNotFoundError(RestApiConstants.RESOURCE_API, apiId, e, log);
            } else if (isAuthorizationFailure(e)) {
                RestApiUtil.handleAuthorizationFailure(
                        "Authorization failure while retrieving document : " + documentId + " of API " + apiId, e, log);
            } else {
                String errorMessage = "Error while retrieving document " + documentId + " of the API " + apiId;
                RestApiUtil.handleInternalServerError(errorMessage, e, log);
            }
        } catch (URISyntaxException e) {
            String errorMessage = "Error while retrieving source URI location of " + documentId;
            RestApiUtil.handleInternalServerError(errorMessage, e, log);
        }
        return null;
    }

    /**
     * Add content to a document. Content can be inline or File
     *
     * @param apiId         API identifier
     * @param documentId    document identifier
     * @param inputStream   file input stream
     * @param fileDetail    file details as Attachment
     * @param inlineContent inline content for the document
     * @param ifMatch       If-match header value
     * @return updated document as DTO
     */
    @Override
    public Response addAPIDocumentContent(String apiId, String documentId, String ifMatch,
                InputStream inputStream, Attachment fileDetail, String inlineContent,
                                                            MessageContext messageContext) {
        try {
            String tenantDomain = RestApiCommonUtil.getLoggedInUserTenantDomain();
            APIProvider apiProvider = RestApiCommonUtil.getLoggedInUserProvider();
            //validate if api exists
            APIInfo apiInfo = validateAPIExistence(apiId);
            //validate API update operation permitted based on the LC state
            validateAPIOperationsPerLC(apiInfo.getStatus().toString());
            if (inputStream != null && inlineContent != null) {
                RestApiUtil.handleBadRequest("Only one of 'file' and 'inlineContent' should be specified", log);
            }

            //retrieves the document and send 404 if not found
            Documentation documentation = apiProvider.getDocumentation(apiId, documentId, tenantDomain);
            if (documentation == null) {
                RestApiUtil.handleResourceNotFoundError(RestApiConstants.RESOURCE_DOCUMENTATION, documentId, log);
                return null;
            }

            //add content depending on the availability of either input stream or inline content
            if (inputStream != null) {
                if (!documentation.getSourceType().equals(Documentation.DocumentSourceType.FILE)) {
                    RestApiUtil.handleBadRequest("Source type of document " + documentId + " is not FILE", log);
                }
                RestApiPublisherUtils.attachFileToDocument(apiId, documentation, inputStream, fileDetail);
            } else if (inlineContent != null) {
                if (!documentation.getSourceType().equals(Documentation.DocumentSourceType.INLINE) &&
                        !documentation.getSourceType().equals(Documentation.DocumentSourceType.MARKDOWN)) {
                    RestApiUtil.handleBadRequest("Source type of document " + documentId + " is not INLINE " +
                            "or MARKDOWN", log);
                }
                PublisherCommonUtils
                        .addDocumentationContent(documentation, apiProvider, apiId, documentId, tenantDomain,
                                inlineContent);
            } else {
                RestApiUtil.handleBadRequest("Either 'file' or 'inlineContent' should be specified", log);
            }

            //retrieving the updated doc and the URI
            Documentation updatedDoc = apiProvider.getDocumentation(apiId, documentId, tenantDomain);
            DocumentDTO documentDTO = DocumentationMappingUtil.fromDocumentationToDTO(updatedDoc);
            String uriString = RestApiConstants.RESOURCE_PATH_DOCUMENT_CONTENT
                    .replace(RestApiConstants.APIID_PARAM, apiId)
                    .replace(RestApiConstants.DOCUMENTID_PARAM, documentId);
            URI uri = new URI(uriString);
            return Response.created(uri).entity(documentDTO).build();
        } catch (APIManagementException e) {
            //Auth failure occurs when cross tenant accessing APIs. Sends 404, since we don't need to expose the existence of the resource
            if (RestApiUtil.isDueToResourceNotFound(e) || RestApiUtil.isDueToAuthorizationFailure(e)) {
                RestApiUtil.handleResourceNotFoundError(RestApiConstants.RESOURCE_API, apiId, e, log);
            } else if (isAuthorizationFailure(e)) {
                RestApiUtil.handleAuthorizationFailure(
                        "Authorization failure while adding content to the document: " + documentId + " of API "
                                + apiId, e, log);
            } else {
                RestApiUtil.handleInternalServerError("Failed to add content to the document " + documentId, e, log);
            }
        } catch (URISyntaxException e) {
            String errorMessage = "Error while retrieving document content location : " + documentId;
            RestApiUtil.handleInternalServerError(errorMessage, e, log);
        } finally {
            IOUtils.closeQuietly(inputStream);
        }
        return null;
    }

    /**
     * Deletes an existing document of an API
     *
     * @param apiId      API identifier
     * @param documentId document identifier
     * @param ifMatch    If-match header value
     * @return 200 response if deleted successfully
     */
    @Override
    public Response deleteAPIDocument(String apiId, String documentId, String ifMatch,
                                                       MessageContext messageContext) {
        Documentation documentation;
        try {
            APIProvider apiProvider = RestApiCommonUtil.getLoggedInUserProvider();
            String tenantDomain = RestApiCommonUtil.getLoggedInUserTenantDomain();

            //validate if api exists
            APIInfo apiInfo = validateAPIExistence(apiId);
            //validate API update operation permitted based on the LC state
            validateAPIOperationsPerLC(apiInfo.getStatus().toString());

            //this will fail if user does not have access to the API or the API does not exist
            //APIIdentifier apiIdentifier = APIMappingUtil.getAPIIdentifierFromUUID(apiId, tenantDomain);
            documentation = apiProvider.getDocumentation(apiId, documentId, tenantDomain);
            if (documentation == null) {
                RestApiUtil.handleResourceNotFoundError(RestApiConstants.RESOURCE_DOCUMENTATION, documentId, log);
            }
            apiProvider.removeDocumentation(apiId, documentId, tenantDomain);
            return Response.ok().build();
        } catch (APIManagementException e) {
            //Auth failure occurs when cross tenant accessing APIs. Sends 404, since we don't need to expose the existence of the resource
            if (RestApiUtil.isDueToResourceNotFound(e) || RestApiUtil.isDueToAuthorizationFailure(e)) {
                RestApiUtil.handleResourceNotFoundError(RestApiConstants.RESOURCE_API, apiId, e, log);
            } else if (isAuthorizationFailure(e)) {
                RestApiUtil.handleAuthorizationFailure(
                        "Authorization failure while deleting : " + documentId + " of API " + apiId, e, log);
            } else {
                String errorMessage = "Error while retrieving API : " + apiId;
                RestApiUtil.handleInternalServerError(errorMessage, e, log);
            }
        }
        return null;
    }

    @Override
    public Response getAPIDocumentByDocumentId(String apiId, String documentId, String ifNoneMatch,
                                                    MessageContext messageContext) {
        Documentation documentation;
        try {
            APIProvider apiProvider = RestApiCommonUtil.getLoggedInUserProvider();
            String tenantDomain = RestApiCommonUtil.getLoggedInUserTenantDomain();

            documentation = apiProvider.getDocumentation(apiId, documentId, tenantDomain);
            if (documentation == null) {
                RestApiUtil.handleResourceNotFoundError(RestApiConstants.RESOURCE_DOCUMENTATION, documentId, log);
            }

            DocumentDTO documentDTO = DocumentationMappingUtil.fromDocumentationToDTO(documentation);
            return Response.ok().entity(documentDTO).build();
        } catch (APIManagementException e) {
            //Auth failure occurs when cross tenant accessing APIs. Sends 404, since we don't need to expose the existence of the resource
            if (RestApiUtil.isDueToResourceNotFound(e) || RestApiUtil.isDueToAuthorizationFailure(e)) {
                RestApiUtil.handleResourceNotFoundError(RestApiConstants.RESOURCE_API, apiId, e, log);
            } else if (isAuthorizationFailure(e)) {
                RestApiUtil.handleAuthorizationFailure(
                        "Authorization failure while retrieving document : " + documentId + " of API " + apiId, e, log);
            } else {
                String errorMessage = "Error while retrieving document : " + documentId;
                RestApiUtil.handleInternalServerError(errorMessage, e, log);
            }
        }
        return null;
    }

    /**
     * Updates an existing document of an API
     *
     * @param apiId      API identifier
     * @param documentId document identifier
     * @param body       updated document DTO
     * @param ifMatch    If-match header value
     * @return updated document DTO as response
     */
    @Override
    public Response updateAPIDocument(String apiId, String documentId, DocumentDTO body,
                                                    String ifMatch, MessageContext messageContext) {
        try {
            APIProvider apiProvider = RestApiCommonUtil.getLoggedInUserProvider();
            String tenantDomain = RestApiCommonUtil.getLoggedInUserTenantDomain();
            //validate if api exists
            APIInfo apiInfo = validateAPIExistence(apiId);
            //validate API update operation permitted based on the LC state
            validateAPIOperationsPerLC(apiInfo.getStatus().toString());

            String sourceUrl = body.getSourceUrl();
            Documentation oldDocument = apiProvider.getDocumentation(apiId, documentId, tenantDomain);

            //validation checks for existence of the document
            if (body.getType() == null) {
                throw new BadRequestException();
            }
            if (oldDocument == null) {
                RestApiUtil.handleResourceNotFoundError(RestApiConstants.RESOURCE_DOCUMENTATION, documentId, log);
                return null;
            }
            if (body.getType() == DocumentDTO.TypeEnum.OTHER && org.apache.commons.lang3.StringUtils.isBlank(body.getOtherTypeName())) {
                //check otherTypeName for not null if doc type is OTHER
                RestApiUtil.handleBadRequest("otherTypeName cannot be empty if type is OTHER.", log);
                return null;
            }
            if (body.getSourceType() == DocumentDTO.SourceTypeEnum.URL &&
                    (org.apache.commons.lang3.StringUtils.isBlank(sourceUrl) || !RestApiCommonUtil.isURL(sourceUrl))) {
                RestApiUtil.handleBadRequest("Invalid document sourceUrl Format", log);
                return null;
            }

            //overriding some properties
            body.setName(oldDocument.getName());

            Documentation newDocumentation = DocumentationMappingUtil.fromDTOtoDocumentation(body);
            newDocumentation.setFilePath(oldDocument.getFilePath());
            newDocumentation.setId(documentId);
            newDocumentation = apiProvider.updateDocumentation(apiId, newDocumentation, tenantDomain);

            return Response.ok().entity(DocumentationMappingUtil.fromDocumentationToDTO(newDocumentation)).build();
        } catch (APIManagementException e) {
            //Auth failure occurs when cross tenant accessing APIs. Sends 404, since we don't need to expose the existence of the resource
            if (RestApiUtil.isDueToResourceNotFound(e) || RestApiUtil.isDueToAuthorizationFailure(e)) {
                RestApiUtil.handleResourceNotFoundError(RestApiConstants.RESOURCE_API, apiId, e, log);
            } else if (isAuthorizationFailure(e)) {
                RestApiUtil.handleAuthorizationFailure(
                        "Authorization failure while updating document : " + documentId + " of API " + apiId, e, log);
            } else {
                String errorMessage = "Error while updating the document " + documentId + " for API : " + apiId;
                RestApiUtil.handleInternalServerError(errorMessage, e, log);
            }
        }
        return null;
    }

    /**
     * Returns all the documents of the given API identifier that matches to the search condition
     *
     * @param apiId       API identifier
     * @param limit       max number of records returned
     * @param offset      starting index
     * @param ifNoneMatch If-None-Match header value
     * @return matched documents as a list if DocumentDTOs
     */
    @Override
    public Response getAPIDocuments(String apiId, Integer limit, Integer offset, String ifNoneMatch,
                                          MessageContext messageContext) {
        // do some magic!
        //pre-processing
        //setting default limit and offset values if they are not set
        limit = limit != null ? limit : RestApiConstants.PAGINATION_LIMIT_DEFAULT;
        offset = offset != null ? offset : RestApiConstants.PAGINATION_OFFSET_DEFAULT;

        try {
            APIProvider apiProvider = RestApiCommonUtil.getLoggedInUserProvider();
            String tenantDomain = RestApiCommonUtil.getLoggedInUserTenantDomain();
            //this will fail if user does not have access to the API or the API does not exist
            //APIIdentifier apiIdentifier = APIMappingUtil.getAPIIdentifierFromUUID(apiId, tenantDomain);
            //List<Documentation> allDocumentation = apiProvider.getAllDocumentation(apiIdentifier);
            List<Documentation> allDocumentation = apiProvider.getAllDocumentation(apiId, tenantDomain);
            DocumentListDTO documentListDTO = DocumentationMappingUtil.fromDocumentationListToDTO(allDocumentation,
                    offset, limit);
            DocumentationMappingUtil
                    .setPaginationParams(documentListDTO, apiId, offset, limit, allDocumentation.size());
            return Response.ok().entity(documentListDTO).build();
        } catch (APIManagementException e) {
            //Auth failure occurs when cross tenant accessing APIs. Sends 404, since we don't need to expose the existence of the resource
            if (RestApiUtil.isDueToResourceNotFound(e) || RestApiUtil.isDueToAuthorizationFailure(e)) {
                RestApiUtil.handleResourceNotFoundError(RestApiConstants.RESOURCE_API, apiId, e, log);
            } else if (isAuthorizationFailure(e)) {
                RestApiUtil.handleAuthorizationFailure(
                        "Authorization failure while retrieving documents of API : " + apiId, e, log);
            } else {
                String msg = "Error while retrieving documents of API " + apiId;
                RestApiUtil.handleInternalServerError(msg, e, log);
            }
        }
        return null;
    }

    /**
     * Add a documentation to an API
     *
     * @param apiId api identifier
     * @param body  Documentation DTO as request body
     * @return created document DTO as response
     */
    @Override
    public Response addAPIDocument(String apiId, DocumentDTO body, String ifMatch, MessageContext messageContext) {
        try {
            APIProvider apiProvider = RestApiCommonUtil.getLoggedInUserProvider();
            //validate if api exists
            APIInfo apiInfo = validateAPIExistence(apiId);
            //validate API update operation permitted based on the LC state
            validateAPIOperationsPerLC(apiInfo.getStatus().toString());

            Documentation documentation = PublisherCommonUtils.addDocumentationToAPI(body, apiId);
            DocumentDTO newDocumentDTO = DocumentationMappingUtil.fromDocumentationToDTO(documentation);
            String uriString = RestApiConstants.RESOURCE_PATH_DOCUMENTS_DOCUMENT_ID
                    .replace(RestApiConstants.APIID_PARAM, apiId)
                    .replace(RestApiConstants.DOCUMENTID_PARAM, documentation.getId());
            URI uri = new URI(uriString);
            return Response.created(uri).entity(newDocumentDTO).build();
        } catch (APIManagementException e) {
            //Auth failure occurs when cross tenant accessing APIs. Sends 404, since we don't need to expose the existence of the resource
            if (RestApiUtil.isDueToResourceNotFound(e) || RestApiUtil.isDueToAuthorizationFailure(e)) {
                RestApiUtil.handleResourceNotFoundError(RestApiConstants.RESOURCE_API, apiId, e, log);
            } else if (isAuthorizationFailure(e)) {
                RestApiUtil
                        .handleAuthorizationFailure("Authorization failure while adding documents of API : " + apiId, e,
                                log);
            } else {
                String errorMessage = "Error while adding the document for API : " + apiId;
                RestApiUtil.handleInternalServerError(errorMessage, e, log);
            }
        } catch (URISyntaxException e) {
            String errorMessage = "Error while retrieving location for document " + body.getName() + " of API " + apiId;
            RestApiUtil.handleInternalServerError(errorMessage, e, log);
        }
        return null;
    }

    /**
     * Get external store list which the given API is already published to.
     * @param apiId API Identifier
     * @param ifNoneMatch If-None-Match header value
     * @param messageContext CXF Message Context
     * @return External Store list of published API
     */
    @Override
    public Response getAllPublishedExternalStoresByAPI(String apiId, String ifNoneMatch, MessageContext messageContext)
            throws APIManagementException {

        APIIdentifier apiIdentifier = null;
        String tenantDomain = RestApiCommonUtil.getLoggedInUserTenantDomain();
        APIProvider apiProvider = RestApiCommonUtil.getLoggedInUserProvider();

        try {
            apiIdentifier = APIMappingUtil.getAPIIdentifierFromUUID(apiId);
        } catch (APIManagementException e) {
            if (RestApiUtil.isDueToResourceNotFound(e)) {
                RestApiUtil.handleResourceNotFoundError(RestApiConstants.RESOURCE_API, apiId, e, log);
            } else {
                String errorMessage = "Error while getting API: " + apiId;
                log.error(errorMessage, e);
                RestApiUtil.handleInternalServerError(errorMessage, e, log);
            }
        }

        Set<APIStore> publishedStores = apiProvider.getPublishedExternalAPIStores(apiIdentifier);
        APIExternalStoreListDTO apiExternalStoreListDTO =
                ExternalStoreMappingUtil.fromAPIExternalStoreCollectionToDTO(publishedStores);
        return Response.ok().entity(apiExternalStoreListDTO).build();
    }

    /**
     * Gets generated scripts
     *
     * @param apiId  API Id
     * @param ifNoneMatch If-None-Match header value
     * @param messageContext message context
     * @return list of policies of generated sample payload
     * @throws APIManagementException
     */
    @Override
    public Response getGeneratedMockScriptsOfAPI(String apiId, String ifNoneMatch, MessageContext messageContext) throws APIManagementException {

        String tenantDomain = RestApiCommonUtil.getLoggedInUserTenantDomain();
        APIProvider apiProvider = RestApiCommonUtil.getLoggedInUserProvider();
        API originalAPI = apiProvider.getAPIbyUUID(apiId, tenantDomain);
        APIIdentifier apiIdentifier = originalAPI.getId();
        String apiDefinition = apiProvider.getOpenAPIDefinition(apiIdentifier, tenantDomain);
        Map<String, Object> examples = OASParserUtil.generateExamples(apiDefinition);
        List<APIResourceMediationPolicy> policies = (List<APIResourceMediationPolicy>) examples.get(APIConstants.MOCK_GEN_POLICY_LIST);
        return Response.ok().entity(APIMappingUtil.fromMockPayloadsToListDTO(policies)).build();
    }

    /**
     * Retrieves the WSDL meta information of the given API. The API must be a SOAP API.
     *
     * @param apiId Id of the API
     * @param messageContext CXF Message Context
     * @return WSDL meta information of the API
     * @throws APIManagementException when error occurred while retrieving API WSDL meta info.
     *  eg: when API doesn't exist, API exists but it is not a SOAP API.
     */
    @Override
    public Response getWSDLInfoOfAPI(String apiId, MessageContext messageContext)
            throws APIManagementException {
        String tenantDomain = RestApiCommonUtil.getLoggedInUserTenantDomain();
        APIProvider apiProvider = RestApiCommonUtil.getLoggedInUserProvider();
        API api = apiProvider.getLightweightAPIByUUID(apiId, tenantDomain);
        WSDLInfoDTO wsdlInfoDTO = APIMappingUtil.getWsdlInfoDTO(api);
        if (wsdlInfoDTO == null) {
            throw new APIManagementException(
                    ExceptionCodes.from(ExceptionCodes.NO_WSDL_AVAILABLE_FOR_API,
                            api.getId().getApiName(), api.getId().getVersion()));
        } else {
            return Response.ok().entity(wsdlInfoDTO).build();
        }
    }

    /**
     * Retrieves API Lifecycle history information
     *
     * @param apiId API Id
     * @param ifNoneMatch If-None-Match header value
     * @return API Lifecycle history information
     */
    @Override
    public Response getAPILifecycleHistory(String apiId, String ifNoneMatch, MessageContext messageContext) {
        try {
            String tenantDomain = RestApiCommonUtil.getLoggedInUserTenantDomain();
            APIProvider apiProvider = RestApiCommonUtil.getLoggedInUserProvider();
            APIIdentifier apiIdentifier;
            APIRevision apiRevision = ApiMgtDAO.getInstance().checkAPIUUIDIsARevisionUUID(apiId);
            if (apiRevision != null && apiRevision.getApiUUID() != null) {
                apiIdentifier = APIMappingUtil.getAPIIdentifierFromUUID(apiRevision.getApiUUID());
            } else {
                apiIdentifier = APIMappingUtil.getAPIIdentifierFromUUID(apiId);
            }
            List<LifeCycleEvent> lifeCycleEvents = apiProvider.getLifeCycleEvents(apiIdentifier);
            LifecycleHistoryDTO historyDTO = APIMappingUtil.fromLifecycleHistoryModelToDTO(lifeCycleEvents);
            return Response.ok().entity(historyDTO).build();
        } catch (APIManagementException e) {
            //Auth failure occurs when cross tenant accessing APIs. Sends 404, since we don't need to expose the existence of the resource
            if (RestApiUtil.isDueToResourceNotFound(e) || RestApiUtil.isDueToAuthorizationFailure(e)) {
                RestApiUtil.handleResourceNotFoundError(RestApiConstants.RESOURCE_API, apiId, e, log);
            } else if (isAuthorizationFailure(e)) {
                RestApiUtil.handleAuthorizationFailure("Authorization failure while deleting API : " + apiId, e, log);
            } else {
                String errorMessage = "Error while deleting API : " + apiId;
                RestApiUtil.handleInternalServerError(errorMessage, e, log);
            }
        }
        return null;
    }

    /**
     * Retrieves API Lifecycle state information
     *
     * @param apiId API Id
     * @param ifNoneMatch If-None-Match header value
     * @return API Lifecycle state information
     */
    @Override
    public Response getAPILifecycleState(String apiId, String ifNoneMatch, MessageContext messageContext) {
        LifecycleStateDTO lifecycleStateDTO = getLifecycleState(apiId);
        return Response.ok().entity(lifecycleStateDTO).build();
    }

    /**
     * Retrieves API Lifecycle state information
     *
     * @param apiId API Id
     * @return API Lifecycle state information
     */
    private LifecycleStateDTO getLifecycleState(String apiId) {
        return getLifecycleState(null, apiId);
    }

    private LifecycleStateDTO getLifecycleState(APIIdentifier identifier, String apiId) {
        try {
            String tenantDomain = RestApiCommonUtil.getLoggedInUserTenantDomain();
            APIProvider apiProvider = RestApiCommonUtil.getLoggedInUserProvider();
            APIIdentifier apiIdentifier;
            if (identifier == null) {
                if (ApiMgtDAO.getInstance().checkAPIUUIDIsARevisionUUID(apiId) != null) {
                    apiIdentifier = APIMappingUtil.getAPIInfoFromUUID(apiId,tenantDomain).getId();
                } else {
                    apiIdentifier = APIMappingUtil.getAPIIdentifierFromUUID(apiId);
                }
            } else {
                apiIdentifier = identifier;
            }
            Map<String, Object> apiLCData = apiProvider.getAPILifeCycleData(apiId, tenantDomain);
            if (apiLCData == null) {
                String errorMessage = "Error while getting lifecycle state for API : " + apiId;
                RestApiUtil.handleInternalServerError(errorMessage, log);
            }

            boolean apiOlderVersionExist = false;
            // check whether other versions of the current API exists
            APIVersionStringComparator comparator = new APIVersionStringComparator();
            Set<String> versions = apiProvider.getAPIVersions(
                    APIUtil.replaceEmailDomain(apiIdentifier.getProviderName()), apiIdentifier.getName());

            for (String tempVersion : versions) {
                if (comparator.compare(tempVersion, apiIdentifier.getVersion()) < 0) {
                    apiOlderVersionExist = true;
                    break;
                }
            }

            return APIMappingUtil.fromLifecycleModelToDTO(apiLCData, apiOlderVersionExist);
        } catch (APIManagementException e) {
            //Auth failure occurs when cross tenant accessing APIs. Sends 404, since we don't need to expose the existence of the resource
            if (RestApiUtil.isDueToResourceNotFound(e) || RestApiUtil.isDueToAuthorizationFailure(e)) {
                RestApiUtil.handleResourceNotFoundError(RestApiConstants.RESOURCE_API, apiId, e, log);
            } else if (isAuthorizationFailure(e)) {
                RestApiUtil.handleAuthorizationFailure("Authorization failure while deleting API : " + apiId, e, log);
            } else {
                String errorMessage = "Error while deleting API : " + apiId;
                RestApiUtil.handleInternalServerError(errorMessage, e, log);
            }
        }
        return null;
    }

    @Override
    public Response deleteAPILifecycleStatePendingTasks(String apiId, MessageContext messageContext) {
        try {
            APIProvider apiProvider = RestApiCommonUtil.getLoggedInUserProvider();
            String tenantDomain = RestApiCommonUtil.getLoggedInUserTenantDomain();
            APIIdentifier apiIdentifierFromTable = APIMappingUtil.getAPIIdentifierFromUUID(apiId);
            if (apiIdentifierFromTable == null) {
                throw new APIMgtResourceNotFoundException("Couldn't retrieve existing API with API UUID: "
                        + apiId, ExceptionCodes.from(ExceptionCodes.API_NOT_FOUND,
                        apiId));
            }
            APIIdentifier apiIdentifier = APIMappingUtil.getAPIIdentifierFromApiIdOrUUID(apiId, tenantDomain);
            apiProvider.deleteWorkflowTask(apiIdentifier);
            return Response.ok().build();
        } catch (APIManagementException e) {
            String errorMessage = "Error while deleting task ";
            RestApiUtil.handleInternalServerError(errorMessage, e, log);
        }
        return null;
    }

    @Override
    public Response getAllAPIMediationPolicies(String apiId, Integer limit, Integer offset, String query,
            String ifNoneMatch, MessageContext messageContext) {
        //pre-processing
        //setting default limit and offset values if they are not set
        limit = limit != null ? limit : RestApiConstants.PAGINATION_LIMIT_DEFAULT;
        offset = offset != null ? offset : RestApiConstants.PAGINATION_OFFSET_DEFAULT;
        APIIdentifier apiIdentifier;
        try {
            APIProvider apiProvider = RestApiCommonUtil.getLoggedInUserProvider();
            String tenantDomain = RestApiCommonUtil.getLoggedInUserTenantDomain();
            //apiIdentifier = APIMappingUtil.getAPIIdentifierFromApiIdOrUUID(apiId,
            //        tenantDomain);
            //Getting list of API specific mediation policies
            List<Mediation> mediationList =
                    apiProvider.getAllApiSpecificMediationPolicies(apiId, tenantDomain);
            //Converting list of mediation policies to DTO
            MediationListDTO mediationListDTO =
                    MediationMappingUtil.fromMediationListToDTO(mediationList, offset, limit);
            return Response.ok().entity(mediationListDTO).build();
        } catch (APIManagementException e) {
            //Auth failure occurs when cross tenant accessing APIs. Sends 404, since we don't need
            // to expose the existence of the resource
            if (RestApiUtil.isDueToResourceNotFound(e) || RestApiUtil.isDueToAuthorizationFailure(e)) {
                RestApiUtil.handleResourceNotFoundError(RestApiConstants.RESOURCE_API, apiId, e, log);
            } else if (isAuthorizationFailure(e)) {
                RestApiUtil.handleAuthorizationFailure(
                        "Authorization failure while retrieving mediation policies of API " + apiId, e, log);
            } else {
                String errorMessage = "Error while retrieving all api specific mediation policies" +
                        " of API : " + apiId;
                RestApiUtil.handleInternalServerError(errorMessage, e, log);
            }
        }
        return null;
    }

    @Override
    public Response deleteAPIMediationPolicyByPolicyId(String apiId, String mediationPolicyId,
            String ifMatch, MessageContext messageContext) {
        String tenantDomain = RestApiCommonUtil.getLoggedInUserTenantDomain();
        try {
            //validate if api exists
            validateAPIExistence(apiId);

            API api = APIMappingUtil.getAPIFromApiIdOrUUID(apiId, tenantDomain);
            //validate API update operation permitted based on the LC state
            validateAPIOperationsPerLC(api.getStatus());

            APIProvider apiProvider = RestApiCommonUtil.getLoggedInUserProvider();
            //String apiResourcePath = APIUtil.getAPIPath(apiIdentifier);
            //Getting the api base path out apiResourcePath
            //apiResourcePath = apiResourcePath.substring(0, apiResourcePath.lastIndexOf("/"));
            //Getting specified mediation policy
            Mediation mediation =
                    apiProvider.getApiSpecificMediationPolicyByPolicyId(apiId, mediationPolicyId, tenantDomain);
            if (mediation != null) {
                if (isAPIModified(api, mediation)) {
                    API oldAPI = APIMappingUtil.getAPIFromApiIdOrUUID(apiId, tenantDomain); // TODO do a deep copy
                    apiProvider.updateAPI(oldAPI, api);
                }
            } else {
                RestApiUtil.handleResourceNotFoundError(RestApiConstants.RESOURCE_POLICY, mediationPolicyId, log);
            }

            apiProvider.deleteApiSpecificMediationPolicy(apiId, mediationPolicyId, tenantDomain);

        } catch (APIManagementException e) {
            //Auth failure occurs when cross tenant accessing APIs. Sends 404, since we don't need
            // to expose the existence of the resource
            if (RestApiUtil.isDueToResourceNotFound(e) || RestApiUtil.isDueToAuthorizationFailure(e)) {
                RestApiUtil.handleResourceNotFoundError(RestApiConstants.RESOURCE_API, apiId, e, log);
            } else if (isAuthorizationFailure(e)) {
                RestApiUtil.handleAuthorizationFailure(
                        "Authorization failure while deleting mediation policies of API " + apiId, e, log);
            } else {
                String errorMessage = "Error while deleting API specific mediation policy : " +
                        mediationPolicyId + "of API " + apiId;
                RestApiUtil.handleInternalServerError(errorMessage, e, log);
            }
        } catch (FaultGatewaysException e) {
            String errorMessage = "Error while updating API : " + apiId;
            RestApiUtil.handleInternalServerError(errorMessage, e, log);
        }

        return null;
    }

    /**
     * Returns a specific mediation policy by identifier that is belong to the given API identifier
     *
     * @param apiId             API uuid
     * @param mediationPolicyId mediation policy uuid
     * @param ifNoneMatch       If-None-Match header value
     * @return returns the matched mediation
     */
    @Override
    public Response getAPIMediationPolicyByPolicyId(String apiId, String mediationPolicyId,
            String ifNoneMatch, MessageContext messageContext) {
        try {
            String tenantDomain = RestApiCommonUtil.getLoggedInUserTenantDomain();
            APIProvider apiProvider = RestApiCommonUtil.getLoggedInUserProvider();
            //Getting specified mediation policy
            Mediation mediation =
                    apiProvider.getApiSpecificMediationPolicyByPolicyId(apiId, mediationPolicyId, tenantDomain);
            if (mediation != null) {
                MediationDTO mediationDTO =
                        MediationMappingUtil.fromMediationToDTO(mediation);
                return Response.ok().entity(mediationDTO).build();
            } else {
                RestApiUtil.handleResourceNotFoundError(RestApiConstants.RESOURCE_POLICY, mediationPolicyId, log);
            }
        } catch (APIManagementException e) {
            //Auth failure occurs when cross tenant accessing APIs. Sends 404, since we don't need
            // to expose the existence of the resource
            if (RestApiUtil.isDueToResourceNotFound(e) || RestApiUtil.isDueToAuthorizationFailure(e)) {
                RestApiUtil.handleResourceNotFoundError(RestApiConstants.RESOURCE_API, apiId, e, log);
            } else if (isAuthorizationFailure(e)) {
                RestApiUtil.handleAuthorizationFailure(
                        "Authorization failure while getting mediation policy with uuid " + mediationPolicyId
                                + " of API " + apiId, e, log);
            } else {
                String errorMessage = "Error while getting mediation policy with uuid "
                        + mediationPolicyId + " of API " + apiId;
                RestApiUtil.handleInternalServerError(errorMessage, e, log);
            }
        }
        return null;
    }

    /**
     * Updates an existing API specific mediation policy
     *
     * @param type             type of the mediation policy(in/out/fault)
     * @param apiId             API identifier
     * @param mediationPolicyId uuid of mediation policy
     * @param fileInputStream   input stream of mediation policy
     * @param fileDetail      mediation policy file
     * @param inlineContent   mediation policy content
     * @param ifMatch           If-match header value
     * @return updated mediation DTO as response
     */

    @Override
    public Response updateAPIMediationPolicyContentByPolicyId(String apiId, String mediationPolicyId,
                                String type, String ifMatch, InputStream fileInputStream, Attachment fileDetail,
                                                          String inlineContent, MessageContext messageContext) {
        try {
            String tenantDomain = RestApiCommonUtil.getLoggedInUserTenantDomain();
            APIProvider apiProvider = RestApiCommonUtil.getLoggedInUserProvider();
            //validate if api exists
            APIInfo apiInfo = validateAPIExistence(apiId);
            //validate API update operation permitted based on the LC state
            validateAPIOperationsPerLC(apiInfo.getStatus().toString());

            Mediation mediationResource = apiProvider
                    .getApiSpecificMediationPolicyByPolicyId(apiId, mediationPolicyId, tenantDomain);
            if (mediationResource != null) {

                ByteArrayOutputStream outputStream = new ByteArrayOutputStream();
                IOUtils.copy(fileInputStream, outputStream);
                byte[] sequenceBytes = outputStream.toByteArray();
                InputStream inSequenceStream = new ByteArrayInputStream(sequenceBytes);
                String content = IOUtils.toString(inSequenceStream, StandardCharsets.UTF_8.name());
                OMElement seqElement = APIUtil.buildOMElement(new ByteArrayInputStream(sequenceBytes));
                String localName = seqElement.getLocalName();

                Mediation returnedPolicy;
                if (APIConstants.MEDIATION_SEQUENCE_ELEM.equals(localName)) {
                    Mediation mediationPolicy = new Mediation();
                    mediationPolicy.setConfig(content);
                    mediationPolicy.setName(localName);
                    mediationPolicy.setType(type);
                    mediationPolicy.setUuid(mediationPolicyId);
                    //Adding api specific mediation policy
                    returnedPolicy  = apiProvider.updateApiSpecificMediationPolicyContent(apiId, mediationPolicy, tenantDomain);
                } else {
                    throw new APIManagementException("Sequence is malformed");
                }

                if (returnedPolicy != null) {
                    String uuid = returnedPolicy.getUuid();
                    String uriString = RestApiConstants.RESOURCE_PATH_API_MEDIATION
                            .replace(RestApiConstants.APIID_PARAM, apiId) + "/" + uuid;
                    URI uri = new URI(uriString);
                    MediationDTO updatedMediationDTO =
                            MediationMappingUtil.fromMediationToDTO(returnedPolicy);

                    return Response.ok(uri).entity(updatedMediationDTO).build();
                }

            } else {
                //If registry resource not exists
                RestApiUtil.handleResourceNotFoundError(RestApiConstants.RESOURCE_POLICY, mediationPolicyId, log);
            }
        } catch (APIManagementException e) {
            //Auth failure occurs when cross tenant accessing APIs. Sends 404, since we don't need
            // to expose the existence of the resource
            if (RestApiUtil.isDueToResourceNotFound(e) || RestApiUtil.isDueToAuthorizationFailure(e)) {
                RestApiUtil.handleResourceNotFoundError(RestApiConstants.RESOURCE_API, apiId, e, log);
            } else if (isAuthorizationFailure(e)) {
                RestApiUtil.handleAuthorizationFailure(
                        "Authorization failure while updating the mediation policy with uuid " + mediationPolicyId
                                + " of API " + apiId, e, log);
            } else {
                String errorMessage = "Error occurred while updating the mediation policy with uuid " +
                        mediationPolicyId + " of API " + apiId;
                RestApiUtil.handleInternalServerError(errorMessage, e, log);
            }
        } catch (URISyntaxException e) {
            String errorMessage = "Error while getting location header for uploaded " +
                    "mediation policy " + mediationPolicyId;
            RestApiUtil.handleInternalServerError(errorMessage, e, log);
        } catch (Exception e) {
            RestApiUtil.handleInternalServerError("An Error has occurred while adding mediation policy", e, log);
        } finally {
            IOUtils.closeQuietly(fileInputStream);
        }
        return null;
    }

    /**
     * Retrieve a API specific mediation policy content
     *
     * @param apiId             API identifier
     * @param mediationPolicyId uuid of mediation policy
     * @param ifNoneMatch       If-None-Match header value
     * @return updated mediation DTO as response
     */
    @Override
    public Response getAPIMediationPolicyContentByPolicyId(String apiId, String mediationPolicyId, String ifNoneMatch,
                                                           MessageContext messageContext) {

        try {
            APIProvider apiProvider = RestApiCommonUtil.getLoggedInUserProvider();
            String tenantDomain = RestApiCommonUtil.getLoggedInUserTenantDomain();

            // Getting resource correspond to the given uuid
            Mediation mediationResource = apiProvider.getApiSpecificMediationPolicyByPolicyId(apiId, mediationPolicyId,
                    tenantDomain);
            if (mediationResource == null) {
                RestApiUtil.handleResourceNotFoundError(RestApiConstants.RESOURCE_MEDIATION_POLICY, mediationPolicyId,
                        log);
                return null;
            }
            Object fileDataStream = new ByteArrayInputStream(mediationResource.getConfig().getBytes());
            String name = mediationResource.getName();
            return Response.ok(fileDataStream)
                    .header(RestApiConstants.HEADER_CONTENT_TYPE, RestApiConstants.APPLICATION_XML)
                    .header(RestApiConstants.HEADER_CONTENT_DISPOSITION, "attachment; filename=\"" + name + "\"")
                    .build();
        } catch (APIManagementException e) {
            // Auth failure occurs when cross tenant accessing APIs. Sends 404, since we don't need to expose the
            // existence of the resource
            if (RestApiUtil.isDueToResourceNotFound(e) || RestApiUtil.isDueToAuthorizationFailure(e)) {
                RestApiUtil.handleResourceNotFoundError(RestApiConstants.RESOURCE_API, apiId, e, log);
            } else if (isAuthorizationFailure(e)) {
                RestApiUtil.handleAuthorizationFailure(
                        "Authorization failure while retrieving document : " + mediationPolicyId + " of API " + apiId,
                        e, log);
            } else {
                String errorMessage = "Error while retrieving document " + mediationPolicyId + " of the API " + apiId;
                RestApiUtil.handleInternalServerError(errorMessage, e, log);
            }
        }
        return null;
    }

    /**
     * Add a API specific mediation policy
     *
     * @param type            Type of the mediation policy
     * @param apiId           API identifier
     * @param fileInputStream input stream of mediation policy
     * @param fileDetail      mediation policy file
     * @param inlineContent   mediation policy content
     * @param ifMatch         If-match header value
     * @return updated mediation DTO as response
     */
    @Override
    public Response addAPIMediationPolicy(String apiId, String type, String ifMatch, InputStream
            fileInputStream, Attachment fileDetail, String inlineContent, MessageContext messageContext)
            throws APIManagementException {

        String fileName = "";
        try {
            APIProvider apiProvider = RestApiCommonUtil.getLoggedInUserProvider();

            //validate if api exists
            APIInfo apiInfo = validateAPIExistence(apiId);
            //validate API update operation permitted based on the LC state
            validateAPIOperationsPerLC(apiInfo.getStatus().toString());

            String tenantDomain = RestApiCommonUtil.getLoggedInUserTenantDomain();
            if (fileInputStream != null && inlineContent != null) {
                RestApiUtil.handleBadRequest("Only one of 'file' and 'inlineContent' should be specified", log);
            }

            if (!StringUtils.isEmpty(type)) {
                type.toLowerCase();
            } else {
                type = "in";
            }

            Mediation returnedPolicy = null;
            if (fileInputStream != null) {
                fileName = fileDetail.getDataHandler().getName();

                String fileContentType = URLConnection.guessContentTypeFromName(fileName);

                if (org.apache.commons.lang3.StringUtils.isBlank(fileContentType)) {
                    fileContentType = fileDetail.getContentType().toString();
                }
                ByteArrayOutputStream outputStream = new ByteArrayOutputStream();
                IOUtils.copy(fileInputStream, outputStream);
                byte[] sequenceBytes = outputStream.toByteArray();
                InputStream inSequenceStream = new ByteArrayInputStream(sequenceBytes);
                String content = IOUtils.toString(inSequenceStream, StandardCharsets.UTF_8.name());
                returnedPolicy = PublisherCommonUtils
                        .addMediationPolicyFromFile(content, type, apiProvider, apiId, tenantDomain, null,
                                Boolean.TRUE);
            }
            if (inlineContent != null) {
                //Extracting the file name specified in the config
                fileName = this.getMediationNameFromConfig(inlineContent);
                Mediation mediationPolicy = new Mediation();
                mediationPolicy.setConfig(inlineContent);
                mediationPolicy.setName(fileName.replace(APIConstants.MEDIATION_CONFIG_EXT, ""));
                mediationPolicy.setType(type);
                returnedPolicy  = apiProvider.addApiSpecificMediationPolicy(apiId, mediationPolicy, tenantDomain);
            }

            if (returnedPolicy != null) {
                String uriString = RestApiConstants.RESOURCE_PATH_API_MEDIATION
                        .replace(RestApiConstants.APIID_PARAM, apiId)  + "/" + returnedPolicy.getUuid();
                URI uri = new URI(uriString);
                MediationDTO createdPolicy =
                        MediationMappingUtil.fromMediationToDTO(returnedPolicy);
                return Response.created(uri).entity(createdPolicy).build();
            }

        } catch (APIManagementException e) {
            //Auth failure occurs when cross tenant accessing APIs. Sends 404, since we don't need
            // to expose the existence of the resource
            if (RestApiUtil.isDueToResourceNotFound(e) || RestApiUtil.isDueToAuthorizationFailure(e)) {
                RestApiUtil.handleResourceNotFoundError(RestApiConstants.RESOURCE_API, apiId, e, log);
            } else if (isAuthorizationFailure(e)) { //this is due to access control restriction.
                RestApiUtil.handleAuthorizationFailure(
                        "Authorization failure while adding mediation policy for the API " + apiId, e, log);
            } else {
                throw e;
            }
        } catch (URISyntaxException e) {
            String errorMessage = "Error while getting location header for created " +
                    "mediation policy " + fileName;
            RestApiUtil.handleInternalServerError(errorMessage, e, log);
        } catch (Exception e) {
            RestApiUtil.handleInternalServerError("An Error has occurred while adding mediation policy", e, log);
        }
        return null;
    }

    /**
     * Get API monetization status and monetized tier to billing plan mapping
     *
     * @param apiId API ID
     * @param messageContext message context
     * @return API monetization status and monetized tier to billing plan mapping
     */
    @Override
    public Response getAPIMonetization(String apiId, MessageContext messageContext) {

        try {
            if (StringUtils.isBlank(apiId)) {
                String errorMessage = "API ID cannot be empty or null when retrieving monetized plans.";
                RestApiUtil.handleBadRequest(errorMessage, log);
            }
            APIProvider apiProvider = RestApiCommonUtil.getLoggedInUserProvider();
            String tenantDomain = RestApiCommonUtil.getLoggedInUserTenantDomain();
            APIIdentifier apiIdentifier;
            APIRevision apiRevision = ApiMgtDAO.getInstance().checkAPIUUIDIsARevisionUUID(apiId);
            if (apiRevision != null && apiRevision.getApiUUID() != null) {
                apiIdentifier = APIMappingUtil.getAPIIdentifierFromUUID(apiRevision.getApiUUID());
            } else {
                apiIdentifier = APIMappingUtil.getAPIIdentifierFromUUID(apiId);
            }
            API api = apiProvider.getAPI(apiIdentifier);
            Monetization monetizationImplementation = apiProvider.getMonetizationImplClass();
            Map<String, String> monetizedPoliciesToPlanMapping = monetizationImplementation.
                    getMonetizedPoliciesToPlanMapping(api);
            APIMonetizationInfoDTO monetizationInfoDTO = APIMappingUtil.getMonetizedTiersDTO
                    (apiIdentifier, monetizedPoliciesToPlanMapping);
            return Response.ok().entity(monetizationInfoDTO).build();
        } catch (APIManagementException e) {
            String errorMessage = "Failed to retrieve monetized plans for API : " + apiId;
            RestApiUtil.handleInternalServerError(errorMessage, e, log);
        } catch (MonetizationException e) {
            String errorMessage = "Failed to fetch monetized plans of API : " + apiId;
            RestApiUtil.handleInternalServerError(errorMessage, e, log);
        }
        return Response.serverError().build();
    }

    /**
     * Monetize (enable or disable) for a given API
     *
     * @param apiId API ID
     * @param body request body
     * @param messageContext message context
     * @return monetizationDTO
     */
    @Override
    public Response addAPIMonetization(String apiId, APIMonetizationInfoDTO body, MessageContext messageContext) {
        try {
            if (StringUtils.isBlank(apiId)) {
                String errorMessage = "API ID cannot be empty or null when configuring monetization.";
                RestApiUtil.handleBadRequest(errorMessage, log);
            }
            APIProvider apiProvider = RestApiCommonUtil.getLoggedInUserProvider();
            String tenantDomain = RestApiCommonUtil.getLoggedInUserTenantDomain();
            APIIdentifier apiIdentifier = APIMappingUtil.getAPIIdentifierFromUUID(apiId);
            if (apiIdentifier == null) {
                throw new APIMgtResourceNotFoundException("Couldn't retrieve existing API with API UUID: "
                        + apiId, ExceptionCodes.from(ExceptionCodes.API_NOT_FOUND,
                        apiId));
            }
            API api = apiProvider.getAPI(apiIdentifier);
            if (!APIConstants.PUBLISHED.equalsIgnoreCase(api.getStatus())) {
                String errorMessage = "API " + apiIdentifier.getApiName() +
                        " should be in published state to configure monetization.";
                RestApiUtil.handleBadRequest(errorMessage, log);
            }
            //set the monetization status
            boolean monetizationEnabled = body.isEnabled();
            api.setMonetizationStatus(monetizationEnabled);
            //clear the existing properties related to monetization
            api.getMonetizationProperties().clear();
            Map<String, String> monetizationProperties = body.getProperties();
            if (MapUtils.isNotEmpty(monetizationProperties)) {
                String errorMessage = RestApiPublisherUtils.validateMonetizationProperties(monetizationProperties);
                if (!errorMessage.isEmpty()) {
                    RestApiUtil.handleBadRequest(errorMessage, log);
                }
                for (Map.Entry<String, String> currentEntry : monetizationProperties.entrySet()) {
                    api.addMonetizationProperty(currentEntry.getKey(), currentEntry.getValue());
                }
            }
            Monetization monetizationImplementation = apiProvider.getMonetizationImplClass();
            HashMap monetizationDataMap = new Gson().fromJson(api.getMonetizationProperties().toString(), HashMap.class);
            boolean isMonetizationStateChangeSuccessful = false;
            if (MapUtils.isEmpty(monetizationDataMap)) {
                String errorMessage = "Monetization is not configured. Monetization data is empty for "
                        + apiIdentifier.getApiName();
                RestApiUtil.handleBadRequest(errorMessage, log);
            }
            try {
                if (monetizationEnabled) {
                    isMonetizationStateChangeSuccessful = monetizationImplementation.enableMonetization
                            (tenantDomain, api, monetizationDataMap);
                } else {
                    isMonetizationStateChangeSuccessful = monetizationImplementation.disableMonetization
                            (tenantDomain, api, monetizationDataMap);
                }
            } catch (MonetizationException e) {
                String errorMessage = "Error while changing monetization status for API ID : " + apiId;
                RestApiUtil.handleInternalServerError(errorMessage, e, log);
            }
            if (isMonetizationStateChangeSuccessful) {
                apiProvider.configureMonetizationInAPIArtifact(api);
                APIMonetizationInfoDTO monetizationInfoDTO = APIMappingUtil.getMonetizationInfoDTO(apiIdentifier);
                return Response.ok().entity(monetizationInfoDTO).build();
            } else {
                String errorMessage = "Unable to change monetization status for API : " + apiId;
                RestApiUtil.handleBadRequest(errorMessage, log);
            }
        } catch (APIManagementException e) {
            String errorMessage = "Error while configuring monetization for API ID : " + apiId;
            RestApiUtil.handleInternalServerError(errorMessage, e, log);
        }
        return Response.serverError().build();
    }

    /**
     * Publish API to given external stores.
     *
     * @param apiId API Id
     * @param externalStoreIds  External Store Ids
     * @param ifMatch   If-match header value
     * @param messageContext CXF Message Context
     * @return Response of published external store list
     */
    @Override
    public Response publishAPIToExternalStores(String apiId, String externalStoreIds, String ifMatch,
                                                         MessageContext messageContext) throws APIManagementException {

        String tenantDomain = RestApiCommonUtil.getLoggedInUserTenantDomain();
        APIProvider apiProvider = RestApiCommonUtil.getLoggedInUserProvider();
        API api = null;
        List<String> externalStoreIdList = Arrays.asList(externalStoreIds.split("\\s*,\\s*"));
        try {
            APIIdentifier apiIdentifier = APIMappingUtil.getAPIIdentifierFromUUID(apiId);
            if (apiIdentifier == null) {
                throw new APIMgtResourceNotFoundException("Couldn't retrieve existing API with API UUID: "
                        + apiId, ExceptionCodes.from(ExceptionCodes.API_NOT_FOUND,
                        apiId));
            }
            api = apiProvider.getAPIbyUUID(apiId, tenantDomain);
        } catch (APIManagementException e) {
            if (RestApiUtil.isDueToResourceNotFound(e)) {
                RestApiUtil.handleResourceNotFoundError(RestApiConstants.RESOURCE_API, apiId, e, log);
            } else {
                String errorMessage = "Error while getting API: " + apiId;
                log.error(errorMessage, e);
                RestApiUtil.handleInternalServerError(errorMessage, e, log);
            }
        }
        if (apiProvider.publishToExternalAPIStores(api, externalStoreIdList)) {
            Set<APIStore> publishedStores = apiProvider.getPublishedExternalAPIStores(api.getId());
            APIExternalStoreListDTO apiExternalStoreListDTO =
                    ExternalStoreMappingUtil.fromAPIExternalStoreCollectionToDTO(publishedStores);
            return Response.ok().entity(apiExternalStoreListDTO).build();
        }
        return Response.serverError().build();
    }

    /**
     * Get the resource policies(inflow/outflow).
     *
     * @param apiId           API ID
     * @param sequenceType    sequence type('in' or 'out')
     * @param resourcePath    api resource path
     * @param verb            http verb
     * @param ifNoneMatch     If-None-Match header value
     * @return json response of the resource policies according to the resource path
     */
    @Override
    public Response getAPIResourcePolicies(String apiId, String sequenceType, String resourcePath,
            String verb, String ifNoneMatch, MessageContext messageContext) {
        try {
            String tenantDomain = RestApiCommonUtil.getLoggedInUserTenantDomain();
            APIProvider provider = RestApiCommonUtil.getLoggedInUserProvider();
            API api = provider.getLightweightAPIByUUID(apiId, tenantDomain);
            if (APIConstants.API_TYPE_SOAPTOREST.equals(api.getType())) {
                if (StringUtils.isEmpty(sequenceType) || !(RestApiConstants.IN_SEQUENCE.equals(sequenceType)
                        || RestApiConstants.OUT_SEQUENCE.equals(sequenceType))) {
                    String errorMessage = "Sequence type should be either of the values from 'in' or 'out'";
                    RestApiUtil.handleBadRequest(errorMessage, log);
                }
                String resourcePolicy = SequenceUtils.getRestToSoapConvertedSequence(api, sequenceType);
                if (StringUtils.isEmpty(resourcePath) && StringUtils.isEmpty(verb)) {
                    ResourcePolicyListDTO resourcePolicyListDTO = APIMappingUtil
                            .fromResourcePolicyStrToDTO(resourcePolicy);
                    return Response.ok().entity(resourcePolicyListDTO).build();
                }
                if (StringUtils.isNotEmpty(resourcePath) && StringUtils.isNotEmpty(verb)) {
                    JSONObject sequenceObj = (JSONObject) new JSONParser().parse(resourcePolicy);
                    JSONObject resultJson = new JSONObject();
                    String key = resourcePath + "_" + verb;
                    JSONObject sequenceContent = (JSONObject) sequenceObj.get(key);
                    if (sequenceContent == null) {
                        String errorMessage = "Cannot find any resource policy for Resource path : " + resourcePath +
                                " with type: " + verb;
                        RestApiUtil.handleResourceNotFoundError(errorMessage, log);
                    }
                    resultJson.put(key, sequenceObj.get(key));
                    ResourcePolicyListDTO resourcePolicyListDTO = APIMappingUtil
                            .fromResourcePolicyStrToDTO(resultJson.toJSONString());
                    return Response.ok().entity(resourcePolicyListDTO).build();
                } else if (StringUtils.isEmpty(resourcePath)) {
                    String errorMessage = "Resource path cannot be empty for the defined verb: " + verb;
                    RestApiUtil.handleBadRequest(errorMessage, log);
                } else if (StringUtils.isEmpty(verb)) {
                    String errorMessage = "HTTP verb cannot be empty for the defined resource path: " + resourcePath;
                    RestApiUtil.handleBadRequest(errorMessage, log);
                }
            } else {
                String errorMessage = "The provided api with id: " + apiId + " is not a soap to rest converted api.";
                RestApiUtil.handleBadRequest(errorMessage, log);
            }
        } catch (APIManagementException e) {
            String errorMessage = "Error while retrieving the API : " + apiId;
            RestApiUtil.handleInternalServerError(errorMessage, e, log);
        } catch (ParseException e) {
            String errorMessage = "Error while retrieving the resource policies for the API : " + apiId;
            RestApiUtil.handleInternalServerError(errorMessage, e, log);
        }
        return null;
    }

    /**
     * Get the resource policy given the resource id.
     *
     * @param apiId           API ID
     * @param resourcePolicyId      resource policy id
     * @param ifNoneMatch     If-None-Match header value
     * @return json response of the resource policy for the resource id given
     */
    @Override
    public Response getAPIResourcePoliciesByPolicyId(String apiId, String resourcePolicyId,
            String ifNoneMatch, MessageContext messageContext) {
        try {
            String tenantDomain = RestApiCommonUtil.getLoggedInUserTenantDomain();
            APIProvider provider = RestApiCommonUtil.getLoggedInUserProvider();
            API api = provider.getLightweightAPIByUUID(apiId, tenantDomain);
            if (APIConstants.API_TYPE_SOAPTOREST.equals(api.getType())) {
                if (StringUtils.isEmpty(resourcePolicyId)) {
                    String errorMessage = "Resource id should not be empty to update a resource policy.";
                    RestApiUtil.handleBadRequest(errorMessage, log);
                }
                String policyContent = SequenceUtils.getResourcePolicyFromRegistryResourceId(api, resourcePolicyId);
                ResourcePolicyInfoDTO resourcePolicyInfoDTO = APIMappingUtil
                        .fromResourcePolicyStrToInfoDTO(policyContent);
                return Response.ok().entity(resourcePolicyInfoDTO).build();
            } else {
                String errorMessage = "The provided api with id: " + apiId + " is not a soap to rest converted api.";
                RestApiUtil.handleBadRequest(errorMessage, log);
            }
        } catch (APIManagementException e) {
            String errorMessage = "Error while retrieving the API : " + apiId;
            RestApiUtil.handleInternalServerError(errorMessage, e, log);
        }
        return null;
    }

    /**
     * Update the resource policies(inflow/outflow) given the resource id.
     *
     * @param apiId  API ID
     * @param resourcePolicyId resource policy id
     * @param body resource policy content
     * @param ifMatch If-Match header value
     * @return json response of the updated sequence content
     */
    @Override
    public Response updateAPIResourcePoliciesByPolicyId(String apiId, String resourcePolicyId,
            ResourcePolicyInfoDTO body, String ifMatch, MessageContext messageContext) {
        try {
            String tenantDomain = RestApiCommonUtil.getLoggedInUserTenantDomain();
            APIProvider provider = RestApiCommonUtil.getLoggedInUserProvider();
            API api = provider.getLightweightAPIByUUID(apiId, tenantDomain);
            if (api == null) {
                throw new APIMgtResourceNotFoundException("Couldn't retrieve existing API with API UUID: "
                        + apiId, ExceptionCodes.from(ExceptionCodes.API_NOT_FOUND,
                        apiId));
            }
            //validate API update operation permitted based on the LC state
            validateAPIOperationsPerLC(api.getStatus());

            if (APIConstants.API_TYPE_SOAPTOREST.equals(api.getType())) {
                if (StringUtils.isEmpty(resourcePolicyId)) {
                    String errorMessage = "Resource id should not be empty to update a resource policy.";
                    RestApiUtil.handleBadRequest(errorMessage, log);
                }
                boolean isValidSchema = RestApiPublisherUtils.validateXMLSchema(body.getContent());
                if (isValidSchema) {
                    List<SOAPToRestSequence> sequence = api.getSoapToRestSequences();
                    for (SOAPToRestSequence soapToRestSequence : sequence) {
                        if (soapToRestSequence.getUuid().equals(resourcePolicyId)) {
                            soapToRestSequence.setContent(body.getContent());
                            break;
                        }
                    }
                    API originalAPI = provider.getAPIbyUUID(apiId, tenantDomain);
                    provider.updateAPI(api, originalAPI);
                    String updatedPolicyContent = SequenceUtils
                            .getResourcePolicyFromRegistryResourceId(api, resourcePolicyId);
                    ResourcePolicyInfoDTO resourcePolicyInfoDTO = APIMappingUtil
                            .fromResourcePolicyStrToInfoDTO(updatedPolicyContent);
                    return Response.ok().entity(resourcePolicyInfoDTO).build();
                } else {
                    String errorMessage =
                            "Error while validating the resource policy xml content for the API : " + apiId;
                    RestApiUtil.handleInternalServerError(errorMessage, log);
                }
            } else {
                String errorMessage = "The provided api with id: " + apiId + " is not a soap to rest converted api.";
                RestApiUtil.handleBadRequest(errorMessage, log);
            }
        } catch (APIManagementException | FaultGatewaysException e) {
            String errorMessage = "Error while retrieving the API : " + apiId;
            RestApiUtil.handleInternalServerError(errorMessage, e, log);
        }
        return null;
    }

    /**
     * Get total revenue for a given API from all its' subscriptions
     *
     * @param apiId API ID
     * @param messageContext message context
     * @return revenue data for a given API
     */
    @Override
    public Response getAPIRevenue(String apiId, MessageContext messageContext) {

        if (StringUtils.isBlank(apiId)) {
            String errorMessage = "API ID cannot be empty or null when getting revenue details.";
            RestApiUtil.handleBadRequest(errorMessage, log);
        }
        try {
            APIProvider apiProvider = RestApiCommonUtil.getLoggedInUserProvider();
            Monetization monetizationImplementation = apiProvider.getMonetizationImplClass();
            String tenantDomain = RestApiCommonUtil.getLoggedInUserTenantDomain();
            APIIdentifier apiIdentifier = APIMappingUtil.getAPIIdentifierFromUUID(apiId);
            API api = apiProvider.getAPI(apiIdentifier);
            if (!APIConstants.PUBLISHED.equalsIgnoreCase(api.getStatus())) {
                String errorMessage = "API " + apiIdentifier.getApiName() +
                        " should be in published state to get total revenue.";
                RestApiUtil.handleBadRequest(errorMessage, log);
            }
            Map<String, String> revenueUsageData = monetizationImplementation.getTotalRevenue(api, apiProvider);
            APIRevenueDTO apiRevenueDTO = new APIRevenueDTO();
            apiRevenueDTO.setProperties(revenueUsageData);
            return Response.ok().entity(apiRevenueDTO).build();
        } catch (APIManagementException e) {
            String errorMessage = "Failed to retrieve revenue data for API ID : " + apiId;
            RestApiUtil.handleInternalServerError(errorMessage, e, log);
        } catch (MonetizationException e) {
            String errorMessage = "Failed to get current revenue data for API ID : " + apiId;
            RestApiUtil.handleInternalServerError(errorMessage, e, log);
        }
        return null;
    }

    /**
     * Retrieves the swagger document of an API
     *
     * @param apiId           API identifier
     * @param ifNoneMatch     If-None-Match header value
     * @return Swagger document of the API
     */
    @Override
    public Response getAPISwagger(String apiId, String ifNoneMatch, MessageContext messageContext) {
        try {
            APIProvider apiProvider = RestApiCommonUtil.getLoggedInUserProvider();
            String tenantDomain = RestApiCommonUtil.getLoggedInUserTenantDomain();
            //this will fail if user does not have access to the API or the API does not exist
            API api = apiProvider.getAPIbyUUID(apiId, tenantDomain);
            String updatedDefinition = RestApiCommonUtil.retrieveSwaggerDefinition(api, apiProvider);
            return Response.ok().entity(updatedDefinition).header("Content-Disposition",
                    "attachment; filename=\"" + "swagger.json" + "\"" ).build();
        } catch (APIManagementException e) {
            //Auth failure occurs when cross tenant accessing APIs. Sends 404, since we don't need to expose the existence of the resource
            if (RestApiUtil.isDueToResourceNotFound(e) || RestApiUtil.isDueToAuthorizationFailure(e)) {
                RestApiUtil.handleResourceNotFoundError(RestApiConstants.RESOURCE_API, apiId, e, log);
            } else if (isAuthorizationFailure(e)) {
                RestApiUtil
                        .handleAuthorizationFailure("Authorization failure while retrieving swagger of API : " + apiId,
                                e, log);
            } else {
                String errorMessage = "Error while retrieving swagger of API : " + apiId;
                RestApiUtil.handleInternalServerError(errorMessage, e, log);
            }
        }
        return null;
    }
    /**
     * Updates the swagger definition of an existing API
     *
     * @param apiId             API identifier
     * @param apiDefinition     Swagger definition
     * @param url               Swagger definition URL
     * @param fileInputStream   Swagger definition input file content
     * @param fileDetail        file meta information as Attachment
     * @param ifMatch           If-match header value
     * @return updated swagger document of the API
     */
    @Override
    public Response updateAPISwagger(String apiId, String ifMatch, String apiDefinition, String url,
                                InputStream fileInputStream, Attachment fileDetail, MessageContext messageContext) {
        try {
            String updatedSwagger;
            //validate if api exists
            APIInfo apiInfo = validateAPIExistence(apiId);
            //validate API update operation permitted based on the LC state
            validateAPIOperationsPerLC(apiInfo.getStatus().getStatus());

            //Handle URL and file based definition imports
            if(url != null || fileInputStream != null) {
                // Validate and retrieve the OpenAPI definition
                Map validationResponseMap = validateOpenAPIDefinition(url, fileInputStream, fileDetail, null,
                        true, false);
                APIDefinitionValidationResponse validationResponse =
                        (APIDefinitionValidationResponse) validationResponseMap .get(RestApiConstants.RETURN_MODEL);
                if (!validationResponse.isValid()) {
                    RestApiUtil.handleBadRequest(validationResponse.getErrorItems(), log);
                }
                updatedSwagger = PublisherCommonUtils.updateSwagger(apiId, validationResponse, false);
            } else {
                updatedSwagger = updateSwagger(apiId, apiDefinition);
            }
            return Response.ok().entity(updatedSwagger).build();
        } catch (APIManagementException e) {
            //Auth failure occurs when cross tenant accessing APIs. Sends 404, since we don't need
            // to expose the existence of the resource
            if (RestApiUtil.isDueToResourceNotFound(e) || RestApiUtil.isDueToAuthorizationFailure(e)) {
                RestApiUtil.handleResourceNotFoundError(RestApiConstants.RESOURCE_API, apiId, e, log);
            } else if (isAuthorizationFailure(e)) {
                RestApiUtil.handleAuthorizationFailure(
                        "Authorization failure while updating swagger definition of API: " + apiId, e, log);
            } else {
                String errorMessage = "Error while updating the swagger definition of the API: " + apiId + " - "
                        + e.getMessage();
                RestApiUtil.handleInternalServerError(errorMessage, e, log);
            }
        } catch (FaultGatewaysException e) {
            String errorMessage = "Error while updating API : " + apiId;
            RestApiUtil.handleInternalServerError(errorMessage, e, log);
        }
        return null;
    }

    /**
     * update swagger definition of the given api. The swagger will be validated before updating.
     *
     * @param apiId API Id
     * @param apiDefinition swagger definition
     * @return updated swagger definition
     * @throws APIManagementException when error occurred updating swagger
     * @throws FaultGatewaysException when error occurred publishing API to the gateway
     */
    private String updateSwagger(String apiId, String apiDefinition)
            throws APIManagementException, FaultGatewaysException {
        APIDefinitionValidationResponse response = OASParserUtil
                .validateAPIDefinition(apiDefinition, true);
        if (!response.isValid()) {
            RestApiUtil.handleBadRequest(response.getErrorItems(), log);
        }
        return PublisherCommonUtils.updateSwagger(apiId, response, false);
    }

    /**
     * Retrieves the thumbnail image of an API specified by API identifier
     *
     * @param apiId           API Id
     * @param ifNoneMatch     If-None-Match header value
     * @param messageContext If-Modified-Since header value
     * @return Thumbnail image of the API
     */
    @Override
    public Response getAPIThumbnail(String apiId, String ifNoneMatch, MessageContext messageContext) {
        try {
            APIProvider apiProvider = RestApiCommonUtil.getLoggedInUserProvider();
            String tenantDomain = RestApiCommonUtil.getLoggedInUserTenantDomain();
            //this will fail if user does not have access to the API or the API does not exist
            //APIIdentifier apiIdentifier = APIMappingUtil.getAPIIdentifierFromUUID(apiId, tenantDomain);
            ResourceFile thumbnailResource = apiProvider.getIcon(apiId, tenantDomain);

            if (thumbnailResource != null) {
                return Response
                        .ok(thumbnailResource.getContent(), MediaType.valueOf(thumbnailResource.getContentType()))
                        .build();
            } else {
                return Response.noContent().build();
            }
        } catch (APIManagementException e) {
            //Auth failure occurs when cross tenant accessing APIs. Sends 404, since we don't need to expose the
            // existence of the resource
            if (RestApiUtil.isDueToResourceNotFound(e) || RestApiUtil.isDueToAuthorizationFailure(e)) {
                RestApiUtil.handleResourceNotFoundError(RestApiConstants.RESOURCE_API, apiId, e, log);
            } else if (isAuthorizationFailure(e)) {
                RestApiUtil.handleAuthorizationFailure(
                        "Authorization failure while retrieving thumbnail of API : " + apiId, e, log);
            } else {
                String errorMessage = "Error while retrieving thumbnail of API : " + apiId;
                RestApiUtil.handleInternalServerError(errorMessage, e, log);
            }
        }
        return null;
    }

    @Override
    public Response updateAPIThumbnail(String apiId, InputStream fileInputStream, Attachment fileDetail,
            String ifMatch, MessageContext messageContext) {
        try {
            APIProvider apiProvider = RestApiCommonUtil.getLoggedInUserProvider();

            //validate if api exists
            APIInfo apiInfo = validateAPIExistence(apiId);
            //validate API update operation permitted based on the LC state
            validateAPIOperationsPerLC(apiInfo.getStatus().toString());

            String tenantDomain = RestApiCommonUtil.getLoggedInUserTenantDomain();
            String fileName = fileDetail.getDataHandler().getName();
            String extension = FilenameUtils.getExtension(fileName);
            if (!RestApiConstants.ALLOWED_THUMBNAIL_EXTENSIONS.contains(extension.toLowerCase())) {
                RestApiUtil.handleBadRequest(
                        "Unsupported Thumbnail File Extension. Supported extensions are .jpg, .png, .jpeg .svg "
                                + "and .gif", log);
            }
            String fileContentType = URLConnection.guessContentTypeFromName(fileName);
            if (org.apache.commons.lang3.StringUtils.isBlank(fileContentType)) {
                fileContentType = fileDetail.getContentType().toString();
            }
            PublisherCommonUtils.updateThumbnail(fileInputStream, fileContentType, apiProvider, apiId, tenantDomain);
            String uriString = RestApiConstants.RESOURCE_PATH_THUMBNAIL.replace(RestApiConstants.APIID_PARAM, apiId);
            URI uri = new URI(uriString);
            FileInfoDTO infoDTO = new FileInfoDTO();
            infoDTO.setRelativePath(uriString);
            infoDTO.setMediaType(fileContentType);
            return Response.created(uri).entity(infoDTO).build();
        } catch (APIManagementException e) {
            //Auth failure occurs when cross tenant accessing APIs. Sends 404, since we don't need to expose the
            // existence of the resource
            if (RestApiUtil.isDueToResourceNotFound(e) || RestApiUtil.isDueToAuthorizationFailure(e)) {
                RestApiUtil.handleResourceNotFoundError(RestApiConstants.RESOURCE_API, apiId, e, log);
            } else if (isAuthorizationFailure(e)) {
                RestApiUtil
                        .handleAuthorizationFailure("Authorization failure while adding thumbnail for API : " + apiId,
                                e, log);
            } else {
                String errorMessage = "Error while retrieving thumbnail of API : " + apiId;
                RestApiUtil.handleInternalServerError(errorMessage, e, log);
            }
        } catch (URISyntaxException e) {
            String errorMessage = "Error while updating thumbnail of API: " + apiId;
            RestApiUtil.handleInternalServerError(errorMessage, e, log);
        } finally {
            IOUtils.closeQuietly(fileInputStream);
        }
        return null;
    }

    @Override
    public Response validateAPI(String query, String ifNoneMatch, MessageContext messageContext) {

        boolean isSearchArtifactExists = false;
        if (StringUtils.isEmpty(query)) {
            RestApiUtil.handleBadRequest("The query should not be empty", log);
        }
        try {
            APIProvider apiProvider = RestApiCommonUtil.getLoggedInUserProvider();

            if (query.contains(":")) {
                String[] queryTokens = query.split(":");
                switch (queryTokens[0]) {
                case "name":
                    isSearchArtifactExists = apiProvider.isApiNameExist(queryTokens[1]) ||
                            apiProvider.isApiNameWithDifferentCaseExist(queryTokens[1]);
                    break;
                case "context":
                default: // API version validation.
                    isSearchArtifactExists = apiProvider.isContextExist(queryTokens[1]);
                    break;
                }

            } else { // consider the query as api name
                isSearchArtifactExists =
                        apiProvider.isApiNameExist(query) || apiProvider.isApiNameWithDifferentCaseExist(query);
            }
        } catch(APIManagementException e){
            RestApiUtil.handleInternalServerError("Error while checking the api existence", e, log);
        }
        return isSearchArtifactExists ? Response.status(Response.Status.OK).build() :
                Response.status(Response.Status.NOT_FOUND).build();
    }

    @Override
    public Response validateDocument(String apiId, String name, String ifMatch, MessageContext messageContext) {
        if (StringUtils.isEmpty(name) || StringUtils.isEmpty(apiId)) {
            RestApiUtil.handleBadRequest("API Id and/ or document name should not be empty", log);
        }
        try {
            String tenantDomain = RestApiCommonUtil.getLoggedInUserTenantDomain();
            APIProvider apiProvider = RestApiCommonUtil.getLoggedInUserProvider();
            APIIdentifier apiIdentifier = APIMappingUtil.getAPIIdentifierFromUUID(apiId);
            if (apiIdentifier == null) {
                throw new APIMgtResourceNotFoundException("Couldn't retrieve existing API with API UUID: "
                        + apiId, ExceptionCodes.from(ExceptionCodes.API_NOT_FOUND,
                        apiId));
            }
            return apiProvider.isDocumentationExist(apiId, name, tenantDomain) ? Response.status(Response.Status.OK).build() :
                    Response.status(Response.Status.NOT_FOUND).build();

        } catch(APIManagementException e){
            RestApiUtil.handleInternalServerError("Error while checking the api existence", e, log);
        }
        return Response.status(Response.Status.NOT_FOUND).build();
    }

    @Override
    public Response validateEndpoint(String endpointUrl, String apiId, MessageContext messageContext) {

        ApiEndpointValidationResponseDTO apiEndpointValidationResponseDTO = new ApiEndpointValidationResponseDTO();
        apiEndpointValidationResponseDTO.setError("");
        try {
            URL url = new URL(endpointUrl);
            if (url.getProtocol().matches("https")) {
                ServerConfiguration serverConfig = CarbonUtils.getServerConfiguration();
                String trustStorePath = serverConfig.getFirstProperty("Security.TrustStore.Location");
                String trustStorePassword = serverConfig.getFirstProperty("Security.TrustStore.Password");
                System.setProperty("javax.net.ssl.trustStore", trustStorePath);
                System.setProperty("javax.net.ssl.trustStorePassword", trustStorePassword);

                String keyStore = serverConfig.getFirstProperty("Security.KeyStore.Location");
                String keyStoreType = serverConfig.getFirstProperty("Security.KeyStore.Type");
                String keyStorePassword = serverConfig.getFirstProperty("Security.KeyStore.Password");
                System.setProperty("javax.net.ssl.keyStoreType", keyStoreType);
                System.setProperty("javax.net.ssl.keyStore", keyStore);
                System.setProperty("javax.net.ssl.keyStorePassword", keyStorePassword);

                /* apiId can be used to get the related API's uriTemplates. These uriTemplates can be used to extract
                the API operations and append those operations separately to the API endpoint url. This edited url can
                 be used to test the endpoint, in case their is no valid url for the sole endpoint url provided. */
                apiEndpointValidationResponseDTO = sendHttpHEADRequest(endpointUrl);
                return Response.status(Response.Status.OK).entity(apiEndpointValidationResponseDTO).build();
            } else if (url.getProtocol().matches("http")) {
                apiEndpointValidationResponseDTO = sendHttpHEADRequest(endpointUrl);
                return Response.status(Response.Status.OK).entity(apiEndpointValidationResponseDTO).build();
            }
        } catch (MalformedURLException e) {
            log.error("Malformed Url error occurred while sending the HEAD request to the given endpoint url:", e);
            apiEndpointValidationResponseDTO.setError(e.getMessage());
        } catch (Exception e) {
            RestApiUtil.handleInternalServerError("Error while testing the validity of API endpoint url " +
                    "existence", e, log);
        }
        return Response.status(Response.Status.OK).entity(apiEndpointValidationResponseDTO).build();
    }

    @Override
    public Response getAPIResourcePaths(String apiId, Integer limit, Integer offset, String ifNoneMatch,
            MessageContext messageContext) {
        try {
            String tenantDomain = RestApiCommonUtil.getLoggedInUserTenantDomain();
            APIProvider apiProvider = RestApiCommonUtil.getLoggedInUserProvider();
            APIIdentifier apiIdentifier = APIMappingUtil.getAPIIdentifierFromUUID(apiId);
            if (apiIdentifier == null) {
                throw new APIMgtResourceNotFoundException("Couldn't retrieve existing API with API UUID: "
                        + apiId, ExceptionCodes.from(ExceptionCodes.API_NOT_FOUND,
                        apiId));
            }
            List<ResourcePath> apiResourcePaths = apiProvider.getResourcePathsOfAPI(apiIdentifier);

            ResourcePathListDTO dto = APIMappingUtil.fromResourcePathListToDTO(apiResourcePaths, limit, offset);
            APIMappingUtil.setPaginationParamsForAPIResourcePathList(dto, offset, limit, apiResourcePaths.size());
            return Response.ok().entity(dto).build();
        } catch (APIManagementException e) {
            if (RestApiUtil.isDueToResourceNotFound(e) || RestApiUtil.isDueToAuthorizationFailure(e)) {
                RestApiUtil.handleResourceNotFoundError(RestApiConstants.RESOURCE_API, apiId, e, log);
            } else if (isAuthorizationFailure(e)) {
                RestApiUtil.handleAuthorizationFailure(
                        "Authorization failure while retrieving resource paths of API : " + apiId, e, log);
            } else {
                String errorMessage = "Error while retrieving resource paths of API : " + apiId;
                RestApiUtil.handleInternalServerError(errorMessage, e, log);
            }
        }
        return null;
    }

    /**
     * Validate API Definition and retrieve as the response
     *
     * @param url URL of the OpenAPI definition
     * @param fileInputStream InputStream for the provided file
     * @param fileDetail File meta-data
     * @param returnContent Whether to return the definition content
     * @param inlineApiDefinition Swagger API definition String
     * @param messageContext CXF message context
     * @return API Definition validation response
     */
    @Override
    public Response validateOpenAPIDefinition(Boolean returnContent, String url, InputStream fileInputStream,
                                              Attachment fileDetail, String inlineApiDefinition,
                                              MessageContext messageContext) {

        // Validate and retrieve the OpenAPI definition
        Map validationResponseMap = null;
        try {
            validationResponseMap = validateOpenAPIDefinition(url, fileInputStream, fileDetail, inlineApiDefinition, returnContent, false);
        } catch (APIManagementException e) {
            RestApiUtil.handleInternalServerError("Error occurred while validating API Definition", e, log);
        }

        OpenAPIDefinitionValidationResponseDTO validationResponseDTO =
                (OpenAPIDefinitionValidationResponseDTO)validationResponseMap.get(RestApiConstants.RETURN_DTO);
        return Response.ok().entity(validationResponseDTO).build();
    }

    /**
     * Importing an OpenAPI definition and create an API
     *
     * @param fileInputStream InputStream for the provided file
     * @param fileDetail File meta-data
     * @param url URL of the OpenAPI definition
     * @param additionalProperties API object (json) including additional properties like name, version, context
     * @param inlineApiDefinition Swagger API definition String
     * @param messageContext CXF message context
     * @return API Import using OpenAPI definition response
     */
    @Override
    public Response importOpenAPIDefinition(InputStream fileInputStream, Attachment fileDetail, String url,
                                            String additionalProperties, String inlineApiDefinition,
                                            MessageContext messageContext) {

        // validate 'additionalProperties' json
        if (StringUtils.isBlank(additionalProperties)) {
            RestApiUtil.handleBadRequest("'additionalProperties' is required and should not be null", log);
        }

        // Convert the 'additionalProperties' json into an APIDTO object
        ObjectMapper objectMapper = new ObjectMapper();
        APIDTO apiDTOFromProperties;
        try {
            apiDTOFromProperties = objectMapper.readValue(additionalProperties, APIDTO.class);
        } catch (IOException e) {
            throw RestApiUtil.buildBadRequestException("Error while parsing 'additionalProperties'", e);
        }

        // Import the API and Definition
        try {
            APIDTO createdApiDTO = importOpenAPIDefinition(fileInputStream, url, inlineApiDefinition,
                    apiDTOFromProperties, fileDetail, null);
            if (createdApiDTO != null) {
                // This URI used to set the location header of the POST response
                URI createdApiUri = new URI(RestApiConstants.RESOURCE_PATH_APIS + "/" + createdApiDTO.getId());
                return Response.created(createdApiUri).entity(createdApiDTO).build();
            }
        } catch (URISyntaxException e) {
            String errorMessage = "Error while retrieving API location : " + apiDTOFromProperties.getProvider() + "-" +
                    apiDTOFromProperties.getName() + "-" + apiDTOFromProperties.getVersion();
            RestApiUtil.handleInternalServerError(errorMessage, e, log);
        }
        return null;
    }

    /**
     * Validate a provided WSDL definition via a URL or a file/zip
     *
     * @param url WSDL URL
     * @param fileInputStream file/zip input stream
     * @param fileDetail file/zip details
     * @param messageContext messageContext object
     * @return WSDL validation response
     * @throws APIManagementException when error occurred during validation
     */
    @Override
    public Response validateWSDLDefinition(String url, InputStream fileInputStream, Attachment fileDetail,
                                           MessageContext messageContext) throws APIManagementException {
        Map validationResponseMap = validateWSDL(url, fileInputStream, fileDetail);

        WSDLValidationResponseDTO validationResponseDTO =
                (WSDLValidationResponseDTO)validationResponseMap.get(RestApiConstants.RETURN_DTO);
        return Response.ok().entity(validationResponseDTO).build();
    }

    /**
     * Validate the provided input parameters and returns the validation response DTO (for REST API)
     *  and the intermediate model as a Map
     *
     * @param url WSDL url
     * @param fileInputStream file data stream
     * @param fileDetail file details
     * @return the validation response DTO (for REST API) and the intermediate model as a Map
     * @throws APIManagementException if error occurred during validation of the WSDL
     */
    private Map validateWSDL(String url, InputStream fileInputStream, Attachment fileDetail) throws APIManagementException {
        handleInvalidParams(fileInputStream, fileDetail, url, null, false);
        WSDLValidationResponseDTO responseDTO;
        WSDLValidationResponse validationResponse = new WSDLValidationResponse();

        if (url != null) {
            try {
                URL wsdlUrl = new URL(url);
                validationResponse = APIMWSDLReader.validateWSDLUrl(wsdlUrl);
            } catch (MalformedURLException e) {
                RestApiUtil.handleBadRequest("Invalid/Malformed URL : " + url, log);
            }
        } else if (fileInputStream != null) {
            String filename = fileDetail.getContentDisposition().getFilename();
            try {
                if (filename.endsWith(".zip")) {
                    validationResponse =
                            APIMWSDLReader.extractAndValidateWSDLArchive(fileInputStream);
                } else if (filename.endsWith(".wsdl")) {
                    validationResponse = APIMWSDLReader.validateWSDLFile(fileInputStream);
                } else {
                    RestApiUtil.handleBadRequest("Unsupported extension type of file: " + filename, log);
                }
            } catch (APIManagementException e) {
                String errorMessage = "Internal error while validating the WSDL from file:" + filename;
                RestApiUtil.handleInternalServerError(errorMessage, e, log);
            }
        }

        responseDTO =
                APIMappingUtil.fromWSDLValidationResponseToDTO(validationResponse);

        Map response = new HashMap();
        response.put(RestApiConstants.RETURN_MODEL, validationResponse);
        response.put(RestApiConstants.RETURN_DTO, responseDTO);

        return response;
    }

    /**
     * Import a WSDL file/url or an archive and create an API. The API can be a SOAP or REST depending on the
     * provided implementationType.
     *
     * @param fileInputStream file input stream
     * @param fileDetail file details
     * @param url WSDL url
     * @param additionalProperties API object (json) including additional properties like name, version, context
     * @param implementationType SOAP or SOAPTOREST
     * @return Created API's payload
     * @throws APIManagementException when error occurred during the operation
     */
    @Override
    public Response importWSDLDefinition(InputStream fileInputStream, Attachment fileDetail, String url,
            String additionalProperties, String implementationType, MessageContext messageContext)
            throws APIManagementException {
        try {
            WSDLValidationResponse validationResponse = validateWSDLAndReset(fileInputStream, fileDetail, url);

            if (StringUtils.isEmpty(implementationType)) {
                implementationType = APIDTO.TypeEnum.SOAP.toString();
            }

            boolean isSoapToRestConvertedAPI = APIDTO.TypeEnum.SOAPTOREST.toString().equals(implementationType);
            boolean isSoapAPI = APIDTO.TypeEnum.SOAP.toString().equals(implementationType);

            APIDTO additionalPropertiesAPI = null;
            APIDTO createdApiDTO;
            URI createdApiUri;

            // Minimum requirement name, version, context and endpointConfig.
            additionalPropertiesAPI = new ObjectMapper().readValue(additionalProperties, APIDTO.class);
            String username = RestApiCommonUtil.getLoggedInUsername();
            additionalPropertiesAPI.setProvider(username);
            additionalPropertiesAPI.setType(APIDTO.TypeEnum.fromValue(implementationType));
            API apiToAdd = PublisherCommonUtils
                    .prepareToCreateAPIByDTO(additionalPropertiesAPI, RestApiCommonUtil.getLoggedInUserProvider(),
                            username);
            apiToAdd.setWsdlUrl(url);
            API createdApi = null;
            if (isSoapAPI) {
                createdApi = importSOAPAPI(fileInputStream, fileDetail, url, apiToAdd);
            } else if (isSoapToRestConvertedAPI) {
                String wsdlArchiveExtractedPath = null;
                if (validationResponse.getWsdlArchiveInfo() != null) {
                    wsdlArchiveExtractedPath = validationResponse.getWsdlArchiveInfo().getLocation()
                            + File.separator + APIConstants.API_WSDL_EXTRACTED_DIRECTORY;
                }
                createdApi = importSOAPToRESTAPI(fileInputStream, fileDetail, url, wsdlArchiveExtractedPath, apiToAdd);
            } else {
                RestApiUtil.handleBadRequest("Invalid implementationType parameter", log);
            }
            createdApiDTO = APIMappingUtil.fromAPItoDTO(createdApi);
            //This URI used to set the location header of the POST response
            createdApiUri = new URI(RestApiConstants.RESOURCE_PATH_APIS + "/" + createdApiDTO.getId());
            return Response.created(createdApiUri).entity(createdApiDTO).build();
        } catch (IOException | URISyntaxException e) {
            RestApiUtil.handleInternalServerError("Error occurred while importing WSDL", e, log);
        }
        return null;
    }

    /**
     * Validates the provided WSDL and reset the streams as required
     *
     * @param fileInputStream file input stream
     * @param fileDetail file details
     * @param url WSDL url
     * @throws APIManagementException when error occurred during the operation
     */
    private WSDLValidationResponse validateWSDLAndReset(InputStream fileInputStream, Attachment fileDetail, String url)
            throws APIManagementException {
        Map validationResponseMap = validateWSDL(url, fileInputStream, fileDetail);
        WSDLValidationResponse validationResponse =
                (WSDLValidationResponse)validationResponseMap.get(RestApiConstants.RETURN_MODEL);

        if (validationResponse.getWsdlInfo() == null) {
            // Validation failure
            RestApiUtil.handleBadRequest(validationResponse.getError(), log);
        }

        if (fileInputStream != null) {
            if (fileInputStream.markSupported()) {
                // For uploading the WSDL below will require re-reading from the input stream hence resetting
                try {
                    fileInputStream.reset();
                } catch (IOException e) {
                    throw new APIManagementException("Error occurred while trying to reset the content stream of the " +
                            "WSDL", e);
                }
            } else {
                log.warn("Marking is not supported in 'fileInputStream' InputStream type: "
                        + fileInputStream.getClass() + ". Skipping validating WSDL to avoid re-reading from the " +
                        "input stream.");
            }
        }
        return validationResponse;
    }

    /**
     * Import an API from WSDL as a SOAP API
     *
     * @param fileInputStream file data as input stream
     * @param fileDetail file details
     * @param url URL of the WSDL
     * @param apiToAdd API object to be added to the system (which is not added yet)
     * @return API added api
     */
    private API importSOAPAPI(InputStream fileInputStream, Attachment fileDetail, String url, API apiToAdd) {
        try {
            APIProvider apiProvider = RestApiCommonUtil.getLoggedInUserProvider();

            //adding the api
            apiProvider.addAPI(apiToAdd);
            String tenantDomain = RestApiCommonUtil.getLoggedInUserTenantDomain();

            if (StringUtils.isNotBlank(url)) {
                apiToAdd.setWsdlUrl(url);
                apiProvider.addWSDLResource(apiToAdd.getUuid(), null, url, tenantDomain);
            } else if (fileDetail != null && fileInputStream != null) {
                PublisherCommonUtils
                        .addWsdl(fileDetail.getContentType().toString(), fileInputStream, apiToAdd, apiProvider,
                                tenantDomain);
            }

            //add the generated swagger definition to SOAP
            APIDefinition oasParser = new OAS2Parser();
            SwaggerData swaggerData = new SwaggerData(apiToAdd);
            String apiDefinition = generateSOAPAPIDefinition(oasParser.generateAPIDefinition(swaggerData));
            apiProvider.saveSwaggerDefinition(apiToAdd, apiDefinition, tenantDomain);
            APIIdentifier createdApiId = apiToAdd.getId();
            //Retrieve the newly added API to send in the response payload
            API createdApi = apiProvider.getAPI(createdApiId);
            return createdApi;
        } catch (APIManagementException e) {
            RestApiUtil.handleInternalServerError("Error while importing WSDL to create a SOAP API", e, log);
        }
        return null;
    }

    /**
     * Add soap parameters to the default soap api resource.
     *
     * @param apiDefinition The API definition string.
     * @return Modified api definition.
     * */
    private String generateSOAPAPIDefinition(String apiDefinition) throws APIManagementException {
        JSONParser jsonParser = new JSONParser();
        JSONObject apiJson;
        JSONObject paths;
        try {
            apiJson = (JSONObject) jsonParser.parse(apiDefinition);
            paths = (JSONObject) jsonParser.parse(RestApiPublisherUtils.getSOAPOperation());
            apiJson.replace("paths", paths);
            return apiJson.toJSONString();
        } catch (ParseException e) {
            throw new APIManagementException("Error while parsing the api definition.", e);
        }
    }

    /**
     * Import an API from WSDL as a SOAP-to-REST API
     *
     * @param fileInputStream file data as input stream
     * @param fileDetail file details
     * @param url URL of the WSDL
     * @param apiToAdd API object to be added to the system (which is not added yet)
     * @return API added api
     */
    private API importSOAPToRESTAPI(InputStream fileInputStream, Attachment fileDetail, String url,
            String wsdlArchiveExtractedPath, API apiToAdd) throws APIManagementException {
        try {
            APIProvider apiProvider = RestApiCommonUtil.getLoggedInUserProvider();
            String tenantDomain = RestApiCommonUtil.getLoggedInUserTenantDomain();
            //adding the api
            API createdApi = apiProvider.addAPI(apiToAdd);

            String swaggerStr = "";
            if (StringUtils.isNotBlank(url)) {
                swaggerStr = SOAPOperationBindingUtils.getSoapOperationMappingForUrl(url);
            } else if (fileInputStream != null) {
                String filename = fileDetail.getContentDisposition().getFilename();
                if (filename.endsWith(".zip")) {
                    swaggerStr = SOAPOperationBindingUtils.getSoapOperationMapping(wsdlArchiveExtractedPath);;
                } else if (filename.endsWith(".wsdl")) {
                    byte[] wsdlContent = APIUtil.toByteArray(fileInputStream);
                    swaggerStr = SOAPOperationBindingUtils.getSoapOperationMapping(wsdlContent);
                } else {
                    throw new APIManagementException(ExceptionCodes.UNSUPPORTED_WSDL_FILE_EXTENSION);
                }
            }
            String updatedSwagger = updateSwagger(createdApi.getUUID(), swaggerStr);
            return PublisherCommonUtils
                    .updateAPIBySettingGenerateSequencesFromSwagger(updatedSwagger, createdApi, apiProvider,
                            tenantDomain);
        } catch (FaultGatewaysException | IOException e) {
            throw new APIManagementException("Error while importing WSDL to create a SOAP-to-REST API", e);
        }
    }

    /**
     * Retrieve the WSDL of an API
     *
     * @param apiId UUID of the API
     * @param ifNoneMatch If-None-Match header value
     * @return the WSDL of the API (can be a file or zip archive)
     * @throws APIManagementException when error occurred while trying to retrieve the WSDL
     */
    @Override
    public Response getWSDLOfAPI(String apiId, String ifNoneMatch, MessageContext messageContext)
            throws APIManagementException {
        try {
            APIProvider apiProvider = RestApiCommonUtil.getLoggedInUserProvider();
            String tenantDomain = RestApiCommonUtil.getLoggedInUserTenantDomain();
            //this will fail if user does not have access to the API or the API does not exist
            //APIIdentifier apiIdentifier = APIMappingUtil.getAPIIdentifierFromUUID(apiId, tenantDomain);
            ResourceFile resource = apiProvider.getWSDL(apiId, tenantDomain);
            return RestApiUtil.getResponseFromResourceFile(resource.getName(), resource);
        } catch (APIManagementException e) {
            //Auth failure occurs when cross tenant accessing APIs. Sends 404, since we don't need
            // to expose the existence of the resource
            if (RestApiUtil.isDueToResourceNotFound(e) || RestApiUtil.isDueToAuthorizationFailure(e)) {
                RestApiUtil.handleResourceNotFoundError(RestApiConstants.RESOURCE_API, apiId, e, log);
            } else if (isAuthorizationFailure(e)) {
                RestApiUtil
                        .handleAuthorizationFailure("Authorization failure while retrieving wsdl of API: "
                                        + apiId, e, log);
            } else {
                throw e;
            }
        }
        return null;
    }

    /**
     * Update the WSDL of an API
     *
     * @param apiId UUID of the API
     * @param fileInputStream file data as input stream
     * @param fileDetail file details
     * @param url URL of the WSDL
     * @return 200 OK response if the operation is successful. 400 if the provided inputs are invalid. 500 if a server
     *  error occurred.
     * @throws APIManagementException when error occurred while trying to retrieve the WSDL
     */
    @Override
    public Response updateWSDLOfAPI(String apiId, String ifMatch, InputStream fileInputStream, Attachment fileDetail,
                                    String url, MessageContext messageContext) throws APIManagementException {

        APIProvider apiProvider = RestApiCommonUtil.getLoggedInUserProvider();
        String tenantDomain = RestApiCommonUtil.getLoggedInUserTenantDomain();

        //validate if api exists
        APIInfo apiInfo = validateAPIExistence(apiId);
        //validate API update operation permitted based on the LC state
        validateAPIOperationsPerLC(apiInfo.getStatus().toString());

        validateWSDLAndReset(fileInputStream, fileDetail, url);
        if (StringUtils.isNotBlank(url)) {
            apiProvider.addWSDLResource(apiId, null, url, tenantDomain);
        } else {
            ResourceFile wsdlResource;
            if (APIConstants.APPLICATION_ZIP.equals(fileDetail.getContentType().toString()) ||
                    APIConstants.APPLICATION_X_ZIP_COMPRESSED.equals(fileDetail.getContentType().toString())) {
                wsdlResource = new ResourceFile(fileInputStream, APIConstants.APPLICATION_ZIP);
            } else {
                wsdlResource = new ResourceFile(fileInputStream, fileDetail.getContentType().toString());
            }
            apiProvider.addWSDLResource(apiId, wsdlResource, null, tenantDomain);
        }
        return Response.ok().build();
    }

    @Override
    public Response changeAPILifecycle(String action, String apiId, String lifecycleChecklist,
                                            String ifMatch, MessageContext messageContext) {
        //pre-processing
        String[] checkListItems = lifecycleChecklist != null ? lifecycleChecklist.split(",") : new String[0];

        try {
            APIProvider apiProvider = RestApiCommonUtil.getLoggedInUserProvider();
            String tenantDomain = RestApiCommonUtil.getLoggedInUserTenantDomain();
            APIIdentifier apiIdentifier = APIMappingUtil.getAPIIdentifierFromUUID(apiId);
            if (apiIdentifier == null) {
                throw new APIMgtResourceNotFoundException("Couldn't retrieve existing API with API UUID: "
                        + apiId, ExceptionCodes.from(ExceptionCodes.API_NOT_FOUND,
                        apiId));
            }
            Map<String, Object> apiLCData = apiProvider.getAPILifeCycleData(apiId, tenantDomain);
            String[] nextAllowedStates = (String[]) apiLCData.get(APIConstants.LC_NEXT_STATES);
            if (!ArrayUtils.contains(nextAllowedStates, action)) {
                RestApiUtil.handleBadRequest(
                        "Action '" + action + "' is not allowed. Allowed actions are " + Arrays
                                .toString(nextAllowedStates), log);
            }

            //check and set lifecycle check list items including "Deprecate Old Versions" and "Require Re-Subscription".
            Map<String, Boolean> lcMap = new HashMap<String, Boolean>();
            for (String checkListItem : checkListItems) {
                String[] attributeValPair = checkListItem.split(":");
                if (attributeValPair.length == 2) {
                    String checkListItemName = attributeValPair[0].trim();
                    boolean checkListItemValue = Boolean.valueOf(attributeValPair[1].trim());
                    lcMap.put(checkListItemName, checkListItemValue);
                    //apiProvider.checkAndChangeAPILCCheckListItem(apiIdentifier, checkListItemName, checkListItemValue);
                }
            }

            //todo: check if API's tiers are properly set before Publishing
            //APIStateChangeResponse stateChangeResponse = apiProvider.changeLifeCycleStatus(apiIdentifier, action.toString());
            APIStateChangeResponse stateChangeResponse = apiProvider.changeLifeCycleStatus(tenantDomain, apiId, action.toString(),
                    lcMap);

            //returns the current lifecycle state
            LifecycleStateDTO stateDTO = getLifecycleState(apiIdentifier, apiId); // todo try to prevent this call

            WorkflowResponseDTO workflowResponseDTO = APIMappingUtil
                    .toWorkflowResponseDTO(stateDTO, stateChangeResponse);
            return Response.ok().entity(workflowResponseDTO).build();
        } catch (APIManagementException e) {
            //Auth failure occurs when cross tenant accessing APIs. Sends 404, since we don't need to expose the existence of the resource
            if (RestApiUtil.isDueToResourceNotFound(e) || RestApiUtil.isDueToAuthorizationFailure(e)) {
                RestApiUtil.handleResourceNotFoundError(RestApiConstants.RESOURCE_API, apiId, e, log);
            } else if (isAuthorizationFailure(e)) {
                RestApiUtil.handleAuthorizationFailure(
                        "Authorization failure while updating the lifecycle of API " + apiId, e, log);
            } else {
                RestApiUtil.handleInternalServerError("Error while updating lifecycle of API " + apiId, e, log);
            }
        } catch (FaultGatewaysException e) {
            String errorMessage = "Error while updating the API in Gateway " + apiId;
            RestApiUtil.handleInternalServerError(errorMessage, e, log);
        }
        return null;
    }

    @Override
    public Response createNewAPIVersion(String newVersion, String apiId, Boolean defaultVersion,
                String serviceVersion, MessageContext messageContext) throws APIManagementException {
        URI newVersionedApiUri;
        APIDTO newVersionedApi = new APIDTO();
        ServiceEntry service = new ServiceEntry();
        try {
            APIIdentifier apiIdentifierFromTable = APIMappingUtil.getAPIIdentifierFromUUID(apiId);
            if (apiIdentifierFromTable == null) {
                throw new APIMgtResourceNotFoundException("Couldn't retrieve existing API with API UUID: "
                        + apiId, ExceptionCodes.from(ExceptionCodes.API_NOT_FOUND,
                        apiId));
            }
            APIProvider apiProvider = RestApiCommonUtil.getLoggedInUserProvider();
            String tenantDomain = RestApiCommonUtil.getLoggedInUserTenantDomain();
            String username = RestApiCommonUtil.getLoggedInUsername();
            int tenantId = APIUtil.getTenantId(username);
            API existingAPI = apiProvider.getAPIbyUUID(apiId, tenantDomain);
            if (existingAPI == null) {
                throw new APIMgtResourceNotFoundException("API not found for id " + apiId,
                        ExceptionCodes.from(ExceptionCodes.API_NOT_FOUND, apiId));
            }
            if (newVersion.equals(existingAPI.getId().getVersion())) {
                throw new APIMgtResourceAlreadyExistsException("Version " + newVersion + " exists for api "
                        + existingAPI.getId().getApiName(), ExceptionCodes.from(API_VERSION_ALREADY_EXISTS, newVersion,
                            existingAPI.getId().getApiName()));
            }
            if (StringUtils.isNotEmpty(serviceVersion)) {
                String serviceName = existingAPI.getServiceInfo("name");
                ServiceCatalogImpl serviceCatalog = new ServiceCatalogImpl();
<<<<<<< HEAD
                ServiceEntry service = serviceCatalog.getServiceByNameAndVersion(serviceName, serviceVersion, tenantId);
                if (service == null) {
                    throw new APIManagementException("No matching service version found", ExceptionCodes.SERVICE_VERSION_IS_NOT_FOUND);
                }
=======
                service = serviceCatalog.getServiceByNameAndVersion(serviceName, serviceVersion, tenantId);
            }
            if (StringUtils.isNotEmpty(serviceVersion) && !serviceVersion
                    .equals(existingAPI.getServiceInfo("version"))) {
>>>>>>> 15cd0dcb
                APIDTO apidto = createAPIDTO(existingAPI, newVersion);
                if (ServiceEntry.DefinitionType.OAS2.equals(service.getDefinitionType()) || ServiceEntry
                        .DefinitionType.OAS3.equals(service.getDefinitionType())) {
                    newVersionedApi = importOpenAPIDefinition(service.getEndpointDef(), null, null, apidto,
                            null, service);
                } else if (ServiceEntry.DefinitionType.ASYNC_API.equals(service.getDefinitionType())) {
                    newVersionedApi = importAsyncAPISpecification(service.getEndpointDef(), null, apidto,
                            null, service);
                }
            } else {
                API versionedAPI = apiProvider.createNewAPIVersion(apiId, newVersion, defaultVersion, tenantDomain);
                newVersionedApi = APIMappingUtil.fromAPItoDTO(versionedAPI);
            }
            //This URI used to set the location header of the POST response
            newVersionedApiUri =
                    new URI(RestApiConstants.RESOURCE_PATH_APIS + "/" + newVersionedApi.getId());
            return Response.created(newVersionedApiUri).entity(newVersionedApi).build();
        } catch (APIManagementException e) {
            if (isAuthorizationFailure(e)) {
                RestApiUtil.handleAuthorizationFailure("Authorization failure while copying API : " + apiId, e, log);
            } else {
                throw e;
            }
        } catch (URISyntaxException e) {
            String errorMessage = "Error while retrieving API location of " + apiId;
            RestApiUtil.handleInternalServerError(errorMessage, e, log);
        }
        return null;
    }

    /**
     * Exports an API from API Manager for a given API using the ApiId. ID. Meta information, API icon, documentation,
     * WSDL and sequences are exported. This service generates a zipped archive which contains all the above mentioned
     * resources for a given API.
     *
     * @param apiId          UUID of an API
     * @param name           Name of the API that needs to be exported
     * @param version        Version of the API that needs to be exported
     * @param providerName   Provider name of the API that needs to be exported
     * @param format         Format of output documents. Can be YAML or JSON
     * @param preserveStatus Preserve API status on export
     * @return
     */
    @Override public Response exportAPI(String apiId, String name, String version, String revisionNum,
                                        String providerName, String format, Boolean preserveStatus,
                                        Boolean exportLatestRevision, MessageContext messageContext) {

        //If not specified status is preserved by default
        preserveStatus = preserveStatus == null || preserveStatus;

        // Default export format is YAML
        ExportFormat exportFormat = StringUtils.isNotEmpty(format) ?
                ExportFormat.valueOf(format.toUpperCase()) :
                ExportFormat.YAML;
        try {
            ImportExportAPI importExportAPI = APIImportExportUtil.getImportExportAPI();
            File file = importExportAPI
                    .exportAPI(apiId, name, version, revisionNum, providerName, preserveStatus, exportFormat,
                            Boolean.TRUE, Boolean.TRUE, exportLatestRevision, StringUtils.EMPTY);
            return Response.ok(file).header(RestApiConstants.HEADER_CONTENT_DISPOSITION,
                    "attachment; filename=\"" + file.getName() + "\"").build();
        } catch (APIManagementException | APIImportExportException e) {
            RestApiUtil.handleInternalServerError("Error while exporting " + RestApiConstants.RESOURCE_API, e, log);
        }
        return null;
    }

    @Override
    public Response generateInternalAPIKey(String apiId, MessageContext messageContext) throws APIManagementException {

        String userName = RestApiCommonUtil.getLoggedInUsername();
        APIProvider apiProvider = APIManagerFactory.getInstance().getAPIProvider(userName);
        String token = apiProvider.generateApiKey(apiId);
        APIKeyDTO apiKeyDTO = new APIKeyDTO();
        apiKeyDTO.setApikey(token);
        apiKeyDTO.setValidityTime(60 * 1000);
        return Response.ok().entity(apiKeyDTO).build();
    }

    /**
     * Import a GraphQL Schema
     * @param type APIType
     * @param fileInputStream input file
     * @param fileDetail file Detail
     * @param additionalProperties api object as string format
     * @param ifMatch If--Match header value
     * @param messageContext messageContext
     * @return Response with GraphQL API
     */
    @Override
    public Response importGraphQLSchema(String ifMatch, String type, InputStream fileInputStream,
                                Attachment fileDetail, String additionalProperties, MessageContext messageContext) {
        APIDTO additionalPropertiesAPI = null;
        String schema = "";

        try {
            if (fileInputStream == null || StringUtils.isBlank(additionalProperties)) {
                String errorMessage = "GraphQL schema and api details cannot be empty.";
                RestApiUtil.handleBadRequest(errorMessage, log);
            } else {
                schema = IOUtils.toString(fileInputStream, RestApiConstants.CHARSET);
            }

            if (!StringUtils.isBlank(additionalProperties) && !StringUtils.isBlank(schema)) {
                if (log.isDebugEnabled()) {
                    log.debug("Deseriallizing additionalProperties: " + additionalProperties + "/n"
                            + "importing schema: " + schema);
                }
            }

            additionalPropertiesAPI = new ObjectMapper().readValue(additionalProperties, APIDTO.class);
            additionalPropertiesAPI.setType(APIDTO.TypeEnum.GRAPHQL);
            APIProvider apiProvider = RestApiCommonUtil.getLoggedInUserProvider();
            API apiToAdd = PublisherCommonUtils.prepareToCreateAPIByDTO(additionalPropertiesAPI, apiProvider,
                    RestApiCommonUtil.getLoggedInUsername());


            //Save swagger definition of graphQL
            APIDefinition parser = new OAS3Parser();
            SwaggerData swaggerData = new SwaggerData(apiToAdd);
            String apiDefinition = parser.generateAPIDefinition(swaggerData);
            apiToAdd.setSwaggerDefinition(apiDefinition);
            //adding the api
            API createdApi = apiProvider.addAPI(apiToAdd);
            String tenantDomain = RestApiCommonUtil.getLoggedInUserTenantDomain();

            apiProvider.saveGraphqlSchemaDefinition(createdApi.getUuid(), schema, tenantDomain);

            APIDTO createdApiDTO = APIMappingUtil.fromAPItoDTO(createdApi);

            //This URI used to set the location header of the POST response
            URI createdApiUri = new URI(RestApiConstants.RESOURCE_PATH_APIS + "/" + createdApiDTO.getId());
            return Response.created(createdApiUri).entity(createdApiDTO).build();
        } catch (APIManagementException e) {
            String errorMessage = "Error while adding new API : " + additionalPropertiesAPI.getProvider() + "-" +
                additionalPropertiesAPI.getName() + "-" + additionalPropertiesAPI.getVersion() + " - " + e.getMessage();
            RestApiUtil.handleInternalServerError(errorMessage, e, log);
        } catch (URISyntaxException e) {
            String errorMessage = "Error while retrieving API location : " + additionalPropertiesAPI.getProvider() + "-"
                    + additionalPropertiesAPI.getName() + "-" + additionalPropertiesAPI.getVersion();
            RestApiUtil.handleInternalServerError(errorMessage, e, log);
    } catch (IOException e) {
            String errorMessage = "Error while retrieving content from file : " + additionalPropertiesAPI.getProvider()
                    + "-" + additionalPropertiesAPI.getName() + "-" + additionalPropertiesAPI.getVersion();
            RestApiUtil.handleInternalServerError(errorMessage, e, log);
    }
        return null;
    }

    /**
     * Import an API by uploading an archive file. All relevant API data will be included upon the creation of
     * the API. Depending on the choice of the user, provider of the imported API will be preserved or modified.
     *
     * @param fileInputStream  Input stream from the REST request
     * @param fileDetail       File details as Attachment
     * @param preserveProvider User choice to keep or replace the API provider
     * @param overwrite        Whether to update the API or not. This is used when updating already existing APIs.
     * @return API import response
     * @throws APIManagementException when error occurred while trying to import the API
     */
    @Override public Response importAPI(InputStream fileInputStream, Attachment fileDetail,
            Boolean preserveProvider, Boolean rotateRevision, Boolean overwrite, MessageContext messageContext) throws APIManagementException {
        // Check whether to update. If not specified, default value is false.
        overwrite = overwrite == null ? false : overwrite;

        // Check if the URL parameter value is specified, otherwise the default value is true.
        preserveProvider = preserveProvider == null || preserveProvider;

        String[] tokenScopes = (String[]) PhaseInterceptorChain.getCurrentMessage().getExchange()
                .get(RestApiConstants.USER_REST_API_SCOPES);
        ImportExportAPI importExportAPI = APIImportExportUtil.getImportExportAPI();
        importExportAPI.importAPI(fileInputStream, preserveProvider, rotateRevision, overwrite, tokenScopes);
        return Response.status(Response.Status.OK).entity("API imported successfully.").build();
    }

    /**
     * Validate graphQL Schema
     * @param fileInputStream  input file
     * @param fileDetail file Detail
     * @param messageContext messageContext
     * @return Validation response
     */
    @Override
    public Response validateGraphQLSchema(InputStream fileInputStream, Attachment fileDetail,
                                          MessageContext messageContext) {

        GraphQLValidationResponseDTO validationResponse = new GraphQLValidationResponseDTO();
        String filename = fileDetail.getContentDisposition().getFilename();

        try {
            String schema = IOUtils.toString(fileInputStream, RestApiConstants.CHARSET);
            validationResponse = PublisherCommonUtils.validateGraphQLSchema(filename, schema);
        } catch (IOException | APIManagementException e) {
            validationResponse.setIsValid(false);
            validationResponse.setErrorMessage(e.getMessage());
        }
        return Response.ok().entity(validationResponse).build();
    }

    /**
     * Generates Mock response examples for Inline prototyping
     * of a swagger
     *
     * @param apiId API Id
     * @param ifNoneMatch If-None-Match header value
     * @param messageContext message context
     * @return apiDefinition
     * @throws APIManagementException
     */
    @Override
    public Response generateMockScripts(String apiId, String ifNoneMatch, MessageContext messageContext) throws APIManagementException {
        APIIdentifier apiIdentifierFromTable = APIMappingUtil.getAPIIdentifierFromUUID(apiId);
        if (apiIdentifierFromTable == null) {
            throw new APIMgtResourceNotFoundException("Couldn't retrieve existing API with API UUID: "
                    + apiId, ExceptionCodes.from(ExceptionCodes.API_NOT_FOUND,
                    apiId));
        }
        String tenantDomain = RestApiCommonUtil.getLoggedInUserTenantDomain();
        APIProvider apiProvider = RestApiCommonUtil.getLoggedInUserProvider();
        API originalAPI = apiProvider.getAPIbyUUID(apiId, tenantDomain);

        String apiDefinition = apiProvider.getOpenAPIDefinition(apiId, tenantDomain);
        apiDefinition = String.valueOf(OASParserUtil.generateExamples(apiDefinition).get(APIConstants.SWAGGER));
        apiProvider.saveSwaggerDefinition(originalAPI, apiDefinition, tenantDomain);
        return Response.ok().entity(apiDefinition).build();
    }

    @Override
    public Response getAPISubscriptionPolicies(String apiId, String ifNoneMatch, String xWSO2Tenant,
                                                     MessageContext messageContext) throws APIManagementException {
        APIProvider apiProvider = RestApiCommonUtil.getLoggedInUserProvider();
        APIDTO apiInfo = getAPIByID(apiId, apiProvider);
        List<Tier> availableThrottlingPolicyList = new ThrottlingPoliciesApiServiceImpl()
                .getThrottlingPolicyList(ThrottlingPolicyDTO.PolicyLevelEnum.SUBSCRIPTION.toString(), true);

        if (apiInfo != null ) {
            List<String> apiPolicies = apiInfo.getPolicies();
            if (apiPolicies != null && !apiPolicies.isEmpty()) {
                List<Tier> apiThrottlingPolicies = new ArrayList<>();
                for (Tier tier : availableThrottlingPolicyList) {
                    if (apiPolicies.contains(tier.getName())) {
                        apiThrottlingPolicies.add(tier);
                    }
                }
                return Response.ok().entity(apiThrottlingPolicies).build();
            }
        }
        return null;
    }

    private APIDTO getAPIByID(String apiId, APIProvider apiProvider) {
        try {
            String tenantDomain = RestApiCommonUtil.getLoggedInUserTenantDomain();
            API api = apiProvider.getAPIbyUUID(apiId, tenantDomain);

            return APIMappingUtil.fromAPItoDTO(api, apiProvider);
        } catch (APIManagementException e) {
            //Auth failure occurs when cross tenant accessing APIs. Sends 404, since we don't need
            // to expose the existence of the resource
            if (RestApiUtil.isDueToResourceNotFound(e) || RestApiUtil.isDueToAuthorizationFailure(e)) {
                RestApiUtil.handleResourceNotFoundError(RestApiConstants.RESOURCE_API, apiId, e, log);
            } else if (isAuthorizationFailure(e)) {
                RestApiUtil.handleAuthorizationFailure("User is not authorized to access the API", e, log);
            } else {
                String errorMessage = "Error while retrieving API : " + apiId;
                RestApiUtil.handleInternalServerError(errorMessage, e, log);
            }
        }
        return null;
    }

    private APIDTO createAPIDTO(API existingAPI, String newVersion) {
        APIDTO apidto = new APIDTO();
        apidto.setName(existingAPI.getId().getApiName());
        apidto.setContext(existingAPI.getContextTemplate());
        apidto.setVersion(newVersion);
        return apidto;
    }

    /**
     * Validate the provided OpenAPI definition (via file or url) and return a Map with the validation response
     * information.
     *
     * @param url OpenAPI definition url
     * @param fileInputStream file as input stream
     * @param apiDefinition Swagger API definition String
     * @param returnContent whether to return the content of the definition in the response DTO
     * @return Map with the validation response information. A value with key 'dto' will have the response DTO
     *  of type OpenAPIDefinitionValidationResponseDTO for the REST API. A value with key 'model' will have the
     *  validation response of type APIDefinitionValidationResponse coming from the impl level.
     */
    private Map validateOpenAPIDefinition(String url, InputStream fileInputStream, Attachment fileDetail,
                                          String apiDefinition, Boolean returnContent, Boolean isServiceAPI) throws APIManagementException {
        //validate inputs
        handleInvalidParams(fileInputStream, fileDetail, url, apiDefinition, isServiceAPI);

        OpenAPIDefinitionValidationResponseDTO responseDTO;
        APIDefinitionValidationResponse validationResponse = new APIDefinitionValidationResponse();
        if (url != null) {
            validationResponse = OASParserUtil.validateAPIDefinitionByURL(url, returnContent);
        } else if (fileInputStream != null) {
            try {
                if (fileDetail != null) {
                    String filename = fileDetail.getContentDisposition().getFilename();
                    if (filename.endsWith(".zip")) {
                        validationResponse =
                                OASParserUtil.extractAndValidateOpenAPIArchive(fileInputStream, returnContent);
                    } else {
                        String openAPIContent = IOUtils.toString(fileInputStream, RestApiConstants.CHARSET);
                        validationResponse = OASParserUtil.validateAPIDefinition(openAPIContent, returnContent);
                    }
                } else {
                    String openAPIContent = IOUtils.toString(fileInputStream, RestApiConstants.CHARSET);
                    validationResponse = OASParserUtil.validateAPIDefinition(openAPIContent, returnContent);
                }
            }  catch (IOException e) {
                RestApiUtil.handleInternalServerError("Error while reading file content", e, log);
            }
        } else if (apiDefinition != null) {
            validationResponse = OASParserUtil.validateAPIDefinition(apiDefinition, returnContent);
        }
        responseDTO = APIMappingUtil.getOpenAPIDefinitionValidationResponseFromModel(validationResponse,
                returnContent);

        Map response = new HashMap();
        response.put(RestApiConstants.RETURN_MODEL, validationResponse);
        response.put(RestApiConstants.RETURN_DTO, responseDTO);
        return response;
    }

    /**
     * Validate API import definition/validate definition parameters
     *
     * @param fileInputStream file content stream
     * @param url             URL of the definition
     * @param apiDefinition   Swagger API definition String
     */
    private void handleInvalidParams(InputStream fileInputStream, Attachment fileDetail, String url,
                                     String apiDefinition, Boolean isServiceAPI) {

        String msg = "";
        boolean isFileSpecified = (fileInputStream != null && fileDetail != null &&
                fileDetail.getContentDisposition() != null && fileDetail.getContentDisposition().getFilename() != null)
                || (fileInputStream != null && isServiceAPI);
        if (url == null && !isFileSpecified && apiDefinition == null) {
            msg = "One out of 'file' or 'url' or 'inline definition' should be specified";
        }

        boolean isMultipleSpecificationGiven = (isFileSpecified && url != null) | (isFileSpecified &&
                apiDefinition != null) | (apiDefinition != null && url != null);
        if (isMultipleSpecificationGiven) {
            msg = "Only one of 'file', 'url', and 'inline definition' should be specified";
        }

        if (StringUtils.isNotBlank(msg)) {
            RestApiUtil.handleBadRequest(msg, log);
        }
    }

    /**
     * To check whether a particular exception is due to access control restriction.
     *
     * @param e Exception object.
     * @return true if the the exception is caused due to authorization failure.
     */
    private boolean isAuthorizationFailure(Exception e) {
        String errorMessage = e.getMessage();
        return errorMessage != null && errorMessage.contains(APIConstants.UN_AUTHORIZED_ERROR_MESSAGE);
    }

    /***
     * To check if the API is modified or not when the given sequence is in API.
     *
     * @param api
     * @param mediation
     * @return if the API is modified or not
     */
    private boolean isAPIModified(API api, Mediation mediation) {

        if (mediation != null) {
            String sequenceName;
            if (APIConstants.API_CUSTOM_SEQUENCE_TYPE_IN.equalsIgnoreCase(mediation.getType())) {
                sequenceName = api.getInSequence();
                if (isSequenceExistsInAPI(sequenceName, mediation)) {
                    api.setInSequence(null);
                    return true;
                }
            } else if (APIConstants.API_CUSTOM_SEQUENCE_TYPE_OUT.equalsIgnoreCase(mediation.getType())) {
                sequenceName = api.getOutSequence();
                if (isSequenceExistsInAPI(sequenceName, mediation)) {
                    api.setOutSequence(null);
                    return true;
                }
            } else {
                sequenceName = api.getFaultSequence();
                if (isSequenceExistsInAPI(sequenceName, mediation)) {
                    api.setFaultSequence(null);
                    return true;
                }
            }
        }
        return false;
    }

    private boolean isSequenceExistsInAPI(String sequenceName, Mediation mediation) {

        return StringUtils.isNotEmpty(sequenceName) && mediation.getName().equals(sequenceName);
    }

    /**
     * Returns the mediation policy name specify inside mediation config
     *
     * @param config mediation config content
     * @return name of the mediation policy or null
     */
    public String getMediationNameFromConfig(String config) {
        try {
            //convert xml content in to json
            String configInJson = XML.toJSONObject(config).toString();
            JSONParser parser = new JSONParser();
            //Extracting mediation policy name from the json string
            JSONObject jsonObject = (JSONObject) parser.parse(configInJson);
            JSONObject rootObject = (JSONObject) jsonObject.get(APIConstants.MEDIATION_SEQUENCE_ELEM);
            String name = rootObject.get(APIConstants.POLICY_NAME_ELEM).toString();
            return name + APIConstants.MEDIATION_CONFIG_EXT;
        } catch (JSONException e) {
            log.error("JSON Error occurred while converting the mediation config string to json", e);
        } catch (ParseException e) {
            log.error("Parser Error occurred while parsing config json string in to json object", e);
        }
        return null;
    }

    /**
     * Check the existence of the mediation policy
     *
     * @param mediationResourcePath mediation config content
     */
    public void checkMediationPolicy(APIProvider apiProvider, String mediationResourcePath, String name) throws APIManagementException {
        if (apiProvider.checkIfResourceExists(mediationResourcePath)) {
            throw new APIManagementException(ExceptionCodes.MEDIATION_POLICY_API_ALREADY_EXISTS);
        }
        if (StringUtils.isNotBlank(name) && name.length() > APIConstants.MAX_LENGTH_MEDIATION_POLICY_NAME) {
            throw new APIManagementException(ExceptionCodes.from(ExceptionCodes.MEDIATION_POLICY_NAME_TOO_LONG,
                    APIConstants.MAX_LENGTH_MEDIATION_POLICY_NAME + ""));
        }
    }

    /**
     * Send HTTP HEAD request to test the endpoint url
     *
     * @param urlVal url for which the HEAD request is sent
     * @return ApiEndpointValidationResponseDTO Response DTO containing validity information of the HEAD request made
     * to test the endpoint url
     */
    public static ApiEndpointValidationResponseDTO sendHttpHEADRequest(String urlVal) {

        ApiEndpointValidationResponseDTO apiEndpointValidationResponseDTO = new ApiEndpointValidationResponseDTO();
        HttpHead head = new HttpHead(urlVal);
        org.apache.commons.httpclient.HttpClient client = new org.apache.commons.httpclient.HttpClient();
        // extract the host name and add the Host http header for sanity
        head.addHeader("Host", urlVal.replaceAll("https?://", "").
                replaceAll("(/.*)?", ""));
        client.getParams().setParameter("http.socket.timeout", 4000);
        client.getParams().setParameter("http.connection.timeout", 4000);
        HttpMethod method = new HeadMethod(urlVal);

        if (System.getProperty(APIConstants.HTTP_PROXY_HOST) != null &&
                System.getProperty(APIConstants.HTTP_PROXY_PORT) != null) {
            log.debug("Proxy configured, hence routing through configured proxy");
            String proxyHost = System.getProperty(APIConstants.HTTP_PROXY_HOST);
            String proxyPort = System.getProperty(APIConstants.HTTP_PROXY_PORT);
            HostConfiguration hostConfiguration = client.getHostConfiguration();
            hostConfiguration.setProxy(proxyHost, Integer.parseInt(proxyPort));
            client.setHostConfiguration(hostConfiguration);
        }
        try {
            int statusCode = client.executeMethod(method);
            apiEndpointValidationResponseDTO.setStatusCode(statusCode);
            apiEndpointValidationResponseDTO.setStatusMessage(HttpStatus.getStatusText(statusCode));
        } catch (UnknownHostException e) {
            log.error("UnknownHostException occurred while sending the HEAD request to the given endpoint url:", e);
            apiEndpointValidationResponseDTO.setError("Unknown Host");
        } catch (IOException e) {
            log.error("Error occurred while sending the HEAD request to the given endpoint url:", e);
            apiEndpointValidationResponseDTO.setError("Connection error");
        } finally {
            method.releaseConnection();
        }
        return apiEndpointValidationResponseDTO;
    }

    /**
     * Retrieve available revisions of an API
     *
     * @param apiId UUID of the API
     * @param query Search query string
     * @param messageContext    message context object
     * @return response containing list of API revisions
     */
    @Override
    public Response getAPIRevisions(String apiId, String query, MessageContext messageContext) {
        try {
            APIProvider apiProvider = RestApiCommonUtil.getLoggedInUserProvider();
            APIRevisionListDTO apiRevisionListDTO;
            List<APIRevision> apiRevisions = apiProvider.getAPIRevisions(apiId);
            if (StringUtils.equalsIgnoreCase(query, "deployed:true")) {
                List<APIRevision> apiDeployedRevisions = new ArrayList<>();
                for (APIRevision apiRevision : apiRevisions) {
                    if (!apiRevision.getApiRevisionDeploymentList().isEmpty()) {
                        apiDeployedRevisions.add(apiRevision);
                    }
                }
                apiRevisionListDTO = APIMappingUtil.fromListAPIRevisiontoDTO(apiDeployedRevisions);
            } else {
                List<APIRevision> apiNotDeployedRevisions = new ArrayList<>();
                for (APIRevision apiRevision : apiRevisions) {
                    if (apiRevision.getApiRevisionDeploymentList().isEmpty()) {
                        apiNotDeployedRevisions.add(apiRevision);
                    }
                }
                apiRevisionListDTO = APIMappingUtil.fromListAPIRevisiontoDTO(apiNotDeployedRevisions);
            }
            return Response.ok().entity(apiRevisionListDTO).build();
        } catch (APIManagementException e) {
            String errorMessage = "Error while adding retrieving API Revision for api id : " + apiId + " - " + e.getMessage();
            RestApiUtil.handleInternalServerError(errorMessage, e, log);
        }
        return null;
    }

    /**
     * Create a new API revision
     *
     * @param apiId             UUID of the API
     * @param apIRevisionDTO    API object that needs to be added
     * @param messageContext    message context object
     * @return response containing newly created APIRevision object
     */
    @Override
    public Response createAPIRevision(String apiId, APIRevisionDTO apIRevisionDTO, MessageContext messageContext) {
        try {
            APIProvider apiProvider = RestApiCommonUtil.getLoggedInUserProvider();

            //validate if api exists
            APIInfo apiInfo = validateAPIExistence(apiId);
            //validate API update operation permitted based on the LC state
            validateAPIOperationsPerLC(apiInfo.getStatus().toString());

            APIRevision apiRevision = new APIRevision();
            apiRevision.setApiUUID(apiId);
            apiRevision.setDescription(apIRevisionDTO.getDescription());
            String tenantDomain = RestApiCommonUtil.getLoggedInUserTenantDomain();
            //adding the api revision
            String revisionId = apiProvider.addAPIRevision(apiRevision, tenantDomain);

            //Retrieve the newly added APIRevision to send in the response payload
            APIRevision createdApiRevision = apiProvider.getAPIRevision(revisionId);
            APIRevisionDTO createdApiRevisionDTO = APIMappingUtil.fromAPIRevisiontoDTO(createdApiRevision);
            //This URI used to set the location header of the POST response
            URI createdApiUri = new URI(RestApiConstants.RESOURCE_PATH_APIS
                    + "/" + createdApiRevisionDTO.getApiInfo().getId() + "/"
                    + RestApiConstants.RESOURCE_PATH_REVISIONS + "/" + createdApiRevisionDTO.getId());
            return Response.created(createdApiUri).entity(createdApiRevisionDTO).build();
        } catch (APIManagementException e) {
            String errorMessage = "Error while adding new API Revision for API : " + apiId;
            RestApiUtil.handleInternalServerError(errorMessage, e, log);
        } catch (URISyntaxException e) {
            String errorMessage = "Error while retrieving created revision API location for API : "
                    + apiId;
            RestApiUtil.handleInternalServerError(errorMessage, e, log);
        }
        return null;
    }

    /**
     * Retrieve a revision of an API
     *
     * @param apiId             UUID of the API
     * @param revisionId     Revision ID of the API
     * @param messageContext    message context object
     * @return response containing APIRevision object
     */
    @Override
    public Response getAPIRevision(String apiId, String revisionId, MessageContext messageContext) {
        // remove errorObject and add implementation code!
        ErrorDTO errorObject = new ErrorDTO();
        Response.Status status = Response.Status.NOT_IMPLEMENTED;
        errorObject.setCode((long) status.getStatusCode());
        errorObject.setMessage(status.toString());
        errorObject.setDescription("The requested resource has not been implemented");
        return Response.status(status).entity(errorObject).build();
    }

    /**
     * Delete a revision of an API
     *
     * @param apiId             UUID of the API
     * @param revisionId     Revision ID of the API
     * @param messageContext    message context object
     * @return response with 204 status code and no content
     */
    @Override
    public Response deleteAPIRevision(String apiId, String revisionId, MessageContext messageContext)
            throws APIManagementException {
        APIProvider apiProvider = RestApiCommonUtil.getLoggedInUserProvider();
        String tenantDomain = RestApiCommonUtil.getLoggedInUserTenantDomain();

        //validate if api exists
        APIInfo apiInfo = validateAPIExistence(apiId);
        //validate API update operation permitted based on the LC state
        validateAPIOperationsPerLC(apiInfo.getStatus().toString());

        apiProvider.deleteAPIRevision(apiId, revisionId, tenantDomain);
        List<APIRevision> apiRevisions = apiProvider.getAPIRevisions(apiId);
        APIRevisionListDTO apiRevisionListDTO = APIMappingUtil.fromListAPIRevisiontoDTO(apiRevisions);
        return Response.ok().entity(apiRevisionListDTO).build();
    }

    /**
     * Deploy a revision
     *
     * @param apiId             UUID of the API
     * @param revisionId     Revision ID of the API
     * @param messageContext    message context object
     * @return response with 200 status code
     */
    @Override
    public Response deployAPIRevision(String apiId, String revisionId,
                                      List<APIRevisionDeploymentDTO> apIRevisionDeploymentDTOList,
                                      MessageContext messageContext) throws APIManagementException {
        APIProvider apiProvider = RestApiCommonUtil.getLoggedInUserProvider();

        //validate if api exists
        APIInfo apiInfo = validateAPIExistence(apiId);
        //validate API update operation permitted based on the LC state
        validateAPIOperationsPerLC(apiInfo.getStatus().toString());

        Map<String, Environment> environments = APIUtil.getEnvironments();
        List<APIRevisionDeployment> apiRevisionDeployments = new ArrayList<>();
        for (APIRevisionDeploymentDTO apiRevisionDeploymentDTO : apIRevisionDeploymentDTOList) {
            APIRevisionDeployment apiRevisionDeployment = new APIRevisionDeployment();
            apiRevisionDeployment.setRevisionUUID(revisionId);
            String environment = apiRevisionDeploymentDTO.getName();
            if (environments.get(environment) == null) {
                RestApiUtil.handleBadRequest("Gateway environment not found: " + environment, log);
            }
            apiRevisionDeployment.setDeployment(environment);
            apiRevisionDeployment.setVhost(apiRevisionDeploymentDTO.getVhost());
            if (StringUtils.isEmpty(apiRevisionDeploymentDTO.getVhost())) {
                // vhost is only required when deploying an revision, not required when un-deploying a revision
                // since the same scheme 'APIRevisionDeployment' is used for deploy and undeploy, handle it here.
                RestApiUtil.handleBadRequest(
                        "Required field 'vhost' not found in deployment", log
                );
            }
            apiRevisionDeployment.setDisplayOnDevportal(apiRevisionDeploymentDTO.isDisplayOnDevportal());
            apiRevisionDeployments.add(apiRevisionDeployment);
        }
        apiProvider.deployAPIRevision(apiId, revisionId, apiRevisionDeployments);
        List<APIRevisionDeployment> apiRevisionDeploymentsResponse = apiProvider.getAPIRevisionDeploymentList(revisionId);
        List<APIRevisionDeploymentDTO> apiRevisionDeploymentDTOS = new ArrayList<>();
        for (APIRevisionDeployment apiRevisionDeployment : apiRevisionDeploymentsResponse) {
            apiRevisionDeploymentDTOS.add(APIMappingUtil.fromAPIRevisionDeploymenttoDTO(apiRevisionDeployment));
        }
        Response.Status status = Response.Status.CREATED;
        return Response.status(status).entity(apiRevisionDeploymentDTOS).build();
    }

    /**
     * Get revision deployment list
     *
     * @param apiId             UUID of the API
     * @param messageContext    message context object
     * @return response with 200 status code
     */
    @Override
    public Response getAPIRevisionDeployments(String apiId, MessageContext messageContext) throws APIManagementException {
        APIProvider apiProvider = RestApiCommonUtil.getLoggedInUserProvider();
        List<APIRevisionDeployment> apiRevisionDeploymentsList = new ArrayList<>();
        List<APIRevision> apiRevisions = apiProvider.getAPIRevisions(apiId);
        for (APIRevision apiRevision : apiRevisions) {
            List<APIRevisionDeployment> apiRevisionDeploymentsResponse =
                    apiProvider.getAPIRevisionDeploymentList(apiRevision.getRevisionUUID());
            for (APIRevisionDeployment apiRevisionDeployment : apiRevisionDeploymentsResponse) {
                apiRevisionDeploymentsList.add(apiRevisionDeployment);
            }
        }
        List<APIRevisionDeploymentDTO> apiRevisionDeploymentDTOS = new ArrayList<>();
        for (APIRevisionDeployment apiRevisionDeployment : apiRevisionDeploymentsList) {
            apiRevisionDeploymentDTOS.add(APIMappingUtil.fromAPIRevisionDeploymenttoDTO(apiRevisionDeployment));
        }
        return Response.ok().entity(apiRevisionDeploymentDTOS).build();
    }

    @Override
    public Response undeployAPIRevision(String apiId, String revisionId, String revisionNum, Boolean allEnvironments,
                                        List<APIRevisionDeploymentDTO> apIRevisionDeploymentDTOList,
                                        MessageContext messageContext) throws APIManagementException {
        APIProvider apiProvider = RestApiCommonUtil.getLoggedInUserProvider();

        //validate if api exists
        APIInfo apiInfo = validateAPIExistence(apiId);
        //validate API update operation permitted based on the LC state
        validateAPIOperationsPerLC(apiInfo.getStatus().toString());

        if (revisionId == null && revisionNum != null) {
            revisionId = apiProvider.getAPIRevisionUUID(revisionNum, apiId);
            if (revisionId == null) {
                return Response.status(Response.Status.BAD_REQUEST).entity(null).build();
            }
        }

        Map<String, Environment> environments = APIUtil.getEnvironments();
        List<APIRevisionDeployment> apiRevisionDeployments = new ArrayList<>();
        if (allEnvironments) {
            apiRevisionDeployments = apiProvider.getAPIRevisionDeploymentList(revisionId);
        } else {
            for (APIRevisionDeploymentDTO apiRevisionDeploymentDTO : apIRevisionDeploymentDTOList) {
                APIRevisionDeployment apiRevisionDeployment = new APIRevisionDeployment();
                apiRevisionDeployment.setRevisionUUID(revisionId);
                String environment = apiRevisionDeploymentDTO.getName();
                if (environments.get(environment) == null) {
                    RestApiUtil.handleBadRequest("Gateway environment not found: " + environment, log);
                }
                apiRevisionDeployment.setDeployment(environment);
                apiRevisionDeployment.setVhost(apiRevisionDeploymentDTO.getVhost());
                apiRevisionDeployment.setDisplayOnDevportal(apiRevisionDeploymentDTO.isDisplayOnDevportal());
                apiRevisionDeployments.add(apiRevisionDeployment);
            }
        }
        apiProvider.undeployAPIRevisionDeployment(apiId, revisionId, apiRevisionDeployments);
        List<APIRevisionDeployment> apiRevisionDeploymentsResponse = apiProvider.getAPIRevisionDeploymentList(revisionId);
        List<APIRevisionDeploymentDTO> apiRevisionDeploymentDTOS = new ArrayList<>();
        for (APIRevisionDeployment apiRevisionDeployment : apiRevisionDeploymentsResponse) {
            apiRevisionDeploymentDTOS.add(APIMappingUtil.fromAPIRevisionDeploymenttoDTO(apiRevisionDeployment));
        }
        Response.Status status = Response.Status.CREATED;
        return Response.status(status).entity(apiRevisionDeploymentDTOS).build();
    }

    /**
     * Restore a revision to the working copy of the API
     *
     * @param apiId          UUID of the API
     * @param revisionId  Revision ID of the API
     * @param messageContext message context object
     * @return response with 200 status code
     */
    @Override
    public Response restoreAPIRevision(String apiId, String revisionId, MessageContext messageContext)
            throws APIManagementException {
        APIProvider apiProvider = RestApiCommonUtil.getLoggedInUserProvider();
        String tenantDomain = RestApiCommonUtil.getLoggedInUserTenantDomain();

        //validate if api exists
        APIInfo apiInfo = validateAPIExistence(apiId);
        //validate API update operation permitted based on the LC state
        validateAPIOperationsPerLC(apiInfo.getStatus().toString());

        apiProvider.restoreAPIRevision(apiId, revisionId, tenantDomain);
        APIDTO apiToReturn = getAPIByID(apiId, apiProvider);
        Response.Status status = Response.Status.CREATED;
        return Response.status(status).entity(apiToReturn).build();
    }

    /**
     * Validate AsyncAPI Specification and retrieve as the response
     *
     * @param url URL of the AsyncAPI Specification
     * @param fileInputStream InputStream for the provided file
     * @param fileDetail File meta-data
     * @param returnContent Whether to return the definition content
     * @param messageContext CXF message context
     * @return AsyncAPI Specification Validation response
     */
    @Override
    public Response validateAsyncAPISpecification(Boolean returnContent, String url, InputStream fileInputStream, Attachment fileDetail, MessageContext messageContext) throws APIManagementException {
        //validate and retrieve the AsyncAPI specification
        Map validationResponseMap = null;
        try {
            validationResponseMap = validateAsyncAPISpecification(url, fileInputStream, fileDetail, returnContent,
                    false);
        } catch (APIManagementException e) {
            RestApiUtil.handleInternalServerError("Error occurred while validating API Definition", e, log);
        }

        AsyncAPISpecificationValidationResponseDTO validationResponseDTO =
                (AsyncAPISpecificationValidationResponseDTO)validationResponseMap.get(RestApiConstants.RETURN_DTO);
        return Response.ok().entity(validationResponseDTO).build();
    }

    /**
     * Validate the provided AsyncAPI specification (via file or url) and return a Map with the validation response
     * information
     *
     * @param url AsyncAPI specification url
     * @param fileInputStream file as input stream
     * @param returnContent whether to return the content of the definition in the response DTO
     * @param isServiceAPI whether the request is to create API from a service in Service Catalog
     * @return Map with the validation response information. A value with key 'dto' will have the response DTO
     *  of type AsyncAPISpecificationValidationResponseDTO for the REST API. A value with the key 'model' will have the
     *  validation response of type APIDefinitionValidationResponse coming from the impl level
     */
    private Map validateAsyncAPISpecification(String url, InputStream fileInputStream, Attachment fileDetail,
                                          Boolean returnContent, Boolean isServiceAPI) throws APIManagementException {
        //validate inputs
        handleInvalidParams(fileInputStream, fileDetail, url, null, isServiceAPI);

        AsyncAPISpecificationValidationResponseDTO responseDTO;
        APIDefinitionValidationResponse validationResponse = new APIDefinitionValidationResponse();

        String schemaToBeValidated = null;

        if (url != null) {
            //validate URL
            validationResponse = AsyncApiParserUtil.validateAsyncAPISpecificationByURL(url, returnContent);
        } else if (fileInputStream != null){
            //validate file
            String fileName = fileDetail != null ? fileDetail.getContentDisposition().getFilename() : StringUtils.EMPTY;
            try {
                if (isServiceAPI || fileName.endsWith(APIConstants.YAML_FILE_EXTENSION) || fileName
                        .endsWith(APIConstants.YML_FILE_EXTENSION)){
                    //convert .yml or .yaml to JSON for validation
                    ObjectMapper yamlReader = new ObjectMapper(new YAMLFactory());
                    Object obj = yamlReader.readValue(fileInputStream, Object.class);
                    ObjectMapper jsonWriter = new ObjectMapper();
                    schemaToBeValidated = jsonWriter.writeValueAsString(obj);
                } else if (fileName.endsWith(APIConstants.JSON_FILE_EXTENSION)){
                    //continue with .json
                    JSONTokener jsonDataFile = new JSONTokener(fileInputStream);
                    schemaToBeValidated = new org.json.JSONObject(jsonDataFile).toString();
                }
                validationResponse = AsyncApiParserUtil.validateAsyncAPISpecification(schemaToBeValidated, returnContent);
            } catch (IOException e){
                //error while reading the schemas
                RestApiUtil.handleInternalServerError("Error while reading file content", e, log);
            }
        }

        responseDTO = APIMappingUtil.getAsyncAPISpecificationValidationResponseFromModel(validationResponse, returnContent);

        Map response = new HashMap();
        response.put(RestApiConstants.RETURN_MODEL, validationResponse);
        response.put(RestApiConstants.RETURN_DTO, responseDTO);
        return response;
    }

    /**
     * Importing and AsyncAPI Specification and create and API
     *
     * @param fileInputStream InputStream for the provided file
     * @param fileDetail File meta-data
     * @param url URL of the AsyncAPI Specification
     * @param additionalProperties API object (json) including additional properties like name, version, context
     * @param messageContext CXF message context
     * @return API import using AsyncAPI specification response
     */
    @Override
    public Response importAsyncAPISpecification(InputStream fileInputStream, Attachment fileDetail, String url, String additionalProperties, MessageContext messageContext) throws APIManagementException {
        // validate 'additionalProperties' json
        if (StringUtils.isBlank(additionalProperties)) {
            RestApiUtil.handleBadRequest("'additionalProperties' is required and should not be null", log);
        }

        // Convert the 'additionalProperties' json into an APIDTO object
        ObjectMapper objectMapper = new ObjectMapper();
        APIDTO apiDTOFromProperties;
        try {
            apiDTOFromProperties = objectMapper.readValue(additionalProperties, APIDTO.class);
            if (apiDTOFromProperties.getType() == null) {
                RestApiUtil.handleBadRequest("Required property protocol is not specified for the Async API", log);
            }
        } catch (IOException e) {
            throw RestApiUtil.buildBadRequestException("Error while parsing 'additionalProperties'", e);
        }

        //validate websocket url and change transport types
        if (PublisherCommonUtils.isValidWSAPI(apiDTOFromProperties)){
            ArrayList<String> websocketTransports = new ArrayList<>();
            websocketTransports.add(APIConstants.WS_PROTOCOL);
            websocketTransports.add(APIConstants.WSS_PROTOCOL);
            apiDTOFromProperties.setTransport(websocketTransports);
        }

        //Only WS type APIs should be allowed
        /*if (!APIDTO.TypeEnum.WS.equals(apiDTOFromProperties.getType())){
            throw RestApiUtil.buildBadRequestException("The API's type should only be WebSocket when "+
                    "importing an AsyncAPI specification");
        }*/

        //Import the API and Definition
        try {
            APIDTO createdAPIDTO = importAsyncAPISpecification(fileInputStream, url, apiDTOFromProperties, fileDetail,
                    null);
            URI createdApiUri = new URI(RestApiConstants.RESOURCE_PATH_APIS + "/" + createdAPIDTO.getId());
            return Response.created(createdApiUri).entity(createdAPIDTO).build();
        } catch (URISyntaxException e) {
            String errorMessage = "Error while retrieving API location : " + apiDTOFromProperties.getProvider() + "-" +
                    apiDTOFromProperties.getName() + "-" + apiDTOFromProperties.getVersion();
            RestApiUtil.handleInternalServerError(errorMessage, e, log);
        }
        return null;
    }

    @Override
    public Response apisApiIdAsyncapiGet(String apiId, String ifNoneMatch, MessageContext messageContext) throws APIManagementException {
        try {
            APIProvider apiProvider = RestApiCommonUtil.getLoggedInUserProvider();
            String tenantDomain = RestApiCommonUtil.getLoggedInUserTenantDomain();
            //this will fail if user does not have access to the API or the API does not exist
            //APIIdentifier apiIdentifier = APIMappingUtil.getAPIIdentifierFromUUID(apiId, tenantDomain);
            //String asyncAPIString = apiProvider.getAsyncAPIDefinition(apiIdentifier);
            API api = apiProvider.getAPIbyUUID(apiId, tenantDomain);
            String updatedDefinition = RestApiCommonUtil.retrieveAsyncAPIDefinition(api, apiProvider);
            return Response.ok().entity(updatedDefinition).header("Content-Disposition",
                    "attachment; fileNme=\"" + "asyncapi.json" + "\"").build();
        } catch (APIManagementException e) {
            //Auth failure occurs when cross tenant acessing APIs. Sends 404, since we don't need to expose the existence of the resource
            if (RestApiUtil.isDueToResourceNotFound(e) || RestApiUtil.isDueToAuthorizationFailure(e)) {
                RestApiUtil.handleResourceNotFoundError(RestApiConstants.RESOURCE_API, apiId, e, log);
            } else if (isAuthorizationFailure(e)) {
                RestApiUtil.
                        handleAuthorizationFailure("Authorization failre while retrieving AsyncAPI of API : " + apiId,
                                e, log);
            } else {
                String errorMessage = "Error while retrieving AsyncAPI for API : " + apiId;
                RestApiUtil.handleInternalServerError(errorMessage, e, log);
            }
        }
        return null;
    }

    @Override
    public Response apisApiIdAsyncapiPut(String apiId, String ifMatch, String apiDefinition, String url, InputStream fileInputStream, Attachment fileDetail, MessageContext messageContext) throws APIManagementException {
        try {
            String updatedAsyncAPIDefinition;

            //validate if api exists
            APIInfo apiInfo = validateAPIExistence(apiId);
            //validate API update operation permitted based on the LC state
            validateAPIOperationsPerLC(apiInfo.getStatus().toString());

            //Handle URL and file based definition imports
            if (url != null || fileInputStream != null) {
                //Validate and retrieve the AsyncAPI definition
                Map validationResponseMap = validateAsyncAPISpecification(url, fileInputStream,
                        fileDetail, true, false);
                APIDefinitionValidationResponse validationResponse =
                        (APIDefinitionValidationResponse) validationResponseMap.get(RestApiConstants.RETURN_MODEL);
                if (!validationResponse.isValid()) {
                    RestApiUtil.handleBadRequest(validationResponse.getErrorItems(), log);
                }
                updatedAsyncAPIDefinition = PublisherCommonUtils.updateAsyncAPIDefinition(apiId, validationResponse);
            } else {
                updatedAsyncAPIDefinition = updateAsyncAPIDefinition(apiId, apiDefinition);
            }
            return Response.ok().entity(updatedAsyncAPIDefinition).build();
        } catch (APIManagementException e) {
            //Auth failure occurs when cross tenant accessing APIs. Sends 404, since we don't need
            // to expose the existence of the resource
            if (RestApiUtil.isDueToResourceNotFound(e) || RestApiUtil.isDueToAuthorizationFailure(e)) {
                RestApiUtil.handleResourceNotFoundError(RestApiConstants.RESOURCE_API, apiId, e, log);
            } else if (isAuthorizationFailure(e)) {
                RestApiUtil.handleAuthorizationFailure(
                        "Authorization failure while updating AsyncAPI definition of API: " + apiId, e, log);
            } else {
                String errorMessage = "Error while updating the AsyncAPI definition of the API: " + apiId + " - "
                        + e.getMessage();
                RestApiUtil.handleInternalServerError(errorMessage, e, log);
            }
        } catch (FaultGatewaysException e) {
            String errorMessage = "Error while updating API : " + apiId;
            RestApiUtil.handleInternalServerError(errorMessage, e, log);
        }
        return null;
    }

    /**
     * update AsyncAPI definition of the given API. The AsyncAPI will be validated before updating.
     *
     * @param apiId API Id
     * @param apiDefinition AsyncAPI definition
     * @return updated AsyncAPI definition
     * @throws APIManagementException when error occurred updating AsyncAPI
     * @throws FaultGatewaysException when error occurred publishing API to the gateway
     */
    private String updateAsyncAPIDefinition(String apiId, String apiDefinition)
            throws APIManagementException, FaultGatewaysException {
        APIDefinitionValidationResponse response = AsyncApiParserUtil
                .validateAsyncAPISpecification(apiDefinition, true);
        if (!response.isValid()) {
            RestApiUtil.handleBadRequest(response.getErrorItems(), log);
        }
        return PublisherCommonUtils.updateAsyncAPIDefinition(apiId, response);
    }

    @Override
    public Response importServiceFromCatalog(String serviceKey, APIDTO apiDto, MessageContext messageContext) {
        if (StringUtils.isEmpty(serviceKey)) {
            RestApiUtil.handleBadRequest("Required parameter serviceKey is missing", log);
        }
        try {
            ServiceCatalogImpl serviceCatalog = new ServiceCatalogImpl();
            String username = RestApiCommonUtil.getLoggedInUsername();
            int tenantId = APIUtil.getTenantId(username);
            ServiceEntry service = serviceCatalog.getServiceByKey(serviceKey, tenantId);
            if (service == null) {
                RestApiUtil.handleResourceNotFoundError("Service", serviceKey, log);
            }
            APIDTO createdApiDTO = null;
            if (ServiceEntry.DefinitionType.OAS2.equals(service.getDefinitionType()) ||
                    ServiceEntry.DefinitionType.OAS3.equals(service.getDefinitionType())) {
                createdApiDTO = importOpenAPIDefinition(service.getEndpointDef(), null, null, apiDto, null, service);
            } else if (ServiceEntry.DefinitionType.ASYNC_API.equals(service.getDefinitionType())) {
                createdApiDTO = importAsyncAPISpecification(service.getEndpointDef(), null, apiDto, null, service);
            }
            if (createdApiDTO != null) {
                URI createdApiUri = new URI(RestApiConstants.RESOURCE_PATH_APIS + "/" + createdApiDTO.getId());
                return Response.created(createdApiUri).entity(createdApiDTO).build();
            } else {
                RestApiUtil.handleBadRequest("Unsupported definition type provided. Cannot create API " +
                        "using the service type " + service.getDefinitionType().name(), log);
            }
        } catch (APIManagementException e) {
            if (RestApiUtil.isDueToResourceNotFound(e)) {
                RestApiUtil.handleResourceNotFoundError("Service", serviceKey, e, log);
            } else {
                String errorMessage = "Error while creating API using Service with Id : " + serviceKey
                        + " from Service Catalog";
                RestApiUtil.handleInternalServerError(errorMessage, e, log);
            }
        } catch (URISyntaxException e) {
            String errorMessage = "Error while retrieving API location : " + apiDto.getName() + "-"
                    + apiDto.getVersion();
            RestApiUtil.handleInternalServerError(errorMessage, e, log);
        }
        return null;
    }

    @Override
    public Response reimportServiceFromCatalog(String apiId, MessageContext messageContext)
            throws APIManagementException {
        APIProvider apiProvider = RestApiCommonUtil.getLoggedInUserProvider();
        String username = RestApiCommonUtil.getLoggedInUsername();
        String tenantDomain = RestApiCommonUtil.getLoggedInUserTenantDomain();
        int tenantId = APIUtil.getTenantId(username);
        try {

            //validate if api exists
            APIInfo apiInfo = validateAPIExistence(apiId);
            //validate API update operation permitted based on the LC state
            validateAPIOperationsPerLC(apiInfo.getStatus().toString());

            API api = apiProvider.getLightweightAPIByUUID(apiId, tenantDomain);
            API originalAPI = apiProvider.getAPIbyUUID(apiId, tenantDomain);
            String serviceKey = apiProvider.retrieveServiceKeyByApiId(originalAPI.getId().getId(), tenantId);
            ServiceCatalogImpl serviceCatalog = new ServiceCatalogImpl();
            ServiceEntry service = serviceCatalog.getServiceByKey(serviceKey, tenantId);
            JSONObject serviceInfo = new JSONObject();
            serviceInfo.put("name", service.getName());
            serviceInfo.put("version", service.getVersion());
            serviceInfo.put("key", service.getKey());
            serviceInfo.put("md5", service.getMd5());
            api.setServiceInfo(serviceInfo);
            Map validationResponseMap = new HashMap();
            if (ServiceEntry.DefinitionType.OAS2.equals(service.getDefinitionType()) ||
                    ServiceEntry.DefinitionType.OAS3.equals(service.getDefinitionType())) {
                validationResponseMap = validateOpenAPIDefinition(null, service.getEndpointDef(), null, null,
                        true, true);
            } else if (ServiceEntry.DefinitionType.ASYNC_API.equals(service.getDefinitionType())) {
                validationResponseMap = validateAsyncAPISpecification(null, service.getEndpointDef(),
                        null, true, true);
            } else {
                RestApiUtil.handleBadRequest("Unsupported definition type provided. Cannot re-import service to " +
                        "API using the service type " + service.getDefinitionType(), log);
            }
            APIDefinitionValidationResponse validationResponse =
                    (APIDefinitionValidationResponse) validationResponseMap.get(RestApiConstants.RETURN_MODEL);
            if (!validationResponse.isValid()) {
                RestApiUtil.handleBadRequest(validationResponse.getErrorItems(), log);
            }
            String protocol = validationResponse.getProtocol();
            if (!APIConstants.API_TYPE_WEBSUB.equalsIgnoreCase(protocol)) {
                api.setEndpointConfig(PublisherCommonUtils.constructEndpointConfigForService(service.getServiceUrl(),
                        protocol));
            }
            API updatedApi = apiProvider.updateAPI(api, originalAPI);
            PublisherCommonUtils.updateAPIDefinition(apiId, validationResponse, service);
            return Response.ok().entity(APIMappingUtil.fromAPItoDTO(updatedApi)).build();
        } catch (APIManagementException e) {
            if (ExceptionCodes.MISSING_PROTOCOL_IN_ASYNC_API_DEFINITION.getErrorCode() == e.getErrorHandler()
                    .getErrorCode()) {
                RestApiUtil.handleBadRequest("Missing protocol in the Service Definition", log);
            } else if (ExceptionCodes.UNSUPPORTED_PROTOCOL_SPECIFIED_IN_ASYNC_API_DEFINITION.getErrorCode() ==
                    e.getErrorHandler().getErrorCode()) {
                RestApiUtil.handleBadRequest("Unsupported protocol specified in the Service Definition. Protocol " +
                        "should be either sse or websub or ws", log);
            }
            RestApiUtil.handleInternalServerError("Error while retrieving the service key of the service " +
                    "associated with API with id " + apiId, log);
        } catch (FaultGatewaysException e) {
            String errorMessage = "Error while updating API : " + apiId;
            RestApiUtil.handleInternalServerError(errorMessage, e, log);
        }
        return null;
    }

    private APIDTO importOpenAPIDefinition(InputStream definition, String definitionUrl, String inlineDefinition,
                                           APIDTO apiDTOFromProperties, Attachment fileDetail, ServiceEntry service) {
        // Validate and retrieve the OpenAPI definition
        Map validationResponseMap = null;
        boolean isServiceAPI = false;
        try {
            if (service != null) {
                isServiceAPI = true;
            }
            validationResponseMap = validateOpenAPIDefinition(definitionUrl, definition, fileDetail, inlineDefinition,
                    true, isServiceAPI);
        } catch (APIManagementException e) {
            RestApiUtil.handleInternalServerError("Error occurred while validating API Definition", e, log);
        }

        OpenAPIDefinitionValidationResponseDTO validationResponseDTO =
                (OpenAPIDefinitionValidationResponseDTO) validationResponseMap.get(RestApiConstants.RETURN_DTO);
        APIDefinitionValidationResponse validationResponse =
                (APIDefinitionValidationResponse) validationResponseMap.get(RestApiConstants.RETURN_MODEL);

        if (!validationResponseDTO.isIsValid()) {
            ErrorDTO errorDTO = APIMappingUtil.getErrorDTOFromErrorListItems(validationResponseDTO.getErrors());
            throw RestApiUtil.buildBadRequestException(errorDTO);
        }

        // Only HTTP type APIs should be allowed
        if (!APIDTO.TypeEnum.HTTP.equals(apiDTOFromProperties.getType())) {
            throw RestApiUtil.buildBadRequestException("The API's type should only be HTTP when " +
                    "importing an OpenAPI definition");
        }
        // Import the API and Definition
        try {
            APIProvider apiProvider = RestApiCommonUtil.getLoggedInUserProvider();
            if (isServiceAPI) {
                apiDTOFromProperties.setType(PublisherCommonUtils.getAPIType(service.getDefinitionType(), null));
            }
            API apiToAdd = PublisherCommonUtils.prepareToCreateAPIByDTO(apiDTOFromProperties, apiProvider,
                    RestApiCommonUtil.getLoggedInUsername());
            if (isServiceAPI) {
                apiToAdd.setServiceInfo("key", service.getKey());
                apiToAdd.setServiceInfo("md5", service.getMd5());
                apiToAdd.setEndpointConfig(PublisherCommonUtils.constructEndpointConfigForService(service
                        .getServiceUrl(), null));
            }
            boolean syncOperations = apiDTOFromProperties.getOperations().size() > 0;
            // Rearrange paths according to the API payload and save the OpenAPI definition

            APIDefinition apiDefinition = validationResponse.getParser();
            SwaggerData swaggerData;
            String definitionToAdd = validationResponse.getJsonContent();
            if (syncOperations) {
                PublisherCommonUtils.validateScopes(apiToAdd);
                swaggerData = new SwaggerData(apiToAdd);
                definitionToAdd = apiDefinition.populateCustomManagementInfo(definitionToAdd, swaggerData);
            }
            definitionToAdd = OASParserUtil.preProcess(definitionToAdd);
            Set<URITemplate> uriTemplates = apiDefinition.getURITemplates(definitionToAdd);
            Set<Scope> scopes = apiDefinition.getScopes(definitionToAdd);
            apiToAdd.setUriTemplates(uriTemplates);
            apiToAdd.setScopes(scopes);
            //Set extensions from API definition to API object
            apiToAdd = OASParserUtil.setExtensionsToAPI(definitionToAdd, apiToAdd);
            if (!syncOperations) {
                PublisherCommonUtils.validateScopes(apiToAdd);
                swaggerData = new SwaggerData(apiToAdd);
                definitionToAdd = apiDefinition
                        .populateCustomManagementInfo(validationResponse.getJsonContent(), swaggerData);
            }

            // adding the API and definition
            apiToAdd.setSwaggerDefinition(definitionToAdd);
            API addedAPI = apiProvider.addAPI(apiToAdd);
            //apiProvider.saveSwaggerDefinition(apiToAdd, definitionToAdd);

            // retrieving the added API for returning as the response
            // this would provide the updated templates
            addedAPI = apiProvider.getAPIbyUUID(addedAPI.getUuid(), RestApiCommonUtil.getLoggedInUserTenantDomain());
            return APIMappingUtil.fromAPItoDTO(addedAPI);
        } catch (APIManagementException e) {
            String errorMessage = "Error while adding new API : " + apiDTOFromProperties.getProvider() + "-" +
                    apiDTOFromProperties.getName() + "-" + apiDTOFromProperties.getVersion() + " - " + e.getMessage();
            RestApiUtil.handleInternalServerError(errorMessage, e, log);
        }
        return null;
    }

    private APIDTO importAsyncAPISpecification(InputStream definition, String definitionUrl, APIDTO apiDTOFromProperties,
                                           Attachment fileDetail, ServiceEntry service) {
        //validate and retrieve the AsyncAPI specification
        Map validationResponseMap = null;
        boolean isServiceAPI = false;
        try {
            if (service != null) {
                isServiceAPI = true;
            }
            validationResponseMap = validateAsyncAPISpecification(definitionUrl, definition, fileDetail, true,
                    isServiceAPI);
        } catch (APIManagementException e) {
            RestApiUtil.handleInternalServerError("Error occurred while validating API Definition", e, log);
        }

        AsyncAPISpecificationValidationResponseDTO validationResponseDTO =
                (AsyncAPISpecificationValidationResponseDTO) validationResponseMap.get(RestApiConstants.RETURN_DTO);
        APIDefinitionValidationResponse validationResponse =
                (APIDefinitionValidationResponse) validationResponseMap.get(RestApiConstants.RETURN_MODEL);

        if (!validationResponseDTO.isIsValid()) {
            ErrorDTO errorDTO = APIMappingUtil.getErrorDTOFromErrorListItems(validationResponseDTO.getErrors());
            throw RestApiUtil.buildBadRequestException(errorDTO);
        }
        //Import the API and Definition
        try {
            APIProvider apiProvider = RestApiCommonUtil.getLoggedInUserProvider();
            String definitionToAdd = validationResponse.getJsonContent();
            String protocol = validationResponse.getProtocol();
            if (isServiceAPI) {
                apiDTOFromProperties.setType(PublisherCommonUtils.getAPIType(service.getDefinitionType(), protocol));
            }
            API apiToAdd = PublisherCommonUtils.prepareToCreateAPIByDTO(apiDTOFromProperties, apiProvider,
                    RestApiCommonUtil.getLoggedInUsername());
            if (isServiceAPI) {
                apiToAdd.setServiceInfo("key", service.getKey());
                apiToAdd.setServiceInfo("md5", service.getMd5());
                if (!APIConstants.API_TYPE_WEBSUB.equals(protocol.toUpperCase())) {
                    apiToAdd.setEndpointConfig(PublisherCommonUtils.constructEndpointConfigForService(service
                            .getServiceUrl(), protocol));
                }
            }

            //load topics from AsyncAPI
            apiToAdd.setUriTemplates(new AsyncApiParser().getURITemplates(
                    definitionToAdd, APIConstants.API_TYPE_WS.equals(apiToAdd.getType())));

            apiProvider.addAPI(apiToAdd);
            apiProvider.saveAsyncApiDefinition(apiToAdd, definitionToAdd);
            return APIMappingUtil.fromAPItoDTO(apiProvider.getAPI(apiToAdd.getId()));
        } catch (APIManagementException e) {
            String errorMessage = "Error while adding new API : " + apiDTOFromProperties.getProvider() + "-" +
                    apiDTOFromProperties.getName() + "-" + apiDTOFromProperties.getVersion() + " - " + e.getMessage();
            RestApiUtil.handleInternalServerError(errorMessage, e, log);
        }
        return null;
    }

    @Override
    public Response updateAPIDeployment(String apiId, String deploymentId, APIRevisionDeploymentDTO
            apIRevisionDeploymentDTO, MessageContext messageContext) throws APIManagementException {
        APIProvider apiProvider = RestApiCommonUtil.getLoggedInUserProvider();

        //validate if api exists
        APIInfo apiInfo = validateAPIExistence(apiId);
        //validate API update operation permitted based on the LC state
        validateAPIOperationsPerLC(apiInfo.getStatus().toString());

        String revisionId = apIRevisionDeploymentDTO.getRevisionUuid();
        String decodedDeploymentName;
        if (deploymentId != null) {
            try {
                decodedDeploymentName = new String(Base64.getUrlDecoder().decode(deploymentId),
                        StandardCharsets.UTF_8);
            } catch (IllegalArgumentException e) {
                throw new APIMgtResourceNotFoundException("deployment with " + deploymentId +
                        " not found", ExceptionCodes.from(ExceptionCodes.EXISTING_DEPLOYMENT_NOT_FOUND,
                        deploymentId));
            }
        } else {
            throw new APIMgtResourceNotFoundException("deployment id not found",
                    ExceptionCodes.from(ExceptionCodes.DEPLOYMENT_ID_NOT_FOUND));
        }
        APIRevisionDeployment apiRevisionDeployment = new APIRevisionDeployment();
        apiRevisionDeployment.setRevisionUUID(revisionId);
        apiRevisionDeployment.setDeployment(decodedDeploymentName);
        apiRevisionDeployment.setVhost(apIRevisionDeploymentDTO.getVhost());
        apiRevisionDeployment.setDisplayOnDevportal(apIRevisionDeploymentDTO.isDisplayOnDevportal());
        apiProvider.updateAPIDisplayOnDevportal(apiId, revisionId, apiRevisionDeployment);
        APIRevisionDeployment apiRevisionDeploymentsResponse = apiProvider.
                getAPIRevisionDeployment(decodedDeploymentName, revisionId);
        APIRevisionDeploymentDTO apiRevisionDeploymentDTO = APIMappingUtil.
                fromAPIRevisionDeploymenttoDTO(apiRevisionDeploymentsResponse);
        Response.Status status = Response.Status.OK;

        return Response.status(status).entity(apiRevisionDeploymentDTO).build();
    }
}<|MERGE_RESOLUTION|>--- conflicted
+++ resolved
@@ -3731,17 +3731,13 @@
             if (StringUtils.isNotEmpty(serviceVersion)) {
                 String serviceName = existingAPI.getServiceInfo("name");
                 ServiceCatalogImpl serviceCatalog = new ServiceCatalogImpl();
-<<<<<<< HEAD
-                ServiceEntry service = serviceCatalog.getServiceByNameAndVersion(serviceName, serviceVersion, tenantId);
+                service = serviceCatalog.getServiceByNameAndVersion(serviceName, serviceVersion, tenantId);
                 if (service == null) {
                     throw new APIManagementException("No matching service version found", ExceptionCodes.SERVICE_VERSION_IS_NOT_FOUND);
                 }
-=======
-                service = serviceCatalog.getServiceByNameAndVersion(serviceName, serviceVersion, tenantId);
             }
             if (StringUtils.isNotEmpty(serviceVersion) && !serviceVersion
                     .equals(existingAPI.getServiceInfo("version"))) {
->>>>>>> 15cd0dcb
                 APIDTO apidto = createAPIDTO(existingAPI, newVersion);
                 if (ServiceEntry.DefinitionType.OAS2.equals(service.getDefinitionType()) || ServiceEntry
                         .DefinitionType.OAS3.equals(service.getDefinitionType())) {
