/*
 * Copyright (c) 2019 WSO2 Inc. (http://www.wso2.org) All Rights Reserved.
 *
 * WSO2 Inc. licenses this file to you under the Apache License,
 * Version 2.0 (the "License"); you may not use this file except
 * in compliance with the License.
 * You may obtain a copy of the License at
 *
 *   http://www.apache.org/licenses/LICENSE-2.0
 *
 * Unless required by applicable law or agreed to in writing,
 * software distributed under the License is distributed on an
 * "AS IS" BASIS, WITHOUT WARRANTIES OR CONDITIONS OF ANY
 * KIND, either express or implied.  See the License for the
 * specific language governing permissions and limitations
 * under the License.
 */

package org.wso2.carbon.apimgt.rest.api.publisher.v1.impl;

import com.amazonaws.SdkClientException;
import com.amazonaws.auth.AWSCredentialsProvider;
import com.amazonaws.auth.AWSStaticCredentialsProvider;
import com.amazonaws.auth.BasicAWSCredentials;
import com.amazonaws.auth.InstanceProfileCredentialsProvider;
import com.amazonaws.services.lambda.AWSLambda;
import com.amazonaws.services.lambda.AWSLambdaClientBuilder;
import com.amazonaws.services.lambda.model.FunctionConfiguration;
import com.amazonaws.services.lambda.model.ListFunctionsResult;
import com.fasterxml.jackson.databind.ObjectMapper;
import com.google.gson.Gson;
import graphql.language.FieldDefinition;
import graphql.language.ObjectTypeDefinition;
import graphql.language.TypeDefinition;
import graphql.schema.GraphQLSchema;
import graphql.schema.idl.SchemaParser;
import graphql.schema.idl.TypeDefinitionRegistry;
import graphql.schema.idl.UnExecutableSchemaGenerator;
import graphql.schema.idl.errors.SchemaProblem;
import graphql.schema.validation.SchemaValidationError;
import graphql.schema.validation.SchemaValidator;
import org.apache.axiom.om.OMElement;
import org.apache.axiom.util.base64.Base64Utils;
import org.apache.commons.collections.MapUtils;
import org.apache.commons.httpclient.HttpMethod;
import org.apache.commons.httpclient.HttpStatus;
import org.apache.commons.httpclient.methods.HeadMethod;
import org.apache.commons.io.IOUtils;
import org.apache.commons.lang3.ArrayUtils;
import org.apache.commons.lang3.StringUtils;
import org.apache.commons.logging.Log;
import org.apache.commons.logging.LogFactory;
import org.apache.cxf.jaxrs.ext.MessageContext;
import org.apache.cxf.jaxrs.ext.multipart.Attachment;
import org.apache.cxf.jaxrs.ext.multipart.ContentDisposition;
import org.apache.cxf.phase.PhaseInterceptorChain;
import org.apache.http.HttpHost;
import org.apache.http.client.methods.CloseableHttpResponse;
import org.apache.http.client.methods.HttpGet;
import org.apache.http.client.methods.HttpHead;
import org.apache.http.client.methods.HttpPut;
import org.apache.http.conn.params.ConnRoutePNames;
import org.apache.http.entity.StringEntity;
import org.apache.http.impl.client.CloseableHttpClient;
import org.json.JSONArray;
import org.json.JSONException;
import org.json.XML;
import org.json.simple.JSONObject;
import org.json.simple.parser.JSONParser;
import org.json.simple.parser.ParseException;
import org.wso2.carbon.apimgt.api.APIDefinition;
import org.wso2.carbon.apimgt.api.APIDefinitionValidationResponse;
import org.wso2.carbon.apimgt.api.APIManagementException;
import org.wso2.carbon.apimgt.api.APIProvider;
import org.wso2.carbon.apimgt.api.ExceptionCodes;
import org.wso2.carbon.apimgt.api.FaultGatewaysException;
import org.wso2.carbon.apimgt.api.MonetizationException;
import org.wso2.carbon.apimgt.api.doc.model.APIResource;
import org.wso2.carbon.apimgt.api.dto.CertificateInformationDTO;
import org.wso2.carbon.apimgt.api.dto.ClientCertificateDTO;
import org.wso2.carbon.apimgt.api.model.graphql.queryanalysis.GraphqlComplexityInfo;
import org.wso2.carbon.apimgt.api.model.graphql.queryanalysis.GraphqlSchemaType;
import org.wso2.carbon.apimgt.api.model.API;
import org.wso2.carbon.apimgt.api.model.APICategory;
import org.wso2.carbon.apimgt.api.model.APIIdentifier;
import org.wso2.carbon.apimgt.api.model.APIProduct;
import org.wso2.carbon.apimgt.api.model.APIProductIdentifier;
import org.wso2.carbon.apimgt.api.model.APIResourceMediationPolicy;
import org.wso2.carbon.apimgt.api.model.APIStateChangeResponse;
import org.wso2.carbon.apimgt.api.model.APIStore;
import org.wso2.carbon.apimgt.api.model.Documentation;
import org.wso2.carbon.apimgt.api.model.DuplicateAPIException;
import org.wso2.carbon.apimgt.api.model.Label;
import org.wso2.carbon.apimgt.api.model.LifeCycleEvent;
import org.wso2.carbon.apimgt.api.model.Mediation;
import org.wso2.carbon.apimgt.api.model.Monetization;
import org.wso2.carbon.apimgt.api.model.ResourceFile;
import org.wso2.carbon.apimgt.api.model.ResourcePath;
import org.wso2.carbon.apimgt.api.model.Scope;
import org.wso2.carbon.apimgt.api.model.SubscribedAPI;
import org.wso2.carbon.apimgt.api.model.SwaggerData;
import org.wso2.carbon.apimgt.api.model.Tier;
import org.wso2.carbon.apimgt.api.model.URITemplate;
import org.wso2.carbon.apimgt.api.model.policy.APIPolicy;
import org.wso2.carbon.apimgt.impl.APIConstants;
import org.wso2.carbon.apimgt.impl.GZIPUtils;
import org.wso2.carbon.apimgt.impl.certificatemgt.ResponseCode;
import org.wso2.carbon.apimgt.impl.dao.ApiMgtDAO;
import org.wso2.carbon.apimgt.impl.definitions.GraphQLSchemaDefinition;
import org.wso2.carbon.apimgt.impl.definitions.OAS2Parser;
import org.wso2.carbon.apimgt.impl.definitions.OAS3Parser;
import org.wso2.carbon.apimgt.impl.definitions.OASParserUtil;
import org.wso2.carbon.apimgt.impl.utils.APIMWSDLReader;
import org.wso2.carbon.apimgt.impl.utils.APIUtil;
import org.wso2.carbon.apimgt.impl.utils.APIVersionStringComparator;
import org.wso2.carbon.apimgt.impl.utils.CertificateMgtUtils;
import org.wso2.carbon.apimgt.impl.wsdl.SequenceGenerator;
import org.wso2.carbon.apimgt.impl.wsdl.model.WSDLValidationResponse;
import org.wso2.carbon.apimgt.impl.wsdl.util.SOAPOperationBindingUtils;
import org.wso2.carbon.apimgt.impl.wsdl.util.SequenceUtils;
import org.wso2.carbon.apimgt.rest.api.publisher.v1.ApisApiService;
import org.wso2.carbon.apimgt.rest.api.publisher.v1.dto.*;
import org.wso2.carbon.apimgt.rest.api.publisher.v1.utils.CertificateRestApiUtils;
import org.wso2.carbon.apimgt.rest.api.publisher.v1.utils.RestApiPublisherUtils;
import org.wso2.carbon.apimgt.rest.api.publisher.v1.utils.mappings.APIMappingUtil;
import org.wso2.carbon.apimgt.rest.api.publisher.v1.utils.mappings.CertificateMappingUtil;
import org.wso2.carbon.apimgt.rest.api.publisher.v1.utils.mappings.DocumentationMappingUtil;
import org.wso2.carbon.apimgt.rest.api.publisher.v1.utils.mappings.ExternalStoreMappingUtil;
import org.wso2.carbon.apimgt.rest.api.publisher.v1.utils.mappings.MediationMappingUtil;
import org.wso2.carbon.apimgt.rest.api.util.RestApiConstants;
import org.wso2.carbon.apimgt.rest.api.util.dto.ErrorDTO;
import org.wso2.carbon.apimgt.rest.api.util.impl.ExportApiUtil;
import org.wso2.carbon.apimgt.rest.api.util.utils.RestApiUtil;
import org.wso2.carbon.base.ServerConfiguration;
import org.wso2.carbon.core.util.CryptoException;
import org.wso2.carbon.core.util.CryptoUtil;
import org.wso2.carbon.registry.api.Resource;
import org.wso2.carbon.registry.core.RegistryConstants;
import org.wso2.carbon.utils.CarbonUtils;

import java.io.BufferedReader;
import java.io.ByteArrayInputStream;
import java.io.ByteArrayOutputStream;
import java.io.File;
import java.io.IOException;
import java.io.InputStream;
import java.io.InputStreamReader;
import java.io.OutputStream;
import java.io.OutputStreamWriter;
import java.io.PrintWriter;
import java.io.UnsupportedEncodingException;
import java.lang.reflect.Field;
import java.net.HttpURLConnection;
import java.net.MalformedURLException;
import java.net.URI;
import java.net.URISyntaxException;
import java.net.URL;
import java.net.URLConnection;
import java.net.UnknownHostException;
import java.nio.charset.StandardCharsets;
import java.util.ArrayList;
import java.util.Arrays;
import java.util.Collections;
import java.util.HashMap;
import java.util.HashSet;
import java.util.LinkedHashMap;
import java.util.List;
import java.util.Map;
import java.util.Set;
import org.wso2.carbon.apimgt.rest.api.publisher.v1.utils.mappings.GraphqlQueryAnalysisMappingUtil;

import javax.ws.rs.core.MediaType;
import javax.ws.rs.core.Response;
import javax.xml.namespace.QName;

public class ApisApiServiceImpl implements ApisApiService {

    private static final Log log = LogFactory.getLog(ApisApiServiceImpl.class);
    private static final String API_PRODUCT_TYPE = "APIPRODUCT";

    @Override
    public Response apisGet(Integer limit, Integer offset, String xWSO2Tenant, String query,
                            String ifNoneMatch, Boolean expand, String accept, MessageContext messageContext) {

        List<API> allMatchedApis = new ArrayList<>();
        Object apiListDTO;

        //pre-processing
        //setting default limit and offset values if they are not set
        limit = limit != null ? limit : RestApiConstants.PAGINATION_LIMIT_DEFAULT;
        offset = offset != null ? offset : RestApiConstants.PAGINATION_OFFSET_DEFAULT;
        query = query == null ? "" : query;
        expand = expand != null && expand;
        try {
            String newSearchQuery = APIUtil.constructApisGetQuery(query);

            //revert content search back to normal search by name to avoid doc result complexity and to comply with REST api practices
            if (newSearchQuery.startsWith(APIConstants.CONTENT_SEARCH_TYPE_PREFIX + "=")) {
                newSearchQuery = newSearchQuery
                        .replace(APIConstants.CONTENT_SEARCH_TYPE_PREFIX + "=", APIConstants.NAME_TYPE_PREFIX + "=");
            }

            APIProvider apiProvider = RestApiUtil.getLoggedInUserProvider();

            String tenantDomain = RestApiUtil.getLoggedInUserTenantDomain();
            boolean migrationMode = Boolean.getBoolean(RestApiConstants.MIGRATION_MODE);

            /*if (migrationMode) { // migration flow
                if (!StringUtils.isEmpty(targetTenantDomain)) {
                    tenantDomain = targetTenantDomain;
                }
                RestApiUtil.handleMigrationSpecificPermissionViolations(tenantDomain, username);
            }*/

            Map<String, Object> result = apiProvider.searchPaginatedAPIs(newSearchQuery, tenantDomain,
                    offset, limit, false, !expand);
            Set<API> apis = (Set<API>) result.get("apis");
            allMatchedApis.addAll(apis);

            apiListDTO = APIMappingUtil.fromAPIListToDTO(allMatchedApis, expand);

            //Add pagination section in the response
            Object totalLength = result.get("length");
            Integer length = 0;
            if (totalLength != null) {
                length = (Integer) totalLength;
            }

            APIMappingUtil.setPaginationParams(apiListDTO, query, offset, limit, length);

            if (APIConstants.APPLICATION_GZIP.equals(accept)) {
                try {
                    File zippedResponse = GZIPUtils.constructZippedResponse(apiListDTO);
                    return Response.ok().entity(zippedResponse)
                            .header("Content-Disposition", "attachment").
                                    header("Content-Encoding", "gzip").build();
                } catch (APIManagementException e) {
                    RestApiUtil.handleInternalServerError(e.getMessage(), e, log);
                }
            } else {
                return Response.ok().entity(apiListDTO).build();
            }
        } catch (APIManagementException e) {
            String errorMessage = "Error while retrieving APIs";
            RestApiUtil.handleInternalServerError(errorMessage, e, log);
        }
        return null;
    }

    @Override
    public Response apisPost(APIDTO body, String oasVersion, MessageContext messageContext) {
        URI createdApiUri;
        APIDTO createdApiDTO;
        try {
            APIProvider apiProvider = RestApiUtil.getLoggedInUserProvider();
            boolean isWSAPI = APIDTO.TypeEnum.WS == body.getType();

            // validate web socket api endpoint configurations
            if (isWSAPI && !RestApiPublisherUtils.isValidWSAPI(body)) {
                RestApiUtil.handleBadRequest("Endpoint URLs should be valid web socket URLs", log);
            }

            // AWS Lambda: secret key encryption while creating the API
            if (body.getEndpointConfig() != null) {
                LinkedHashMap endpointConfig = (LinkedHashMap) body.getEndpointConfig();
                if (endpointConfig.containsKey(APIConstants.AMZN_SECRET_KEY)) {
                    String secretKey = (String) endpointConfig.get(APIConstants.AMZN_SECRET_KEY);
                    if (!StringUtils.isEmpty(secretKey)) {
                        CryptoUtil cryptoUtil = CryptoUtil.getDefaultCryptoUtil();
                        String encryptedSecretKey = cryptoUtil.encryptAndBase64Encode(secretKey.getBytes());
                        endpointConfig.put(APIConstants.AMZN_SECRET_KEY, encryptedSecretKey);
                        body.setEndpointConfig(endpointConfig);
                    }
                }
            }

            API apiToAdd = prepareToCreateAPIByDTO(body);
            validateScopes(apiToAdd);
            //validate API categories
            List<APICategory> apiCategories = apiToAdd.getApiCategories();
            if (apiCategories != null && apiCategories.size() >0) {
                if (!APIUtil.validateAPICategories(apiCategories, RestApiUtil.getLoggedInUserTenantDomain())) {
                    RestApiUtil.handleBadRequest("Invalid API Category name(s) defined", log);
                }
            }
            //adding the api
            apiProvider.addAPI(apiToAdd);

            if (!isWSAPI) {
                APIDefinition oasParser;
                if (RestApiConstants.OAS_VERSION_2.equalsIgnoreCase(oasVersion)) {
                    oasParser = new OAS2Parser();
                } else {
                    oasParser = new OAS3Parser();
                }
                SwaggerData swaggerData = new SwaggerData(apiToAdd);
                String apiDefinition = oasParser.generateAPIDefinition(swaggerData);
                apiProvider.saveSwaggerDefinition(apiToAdd, apiDefinition);
            }

            APIIdentifier createdApiId = apiToAdd.getId();
            //Retrieve the newly added API to send in the response payload
            API createdApi = apiProvider.getAPI(createdApiId);
            createdApiDTO = APIMappingUtil.fromAPItoDTO(createdApi);
            //This URI used to set the location header of the POST response
            createdApiUri = new URI(RestApiConstants.RESOURCE_PATH_APIS + "/" + createdApiDTO.getId());
            return Response.created(createdApiUri).entity(createdApiDTO).build();
        } catch (APIManagementException e) {
            String errorMessage = "Error while adding new API : " + body.getProvider() + "-" +
                    body.getName() + "-" + body.getVersion() + " - " + e.getMessage();
            RestApiUtil.handleInternalServerError(errorMessage, e, log);
        } catch (URISyntaxException e) {
            String errorMessage = "Error while retrieving API location : " + body.getProvider() + "-" +
                    body.getName() + "-" + body.getVersion();
            RestApiUtil.handleInternalServerError(errorMessage, e, log);
        } catch (CryptoException e) {
            String errorMessage = "Error while encrypting the secret key of API : " + body.getProvider() + "-" +
                    body.getName() + "-" + body.getVersion() + " - " + e.getMessage();
            RestApiUtil.handleInternalServerError(errorMessage, e, log);
        }
        return null;
    }

    /**
     * Prepares the API Model object to be created using the DTO object
     *
     * @param body APIDTO of the API
     * @return API object to be created
     * @throws APIManagementException Error while creating the API
     */
    private API prepareToCreateAPIByDTO(APIDTO body) throws APIManagementException {
        APIProvider apiProvider = RestApiUtil.getLoggedInUserProvider();
        String username = RestApiUtil.getLoggedInUsername();
        List<String> apiSecuritySchemes = body.getSecurityScheme();//todo check list vs string
        if (!apiProvider.isClientCertificateBasedAuthenticationConfigured() && apiSecuritySchemes != null) {
            for (String apiSecurityScheme : apiSecuritySchemes) {
                if (apiSecurityScheme.contains(APIConstants.API_SECURITY_MUTUAL_SSL)) {
                    RestApiUtil.handleBadRequest("Mutual SSL Based authentication is not supported in this server", log);
                }
            }
        }
        if (body.getAccessControlRoles() != null) {
            String errorMessage = RestApiPublisherUtils.validateUserRoles(body.getAccessControlRoles());

            if (!errorMessage.isEmpty()) {
                RestApiUtil.handleBadRequest(errorMessage, log);
            }
        }
        if (body.getAdditionalProperties() != null) {
            String errorMessage = RestApiPublisherUtils
                    .validateAdditionalProperties(body.getAdditionalProperties());
            if (!errorMessage.isEmpty()) {
                RestApiUtil.handleBadRequest(errorMessage, log);
            }
        }
        if (body.getContext() == null) {
            RestApiUtil.handleBadRequest("Parameter: \"context\" cannot be null", log);
        } else if (body.getContext().endsWith("/")) {
            RestApiUtil.handleBadRequest("Context cannot end with '/' character", log);
        }
        if (apiProvider.isApiNameWithDifferentCaseExist(body.getName())) {
            RestApiUtil.handleBadRequest("Error occurred while adding API. API with name " + body.getName()
                    + " already exists.", log);
        }
        if (body.getAuthorizationHeader() == null) {
            body.setAuthorizationHeader(APIUtil
                    .getOAuthConfigurationFromAPIMConfig(APIConstants.AUTHORIZATION_HEADER));
        }
        if (body.getAuthorizationHeader() == null) {
            body.setAuthorizationHeader(APIConstants.AUTHORIZATION_HEADER_DEFAULT);
        }

        if (body.getVisibility() == APIDTO.VisibilityEnum.RESTRICTED && body.getVisibleRoles().isEmpty()) {
            RestApiUtil.handleBadRequest("Valid roles should be added under 'visibleRoles' to restrict " +
                    "the visibility", log);
        }
        if (body.getVisibleRoles() != null) {
            String errorMessage = RestApiPublisherUtils.validateRoles(body.getVisibleRoles());
            if (!errorMessage.isEmpty()) {
                RestApiUtil.handleBadRequest(errorMessage, log);
            }
        }

        //Get all existing versions of  api been adding
        List<String> apiVersions = apiProvider.getApiVersionsMatchingApiName(body.getName(), username);
        if (apiVersions.size() > 0) {
            //If any previous version exists
            for (String version : apiVersions) {
                if (version.equalsIgnoreCase(body.getVersion())) {
                    //If version already exists
                    if (apiProvider.isDuplicateContextTemplate(body.getContext())) {
                        RestApiUtil.handleResourceAlreadyExistsError("Error occurred while " +
                                "adding the API. A duplicate API already exists for "
                                + body.getName() + "-" + body.getVersion(), log);
                    } else {
                        RestApiUtil.handleBadRequest("Error occurred while adding API. API with name " +
                                body.getName() + " already exists with different " +
                                "context", log);
                    }
                }
            }
        } else {
            //If no any previous version exists
            if (apiProvider.isDuplicateContextTemplate(body.getContext())) {
                RestApiUtil.handleBadRequest("Error occurred while adding the API. A duplicate API context " +
                        "already exists for " + body.getContext(), log);
            }
        }

        //Check if the user has admin permission before applying a different provider than the current user
        String provider = body.getProvider();
        if (!StringUtils.isBlank(provider) && !provider.equals(username)) {
            if (!APIUtil.hasPermission(username, APIConstants.Permissions.APIM_ADMIN)) {
                if (log.isDebugEnabled()) {
                    log.debug("User " + username + " does not have admin permission ("
                            + APIConstants.Permissions.APIM_ADMIN + ") hence provider (" +
                            provider + ") overridden with current user (" + username + ")");
                }
                provider = username;
            } else {
                if (!APIUtil.isUserExist(provider)) {
                    RestApiUtil.handleBadRequest("Specified provider " + provider + " not exist.", log);
                }
            }
        } else {
            //Set username in case provider is null or empty
            provider = username;
        }

        List<String> tiersFromDTO = body.getPolicies();

        //check whether the added API's tiers are all valid
        Set<Tier> definedTiers = apiProvider.getTiers();
        List<String> invalidTiers = RestApiUtil.getInvalidTierNames(definedTiers, tiersFromDTO);
        if (invalidTiers.size() > 0) {
            RestApiUtil.handleBadRequest(
                    "Specified tier(s) " + Arrays.toString(invalidTiers.toArray()) + " are invalid", log);
        }
        APIPolicy apiPolicy = apiProvider.getAPIPolicy(username, body.getApiThrottlingPolicy());
        if (apiPolicy == null && body.getApiThrottlingPolicy() != null) {
            RestApiUtil.handleBadRequest(
                    "Specified policy " + body.getApiThrottlingPolicy() + " is invalid", log);
        }

        API apiToAdd = APIMappingUtil.fromDTOtoAPI(body, provider);
        //Overriding some properties:
        //only allow CREATED as the stating state for the new api if not status is PROTOTYPED
        if (!APIConstants.PROTOTYPED.equals(apiToAdd.getStatus())) {
            apiToAdd.setStatus(APIConstants.CREATED);
        }
        //we are setting the api owner as the logged in user until we support checking admin privileges and assigning
        //  the owner as a different user
        apiToAdd.setApiOwner(provider);

        //attach micro-geteway labels
        assignLabelsToDTO(body, apiToAdd);
        if (body.getKeyManagers() instanceof List) {
            apiToAdd.setKeyManagers((List<String>) body.getKeyManagers());
        } else if (body.getKeyManagers() == null) {
            apiToAdd.setKeyManagers(
                    Collections.singletonList(APIConstants.KeyManager.API_LEVEL_ALL_KEY_MANAGERS));
        } else {
            throw new APIManagementException("KeyManagers value need to be an array");
        }
        return apiToAdd;
    }

    @Override
    public Response apisApiIdGet(String apiId, String xWSO2Tenant, String ifNoneMatch, MessageContext messageContext) {
        APIDTO apiToReturn = getAPIByID(apiId);
        return Response.ok().entity(apiToReturn).build();
    }


    /**
     * Get complexity details of a given API
     *
     * @param apiId          apiId
     * @param messageContext message context
     * @return Response with complexity details of the GraphQL API
     */

    @Override
    public Response apisApiIdGraphqlPoliciesComplexityGet(String apiId, MessageContext messageContext) throws APIManagementException {
        try {
            APIProvider apiProvider = RestApiUtil.getLoggedInUserProvider();
            String tenantDomain = RestApiUtil.getLoggedInUserTenantDomain();
            APIIdentifier apiIdentifier = APIMappingUtil.getAPIIdentifierFromUUID(apiId, tenantDomain);
            API api = apiProvider.getAPIbyUUID(apiId, tenantDomain);
            if (APIConstants.GRAPHQL_API.equals(api.getType())) {
                GraphqlComplexityInfo graphqlComplexityInfo = apiProvider.getComplexityDetails(apiIdentifier);
                GraphQLQueryComplexityInfoDTO graphQLQueryComplexityInfoDTO =
                        GraphqlQueryAnalysisMappingUtil.fromGraphqlComplexityInfotoDTO(graphqlComplexityInfo);
                return Response.ok().entity(graphQLQueryComplexityInfoDTO).build();
            } else {
                throw new APIManagementException(ExceptionCodes.API_NOT_GRAPHQL);
            }
        } catch (APIManagementException e) {
            //Auth failure occurs when cross tenant accessing APIs. Sends 404, since we don't need
            // to expose the existence of the resource
            if (RestApiUtil.isDueToResourceNotFound(e) || RestApiUtil.isDueToAuthorizationFailure(e)) {
                RestApiUtil.handleResourceNotFoundError(RestApiConstants.RESOURCE_API, apiId, e, log);
            } else if (isAuthorizationFailure(e)) {
                RestApiUtil.handleAuthorizationFailure(
                        "Authorization failure while retrieving complexity details of API : " + apiId, e, log);
            } else {
                String msg = "Error while retrieving complexity details of API " + apiId;
                RestApiUtil.handleInternalServerError(msg, e, log);
            }
        }
        return null;
    }


    /**
     * Update complexity details of a given API
     *
     * @param apiId          apiId
     * @param body           GraphQLQueryComplexityInfo DTO as request body
     * @param messageContext message context
     * @return Response
     */

    @Override
    public Response apisApiIdGraphqlPoliciesComplexityPut(String apiId, GraphQLQueryComplexityInfoDTO body, MessageContext messageContext) throws APIManagementException {
        try {
            if (StringUtils.isBlank(apiId)) {
                String errorMessage = "API ID cannot be empty or null.";
                RestApiUtil.handleBadRequest(errorMessage, log);
            }
            APIProvider apiProvider = RestApiUtil.getLoggedInUserProvider();
            GraphqlComplexityInfo graphqlComplexityInfo =
                    GraphqlQueryAnalysisMappingUtil.fromDTOtoGraphqlComplexityInfo(body);
            String tenantDomain = RestApiUtil.getLoggedInUserTenantDomain();
            APIIdentifier apiIdentifier = APIMappingUtil.getAPIIdentifierFromUUID(apiId, tenantDomain);
            API api = apiProvider.getAPIbyUUID(apiId, tenantDomain);
            if (APIConstants.GRAPHQL_API.equals(api.getType())) {
                apiProvider.addOrUpdateComplexityDetails(apiIdentifier, graphqlComplexityInfo);
                return Response.ok().build();
            } else {
                throw new APIManagementException(ExceptionCodes.API_NOT_GRAPHQL);
            }
        } catch (APIManagementException e) {
            //Auth failure occurs when cross tenant accessing APIs. Sends 404, since we don't need
            // to expose the existence of the resource
            if (RestApiUtil.isDueToResourceNotFound(e) || RestApiUtil.isDueToAuthorizationFailure(e)) {
                RestApiUtil.handleResourceNotFoundError(RestApiConstants.RESOURCE_API, apiId, e, log);
            } else if (isAuthorizationFailure(e)) {
                RestApiUtil.handleAuthorizationFailure(
                        "Authorization failure while updating complexity details of API : " + apiId, e, log);
            } else {
                String errorMessage = "Error while updating complexity details of API : " + apiId;
                RestApiUtil.handleInternalServerError(errorMessage, e, log);
            }
        }
        return null;
    }

    /**
     * Get GraphQL Schema of given API
     *
     * @param apiId          apiId
     * @param accept
     * @param ifNoneMatch    If--Match header value
     * @param messageContext message context
     * @return Response with GraphQL Schema
     */
    @Override
    public Response apisApiIdGraphqlSchemaGet(String apiId, String accept, String ifNoneMatch, MessageContext messageContext) {
        try {
            APIProvider apiProvider = RestApiUtil.getLoggedInUserProvider();
            String tenantDomain = RestApiUtil.getLoggedInUserTenantDomain();
            //this will fail if user does not have access to the API or the API does not exist
            APIIdentifier apiIdentifier = APIMappingUtil.getAPIIdentifierFromUUID(apiId, tenantDomain);
            String schemaContent = apiProvider.getGraphqlSchema(apiIdentifier);
            GraphQLSchemaDTO dto = new GraphQLSchemaDTO();
            dto.setSchemaDefinition(schemaContent);
            dto.setName(apiIdentifier.getProviderName() + APIConstants.GRAPHQL_SCHEMA_PROVIDER_SEPERATOR +
                    apiIdentifier.getApiName() + apiIdentifier.getVersion() + APIConstants.GRAPHQL_SCHEMA_FILE_EXTENSION);
            return Response.ok().entity(dto).build();
        } catch (APIManagementException e) {
            //Auth failure occurs when cross tenant accessing APIs. Sends 404, since we don't need
            // to expose the existence of the resource
            if (RestApiUtil.isDueToResourceNotFound(e) || RestApiUtil.isDueToAuthorizationFailure(e)) {
                RestApiUtil.handleResourceNotFoundError(RestApiConstants.RESOURCE_API, apiId, e, log);
            } else if (isAuthorizationFailure(e)) {
                RestApiUtil
                        .handleAuthorizationFailure("Authorization failure while retrieving schema of API: " + apiId, e,
                                log);
            } else {
                String errorMessage = "Error while retrieving schema of API: " + apiId;
                RestApiUtil.handleInternalServerError(errorMessage, e, log);
            }
        }
        return null;
    }

    /**
     * Update GraphQL Schema
     *
     * @param apiId            api Id
     * @param schemaDefinition graphQL schema definition
     * @param ifMatch
     * @param messageContext
     * @return
     */
    @Override
    public Response apisApiIdGraphqlSchemaPut(String apiId, String schemaDefinition, String ifMatch, MessageContext messageContext) {
        try {
            APIProvider apiProvider = RestApiUtil.getLoggedInUserProvider();
            String tenantDomain = RestApiUtil.getLoggedInUserTenantDomain();
            APIIdentifier apiIdentifier = APIMappingUtil.getAPIIdentifierFromUUID(apiId,
                    tenantDomain);

            API originalAPI = apiProvider.getAPIbyUUID(apiId, tenantDomain);
            List<APIOperationsDTO> operationListWithOldData =
                    APIMappingUtil.getOperationListWithOldData(originalAPI.getUriTemplates(),
                            extractGraphQLOperationList(schemaDefinition));

            Set<URITemplate> uriTemplates = APIMappingUtil.getURITemplates(originalAPI, operationListWithOldData);
            originalAPI.setUriTemplates(uriTemplates);

            apiProvider.saveGraphqlSchemaDefinition(originalAPI, schemaDefinition);
            apiProvider.updateAPI(originalAPI);
            APIDTO modifiedAPI = APIMappingUtil.fromAPItoDTO(originalAPI);
            return Response.ok().entity(modifiedAPI.getOperations()).build();
        } catch (APIManagementException | FaultGatewaysException e) {
            //Auth failure occurs when cross tenant accessing APIs. Sends 404, since we don't need
            // to expose the existence of the resource
            if (RestApiUtil.isDueToResourceNotFound(e) || RestApiUtil.isDueToAuthorizationFailure(e)) {
                RestApiUtil.handleResourceNotFoundError(RestApiConstants.RESOURCE_API, apiId, e, log);
            } else if (isAuthorizationFailure(e)) {
                RestApiUtil
                        .handleAuthorizationFailure("Authorization failure while retrieving schema of API: " + apiId, e,
                                log);
            } else {
                String errorMessage = "Error while uploading schema of the API: " + apiId;
                RestApiUtil.handleInternalServerError(errorMessage, e, log);
            }
        }
        return null;
    }

    @Override
    public Response apisApiIdPut(String apiId, APIDTO body, String ifMatch, MessageContext messageContext) {
        APIDTO updatedApiDTO;
        String[] tokenScopes =
                (String[]) PhaseInterceptorChain.getCurrentMessage().getExchange().get(RestApiConstants.USER_REST_API_SCOPES);
        // Validate if the USER_REST_API_SCOPES is not set in WebAppAuthenticator when scopes are validated
        if (tokenScopes == null) {
            RestApiUtil.handleInternalServerError("Error occurred while updating the  API " + apiId +
                    " as the token information hasn't been correctly set internally", log);
            return null;
        }
        try {
            String username = RestApiUtil.getLoggedInUsername();
            String tenantDomain = RestApiUtil.getLoggedInUserTenantDomain();
            APIProvider apiProvider = RestApiUtil.getProvider(username);
            API originalAPI = apiProvider.getAPIbyUUID(apiId, tenantDomain);
            APIIdentifier apiIdentifier = originalAPI.getId();
            boolean isWSAPI = originalAPI.getType() != null
                    && APIConstants.APITransportType.WS.toString().equals(originalAPI.getType());
            boolean isGraphql = originalAPI.getType() != null
                    && APIConstants.APITransportType.GRAPHQL.toString().equals(originalAPI.getType());

            org.wso2.carbon.apimgt.rest.api.util.annotations.Scope[] apiDtoClassAnnotatedScopes =
                    APIDTO.class.getAnnotationsByType(org.wso2.carbon.apimgt.rest.api.util.annotations.Scope.class);
            boolean hasClassLevelScope = checkClassScopeAnnotation(apiDtoClassAnnotatedScopes, tokenScopes);

            JSONParser parser = new JSONParser();
            String oldEndpointConfigString = originalAPI.getEndpointConfig();
            JSONObject oldEndpointConfig = null;
            if (StringUtils.isNotBlank(oldEndpointConfigString)) {
                oldEndpointConfig = (JSONObject) parser.parse(oldEndpointConfigString);
            }
            String oldProductionApiSecret = null;
            String oldSandboxApiSecret = null;

            if (oldEndpointConfig != null) {
                if ((oldEndpointConfig.containsKey(APIConstants.ENDPOINT_SECURITY))) {
                    JSONObject oldEndpointSecurity =
                            (JSONObject) oldEndpointConfig.get(APIConstants.ENDPOINT_SECURITY);
                    if (oldEndpointSecurity.containsKey(APIConstants.OAuthConstants.ENDPOINT_SECURITY_PRODUCTION)) {
                        JSONObject oldEndpointSecurityProduction = (JSONObject) oldEndpointSecurity
                                .get(APIConstants.OAuthConstants.ENDPOINT_SECURITY_PRODUCTION);

                        if (oldEndpointSecurityProduction.get(APIConstants
                                .OAuthConstants.OAUTH_CLIENT_ID) != null && oldEndpointSecurityProduction.get(
                                APIConstants.OAuthConstants.OAUTH_CLIENT_SECRET) != null) {
                            oldProductionApiSecret = oldEndpointSecurityProduction.get(APIConstants
                                    .OAuthConstants.OAUTH_CLIENT_SECRET).toString();
                        }
                    }
                    if (oldEndpointSecurity.containsKey(APIConstants.OAuthConstants.ENDPOINT_SECURITY_SANDBOX)) {
                        JSONObject oldEndpointSecuritySandbox = (JSONObject) oldEndpointSecurity
                                .get(APIConstants.OAuthConstants.ENDPOINT_SECURITY_SANDBOX);

                        if (oldEndpointSecuritySandbox.get(APIConstants
                        .OAuthConstants.OAUTH_CLIENT_ID) != null && oldEndpointSecuritySandbox.get(
                                APIConstants.OAuthConstants.OAUTH_CLIENT_SECRET) != null) {
                            oldSandboxApiSecret = oldEndpointSecuritySandbox.get(APIConstants
                                    .OAuthConstants.OAUTH_CLIENT_SECRET).toString();
                        }
                    }
                }
            }


            LinkedHashMap endpointConfig = (LinkedHashMap) body.getEndpointConfig();
            CryptoUtil cryptoUtil = CryptoUtil.getDefaultCryptoUtil();

            // OAuth 2.0 backend protection: Api Key and Api Secret encryption while updating the API
            if (endpointConfig != null) {
                if ((endpointConfig.get(APIConstants.ENDPOINT_SECURITY) != null)) {
                    LinkedHashMap endpointSecurity = (LinkedHashMap) endpointConfig.get(APIConstants.ENDPOINT_SECURITY);
                    if (endpointSecurity.get(APIConstants.OAuthConstants.ENDPOINT_SECURITY_PRODUCTION) != null) {
                        LinkedHashMap endpointSecurityProduction = (LinkedHashMap) endpointSecurity
                                .get(APIConstants.OAuthConstants.ENDPOINT_SECURITY_PRODUCTION);
                        String productionEndpointType = (String) endpointSecurityProduction
                                .get(APIConstants.OAuthConstants.ENDPOINT_SECURITY_TYPE);

                        // Change default value of customParameters JSONObject to String
                        LinkedHashMap<String, String> customParametersHashMap = (LinkedHashMap<String, String>)
                                endpointSecurityProduction.get(APIConstants
                                        .OAuthConstants.OAUTH_CUSTOM_PARAMETERS);
                        String customParametersString = JSONObject.toJSONString(customParametersHashMap);
                        endpointSecurityProduction.put(APIConstants
                                .OAuthConstants.OAUTH_CUSTOM_PARAMETERS, customParametersString);

                        if (APIConstants.OAuthConstants.OAUTH.equals(productionEndpointType)) {
                            String apiSecret = endpointSecurityProduction.get(APIConstants
                                    .OAuthConstants.OAUTH_CLIENT_SECRET).toString();

                            if (!apiSecret.equals("")) {
                                String encryptedApiSecret = cryptoUtil.encryptAndBase64Encode(apiSecret.getBytes());
                                endpointSecurityProduction.put(APIConstants
                                        .OAuthConstants.OAUTH_CLIENT_SECRET, encryptedApiSecret);
                            } else {
                                endpointSecurityProduction.put(APIConstants
                                .OAuthConstants.OAUTH_CLIENT_SECRET, oldProductionApiSecret);
                            }
                        }
                        endpointSecurity.put(APIConstants
                                .OAuthConstants.ENDPOINT_SECURITY_PRODUCTION, endpointSecurityProduction);
                        endpointConfig.put(APIConstants.ENDPOINT_SECURITY, endpointSecurity);
                        body.setEndpointConfig(endpointConfig);
                    }
                    if (endpointSecurity.get(APIConstants.OAuthConstants.ENDPOINT_SECURITY_SANDBOX) != null) {
                        LinkedHashMap endpointSecuritySandbox = (LinkedHashMap) endpointSecurity
                                .get(APIConstants.OAuthConstants.ENDPOINT_SECURITY_SANDBOX);
                        String sandboxEndpointType = (String) endpointSecuritySandbox
                                .get(APIConstants.OAuthConstants.ENDPOINT_SECURITY_TYPE);

                        // Change default value of customParameters JSONObject to String
                        LinkedHashMap<String, String> customParametersHashMap = (LinkedHashMap<String, String>)
                                endpointSecuritySandbox.get(APIConstants
                                        .OAuthConstants.OAUTH_CUSTOM_PARAMETERS);
                        String customParametersString = JSONObject.toJSONString(customParametersHashMap);
                        endpointSecuritySandbox.put(APIConstants
                                .OAuthConstants.OAUTH_CUSTOM_PARAMETERS, customParametersString);

                        if (APIConstants.OAuthConstants.OAUTH.equals(sandboxEndpointType)) {
                            String apiSecret = endpointSecuritySandbox.get(APIConstants
                                    .OAuthConstants.OAUTH_CLIENT_SECRET).toString();

                            if (!apiSecret.equals("")) {
                                String encryptedApiSecret = cryptoUtil.encryptAndBase64Encode(apiSecret.getBytes());
                                endpointSecuritySandbox.put(APIConstants
                                        .OAuthConstants.OAUTH_CLIENT_SECRET, encryptedApiSecret);
                            } else {
                                endpointSecuritySandbox.put(APIConstants
                                        .OAuthConstants.OAUTH_CLIENT_SECRET, oldSandboxApiSecret);
                            }
                        }
                        endpointSecurity.put(APIConstants
                                .OAuthConstants.ENDPOINT_SECURITY_SANDBOX, endpointSecuritySandbox);
                        endpointConfig.put(APIConstants.ENDPOINT_SECURITY, endpointSecurity);
                        body.setEndpointConfig(endpointConfig);
                    }
                }
            }

            // AWS Lambda: secret key encryption while updating the API
            if (body.getEndpointConfig() != null) {
                if (endpointConfig.containsKey(APIConstants.AMZN_SECRET_KEY)) {
                    String secretKey = (String) endpointConfig.get(APIConstants.AMZN_SECRET_KEY);
                    if (!StringUtils.isEmpty(secretKey)) {
                        if (!APIConstants.AWS_SECRET_KEY.equals(secretKey)) {
                            String encryptedSecretKey = cryptoUtil.encryptAndBase64Encode(secretKey.getBytes());
                            endpointConfig.put(APIConstants.AMZN_SECRET_KEY, encryptedSecretKey);
                            body.setEndpointConfig(endpointConfig);
                        } else {
                            JSONParser jsonParser = new JSONParser();
                            JSONObject originalEndpointConfig = (JSONObject)
                                    jsonParser.parse(originalAPI.getEndpointConfig());
                            String encryptedSecretKey = (String) originalEndpointConfig.get(APIConstants.AMZN_SECRET_KEY);
                            endpointConfig.put(APIConstants.AMZN_SECRET_KEY, encryptedSecretKey);
                            body.setEndpointConfig(endpointConfig);
                        }
                    }
                }
            }

            if (!hasClassLevelScope) {
                // Validate per-field scopes
                body = getFieldOverriddenAPIDTO(body, originalAPI, tokenScopes);
            }
            //Overriding some properties:
            body.setName(apiIdentifier.getApiName());
            body.setVersion(apiIdentifier.getVersion());
            body.setProvider(apiIdentifier.getProviderName());
            body.setContext(originalAPI.getContextTemplate());
            body.setLifeCycleStatus(originalAPI.getStatus());
            body.setType(APIDTO.TypeEnum.fromValue(originalAPI.getType()));

            List<APIResource> removedProductResources = getRemovedProductResources(body, originalAPI);

            if (!removedProductResources.isEmpty()) {
                RestApiUtil.handleConflict("Cannot remove following resource paths " +
                        removedProductResources.toString() + " because they are used by one or more API Products", log);
            }

            // Validate API Security
            List<String> apiSecurity = body.getSecurityScheme();
            if (!apiProvider.isClientCertificateBasedAuthenticationConfigured() && apiSecurity != null && apiSecurity
                    .contains(APIConstants.API_SECURITY_MUTUAL_SSL)) {
                RestApiUtil.handleBadRequest("Mutual SSL based authentication is not supported in this server.", log);
            }
            //validation for tiers
            List<String> tiersFromDTO = body.getPolicies();
            String originalStatus = originalAPI.getStatus();
            if (apiSecurity.contains(APIConstants.DEFAULT_API_SECURITY_OAUTH2) ||
                    apiSecurity.contains(APIConstants.API_SECURITY_API_KEY)) {
                if (tiersFromDTO == null || tiersFromDTO.isEmpty() &&
                        !(APIConstants.CREATED.equals(originalStatus) ||
                                APIConstants.PROTOTYPED.equals(originalStatus))) {
                    RestApiUtil.handleBadRequest("A tier should be defined " +
                            "if the API is not in CREATED or PROTOTYPED state", log);
                }
            }

            if (tiersFromDTO != null && !tiersFromDTO.isEmpty()) {
                //check whether the added API's tiers are all valid
                Set<Tier> definedTiers = apiProvider.getTiers();
                List<String> invalidTiers = RestApiUtil.getInvalidTierNames(definedTiers, tiersFromDTO);
                if (invalidTiers.size() > 0) {
                    RestApiUtil.handleBadRequest(
                            "Specified tier(s) " + Arrays.toString(invalidTiers.toArray()) + " are invalid", log);
                }
            }
            if (body.getAccessControlRoles() != null) {
                String errorMessage = RestApiPublisherUtils.validateUserRoles(body.getAccessControlRoles());
                if (!errorMessage.isEmpty()) {
                    RestApiUtil.handleBadRequest(errorMessage, log);
                }
            }
            if (body.getVisibleRoles() != null) {
                String errorMessage = RestApiPublisherUtils.validateRoles(body.getVisibleRoles());
                if (!errorMessage.isEmpty()) {
                    RestApiUtil.handleBadRequest(errorMessage, log);
                }
            }
            if (body.getAdditionalProperties() != null) {
                String errorMessage = RestApiPublisherUtils.validateAdditionalProperties(body.getAdditionalProperties());
                if (!errorMessage.isEmpty()) {
                    RestApiUtil.handleBadRequest(errorMessage, log);
                }
            }
            // Validate if resources are empty
            if (!isWSAPI && (body.getOperations() == null || body.getOperations().isEmpty())) {
                RestApiUtil.handleBadRequest(ExceptionCodes.NO_RESOURCES_FOUND, log);
            }
            API apiToUpdate = APIMappingUtil.fromDTOtoAPI(body, apiIdentifier.getProviderName());
            if (APIConstants.PUBLIC_STORE_VISIBILITY.equals(apiToUpdate.getVisibility())) {
                apiToUpdate.setVisibleRoles(StringUtils.EMPTY);
            }
            apiToUpdate.setUUID(originalAPI.getUUID());
            validateScopes(apiToUpdate);
            apiToUpdate.setThumbnailUrl(originalAPI.getThumbnailUrl());
            if (body.getKeyManagers() instanceof List) {
                apiToUpdate.setKeyManagers((List<String>) body.getKeyManagers());
            } else {
                apiToUpdate.setKeyManagers(
                        Collections.singletonList(APIConstants.KeyManager.API_LEVEL_ALL_KEY_MANAGERS));
            }

            //attach micro-geteway labels
            assignLabelsToDTO(body, apiToUpdate);

            //preserve monetization status in the update flow
            apiProvider.configureMonetizationInAPIArtifact(originalAPI);

            if (!isWSAPI) {
                String oldDefinition = apiProvider.getOpenAPIDefinition(apiIdentifier);
                APIDefinition apiDefinition = OASParserUtil.getOASParser(oldDefinition);
                SwaggerData swaggerData = new SwaggerData(apiToUpdate);
                String newDefinition = apiDefinition.generateAPIDefinition(swaggerData, oldDefinition);
                apiProvider.saveSwaggerDefinition(apiToUpdate, newDefinition);
                if (!isGraphql) {
                    apiToUpdate.setUriTemplates(apiDefinition.getURITemplates(newDefinition));
                }
            }
            apiToUpdate.setWsdlUrl(body.getWsdlUrl());

            //validate API categories
            List<APICategory> apiCategories = apiToUpdate.getApiCategories();
            if (apiCategories != null && apiCategories.size() >0) {
                if (!APIUtil.validateAPICategories(apiCategories, RestApiUtil.getLoggedInUserTenantDomain())) {
                    RestApiUtil.handleBadRequest("Invalid API Category name(s) defined", log);
                }
            }

            apiProvider.manageAPI(apiToUpdate);

            API updatedApi = apiProvider.getAPI(apiIdentifier);
            updatedApiDTO = APIMappingUtil.fromAPItoDTO(updatedApi);
            return Response.ok().entity(updatedApiDTO).build();
        } catch (APIManagementException e) {
            //Auth failure occurs when cross tenant accessing APIs. Sends 404, since we don't need
            // to expose the existence of the resource
            if (RestApiUtil.isDueToResourceNotFound(e) || RestApiUtil.isDueToAuthorizationFailure(e)) {
                RestApiUtil.handleResourceNotFoundError(RestApiConstants.RESOURCE_API, apiId, e, log);
            } else if (isAuthorizationFailure(e)) {
                RestApiUtil.handleAuthorizationFailure("Authorization failure while updating API : " + apiId, e, log);
            } else {
                String errorMessage = "Error while updating the API : " + apiId + " - " + e.getMessage();
                RestApiUtil.handleInternalServerError(errorMessage, e, log);
            }
        } catch (FaultGatewaysException e) {
            String errorMessage = "Error while updating API : " + apiId;
            RestApiUtil.handleInternalServerError(errorMessage, e, log);
        } catch (CryptoException e) {
            String errorMessage = "Error while encrypting the secret key of API : " + apiId;
            RestApiUtil.handleInternalServerError(errorMessage, e, log);
        } catch (ParseException e) {
            String errorMessage = "Error while parsing endpoint config of API : " + apiId;
            RestApiUtil.handleInternalServerError(errorMessage, e, log);
        }
        return null;
    }




    /**
     * Get all types and fields of the GraphQL Schema of a given API
     *
     * @param apiId          apiId
     * @param messageContext message context
     * @return Response with all the types and fields found within the schema definition
     */
    @Override
    public Response apisApiIdGraphqlPoliciesComplexityTypesGet(String apiId, MessageContext messageContext) {
        GraphQLSchemaDefinition graphql = new GraphQLSchemaDefinition();
        try {
            APIProvider apiProvider = RestApiUtil.getLoggedInUserProvider();
            String tenantDomain = RestApiUtil.getLoggedInUserTenantDomain();
            APIIdentifier apiIdentifier = APIMappingUtil.getAPIIdentifierFromUUID(apiId, tenantDomain);
            API api = apiProvider.getAPIbyUUID(apiId, tenantDomain);
            if (APIConstants.GRAPHQL_API.equals(api.getType())) {
                String schemaContent = apiProvider.getGraphqlSchema(apiIdentifier);
                List<GraphqlSchemaType> typeList = graphql.extractGraphQLTypeList(schemaContent);
                GraphQLSchemaTypeListDTO graphQLSchemaTypeListDTO =
                        GraphqlQueryAnalysisMappingUtil.fromGraphqlSchemaTypeListtoDTO(typeList);
                return Response.ok().entity(graphQLSchemaTypeListDTO).build();
            } else {
                throw new APIManagementException(ExceptionCodes.API_NOT_GRAPHQL);
            }
        } catch (APIManagementException e) {
            //Auth failure occurs when cross tenant accessing APIs. Sends 404, since we don't need
            // to expose the existence of the resource
            if (RestApiUtil.isDueToResourceNotFound(e) || RestApiUtil.isDueToAuthorizationFailure(e)) {
                RestApiUtil.handleResourceNotFoundError(RestApiConstants.RESOURCE_API, apiId, e, log);
            } else if (isAuthorizationFailure(e)) {
                RestApiUtil.handleAuthorizationFailure(
                        "Authorization failure while retrieving types and fields of API : " + apiId, e, log);
            } else {
                String msg = "Error while retrieving types and fields of the schema of API " + apiId;
                RestApiUtil.handleInternalServerError(msg, e, log);
            }
        }
        return null;
    }


    // AWS Lambda: rest api operation to get ARNs
    @Override
    public Response apisApiIdAmznResourceNamesGet(String apiId, MessageContext messageContext) {
        JSONObject arns = new JSONObject();
        try {
            String tenantDomain = RestApiUtil.getLoggedInUserTenantDomain();
            APIProvider apiProvider = RestApiUtil.getLoggedInUserProvider();
            API api = apiProvider.getAPIbyUUID(apiId, tenantDomain);
            String endpointConfigString = api.getEndpointConfig();
            if (!StringUtils.isEmpty(endpointConfigString)) {
                JSONParser jsonParser = new JSONParser();
                JSONObject endpointConfig = (JSONObject) jsonParser.parse(endpointConfigString);
                if (endpointConfig != null) {
                    if (endpointConfig.containsKey(APIConstants.AMZN_ACCESS_KEY) &&
                            endpointConfig.containsKey(APIConstants.AMZN_SECRET_KEY) &&
                                endpointConfig.containsKey(APIConstants.AMZN_REGION)) {
                        String accessKey = (String) endpointConfig.get(APIConstants.AMZN_ACCESS_KEY);
                        String secretKey = (String) endpointConfig.get(APIConstants.AMZN_SECRET_KEY);
                        String region = (String) endpointConfig.get(APIConstants.AMZN_REGION);
                        AWSCredentialsProvider credentialsProvider;
                        if (StringUtils.isEmpty(accessKey) && StringUtils.isEmpty(secretKey) &&
                            StringUtils.isEmpty(region)) {
                            credentialsProvider = InstanceProfileCredentialsProvider.getInstance();
                        } else if (!StringUtils.isEmpty(accessKey) && !StringUtils.isEmpty(secretKey) &&
                                    !StringUtils.isEmpty(region)) {
                            if (secretKey.length() == APIConstants.AWS_ENCRYPTED_SECRET_KEY_LENGTH) {
                                CryptoUtil cryptoUtil = CryptoUtil.getDefaultCryptoUtil();
                                secretKey = new String(cryptoUtil.base64DecodeAndDecrypt(secretKey),
                                        APIConstants.DigestAuthConstants.CHARSET);
                            }
                            BasicAWSCredentials awsCredentials = new BasicAWSCredentials(accessKey, secretKey);
                            credentialsProvider = new AWSStaticCredentialsProvider(awsCredentials);
                        } else {
                            log.error("Missing AWS Credentials");
                            return null;
                        }
                        AWSLambda awsLambda = AWSLambdaClientBuilder.standard()
                                .withCredentials(credentialsProvider)
                                .withRegion(region)
                                .build();
                        ListFunctionsResult listFunctionsResult = awsLambda.listFunctions();
                        List<FunctionConfiguration> functionConfigurations = listFunctionsResult.getFunctions();
                        arns.put("count", functionConfigurations.size());
                        JSONArray list = new JSONArray();
                        for (FunctionConfiguration functionConfiguration : functionConfigurations) {
                            list.put(functionConfiguration.getFunctionArn());
                        }
                        arns.put("list", list);
                        return Response.ok().entity(arns.toString()).build();
                    }
                }
            }
        } catch (SdkClientException e) {
            if (e.getCause() instanceof UnknownHostException) {
                arns.put("error", "No internet connection to connect the given access method.");
                log.error("No internet connection to connect the given access method of API : " + apiId, e);
                return Response.serverError().entity(arns.toString()).build();
            } else {
                arns.put("error", "Unable to access Lambda functions under the given access method.");
                log.error("Unable to access Lambda functions under the given access method of API : " + apiId, e);
                return Response.serverError().entity(arns.toString()).build();
            }
        } catch (ParseException e) {
            String errorMessage = "Error while parsing endpoint config of the API: " + apiId;
            RestApiUtil.handleInternalServerError(errorMessage, e, log);
        } catch (CryptoException | UnsupportedEncodingException e) {
            String errorMessage = "Error while decrypting the secret key of the API: " + apiId;
            RestApiUtil.handleInternalServerError(errorMessage, e, log);
        } catch (APIManagementException e) {
            String errorMessage = "Error while retrieving the API: " + apiId;
            RestApiUtil.handleInternalServerError(errorMessage, e, log);
        }
        return null;
    }

    /**
     * Method to retrieve Security Audit Report
     * @param apiId API ID of the API
     * @param accept Accept header string
     * @param messageContext Message Context string
     * @return Response object of Security Audit
     */
    @Override
    public Response apisApiIdAuditapiGet(String apiId, String accept, MessageContext messageContext) {
        boolean isDebugEnabled = log.isDebugEnabled();
        try {
            String username = RestApiUtil.getLoggedInUsername();
            String tenantDomain = RestApiUtil.getLoggedInUserTenantDomain();
            APIProvider apiProvider = RestApiUtil.getProvider(username);
            API api = apiProvider.getAPIbyUUID(apiId, tenantDomain);
            APIIdentifier apiIdentifier = api.getId();
            String apiDefinition = apiProvider.getOpenAPIDefinition(apiIdentifier);
            // Get configuration file, retrieve API token and collection id
            JSONObject securityAuditPropertyObject = apiProvider.getSecurityAuditAttributesFromConfig(username);
            String apiToken = (String) securityAuditPropertyObject.get("apiToken");
            String collectionId = (String) securityAuditPropertyObject.get("collectionId");
            String baseUrl = (String) securityAuditPropertyObject.get("baseUrl");

            if (baseUrl == null) {
                baseUrl = APIConstants.BASE_AUDIT_URL;
            }
            // Retrieve the uuid from the database
            String auditUuid = ApiMgtDAO.getInstance().getAuditApiId(apiIdentifier);
            if (auditUuid != null) {
                updateAuditApi(apiDefinition, apiToken, auditUuid, baseUrl, isDebugEnabled);
            } else {
                auditUuid = createAuditApi(collectionId, apiToken, apiIdentifier, apiDefinition, baseUrl,
                        isDebugEnabled);
            }
            // Logic for the HTTP request
            String getUrl = baseUrl + "/" + auditUuid + APIConstants.ASSESSMENT_REPORT;
            URL getReportUrl = new URL(getUrl);
            try (CloseableHttpClient getHttpClient = (CloseableHttpClient) APIUtil
                    .getHttpClient(getReportUrl.getPort(), getReportUrl.getProtocol())) {
                HttpGet httpGet = new HttpGet(getUrl);
                // Set the header properties of the request
                httpGet.setHeader(APIConstants.HEADER_ACCEPT, APIConstants.APPLICATION_JSON_MEDIA_TYPE);
                httpGet.setHeader(APIConstants.HEADER_API_TOKEN, apiToken);
                httpGet.setHeader(APIConstants.HEADER_USER_AGENT, APIConstants.USER_AGENT_APIM);
                // Code block for the processing of the response
                try (CloseableHttpResponse response = getHttpClient.execute(httpGet)) {
                    if (isDebugEnabled) {
                        log.debug("HTTP status " + response.getStatusLine().getStatusCode());
                    }
                    if (response.getStatusLine().getStatusCode() == HttpStatus.SC_OK) {
                        BufferedReader reader = new BufferedReader(
                                new InputStreamReader(response.getEntity().getContent(), "UTF-8"));
                        String inputLine;
                        StringBuilder responseString = new StringBuilder();

                        while ((inputLine = reader.readLine()) != null) {
                            responseString.append(inputLine);
                        }
                        reader.close();
                        JSONObject responseJson = (JSONObject) new JSONParser().parse(responseString.toString());
                        String report = responseJson.get(APIConstants.DATA).toString();
                        String grade = (String) ((JSONObject) ((JSONObject) responseJson.get(APIConstants.ATTR))
                                .get(APIConstants.DATA)).get(APIConstants.GRADE);
                        Integer numErrors = Integer.valueOf(
                                (String) ((JSONObject) ((JSONObject) responseJson.get(APIConstants.ATTR))
                                        .get(APIConstants.DATA)).get(APIConstants.NUM_ERRORS));
                        String decodedReport = new String(Base64Utils.decode(report), "UTF-8");
                        AuditReportDTO auditReportDTO = new AuditReportDTO();
                        auditReportDTO.setReport(decodedReport);
                        auditReportDTO.setGrade(grade);
                        auditReportDTO.setNumErrors(numErrors);
                        auditReportDTO.setExternalApiId(auditUuid);
                        return Response.ok().entity(auditReportDTO).build();
                    }
                }
            }
        } catch (IOException e) {
            RestApiUtil.handleInternalServerError("Error occurred while getting "
                    + "HttpClient instance", e, log);
        } catch (ParseException e) {
            RestApiUtil.handleInternalServerError("API Definition String "
                    + "could not be parsed into JSONObject.", e, log);
        } catch (APIManagementException e) {
            String errorMessage = "Error while Auditing API : " + apiId;
            RestApiUtil.handleInternalServerError(errorMessage, e, log);
        }
        return null;
    }

    /**
     * Update API Definition before retrieving Security Audit Report
     * @param apiDefinition API Definition of API
     * @param apiToken API Token to access Security Audit
     * @param auditUuid Respective UUID of API in Security Audit
     * @param baseUrl Base URL to communicate with Security Audit
     * @param isDebugEnabled Boolean whether debug is enabled
     * @throws IOException In the event of any problems with the request
     * @throws APIManagementException In the event of unexpected response
     */
    private void updateAuditApi(String apiDefinition, String apiToken, String auditUuid, String baseUrl,
                                boolean isDebugEnabled)
            throws IOException, APIManagementException {
        // Set the property to be attached in the body of the request
        // Attach API Definition to property called specfile to be sent in the request
        JSONObject jsonBody = new JSONObject();
        jsonBody.put("specfile", Base64Utils.encode(apiDefinition.getBytes("UTF-8")));
        // Logic for HTTP Request
        String putUrl = baseUrl + "/" + auditUuid;
        URL updateApiUrl = new URL(putUrl);
        try (CloseableHttpClient httpClient = (CloseableHttpClient) APIUtil
                .getHttpClient(updateApiUrl.getPort(), updateApiUrl.getProtocol())) {
            HttpPut httpPut = new HttpPut(putUrl);
            // Set the header properties of the request
            httpPut.setHeader(APIConstants.HEADER_ACCEPT, APIConstants.APPLICATION_JSON_MEDIA_TYPE);
            httpPut.setHeader(APIConstants.HEADER_CONTENT_TYPE, APIConstants.APPLICATION_JSON_MEDIA_TYPE);
            httpPut.setHeader(APIConstants.HEADER_API_TOKEN, apiToken);
            httpPut.setHeader(APIConstants.HEADER_USER_AGENT, APIConstants.USER_AGENT_APIM);
            httpPut.setEntity(new StringEntity(jsonBody.toJSONString()));
            // Code block for processing the response
            try (CloseableHttpResponse response = httpClient.execute(httpPut)) {
                if (isDebugEnabled) {
                    log.debug("HTTP status " + response.getStatusLine().getStatusCode());
                }
                if (!(response.getStatusLine().getStatusCode() == HttpStatus.SC_OK)) {
                    throw new APIManagementException(
                            "Error while sending data to the API Security Audit Feature. Found http status " +
                                    response.getStatusLine());
                }
            } finally {
                httpPut.releaseConnection();
            }
        }
    }

    /**
     * Send API Definition to Security Audit for the first time
     * @param collectionId Collection ID in which the Definition should be sent to
     * @param apiToken API Token to access Security Audit
     * @param apiIdentifier API Identifier object
     * @param apiDefinition API Definition of API
     * @param baseUrl Base URL to communicate with Security Audit
     * @param isDebugEnabled Boolean whether debug is enabled
     * @return String UUID of API in Security Audit
     * @throws IOException In the event of any problems in the request
     * @throws APIManagementException In the event of unexpected response
     * @throws ParseException In the event of any parse errors from the response
     */
    private String createAuditApi(String collectionId, String apiToken, APIIdentifier apiIdentifier,
                                  String apiDefinition, String baseUrl, boolean isDebugEnabled)
            throws IOException, APIManagementException, ParseException {
        HttpURLConnection httpConn;
        OutputStream outputStream;
        PrintWriter writer;
        String auditUuid = null;
        URL url = new URL(baseUrl);
        httpConn = (HttpURLConnection) url.openConnection();
        httpConn.setUseCaches(false);
        httpConn.setDoOutput(true); // indicates POST method
        httpConn.setDoInput(true);
        httpConn.setRequestProperty(APIConstants.HEADER_CONTENT_TYPE,
                APIConstants.MULTIPART_CONTENT_TYPE + APIConstants.MULTIPART_FORM_BOUNDARY);
        httpConn.setRequestProperty(APIConstants.HEADER_ACCEPT, APIConstants.APPLICATION_JSON_MEDIA_TYPE);
        httpConn.setRequestProperty(APIConstants.HEADER_API_TOKEN, apiToken);
        httpConn.setRequestProperty(APIConstants.HEADER_USER_AGENT, APIConstants.USER_AGENT_APIM);
        outputStream = httpConn.getOutputStream();
        writer = new PrintWriter(new OutputStreamWriter(outputStream, "UTF-8"), true);
        // Name property
        writer.append("--" + APIConstants.MULTIPART_FORM_BOUNDARY).append(APIConstants.MULTIPART_LINE_FEED)
                .append("Content-Disposition: form-data; name=\"name\"")
                .append(APIConstants.MULTIPART_LINE_FEED).append(APIConstants.MULTIPART_LINE_FEED)
                .append(apiIdentifier.getApiName()).append(APIConstants.MULTIPART_LINE_FEED);
        writer.flush();
        // Specfile property
        writer.append("--" + APIConstants.MULTIPART_FORM_BOUNDARY).append(APIConstants.MULTIPART_LINE_FEED)
                .append("Content-Disposition: form-data; name=\"specfile\"; filename=\"swagger.json\"")
                .append(APIConstants.MULTIPART_LINE_FEED)
                .append(APIConstants.HEADER_CONTENT_TYPE + ": " + APIConstants.APPLICATION_JSON_MEDIA_TYPE)
                .append(APIConstants.MULTIPART_LINE_FEED).append(APIConstants.MULTIPART_LINE_FEED)
                .append(apiDefinition).append(APIConstants.MULTIPART_LINE_FEED);
        writer.flush();
        // CollectionID property
        writer.append("--" + APIConstants.MULTIPART_FORM_BOUNDARY).append(APIConstants.MULTIPART_LINE_FEED)
                .append("Content-Disposition: form-data; name=\"cid\"").append(APIConstants.MULTIPART_LINE_FEED)
                .append(APIConstants.MULTIPART_LINE_FEED).append(collectionId)
                .append(APIConstants.MULTIPART_LINE_FEED);
        writer.flush();
        writer.append("--" + APIConstants.MULTIPART_FORM_BOUNDARY + "--")
                .append(APIConstants.MULTIPART_LINE_FEED);
        writer.close();
        // Checks server's status code first
        int status = httpConn.getResponseCode();
        if (status == HttpURLConnection.HTTP_OK) {
            if (isDebugEnabled) {
                log.debug("HTTP status " + status);
            }
            BufferedReader reader = new BufferedReader(
                    new InputStreamReader(httpConn.getInputStream(), "UTF-8"));
            String inputLine;
            StringBuilder responseString = new StringBuilder();

            while ((inputLine = reader.readLine()) != null) {
                responseString.append(inputLine);
            }
            reader.close();
            httpConn.disconnect();
            JSONObject responseJson = (JSONObject) new JSONParser().parse(responseString.toString());
            auditUuid = (String) ((JSONObject) responseJson.get(APIConstants.DESC)).get(APIConstants.ID);
            ApiMgtDAO.getInstance().addAuditApiMapping(apiIdentifier, auditUuid);
        } else {
            throw new APIManagementException(
                    "Error while retrieving data for the API Security Audit Report. Found http status: " +
                            httpConn.getResponseCode() + " - " + httpConn.getResponseMessage());
        }
        return auditUuid;
    }

    /**
     * Finds resources that have been removed in the updated API, that are currently reused by API Products.
     *
     * @param updatedDTO  Updated API
     * @param existingAPI Existing API
     * @return List of removed resources that are reused among API Products
     */
    private List<APIResource> getRemovedProductResources(APIDTO updatedDTO, API existingAPI) {
        List<APIOperationsDTO> updatedOperations = updatedDTO.getOperations();
        Set<URITemplate> existingUriTemplates = existingAPI.getUriTemplates();
        List<APIResource> removedReusedResources = new ArrayList<>();

        for (URITemplate existingUriTemplate : existingUriTemplates) {

            // If existing URITemplate is used by any API Products
            if (!existingUriTemplate.retrieveUsedByProducts().isEmpty()) {
                String existingVerb = existingUriTemplate.getHTTPVerb();
                String existingPath = existingUriTemplate.getUriTemplate();
                boolean isReusedResourceRemoved = true;

                for (APIOperationsDTO updatedOperation : updatedOperations) {
                    String updatedVerb = updatedOperation.getVerb();
                    String updatedPath = updatedOperation.getTarget();

                    //Check if existing reused resource is among updated resources
                    if (existingVerb.equalsIgnoreCase(updatedVerb) &&
                            existingPath.equalsIgnoreCase(updatedPath)) {
                        isReusedResourceRemoved = false;
                        break;
                    }
                }

                // Existing reused resource is not among updated resources
                if (isReusedResourceRemoved) {
                    APIResource removedResource = new APIResource(existingVerb, existingPath);
                    removedReusedResources.add(removedResource);
                }
            }
        }

        return removedReusedResources;
    }

    /**
     * Check whether the token has APIDTO class level Scope annotation
     *
     * @return true if the token has APIDTO class level Scope annotation
     */
    private boolean checkClassScopeAnnotation(org.wso2.carbon.apimgt.rest.api.util.annotations.Scope[] apiDtoClassAnnotatedScopes, String[] tokenScopes) {

        for (org.wso2.carbon.apimgt.rest.api.util.annotations.Scope classAnnotation : apiDtoClassAnnotatedScopes) {
            for (String tokenScope : tokenScopes) {
                if (classAnnotation.name().equals(tokenScope)) {
                    return true;
                }
            }
        }
        return false;
    }

    /**
     * Get the API DTO object in which the API field values are overridden with the user passed new values
     *
     * @throws APIManagementException
     */
    private APIDTO getFieldOverriddenAPIDTO(APIDTO apidto, API originalAPI,
                                            String[] tokenScopes) throws APIManagementException {

        APIDTO originalApiDTO;
        APIDTO updatedAPIDTO;

        try {
            originalApiDTO = APIMappingUtil.fromAPItoDTO(originalAPI);

            Field[] fields = APIDTO.class.getDeclaredFields();
            ObjectMapper mapper = new ObjectMapper();
            String newApiDtoJsonString = mapper.writeValueAsString(apidto);
            JSONParser parser = new JSONParser();
            JSONObject newApiDtoJson = (JSONObject) parser.parse(newApiDtoJsonString);

            String originalApiDtoJsonString = mapper.writeValueAsString(originalApiDTO);
            JSONObject originalApiDtoJson = (JSONObject) parser.parse(originalApiDtoJsonString);

            for (Field field : fields) {
                org.wso2.carbon.apimgt.rest.api.util.annotations.Scope[] fieldAnnotatedScopes =
                        field.getAnnotationsByType(org.wso2.carbon.apimgt.rest.api.util.annotations.Scope.class);
                String originalElementValue = mapper.writeValueAsString(originalApiDtoJson.get(field.getName()));
                String newElementValue = mapper.writeValueAsString(newApiDtoJson.get(field.getName()));

                if (!StringUtils.equals(originalElementValue, newElementValue)) {
                    originalApiDtoJson = overrideDTOValues(originalApiDtoJson, newApiDtoJson, field, tokenScopes,
                            fieldAnnotatedScopes);
                }
            }

            updatedAPIDTO = mapper.readValue(originalApiDtoJson.toJSONString(), APIDTO.class);

        } catch (IOException | ParseException e) {
            String msg = "Error while processing API DTO json strings";
            log.error(msg, e);
            throw new APIManagementException(msg, e);
        }
        return updatedAPIDTO;
    }

    /**
     * Override the API DTO field values with the user passed new values considering the field-wise scopes defined as
     * allowed to update in REST API definition yaml
     */
    private JSONObject overrideDTOValues(JSONObject originalApiDtoJson, JSONObject newApiDtoJson, Field field, String[]
            tokenScopes, org.wso2.carbon.apimgt.rest.api.util.annotations.Scope[] fieldAnnotatedScopes) throws
            APIManagementException {
        for (String tokenScope : tokenScopes) {
            for (org.wso2.carbon.apimgt.rest.api.util.annotations.Scope scopeAnt : fieldAnnotatedScopes) {
                if (scopeAnt.name().equals(tokenScope)) {
                    // do the overriding
                    originalApiDtoJson.put(field.getName(), newApiDtoJson.get(field.getName()));
                    return originalApiDtoJson;
                }
            }
        }
        throw new APIManagementException("User is not authorized to update one or more API fields. None of the " +
                "required scopes found in user token to update the field. So the request will be failed.");
    }

    @Override
    public Response apisApiIdClientCertificatesAliasContentGet(String apiId, String alias,
                                                               MessageContext messageContext) {
        String tenantDomain = RestApiUtil.getLoggedInUserTenantDomain();
        String certFileName = alias + ".crt";
        try {
            APIProvider apiProvider = RestApiUtil.getLoggedInUserProvider();
            API api = apiProvider.getAPIbyUUID(apiId, tenantDomain);
            ClientCertificateDTO clientCertificateDTO = CertificateRestApiUtils.preValidateClientCertificate(alias,
                    api.getId());
            if (clientCertificateDTO != null) {
                Object certificate = CertificateRestApiUtils
                        .getDecodedCertificate(clientCertificateDTO.getCertificate());
                Response.ResponseBuilder responseBuilder = Response.ok().entity(certificate);
                responseBuilder.header(RestApiConstants.HEADER_CONTENT_DISPOSITION,
                        "attachment; filename=\"" + certFileName + "\"");
                responseBuilder.header(RestApiConstants.HEADER_CONTENT_TYPE, MediaType.APPLICATION_OCTET_STREAM);
                return responseBuilder.build();
            }
        } catch (APIManagementException e) {
            RestApiUtil.handleInternalServerError(
                    "Error while retrieving the client certificate with alias " + alias + " for the tenant "
                            + tenantDomain, e, log);
        }
        return null;
    }

    @Override
    public Response apisApiIdClientCertificatesAliasDelete(String alias, String apiId,
                                                           MessageContext messageContext) {

        String tenantDomain = RestApiUtil.getLoggedInUserTenantDomain();
        try {
            APIProvider apiProvider = RestApiUtil.getLoggedInUserProvider();
            API api = apiProvider.getAPIbyUUID(apiId, RestApiUtil.getLoggedInUserTenantDomain());
            ClientCertificateDTO clientCertificateDTO = CertificateRestApiUtils.preValidateClientCertificate(alias,
                    api.getId());
            int responseCode = apiProvider
                    .deleteClientCertificate(RestApiUtil.getLoggedInUsername(), clientCertificateDTO.getApiIdentifier(),
                            alias);
            if (responseCode == ResponseCode.SUCCESS.getResponseCode()) {
                //Handle api product case.
                if (API_PRODUCT_TYPE.equals(api.getType())) {
                    APIIdentifier apiIdentifier = api.getId();
                    APIProductIdentifier apiProductIdentifier =
                            new APIProductIdentifier(apiIdentifier.getProviderName(), apiIdentifier.getApiName(),
                                    apiIdentifier.getVersion());
                    APIProduct apiProduct = apiProvider.getAPIProduct(apiProductIdentifier);
                    apiProvider.updateAPIProduct(apiProduct);
                } else {
                    apiProvider.updateAPI(api);
                }
                if (log.isDebugEnabled()) {
                    log.debug(String.format("The client certificate which belongs to tenant : %s represented by the "
                            + "alias : %s is deleted successfully", tenantDomain, alias));
                }
                return Response.ok().entity("The certificate for alias '" + alias + "' deleted successfully.").build();
            } else {
                if (log.isDebugEnabled()) {
                    log.debug(String.format("Failed to delete the client certificate which belongs to tenant : %s "
                            + "represented by the alias : %s.", tenantDomain, alias));
                }
                RestApiUtil.handleInternalServerError(
                        "Error while deleting the client certificate for alias '" + alias + "'.", log);
            }
        } catch (APIManagementException e) {
            RestApiUtil.handleInternalServerError(
                    "Error while deleting the client certificate with alias " + alias + " for the tenant "
                            + tenantDomain, e, log);
        } catch (FaultGatewaysException e) {
            RestApiUtil.handleInternalServerError(
                    "Error while publishing the certificate change to gateways for the alias " + alias, e, log);
        }
        return null;
    }

    @Override
    public Response apisApiIdClientCertificatesAliasGet(String alias, String apiId,
                                                        MessageContext messageContext) {
        String tenantDomain = RestApiUtil.getLoggedInUserTenantDomain();
        CertificateMgtUtils certificateMgtUtils = CertificateMgtUtils.getInstance();
        try {
            APIProvider apiProvider = RestApiUtil.getLoggedInUserProvider();
            API api = apiProvider.getAPIbyUUID(apiId, tenantDomain);
            ClientCertificateDTO clientCertificateDTO = CertificateRestApiUtils.preValidateClientCertificate(alias,
                    api.getId());
            CertificateInformationDTO certificateInformationDTO = certificateMgtUtils
                    .getCertificateInfo(clientCertificateDTO.getCertificate());
            if (certificateInformationDTO != null) {
                CertificateInfoDTO certificateInfoDTO = CertificateMappingUtil
                        .fromCertificateInformationToDTO(certificateInformationDTO);
                return Response.ok().entity(certificateInfoDTO).build();
            } else {
                RestApiUtil.handleResourceNotFoundError("Certificate is empty for alias " + alias, log);
            }
        } catch (APIManagementException e) {
            RestApiUtil.handleInternalServerError(
                    "Error while retrieving the client certificate with alias " + alias + " for the tenant "
                            + tenantDomain, e, log);
        }
        return null;
    }

    @Override
    public Response apisApiIdClientCertificatesAliasPut(String alias, String apiId,
                                                        InputStream certificateInputStream, Attachment certificateDetail, String tier,
                                                        MessageContext messageContext) {
        try {
            ContentDisposition contentDisposition;
            String fileName;
            String base64EncodedCert = null;
            APIProvider apiProvider = RestApiUtil.getLoggedInUserProvider();
            API api = apiProvider.getAPIbyUUID(apiId, RestApiUtil.getLoggedInUserTenantDomain());
            String userName = RestApiUtil.getLoggedInUsername();
            int tenantId = APIUtil.getTenantId(userName);
            ClientCertificateDTO clientCertificateDTO = CertificateRestApiUtils.preValidateClientCertificate(alias,
                    api.getId());
            if (certificateDetail != null) {
                contentDisposition = certificateDetail.getContentDisposition();
                fileName = contentDisposition.getParameter(RestApiConstants.CONTENT_DISPOSITION_FILENAME);
                if (StringUtils.isNotBlank(fileName)) {
                    base64EncodedCert = CertificateRestApiUtils.generateEncodedCertificate(certificateInputStream);
                }
            }
            if (StringUtils.isEmpty(base64EncodedCert) && StringUtils.isEmpty(tier)) {
                return Response.ok().entity("Client Certificate is not updated for alias " + alias).build();
            }
            int responseCode = apiProvider
                    .updateClientCertificate(base64EncodedCert, alias, clientCertificateDTO.getApiIdentifier(), tier,
                            tenantId);

            if (ResponseCode.SUCCESS.getResponseCode() == responseCode) {
                //Handle api product case.
                if (API_PRODUCT_TYPE.equals(api.getType())) {
                    APIIdentifier apiIdentifier = api.getId();
                    APIProductIdentifier apiProductIdentifier =
                            new APIProductIdentifier(apiIdentifier.getProviderName(), apiIdentifier.getApiName(),
                                    apiIdentifier.getVersion());
                    APIProduct apiProduct = apiProvider.getAPIProduct(apiProductIdentifier);
                    apiProvider.updateAPIProduct(apiProduct);
                } else {
                    apiProvider.updateAPI(api);
                }
                ClientCertMetadataDTO clientCertMetadataDTO = new ClientCertMetadataDTO();
                clientCertMetadataDTO.setAlias(alias);
                clientCertMetadataDTO.setApiId(api.getUUID());
                clientCertMetadataDTO.setTier(clientCertificateDTO.getTierName());
                URI updatedCertUri = new URI(RestApiConstants.CLIENT_CERTS_BASE_PATH + "?alias=" + alias);

                return Response.ok(updatedCertUri).entity(clientCertMetadataDTO).build();
            } else if (ResponseCode.INTERNAL_SERVER_ERROR.getResponseCode() == responseCode) {
                RestApiUtil.handleInternalServerError(
                        "Error while updating the client certificate for the alias " + alias + " due to an internal "
                                + "server error", log);
            } else if (ResponseCode.CERTIFICATE_NOT_FOUND.getResponseCode() == responseCode) {
                RestApiUtil.handleResourceNotFoundError("", log);
            } else if (ResponseCode.CERTIFICATE_EXPIRED.getResponseCode() == responseCode) {
                RestApiUtil.handleBadRequest(
                        "Error while updating the client certificate for the alias " + alias + " Certificate Expired.",
                        log);
            }
        } catch (APIManagementException e) {
            RestApiUtil.handleInternalServerError(
                    "Error while updating the client certificate for the alias " + alias + " due to an internal "
                            + "server error", e, log);
        } catch (IOException e) {
            RestApiUtil
                    .handleInternalServerError("Error while encoding client certificate for the alias " + alias, e,
                            log);
        } catch (URISyntaxException e) {
            RestApiUtil.handleInternalServerError(
                    "Error while generating the resource location URI for alias '" + alias + "'", e, log);
        } catch (FaultGatewaysException e) {
            RestApiUtil.handleInternalServerError(
                    "Error while publishing the certificate change to gateways for the alias " + alias, e, log);
        }
        return null;
    }

    @Override
    public Response apisApiIdClientCertificatesGet(String apiId, Integer limit, Integer offset, String alias,
                                                   MessageContext messageContext) {
        limit = limit != null ? limit : RestApiConstants.PAGINATION_LIMIT_DEFAULT;
        offset = offset != null ? offset : RestApiConstants.PAGINATION_OFFSET_DEFAULT;
        List<ClientCertificateDTO> certificates = new ArrayList<>();
        String userName = RestApiUtil.getLoggedInUsername();
        int tenantId = APIUtil.getTenantId(userName);
        String query = CertificateRestApiUtils.buildQueryString("alias", alias, "apiId", apiId);

        try {
            APIProvider apiProvider = RestApiUtil.getLoggedInUserProvider();
            if (!apiProvider.isClientCertificateBasedAuthenticationConfigured()) {
                RestApiUtil.handleBadRequest(
                        "The client certificate based authentication is not configured for this " + "server", log);
            }
            int totalCount = apiProvider.getClientCertificateCount(tenantId);
            if (totalCount > 0) {
                APIIdentifier apiIdentifier = null;
                if (StringUtils.isNotEmpty(apiId)) {
                    API api = apiProvider.getAPIbyUUID(apiId, RestApiUtil.getLoggedInUserTenantDomain());
                    apiIdentifier = api.getId();
                }
                certificates = apiProvider.searchClientCertificates(tenantId, alias, apiIdentifier);
            }

            ClientCertificatesDTO certificatesDTO = CertificateRestApiUtils
                    .getPaginatedClientCertificates(certificates, limit, offset, query);
            APIListDTO apiListDTO = new APIListDTO();
            PaginationDTO paginationDTO = new PaginationDTO();
            paginationDTO.setLimit(limit);
            paginationDTO.setOffset(offset);
            paginationDTO.setTotal(totalCount);
            certificatesDTO.setPagination(paginationDTO);
            return Response.status(Response.Status.OK).entity(certificatesDTO).build();
        } catch (APIManagementException e) {
            RestApiUtil.handleInternalServerError("Error while retrieving the client certificates.", e, log);
        }
        return null;
    }

    @Override
    public Response apisApiIdClientCertificatesPost(InputStream certificateInputStream,
                                                    Attachment certificateDetail, String alias, String apiId, String tier, MessageContext messageContext) {
        try {
            APIProvider apiProvider = RestApiUtil.getLoggedInUserProvider();
            ContentDisposition contentDisposition = certificateDetail.getContentDisposition();
            String fileName = contentDisposition.getParameter(RestApiConstants.CONTENT_DISPOSITION_FILENAME);
            if (StringUtils.isEmpty(alias) || StringUtils.isEmpty(apiId)) {
                RestApiUtil.handleBadRequest("The alias and/ or apiId should not be empty", log);
            }
            if (StringUtils.isBlank(fileName)) {
                RestApiUtil.handleBadRequest(
                        "Certificate addition failed. Proper Certificate file should be provided", log);
            }
            if (!apiProvider.isClientCertificateBasedAuthenticationConfigured()) {
                RestApiUtil.handleBadRequest(
                        "The client certificate based authentication is not configured for this " + "server", log);
            }
            API api = apiProvider.getAPIbyUUID(apiId, RestApiUtil.getLoggedInUserTenantDomain());
            String userName = RestApiUtil.getLoggedInUsername();
            String base64EncodedCert = CertificateRestApiUtils.generateEncodedCertificate(certificateInputStream);
            int responseCode = apiProvider.addClientCertificate(userName, api.getId(), base64EncodedCert, alias, tier);
            if (log.isDebugEnabled()) {
                log.debug(String.format("Add certificate operation response code : %d", responseCode));
            }
            if (ResponseCode.SUCCESS.getResponseCode() == responseCode) {
                //Handle api product case.
                if (API_PRODUCT_TYPE.equals(api.getType())) {
                    APIIdentifier apiIdentifier = api.getId();
                    APIProductIdentifier apiProductIdentifier =
                            new APIProductIdentifier(apiIdentifier.getProviderName(), apiIdentifier.getApiName(),
                                    apiIdentifier.getVersion());
                    APIProduct apiProduct = apiProvider.getAPIProduct(apiProductIdentifier);
                    apiProvider.updateAPIProduct(apiProduct);
                } else {
                    apiProvider.updateAPI(api);
                }
                ClientCertMetadataDTO certificateDTO = new ClientCertMetadataDTO();
                certificateDTO.setAlias(alias);
                certificateDTO.setApiId(apiId);
                certificateDTO.setTier(tier);
                URI createdCertUri = new URI(RestApiConstants.CLIENT_CERTS_BASE_PATH + "?alias=" + alias);
                return Response.created(createdCertUri).entity(certificateDTO).build();
            } else if (ResponseCode.INTERNAL_SERVER_ERROR.getResponseCode() == responseCode) {
                RestApiUtil.handleInternalServerError(
                        "Internal server error while adding the client certificate to " + "API " + apiId, log);
            } else if (ResponseCode.ALIAS_EXISTS_IN_TRUST_STORE.getResponseCode() == responseCode) {
                RestApiUtil.handleResourceAlreadyExistsError(
                        "The alias '" + alias + "' already exists in the trust store.", log);
            } else if (ResponseCode.CERTIFICATE_EXPIRED.getResponseCode() == responseCode) {
                RestApiUtil.handleBadRequest(
                        "Error while adding the certificate to the API " + apiId + ". " + "Certificate Expired.", log);
            }
        } catch (APIManagementException e) {
            RestApiUtil.handleInternalServerError(
                    "APIManagement exception while adding the certificate to the API " + apiId + " due to an internal "
                            + "server error", e, log);
        } catch (IOException e) {
            RestApiUtil.handleInternalServerError(
                    "IOException while generating the encoded certificate for the API " + apiId, e, log);
        } catch (URISyntaxException e) {
            RestApiUtil.handleInternalServerError(
                    "Error while generating the resource location URI for alias '" + alias + "'", e, log);
        } catch (FaultGatewaysException e) {
            RestApiUtil.handleInternalServerError(
                    "Error while publishing the certificate change to gateways for the alias " + alias, e, log);
        }
        return null;
    }

    /**
     * Delete API
     *
     * @param apiId   API Id
     * @param ifMatch If-Match header value
     * @return Status of API Deletion
     */
    @Override
    public Response apisApiIdDelete(String apiId, String ifMatch, MessageContext messageContext) {

        try {
            String username = RestApiUtil.getLoggedInUsername();
            String tenantDomain = RestApiUtil.getLoggedInUserTenantDomain();
            APIProvider apiProvider = RestApiUtil.getProvider(username);
            APIIdentifier apiIdentifier = APIMappingUtil.getAPIIdentifierFromUUID(apiId, tenantDomain);

            //check if the API has subscriptions
            //Todo : need to optimize this check. This method seems too costly to check if subscription exists
            List<SubscribedAPI> apiUsages = apiProvider.getAPIUsageByAPIId(apiIdentifier);
            if (apiUsages != null && apiUsages.size() > 0) {
                RestApiUtil.handleConflict("Cannot remove the API " + apiId + " as active subscriptions exist", log);
            }

            API existingAPI = apiProvider.getAPIbyUUID(apiId, tenantDomain);

            List<APIResource> usedProductResources = getUsedProductResources(existingAPI);

            if (!usedProductResources.isEmpty()) {
                RestApiUtil.handleConflict("Cannot remove the API because following resource paths " +
                        usedProductResources.toString() + " are used by one or more API Products", log);
            }

            //deletes the API
            apiProvider.deleteAPI(apiIdentifier, apiId);
            return Response.ok().build();
        } catch (APIManagementException e) {
            //Auth failure occurs when cross tenant accessing APIs. Sends 404, since we don't need to expose the existence of the resource
            if (RestApiUtil.isDueToResourceNotFound(e) || RestApiUtil.isDueToAuthorizationFailure(e)) {
                RestApiUtil.handleResourceNotFoundError(RestApiConstants.RESOURCE_API, apiId, e, log);
            } else if (isAuthorizationFailure(e)) {
                RestApiUtil.handleAuthorizationFailure("Authorization failure while deleting API : " + apiId, e, log);
            } else {
                String errorMessage = "Error while deleting API : " + apiId;
                RestApiUtil.handleInternalServerError(errorMessage, e, log);
            }
        }
        return null;
    }

    /**
     * Get resources of an API that are reused by API Products
     *
     * @param api API
     * @return List of resources reused by API Products
     */
    private List<APIResource> getUsedProductResources(API api) {
        List<APIResource> usedProductResources = new ArrayList<>();
        Set<URITemplate> uriTemplates = api.getUriTemplates();

        for (URITemplate uriTemplate : uriTemplates) {
            // If existing URITemplate is used by any API Products
            if (!uriTemplate.retrieveUsedByProducts().isEmpty()) {
                APIResource apiResource = new APIResource(uriTemplate.getHTTPVerb(), uriTemplate.getUriTemplate());
                usedProductResources.add(apiResource);
            }
        }

        return usedProductResources;
    }

    /**
     * Retrieves the content of a document
     *
     * @param apiId       API identifier
     * @param documentId  document identifier
     * @param ifNoneMatch If-None-Match header value
     * @return Content of the document/ either inline/file or source url as a redirection
     */
    @Override
    public Response apisApiIdDocumentsDocumentIdContentGet(String apiId, String documentId,
                                                           String ifNoneMatch, MessageContext messageContext) {
        Documentation documentation;
        try {
            String username = RestApiUtil.getLoggedInUsername();
            APIProvider apiProvider = RestApiUtil.getLoggedInUserProvider();
            String tenantDomain = RestApiUtil.getLoggedInUserTenantDomain();

            //this will fail if user does not have access to the API or the API does not exist
            APIIdentifier apiIdentifier = APIMappingUtil.getAPIIdentifierFromUUID(apiId, tenantDomain);
            documentation = apiProvider.getDocumentation(documentId, tenantDomain);
            if (documentation == null) {
                RestApiUtil.handleResourceNotFoundError(RestApiConstants.RESOURCE_DOCUMENTATION, documentId, log);
                return null;
            }

            //gets the content depending on the type of the document
            if (documentation.getSourceType().equals(Documentation.DocumentSourceType.FILE)) {
                String resource = documentation.getFilePath();
                Map<String, Object> docResourceMap = APIUtil.getDocument(username, resource, tenantDomain);
                Object fileDataStream = docResourceMap.get(APIConstants.DOCUMENTATION_RESOURCE_MAP_DATA);
                Object contentType = docResourceMap.get(APIConstants.DOCUMENTATION_RESOURCE_MAP_CONTENT_TYPE);
                contentType = contentType == null ? RestApiConstants.APPLICATION_OCTET_STREAM : contentType;
                String name = docResourceMap.get(APIConstants.DOCUMENTATION_RESOURCE_MAP_NAME).toString();
                return Response.ok(fileDataStream)
                        .header(RestApiConstants.HEADER_CONTENT_TYPE, contentType)
                        .header(RestApiConstants.HEADER_CONTENT_DISPOSITION, "attachment; filename=\"" + name + "\"")
                        .build();
            } else if (documentation.getSourceType().equals(Documentation.DocumentSourceType.INLINE) || documentation.getSourceType().equals(Documentation.DocumentSourceType.MARKDOWN)) {
                String content = apiProvider.getDocumentationContent(apiIdentifier, documentation.getName());
                return Response.ok(content)
                        .header(RestApiConstants.HEADER_CONTENT_TYPE, APIConstants.DOCUMENTATION_INLINE_CONTENT_TYPE)
                        .build();
            } else if (documentation.getSourceType().equals(Documentation.DocumentSourceType.URL)) {
                String sourceUrl = documentation.getSourceUrl();
                return Response.seeOther(new URI(sourceUrl)).build();
            }
        } catch (APIManagementException e) {
            //Auth failure occurs when cross tenant accessing APIs. Sends 404, since we don't need to expose the existence of the resource
            if (RestApiUtil.isDueToResourceNotFound(e) || RestApiUtil.isDueToAuthorizationFailure(e)) {
                RestApiUtil.handleResourceNotFoundError(RestApiConstants.RESOURCE_API, apiId, e, log);
            } else if (isAuthorizationFailure(e)) {
                RestApiUtil.handleAuthorizationFailure(
                        "Authorization failure while retrieving document : " + documentId + " of API " + apiId, e, log);
            } else {
                String errorMessage = "Error while retrieving document " + documentId + " of the API " + apiId;
                RestApiUtil.handleInternalServerError(errorMessage, e, log);
            }
        } catch (URISyntaxException e) {
            String errorMessage = "Error while retrieving source URI location of " + documentId;
            RestApiUtil.handleInternalServerError(errorMessage, e, log);
        }
        return null;
    }

    /**
     * Add content to a document. Content can be inline or File
     *
     * @param apiId         API identifier
     * @param documentId    document identifier
     * @param inputStream   file input stream
     * @param fileDetail    file details as Attachment
     * @param inlineContent inline content for the document
     * @param ifMatch       If-match header value
     * @return updated document as DTO
     */
    @Override
    public Response apisApiIdDocumentsDocumentIdContentPost(String apiId, String documentId,
                                                            InputStream inputStream, Attachment fileDetail, String inlineContent, String ifMatch,
                                                            MessageContext messageContext) {
        try {
            String tenantDomain = RestApiUtil.getLoggedInUserTenantDomain();
            APIProvider apiProvider = RestApiUtil.getLoggedInUserProvider();
            API api = APIMappingUtil.getAPIInfoFromUUID(apiId, tenantDomain);
            if (inputStream != null && inlineContent != null) {
                RestApiUtil.handleBadRequest("Only one of 'file' and 'inlineContent' should be specified", log);
            }

            //retrieves the document and send 404 if not found
            Documentation documentation = apiProvider.getDocumentation(documentId, tenantDomain);
            if (documentation == null) {
                RestApiUtil.handleResourceNotFoundError(RestApiConstants.RESOURCE_DOCUMENTATION, documentId, log);
                return null;
            }

            //add content depending on the availability of either input stream or inline content
            if (inputStream != null) {
                if (!documentation.getSourceType().equals(Documentation.DocumentSourceType.FILE)) {
                    RestApiUtil.handleBadRequest("Source type of document " + documentId + " is not FILE", log);
                }
                RestApiPublisherUtils.attachFileToDocument(apiId, documentation, inputStream, fileDetail);
            } else if (inlineContent != null) {
                if (!documentation.getSourceType().equals(Documentation.DocumentSourceType.INLINE) &&
                        !documentation.getSourceType().equals(Documentation.DocumentSourceType.MARKDOWN)) {
                    RestApiUtil.handleBadRequest("Source type of document " + documentId + " is not INLINE " +
                            "or MARKDOWN", log);
                }
                apiProvider.addDocumentationContent(api, documentation.getName(), inlineContent);
            } else {
                RestApiUtil.handleBadRequest("Either 'file' or 'inlineContent' should be specified", log);
            }

            //retrieving the updated doc and the URI
            Documentation updatedDoc = apiProvider.getDocumentation(documentId, tenantDomain);
            DocumentDTO documentDTO = DocumentationMappingUtil.fromDocumentationToDTO(updatedDoc);
            String uriString = RestApiConstants.RESOURCE_PATH_DOCUMENT_CONTENT
                    .replace(RestApiConstants.APIID_PARAM, apiId)
                    .replace(RestApiConstants.DOCUMENTID_PARAM, documentId);
            URI uri = new URI(uriString);
            return Response.created(uri).entity(documentDTO).build();
        } catch (APIManagementException e) {
            //Auth failure occurs when cross tenant accessing APIs. Sends 404, since we don't need to expose the existence of the resource
            if (RestApiUtil.isDueToResourceNotFound(e) || RestApiUtil.isDueToAuthorizationFailure(e)) {
                RestApiUtil.handleResourceNotFoundError(RestApiConstants.RESOURCE_API, apiId, e, log);
            } else if (isAuthorizationFailure(e)) {
                RestApiUtil.handleAuthorizationFailure(
                        "Authorization failure while adding content to the document: " + documentId + " of API "
                                + apiId, e, log);
            } else {
                RestApiUtil.handleInternalServerError("Failed to add content to the document " + documentId, e, log);
            }
        } catch (URISyntaxException e) {
            String errorMessage = "Error while retrieving document content location : " + documentId;
            RestApiUtil.handleInternalServerError(errorMessage, e, log);
        } finally {
            IOUtils.closeQuietly(inputStream);
        }
        return null;
    }

    /**
     * Deletes an existing document of an API
     *
     * @param apiId      API identifier
     * @param documentId document identifier
     * @param ifMatch    If-match header value
     * @return 200 response if deleted successfully
     */
    @Override
    public Response apisApiIdDocumentsDocumentIdDelete(String apiId, String documentId, String ifMatch,
                                                       MessageContext messageContext) {
        Documentation documentation;
        try {
            APIProvider apiProvider = RestApiUtil.getLoggedInUserProvider();
            String tenantDomain = RestApiUtil.getLoggedInUserTenantDomain();

            //this will fail if user does not have access to the API or the API does not exist
            APIIdentifier apiIdentifier = APIMappingUtil.getAPIIdentifierFromUUID(apiId, tenantDomain);
            documentation = apiProvider.getDocumentation(documentId, tenantDomain);
            if (documentation == null) {
                RestApiUtil.handleResourceNotFoundError(RestApiConstants.RESOURCE_DOCUMENTATION, documentId, log);
            }
            apiProvider.removeDocumentation(apiIdentifier, documentId);
            return Response.ok().build();
        } catch (APIManagementException e) {
            //Auth failure occurs when cross tenant accessing APIs. Sends 404, since we don't need to expose the existence of the resource
            if (RestApiUtil.isDueToResourceNotFound(e) || RestApiUtil.isDueToAuthorizationFailure(e)) {
                RestApiUtil.handleResourceNotFoundError(RestApiConstants.RESOURCE_API, apiId, e, log);
            } else if (isAuthorizationFailure(e)) {
                RestApiUtil.handleAuthorizationFailure(
                        "Authorization failure while deleting : " + documentId + " of API " + apiId, e, log);
            } else {
                String errorMessage = "Error while retrieving API : " + apiId;
                RestApiUtil.handleInternalServerError(errorMessage, e, log);
            }
        }
        return null;
    }

    @Override
    public Response apisApiIdDocumentsDocumentIdGet(String apiId, String documentId, String ifNoneMatch,
                                                    MessageContext messageContext) {
        Documentation documentation;
        try {
            APIProvider apiProvider = RestApiUtil.getLoggedInUserProvider();
            String tenantDomain = RestApiUtil.getLoggedInUserTenantDomain();
            //this will fail if API is not accessible
            APIMappingUtil.getAPIIdentifierFromUUID(apiId, tenantDomain);
            documentation = apiProvider.getDocumentation(documentId, tenantDomain);
            if (documentation == null) {
                RestApiUtil.handleResourceNotFoundError(RestApiConstants.RESOURCE_DOCUMENTATION, documentId, log);
            }

            DocumentDTO documentDTO = DocumentationMappingUtil.fromDocumentationToDTO(documentation);
            return Response.ok().entity(documentDTO).build();
        } catch (APIManagementException e) {
            //Auth failure occurs when cross tenant accessing APIs. Sends 404, since we don't need to expose the existence of the resource
            if (RestApiUtil.isDueToResourceNotFound(e) || RestApiUtil.isDueToAuthorizationFailure(e)) {
                RestApiUtil.handleResourceNotFoundError(RestApiConstants.RESOURCE_API, apiId, e, log);
            } else if (isAuthorizationFailure(e)) {
                RestApiUtil.handleAuthorizationFailure(
                        "Authorization failure while retrieving document : " + documentId + " of API " + apiId, e, log);
            } else {
                String errorMessage = "Error while retrieving document : " + documentId;
                RestApiUtil.handleInternalServerError(errorMessage, e, log);
            }
        }
        return null;
    }

    /**
     * Updates an existing document of an API
     *
     * @param apiId      API identifier
     * @param documentId document identifier
     * @param body       updated document DTO
     * @param ifMatch    If-match header value
     * @return updated document DTO as response
     */
    @Override
    public Response apisApiIdDocumentsDocumentIdPut(String apiId, String documentId, DocumentDTO body,
                                                    String ifMatch, MessageContext messageContext) {
        try {
            APIProvider apiProvider = RestApiUtil.getLoggedInUserProvider();
            String tenantDomain = RestApiUtil.getLoggedInUserTenantDomain();
            //this will fail if user does not have access to the API or the API does not exist
            APIIdentifier apiIdentifier = APIMappingUtil.getAPIIdentifierFromUUID(apiId, tenantDomain);
            String sourceUrl = body.getSourceUrl();
            Documentation oldDocument = apiProvider.getDocumentation(documentId, tenantDomain);

            //validation checks for existence of the document
            if (oldDocument == null) {
                RestApiUtil.handleResourceNotFoundError(RestApiConstants.RESOURCE_DOCUMENTATION, documentId, log);
                return null;
            }
            if (body.getType() == DocumentDTO.TypeEnum.OTHER && org.apache.commons.lang3.StringUtils.isBlank(body.getOtherTypeName())) {
                //check otherTypeName for not null if doc type is OTHER
                RestApiUtil.handleBadRequest("otherTypeName cannot be empty if type is OTHER.", log);
                return null;
            }
            if (body.getSourceType() == DocumentDTO.SourceTypeEnum.URL &&
                    (org.apache.commons.lang3.StringUtils.isBlank(sourceUrl) || !RestApiUtil.isURL(sourceUrl))) {
                RestApiUtil.handleBadRequest("Invalid document sourceUrl Format", log);
                return null;
            }

            //overriding some properties
            body.setName(oldDocument.getName());

            Documentation newDocumentation = DocumentationMappingUtil.fromDTOtoDocumentation(body);
            newDocumentation.setFilePath(oldDocument.getFilePath());
            apiProvider.updateDocumentation(apiIdentifier, newDocumentation);

            //retrieve the updated documentation
            newDocumentation = apiProvider.getDocumentation(documentId, tenantDomain);
            return Response.ok().entity(DocumentationMappingUtil.fromDocumentationToDTO(newDocumentation)).build();
        } catch (APIManagementException e) {
            //Auth failure occurs when cross tenant accessing APIs. Sends 404, since we don't need to expose the existence of the resource
            if (RestApiUtil.isDueToResourceNotFound(e) || RestApiUtil.isDueToAuthorizationFailure(e)) {
                RestApiUtil.handleResourceNotFoundError(RestApiConstants.RESOURCE_API, apiId, e, log);
            } else if (isAuthorizationFailure(e)) {
                RestApiUtil.handleAuthorizationFailure(
                        "Authorization failure while updating document : " + documentId + " of API " + apiId, e, log);
            } else {
                String errorMessage = "Error while updating the document " + documentId + " for API : " + apiId;
                RestApiUtil.handleInternalServerError(errorMessage, e, log);
            }
        }
        return null;
    }

    /**
     * Returns all the documents of the given API identifier that matches to the search condition
     *
     * @param apiId       API identifier
     * @param limit       max number of records returned
     * @param offset      starting index
     * @param ifNoneMatch If-None-Match header value
     * @return matched documents as a list if DocumentDTOs
     */
    @Override
    public Response apisApiIdDocumentsGet(String apiId, Integer limit, Integer offset, String ifNoneMatch,
                                          MessageContext messageContext) {
        // do some magic!
        //pre-processing
        //setting default limit and offset values if they are not set
        limit = limit != null ? limit : RestApiConstants.PAGINATION_LIMIT_DEFAULT;
        offset = offset != null ? offset : RestApiConstants.PAGINATION_OFFSET_DEFAULT;

        try {
            APIProvider apiProvider = RestApiUtil.getLoggedInUserProvider();
            String tenantDomain = RestApiUtil.getLoggedInUserTenantDomain();
            //this will fail if user does not have access to the API or the API does not exist
            APIIdentifier apiIdentifier = APIMappingUtil.getAPIIdentifierFromUUID(apiId, tenantDomain);
            List<Documentation> allDocumentation = apiProvider.getAllDocumentation(apiIdentifier);
            DocumentListDTO documentListDTO = DocumentationMappingUtil.fromDocumentationListToDTO(allDocumentation,
                    offset, limit);
            DocumentationMappingUtil
                    .setPaginationParams(documentListDTO, apiId, offset, limit, allDocumentation.size());
            return Response.ok().entity(documentListDTO).build();
        } catch (APIManagementException e) {
            //Auth failure occurs when cross tenant accessing APIs. Sends 404, since we don't need to expose the existence of the resource
            if (RestApiUtil.isDueToResourceNotFound(e) || RestApiUtil.isDueToAuthorizationFailure(e)) {
                RestApiUtil.handleResourceNotFoundError(RestApiConstants.RESOURCE_API, apiId, e, log);
            } else if (isAuthorizationFailure(e)) {
                RestApiUtil.handleAuthorizationFailure(
                        "Authorization failure while retrieving documents of API : " + apiId, e, log);
            } else {
                String msg = "Error while retrieving documents of API " + apiId;
                RestApiUtil.handleInternalServerError(msg, e, log);
            }
        }
        return null;
    }

    /**
     * Add a documentation to an API
     *
     * @param apiId api identifier
     * @param body  Documentation DTO as request body
     * @return created document DTO as response
     */
    @Override
    public Response apisApiIdDocumentsPost(String apiId, DocumentDTO body, String ifMatch, MessageContext messageContext) {
        try {
            APIProvider apiProvider = RestApiUtil.getLoggedInUserProvider();
            Documentation documentation = DocumentationMappingUtil.fromDTOtoDocumentation(body);
            String documentName = body.getName();
            String tenantDomain = RestApiUtil.getLoggedInUserTenantDomain();
            if (body.getType() == DocumentDTO.TypeEnum.OTHER && org.apache.commons.lang3.StringUtils.isBlank(body.getOtherTypeName())) {
                //check otherTypeName for not null if doc type is OTHER
                RestApiUtil.handleBadRequest("otherTypeName cannot be empty if type is OTHER.", log);
            }
            String sourceUrl = body.getSourceUrl();
            if (body.getSourceType() == DocumentDTO.SourceTypeEnum.URL &&
                    (org.apache.commons.lang3.StringUtils.isBlank(sourceUrl) || !RestApiUtil.isURL(sourceUrl))) {
                RestApiUtil.handleBadRequest("Invalid document sourceUrl Format", log);
            }
            //this will fail if user does not have access to the API or the API does not exist
            APIIdentifier apiIdentifier = APIMappingUtil.getAPIIdentifierFromUUID(apiId, tenantDomain);
            if (apiProvider.isDocumentationExist(apiIdentifier, documentName)) {
                String errorMessage = "Requested document '" + documentName + "' already exists";
                RestApiUtil.handleResourceAlreadyExistsError(errorMessage, log);
            }
            apiProvider.addDocumentation(apiIdentifier, documentation);

            //retrieve the newly added document
            String newDocumentId = documentation.getId();
            documentation = apiProvider.getDocumentation(newDocumentId, tenantDomain);
            DocumentDTO newDocumentDTO = DocumentationMappingUtil.fromDocumentationToDTO(documentation);
            String uriString = RestApiConstants.RESOURCE_PATH_DOCUMENTS_DOCUMENT_ID
                    .replace(RestApiConstants.APIID_PARAM, apiId)
                    .replace(RestApiConstants.DOCUMENTID_PARAM, newDocumentId);
            URI uri = new URI(uriString);
            return Response.created(uri).entity(newDocumentDTO).build();
        } catch (APIManagementException e) {
            //Auth failure occurs when cross tenant accessing APIs. Sends 404, since we don't need to expose the existence of the resource
            if (RestApiUtil.isDueToResourceNotFound(e) || RestApiUtil.isDueToAuthorizationFailure(e)) {
                RestApiUtil.handleResourceNotFoundError(RestApiConstants.RESOURCE_API, apiId, e, log);
            } else if (isAuthorizationFailure(e)) {
                RestApiUtil
                        .handleAuthorizationFailure("Authorization failure while adding documents of API : " + apiId, e,
                                log);
            } else {
                String errorMessage = "Error while adding the document for API : " + apiId;
                RestApiUtil.handleInternalServerError(errorMessage, e, log);
            }
        } catch (URISyntaxException e) {
            String errorMessage = "Error while retrieving location for document " + body.getName() + " of API " + apiId;
            RestApiUtil.handleInternalServerError(errorMessage, e, log);
        }
        return null;
    }


    /**
     * Get external store list which the given API is already published to.
     * @param apiId API Identifier
     * @param ifNoneMatch If-None-Match header value
     * @param messageContext CXF Message Context
     * @return External Store list of published API
     */
    @Override
    public Response getAllPublishedExternalStoresByAPI(String apiId, String ifNoneMatch, MessageContext messageContext)
            throws APIManagementException {

        APIIdentifier apiIdentifier = null;
        String tenantDomain = RestApiUtil.getLoggedInUserTenantDomain();
        APIProvider apiProvider = RestApiUtil.getLoggedInUserProvider();

        try {
            apiIdentifier = APIMappingUtil.getAPIIdentifierFromUUID(apiId, tenantDomain);
        } catch (APIManagementException e) {
            if (RestApiUtil.isDueToResourceNotFound(e)) {
                RestApiUtil.handleResourceNotFoundError(RestApiConstants.RESOURCE_API, apiId, e, log);
            } else {
                String errorMessage = "Error while getting API: " + apiId;
                log.error(errorMessage, e);
                RestApiUtil.handleInternalServerError(errorMessage, e, log);
            }
        }

        Set<APIStore> publishedStores = apiProvider.getPublishedExternalAPIStores(apiIdentifier);
        APIExternalStoreListDTO apiExternalStoreListDTO =
                ExternalStoreMappingUtil.fromAPIExternalStoreCollectionToDTO(publishedStores);
        return Response.ok().entity(apiExternalStoreListDTO).build();
    }

    /**
     * Gets generated scripts
     *
     * @param apiId  API Id
     * @param ifNoneMatch If-None-Match header value
     * @param messageContext message context
     * @return list of policies of generated sample payload
     * @throws APIManagementException
     */
    @Override
    public Response getGeneratedMockScriptsOfAPI(String apiId, String ifNoneMatch, MessageContext messageContext) throws APIManagementException {

        String tenantDomain = RestApiUtil.getLoggedInUserTenantDomain();
        APIProvider apiProvider = RestApiUtil.getLoggedInUserProvider();
        API originalAPI = apiProvider.getAPIbyUUID(apiId, tenantDomain);
        APIIdentifier apiIdentifier = originalAPI.getId();
        String apiDefinition = apiProvider.getOpenAPIDefinition(apiIdentifier);
        Map<String, Object> examples = OASParserUtil.generateExamples(apiDefinition);
        List<APIResourceMediationPolicy> policies = (List<APIResourceMediationPolicy>) examples.get(APIConstants.MOCK_GEN_POLICY_LIST);
        return Response.ok().entity(APIMappingUtil.fromMockPayloadsToListDTO(policies)).build();
    }

    /**
     * Retrieves the WSDL meta information of the given API. The API must be a SOAP API.
     *
     * @param apiId Id of the API
     * @param messageContext CXF Message Context
     * @return WSDL meta information of the API
     * @throws APIManagementException when error occurred while retrieving API WSDL meta info.
     *  eg: when API doesn't exist, API exists but it is not a SOAP API.
     */
    @Override
    public Response getWSDLInfoOfAPI(String apiId, MessageContext messageContext)
            throws APIManagementException {
        String tenantDomain = RestApiUtil.getLoggedInUserTenantDomain();
        APIProvider apiProvider = RestApiUtil.getLoggedInUserProvider();
        API api = apiProvider.getLightweightAPIByUUID(apiId, tenantDomain);
        WSDLInfoDTO wsdlInfoDTO = APIMappingUtil.getWsdlInfoDTO(api);
        if (wsdlInfoDTO == null) {
            throw new APIManagementException(
                    ExceptionCodes.from(ExceptionCodes.NO_WSDL_AVAILABLE_FOR_API,
                            api.getId().getApiName(), api.getId().getVersion()));
        } else {
            return Response.ok().entity(wsdlInfoDTO).build();
        }
    }

    /**
     * Retrieves API Lifecycle history information
     *
     * @param apiId API Id
     * @param ifNoneMatch If-None-Match header value
     * @return API Lifecycle history information
     */
    @Override
    public Response apisApiIdLifecycleHistoryGet(String apiId, String ifNoneMatch, MessageContext messageContext) {
        try {
            String tenantDomain = RestApiUtil.getLoggedInUserTenantDomain();
            APIProvider apiProvider = RestApiUtil.getLoggedInUserProvider();
            APIIdentifier apiIdentifier = APIMappingUtil.getAPIIdentifierFromUUID(apiId, tenantDomain);
            List<LifeCycleEvent> lifeCycleEvents = apiProvider.getLifeCycleEvents(apiIdentifier);
            LifecycleHistoryDTO historyDTO = APIMappingUtil.fromLifecycleHistoryModelToDTO(lifeCycleEvents);
            return Response.ok().entity(historyDTO).build();
        } catch (APIManagementException e) {
            //Auth failure occurs when cross tenant accessing APIs. Sends 404, since we don't need to expose the existence of the resource
            if (RestApiUtil.isDueToResourceNotFound(e) || RestApiUtil.isDueToAuthorizationFailure(e)) {
                RestApiUtil.handleResourceNotFoundError(RestApiConstants.RESOURCE_API, apiId, e, log);
            } else if (isAuthorizationFailure(e)) {
                RestApiUtil.handleAuthorizationFailure("Authorization failure while deleting API : " + apiId, e, log);
            } else {
                String errorMessage = "Error while deleting API : " + apiId;
                RestApiUtil.handleInternalServerError(errorMessage, e, log);
            }
        }
        return null;
    }

    /**
     * Retrieves API Lifecycle state information
     *
     * @param apiId API Id
     * @param ifNoneMatch If-None-Match header value
     * @return API Lifecycle state information
     */
    @Override
    public Response apisApiIdLifecycleStateGet(String apiId, String ifNoneMatch, MessageContext messageContext) {
        LifecycleStateDTO lifecycleStateDTO = getLifecycleState(apiId);
        return Response.ok().entity(lifecycleStateDTO).build();
    }

    /**
     * Retrieves API Lifecycle state information
     *
     * @param apiId API Id
     * @return API Lifecycle state information
     */
    private LifecycleStateDTO getLifecycleState(String apiId) {
        return getLifecycleState(null, apiId);
    }
        
    private LifecycleStateDTO getLifecycleState(APIIdentifier identifier, String apiId) {
        try {
            String tenantDomain = RestApiUtil.getLoggedInUserTenantDomain();
            APIProvider apiProvider = RestApiUtil.getLoggedInUserProvider();
            APIIdentifier apiIdentifier;
            if (identifier == null) {
                apiIdentifier = APIMappingUtil.getAPIIdentifierFromUUID(apiId, tenantDomain);
            } else {
                apiIdentifier = identifier;
            }
            Map<String, Object> apiLCData = apiProvider.getAPILifeCycleData(apiIdentifier);
            if (apiLCData == null) {
                String errorMessage = "Error while getting lifecycle state for API : " + apiId;
                RestApiUtil.handleInternalServerError(errorMessage, log);
            }

            boolean apiOlderVersionExist = false;
            // check whether other versions of the current API exists
            APIDTO currentAPI = getAPIByID(apiId);
            APIVersionStringComparator comparator = new APIVersionStringComparator();
            Set<String> versions = apiProvider.getAPIVersions(
                    APIUtil.replaceEmailDomain(apiIdentifier.getProviderName()), apiIdentifier.getName());

            for (String tempVersion : versions) {
                if (comparator.compare(tempVersion, apiIdentifier.getVersion()) < 0) {
                    apiOlderVersionExist = true;
                    break;
                }
            }

            return APIMappingUtil.fromLifecycleModelToDTO(apiLCData, apiOlderVersionExist);
        } catch (APIManagementException e) {
            //Auth failure occurs when cross tenant accessing APIs. Sends 404, since we don't need to expose the existence of the resource
            if (RestApiUtil.isDueToResourceNotFound(e) || RestApiUtil.isDueToAuthorizationFailure(e)) {
                RestApiUtil.handleResourceNotFoundError(RestApiConstants.RESOURCE_API, apiId, e, log);
            } else if (isAuthorizationFailure(e)) {
                RestApiUtil.handleAuthorizationFailure("Authorization failure while deleting API : " + apiId, e, log);
            } else {
                String errorMessage = "Error while deleting API : " + apiId;
                RestApiUtil.handleInternalServerError(errorMessage, e, log);
            }
        }
        return null;
    }

    @Override
    public Response apisApiIdLifecycleStatePendingTasksDelete(String apiId, MessageContext messageContext) {
        try {
            APIProvider apiProvider = RestApiUtil.getLoggedInUserProvider();
            String tenantDomain = RestApiUtil.getLoggedInUserTenantDomain();
            APIIdentifier apiIdentifier = APIMappingUtil.getAPIIdentifierFromApiIdOrUUID(apiId, tenantDomain);
            apiProvider.deleteWorkflowTask(apiIdentifier);
            return Response.ok().build();
        } catch (APIManagementException e) {
            String errorMessage = "Error while deleting task ";
            RestApiUtil.handleInternalServerError(errorMessage, e, log);
        }
        return null;
    }

    @Override
    public Response apisApiIdMediationPoliciesGet(String apiId, Integer limit, Integer offset, String query,
            String ifNoneMatch, MessageContext messageContext) {
        //pre-processing
        //setting default limit and offset values if they are not set
        limit = limit != null ? limit : RestApiConstants.PAGINATION_LIMIT_DEFAULT;
        offset = offset != null ? offset : RestApiConstants.PAGINATION_OFFSET_DEFAULT;
        APIIdentifier apiIdentifier;
        try {
            APIProvider apiProvider = RestApiUtil.getLoggedInUserProvider();
            String tenantDomain = RestApiUtil.getLoggedInUserTenantDomain();
            apiIdentifier = APIMappingUtil.getAPIIdentifierFromApiIdOrUUID(apiId,
                    tenantDomain);
            //Getting list of API specific mediation policies
            List<Mediation> mediationList =
                    apiProvider.getAllApiSpecificMediationPolicies(apiIdentifier);
            //Converting list of mediation policies to DTO
            MediationListDTO mediationListDTO =
                    MediationMappingUtil.fromMediationListToDTO(mediationList, offset, limit);
            return Response.ok().entity(mediationListDTO).build();
        } catch (APIManagementException e) {
            //Auth failure occurs when cross tenant accessing APIs. Sends 404, since we don't need
            // to expose the existence of the resource
            if (RestApiUtil.isDueToResourceNotFound(e) || RestApiUtil.isDueToAuthorizationFailure(e)) {
                RestApiUtil.handleResourceNotFoundError(RestApiConstants.RESOURCE_API, apiId, e, log);
            } else if (isAuthorizationFailure(e)) {
                RestApiUtil.handleAuthorizationFailure(
                        "Authorization failure while retrieving mediation policies of API " + apiId, e, log);
            } else {
                String errorMessage = "Error while retrieving all api specific mediation policies" +
                        " of API : " + apiId;
                RestApiUtil.handleInternalServerError(errorMessage, e, log);
            }
        }
        return null;
    }

    @Override
    public Response apisApiIdMediationPoliciesMediationPolicyIdDelete(String apiId, String mediationPolicyId,
            String ifMatch, MessageContext messageContext) {
        APIIdentifier apiIdentifier;
        try {
            String tenantDomain = RestApiUtil.getLoggedInUserTenantDomain();
            apiIdentifier = APIMappingUtil.getAPIIdentifierFromApiIdOrUUID(apiId,
                    tenantDomain);
            API api = APIMappingUtil.getAPIFromApiIdOrUUID(apiId, tenantDomain);
            APIProvider apiProvider = RestApiUtil.getLoggedInUserProvider();
            String apiResourcePath = APIUtil.getAPIPath(apiIdentifier);
            //Getting the api base path out apiResourcePath
            apiResourcePath = apiResourcePath.substring(0, apiResourcePath.lastIndexOf("/"));
            //Getting specified mediation policy
            Mediation mediation =
                    apiProvider.getApiSpecificMediationPolicy(apiIdentifier, apiResourcePath, mediationPolicyId);
            if (mediation != null) {
                if (isAPIModified(api, mediation)) {
                    apiProvider.updateAPI(api);
                }
            } else {
                RestApiUtil.handleResourceNotFoundError(RestApiConstants.RESOURCE_POLICY, mediationPolicyId, log);
            }
            boolean deletionStatus =
                    apiProvider.deleteApiSpecificMediationPolicy(apiIdentifier, apiResourcePath, mediationPolicyId);
            if (deletionStatus) {
                return Response.ok().build();
            } else {
                RestApiUtil.handleResourceNotFoundError(RestApiConstants.RESOURCE_POLICY, mediationPolicyId, log);
            }
        } catch (APIManagementException e) {
            //Auth failure occurs when cross tenant accessing APIs. Sends 404, since we don't need
            // to expose the existence of the resource
            if (RestApiUtil.isDueToResourceNotFound(e) || RestApiUtil.isDueToAuthorizationFailure(e)) {
                RestApiUtil.handleResourceNotFoundError(RestApiConstants.RESOURCE_API, apiId, e, log);
            } else if (isAuthorizationFailure(e)) {
                RestApiUtil.handleAuthorizationFailure(
                        "Authorization failure while deleting mediation policies of API " + apiId, e, log);
            } else {
                String errorMessage = "Error while deleting API specific mediation policy : " +
                        mediationPolicyId + "of API " + apiId;
                RestApiUtil.handleInternalServerError(errorMessage, e, log);
            }
        } catch (FaultGatewaysException e) {
            String errorMessage = "Error while updating API : " + apiId;
            RestApiUtil.handleInternalServerError(errorMessage, e, log);
        }

        return null;
    }

    /**
     * Returns a specific mediation policy by identifier that is belong to the given API identifier
     *
     * @param apiId             API uuid
     * @param mediationPolicyId mediation policy uuid
     * @param ifNoneMatch       If-None-Match header value
     * @return returns the matched mediation
     */
    @Override
    public Response apisApiIdMediationPoliciesMediationPolicyIdGet(String apiId, String mediationPolicyId,
            String ifNoneMatch, MessageContext messageContext) {
        APIIdentifier apiIdentifier;
        try {
            String tenantDomain = RestApiUtil.getLoggedInUserTenantDomain();
            apiIdentifier = APIMappingUtil.getAPIIdentifierFromApiIdOrUUID(apiId,
                    tenantDomain);
            APIProvider apiProvider = RestApiUtil.getLoggedInUserProvider();
            String apiResourcePath = APIUtil.getAPIPath(apiIdentifier);
            //Getting the api base path out of apiResourcePath
            apiResourcePath = apiResourcePath.substring(0, apiResourcePath.lastIndexOf("/"));
            //Getting specified mediation policy
            Mediation mediation =
                    apiProvider.getApiSpecificMediationPolicy(apiIdentifier, apiResourcePath, mediationPolicyId);
            if (mediation != null) {
                MediationDTO mediationDTO =
                        MediationMappingUtil.fromMediationToDTO(mediation);
                return Response.ok().entity(mediationDTO).build();
            } else {
                RestApiUtil.handleResourceNotFoundError(RestApiConstants.RESOURCE_POLICY, mediationPolicyId, log);
            }
        } catch (APIManagementException e) {
            //Auth failure occurs when cross tenant accessing APIs. Sends 404, since we don't need
            // to expose the existence of the resource
            if (RestApiUtil.isDueToResourceNotFound(e) || RestApiUtil.isDueToAuthorizationFailure(e)) {
                RestApiUtil.handleResourceNotFoundError(RestApiConstants.RESOURCE_API, apiId, e, log);
            } else if (isAuthorizationFailure(e)) {
                RestApiUtil.handleAuthorizationFailure(
                        "Authorization failure while getting mediation policy with uuid " + mediationPolicyId
                                + " of API " + apiId, e, log);
            } else {
                String errorMessage = "Error while getting mediation policy with uuid "
                        + mediationPolicyId + " of API " + apiId;
                RestApiUtil.handleInternalServerError(errorMessage, e, log);
            }
        }
        return null;
    }

    /**
     * Updates an existing API specific mediation policy
     *
     * @param type             type of the mediation policy(in/out/fault)
     * @param apiId             API identifier
     * @param mediationPolicyId uuid of mediation policy
     * @param fileInputStream   input stream of mediation policy
     * @param fileDetail      mediation policy file
     * @param inlineContent   mediation policy content
     * @param ifMatch           If-match header value
     * @return updated mediation DTO as response
     */

    @Override
    public Response apisApiIdMediationPoliciesMediationPolicyIdContentPut(String type, String apiId, String mediationPolicyId,
                                                                   InputStream fileInputStream, Attachment fileDetail, String inlineContent, String ifMatch, MessageContext messageContext) {

        InputStream contentStream = null;
        APIIdentifier apiIdentifier;
        Mediation updatedMediation;
        String resourcePath = "";
        try {
            String tenantDomain = RestApiUtil.getLoggedInUserTenantDomain();
            apiIdentifier = APIMappingUtil.getAPIIdentifierFromApiIdOrUUID(apiId, tenantDomain);
            APIProvider apiProvider = RestApiUtil.getLoggedInUserProvider();
            String apiResourcePath = APIUtil.getAPIPath(apiIdentifier);
            //Getting the api base path out of apiResourcePath
            apiResourcePath = apiResourcePath.substring(0, apiResourcePath.lastIndexOf("/"));
            //Getting resource correspond to the given uuid
            Resource mediationResource = apiProvider
                    .getApiSpecificMediationResourceFromUuid(apiIdentifier, mediationPolicyId, apiResourcePath);
            if (mediationResource != null) {
                ResourceFile contentFile = new ResourceFile(fileInputStream, fileDetail.getContentType().toString());

                //Getting path to the existing resource
                resourcePath = mediationResource.getPath();

                //Updating the existing mediation policy
                String updatedPolicyUrl = apiProvider.addResourceFile(apiIdentifier, resourcePath, contentFile);
                if (StringUtils.isNotBlank(updatedPolicyUrl)) {
                    String uuid = apiProvider.getCreatedResourceUuid(resourcePath);
                    //Getting the updated mediation policy
                    updatedMediation = apiProvider.getApiSpecificMediationPolicy(apiIdentifier, apiResourcePath, uuid);
                    MediationDTO updatedMediationDTO =
                            MediationMappingUtil.fromMediationToDTO(updatedMediation);
                    URI uploadedMediationUri = new URI(updatedPolicyUrl);
                    return Response.ok(uploadedMediationUri).entity(updatedMediationDTO).build();
                }
            } else {
                //If registry resource not exists
                RestApiUtil.handleResourceNotFoundError(RestApiConstants.RESOURCE_POLICY, mediationPolicyId, log);
            }
        } catch (APIManagementException e) {
            //Auth failure occurs when cross tenant accessing APIs. Sends 404, since we don't need
            // to expose the existence of the resource
            if (RestApiUtil.isDueToResourceNotFound(e) || RestApiUtil.isDueToAuthorizationFailure(e)) {
                RestApiUtil.handleResourceNotFoundError(RestApiConstants.RESOURCE_API, apiId, e, log);
            } else if (isAuthorizationFailure(e)) {
                RestApiUtil.handleAuthorizationFailure(
                        "Authorization failure while updating the mediation policy with uuid " + mediationPolicyId
                                + " of API " + apiId, e, log);
            } else {
                String errorMessage = "Error occurred while updating the mediation policy with uuid " +
                        mediationPolicyId + " of API " + apiId;
                RestApiUtil.handleInternalServerError(errorMessage, e, log);
            }
        } catch (URISyntaxException e) {
            String errorMessage = "Error while getting location header for uploaded " +
                    "mediation policy " + resourcePath;
            RestApiUtil.handleInternalServerError(errorMessage, e, log);
        } finally {
            IOUtils.closeQuietly(contentStream);
        }
        return null;
    }

    /**
     * Retrieve a API specific mediation policy content
     *
     * @param apiId             API identifier
     * @param mediationPolicyId uuid of mediation policy
     * @param ifNoneMatch       If-None-Match header value
     * @return updated mediation DTO as response
     */
    @Override
    public Response apisApiIdMediationPoliciesMediationPolicyIdContentGet(String apiId, String mediationPolicyId, String ifNoneMatch, MessageContext messageContext) {

        try {
            String username = RestApiUtil.getLoggedInUsername();
            APIProvider apiProvider = RestApiUtil.getLoggedInUserProvider();
            String tenantDomain = RestApiUtil.getLoggedInUserTenantDomain();

            //this will fail if user does not have access to the API or the API does not exist
            APIIdentifier apiIdentifier = APIMappingUtil.getAPIIdentifierFromUUID(apiId, tenantDomain);
            String apiResourcePath = APIUtil.getAPIPath(apiIdentifier);
            //Getting the api base path out of apiResourcePath
            apiResourcePath = apiResourcePath.substring(0, apiResourcePath.lastIndexOf("/"));
            //Getting resource correspond to the given uuid
            Resource mediationResource = apiProvider
                    .getApiSpecificMediationResourceFromUuid(apiIdentifier, mediationPolicyId, apiResourcePath);
            if (mediationResource == null) {
                RestApiUtil.handleResourceNotFoundError(RestApiConstants.RESOURCE_MEDIATION_POLICY, mediationPolicyId, log);
                return null;
            }

            String resource = mediationResource.getPath();
            resource = RegistryConstants.GOVERNANCE_REGISTRY_BASE_PATH + resource;
            Map<String, Object> mediationPolicyResourceMap = APIUtil.getDocument(username, resource, tenantDomain);
            Object fileDataStream = mediationPolicyResourceMap.get(APIConstants.DOCUMENTATION_RESOURCE_MAP_DATA);
            Object contentType = mediationPolicyResourceMap.get(APIConstants.DOCUMENTATION_RESOURCE_MAP_CONTENT_TYPE);
            contentType = contentType == null ? RestApiConstants.APPLICATION_OCTET_STREAM : contentType;
            String name = mediationPolicyResourceMap.get(APIConstants.DOCUMENTATION_RESOURCE_MAP_NAME).toString();
            return Response.ok(fileDataStream)
                    .header(RestApiConstants.HEADER_CONTENT_TYPE, contentType)
                    .header(RestApiConstants.HEADER_CONTENT_DISPOSITION, "attachment; filename=\"" + name + "\"")
                    .build();
        } catch (APIManagementException e) {
            //Auth failure occurs when cross tenant accessing APIs. Sends 404, since we don't need to expose the existence of the resource
            if (RestApiUtil.isDueToResourceNotFound(e) || RestApiUtil.isDueToAuthorizationFailure(e)) {
                RestApiUtil.handleResourceNotFoundError(RestApiConstants.RESOURCE_API, apiId, e, log);
            } else if (isAuthorizationFailure(e)) {
                RestApiUtil.handleAuthorizationFailure(
                        "Authorization failure while retrieving document : " + mediationPolicyId + " of API " + apiId, e, log);
            } else {
                String errorMessage = "Error while retrieving document " + mediationPolicyId + " of the API " + apiId;
                RestApiUtil.handleInternalServerError(errorMessage, e, log);
            }
        }
        return null;
    }

    /**
     * Add a API specific mediation policy
     *
     * @param type            Type of the mediation policy
     * @param apiId           API identifier
     * @param fileInputStream input stream of mediation policy
     * @param fileDetail      mediation policy file
     * @param inlineContent   mediation policy content
     * @param ifMatch         If-match header value
     * @return updated mediation DTO as response
     */
    @Override
    public Response apisApiIdMediationPoliciesPost(String type, String apiId, InputStream fileInputStream,
            Attachment fileDetail, String inlineContent, String ifMatch, MessageContext messageContext)
            throws APIManagementException {

        String fileName = "";
        String mediationPolicyUrl = "";
        String mediationResourcePath = "";
        try {
            String tenantDomain = RestApiUtil.getLoggedInUserTenantDomain();
            APIIdentifier apiIdentifier = APIMappingUtil.getAPIIdentifierFromApiIdOrUUID(apiId,
                    tenantDomain);
            APIProvider apiProvider = RestApiUtil.getLoggedInUserProvider();
            API api = APIMappingUtil.getAPIInfoFromUUID(apiId, tenantDomain);
            if (fileInputStream != null && inlineContent != null) {
                RestApiUtil.handleBadRequest("Only one of 'file' and 'inlineContent' should be specified", log);
            }

            if (!StringUtils.isEmpty(type)) {
                type.toLowerCase();
            } else {
                type = "in";
            }

            String apiResourcePath = APIUtil.getAPIPath(apiIdentifier);
            //Getting registry Api base path out of apiResourcePath
            apiResourcePath = apiResourcePath.substring(0, apiResourcePath.lastIndexOf("/"));

            if (fileInputStream != null) {
                fileName = fileDetail.getDataHandler().getName();
                //Constructing mediation resource path
                mediationResourcePath = apiResourcePath + RegistryConstants.PATH_SEPARATOR +
                        type + RegistryConstants.PATH_SEPARATOR;
                String fileContentType = URLConnection.guessContentTypeFromName(fileName);

                if (org.apache.commons.lang3.StringUtils.isBlank(fileContentType)) {
                    fileContentType = fileDetail.getContentType().toString();
                }

                ByteArrayOutputStream outputStream = new ByteArrayOutputStream();
                IOUtils.copy(fileInputStream, outputStream);
                byte[] sequenceBytes = outputStream.toByteArray();
                InputStream inSequenceStream = new ByteArrayInputStream(sequenceBytes);
                OMElement seqElement = APIUtil.buildOMElement(new ByteArrayInputStream(sequenceBytes));
                String localName = seqElement.getLocalName();
                fileName = seqElement.getAttributeValue(new QName("name"));
                //Constructing mediation resource path
                mediationResourcePath = mediationResourcePath + fileName;
<<<<<<< HEAD
=======
                checkMediationPolicy(apiProvider, mediationResourcePath, fileName);
>>>>>>> 67393e26
                if (APIConstants.MEDIATION_SEQUENCE_ELEM.equals(localName)) {
                    ResourceFile contentFile = new ResourceFile(inSequenceStream, fileContentType);
                    //Adding api specific mediation policy
                    mediationPolicyUrl = apiProvider.addResourceFile(apiIdentifier, mediationResourcePath, contentFile);
                } else {
                    throw new APIManagementException("Sequence is malformed");
                }
            }
            if (inlineContent != null) {
                //Extracting the file name specified in the config
                fileName = this.getMediationNameFromConfig(inlineContent);
                //Constructing mediation resource path
                mediationResourcePath = apiResourcePath + RegistryConstants.PATH_SEPARATOR + type +
                        RegistryConstants.PATH_SEPARATOR + fileName;
                checkMediationPolicy(apiProvider,mediationResourcePath, fileName);
                InputStream contentStream = new ByteArrayInputStream(inlineContent.getBytes(StandardCharsets.UTF_8));
                String contentType = URLConnection.guessContentTypeFromName(fileName);
                ResourceFile contentFile = new ResourceFile(contentStream, contentType);
                //Adding api specific mediation policy
                mediationPolicyUrl = apiProvider.addResourceFile(apiIdentifier, mediationResourcePath, contentFile);
            }

            if (StringUtils.isNotBlank(mediationPolicyUrl)) {
                //Getting the uuid of created mediation policy
                String uuid = apiProvider.getCreatedResourceUuid(mediationResourcePath);
                //Getting created Api specific mediation policy
                Mediation createdMediation =
                        apiProvider.getApiSpecificMediationPolicy(apiIdentifier, apiResourcePath, uuid);
                MediationDTO createdPolicy =
                        MediationMappingUtil.fromMediationToDTO(createdMediation);
                URI uploadedMediationUri = new URI(mediationPolicyUrl);
                return Response.created(uploadedMediationUri).entity(createdPolicy).build();
            }

        } catch (APIManagementException e) {
            //Auth failure occurs when cross tenant accessing APIs. Sends 404, since we don't need
            // to expose the existence of the resource
            if (RestApiUtil.isDueToResourceNotFound(e) || RestApiUtil.isDueToAuthorizationFailure(e)) {
                RestApiUtil.handleResourceNotFoundError(RestApiConstants.RESOURCE_API, apiId, e, log);
            } else if (isAuthorizationFailure(e)) { //this is due to access control restriction.
                RestApiUtil.handleAuthorizationFailure(
                        "Authorization failure while adding mediation policy for the API " + apiId, e, log);
            } else {
                throw e;
            }
        } catch (URISyntaxException e) {
            String errorMessage = "Error while getting location header for created " +
                    "mediation policy " + fileName;
            RestApiUtil.handleInternalServerError(errorMessage, e, log);
        } catch (Exception e) {
            RestApiUtil.handleInternalServerError("An Error has occurred while adding mediation policy", e, log);
        } finally {
            IOUtils.closeQuietly(fileInputStream);
        }
        return null;
    }

    /**
     * Get API monetization status and monetized tier to billing plan mapping
     *
     * @param apiId API ID
     * @param messageContext message context
     * @return API monetization status and monetized tier to billing plan mapping
     */
    @Override
    public Response apisApiIdMonetizationGet(String apiId, MessageContext messageContext) {

        try {
            if (StringUtils.isBlank(apiId)) {
                String errorMessage = "API ID cannot be empty or null when retrieving monetized plans.";
                RestApiUtil.handleBadRequest(errorMessage, log);
            }
            APIProvider apiProvider = RestApiUtil.getLoggedInUserProvider();
            String tenantDomain = RestApiUtil.getLoggedInUserTenantDomain();
            APIIdentifier apiIdentifier = APIMappingUtil.getAPIIdentifierFromUUID(apiId, tenantDomain);
            API api = apiProvider.getAPI(apiIdentifier);
            Monetization monetizationImplementation = apiProvider.getMonetizationImplClass();
            Map<String, String> monetizedPoliciesToPlanMapping = monetizationImplementation.
                    getMonetizedPoliciesToPlanMapping(api);
            APIMonetizationInfoDTO monetizationInfoDTO = APIMappingUtil.getMonetizedTiersDTO
                    (apiIdentifier, monetizedPoliciesToPlanMapping);
            return Response.ok().entity(monetizationInfoDTO).build();
        } catch (APIManagementException e) {
            String errorMessage = "Failed to retrieve monetized plans for API : " + apiId;
            RestApiUtil.handleInternalServerError(errorMessage, e, log);
        } catch (MonetizationException e) {
            String errorMessage = "Failed to fetch monetized plans of API : " + apiId;
            RestApiUtil.handleInternalServerError(errorMessage, e, log);
        }
        return Response.serverError().build();
    }

    /**
     * Monetize (enable or disable) for a given API
     *
     * @param apiId API ID
     * @param body request body
     * @param messageContext message context
     * @return monetizationDTO
     */
    @Override
    public Response apisApiIdMonetizePost(String apiId, APIMonetizationInfoDTO body, MessageContext messageContext) {
        try {
            if (StringUtils.isBlank(apiId)) {
                String errorMessage = "API ID cannot be empty or null when configuring monetization.";
                RestApiUtil.handleBadRequest(errorMessage, log);
            }
            APIProvider apiProvider = RestApiUtil.getLoggedInUserProvider();
            String tenantDomain = RestApiUtil.getLoggedInUserTenantDomain();
            APIIdentifier apiIdentifier = APIMappingUtil.getAPIIdentifierFromUUID(apiId, tenantDomain);
            API api = apiProvider.getAPI(apiIdentifier);
            if (!APIConstants.PUBLISHED.equalsIgnoreCase(api.getStatus())) {
                String errorMessage = "API " + apiIdentifier.getApiName() +
                        " should be in published state to configure monetization.";
                RestApiUtil.handleBadRequest(errorMessage, log);
            }
            //set the monetization status
            boolean monetizationEnabled = body.isEnabled();
            api.setMonetizationStatus(monetizationEnabled);
            //clear the existing properties related to monetization
            api.getMonetizationProperties().clear();
            Map<String, String> monetizationProperties = body.getProperties();
            if (MapUtils.isNotEmpty(monetizationProperties)) {
                String errorMessage = RestApiPublisherUtils.validateMonetizationProperties(monetizationProperties);
                if (!errorMessage.isEmpty()) {
                    RestApiUtil.handleBadRequest(errorMessage, log);
                }
                for (Map.Entry<String, String> currentEntry : monetizationProperties.entrySet()) {
                    api.addMonetizationProperty(currentEntry.getKey(), currentEntry.getValue());
                }
            }
            Monetization monetizationImplementation = apiProvider.getMonetizationImplClass();
            HashMap monetizationDataMap = new Gson().fromJson(api.getMonetizationProperties().toString(), HashMap.class);
            boolean isMonetizationStateChangeSuccessful = false;
            if (MapUtils.isEmpty(monetizationDataMap)) {
                String errorMessage = "Monetization is not configured. Monetization data is empty for "
                        + apiIdentifier.getApiName();
                RestApiUtil.handleBadRequest(errorMessage, log);
            }
            try {
                if (monetizationEnabled) {
                    isMonetizationStateChangeSuccessful = monetizationImplementation.enableMonetization
                            (tenantDomain, api, monetizationDataMap);
                } else {
                    isMonetizationStateChangeSuccessful = monetizationImplementation.disableMonetization
                            (tenantDomain, api, monetizationDataMap);
                }
            } catch (MonetizationException e) {
                String errorMessage = "Error while changing monetization status for API ID : " + apiId;
                RestApiUtil.handleInternalServerError(errorMessage, e, log);
            }
            if (isMonetizationStateChangeSuccessful) {
                apiProvider.configureMonetizationInAPIArtifact(api);
                APIMonetizationInfoDTO monetizationInfoDTO = APIMappingUtil.getMonetizationInfoDTO(apiIdentifier);
                return Response.ok().entity(monetizationInfoDTO).build();
            } else {
                String errorMessage = "Unable to change monetization status for API : " + apiId;
                RestApiUtil.handleBadRequest(errorMessage, log);
            }
        } catch (APIManagementException e) {
            String errorMessage = "Error while configuring monetization for API ID : " + apiId;
            RestApiUtil.handleInternalServerError(errorMessage, e, log);
        }
        return Response.serverError().build();
    }

    /**
     * Publish API to given external stores.
     *
     * @param apiId API Id
     * @param externalStoreIds  External Store Ids
     * @param ifMatch   If-match header value
     * @param messageContext CXF Message Context
     * @return Response of published external store list
     */
    @Override
    public Response publishAPIToExternalStores(String apiId, String externalStoreIds, String ifMatch,
                                                         MessageContext messageContext) throws APIManagementException {

        String tenantDomain = RestApiUtil.getLoggedInUserTenantDomain();
        APIProvider apiProvider = RestApiUtil.getLoggedInUserProvider();
        API api = null;
        List<String> externalStoreIdList = Arrays.asList(externalStoreIds.split("\\s*,\\s*"));
        try {
            api = apiProvider.getAPIbyUUID(apiId, tenantDomain);
        } catch (APIManagementException e) {
            if (RestApiUtil.isDueToResourceNotFound(e)) {
                RestApiUtil.handleResourceNotFoundError(RestApiConstants.RESOURCE_API, apiId, e, log);
            } else {
                String errorMessage = "Error while getting API: " + apiId;
                log.error(errorMessage, e);
                RestApiUtil.handleInternalServerError(errorMessage, e, log);
            }
        }
        if (apiProvider.publishToExternalAPIStores(api, externalStoreIdList)) {
            Set<APIStore> publishedStores = apiProvider.getPublishedExternalAPIStores(api.getId());
            APIExternalStoreListDTO apiExternalStoreListDTO =
                    ExternalStoreMappingUtil.fromAPIExternalStoreCollectionToDTO(publishedStores);
            return Response.ok().entity(apiExternalStoreListDTO).build();
        }
        return Response.serverError().build();
    }

    /**
     * Get the resource policies(inflow/outflow).
     *
     * @param apiId           API ID
     * @param sequenceType    sequence type('in' or 'out')
     * @param resourcePath    api resource path
     * @param verb            http verb
     * @param ifNoneMatch     If-None-Match header value
     * @return json response of the resource policies according to the resource path
     */
    @Override
    public Response apisApiIdResourcePoliciesGet(String apiId, String sequenceType, String resourcePath,
            String verb, String ifNoneMatch, MessageContext messageContext) {
        try {
            String tenantDomain = RestApiUtil.getLoggedInUserTenantDomain();
            APIIdentifier apiIdentifier = APIMappingUtil.getAPIIdentifierFromUUID(apiId, tenantDomain);
            boolean isSoapToRESTApi = SOAPOperationBindingUtils
                    .isSOAPToRESTApi(apiIdentifier.getApiName(), apiIdentifier.getVersion(),
                            apiIdentifier.getProviderName());
            if (isSoapToRESTApi) {
                if (StringUtils.isEmpty(sequenceType) || !(RestApiConstants.IN_SEQUENCE.equals(sequenceType)
                        || RestApiConstants.OUT_SEQUENCE.equals(sequenceType))) {
                    String errorMessage = "Sequence type should be either of the values from 'in' or 'out'";
                    RestApiUtil.handleBadRequest(errorMessage, log);
                }
                String resourcePolicy = SequenceUtils
                        .getRestToSoapConvertedSequence(apiIdentifier.getApiName(), apiIdentifier.getVersion(),
                                apiIdentifier.getProviderName(), sequenceType);
                if (StringUtils.isEmpty(resourcePath) && StringUtils.isEmpty(verb)) {
                    ResourcePolicyListDTO resourcePolicyListDTO = APIMappingUtil
                            .fromResourcePolicyStrToDTO(resourcePolicy);
                    return Response.ok().entity(resourcePolicyListDTO).build();
                }
                if (StringUtils.isNotEmpty(resourcePath) && StringUtils.isNotEmpty(verb)) {
                    JSONObject sequenceObj = (JSONObject) new JSONParser().parse(resourcePolicy);
                    JSONObject resultJson = new JSONObject();
                    String key = resourcePath + "_" + verb;
                    JSONObject sequenceContent = (JSONObject) sequenceObj.get(key);
                    if (sequenceContent == null) {
                        String errorMessage = "Cannot find any resource policy for Resource path : " + resourcePath +
                                " with type: " + verb;
                        RestApiUtil.handleResourceNotFoundError(errorMessage, log);
                    }
                    resultJson.put(key, sequenceObj.get(key));
                    ResourcePolicyListDTO resourcePolicyListDTO = APIMappingUtil
                            .fromResourcePolicyStrToDTO(resultJson.toJSONString());
                    return Response.ok().entity(resourcePolicyListDTO).build();
                } else if (StringUtils.isEmpty(resourcePath)) {
                    String errorMessage = "Resource path cannot be empty for the defined verb: " + verb;
                    RestApiUtil.handleBadRequest(errorMessage, log);
                } else if (StringUtils.isEmpty(verb)) {
                    String errorMessage = "HTTP verb cannot be empty for the defined resource path: " + resourcePath;
                    RestApiUtil.handleBadRequest(errorMessage, log);
                }
            } else {
                String errorMessage = "The provided api with id: " + apiId + " is not a soap to rest converted api.";
                RestApiUtil.handleBadRequest(errorMessage, log);
            }
        } catch (APIManagementException e) {
            String errorMessage = "Error while retrieving the API : " + apiId;
            RestApiUtil.handleInternalServerError(errorMessage, e, log);
        } catch (ParseException e) {
            String errorMessage = "Error while retrieving the resource policies for the API : " + apiId;
            RestApiUtil.handleInternalServerError(errorMessage, e, log);
        }
        return null;
    }

    /**
     * Get the resource policy given the resource id.
     *
     * @param apiId           API ID
     * @param resourcePolicyId      resource policy id
     * @param ifNoneMatch     If-None-Match header value
     * @return json response of the resource policy for the resource id given
     */
    @Override
    public Response apisApiIdResourcePoliciesResourcePolicyIdGet(String apiId, String resourcePolicyId,
            String ifNoneMatch, MessageContext messageContext) {
        try {
            String tenantDomain = RestApiUtil.getLoggedInUserTenantDomain();
            APIIdentifier apiIdentifier = APIMappingUtil.getAPIIdentifierFromUUID(apiId, tenantDomain);
            boolean isSoapToRESTApi = SOAPOperationBindingUtils
                    .isSOAPToRESTApi(apiIdentifier.getApiName(), apiIdentifier.getVersion(),
                            apiIdentifier.getProviderName());
            if (isSoapToRESTApi) {
                if (StringUtils.isEmpty(resourcePolicyId)) {
                    String errorMessage = "Resource id should not be empty to update a resource policy.";
                    RestApiUtil.handleBadRequest(errorMessage, log);
                }
                String policyContent = SequenceUtils
                        .getResourcePolicyFromRegistryResourceId(apiIdentifier, resourcePolicyId);
                ResourcePolicyInfoDTO resourcePolicyInfoDTO = APIMappingUtil
                        .fromResourcePolicyStrToInfoDTO(policyContent);
                return Response.ok().entity(resourcePolicyInfoDTO).build();
            } else {
                String errorMessage = "The provided api with id: " + apiId + " is not a soap to rest converted api.";
                RestApiUtil.handleBadRequest(errorMessage, log);
            }
        } catch (APIManagementException e) {
            String errorMessage = "Error while retrieving the API : " + apiId;
            RestApiUtil.handleInternalServerError(errorMessage, e, log);
        }
        return null;
    }

    /**
     * Update the resource policies(inflow/outflow) given the resource id.
     *
     * @param apiId  API ID
     * @param resourcePolicyId resource policy id
     * @param body resource policy content
     * @param ifMatch If-Match header value
     * @return json response of the updated sequence content
     */
    @Override
    public Response apisApiIdResourcePoliciesResourcePolicyIdPut(String apiId, String resourcePolicyId,
            ResourcePolicyInfoDTO body, String ifMatch, MessageContext messageContext) {
        try {
            String tenantDomain = RestApiUtil.getLoggedInUserTenantDomain();
            APIIdentifier apiIdentifier = APIMappingUtil.getAPIIdentifierFromUUID(apiId, tenantDomain);
            boolean isSoapToRESTApi = SOAPOperationBindingUtils
                    .isSOAPToRESTApi(apiIdentifier.getApiName(), apiIdentifier.getVersion(),
                            apiIdentifier.getProviderName());
            if (isSoapToRESTApi) {
                if (StringUtils.isEmpty(resourcePolicyId)) {
                    String errorMessage = "Resource id should not be empty to update a resource policy.";
                    RestApiUtil.handleBadRequest(errorMessage, log);
                }
                boolean isValidSchema = RestApiPublisherUtils.validateXMLSchema(body.getContent());
                if (isValidSchema) {
                    SequenceUtils
                            .updateResourcePolicyFromRegistryResourceId(apiIdentifier, resourcePolicyId, body.getContent());
                    String updatedPolicyContent = SequenceUtils
                            .getResourcePolicyFromRegistryResourceId(apiIdentifier, resourcePolicyId);
                    ResourcePolicyInfoDTO resourcePolicyInfoDTO = APIMappingUtil
                            .fromResourcePolicyStrToInfoDTO(updatedPolicyContent);
                    return Response.ok().entity(resourcePolicyInfoDTO).build();
                } else {
                    String errorMessage =
                            "Error while validating the resource policy xml content for the API : " + apiId;
                    RestApiUtil.handleInternalServerError(errorMessage, log);
                }
            } else {
                String errorMessage = "The provided api with id: " + apiId + " is not a soap to rest converted api.";
                RestApiUtil.handleBadRequest(errorMessage, log);
            }
        } catch (APIManagementException e) {
            String errorMessage = "Error while retrieving the API : " + apiId;
            RestApiUtil.handleInternalServerError(errorMessage, e, log);
        }
        return null;
    }

    /**
     * Get total revenue for a given API from all its' subscriptions
     *
     * @param apiId API ID
     * @param messageContext message context
     * @return revenue data for a given API
     */
    @Override
    public Response apisApiIdRevenueGet(String apiId, MessageContext messageContext) {

        if (StringUtils.isBlank(apiId)) {
            String errorMessage = "API ID cannot be empty or null when getting revenue details.";
            RestApiUtil.handleBadRequest(errorMessage, log);
        }
        try {
            APIProvider apiProvider = RestApiUtil.getLoggedInUserProvider();
            Monetization monetizationImplementation = apiProvider.getMonetizationImplClass();
            String tenantDomain = RestApiUtil.getLoggedInUserTenantDomain();
            APIIdentifier apiIdentifier = APIMappingUtil.getAPIIdentifierFromUUID(apiId, tenantDomain);
            API api = apiProvider.getAPI(apiIdentifier);
            if (!APIConstants.PUBLISHED.equalsIgnoreCase(api.getStatus())) {
                String errorMessage = "API " + apiIdentifier.getApiName() +
                        " should be in published state to get total revenue.";
                RestApiUtil.handleBadRequest(errorMessage, log);
            }
            Map<String, String> revenueUsageData = monetizationImplementation.getTotalRevenue(api, apiProvider);
            APIRevenueDTO apiRevenueDTO = new APIRevenueDTO();
            apiRevenueDTO.setProperties(revenueUsageData);
            return Response.ok().entity(apiRevenueDTO).build();
        } catch (APIManagementException e) {
            String errorMessage = "Failed to retrieve revenue data for API ID : " + apiId;
            RestApiUtil.handleInternalServerError(errorMessage, e, log);
        } catch (MonetizationException e) {
            String errorMessage = "Failed to get current revenue data for API ID : " + apiId;
            RestApiUtil.handleInternalServerError(errorMessage, e, log);
        }
        return null;
    }

    /**
     * Retrieves the swagger document of an API
     *
     * @param apiId           API identifier
     * @param ifNoneMatch     If-None-Match header value
     * @return Swagger document of the API
     */
    @Override
    public Response apisApiIdSwaggerGet(String apiId, String ifNoneMatch, MessageContext messageContext) {
        try {
            APIProvider apiProvider = RestApiUtil.getLoggedInUserProvider();
            String tenantDomain = RestApiUtil.getLoggedInUserTenantDomain();
            //this will fail if user does not have access to the API or the API does not exist
            APIIdentifier apiIdentifier = APIMappingUtil.getAPIIdentifierFromUUID(apiId, tenantDomain);
            String apiSwagger = apiProvider.getOpenAPIDefinition(apiIdentifier);
            APIDefinition parser = OASParserUtil.getOASParser(apiSwagger);
            API api = apiProvider.getAPIbyUUID(apiId, tenantDomain);
            String updatedDefinition = parser.getOASDefinitionForPublisher(api, apiSwagger);
            return Response.ok().entity(updatedDefinition).header("Content-Disposition",
                    "attachment; filename=\"" + "swagger.json" + "\"" ).build();
        } catch (APIManagementException e) {
            //Auth failure occurs when cross tenant accessing APIs. Sends 404, since we don't need to expose the existence of the resource
            if (RestApiUtil.isDueToResourceNotFound(e) || RestApiUtil.isDueToAuthorizationFailure(e)) {
                RestApiUtil.handleResourceNotFoundError(RestApiConstants.RESOURCE_API, apiId, e, log);
            } else if (isAuthorizationFailure(e)) {
                RestApiUtil
                        .handleAuthorizationFailure("Authorization failure while retrieving swagger of API : " + apiId,
                                e, log);
            } else {
                String errorMessage = "Error while retrieving swagger of API : " + apiId;
                RestApiUtil.handleInternalServerError(errorMessage, e, log);
            }
        }
        return null;
    }
    /**
     * Updates the swagger definition of an existing API
     *
     * @param apiId             API identifier
     * @param apiDefinition     Swagger definition
     * @param url               Swagger definition URL
     * @param fileInputStream   Swagger definition input file content
     * @param fileDetail        file meta information as Attachment
     * @param ifMatch           If-match header value
     * @return updated swagger document of the API
     */
    @Override
    public Response apisApiIdSwaggerPut(String apiId, String apiDefinition, String url, InputStream fileInputStream,
            Attachment fileDetail, String ifMatch, MessageContext messageContext) {
        try {
            String updatedSwagger;
            String tenantDomain = RestApiUtil.getLoggedInUserTenantDomain();
            APIIdentifier apiIdentifier = APIMappingUtil.getAPIIdentifierFromUUID(apiId, tenantDomain);
            boolean isSoapToRestConvertedAPI = SOAPOperationBindingUtils.isSOAPToRESTApi(apiIdentifier.getApiName(),
                    apiIdentifier.getVersion(), apiIdentifier.getProviderName());
            //Handle URL and file based definition imports
            if(url != null || fileInputStream != null) {
                // Validate and retrieve the OpenAPI definition
                Map validationResponseMap = validateOpenAPIDefinition(url, fileInputStream,
                        fileDetail, true);
                APIDefinitionValidationResponse validationResponse =
                        (APIDefinitionValidationResponse) validationResponseMap .get(RestApiConstants.RETURN_MODEL);
                if (!validationResponse.isValid()) {
                    RestApiUtil.handleBadRequest(validationResponse.getErrorItems(), log);
                }
                updatedSwagger = updateSwagger(apiId, validationResponse);
            } else {
                updatedSwagger = updateSwagger(apiId, apiDefinition);
            }
            return Response.ok().entity(updatedSwagger).build();
        } catch (APIManagementException e) {
            //Auth failure occurs when cross tenant accessing APIs. Sends 404, since we don't need
            // to expose the existence of the resource
            if (RestApiUtil.isDueToResourceNotFound(e) || RestApiUtil.isDueToAuthorizationFailure(e)) {
                RestApiUtil.handleResourceNotFoundError(RestApiConstants.RESOURCE_API, apiId, e, log);
            } else if (isAuthorizationFailure(e)) {
                RestApiUtil.handleAuthorizationFailure(
                        "Authorization failure while updating swagger definition of API: " + apiId, e, log);
            } else {
                String errorMessage = "Error while updating the swagger definition of the API: " + apiId + " - "
                        + e.getMessage();
                RestApiUtil.handleInternalServerError(errorMessage, e, log);
            }
        } catch (FaultGatewaysException e) {
            String errorMessage = "Error while updating API : " + apiId;
            RestApiUtil.handleInternalServerError(errorMessage, e, log);
        }
        return null;
    }

    /**
     * update swagger definition of the given api. The swagger will be validated before updating.
     *
     * @param apiId API Id
     * @param apiDefinition swagger definition
     * @return updated swagger definition
     * @throws APIManagementException when error occurred updating swagger
     * @throws FaultGatewaysException when error occurred publishing API to the gateway
     */
    private String updateSwagger(String apiId, String apiDefinition)
            throws APIManagementException, FaultGatewaysException {
        APIDefinitionValidationResponse response = OASParserUtil
                .validateAPIDefinition(apiDefinition, true);
        if (!response.isValid()) {
            RestApiUtil.handleBadRequest(response.getErrorItems(), log);
        }
        return updateSwagger(apiId, response);
    }

    /**
     * update swagger definition of the given api
     *
     * @param apiId API Id
     * @param response response of a swagger definition validation call
     * @return updated swagger definition
     * @throws APIManagementException when error occurred updating swagger
     * @throws FaultGatewaysException when error occurred publishing API to the gateway
     */
    private String updateSwagger(String apiId, APIDefinitionValidationResponse response)
            throws APIManagementException, FaultGatewaysException {
        APIProvider apiProvider = RestApiUtil.getLoggedInUserProvider();
        String tenantDomain = RestApiUtil.getLoggedInUserTenantDomain();
        //this will fail if user does not have access to the API or the API does not exist
        API existingAPI = apiProvider.getAPIbyUUID(apiId, tenantDomain);
        APIDefinition oasParser = response.getParser();
        String apiDefinition = response.getJsonContent();
        apiDefinition = OASParserUtil.preProcess(apiDefinition);
        Set<URITemplate> uriTemplates = null;
        try {
            uriTemplates = oasParser.getURITemplates(apiDefinition);
        } catch (APIManagementException e) {
            // catch APIManagementException inside again to capture validation error
            RestApiUtil.handleBadRequest(e.getMessage(), log);
        }
        if(uriTemplates == null || uriTemplates.isEmpty()) {
            RestApiUtil.handleBadRequest(ExceptionCodes.NO_RESOURCES_FOUND, log);
        }
        Set<Scope> scopes = oasParser.getScopes(apiDefinition);
        //validating scope roles
        for (Scope scope : scopes) {
            String roles = scope.getRoles();
            if (roles != null) {
                for (String aRole : roles.split(",")) {
                    boolean isValidRole = APIUtil.isRoleNameExist(RestApiUtil.getLoggedInUsername(), aRole);
                    if (!isValidRole) {
                        String error = "Role '" + aRole + "' Does not exist.";
                        RestApiUtil.handleBadRequest(error, log);
                    }
                }
            }
        }

        List<APIResource> removedProductResources = apiProvider.getRemovedProductResources(uriTemplates, existingAPI);

        if (!removedProductResources.isEmpty()) {
            RestApiUtil.handleConflict("Cannot remove following resource paths " +
                    removedProductResources.toString() + " because they are used by one or more API Products", log);
        }

        existingAPI.setUriTemplates(uriTemplates);
        existingAPI.setScopes(scopes);
        validateScopes(existingAPI);

        //Update API is called to update URITemplates and scopes of the API
        SwaggerData swaggerData = new SwaggerData(existingAPI);
        String updatedApiDefinition = oasParser.populateCustomManagementInfo(apiDefinition, swaggerData);
        apiProvider.saveSwagger20Definition(existingAPI.getId(), updatedApiDefinition);
        apiProvider.updateAPI(existingAPI);
        //retrieves the updated swagger definition
        String apiSwagger = apiProvider.getOpenAPIDefinition(existingAPI.getId());
        return oasParser.getOASDefinitionForPublisher(existingAPI, apiSwagger);
    }

    /**
     * Retrieves the thumbnail image of an API specified by API identifier
     *
     * @param apiId           API Id
     * @param ifNoneMatch     If-None-Match header value
     * @param messageContext If-Modified-Since header value
     * @return Thumbnail image of the API
     */
    @Override
    public Response apisApiIdThumbnailGet(String apiId, String ifNoneMatch, MessageContext messageContext) {
        try {
            APIProvider apiProvider = RestApiUtil.getLoggedInUserProvider();
            String tenantDomain = RestApiUtil.getLoggedInUserTenantDomain();
            //this will fail if user does not have access to the API or the API does not exist
            APIIdentifier apiIdentifier = APIMappingUtil.getAPIIdentifierFromUUID(apiId, tenantDomain);
            ResourceFile thumbnailResource = apiProvider.getIcon(apiIdentifier);

            if (thumbnailResource != null) {
                return Response
                        .ok(thumbnailResource.getContent(), MediaType.valueOf(thumbnailResource.getContentType()))
                        .build();
            } else {
                return Response.noContent().build();
            }
        } catch (APIManagementException e) {
            //Auth failure occurs when cross tenant accessing APIs. Sends 404, since we don't need to expose the
            // existence of the resource
            if (RestApiUtil.isDueToResourceNotFound(e) || RestApiUtil.isDueToAuthorizationFailure(e)) {
                RestApiUtil.handleResourceNotFoundError(RestApiConstants.RESOURCE_API, apiId, e, log);
            } else if (isAuthorizationFailure(e)) {
                RestApiUtil.handleAuthorizationFailure(
                        "Authorization failure while retrieving thumbnail of API : " + apiId, e, log);
            } else {
                String errorMessage = "Error while retrieving thumbnail of API : " + apiId;
                RestApiUtil.handleInternalServerError(errorMessage, e, log);
            }
        }
        return null;
    }

    @Override
    public Response updateAPIThumbnail(String apiId, InputStream fileInputStream, Attachment fileDetail,
            String ifMatch, MessageContext messageContext) {
        try {
            APIProvider apiProvider = RestApiUtil.getLoggedInUserProvider();
            String tenantDomain = RestApiUtil.getLoggedInUserTenantDomain();
            String fileName = fileDetail.getDataHandler().getName();
            String fileContentType = URLConnection.guessContentTypeFromName(fileName);
            if (org.apache.commons.lang3.StringUtils.isBlank(fileContentType)) {
                fileContentType = fileDetail.getContentType().toString();
            }
            //this will fail if user does not have access to the API or the API does not exist
            API api = apiProvider.getAPIbyUUID(apiId, tenantDomain);
            ResourceFile apiImage = new ResourceFile(fileInputStream, fileContentType);
            String thumbPath = APIUtil.getIconPath(api.getId());
            String thumbnailUrl = apiProvider.addResourceFile(api.getId(), thumbPath, apiImage);
            api.setThumbnailUrl(APIUtil.prependTenantPrefix(thumbnailUrl, api.getId().getProviderName()));
            APIUtil.setResourcePermissions(api.getId().getProviderName(), null, null, thumbPath);

            //Creating URI templates due to available uri templates in returned api object only kept single template
            //for multiple http methods
            String apiSwaggerDefinition = apiProvider.getOpenAPIDefinition(api.getId());
            if (!org.apache.commons.lang3.StringUtils.isEmpty(apiSwaggerDefinition)) {
                APIDefinition apiDefinition = OASParserUtil.getOASParser(apiSwaggerDefinition);
                Set<URITemplate> uriTemplates = apiDefinition.getURITemplates(apiSwaggerDefinition);
                api.setUriTemplates(uriTemplates);

                // scopes
                Set<Scope> scopes = apiDefinition.getScopes(apiSwaggerDefinition);
                api.setScopes(scopes);
            }

            apiProvider.manageAPI(api);

            String uriString = RestApiConstants.RESOURCE_PATH_THUMBNAIL
                    .replace(RestApiConstants.APIID_PARAM, apiId);
            URI uri = new URI(uriString);
            FileInfoDTO infoDTO = new FileInfoDTO();
            infoDTO.setRelativePath(uriString);
            infoDTO.setMediaType(apiImage.getContentType());
            return Response.created(uri).entity(infoDTO).build();
        } catch (APIManagementException e) {
            //Auth failure occurs when cross tenant accessing APIs. Sends 404, since we don't need to expose the
            // existence of the resource
            if (RestApiUtil.isDueToResourceNotFound(e) || RestApiUtil.isDueToAuthorizationFailure(e)) {
                RestApiUtil.handleResourceNotFoundError(RestApiConstants.RESOURCE_API, apiId, e, log);
            } else if (isAuthorizationFailure(e)) {
                RestApiUtil
                        .handleAuthorizationFailure("Authorization failure while adding thumbnail for API : " + apiId,
                                e, log);
            } else {
                String errorMessage = "Error while retrieving thumbnail of API : " + apiId;
                RestApiUtil.handleInternalServerError(errorMessage, e, log);
            }
        } catch (URISyntaxException | FaultGatewaysException e) {
            String errorMessage = "Error while updating thumbnail of API: " + apiId;
            RestApiUtil.handleInternalServerError(errorMessage, e, log);
        } finally {
            IOUtils.closeQuietly(fileInputStream);
        }
        return null;
    }

    @Override
    public Response validateAPI(String query, String ifNoneMatch, MessageContext messageContext) {

        boolean isSearchArtifactExists = false;
        if (StringUtils.isEmpty(query)) {
            RestApiUtil.handleBadRequest("The query should not be empty", log);
        }
        try {
            APIProvider apiProvider = RestApiUtil.getLoggedInUserProvider();

            if (query.contains(":")) {
                String[] queryTokens = query.split(":");
                switch (queryTokens[0]) {
                case "name":
                    isSearchArtifactExists = apiProvider.isApiNameExist(queryTokens[1]) ||
                            apiProvider.isApiNameWithDifferentCaseExist(queryTokens[1]);
                    break;
                case "context":
                default: // API version validation.
                    isSearchArtifactExists = apiProvider.isContextExist(queryTokens[1]);
                    break;
                }

            } else { // consider the query as api name
                isSearchArtifactExists =
                        apiProvider.isApiNameExist(query) || apiProvider.isApiNameWithDifferentCaseExist(query);
            }
        } catch(APIManagementException e){
            RestApiUtil.handleInternalServerError("Error while checking the api existence", e, log);
        }
        return isSearchArtifactExists ? Response.status(Response.Status.OK).build() :
                Response.status(Response.Status.NOT_FOUND).build();
    }

    @Override
    public Response validateDocument(String apiId, String name, String ifMatch, MessageContext messageContext) {
        if (StringUtils.isEmpty(name) || StringUtils.isEmpty(apiId)) {
            RestApiUtil.handleBadRequest("API Id and/ or document name should not be empty", log);
        }
        try {
            String tenantDomain = RestApiUtil.getLoggedInUserTenantDomain();
            APIProvider apiProvider = RestApiUtil.getLoggedInUserProvider();
            APIIdentifier apiIdentifier = APIMappingUtil.getAPIIdentifierFromUUID(apiId, tenantDomain);
            return apiProvider.isDocumentationExist(apiIdentifier, name) ? Response.status(Response.Status.OK).build() :
                    Response.status(Response.Status.NOT_FOUND).build();

        } catch(APIManagementException e){
            RestApiUtil.handleInternalServerError("Error while checking the api existence", e, log);
        }
        return Response.status(Response.Status.NOT_FOUND).build();
    }

    @Override
    public Response validateEndpoint(String endpointUrl, String apiId, MessageContext messageContext) {

        ApiEndpointValidationResponseDTO apiEndpointValidationResponseDTO = new ApiEndpointValidationResponseDTO();
        apiEndpointValidationResponseDTO.setError("");
        try {
            URL url = new URL(endpointUrl);
            if (url.getProtocol().matches("https")) {
                ServerConfiguration serverConfig = CarbonUtils.getServerConfiguration();
                String trustStorePath = serverConfig.getFirstProperty("Security.TrustStore.Location");
                String trustStorePassword = serverConfig.getFirstProperty("Security.TrustStore.Password");
                System.setProperty("javax.net.ssl.trustStore", trustStorePath);
                System.setProperty("javax.net.ssl.trustStorePassword", trustStorePassword);

                String keyStore = serverConfig.getFirstProperty("Security.KeyStore.Location");
                String keyStoreType = serverConfig.getFirstProperty("Security.KeyStore.Type");
                String keyStorePassword = serverConfig.getFirstProperty("Security.KeyStore.Password");
                System.setProperty("javax.net.ssl.keyStoreType", keyStoreType);
                System.setProperty("javax.net.ssl.keyStore", keyStore);
                System.setProperty("javax.net.ssl.keyStorePassword", keyStorePassword);

                /* apiId can be used to get the related API's uriTemplates. These uriTemplates can be used to extract
                the API operations and append those operations separately to the API endpoint url. This edited url can
                 be used to test the endpoint, in case their is no valid url for the sole endpoint url provided. */
                apiEndpointValidationResponseDTO = sendHttpHEADRequest(endpointUrl);
                return Response.status(Response.Status.OK).entity(apiEndpointValidationResponseDTO).build();
            } else if (url.getProtocol().matches("http")) {
                apiEndpointValidationResponseDTO = sendHttpHEADRequest(endpointUrl);
                return Response.status(Response.Status.OK).entity(apiEndpointValidationResponseDTO).build();
            }
        } catch (MalformedURLException e) {
            log.error("Malformed Url error occurred while sending the HEAD request to the given endpoint url:", e);
            apiEndpointValidationResponseDTO.setError(e.getMessage());
        } catch (Exception e) {
            RestApiUtil.handleInternalServerError("Error while testing the validity of API endpoint url " +
                    "existence", e, log);
        }
        return Response.status(Response.Status.OK).entity(apiEndpointValidationResponseDTO).build();
    }

    @Override
    public Response apisApiIdResourcePathsGet(String apiId, Integer limit, Integer offset, String ifNoneMatch,
            MessageContext messageContext) {
        try {
            String tenantDomain = RestApiUtil.getLoggedInUserTenantDomain();
            APIProvider apiProvider = RestApiUtil.getLoggedInUserProvider();
            APIIdentifier apiIdentifier = APIMappingUtil.getAPIIdentifierFromUUID(apiId, tenantDomain);
            List<ResourcePath> apiResourcePaths = apiProvider.getResourcePathsOfAPI(apiIdentifier);

            ResourcePathListDTO dto = APIMappingUtil.fromResourcePathListToDTO(apiResourcePaths, limit, offset);
            APIMappingUtil.setPaginationParamsForAPIResourcePathList(dto, offset, limit, apiResourcePaths.size());
            return Response.ok().entity(dto).build();
        } catch (APIManagementException e) {
            if (RestApiUtil.isDueToResourceNotFound(e) || RestApiUtil.isDueToAuthorizationFailure(e)) {
                RestApiUtil.handleResourceNotFoundError(RestApiConstants.RESOURCE_API, apiId, e, log);
            } else if (isAuthorizationFailure(e)) {
                RestApiUtil.handleAuthorizationFailure(
                        "Authorization failure while retrieving resource paths of API : " + apiId, e, log);
            } else {
                String errorMessage = "Error while retrieving resource paths of API : " + apiId;
                RestApiUtil.handleInternalServerError(errorMessage, e, log);
            }
        }
        return null;
    }

    /**
     * Validate API Definition and retrieve as the response
     *
     * @param url URL of the OpenAPI definition
     * @param fileInputStream InputStream for the provided file
     * @param fileDetail File meta-data
     * @param returnContent Whether to return the definition content
     * @param messageContext CXF message context
     * @return API Definition validation response
     */
    @Override
    public Response validateOpenAPIDefinition(String url, InputStream fileInputStream, Attachment fileDetail,
          Boolean returnContent, MessageContext messageContext) {

        // Validate and retrieve the OpenAPI definition
        Map validationResponseMap = null;
        try {
            validationResponseMap = validateOpenAPIDefinition(url, fileInputStream, fileDetail, returnContent);
        } catch (APIManagementException e) {
            RestApiUtil.handleInternalServerError("Error occurred while validating API Definition", e, log);
        }

        OpenAPIDefinitionValidationResponseDTO validationResponseDTO =
                (OpenAPIDefinitionValidationResponseDTO)validationResponseMap.get(RestApiConstants.RETURN_DTO);
        return Response.ok().entity(validationResponseDTO).build();
    }
    /**
     * Importing an OpenAPI definition and create an API
     *
     * @param fileInputStream InputStream for the provided file
     * @param fileDetail File meta-data
     * @param url URL of the OpenAPI definition
     * @param additionalProperties API object (json) including additional properties like name, version, context
     * @param messageContext CXF message context
     * @return API Import using OpenAPI definition response
     */
    @Override
    public Response importOpenAPIDefinition(InputStream fileInputStream, Attachment fileDetail, String url,
                                            String additionalProperties, MessageContext messageContext) {

        // Validate and retrieve the OpenAPI definition
        Map validationResponseMap = null;
        try {
            validationResponseMap = validateOpenAPIDefinition(url, fileInputStream, fileDetail, true);
        } catch (APIManagementException e) {
            RestApiUtil.handleInternalServerError("Error occurred while validating API Definition", e, log);
        }

        OpenAPIDefinitionValidationResponseDTO validationResponseDTO =
                (OpenAPIDefinitionValidationResponseDTO) validationResponseMap.get(RestApiConstants.RETURN_DTO);
        APIDefinitionValidationResponse validationResponse =
                (APIDefinitionValidationResponse) validationResponseMap.get(RestApiConstants.RETURN_MODEL);

        if (!validationResponseDTO.isIsValid()) {
            ErrorDTO errorDTO = APIMappingUtil.getErrorDTOFromErrorListItems(validationResponseDTO.getErrors());
            throw RestApiUtil.buildBadRequestException(errorDTO);
        }

        // Convert the 'additionalProperties' json into an APIDTO object
        ObjectMapper objectMapper = new ObjectMapper();
        APIDTO apiDTOFromProperties;
        try {
            apiDTOFromProperties = objectMapper.readValue(additionalProperties, APIDTO.class);
        } catch (IOException e) {
            throw RestApiUtil.buildBadRequestException("Error while parsing 'additionalProperties'", e);
        }

        // Only HTTP type APIs should be allowed
        if (!APIDTO.TypeEnum.HTTP.equals(apiDTOFromProperties.getType())) {
            throw RestApiUtil.buildBadRequestException("The API's type should only be HTTP when " +
                    "importing an OpenAPI definition");
        }

        // Import the API and Definition
        try {
            APIProvider apiProvider = RestApiUtil.getLoggedInUserProvider();
            API apiToAdd = prepareToCreateAPIByDTO(apiDTOFromProperties);

            boolean syncOperations = apiDTOFromProperties.getOperations().size() > 0;
            // Rearrange paths according to the API payload and save the OpenAPI definition

            APIDefinition apiDefinition = validationResponse.getParser();
            SwaggerData swaggerData;
            String definitionToAdd = validationResponse.getJsonContent();
            if (syncOperations) {
                validateScopes(apiToAdd);
                swaggerData = new SwaggerData(apiToAdd);
                definitionToAdd = apiDefinition.populateCustomManagementInfo(definitionToAdd, swaggerData);
            }
            definitionToAdd = OASParserUtil.preProcess(definitionToAdd);
            Set<URITemplate> uriTemplates = apiDefinition.getURITemplates(definitionToAdd);
            Set<Scope> scopes = apiDefinition.getScopes(definitionToAdd);
            apiToAdd.setUriTemplates(uriTemplates);
            apiToAdd.setScopes(scopes);
            //Set extensions from API definition to API object
            apiToAdd = OASParserUtil.setExtensionsToAPI(definitionToAdd, apiToAdd);
            if (!syncOperations) {
                validateScopes(apiToAdd);
                swaggerData = new SwaggerData(apiToAdd);
                definitionToAdd = apiDefinition
                        .populateCustomManagementInfo(validationResponse.getJsonContent(), swaggerData);
            }

            // adding the API and definition
            apiProvider.addAPI(apiToAdd);
            apiProvider.saveSwaggerDefinition(apiToAdd, definitionToAdd);

            // retrieving the added API for returning as the response
            API addedAPI = apiProvider.getAPI(apiToAdd.getId());
            APIDTO createdApiDTO = APIMappingUtil.fromAPItoDTO(addedAPI);
            // This URI used to set the location header of the POST response
            URI createdApiUri = new URI(RestApiConstants.RESOURCE_PATH_APIS + "/" + createdApiDTO.getId());
            return Response.created(createdApiUri).entity(createdApiDTO).build();
        } catch (APIManagementException e) {
            String errorMessage = "Error while adding new API : " + apiDTOFromProperties.getProvider() + "-" +
                    apiDTOFromProperties.getName() + "-" + apiDTOFromProperties.getVersion() + " - " + e.getMessage();
            RestApiUtil.handleInternalServerError(errorMessage, e, log);
        } catch (URISyntaxException e) {
            String errorMessage = "Error while retrieving API location : " + apiDTOFromProperties.getProvider() + "-" +
                    apiDTOFromProperties.getName() + "-" + apiDTOFromProperties.getVersion();
            RestApiUtil.handleInternalServerError(errorMessage, e, log);
        }
        return null;
    }

    /**
     * Validate a provided WSDL definition via a URL or a file/zip
     *
     * @param url WSDL URL
     * @param fileInputStream file/zip input stream
     * @param fileDetail file/zip details
     * @param messageContext messageContext object
     * @return WSDL validation response
     * @throws APIManagementException when error occurred during validation
     */
    @Override
    public Response validateWSDLDefinition(String url, InputStream fileInputStream, Attachment fileDetail,
                                           MessageContext messageContext) throws APIManagementException {
        Map validationResponseMap = validateWSDL(url, fileInputStream, fileDetail);

        WSDLValidationResponseDTO validationResponseDTO =
                (WSDLValidationResponseDTO)validationResponseMap.get(RestApiConstants.RETURN_DTO);
        return Response.ok().entity(validationResponseDTO).build();
    }

    /**
     * Validate the provided input parameters and returns the validation response DTO (for REST API)
     *  and the intermediate model as a Map
     *
     * @param url WSDL url
     * @param fileInputStream file data stream
     * @param fileDetail file details
     * @return the validation response DTO (for REST API) and the intermediate model as a Map
     * @throws APIManagementException if error occurred during validation of the WSDL
     */
    private Map validateWSDL(String url, InputStream fileInputStream, Attachment fileDetail) throws APIManagementException {
        handleInvalidParams(fileInputStream, fileDetail, url);
        WSDLValidationResponseDTO responseDTO;
        WSDLValidationResponse validationResponse = new WSDLValidationResponse();

        if (url != null) {
            try {
                URL wsdlUrl = new URL(url);
                validationResponse = APIMWSDLReader.validateWSDLUrl(wsdlUrl);
            } catch (MalformedURLException e) {
                RestApiUtil.handleBadRequest("Invalid/Malformed URL : " + url, log);
            }
        } else if (fileInputStream != null) {
            String filename = fileDetail.getContentDisposition().getFilename();
            try {
                if (filename.endsWith(".zip")) {
                    validationResponse =
                            APIMWSDLReader.extractAndValidateWSDLArchive(fileInputStream);
                } else if (filename.endsWith(".wsdl")) {
                    validationResponse = APIMWSDLReader.validateWSDLFile(fileInputStream);
                } else {
                    RestApiUtil.handleBadRequest("Unsupported extension type of file: " + filename, log);
                }
            } catch (APIManagementException e) {
                String errorMessage = "Internal error while validating the WSDL from file:" + filename;
                RestApiUtil.handleInternalServerError(errorMessage, e, log);
            }
        }

        responseDTO =
                APIMappingUtil.fromWSDLValidationResponseToDTO(validationResponse);

        Map response = new HashMap();
        response.put(RestApiConstants.RETURN_MODEL, validationResponse);
        response.put(RestApiConstants.RETURN_DTO, responseDTO);

        return response;
    }

    /**
     * Import a WSDL file/url or an archive and create an API. The API can be a SOAP or REST depending on the
     * provided implementationType.
     *
     * @param fileInputStream file input stream
     * @param fileDetail file details
     * @param url WSDL url
     * @param additionalProperties API object (json) including additional properties like name, version, context
     * @param implementationType SOAP or SOAPTOREST
     * @return Created API's payload
     * @throws APIManagementException when error occurred during the operation
     */
    @Override
    public Response importWSDLDefinition(InputStream fileInputStream, Attachment fileDetail, String url,
            String additionalProperties, String implementationType, MessageContext messageContext)
            throws APIManagementException {
        try {
            WSDLValidationResponse validationResponse = validateWSDLAndReset(fileInputStream, fileDetail, url);

            if (StringUtils.isEmpty(implementationType)) {
                implementationType = APIDTO.TypeEnum.SOAP.toString();
            }

            boolean isSoapToRestConvertedAPI = APIDTO.TypeEnum.SOAPTOREST.toString().equals(implementationType);
            boolean isSoapAPI = APIDTO.TypeEnum.SOAP.toString().equals(implementationType);

            APIDTO additionalPropertiesAPI = null;
            APIDTO createdApiDTO;
            URI createdApiUri;

            // Minimum requirement name, version, context and endpointConfig.
            additionalPropertiesAPI = new ObjectMapper().readValue(additionalProperties, APIDTO.class);
            additionalPropertiesAPI.setProvider(RestApiUtil.getLoggedInUsername());
            additionalPropertiesAPI.setType(APIDTO.TypeEnum.fromValue(implementationType));
            API apiToAdd = prepareToCreateAPIByDTO(additionalPropertiesAPI);
            apiToAdd.setWsdlUrl(url);
            API createdApi = null;
            if (isSoapAPI) {
                createdApi = importSOAPAPI(fileInputStream, fileDetail, url, apiToAdd);
            } else if (isSoapToRestConvertedAPI) {
                String wsdlArchiveExtractedPath = null;
                if (validationResponse.getWsdlArchiveInfo() != null) {
                    wsdlArchiveExtractedPath = validationResponse.getWsdlArchiveInfo().getLocation()
                            + File.separator + APIConstants.API_WSDL_EXTRACTED_DIRECTORY;
                }
                createdApi = importSOAPToRESTAPI(fileInputStream, fileDetail, url, wsdlArchiveExtractedPath, apiToAdd);
            } else {
                RestApiUtil.handleBadRequest("Invalid implementationType parameter", log);
            }
            createdApiDTO = APIMappingUtil.fromAPItoDTO(createdApi);
            //This URI used to set the location header of the POST response
            createdApiUri = new URI(RestApiConstants.RESOURCE_PATH_APIS + "/" + createdApiDTO.getId());
            return Response.created(createdApiUri).entity(createdApiDTO).build();
        } catch (IOException | URISyntaxException e) {
            RestApiUtil.handleInternalServerError("Error occurred while importing WSDL", e, log);
        }
        return null;
    }

    /**
     * Validates the provided WSDL and reset the streams as required
     *
     * @param fileInputStream file input stream
     * @param fileDetail file details
     * @param url WSDL url
     * @throws APIManagementException when error occurred during the operation
     */
    private WSDLValidationResponse validateWSDLAndReset(InputStream fileInputStream, Attachment fileDetail, String url)
            throws APIManagementException {
        Map validationResponseMap = validateWSDL(url, fileInputStream, fileDetail);
        WSDLValidationResponse validationResponse =
                (WSDLValidationResponse)validationResponseMap.get(RestApiConstants.RETURN_MODEL);

        if (validationResponse.getWsdlInfo() == null) {
            // Validation failure
            RestApiUtil.handleBadRequest(validationResponse.getError(), log);
        }

        if (fileInputStream != null) {
            if (fileInputStream.markSupported()) {
                // For uploading the WSDL below will require re-reading from the input stream hence resetting
                try {
                    fileInputStream.reset();
                } catch (IOException e) {
                    throw new APIManagementException("Error occurred while trying to reset the content stream of the " +
                            "WSDL", e);
                }
            } else {
                log.warn("Marking is not supported in 'fileInputStream' InputStream type: "
                        + fileInputStream.getClass() + ". Skipping validating WSDL to avoid re-reading from the " +
                        "input stream.");
            }
        }
        return validationResponse;
    }

    /**
     * Import an API from WSDL as a SOAP API
     *
     * @param fileInputStream file data as input stream
     * @param fileDetail file details
     * @param url URL of the WSDL
     * @param apiToAdd API object to be added to the system (which is not added yet)
     * @return API added api
     */
    private API importSOAPAPI(InputStream fileInputStream, Attachment fileDetail, String url, API apiToAdd) {
        try {
            APIProvider apiProvider = RestApiUtil.getLoggedInUserProvider();

            if (StringUtils.isNotBlank(url)) {
                apiToAdd.setWsdlUrl(url);
            } else if (fileDetail != null && fileInputStream != null) {
                ResourceFile wsdlResource = new ResourceFile(fileInputStream,
                        fileDetail.getContentType().toString());
                apiToAdd.setWsdlResource(wsdlResource);
            }

            //adding the api
            apiProvider.addAPI(apiToAdd);

            //add the generated swagger definition to SOAP
            APIDefinition oasParser = new OAS2Parser();
            SwaggerData swaggerData = new SwaggerData(apiToAdd);
            String apiDefinition = generateSOAPAPIDefinition(oasParser.generateAPIDefinition(swaggerData));
            apiProvider.saveSwaggerDefinition(apiToAdd, apiDefinition);
            APIIdentifier createdApiId = apiToAdd.getId();
            //Retrieve the newly added API to send in the response payload
            API createdApi = apiProvider.getAPI(createdApiId);
            return createdApi;
        } catch (APIManagementException e) {
            RestApiUtil.handleInternalServerError("Error while importing WSDL to create a SOAP API", e, log);
        }
        return null;
    }

    /**
     * Add soap parameters to the default soap api resource.
     *
     * @param apiDefinition The API definition string.
     * @return Modified api definition.
     * */
    private String generateSOAPAPIDefinition(String apiDefinition) throws APIManagementException {
        JSONParser jsonParser = new JSONParser();
        JSONObject apiJson;
        JSONObject paths;
        try {
            apiJson = (JSONObject) jsonParser.parse(apiDefinition);
            paths = (JSONObject) jsonParser.parse(RestApiPublisherUtils.getSOAPOperation());
            apiJson.replace("paths", paths);
            return apiJson.toJSONString();
        } catch (ParseException e) {
            throw new APIManagementException("Error while parsing the api definition.", e);
        }
    }

    /**
     * Import an API from WSDL as a SOAP-to-REST API
     *
     * @param fileInputStream file data as input stream
     * @param fileDetail file details
     * @param url URL of the WSDL
     * @param apiToAdd API object to be added to the system (which is not added yet)
     * @return API added api
     */
    private API importSOAPToRESTAPI(InputStream fileInputStream, Attachment fileDetail, String url,
            String wsdlArchiveExtractedPath, API apiToAdd) throws APIManagementException {
        try {
            APIProvider apiProvider = RestApiUtil.getLoggedInUserProvider();
            //adding the api
            apiProvider.addAPI(apiToAdd);

            APIIdentifier createdApiId = apiToAdd.getId();
            //Retrieve the newly added API to send in the response payload
            API createdApi = apiProvider.getAPI(createdApiId);
            String swaggerStr = "";
            if (StringUtils.isNotBlank(url)) {
                swaggerStr = SOAPOperationBindingUtils.getSoapOperationMappingForUrl(url);
            } else if (fileInputStream != null) {
                String filename = fileDetail.getContentDisposition().getFilename();
                if (filename.endsWith(".zip")) {
                    swaggerStr = SOAPOperationBindingUtils.getSoapOperationMapping(wsdlArchiveExtractedPath);;
                } else if (filename.endsWith(".wsdl")) {
                    byte[] wsdlContent = APIUtil.toByteArray(fileInputStream);
                    swaggerStr = SOAPOperationBindingUtils.getSoapOperationMapping(wsdlContent);
                } else {
                    throw new APIManagementException(ExceptionCodes.UNSUPPORTED_WSDL_FILE_EXTENSION);
                }
            }
            String updatedSwagger = updateSwagger(createdApi.getUUID(), swaggerStr);
            SequenceGenerator.generateSequencesFromSwagger(updatedSwagger, apiToAdd.getId());
            return createdApi;
        } catch (FaultGatewaysException | IOException e) {
            throw new APIManagementException("Error while importing WSDL to create a SOAP-to-REST API", e);
        }
    }

    /**
     * Retrieve the WSDL of an API
     *
     * @param apiId UUID of the API
     * @param ifNoneMatch If-None-Match header value
     * @return the WSDL of the API (can be a file or zip archive)
     * @throws APIManagementException when error occurred while trying to retrieve the WSDL
     */
    @Override
    public Response getWSDLOfAPI(String apiId, String ifNoneMatch, MessageContext messageContext)
            throws APIManagementException {
        try {
            APIProvider apiProvider = RestApiUtil.getLoggedInUserProvider();
            String tenantDomain = RestApiUtil.getLoggedInUserTenantDomain();
            //this will fail if user does not have access to the API or the API does not exist
            APIIdentifier apiIdentifier = APIMappingUtil.getAPIIdentifierFromUUID(apiId, tenantDomain);
            ResourceFile getWSDLResponse = apiProvider.getWSDL(apiIdentifier);
            return RestApiUtil.getResponseFromResourceFile(apiIdentifier.toString(), getWSDLResponse);
        } catch (APIManagementException e) {
            //Auth failure occurs when cross tenant accessing APIs. Sends 404, since we don't need
            // to expose the existence of the resource
            if (RestApiUtil.isDueToResourceNotFound(e) || RestApiUtil.isDueToAuthorizationFailure(e)) {
                RestApiUtil.handleResourceNotFoundError(RestApiConstants.RESOURCE_API, apiId, e, log);
            } else if (isAuthorizationFailure(e)) {
                RestApiUtil
                        .handleAuthorizationFailure("Authorization failure while retrieving wsdl of API: "
                                        + apiId, e, log);
            } else {
                throw e;
            }
        }
        return null;
    }

    /**
     * Update the WSDL of an API
     *
     * @param apiId UUID of the API
     * @param fileInputStream file data as input stream
     * @param fileDetail file details
     * @param url URL of the WSDL
     * @return 200 OK response if the operation is successful. 400 if the provided inputs are invalid. 500 if a server
     *  error occurred.
     * @throws APIManagementException when error occurred while trying to retrieve the WSDL
     */
    @Override
    public Response updateWSDLOfAPI(String apiId, InputStream fileInputStream, Attachment fileDetail, String url,
           String ifMatch, MessageContext messageContext) throws APIManagementException {

        validateWSDLAndReset(fileInputStream, fileDetail, url);
        APIProvider apiProvider = RestApiUtil.getLoggedInUserProvider();
        String tenantDomain = RestApiUtil.getLoggedInUserTenantDomain();
        API api = apiProvider.getAPIbyUUID(apiId, tenantDomain);
        if (StringUtils.isNotBlank(url)) {
            api.setWsdlUrl(url);
            api.setWsdlResource(null);
            apiProvider.updateWsdlFromUrl(api);
        } else {
            ResourceFile wsdlResource = new ResourceFile(fileInputStream,
                    fileDetail.getContentType().toString());
            api.setWsdlResource(wsdlResource);
            api.setWsdlUrl(null);
            apiProvider.updateWsdlFromResourceFile(api);
        }
        return Response.ok().build();
    }

    @Override
    public Response apisChangeLifecyclePost(String action, String apiId, String lifecycleChecklist,
            String ifMatch, MessageContext messageContext) {
        //pre-processing
        String[] checkListItems = lifecycleChecklist != null ? lifecycleChecklist.split(",") : new String[0];

        try {
            APIProvider apiProvider = RestApiUtil.getLoggedInUserProvider();
            String tenantDomain = RestApiUtil.getLoggedInUserTenantDomain();
            APIIdentifier apiIdentifier = APIMappingUtil.getAPIIdentifierFromUUID(apiId, tenantDomain);
            Map<String, Object> apiLCData = apiProvider.getAPILifeCycleData(apiIdentifier);
            String[] nextAllowedStates = (String[]) apiLCData.get(APIConstants.LC_NEXT_STATES);
            if (!ArrayUtils.contains(nextAllowedStates, action)) {
                RestApiUtil.handleBadRequest(
                        "Action '" + action + "' is not allowed. Allowed actions are " + Arrays
                                .toString(nextAllowedStates), log);
            }

            //check and set lifecycle check list items including "Deprecate Old Versions" and "Require Re-Subscription".
            for (String checkListItem : checkListItems) {
                String[] attributeValPair = checkListItem.split(":");
                if (attributeValPair.length == 2) {
                    String checkListItemName = attributeValPair[0].trim();
                    boolean checkListItemValue = Boolean.valueOf(attributeValPair[1].trim());
                    apiProvider.checkAndChangeAPILCCheckListItem(apiIdentifier, checkListItemName, checkListItemValue);
                }
            }

            //todo: check if API's tiers are properly set before Publishing
            APIStateChangeResponse stateChangeResponse = apiProvider.changeLifeCycleStatus(apiIdentifier, action);

            //returns the current lifecycle state
            LifecycleStateDTO stateDTO = getLifecycleState(apiIdentifier, apiId);

            WorkflowResponseDTO workflowResponseDTO = APIMappingUtil
                    .toWorkflowResponseDTO(stateDTO, stateChangeResponse);
            return Response.ok().entity(workflowResponseDTO).build();
        } catch (APIManagementException e) {
            //Auth failure occurs when cross tenant accessing APIs. Sends 404, since we don't need to expose the existence of the resource
            if (RestApiUtil.isDueToResourceNotFound(e) || RestApiUtil.isDueToAuthorizationFailure(e)) {
                RestApiUtil.handleResourceNotFoundError(RestApiConstants.RESOURCE_API, apiId, e, log);
            } else if (isAuthorizationFailure(e)) {
                RestApiUtil.handleAuthorizationFailure(
                        "Authorization failure while updating the lifecycle of API " + apiId, e, log);
            } else {
                RestApiUtil.handleInternalServerError("Error while updating lifecycle of API " + apiId, e, log);
            }
        } catch (FaultGatewaysException e) {
            String errorMessage = "Error while updating the API in Gateway " + apiId;
            RestApiUtil.handleInternalServerError(errorMessage, e, log);
        }
        return null;
    }

    @Override
    public Response apisCopyApiPost(String newVersion, String apiId, Boolean defaultVersion,
                                    MessageContext messageContext) {
        URI newVersionedApiUri;
        APIDTO newVersionedApi;
        try {
            APIProvider apiProvider = RestApiUtil.getLoggedInUserProvider();
            String tenantDomain = RestApiUtil.getLoggedInUserTenantDomain();
            API api = apiProvider.getAPIbyUUID(apiId, tenantDomain);
            APIIdentifier apiIdentifier = api.getId();
            if (defaultVersion) {
                api.setAsDefaultVersion(true);
            }
            //creates the new version
            apiProvider.createNewAPIVersion(api, newVersion);

            //get newly created API to return as response
            APIIdentifier apiNewVersionedIdentifier =
                    new APIIdentifier(apiIdentifier.getProviderName(), apiIdentifier.getApiName(), newVersion);
            newVersionedApi = APIMappingUtil.fromAPItoDTO(apiProvider.getAPI(apiNewVersionedIdentifier));
            //This URI used to set the location header of the POST response
            newVersionedApiUri =
                    new URI(RestApiConstants.RESOURCE_PATH_APIS + "/" + newVersionedApi.getId());
            return Response.created(newVersionedApiUri).entity(newVersionedApi).build();
        } catch (APIManagementException | DuplicateAPIException e) {
            if (RestApiUtil.isDueToResourceAlreadyExists(e)) {
                String errorMessage = "Requested new version " + newVersion + " of API " + apiId + " already exists";
                RestApiUtil.handleResourceAlreadyExistsError(errorMessage, e, log);
            } else if (RestApiUtil.isDueToResourceNotFound(e) || RestApiUtil.isDueToAuthorizationFailure(e)) {
                //Auth failure occurs when cross tenant accessing APIs. Sends 404, since we don't need to expose the existence of the resource
                RestApiUtil.handleResourceNotFoundError(RestApiConstants.RESOURCE_API, apiId, e, log);
            } else if (isAuthorizationFailure(e)) {
                RestApiUtil.handleAuthorizationFailure("Authorization failure while copying API : " + apiId, e, log);
            } else {
                String errorMessage = "Error while copying API : " + apiId;
                RestApiUtil.handleInternalServerError(errorMessage, e, log);
            }
        } catch (URISyntaxException e) {
            String errorMessage = "Error while retrieving API location of " + apiId;
            RestApiUtil.handleInternalServerError(errorMessage, e, log);
        }
        return null;
    }

    /**
     * Exports an API from API Manager for a given API using the ApiId. ID. Meta information, API icon, documentation,
     * WSDL and sequences are exported. This service generates a zipped archive which contains all the above mentioned
     * resources for a given API.
     *
     * @param apiId          UUID of an API
     * @param name           Name of the API that needs to be exported
     * @param version        Version of the API that needs to be exported
     * @param providerName   Provider name of the API that needs to be exported
     * @param format         Format of output documents. Can be YAML or JSON
     * @param preserveStatus Preserve API status on export
     * @return
     */
    @Override
    public Response apisExportGet(String apiId, String name, String version, String providerName, String format,
                                  Boolean preserveStatus, MessageContext messageContext)
            throws APIManagementException {
        ExportApiUtil exportApiUtil = new ExportApiUtil();
        if (apiId == null) {

            return exportApiUtil.exportApiOrApiProductByParams(name, version, providerName, format, preserveStatus, RestApiConstants.RESOURCE_API);
        } else {
            try {
                String tenantDomain = RestApiUtil.getLoggedInUserTenantDomain();
                APIIdentifier apiIdentifier = APIMappingUtil.getAPIIdentifierFromUUID(apiId, tenantDomain);
                return exportApiUtil.exportApiById(apiIdentifier, preserveStatus, format);
            } catch (APIManagementException e) {
                if (RestApiUtil.isDueToResourceNotFound(e) || RestApiUtil.isDueToAuthorizationFailure(e)) {
                    RestApiUtil.handleResourceNotFoundError(RestApiConstants.RESOURCE_API, apiId, e, log);
                } else if (isAuthorizationFailure(e)) {
                    RestApiUtil.handleAuthorizationFailure(
                            "Authorization failure while exporting the  API " + apiId, e, log);
                } else {
                    RestApiUtil.handleInternalServerError("Error while exporting the API " + apiId, e, log);
                }
            }
        }
        return null;
    }

    /**
     * Import a GraphQL Schema
     * @param type APIType
     * @param fileInputStream input file
     * @param fileDetail file Detail
     * @param additionalProperties api object as string format
     * @param ifMatch If--Match header value
     * @param messageContext messageContext
     * @return Response with GraphQL API
     */
    @Override
    public Response apisImportGraphqlSchemaPost(String type, InputStream fileInputStream, Attachment fileDetail,
                                                String additionalProperties, String ifMatch,
                                                MessageContext messageContext) {
        APIDTO additionalPropertiesAPI = null;
        String schema = "";

        try {
            if (fileInputStream == null || StringUtils.isBlank(additionalProperties)) {
                String errorMessage = "GraphQL schema and api details cannot be empty.";
                RestApiUtil.handleBadRequest(errorMessage, log);
            } else {
                schema = IOUtils.toString(fileInputStream, RestApiConstants.CHARSET);
            }

            if (!StringUtils.isBlank(additionalProperties) && !StringUtils.isBlank(schema)) {
                if (log.isDebugEnabled()) {
                    log.debug("Deseriallizing additionalProperties: " + additionalProperties + "/n"
                            + "importing schema: " + schema);
                }
            }

            additionalPropertiesAPI = new ObjectMapper().readValue(additionalProperties, APIDTO.class);
            additionalPropertiesAPI.setType(APIDTO.TypeEnum.GRAPHQL);
            APIProvider apiProvider = RestApiUtil.getLoggedInUserProvider();
            API apiToAdd = prepareToCreateAPIByDTO(additionalPropertiesAPI);

            //adding the api
            apiProvider.addAPI(apiToAdd);

            //Save swagger definition of graphQL
            APIDefinition parser = new OAS3Parser();
            SwaggerData swaggerData = new SwaggerData(apiToAdd);
            String apiDefinition = parser.generateAPIDefinition(swaggerData);
            apiProvider.saveSwagger20Definition(apiToAdd.getId(), apiDefinition);

            APIIdentifier createdApiId = apiToAdd.getId();
            apiProvider.saveGraphqlSchemaDefinition(apiToAdd, schema);

            //Retrieve the newly added API to send in the response payload
            API createdApi = apiProvider.getAPI(createdApiId);

            APIDTO createdApiDTO = APIMappingUtil.fromAPItoDTO(createdApi);

            //This URI used to set the location header of the POST response
            URI createdApiUri = new URI(RestApiConstants.RESOURCE_PATH_APIS + "/" + createdApiDTO.getId());
            return Response.created(createdApiUri).entity(createdApiDTO).build();
        } catch (APIManagementException e) {
            String errorMessage = "Error while adding new API : " + additionalPropertiesAPI.getProvider() + "-" +
                additionalPropertiesAPI.getName() + "-" + additionalPropertiesAPI.getVersion() + " - " + e.getMessage();
            RestApiUtil.handleInternalServerError(errorMessage, e, log);
        } catch (URISyntaxException e) {
            String errorMessage = "Error while retrieving API location : " + additionalPropertiesAPI.getProvider() + "-"
                    + additionalPropertiesAPI.getName() + "-" + additionalPropertiesAPI.getVersion();
            RestApiUtil.handleInternalServerError(errorMessage, e, log);
    } catch (IOException e) {
            String errorMessage = "Error while retrieving content from file : " + additionalPropertiesAPI.getProvider()
                    + "-" + additionalPropertiesAPI.getName() + "-" + additionalPropertiesAPI.getVersion();
            RestApiUtil.handleInternalServerError(errorMessage, e, log);
    }
        return null;
    }
    /**
     * Validate graphQL Schema
     * @param fileInputStream  input file
     * @param fileDetail file Detail
     * @param messageContext messageContext
     * @return Validation response
     */
    @Override
    public Response apisValidateGraphqlSchemaPost(InputStream fileInputStream, Attachment fileDetail, MessageContext messageContext) {

        String errorMessage = "";
        String schema;
        TypeDefinitionRegistry typeRegistry;
        Set<SchemaValidationError> validationErrors;
        boolean isValid = false;
        SchemaParser schemaParser = new SchemaParser();
        GraphQLSchemaDefinition graphql = new GraphQLSchemaDefinition();
        GraphQLValidationResponseDTO validationResponse = new GraphQLValidationResponseDTO();
        String filename = fileDetail.getContentDisposition().getFilename();

        try {
            if (filename.endsWith(".graphql") || filename.endsWith(".txt") || filename.endsWith(".sdl")) {
                schema = IOUtils.toString(fileInputStream, RestApiConstants.CHARSET);
                if (schema.isEmpty()) {
                    errorMessage = "GraphQL Schema cannot be empty or null to validate it";
                    RestApiUtil.handleBadRequest(errorMessage, log);
                }
                typeRegistry = schemaParser.parse(schema);
                GraphQLSchema graphQLSchema = UnExecutableSchemaGenerator.makeUnExecutableSchema(typeRegistry);
                SchemaValidator schemaValidation = new SchemaValidator();
                validationErrors = schemaValidation.validateSchema(graphQLSchema);

                if (validationErrors.toArray().length > 0) {
                    errorMessage = "InValid Schema";
                } else {
                    isValid = true;
                    validationResponse.setIsValid(isValid);
                    GraphQLValidationResponseGraphQLInfoDTO graphQLInfo = new GraphQLValidationResponseGraphQLInfoDTO();
                    List<URITemplate> operationList = graphql.extractGraphQLOperationList(schema, null);
                    List<APIOperationsDTO> operationArray = APIMappingUtil.fromURITemplateListToOprationList(operationList);
                    graphQLInfo.setOperations(operationArray);
                    GraphQLSchemaDTO schemaObj = new GraphQLSchemaDTO();
                    schemaObj.setSchemaDefinition(schema);
                    graphQLInfo.setGraphQLSchema(schemaObj);
                    validationResponse.setGraphQLInfo(graphQLInfo);
                }
            }
            else {
                RestApiUtil.handleBadRequest("Unsupported extension type of file: " + filename, log);
            }
        } catch (SchemaProblem | IOException e) {
            errorMessage = e.getMessage();
        }

        if(!isValid) {
            validationResponse.setIsValid(isValid);
            validationResponse.setErrorMessage(errorMessage);
        }
        return Response.ok().entity(validationResponse).build();
    }

    /**
     * Generates Mock response examples for Inline prototyping
     * of a swagger
     *
     * @param apiId API Id
     * @param ifNoneMatch If-None-Match header value
     * @param messageContext message context
     * @return apiDefinition
     * @throws APIManagementException
     */
    @Override
    public Response generateMockScripts(String apiId, String ifNoneMatch, MessageContext messageContext) throws APIManagementException {
        String tenantDomain = RestApiUtil.getLoggedInUserTenantDomain();
        APIProvider apiProvider = RestApiUtil.getLoggedInUserProvider();
        API originalAPI = apiProvider.getAPIbyUUID(apiId, tenantDomain);
        APIIdentifier apiIdentifier = originalAPI.getId();
        String apiDefinition = apiProvider.getOpenAPIDefinition(apiIdentifier);
        apiDefinition=String.valueOf(OASParserUtil.generateExamples(apiDefinition).get(APIConstants.SWAGGER));
        apiProvider.saveSwaggerDefinition(originalAPI,apiDefinition);
        return Response.ok().entity(apiDefinition).build();
    }

    /**
     * Extract GraphQL Operations from given schema
     * @param schema graphQL Schema
     * @return the arrayList of APIOperationsDTOextractGraphQLOperationList
     *
     */
    public List<APIOperationsDTO> extractGraphQLOperationList(String schema) {
        List<APIOperationsDTO> operationArray = new ArrayList<>();
        SchemaParser schemaParser = new SchemaParser();
        TypeDefinitionRegistry typeRegistry = schemaParser.parse(schema);
        Map<java.lang.String, TypeDefinition> operationList = typeRegistry.types();
        for (Map.Entry<String, TypeDefinition> entry : operationList.entrySet()) {
            if (entry.getValue().getName().equals(APIConstants.GRAPHQL_QUERY) ||
                    entry.getValue().getName().equals(APIConstants.GRAPHQL_MUTATION)
                    || entry.getValue().getName().equals(APIConstants.GRAPHQL_SUBSCRIPTION)) {
                for (FieldDefinition fieldDef : ((ObjectTypeDefinition) entry.getValue()).getFieldDefinitions()) {
                    APIOperationsDTO operation = new APIOperationsDTO();
                    operation.setVerb(entry.getKey());
                    operation.setTarget(fieldDef.getName());
                    operationArray.add(operation);
                }
            }
        }
        return operationArray;
    }

    @Override
    public Response apisApiIdSubscriptionPoliciesGet(String apiId, String ifNoneMatch, String xWSO2Tenant,
                                                     MessageContext messageContext) {
        APIDTO apiInfo = getAPIByID(apiId);
        List<Tier> availableThrottlingPolicyList = new ThrottlingPoliciesApiServiceImpl()
                .getThrottlingPolicyList(ThrottlingPolicyDTO.PolicyLevelEnum.SUBSCRIPTION.toString());

        if (apiInfo != null ) {
            List<String> apiPolicies = apiInfo.getPolicies();
            if (apiPolicies != null && !apiPolicies.isEmpty()) {
                List<Tier> apiThrottlingPolicies = new ArrayList<>();
                for (Tier tier : availableThrottlingPolicyList) {
                    if (apiPolicies.contains(tier.getName())) {
                        apiThrottlingPolicies.add(tier);
                    }
                }
                return Response.ok().entity(apiThrottlingPolicies).build();
            }
        }
        return null;
    }

    /**
     * Retrieve deployment status of APIs in cloud clusters
     * @return Deployment status response
     */
    @Override
    public Response deploymentsGetStatus(String apiId,MessageContext messageContext) throws APIManagementException{
        String tenantDomain = RestApiUtil.getLoggedInUserTenantDomain();
        APIIdentifier apiIdentifier = APIMappingUtil.getAPIIdentifierFromUUID(apiId, tenantDomain);
        //APIProvider apiProvider = RestApiUtil.getLoggedInUserProvider();
        DeploymentStatusListDTO deploymentStatusListDTO = APIMappingUtil.fromDeploymentStatustoDTO(apiIdentifier);
        return Response.ok().entity(deploymentStatusListDTO).build();
    }

    private APIDTO getAPIByID(String apiId) {
        try {
            String tenantDomain = RestApiUtil.getLoggedInUserTenantDomain();
            APIProvider apiProvider = RestApiUtil.getLoggedInUserProvider();
            API api = apiProvider.getAPIbyUUID(apiId, tenantDomain);
            return APIMappingUtil.fromAPItoDTO(api);
        } catch (APIManagementException e) {
            //Auth failure occurs when cross tenant accessing APIs. Sends 404, since we don't need
            // to expose the existence of the resource
            if (RestApiUtil.isDueToResourceNotFound(e) || RestApiUtil.isDueToAuthorizationFailure(e)) {
                RestApiUtil.handleResourceNotFoundError(RestApiConstants.RESOURCE_API, apiId, e, log);
            } else if (isAuthorizationFailure(e)) {
                RestApiUtil.handleAuthorizationFailure("User is not authorized to access the API", e, log);
            } else {
                String errorMessage = "Error while retrieving API : " + apiId;
                RestApiUtil.handleInternalServerError(errorMessage, e, log);
            }
        }
        return null;
    }

    /**
     * Validate the provided OpenAPI definition (via file or url) and return a Map with the validation response
     * information.
     *
     * @param url OpenAPI definition url
     * @param fileInputStream file as input stream
     * @param returnContent whether to return the content of the definition in the response DTO
     * @return Map with the validation response information. A value with key 'dto' will have the response DTO
     *  of type OpenAPIDefinitionValidationResponseDTO for the REST API. A value with key 'model' will have the
     *  validation response of type APIDefinitionValidationResponse coming from the impl level.
     */
    private Map validateOpenAPIDefinition(String url, InputStream fileInputStream, Attachment fileDetail,
           Boolean returnContent) throws APIManagementException {
        //validate inputs
        handleInvalidParams(fileInputStream, fileDetail, url);

        OpenAPIDefinitionValidationResponseDTO responseDTO;
        APIDefinitionValidationResponse validationResponse = new APIDefinitionValidationResponse();
        if (url != null) {
            validationResponse = OASParserUtil.validateAPIDefinitionByURL(url, returnContent);
        } else if (fileInputStream != null) {
            String filename = fileDetail.getContentDisposition().getFilename();
            try {
                if (filename.endsWith(".zip")) {
                    validationResponse =
                            OASParserUtil. extractAndValidateOpenAPIArchive(fileInputStream,returnContent);
                } else  {
                    String openAPIContent = IOUtils.toString(fileInputStream, RestApiConstants.CHARSET);
                    validationResponse = OASParserUtil.validateAPIDefinition(openAPIContent, returnContent);
                }
            } catch (IOException e) {
                RestApiUtil.handleInternalServerError("Error while reading file content", e, log);
            }
        }
        responseDTO = APIMappingUtil.getOpenAPIDefinitionValidationResponseFromModel(validationResponse,
                returnContent);

        Map response = new HashMap();
        response.put(RestApiConstants.RETURN_MODEL, validationResponse);
        response.put(RestApiConstants.RETURN_DTO, responseDTO);
        return response;
    }

    /**
     * Validate API import definition/validate definition parameters
     *
     * @param fileInputStream file content stream
     * @param url             URL of the definition
     */
    private void handleInvalidParams(InputStream fileInputStream, Attachment fileDetail, String url) {

        String msg = "";
        boolean isFileSpecified = fileInputStream != null && fileDetail != null &&
                fileDetail.getContentDisposition() != null && fileDetail.getContentDisposition().getFilename() != null;
        if (url == null && !isFileSpecified) {
            msg = "Either 'file' or 'url' should be specified";
        }

        if (isFileSpecified && url != null) {
            msg = "Only one of 'file' and 'url' should be specified";
        }

        if (StringUtils.isNotBlank(msg)) {
            RestApiUtil.handleBadRequest(msg, log);
        }
    }

    /**
     * This method is used to assign micro gateway labels to the DTO
     *
     * @param apiDTO API DTO
     * @param api    the API object
     * @return the API object with labels
     */
    private API assignLabelsToDTO(APIDTO apiDTO, API api) {

        if (apiDTO.getLabels() != null) {
            List<String> labels = apiDTO.getLabels();
            List<Label> labelList = new ArrayList<>();
            for (String label : labels) {
                Label mgLabel = new Label();
                mgLabel.setName(label);
                labelList.add(mgLabel);
            }
            api.setGatewayLabels(labelList);
        }
        return api;
    }

    /**
     * To check whether a particular exception is due to access control restriction.
     *
     * @param e Exception object.
     * @return true if the the exception is caused due to authorization failure.
     */
    private boolean isAuthorizationFailure(Exception e) {
        String errorMessage = e.getMessage();
        return errorMessage != null && errorMessage.contains(APIConstants.UN_AUTHORIZED_ERROR_MESSAGE);
    }


    /***
     * To check if the API is modified or not when the given sequence is in API.
     *
     * @param api
     * @param mediation
     * @return if the API is modified or not
     */
    private boolean isAPIModified(API api, Mediation mediation) {

        if (mediation != null) {
            String sequenceName;
            if (APIConstants.API_CUSTOM_SEQUENCE_TYPE_IN.equalsIgnoreCase(mediation.getType())) {
                sequenceName = api.getInSequence();
                if (isSequenceExistsInAPI(sequenceName, mediation)) {
                    api.setInSequence(null);
                    return true;
                }
            } else if (APIConstants.API_CUSTOM_SEQUENCE_TYPE_OUT.equalsIgnoreCase(mediation.getType())) {
                sequenceName = api.getOutSequence();
                if (isSequenceExistsInAPI(sequenceName, mediation)) {
                    api.setOutSequence(null);
                    return true;
                }
            } else {
                sequenceName = api.getFaultSequence();
                if (isSequenceExistsInAPI(sequenceName, mediation)) {
                    api.setFaultSequence(null);
                    return true;
                }
            }
        }
        return false;
    }

    private boolean isSequenceExistsInAPI(String sequenceName, Mediation mediation) {

        return StringUtils.isNotEmpty(sequenceName) && mediation.getName().equals(sequenceName);
    }

    /**
     * Returns the mediation policy name specify inside mediation config
     *
     * @param config mediation config content
     * @return name of the mediation policy or null
     */
    public String getMediationNameFromConfig(String config) {
        try {
            //convert xml content in to json
            String configInJson = XML.toJSONObject(config).toString();
            JSONParser parser = new JSONParser();
            //Extracting mediation policy name from the json string
            JSONObject jsonObject = (JSONObject) parser.parse(configInJson);
            JSONObject rootObject = (JSONObject) jsonObject.get(APIConstants.MEDIATION_SEQUENCE_ELEM);
            String name = rootObject.get(APIConstants.POLICY_NAME_ELEM).toString();
            return name + APIConstants.MEDIATION_CONFIG_EXT;
        } catch (JSONException e) {
            log.error("JSON Error occurred while converting the mediation config string to json", e);
        } catch (ParseException e) {
            log.error("Parser Error occurred while parsing config json string in to json object", e);
        }
        return null;
    }

    /**
     * Check the existence of the mediation policy
     *
     * @param mediationResourcePath mediation config content
     *
     */
    public void checkMediationPolicy(APIProvider apiProvider, String mediationResourcePath, String name) throws APIManagementException {
        if (apiProvider.checkIfResourceExists(mediationResourcePath)) {
            throw new APIManagementException(ExceptionCodes.MEDIATION_POLICY_API_ALREADY_EXISTS);
        }
        if (StringUtils.isNotBlank(name) && name.length() > APIConstants.MAX_LENGTH_MEDIATION_POLICY_NAME) {
            throw new APIManagementException(ExceptionCodes.from(ExceptionCodes.MEDIATION_POLICY_NAME_TOO_LONG,
                    APIConstants.MAX_LENGTH_MEDIATION_POLICY_NAME + ""));
        }
    }
    /**
     * validate user inout scopes
     *
     * @param api api information
     * @throws APIManagementException throw if validation failure
     */
    private void validateScopes(API api) throws APIManagementException {

        APIIdentifier apiId = api.getId();
        String username = RestApiUtil.getLoggedInUsername();
        String tenantDomain = RestApiUtil.getLoggedInUserTenantDomain();
        int tenantId = APIUtil.getTenantIdFromTenantDomain(tenantDomain);
        APIProvider apiProvider = RestApiUtil.getProvider(username);
        Set<Scope> sharedAPIScopes = new HashSet<>();

        for (Scope scope : api.getScopes()) {
            String scopeName = scope.getKey();
            if (!(APIUtil.isAllowedScope(scopeName))) {
                // Check if each scope key is already assigned as a local scope to a different API which is also not a
                // different version of the same API. If true, return error.
                // If false, check if the scope key is already defined as a shared scope. If so, do not honor the
                // other scope attributes (description, role bindings) in the request payload, replace them with
                // already defined values for the existing shared scope.
                if (apiProvider.isScopeKeyAssignedLocally(apiId, scopeName, tenantId)) {
                    RestApiUtil
                            .handleBadRequest("Scope " + scopeName + " is already assigned locally by another "
                                    + "API", log);
                } else if (apiProvider.isSharedScopeNameExists(scopeName, tenantDomain)) {
                    sharedAPIScopes.add(scope);
                    continue;
                }
            }

            //set display name as empty if it is not provided
            if (StringUtils.isBlank(scope.getName())) {
                scope.setName(scopeName);
            }

            //set description as empty if it is not provided
            if (StringUtils.isBlank(scope.getDescription())) {
                scope.setDescription("");
            }
            if (scope.getRoles() != null) {
                for (String aRole : scope.getRoles().split(",")) {
                    boolean isValidRole = APIUtil.isRoleNameExist(username, aRole);
                    if (!isValidRole) {
                        String error = "Role '" + aRole + "' does not exist.";
                        RestApiUtil.handleBadRequest(error, log);
                    }
                }
            }
        }

        apiProvider.validateSharedScopes(sharedAPIScopes, tenantDomain);
    }

    /**
     * Send HTTP HEAD request to test the endpoint url
     *
     * @param urlVal url for which the HEAD request is sent
     * @return ApiEndpointValidationResponseDTO Response DTO containing validity information of the HEAD request made
     * to test the endpoint url
     */
    public static ApiEndpointValidationResponseDTO sendHttpHEADRequest(String urlVal) {

        ApiEndpointValidationResponseDTO apiEndpointValidationResponseDTO = new ApiEndpointValidationResponseDTO();
        HttpHead head = new HttpHead(urlVal);
        org.apache.commons.httpclient.HttpClient client = new org.apache.commons.httpclient.HttpClient();
        // extract the host name and add the Host http header for sanity
        head.addHeader("Host", urlVal.replaceAll("https?://", "").
                replaceAll("(/.*)?", ""));
        client.getParams().setParameter("http.socket.timeout", 4000);
        client.getParams().setParameter("http.connection.timeout", 4000);
        HttpMethod method = new HeadMethod(urlVal);

        if (System.getProperty(APIConstants.HTTP_PROXY_HOST) != null &&
                System.getProperty(APIConstants.HTTP_PROXY_PORT) != null) {
            log.debug("Proxy configured, hence routing through configured proxy");
            String proxyHost = System.getProperty(APIConstants.HTTP_PROXY_HOST);
            String proxyPort = System.getProperty(APIConstants.HTTP_PROXY_PORT);
            client.getParams().setParameter(ConnRoutePNames.DEFAULT_PROXY,
                    new HttpHost(proxyHost, Integer.parseInt(proxyPort)));
        }
        try {
            int statusCode = client.executeMethod(method);
            apiEndpointValidationResponseDTO.setStatusCode(statusCode);
            apiEndpointValidationResponseDTO.setStatusMessage(HttpStatus.getStatusText(statusCode));
        } catch (UnknownHostException e) {
            log.error("UnknownHostException occurred while sending the HEAD request to the given endpoint url:", e);
            apiEndpointValidationResponseDTO.setError("Unknown Host");
        } catch (IOException e) {
            log.error("Error occurred while sending the HEAD request to the given endpoint url:", e);
            apiEndpointValidationResponseDTO.setError("Connection error");
        } finally {
            method.releaseConnection();
        }
        return apiEndpointValidationResponseDTO;
    }
}<|MERGE_RESOLUTION|>--- conflicted
+++ resolved
@@ -2652,10 +2652,7 @@
                 fileName = seqElement.getAttributeValue(new QName("name"));
                 //Constructing mediation resource path
                 mediationResourcePath = mediationResourcePath + fileName;
-<<<<<<< HEAD
-=======
                 checkMediationPolicy(apiProvider, mediationResourcePath, fileName);
->>>>>>> 67393e26
                 if (APIConstants.MEDIATION_SEQUENCE_ELEM.equals(localName)) {
                     ResourceFile contentFile = new ResourceFile(inSequenceStream, fileContentType);
                     //Adding api specific mediation policy
