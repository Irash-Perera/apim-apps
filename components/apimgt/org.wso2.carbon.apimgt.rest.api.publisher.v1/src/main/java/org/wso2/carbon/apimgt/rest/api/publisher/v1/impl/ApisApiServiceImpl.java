/*
 * Copyright (c) 2019 WSO2 Inc. (http://www.wso2.org) All Rights Reserved.
 *
 * WSO2 Inc. licenses this file to you under the Apache License,
 * Version 2.0 (the "License"); you may not use this file except
 * in compliance with the License.
 * You may obtain a copy of the License at
 *
 *   http://www.apache.org/licenses/LICENSE-2.0
 *
 * Unless required by applicable law or agreed to in writing,
 * software distributed under the License is distributed on an
 * "AS IS" BASIS, WITHOUT WARRANTIES OR CONDITIONS OF ANY
 * KIND, either express or implied.  See the License for the
 * specific language governing permissions and limitations
 * under the License.
 */

package org.wso2.carbon.apimgt.rest.api.publisher.v1.impl;

import com.amazonaws.SdkClientException;
import com.amazonaws.auth.AWSCredentialsProvider;
import com.amazonaws.auth.AWSStaticCredentialsProvider;
import com.amazonaws.auth.BasicAWSCredentials;
import com.amazonaws.auth.InstanceProfileCredentialsProvider;
import com.amazonaws.services.lambda.AWSLambda;
import com.amazonaws.services.lambda.AWSLambdaClientBuilder;
import com.amazonaws.services.lambda.model.*;
import com.fasterxml.jackson.databind.ObjectMapper;
import com.fasterxml.jackson.databind.module.SimpleModule;
import com.google.gson.Gson;
import graphql.language.FieldDefinition;
import graphql.language.ObjectTypeDefinition;
import graphql.language.TypeDefinition;
import graphql.schema.GraphQLSchema;
import graphql.schema.idl.SchemaParser;
import graphql.schema.idl.TypeDefinitionRegistry;
import graphql.schema.idl.UnExecutableSchemaGenerator;
import graphql.schema.idl.errors.SchemaProblem;
import graphql.schema.validation.SchemaValidationError;
import graphql.schema.validation.SchemaValidator;

import io.swagger.oas.inflector.examples.ExampleBuilder;
import io.swagger.oas.inflector.examples.models.Example;
import io.swagger.oas.inflector.processors.JsonNodeExampleSerializer;
import io.swagger.util.Json;
import io.swagger.v3.oas.models.OpenAPI;
import io.swagger.v3.oas.models.PathItem;
import io.swagger.v3.oas.models.media.Schema;
import io.swagger.v3.parser.OpenAPIV3Parser;
import io.swagger.v3.parser.core.models.SwaggerParseResult;

import org.apache.axiom.util.base64.Base64Utils;

import org.apache.axiom.om.OMElement;
import org.apache.commons.collections.CollectionUtils;
import org.apache.commons.collections.MapUtils;
import org.apache.commons.io.IOUtils;
import org.apache.commons.lang3.ArrayUtils;
import org.apache.commons.lang3.StringUtils;
import org.apache.commons.logging.Log;
import org.apache.commons.logging.LogFactory;
import org.apache.cxf.jaxrs.ext.MessageContext;
import org.apache.http.client.methods.CloseableHttpResponse;
import org.apache.http.client.methods.HttpGet;
import org.apache.http.client.methods.HttpPut;
import org.apache.http.entity.StringEntity;
import org.apache.http.impl.client.CloseableHttpClient;
import org.apache.cxf.jaxrs.ext.multipart.ContentDisposition;
import org.apache.cxf.phase.PhaseInterceptorChain;
import org.apache.cxf.jaxrs.ext.multipart.Attachment;
import org.json.JSONArray;
import org.json.JSONException;
import org.json.XML;
import org.json.simple.JSONObject;
import org.json.simple.parser.JSONParser;
import org.json.simple.parser.ParseException;
import org.wso2.carbon.apimgt.api.APIDefinition;
import org.wso2.carbon.apimgt.api.APIDefinitionValidationResponse;
import org.wso2.carbon.apimgt.api.APIManagementException;
import org.wso2.carbon.apimgt.api.APIProvider;
import org.wso2.carbon.apimgt.api.ExceptionCodes;
import org.wso2.carbon.apimgt.api.FaultGatewaysException;
import org.wso2.carbon.apimgt.api.MonetizationException;
import org.wso2.carbon.apimgt.api.dto.CertificateInformationDTO;
import org.wso2.carbon.apimgt.api.dto.ClientCertificateDTO;
import org.wso2.carbon.apimgt.api.model.*;
import org.wso2.carbon.apimgt.api.model.policy.APIPolicy;
import org.wso2.carbon.apimgt.api.model.policy.Policy;
import org.wso2.carbon.apimgt.api.model.policy.PolicyConstants;
import org.wso2.carbon.apimgt.impl.APIConstants;
import org.wso2.carbon.apimgt.impl.GZIPUtils;
import org.wso2.carbon.apimgt.impl.dao.ApiMgtDAO;
import org.wso2.carbon.apimgt.impl.certificatemgt.ResponseCode;
import org.wso2.carbon.apimgt.impl.definitions.GraphQLSchemaDefinition;
import org.wso2.carbon.apimgt.impl.definitions.OAS2Parser;
import org.wso2.carbon.apimgt.impl.definitions.OAS3Parser;
import org.wso2.carbon.apimgt.impl.definitions.OASParserUtil;
import org.wso2.carbon.apimgt.impl.factory.KeyManagerHolder;
<<<<<<< HEAD
=======
import org.wso2.carbon.apimgt.impl.importexport.APIImportExportException;
import org.wso2.carbon.apimgt.impl.importexport.ExportFormat;
import org.wso2.carbon.apimgt.impl.importexport.utils.APIExportUtil;
>>>>>>> 0df03eba
import org.wso2.carbon.apimgt.impl.utils.CertificateMgtUtils;
import org.wso2.carbon.apimgt.impl.wsdl.SequenceGenerator;
import org.wso2.carbon.apimgt.impl.wsdl.model.WSDLValidationResponse;
import org.wso2.carbon.apimgt.impl.wsdl.util.SOAPOperationBindingUtils;
import org.wso2.carbon.apimgt.impl.utils.APIMWSDLReader;
import org.wso2.carbon.apimgt.impl.utils.APIUtil;
import org.wso2.carbon.apimgt.impl.wsdl.util.SequenceUtils;
import org.wso2.carbon.apimgt.rest.api.publisher.v1.ApisApiService;
import org.wso2.carbon.apimgt.rest.api.publisher.v1.dto.*;
import org.wso2.carbon.apimgt.rest.api.util.impl.ExportApiUtil;
import org.wso2.carbon.core.util.CryptoException;
import org.wso2.carbon.core.util.CryptoUtil;

import java.io.BufferedReader;
import java.io.ByteArrayInputStream;
import java.io.ByteArrayOutputStream;
import java.io.File;
import java.io.InputStream;
import java.io.UnsupportedEncodingException;
import java.io.InputStreamReader;
import java.io.IOException;
import java.io.OutputStream;
import java.io.OutputStreamWriter;
import java.io.PrintWriter;
import java.lang.reflect.Field;
import java.net.HttpURLConnection;
import java.net.MalformedURLException;
import java.net.URI;
import java.net.URISyntaxException;
import java.net.URL;
import java.net.URLConnection;
import java.net.UnknownHostException;
import java.nio.charset.StandardCharsets;
import java.util.ArrayList;
import java.util.Arrays;
import java.util.HashMap;
import java.util.LinkedHashMap;
import java.util.List;
import java.util.Objects;
import java.util.Set;
import java.util.Map;

import org.wso2.carbon.apimgt.rest.api.publisher.v1.utils.CertificateRestApiUtils;
import org.wso2.carbon.apimgt.rest.api.publisher.v1.utils.RestApiPublisherUtils;
import org.wso2.carbon.apimgt.rest.api.publisher.v1.utils.mappings.APIMappingUtil;
import org.wso2.carbon.apimgt.rest.api.publisher.v1.utils.mappings.CertificateMappingUtil;
import org.wso2.carbon.apimgt.rest.api.publisher.v1.utils.mappings.DocumentationMappingUtil;
import org.wso2.carbon.apimgt.rest.api.publisher.v1.utils.mappings.ExternalStoreMappingUtil;
import org.wso2.carbon.apimgt.rest.api.publisher.v1.utils.mappings.MediationMappingUtil;
import org.wso2.carbon.apimgt.rest.api.util.RestApiConstants;
import org.wso2.carbon.apimgt.rest.api.util.dto.ErrorDTO;
import org.wso2.carbon.apimgt.rest.api.util.utils.RestApiUtil;
import org.wso2.carbon.base.ServerConfiguration;
import org.wso2.carbon.registry.api.Resource;
import org.wso2.carbon.registry.core.RegistryConstants;

import javax.ws.rs.core.MediaType;
import javax.ws.rs.core.Response;
import javax.xml.namespace.QName;

import org.apache.commons.httpclient.HttpMethod;
import org.apache.commons.httpclient.HttpStatus;
import org.apache.commons.httpclient.methods.HeadMethod;
import org.apache.http.HttpHost;
import org.apache.http.client.methods.HttpHead;
import org.apache.http.conn.params.ConnRoutePNames;
import org.wso2.carbon.utils.CarbonUtils;

public class ApisApiServiceImpl implements ApisApiService {

    private static final Log log = LogFactory.getLog(ApisApiServiceImpl.class);
    private static final String API_PRODUCT_TYPE = "APIPRODUCT";

    class APIResource {
        String verb;
        String path;

        APIResource(String verb, String path) {
            this.verb = verb;
            this.path = path;
        }

        @Override
        public String toString() {
            return "{" +
                    "verb='" + verb + '\'' +
                    ", path='" + path + '\'' +
                    '}';
        }

        @Override
        public boolean equals(Object o) {
            if (this == o) return true;

            if (!(o instanceof APIResource)) {
                return false;
            }

            APIResource that = (APIResource) o;
            return verb.equals(that.verb) &&
                    path.equals(that.path);
        }

        @Override
        public int hashCode() {
            return Objects.hash(verb, path);
        }
    }

    @Override
    public Response apisGet(Integer limit, Integer offset, String xWSO2Tenant, String query,
                            String ifNoneMatch, Boolean expand, String accept, MessageContext messageContext) {

        List<API> allMatchedApis = new ArrayList<>();
        Object apiListDTO;

        //pre-processing
        //setting default limit and offset values if they are not set
        limit = limit != null ? limit : RestApiConstants.PAGINATION_LIMIT_DEFAULT;
        offset = offset != null ? offset : RestApiConstants.PAGINATION_OFFSET_DEFAULT;
        query = query == null ? "" : query;
        expand = expand != null && expand;
        try {
            String newSearchQuery = APIUtil.constructApisGetQuery(query);

            //revert content search back to normal search by name to avoid doc result complexity and to comply with REST api practices
            if (newSearchQuery.startsWith(APIConstants.CONTENT_SEARCH_TYPE_PREFIX + "=")) {
                newSearchQuery = newSearchQuery
                        .replace(APIConstants.CONTENT_SEARCH_TYPE_PREFIX + "=", APIConstants.NAME_TYPE_PREFIX + "=");
            }

            APIProvider apiProvider = RestApiUtil.getLoggedInUserProvider();

            String tenantDomain = RestApiUtil.getLoggedInUserTenantDomain();
            boolean migrationMode = Boolean.getBoolean(RestApiConstants.MIGRATION_MODE);

            /*if (migrationMode) { // migration flow
                if (!StringUtils.isEmpty(targetTenantDomain)) {
                    tenantDomain = targetTenantDomain;
                }
                RestApiUtil.handleMigrationSpecificPermissionViolations(tenantDomain, username);
            }*/

            Map<String, Object> result = apiProvider.searchPaginatedAPIs(newSearchQuery, tenantDomain,
                    offset, limit, false);
            Set<API> apis = (Set<API>) result.get("apis");
            allMatchedApis.addAll(apis);

            apiListDTO = APIMappingUtil.fromAPIListToDTO(allMatchedApis, expand);

            //Add pagination section in the response
            Object totalLength = result.get("length");
            Integer length = 0;
            if (totalLength != null) {
                length = (Integer) totalLength;
            }

            APIMappingUtil.setPaginationParams(apiListDTO, query, offset, limit, length);

            if (APIConstants.APPLICATION_GZIP.equals(accept)) {
                try {
                    File zippedResponse = GZIPUtils.constructZippedResponse(apiListDTO);
                    return Response.ok().entity(zippedResponse)
                            .header("Content-Disposition", "attachment").
                                    header("Content-Encoding", "gzip").build();
                } catch (APIManagementException e) {
                    RestApiUtil.handleInternalServerError(e.getMessage(), e, log);
                }
            } else {
                return Response.ok().entity(apiListDTO).build();
            }
        } catch (APIManagementException e) {
            String errorMessage = "Error while retrieving APIs";
            RestApiUtil.handleInternalServerError(errorMessage, e, log);
        }
        return null;
    }

    @Override
    public Response apisPost(APIDTO body, String oasVersion, MessageContext messageContext) {
        URI createdApiUri;
        APIDTO createdApiDTO;
        try {
            APIProvider apiProvider = RestApiUtil.getLoggedInUserProvider();
            boolean isWSAPI = APIDTO.TypeEnum.WS == body.getType();

            // validate web socket api endpoint configurations
            if (isWSAPI && !RestApiPublisherUtils.isValidWSAPI(body)) {
                RestApiUtil.handleBadRequest("Endpoint URLs should be valid web socket URLs", log);
            }

            // AWS Lambda: secret key encryption while creating the API
            if (body.getEndpointConfig() != null) {
                LinkedHashMap endpointConfig = (LinkedHashMap) body.getEndpointConfig();
                if (endpointConfig.containsKey(APIConstants.AMZN_SECRET_KEY)) {
                    String secretKey = (String) endpointConfig.get(APIConstants.AMZN_SECRET_KEY);
                    if (!StringUtils.isEmpty(secretKey)) {
                        CryptoUtil cryptoUtil = CryptoUtil.getDefaultCryptoUtil();
                        String encryptedSecretKey = cryptoUtil.encryptAndBase64Encode(secretKey.getBytes());
                        endpointConfig.put(APIConstants.AMZN_SECRET_KEY, encryptedSecretKey);
                        body.setEndpointConfig(endpointConfig);
                    }
                }
            }

            API apiToAdd = prepareToCreateAPIByDTO(body);
            validateScopes(apiToAdd);
            //validate API categories
            List<APICategory> apiCategories = apiToAdd.getApiCategories();
            if (apiCategories != null && apiCategories.size() >0) {
                if (!APIUtil.validateAPICategories(apiCategories, RestApiUtil.getLoggedInUserTenantDomain())) {
                    RestApiUtil.handleBadRequest("Invalid API Category name(s) defined", log);
                }
            }
            //adding the api
            apiProvider.addAPI(apiToAdd);

            if (!isWSAPI) {
                APIDefinition oasParser;
                if (RestApiConstants.OAS_VERSION_2.equalsIgnoreCase(oasVersion)) {
                    oasParser = new OAS2Parser();
                } else {
                    oasParser = new OAS3Parser();
                }
                SwaggerData swaggerData = new SwaggerData(apiToAdd);
                String apiDefinition = oasParser.generateAPIDefinition(swaggerData);
                apiProvider.saveSwaggerDefinition(apiToAdd, apiDefinition);
            }

            APIIdentifier createdApiId = apiToAdd.getId();
            //Retrieve the newly added API to send in the response payload
            API createdApi = apiProvider.getAPI(createdApiId);
            createdApiDTO = APIMappingUtil.fromAPItoDTO(createdApi);
            //This URI used to set the location header of the POST response
            createdApiUri = new URI(RestApiConstants.RESOURCE_PATH_APIS + "/" + createdApiDTO.getId());
            return Response.created(createdApiUri).entity(createdApiDTO).build();
        } catch (APIManagementException e) {
            String errorMessage = "Error while adding new API : " + body.getProvider() + "-" +
                    body.getName() + "-" + body.getVersion() + " - " + e.getMessage();
            RestApiUtil.handleInternalServerError(errorMessage, e, log);
        } catch (URISyntaxException e) {
            String errorMessage = "Error while retrieving API location : " + body.getProvider() + "-" +
                    body.getName() + "-" + body.getVersion();
            RestApiUtil.handleInternalServerError(errorMessage, e, log);
        } catch (CryptoException e) {
            String errorMessage = "Error while encrypting the secret key of API : " + body.getProvider() + "-" +
                    body.getName() + "-" + body.getVersion() + " - " + e.getMessage();
            RestApiUtil.handleInternalServerError(errorMessage, e, log);
        }
        return null;
    }

    /**
     * Prepares the API Model object to be created using the DTO object
     *
     * @param body APIDTO of the API
     * @return API object to be created
     * @throws APIManagementException Error while creating the API
     */
    private API prepareToCreateAPIByDTO(APIDTO body) throws APIManagementException {
        APIProvider apiProvider = RestApiUtil.getLoggedInUserProvider();
        String username = RestApiUtil.getLoggedInUsername();
        List<String> apiSecuritySchemes = body.getSecurityScheme();//todo check list vs string
        if (!apiProvider.isClientCertificateBasedAuthenticationConfigured() && apiSecuritySchemes != null) {
            for (String apiSecurityScheme : apiSecuritySchemes) {
                if (apiSecurityScheme.contains(APIConstants.API_SECURITY_MUTUAL_SSL)) {
                    RestApiUtil.handleBadRequest("Mutual SSL Based authentication is not supported in this server", log);
                }
            }
        }
        if (body.getAccessControlRoles() != null) {
            String errorMessage = RestApiPublisherUtils.validateUserRoles(body.getAccessControlRoles());

            if (!errorMessage.isEmpty()) {
                RestApiUtil.handleBadRequest(errorMessage, log);
            }
        }
        if (body.getAdditionalProperties() != null) {
            String errorMessage = RestApiPublisherUtils
                    .validateAdditionalProperties(body.getAdditionalProperties());
            if (!errorMessage.isEmpty()) {
                RestApiUtil.handleBadRequest(errorMessage, log);
            }
        }
        if (body.getContext() == null) {
            RestApiUtil.handleBadRequest("Parameter: \"context\" cannot be null", log);
        } else if (body.getContext().endsWith("/")) {
            RestApiUtil.handleBadRequest("Context cannot end with '/' character", log);
        }
        if (apiProvider.isApiNameWithDifferentCaseExist(body.getName())) {
            RestApiUtil.handleBadRequest("Error occurred while adding API. API with name " + body.getName()
                    + " already exists.", log);
        }
        if (body.getAuthorizationHeader() == null) {
            body.setAuthorizationHeader(APIUtil
                    .getOAuthConfigurationFromAPIMConfig(APIConstants.AUTHORIZATION_HEADER));
        }
        if (body.getAuthorizationHeader() == null) {
            body.setAuthorizationHeader(APIConstants.AUTHORIZATION_HEADER_DEFAULT);
        }

        if (body.getVisibility() == APIDTO.VisibilityEnum.RESTRICTED && body.getVisibleRoles().isEmpty()) {
            RestApiUtil.handleBadRequest("Valid roles should be added under 'visibleRoles' to restrict " +
                    "the visibility", log);
        }
        if (body.getVisibleRoles() != null) {
            String errorMessage = RestApiPublisherUtils.validateRoles(body.getVisibleRoles());
            if (!errorMessage.isEmpty()) {
                RestApiUtil.handleBadRequest(errorMessage, log);
            }
        }

        //Get all existing versions of  api been adding
        List<String> apiVersions = apiProvider.getApiVersionsMatchingApiName(body.getName(), username);
        if (apiVersions.size() > 0) {
            //If any previous version exists
            for (String version : apiVersions) {
                if (version.equalsIgnoreCase(body.getVersion())) {
                    //If version already exists
                    if (apiProvider.isDuplicateContextTemplate(body.getContext())) {
                        RestApiUtil.handleResourceAlreadyExistsError("Error occurred while " +
                                "adding the API. A duplicate API already exists for "
                                + body.getName() + "-" + body.getVersion(), log);
                    } else {
                        RestApiUtil.handleBadRequest("Error occurred while adding API. API with name " +
                                body.getName() + " already exists with different " +
                                "context", log);
                    }
                }
            }
        } else {
            //If no any previous version exists
            if (apiProvider.isDuplicateContextTemplate(body.getContext())) {
                RestApiUtil.handleBadRequest("Error occurred while adding the API. A duplicate API context " +
                        "already exists for " + body.getContext(), log);
            }
        }

        //Check if the user has admin permission before applying a different provider than the current user
        String provider = body.getProvider();
        if (!StringUtils.isBlank(provider) && !provider.equals(username)) {
            if (!APIUtil.hasPermission(username, APIConstants.Permissions.APIM_ADMIN)) {
                if (log.isDebugEnabled()) {
                    log.debug("User " + username + " does not have admin permission ("
                            + APIConstants.Permissions.APIM_ADMIN + ") hence provider (" +
                            provider + ") overridden with current user (" + username + ")");
                }
                provider = username;
            } else {
                if (!APIUtil.isUserExist(provider)) {
                    RestApiUtil.handleBadRequest("Specified provider " + provider + " not exist.", log);
                }
            }
        } else {
            //Set username in case provider is null or empty
            provider = username;
        }

        List<String> tiersFromDTO = body.getPolicies();

        //check whether the added API's tiers are all valid
        Set<Tier> definedTiers = apiProvider.getTiers();
        List<String> invalidTiers = RestApiUtil.getInvalidTierNames(definedTiers, tiersFromDTO);
        if (invalidTiers.size() > 0) {
            RestApiUtil.handleBadRequest(
                    "Specified tier(s) " + Arrays.toString(invalidTiers.toArray()) + " are invalid", log);
        }
        APIPolicy apiPolicy = apiProvider.getAPIPolicy(username, body.getApiThrottlingPolicy());
        if (apiPolicy == null && body.getApiThrottlingPolicy() != null) {
            RestApiUtil.handleBadRequest(
                    "Specified policy " + body.getApiThrottlingPolicy() + " is invalid", log);
        }

        API apiToAdd = APIMappingUtil.fromDTOtoAPI(body, provider);
        //Overriding some properties:
        //only allow CREATED as the stating state for the new api if not status is PROTOTYPED
        if (!APIConstants.PROTOTYPED.equals(apiToAdd.getStatus())) {
            apiToAdd.setStatus(APIConstants.CREATED);
        }
        //we are setting the api owner as the logged in user until we support checking admin privileges and assigning
        //  the owner as a different user
        apiToAdd.setApiOwner(provider);

        //attach micro-geteway labels
        assignLabelsToDTO(body, apiToAdd);

        // set default API Level Policy
        if (apiToAdd.getApiLevelPolicy() != null) {
            Policy[] apiPolicies = apiProvider.getPolicies(username, PolicyConstants.POLICY_LEVEL_API);
            if (apiPolicies.length > 0) {
                for (Policy policy : apiPolicies) {
                    if (policy.getPolicyName().equals(APIConstants.UNLIMITED_TIER)) {
                        apiToAdd.setApiLevelPolicy(APIConstants.UNLIMITED_TIER);
                        break;
                    }
                }
                if (StringUtils.isBlank(apiToAdd.getApiLevelPolicy())) {
                    apiToAdd.setApiLevelPolicy(apiPolicies[0].getPolicyName());
                }
            }
        }

        return apiToAdd;
    }

    @Override
    public Response apisApiIdGet(String apiId, String xWSO2Tenant, String ifNoneMatch, MessageContext messageContext) {
        APIDTO apiToReturn = getAPIByID(apiId);
        return Response.ok().entity(apiToReturn).build();
    }

    /**
     * Get GraphQL Schema of given API
     *
     * @param apiId          apiId
     * @param accept
     * @param ifNoneMatch    If--Match header value
     * @param messageContext message context
     * @return Response with GraphQL Schema
     */
    @Override
    public Response apisApiIdGraphqlSchemaGet(String apiId, String accept, String ifNoneMatch, MessageContext messageContext) {
        try {
            APIProvider apiProvider = RestApiUtil.getLoggedInUserProvider();
            String tenantDomain = RestApiUtil.getLoggedInUserTenantDomain();
            //this will fail if user does not have access to the API or the API does not exist
            APIIdentifier apiIdentifier = APIMappingUtil.getAPIIdentifierFromUUID(apiId, tenantDomain);
            String schemaContent = apiProvider.getGraphqlSchema(apiIdentifier);
            GraphQLSchemaDTO dto = new GraphQLSchemaDTO();
            dto.setSchemaDefinition(schemaContent);
            dto.setName(apiIdentifier.getProviderName() + APIConstants.GRAPHQL_SCHEMA_PROVIDER_SEPERATOR +
                    apiIdentifier.getApiName() + apiIdentifier.getVersion() + APIConstants.GRAPHQL_SCHEMA_FILE_EXTENSION);
            return Response.ok().entity(dto).build();
        } catch (APIManagementException e) {
            //Auth failure occurs when cross tenant accessing APIs. Sends 404, since we don't need
            // to expose the existence of the resource
            if (RestApiUtil.isDueToResourceNotFound(e) || RestApiUtil.isDueToAuthorizationFailure(e)) {
                RestApiUtil.handleResourceNotFoundError(RestApiConstants.RESOURCE_API, apiId, e, log);
            } else if (isAuthorizationFailure(e)) {
                RestApiUtil
                        .handleAuthorizationFailure("Authorization failure while retrieving schema of API: " + apiId, e,
                                log);
            } else {
                String errorMessage = "Error while retrieving schema of API: " + apiId;
                RestApiUtil.handleInternalServerError(errorMessage, e, log);
            }
        }
        return null;
    }

    /**
     * Update GraphQL Schema
     *
     * @param apiId            api Id
     * @param schemaDefinition graphQL schema definition
     * @param ifMatch
     * @param messageContext
     * @return
     */
    @Override
    public Response apisApiIdGraphqlSchemaPut(String apiId, String schemaDefinition, String ifMatch, MessageContext messageContext) {
        try {
            APIProvider apiProvider = RestApiUtil.getLoggedInUserProvider();
            String tenantDomain = RestApiUtil.getLoggedInUserTenantDomain();
            APIIdentifier apiIdentifier = APIMappingUtil.getAPIIdentifierFromUUID(apiId,
                    tenantDomain);

            API originalAPI = apiProvider.getAPIbyUUID(apiId, tenantDomain);
            List<APIOperationsDTO> operationArray = extractGraphQLOperationList(schemaDefinition);
            Set<URITemplate> uriTemplates = APIMappingUtil.getURITemplates(originalAPI, operationArray);
            originalAPI.setUriTemplates(uriTemplates);

            apiProvider.saveGraphqlSchemaDefinition(originalAPI, schemaDefinition);
            apiProvider.updateAPI(originalAPI);
            String schema = apiProvider.getGraphqlSchema(apiIdentifier);
            return Response.ok().entity(schema).build();
        } catch (APIManagementException | FaultGatewaysException e) {
            //Auth failure occurs when cross tenant accessing APIs. Sends 404, since we don't need
            // to expose the existence of the resource
            if (RestApiUtil.isDueToResourceNotFound(e) || RestApiUtil.isDueToAuthorizationFailure(e)) {
                RestApiUtil.handleResourceNotFoundError(RestApiConstants.RESOURCE_API, apiId, e, log);
            } else if (isAuthorizationFailure(e)) {
                RestApiUtil
                        .handleAuthorizationFailure("Authorization failure while retrieving schema of API: " + apiId, e,
                                log);
            } else {
                String errorMessage = "Error while uploading schema of the API: " + apiId;
                RestApiUtil.handleInternalServerError(errorMessage, e, log);
            }
        }
        return null;
    }

    @Override
    public Response apisApiIdPut(String apiId, APIDTO body, String ifMatch, MessageContext messageContext) {
        APIDTO updatedApiDTO;
        String[] tokenScopes =
                (String[]) PhaseInterceptorChain.getCurrentMessage().getExchange().get(RestApiConstants.USER_REST_API_SCOPES);
        // Validate if the USER_REST_API_SCOPES is not set in WebAppAuthenticator when scopes are validated
        if (tokenScopes == null) {
            RestApiUtil.handleInternalServerError("Error occurred while updating the  API " + apiId +
                    " as the token information hasn't been correctly set internally", log);
            return null;
        }
        try {
            String username = RestApiUtil.getLoggedInUsername();
            String tenantDomain = RestApiUtil.getLoggedInUserTenantDomain();
            APIProvider apiProvider = RestApiUtil.getProvider(username);
            API originalAPI = apiProvider.getAPIbyUUID(apiId, tenantDomain);
            APIIdentifier apiIdentifier = originalAPI.getId();
            boolean isWSAPI = originalAPI.getType() != null
                    && APIConstants.APITransportType.WS.toString().equals(originalAPI.getType());
            boolean isGraphql = originalAPI.getType() != null
                    && APIConstants.APITransportType.GRAPHQL.toString().equals(originalAPI.getType());

            org.wso2.carbon.apimgt.rest.api.util.annotations.Scope[] apiDtoClassAnnotatedScopes =
                    APIDTO.class.getAnnotationsByType(org.wso2.carbon.apimgt.rest.api.util.annotations.Scope.class);
            boolean hasClassLevelScope = checkClassScopeAnnotation(apiDtoClassAnnotatedScopes, tokenScopes);

            // AWS Lambda: secret key encryption while updating the API
            if (body.getEndpointConfig() != null) {
                LinkedHashMap endpointConfig = (LinkedHashMap) body.getEndpointConfig();
                if (endpointConfig.containsKey(APIConstants.AMZN_SECRET_KEY)) {
                    String secretKey = (String) endpointConfig.get(APIConstants.AMZN_SECRET_KEY);
                    if (!StringUtils.isEmpty(secretKey)) {
                        if (!APIConstants.AWS_SECRET_KEY.equals(secretKey)) {
                            CryptoUtil cryptoUtil = CryptoUtil.getDefaultCryptoUtil();
                            String encryptedSecretKey = cryptoUtil.encryptAndBase64Encode(secretKey.getBytes());
                            endpointConfig.put(APIConstants.AMZN_SECRET_KEY, encryptedSecretKey);
                            body.setEndpointConfig(endpointConfig);
                        } else {
                            JSONParser jsonParser = new JSONParser();
                            JSONObject originalEndpointConfig = (JSONObject)
                                    jsonParser.parse(originalAPI.getEndpointConfig());
                            String encryptedSecretKey = (String) originalEndpointConfig.get(APIConstants.AMZN_SECRET_KEY);
                            endpointConfig.put(APIConstants.AMZN_SECRET_KEY, encryptedSecretKey);
                            body.setEndpointConfig(endpointConfig);
                        }
                    }
                }
            }

            if (!hasClassLevelScope) {
                // Validate per-field scopes
                body = getFieldOverriddenAPIDTO(body, originalAPI, tokenScopes);
            }
            //Overriding some properties:
            body.setName(apiIdentifier.getApiName());
            body.setVersion(apiIdentifier.getVersion());
            body.setProvider(apiIdentifier.getProviderName());
            body.setContext(originalAPI.getContextTemplate());
            body.setLifeCycleStatus(originalAPI.getStatus());
            body.setType(APIDTO.TypeEnum.fromValue(originalAPI.getType()));

            List<APIResource> removedProductResources = getRemovedProductResources(body, originalAPI);

            if (!removedProductResources.isEmpty()) {
                RestApiUtil.handleConflict("Cannot remove following resource paths " +
                        removedProductResources.toString() + " because they are used by one or more API Products", log);
            }

            // Validate API Security
            List<String> apiSecurity = body.getSecurityScheme();
            if (!apiProvider.isClientCertificateBasedAuthenticationConfigured() && apiSecurity != null && apiSecurity
                    .contains(APIConstants.API_SECURITY_MUTUAL_SSL)) {
                RestApiUtil.handleBadRequest("Mutual SSL based authentication is not supported in this server.", log);
            }
            //validation for tiers
            List<String> tiersFromDTO = body.getPolicies();
            String originalStatus = originalAPI.getStatus();
            if (tiersFromDTO == null || tiersFromDTO.isEmpty() &&
                    !(APIConstants.CREATED.equals(originalStatus) || APIConstants.PROTOTYPED.equals(originalStatus))) {
                RestApiUtil.handleBadRequest("A tier should be defined " +
                        "if the API is not in CREATED or PROTOTYPED state", log);
            }

            if (tiersFromDTO != null && !tiersFromDTO.isEmpty()) {
                //check whether the added API's tiers are all valid
                Set<Tier> definedTiers = apiProvider.getTiers();
                List<String> invalidTiers = RestApiUtil.getInvalidTierNames(definedTiers, tiersFromDTO);
                if (invalidTiers.size() > 0) {
                    RestApiUtil.handleBadRequest(
                            "Specified tier(s) " + Arrays.toString(invalidTiers.toArray()) + " are invalid", log);
                }
            }
            if (body.getAccessControlRoles() != null) {
                String errorMessage = RestApiPublisherUtils.validateUserRoles(body.getAccessControlRoles());
                if (!errorMessage.isEmpty()) {
                    RestApiUtil.handleBadRequest(errorMessage, log);
                }
            }
            if (body.getVisibleRoles() != null) {
                String errorMessage = RestApiPublisherUtils.validateRoles(body.getVisibleRoles());
                if (!errorMessage.isEmpty()) {
                    RestApiUtil.handleBadRequest(errorMessage, log);
                }
            }
            if (body.getAdditionalProperties() != null) {
                String errorMessage = RestApiPublisherUtils.validateAdditionalProperties(body.getAdditionalProperties());
                if (!errorMessage.isEmpty()) {
                    RestApiUtil.handleBadRequest(errorMessage, log);
                }
            }
            // Validate if resources are empty
            if (!isWSAPI && (body.getOperations() == null || body.getOperations().isEmpty())) {
                RestApiUtil.handleBadRequest(ExceptionCodes.NO_RESOURCES_FOUND, log);
            }
            API apiToUpdate = APIMappingUtil.fromDTOtoAPI(body, apiIdentifier.getProviderName());
            apiToUpdate.setUUID(originalAPI.getUUID());
            validateScopes(apiToUpdate);
            apiToUpdate.setThumbnailUrl(originalAPI.getThumbnailUrl());

            //attach micro-geteway labels
            assignLabelsToDTO(body, apiToUpdate);

            //preserve monetization status in the update flow
            apiProvider.configureMonetizationInAPIArtifact(originalAPI);

            if (!isWSAPI) {
                String oldDefinition = apiProvider.getOpenAPIDefinition(apiIdentifier);
                APIDefinition apiDefinition = OASParserUtil.getOASParser(oldDefinition);
                SwaggerData swaggerData = new SwaggerData(apiToUpdate);
                String newDefinition = apiDefinition.generateAPIDefinition(swaggerData, oldDefinition);
                apiProvider.saveSwaggerDefinition(apiToUpdate, newDefinition);
                if (!isGraphql) {
                    apiToUpdate.setUriTemplates(apiDefinition.getURITemplates(newDefinition));
                }
            }
            apiToUpdate.setWsdlUrl(body.getWsdlUrl());

            //validate API categories
            List<APICategory> apiCategories = apiToUpdate.getApiCategories();
            if (apiCategories != null && apiCategories.size() >0) {
                if (!APIUtil.validateAPICategories(apiCategories, RestApiUtil.getLoggedInUserTenantDomain())) {
                    RestApiUtil.handleBadRequest("Invalid API Category name(s) defined", log);
                }
            }

            apiProvider.manageAPI(apiToUpdate);

            API updatedApi = apiProvider.getAPI(apiIdentifier);
            updatedApiDTO = APIMappingUtil.fromAPItoDTO(updatedApi);
            return Response.ok().entity(updatedApiDTO).build();
        } catch (APIManagementException e) {
            //Auth failure occurs when cross tenant accessing APIs. Sends 404, since we don't need
            // to expose the existence of the resource
            if (RestApiUtil.isDueToResourceNotFound(e) || RestApiUtil.isDueToAuthorizationFailure(e)) {
                RestApiUtil.handleResourceNotFoundError(RestApiConstants.RESOURCE_API, apiId, e, log);
            } else if (isAuthorizationFailure(e)) {
                RestApiUtil.handleAuthorizationFailure("Authorization failure while updating API : " + apiId, e, log);
            } else {
                String errorMessage = "Error while updating the API : " + apiId + " - " + e.getMessage();
                RestApiUtil.handleInternalServerError(errorMessage, e, log);
            }
        } catch (FaultGatewaysException e) {
            String errorMessage = "Error while updating API : " + apiId;
            RestApiUtil.handleInternalServerError(errorMessage, e, log);
        } catch (CryptoException e) {
            String errorMessage = "Error while encrypting the secret key of API : " + apiId;
            RestApiUtil.handleInternalServerError(errorMessage, e, log);
        } catch (ParseException e) {
            String errorMessage = "Error while parsing endpoint config of API : " + apiId;
            RestApiUtil.handleInternalServerError(errorMessage, e, log);
        }
        return null;
    }

    // AWS Lambda: rest api operation to get ARNs
    @Override
    public Response apisApiIdAmznResourceNamesGet(String apiId, MessageContext messageContext) {
        JSONObject arns = new JSONObject();
        try {
            String tenantDomain = RestApiUtil.getLoggedInUserTenantDomain();
            APIProvider apiProvider = RestApiUtil.getLoggedInUserProvider();
            API api = apiProvider.getAPIbyUUID(apiId, tenantDomain);
            String endpointConfigString = api.getEndpointConfig();
            if (!StringUtils.isEmpty(endpointConfigString)) {
                JSONParser jsonParser = new JSONParser();
                JSONObject endpointConfig = (JSONObject) jsonParser.parse(endpointConfigString);
                if (endpointConfig != null) {
                    if (endpointConfig.containsKey(APIConstants.AMZN_ACCESS_KEY) &&
                            endpointConfig.containsKey(APIConstants.AMZN_SECRET_KEY)) {
                        String accessKey = (String) endpointConfig.get(APIConstants.AMZN_ACCESS_KEY);
                        String secretKey = (String) endpointConfig.get(APIConstants.AMZN_SECRET_KEY);
                        AWSCredentialsProvider credentialsProvider;
                        if (StringUtils.isEmpty(accessKey) && StringUtils.isEmpty(secretKey)) {
                            credentialsProvider = InstanceProfileCredentialsProvider.getInstance();
                        } else if (!StringUtils.isEmpty(accessKey) && !StringUtils.isEmpty(secretKey)) {
                            if (secretKey.length() == APIConstants.AWS_ENCRYPTED_SECRET_KEY_LENGTH) {
                                CryptoUtil cryptoUtil = CryptoUtil.getDefaultCryptoUtil();
                                secretKey = new String(cryptoUtil.base64DecodeAndDecrypt(secretKey),
                                        APIConstants.DigestAuthConstants.CHARSET);
                            }
                            BasicAWSCredentials awsCredentials = new BasicAWSCredentials(accessKey, secretKey);
                            credentialsProvider = new AWSStaticCredentialsProvider(awsCredentials);
                        } else {
                            log.error("Missing AWS Credentials");
                            return null;
                        }
                        AWSLambda awsLambda = AWSLambdaClientBuilder.standard()
                                .withCredentials(credentialsProvider)
                                .build();
                        ListFunctionsResult listFunctionsResult = awsLambda.listFunctions();
                        List<FunctionConfiguration> functionConfigurations = listFunctionsResult.getFunctions();
                        arns.put("count", functionConfigurations.size());
                        JSONArray list = new JSONArray();
                        for (FunctionConfiguration functionConfiguration : functionConfigurations) {
                            list.put(functionConfiguration.getFunctionArn());
                        }
                        arns.put("list", list);
                        return Response.ok().entity(arns.toString()).build();
                    }
                }
            }
        } catch (SdkClientException e) {
            if (e.getCause() instanceof UnknownHostException) {
                arns.put("error", "No internet connection to connect the given access method.");
                log.error("No internet connection to connect the given access method of API : " + apiId, e);
                return Response.serverError().entity(arns.toString()).build();
            } else {
                arns.put("error", "Unable to access Lambda functions under the given access method.");
                log.error("Unable to access Lambda functions under the given access method of API : " + apiId, e);
                return Response.serverError().entity(arns.toString()).build();
            }
        } catch (ParseException e) {
            String errorMessage = "Error while parsing endpoint config of the API: " + apiId;
            RestApiUtil.handleInternalServerError(errorMessage, e, log);
        } catch (CryptoException | UnsupportedEncodingException e) {
            String errorMessage = "Error while decrypting the secret key of the API: " + apiId;
            RestApiUtil.handleInternalServerError(errorMessage, e, log);
        } catch (APIManagementException e) {
            String errorMessage = "Error while retrieving the API: " + apiId;
            RestApiUtil.handleInternalServerError(errorMessage, e, log);
        }
        return null;
    }

    @Override
    public Response apisApiIdAuditapiGet(String apiId, String accept, MessageContext messageContext) {
        boolean isDebugEnabled = log.isDebugEnabled();
        try {
            String username = RestApiUtil.getLoggedInUsername();
            String tenantDomain = RestApiUtil.getLoggedInUserTenantDomain();
            APIProvider apiProvider = RestApiUtil.getProvider(username);
            API api = apiProvider.getAPIbyUUID(apiId, tenantDomain);
            APIIdentifier apiIdentifier = api.getId();
            String apiDefinition = apiProvider.getOpenAPIDefinition(apiIdentifier);
            // Get configuration file, retrieve API token and collection id
            JSONObject securityAuditPropertyObject = apiProvider.getSecurityAuditAttributesFromConfig(username);
            String apiToken = (String) securityAuditPropertyObject.get("apiToken");
            String collectionId = (String) securityAuditPropertyObject.get("collectionId");
            String baseUrl = (String) securityAuditPropertyObject.get("baseUrl");

            if (baseUrl == null) {
                baseUrl = APIConstants.BASE_AUDIT_URL;
            }
            // Retrieve the uuid from the database
            String auditUuid = ApiMgtDAO.getInstance().getAuditApiId(apiIdentifier);
            if (auditUuid != null) {
                updateAuditApi(apiDefinition, apiToken, auditUuid, baseUrl, isDebugEnabled);
            } else {
                auditUuid = createAuditApi(collectionId, apiToken, apiIdentifier, apiDefinition, baseUrl,
                        isDebugEnabled);
            }
            // Logic for the HTTP request
            String getUrl = baseUrl + "/" + auditUuid + APIConstants.ASSESSMENT_REPORT;
            URL getReportUrl = new URL(getUrl);
            try (CloseableHttpClient getHttpClient = (CloseableHttpClient) APIUtil
                    .getHttpClient(getReportUrl.getPort(), getReportUrl.getProtocol())) {
                HttpGet httpGet = new HttpGet(getUrl);
                // Set the header properties of the request
                httpGet.setHeader(APIConstants.HEADER_ACCEPT, APIConstants.APPLICATION_JSON_MEDIA_TYPE);
                httpGet.setHeader(APIConstants.HEADER_API_TOKEN, apiToken);
                // Code block for the processing of the response
                try (CloseableHttpResponse response = getHttpClient.execute(httpGet)) {
                    if (isDebugEnabled) {
                        log.debug("HTTP status " + response.getStatusLine().getStatusCode());
                    }
                    if (response.getStatusLine().getStatusCode() == HttpStatus.SC_OK) {
                        BufferedReader reader = new BufferedReader(
                                new InputStreamReader(response.getEntity().getContent(), "UTF-8"));
                        String inputLine;
                        StringBuilder responseString = new StringBuilder();

                        while ((inputLine = reader.readLine()) != null) {
                            responseString.append(inputLine);
                        }
                        JSONObject responseJson = (JSONObject) new JSONParser().parse(responseString.toString());
                        String report = responseJson.get(APIConstants.DATA).toString();
                        String grade = (String) ((JSONObject) ((JSONObject) responseJson.get(APIConstants.ATTR))
                                .get(APIConstants.DATA)).get(APIConstants.GRADE);
                        Integer numErrors = Integer.valueOf(
                                (String) ((JSONObject) ((JSONObject) responseJson.get(APIConstants.ATTR))
                                        .get(APIConstants.DATA)).get(APIConstants.NUM_ERRORS));
                        String decodedReport = new String(Base64Utils.decode(report), "UTF-8");
                        AuditReportDTO auditReportDTO = new AuditReportDTO();
                        auditReportDTO.setReport(decodedReport);
                        auditReportDTO.setGrade(grade);
                        auditReportDTO.setNumErrors(numErrors);
                        return Response.ok().entity(auditReportDTO).build();
                    }
                }
            }
        } catch (IOException e) {
            RestApiUtil.handleInternalServerError("Error occurred while getting "
                    + "HttpClient instance", e, log);
        } catch (ParseException e) {
            RestApiUtil.handleInternalServerError("API Definition String "
                    + "could not be parsed into JSONObject.", e, log);
        } catch (APIManagementException e) {
            String errorMessage = "Error while Auditing API : " + apiId;
            RestApiUtil.handleInternalServerError(errorMessage, e, log);
        }
        return null;
    }

    private void updateAuditApi(String apiDefinition, String apiToken, String auditUuid, String baseUrl,
                                boolean isDebugEnabled)
            throws IOException, APIManagementException {
        // Set the property to be attached in the body of the request
        // Attach API Definition to property called specfile to be sent in the request
        JSONObject jsonBody = new JSONObject();
        jsonBody.put("specfile", Base64Utils.encode(apiDefinition.getBytes("UTF-8")));
        // Logic for HTTP Request
        String putUrl = baseUrl + "/" + auditUuid;
        URL updateApiUrl = new URL(putUrl);
        try (CloseableHttpClient httpClient = (CloseableHttpClient) APIUtil
                .getHttpClient(updateApiUrl.getPort(), updateApiUrl.getProtocol())) {
            HttpPut httpPut = new HttpPut(putUrl);
            // Set the header properties of the request
            httpPut.setHeader(APIConstants.HEADER_ACCEPT, APIConstants.APPLICATION_JSON_MEDIA_TYPE);
            httpPut.setHeader(APIConstants.HEADER_CONTENT_TYPE, APIConstants.APPLICATION_JSON_MEDIA_TYPE);
            httpPut.setHeader(APIConstants.HEADER_API_TOKEN, apiToken);
            httpPut.setEntity(new StringEntity(jsonBody.toJSONString()));
            // Code block for processing the response
            try (CloseableHttpResponse response = httpClient.execute(httpPut)) {
                if (isDebugEnabled) {
                    log.debug("HTTP status " + response.getStatusLine().getStatusCode());
                }
                if (!(response.getStatusLine().getStatusCode() == HttpStatus.SC_OK)) {
                    throw new APIManagementException(
                            "Error while sending data to the API Security Audit Feature. Found http status " +
                                    response.getStatusLine());
                }
            } finally {
                httpPut.releaseConnection();
            }
        }
    }

    private String createAuditApi(String collectionId, String apiToken, APIIdentifier apiIdentifier,
                                  String apiDefinition, String baseUrl, boolean isDebugEnabled)
            throws IOException, APIManagementException, ParseException {
        HttpURLConnection httpConn;
        OutputStream outputStream;
        PrintWriter writer;
        String auditUuid = null;
        URL url = new URL(baseUrl);
        httpConn = (HttpURLConnection) url.openConnection();
        httpConn.setUseCaches(false);
        httpConn.setDoOutput(true); // indicates POST method
        httpConn.setDoInput(true);
        httpConn.setRequestProperty(APIConstants.HEADER_CONTENT_TYPE,
                APIConstants.MULTIPART_CONTENT_TYPE + APIConstants.MULTIPART_FORM_BOUNDARY);
        httpConn.setRequestProperty(APIConstants.HEADER_ACCEPT, APIConstants.APPLICATION_JSON_MEDIA_TYPE);
        httpConn.setRequestProperty(APIConstants.HEADER_API_TOKEN, apiToken);
        outputStream = httpConn.getOutputStream();
        writer = new PrintWriter(new OutputStreamWriter(outputStream, "UTF-8"), true);
        // Name property
        writer.append("--" + APIConstants.MULTIPART_FORM_BOUNDARY).append(APIConstants.MULTIPART_LINE_FEED)
                .append("Content-Disposition: form-data; name=\"name\"")
                .append(APIConstants.MULTIPART_LINE_FEED).append(APIConstants.MULTIPART_LINE_FEED)
                .append(apiIdentifier.getApiName()).append(APIConstants.MULTIPART_LINE_FEED);
        writer.flush();
        // Specfile property
        writer.append("--" + APIConstants.MULTIPART_FORM_BOUNDARY).append(APIConstants.MULTIPART_LINE_FEED)
                .append("Content-Disposition: form-data; name=\"specfile\"; filename=\"swagger.json\"")
                .append(APIConstants.MULTIPART_LINE_FEED)
                .append(APIConstants.HEADER_CONTENT_TYPE + ": " + APIConstants.APPLICATION_JSON_MEDIA_TYPE)
                .append(APIConstants.MULTIPART_LINE_FEED).append(APIConstants.MULTIPART_LINE_FEED)
                .append(apiDefinition).append(APIConstants.MULTIPART_LINE_FEED);
        writer.flush();
        // CollectionID property
        writer.append("--" + APIConstants.MULTIPART_FORM_BOUNDARY).append(APIConstants.MULTIPART_LINE_FEED)
                .append("Content-Disposition: form-data; name=\"cid\"").append(APIConstants.MULTIPART_LINE_FEED)
                .append(APIConstants.MULTIPART_LINE_FEED).append(collectionId)
                .append(APIConstants.MULTIPART_LINE_FEED);
        writer.flush();
        writer.append("--" + APIConstants.MULTIPART_FORM_BOUNDARY + "--")
                .append(APIConstants.MULTIPART_LINE_FEED);
        writer.close();
        // Checks server's status code first
        int status = httpConn.getResponseCode();
        if (status == HttpURLConnection.HTTP_OK) {
            if (isDebugEnabled) {
                log.debug("HTTP status " + status);
            }
            BufferedReader reader = new BufferedReader(
                    new InputStreamReader(httpConn.getInputStream(), "UTF-8"));
            String inputLine;
            StringBuilder responseString = new StringBuilder();

            while ((inputLine = reader.readLine()) != null) {
                responseString.append(inputLine);
            }
            reader.close();
            httpConn.disconnect();
            JSONObject responseJson = (JSONObject) new JSONParser().parse(responseString.toString());
            auditUuid = (String) ((JSONObject) responseJson.get(APIConstants.DESC)).get(APIConstants.ID);
            ApiMgtDAO.getInstance().addAuditApiMapping(apiIdentifier, auditUuid);
        } else {
            throw new APIManagementException(
                    "Error while retrieving data for the API Security Audit Report. Found http status: " +
                            httpConn.getResponseCode() + " - " + httpConn.getResponseMessage());
        }
        return auditUuid;
    }

    /**
     * Finds resources that have been removed in the updated API URITemplates,
     * that are currently reused by API Products.
     *
     * @param updatedUriTemplates Updated URITemplates
     * @param existingAPI         Existing API
     * @return List of removed resources that are reused among API Products
     */
    private List<APIResource> getRemovedProductResources(Set<URITemplate> updatedUriTemplates, API existingAPI) {
        Set<URITemplate> existingUriTemplates = existingAPI.getUriTemplates();
        List<APIResource> removedReusedResources = new ArrayList<>();

        for (URITemplate existingUriTemplate : existingUriTemplates) {

            // If existing URITemplate is used by any API Products
            if (!existingUriTemplate.retrieveUsedByProducts().isEmpty()) {
                String existingVerb = existingUriTemplate.getHTTPVerb();
                String existingPath = existingUriTemplate.getUriTemplate();
                boolean isReusedResourceRemoved = true;

                for (URITemplate updatedUriTemplate : updatedUriTemplates) {
                    String updatedVerb = updatedUriTemplate.getHTTPVerb();
                    String updatedPath = updatedUriTemplate.getUriTemplate();

                    //Check if existing reused resource is among updated resources
                    if (existingVerb.equalsIgnoreCase(updatedVerb) &&
                            existingPath.equalsIgnoreCase(updatedPath)) {
                        isReusedResourceRemoved = false;
                        break;
                    }
                }

                // Existing reused resource is not among updated resources
                if (isReusedResourceRemoved) {
                    APIResource removedResource = new APIResource(existingVerb, existingPath);
                    removedReusedResources.add(removedResource);
                }
            }
        }

        return removedReusedResources;
    }

    /**
     * Finds resources that have been removed in the updated API, that are currently reused by API Products.
     *
     * @param updatedDTO  Updated API
     * @param existingAPI Existing API
     * @return List of removed resources that are reused among API Products
     */
    private List<APIResource> getRemovedProductResources(APIDTO updatedDTO, API existingAPI) {
        List<APIOperationsDTO> updatedOperations = updatedDTO.getOperations();
        Set<URITemplate> existingUriTemplates = existingAPI.getUriTemplates();
        List<APIResource> removedReusedResources = new ArrayList<>();

        for (URITemplate existingUriTemplate : existingUriTemplates) {

            // If existing URITemplate is used by any API Products
            if (!existingUriTemplate.retrieveUsedByProducts().isEmpty()) {
                String existingVerb = existingUriTemplate.getHTTPVerb();
                String existingPath = existingUriTemplate.getUriTemplate();
                boolean isReusedResourceRemoved = true;

                for (APIOperationsDTO updatedOperation : updatedOperations) {
                    String updatedVerb = updatedOperation.getVerb();
                    String updatedPath = updatedOperation.getTarget();

                    //Check if existing reused resource is among updated resources
                    if (existingVerb.equalsIgnoreCase(updatedVerb) &&
                            existingPath.equalsIgnoreCase(updatedPath)) {
                        isReusedResourceRemoved = false;
                        break;
                    }
                }

                // Existing reused resource is not among updated resources
                if (isReusedResourceRemoved) {
                    APIResource removedResource = new APIResource(existingVerb, existingPath);
                    removedReusedResources.add(removedResource);
                }
            }
        }

        return removedReusedResources;
    }

    /**
     * Check whether the token has APIDTO class level Scope annotation
     *
     * @return true if the token has APIDTO class level Scope annotation
     */
    private boolean checkClassScopeAnnotation(org.wso2.carbon.apimgt.rest.api.util.annotations.Scope[] apiDtoClassAnnotatedScopes, String[] tokenScopes) {

        for (org.wso2.carbon.apimgt.rest.api.util.annotations.Scope classAnnotation : apiDtoClassAnnotatedScopes) {
            for (String tokenScope : tokenScopes) {
                if (classAnnotation.name().equals(tokenScope)) {
                    return true;
                }
            }
        }
        return false;
    }

    /**
     * Get the API DTO object in which the API field values are overridden with the user passed new values
     *
     * @throws APIManagementException
     */
    private APIDTO getFieldOverriddenAPIDTO(APIDTO apidto, API originalAPI,
                                            String[] tokenScopes) throws APIManagementException {

        APIDTO originalApiDTO;
        APIDTO updatedAPIDTO;

        try {
            originalApiDTO = APIMappingUtil.fromAPItoDTO(originalAPI);

            Field[] fields = APIDTO.class.getDeclaredFields();
            ObjectMapper mapper = new ObjectMapper();
            String newApiDtoJsonString = mapper.writeValueAsString(apidto);
            JSONParser parser = new JSONParser();
            JSONObject newApiDtoJson = (JSONObject) parser.parse(newApiDtoJsonString);

            String originalApiDtoJsonString = mapper.writeValueAsString(originalApiDTO);
            JSONObject originalApiDtoJson = (JSONObject) parser.parse(originalApiDtoJsonString);

            for (Field field : fields) {
                org.wso2.carbon.apimgt.rest.api.util.annotations.Scope[] fieldAnnotatedScopes =
                        field.getAnnotationsByType(org.wso2.carbon.apimgt.rest.api.util.annotations.Scope.class);
                String originalElementValue = mapper.writeValueAsString(originalApiDtoJson.get(field.getName()));
                String newElementValue = mapper.writeValueAsString(newApiDtoJson.get(field.getName()));

                if (!StringUtils.equals(originalElementValue, newElementValue)) {
                    originalApiDtoJson = overrideDTOValues(originalApiDtoJson, newApiDtoJson, field, tokenScopes,
                            fieldAnnotatedScopes);
                }
            }

            updatedAPIDTO = mapper.readValue(originalApiDtoJson.toJSONString(), APIDTO.class);

        } catch (IOException | ParseException e) {
            String msg = "Error while processing API DTO json strings";
            log.error(msg, e);
            throw new APIManagementException(msg, e);
        }
        return updatedAPIDTO;
    }

    /**
     * Override the API DTO field values with the user passed new values considering the field-wise scopes defined as
     * allowed to update in REST API definition yaml
     */
    private JSONObject overrideDTOValues(JSONObject originalApiDtoJson, JSONObject newApiDtoJson, Field field, String[]
            tokenScopes, org.wso2.carbon.apimgt.rest.api.util.annotations.Scope[] fieldAnnotatedScopes) throws
            APIManagementException {
        for (String tokenScope : tokenScopes) {
            for (org.wso2.carbon.apimgt.rest.api.util.annotations.Scope scopeAnt : fieldAnnotatedScopes) {
                if (scopeAnt.name().equals(tokenScope)) {
                    // do the overriding
                    originalApiDtoJson.put(field.getName(), newApiDtoJson.get(field.getName()));
                    return originalApiDtoJson;
                }
            }
        }
        throw new APIManagementException("User is not authorized to update one or more API fields. None of the " +
                "required scopes found in user token to update the field. So the request will be failed.");
    }

    @Override
    public Response apisApiIdClientCertificatesAliasContentGet(String apiId, String alias,
                                                               MessageContext messageContext) {
        String tenantDomain = RestApiUtil.getLoggedInUserTenantDomain();
        String certFileName = alias + ".crt";
        try {
            APIProvider apiProvider = RestApiUtil.getLoggedInUserProvider();
            API api = apiProvider.getAPIbyUUID(apiId, tenantDomain);
            ClientCertificateDTO clientCertificateDTO = CertificateRestApiUtils.preValidateClientCertificate(alias,
                    api.getId());
            if (clientCertificateDTO != null) {
                Object certificate = CertificateRestApiUtils
                        .getDecodedCertificate(clientCertificateDTO.getCertificate());
                Response.ResponseBuilder responseBuilder = Response.ok().entity(certificate);
                responseBuilder.header(RestApiConstants.HEADER_CONTENT_DISPOSITION,
                        "attachment; filename=\"" + certFileName + "\"");
                responseBuilder.header(RestApiConstants.HEADER_CONTENT_TYPE, MediaType.APPLICATION_OCTET_STREAM);
                return responseBuilder.build();
            }
        } catch (APIManagementException e) {
            RestApiUtil.handleInternalServerError(
                    "Error while retrieving the client certificate with alias " + alias + " for the tenant "
                            + tenantDomain, e, log);
        }
        return null;
    }

    @Override
    public Response apisApiIdClientCertificatesAliasDelete(String alias, String apiId,
                                                           MessageContext messageContext) {

        String tenantDomain = RestApiUtil.getLoggedInUserTenantDomain();
        try {
            APIProvider apiProvider = RestApiUtil.getLoggedInUserProvider();
            API api = apiProvider.getAPIbyUUID(apiId, RestApiUtil.getLoggedInUserTenantDomain());
            ClientCertificateDTO clientCertificateDTO = CertificateRestApiUtils.preValidateClientCertificate(alias,
                    api.getId());
            int responseCode = apiProvider
                    .deleteClientCertificate(RestApiUtil.getLoggedInUsername(), clientCertificateDTO.getApiIdentifier(),
                            alias);
            if (responseCode == ResponseCode.SUCCESS.getResponseCode()) {
                //Handle api product case.
                if (API_PRODUCT_TYPE.equals(api.getType())) {
                    APIIdentifier apiIdentifier = api.getId();
                    APIProductIdentifier apiProductIdentifier =
                            new APIProductIdentifier(apiIdentifier.getProviderName(), apiIdentifier.getApiName(),
                                    apiIdentifier.getVersion());
                    APIProduct apiProduct = apiProvider.getAPIProduct(apiProductIdentifier);
                    apiProvider.updateAPIProduct(apiProduct);
                } else {
                    apiProvider.updateAPI(api);
                }
                if (log.isDebugEnabled()) {
                    log.debug(String.format("The client certificate which belongs to tenant : %s represented by the "
                            + "alias : %s is deleted successfully", tenantDomain, alias));
                }
                return Response.ok().entity("The certificate for alias '" + alias + "' deleted successfully.").build();
            } else {
                if (log.isDebugEnabled()) {
                    log.debug(String.format("Failed to delete the client certificate which belongs to tenant : %s "
                            + "represented by the alias : %s.", tenantDomain, alias));
                }
                RestApiUtil.handleInternalServerError(
                        "Error while deleting the client certificate for alias '" + alias + "'.", log);
            }
        } catch (APIManagementException e) {
            RestApiUtil.handleInternalServerError(
                    "Error while deleting the client certificate with alias " + alias + " for the tenant "
                            + tenantDomain, e, log);
        } catch (FaultGatewaysException e) {
            RestApiUtil.handleInternalServerError(
                    "Error while publishing the certificate change to gateways for the alias " + alias, e, log);
        }
        return null;
    }

    @Override
    public Response apisApiIdClientCertificatesAliasGet(String alias, String apiId,
                                                        MessageContext messageContext) {
        String tenantDomain = RestApiUtil.getLoggedInUserTenantDomain();
        CertificateMgtUtils certificateMgtUtils = CertificateMgtUtils.getInstance();
        try {
            APIProvider apiProvider = RestApiUtil.getLoggedInUserProvider();
            API api = apiProvider.getAPIbyUUID(apiId, tenantDomain);
            ClientCertificateDTO clientCertificateDTO = CertificateRestApiUtils.preValidateClientCertificate(alias,
                    api.getId());
            CertificateInformationDTO certificateInformationDTO = certificateMgtUtils
                    .getCertificateInfo(clientCertificateDTO.getCertificate());
            if (certificateInformationDTO != null) {
                CertificateInfoDTO certificateInfoDTO = CertificateMappingUtil
                        .fromCertificateInformationToDTO(certificateInformationDTO);
                return Response.ok().entity(certificateInfoDTO).build();
            } else {
                RestApiUtil.handleResourceNotFoundError("Certificate is empty for alias " + alias, log);
            }
        } catch (APIManagementException e) {
            RestApiUtil.handleInternalServerError(
                    "Error while retrieving the client certificate with alias " + alias + " for the tenant "
                            + tenantDomain, e, log);
        }
        return null;
    }

    @Override
    public Response apisApiIdClientCertificatesAliasPut(String alias, String apiId,
                                                        InputStream certificateInputStream, Attachment certificateDetail, String tier,
                                                        MessageContext messageContext) {
        try {
            ContentDisposition contentDisposition;
            String fileName;
            String base64EncodedCert = null;
            APIProvider apiProvider = RestApiUtil.getLoggedInUserProvider();
            API api = apiProvider.getAPIbyUUID(apiId, RestApiUtil.getLoggedInUserTenantDomain());
            String userName = RestApiUtil.getLoggedInUsername();
            int tenantId = APIUtil.getTenantId(userName);
            ClientCertificateDTO clientCertificateDTO = CertificateRestApiUtils.preValidateClientCertificate(alias,
                    api.getId());
            if (certificateDetail != null) {
                contentDisposition = certificateDetail.getContentDisposition();
                fileName = contentDisposition.getParameter(RestApiConstants.CONTENT_DISPOSITION_FILENAME);
                if (StringUtils.isNotBlank(fileName)) {
                    base64EncodedCert = CertificateRestApiUtils.generateEncodedCertificate(certificateInputStream);
                }
            }
            if (StringUtils.isEmpty(base64EncodedCert) && StringUtils.isEmpty(tier)) {
                return Response.ok().entity("Client Certificate is not updated for alias " + alias).build();
            }
            int responseCode = apiProvider
                    .updateClientCertificate(base64EncodedCert, alias, clientCertificateDTO.getApiIdentifier(), tier,
                            tenantId);

            if (ResponseCode.SUCCESS.getResponseCode() == responseCode) {
                //Handle api product case.
                if (API_PRODUCT_TYPE.equals(api.getType())) {
                    APIIdentifier apiIdentifier = api.getId();
                    APIProductIdentifier apiProductIdentifier =
                            new APIProductIdentifier(apiIdentifier.getProviderName(), apiIdentifier.getApiName(),
                                    apiIdentifier.getVersion());
                    APIProduct apiProduct = apiProvider.getAPIProduct(apiProductIdentifier);
                    apiProvider.updateAPIProduct(apiProduct);
                } else {
                    apiProvider.updateAPI(api);
                }
                ClientCertMetadataDTO clientCertMetadataDTO = new ClientCertMetadataDTO();
                clientCertMetadataDTO.setAlias(alias);
                clientCertMetadataDTO.setApiId(api.getUUID());
                clientCertMetadataDTO.setTier(clientCertificateDTO.getTierName());
                URI updatedCertUri = new URI(RestApiConstants.CLIENT_CERTS_BASE_PATH + "?alias=" + alias);

                return Response.ok(updatedCertUri).entity(clientCertMetadataDTO).build();
            } else if (ResponseCode.INTERNAL_SERVER_ERROR.getResponseCode() == responseCode) {
                RestApiUtil.handleInternalServerError(
                        "Error while updating the client certificate for the alias " + alias + " due to an internal "
                                + "server error", log);
            } else if (ResponseCode.CERTIFICATE_NOT_FOUND.getResponseCode() == responseCode) {
                RestApiUtil.handleResourceNotFoundError("", log);
            } else if (ResponseCode.CERTIFICATE_EXPIRED.getResponseCode() == responseCode) {
                RestApiUtil.handleBadRequest(
                        "Error while updating the client certificate for the alias " + alias + " Certificate Expired.",
                        log);
            }
        } catch (APIManagementException e) {
            RestApiUtil.handleInternalServerError(
                    "Error while updating the client certificate for the alias " + alias + " due to an internal "
                            + "server error", e, log);
        } catch (IOException e) {
            RestApiUtil
                    .handleInternalServerError("Error while encoding client certificate for the alias " + alias, e,
                            log);
        } catch (URISyntaxException e) {
            RestApiUtil.handleInternalServerError(
                    "Error while generating the resource location URI for alias '" + alias + "'", e, log);
        } catch (FaultGatewaysException e) {
            RestApiUtil.handleInternalServerError(
                    "Error while publishing the certificate change to gateways for the alias " + alias, e, log);
        }
        return null;
    }

    @Override
    public Response apisApiIdClientCertificatesGet(String apiId, Integer limit, Integer offset, String alias,
                                                   MessageContext messageContext) {
        limit = limit != null ? limit : RestApiConstants.PAGINATION_LIMIT_DEFAULT;
        offset = offset != null ? offset : RestApiConstants.PAGINATION_OFFSET_DEFAULT;
        List<ClientCertificateDTO> certificates = new ArrayList<>();
        String userName = RestApiUtil.getLoggedInUsername();
        int tenantId = APIUtil.getTenantId(userName);
        String query = CertificateRestApiUtils.buildQueryString("alias", alias, "apiId", apiId);

        try {
            APIProvider apiProvider = RestApiUtil.getLoggedInUserProvider();
            if (!apiProvider.isClientCertificateBasedAuthenticationConfigured()) {
                RestApiUtil.handleBadRequest(
                        "The client certificate based authentication is not configured for this " + "server", log);
            }
            int totalCount = apiProvider.getClientCertificateCount(tenantId);
            if (totalCount > 0) {
                APIIdentifier apiIdentifier = null;
                if (StringUtils.isNotEmpty(apiId)) {
                    API api = apiProvider.getAPIbyUUID(apiId, RestApiUtil.getLoggedInUserTenantDomain());
                    apiIdentifier = api.getId();
                }
                certificates = apiProvider.searchClientCertificates(tenantId, alias, apiIdentifier);
            }

            ClientCertificatesDTO certificatesDTO = CertificateRestApiUtils
                    .getPaginatedClientCertificates(certificates, limit, offset, query);
            APIListDTO apiListDTO = new APIListDTO();
            PaginationDTO paginationDTO = new PaginationDTO();
            paginationDTO.setLimit(limit);
            paginationDTO.setOffset(offset);
            paginationDTO.setTotal(totalCount);
            certificatesDTO.setPagination(paginationDTO);
            return Response.status(Response.Status.OK).entity(certificatesDTO).build();
        } catch (APIManagementException e) {
            RestApiUtil.handleInternalServerError("Error while retrieving the client certificates.", e, log);
        }
        return null;
    }

    @Override
    public Response apisApiIdClientCertificatesPost(InputStream certificateInputStream,
                                                    Attachment certificateDetail, String alias, String apiId, String tier, MessageContext messageContext) {
        try {
            APIProvider apiProvider = RestApiUtil.getLoggedInUserProvider();
            ContentDisposition contentDisposition = certificateDetail.getContentDisposition();
            String fileName = contentDisposition.getParameter(RestApiConstants.CONTENT_DISPOSITION_FILENAME);
            if (StringUtils.isEmpty(alias) || StringUtils.isEmpty(apiId)) {
                RestApiUtil.handleBadRequest("The alias and/ or apiId should not be empty", log);
            }
            if (StringUtils.isBlank(fileName)) {
                RestApiUtil.handleBadRequest(
                        "Certificate addition failed. Proper Certificate file should be provided", log);
            }
            if (!apiProvider.isClientCertificateBasedAuthenticationConfigured()) {
                RestApiUtil.handleBadRequest(
                        "The client certificate based authentication is not configured for this " + "server", log);
            }
            API api = apiProvider.getAPIbyUUID(apiId, RestApiUtil.getLoggedInUserTenantDomain());
            String userName = RestApiUtil.getLoggedInUsername();
            String base64EncodedCert = CertificateRestApiUtils.generateEncodedCertificate(certificateInputStream);
            int responseCode = apiProvider.addClientCertificate(userName, api.getId(), base64EncodedCert, alias, tier);
            if (log.isDebugEnabled()) {
                log.debug(String.format("Add certificate operation response code : %d", responseCode));
            }
            if (ResponseCode.SUCCESS.getResponseCode() == responseCode) {
                //Handle api product case.
                if (API_PRODUCT_TYPE.equals(api.getType())) {
                    APIIdentifier apiIdentifier = api.getId();
                    APIProductIdentifier apiProductIdentifier =
                            new APIProductIdentifier(apiIdentifier.getProviderName(), apiIdentifier.getApiName(),
                                    apiIdentifier.getVersion());
                    APIProduct apiProduct = apiProvider.getAPIProduct(apiProductIdentifier);
                    apiProvider.updateAPIProduct(apiProduct);
                } else {
                    apiProvider.updateAPI(api);
                }
                ClientCertMetadataDTO certificateDTO = new ClientCertMetadataDTO();
                certificateDTO.setAlias(alias);
                certificateDTO.setApiId(apiId);
                certificateDTO.setTier(tier);
                URI createdCertUri = new URI(RestApiConstants.CLIENT_CERTS_BASE_PATH + "?alias=" + alias);
                return Response.created(createdCertUri).entity(certificateDTO).build();
            } else if (ResponseCode.INTERNAL_SERVER_ERROR.getResponseCode() == responseCode) {
                RestApiUtil.handleInternalServerError(
                        "Internal server error while adding the client certificate to " + "API " + apiId, log);
            } else if (ResponseCode.ALIAS_EXISTS_IN_TRUST_STORE.getResponseCode() == responseCode) {
                RestApiUtil.handleResourceAlreadyExistsError(
                        "The alias '" + alias + "' already exists in the trust store.", log);
            } else if (ResponseCode.CERTIFICATE_EXPIRED.getResponseCode() == responseCode) {
                RestApiUtil.handleBadRequest(
                        "Error while adding the certificate to the API " + apiId + ". " + "Certificate Expired.", log);
            }
        } catch (APIManagementException e) {
            RestApiUtil.handleInternalServerError(
                    "APIManagement exception while adding the certificate to the API " + apiId + " due to an internal "
                            + "server error", e, log);
        } catch (IOException e) {
            RestApiUtil.handleInternalServerError(
                    "IOException while generating the encoded certificate for the API " + apiId, e, log);
        } catch (URISyntaxException e) {
            RestApiUtil.handleInternalServerError(
                    "Error while generating the resource location URI for alias '" + alias + "'", e, log);
        } catch (FaultGatewaysException e) {
            RestApiUtil.handleInternalServerError(
                    "Error while publishing the certificate change to gateways for the alias " + alias, e, log);
        }
        return null;
    }

    /**
     * Delete API
     *
     * @param apiId   API Id
     * @param ifMatch If-Match header value
     * @return Status of API Deletion
     */
    @Override
    public Response apisApiIdDelete(String apiId, String ifMatch, MessageContext messageContext) {

        try {
            String username = RestApiUtil.getLoggedInUsername();
            String tenantDomain = RestApiUtil.getLoggedInUserTenantDomain();
            APIProvider apiProvider = RestApiUtil.getProvider(username);
            APIIdentifier apiIdentifier = APIMappingUtil.getAPIIdentifierFromUUID(apiId, tenantDomain);

            //check if the API has subscriptions
            //Todo : need to optimize this check. This method seems too costly to check if subscription exists
            List<SubscribedAPI> apiUsages = apiProvider.getAPIUsageByAPIId(apiIdentifier);
            if (apiUsages != null && apiUsages.size() > 0) {
                RestApiUtil.handleConflict("Cannot remove the API " + apiId + " as active subscriptions exist", log);
            }

            API existingAPI = apiProvider.getAPIbyUUID(apiId, tenantDomain);

            List<APIResource> usedProductResources = getUsedProductResources(existingAPI);

            if (!usedProductResources.isEmpty()) {
                RestApiUtil.handleConflict("Cannot remove the API because following resource paths " +
                        usedProductResources.toString() + " are used by one or more API Products", log);
            }

            //deletes the API
            apiProvider.deleteAPI(apiIdentifier, apiId);
            KeyManager keyManager = KeyManagerHolder.getKeyManagerInstance();
            keyManager.deleteRegisteredResourceByAPIId(apiId);
            return Response.ok().build();
        } catch (APIManagementException e) {
            //Auth failure occurs when cross tenant accessing APIs. Sends 404, since we don't need to expose the existence of the resource
            if (RestApiUtil.isDueToResourceNotFound(e) || RestApiUtil.isDueToAuthorizationFailure(e)) {
                RestApiUtil.handleResourceNotFoundError(RestApiConstants.RESOURCE_API, apiId, e, log);
            } else if (isAuthorizationFailure(e)) {
                RestApiUtil.handleAuthorizationFailure("Authorization failure while deleting API : " + apiId, e, log);
            } else {
                String errorMessage = "Error while deleting API : " + apiId;
                RestApiUtil.handleInternalServerError(errorMessage, e, log);
            }
        }
        return null;
    }

    /**
     * Get resources of an API that are reused by API Products
     *
     * @param api API
     * @return List of resources reused by API Products
     */
    private List<APIResource> getUsedProductResources(API api) {
        List<APIResource> usedProductResources = new ArrayList<>();
        Set<URITemplate> uriTemplates = api.getUriTemplates();

        for (URITemplate uriTemplate : uriTemplates) {
            // If existing URITemplate is used by any API Products
            if (!uriTemplate.retrieveUsedByProducts().isEmpty()) {
                APIResource apiResource = new APIResource(uriTemplate.getHTTPVerb(), uriTemplate.getUriTemplate());
                usedProductResources.add(apiResource);
            }
        }

        return usedProductResources;
    }

    /**
     * Retrieves the content of a document
     *
     * @param apiId       API identifier
     * @param documentId  document identifier
     * @param ifNoneMatch If-None-Match header value
     * @return Content of the document/ either inline/file or source url as a redirection
     */
    @Override
    public Response apisApiIdDocumentsDocumentIdContentGet(String apiId, String documentId,
                                                           String ifNoneMatch, MessageContext messageContext) {
        Documentation documentation;
        try {
            String username = RestApiUtil.getLoggedInUsername();
            APIProvider apiProvider = RestApiUtil.getLoggedInUserProvider();
            String tenantDomain = RestApiUtil.getLoggedInUserTenantDomain();

            //this will fail if user does not have access to the API or the API does not exist
            APIIdentifier apiIdentifier = APIMappingUtil.getAPIIdentifierFromUUID(apiId, tenantDomain);
            documentation = apiProvider.getDocumentation(documentId, tenantDomain);
            if (documentation == null) {
                RestApiUtil.handleResourceNotFoundError(RestApiConstants.RESOURCE_DOCUMENTATION, documentId, log);
                return null;
            }

            //gets the content depending on the type of the document
            if (documentation.getSourceType().equals(Documentation.DocumentSourceType.FILE)) {
                String resource = documentation.getFilePath();
                Map<String, Object> docResourceMap = APIUtil.getDocument(username, resource, tenantDomain);
                Object fileDataStream = docResourceMap.get(APIConstants.DOCUMENTATION_RESOURCE_MAP_DATA);
                Object contentType = docResourceMap.get(APIConstants.DOCUMENTATION_RESOURCE_MAP_CONTENT_TYPE);
                contentType = contentType == null ? RestApiConstants.APPLICATION_OCTET_STREAM : contentType;
                String name = docResourceMap.get(APIConstants.DOCUMENTATION_RESOURCE_MAP_NAME).toString();
                return Response.ok(fileDataStream)
                        .header(RestApiConstants.HEADER_CONTENT_TYPE, contentType)
                        .header(RestApiConstants.HEADER_CONTENT_DISPOSITION, "attachment; filename=\"" + name + "\"")
                        .build();
            } else if (documentation.getSourceType().equals(Documentation.DocumentSourceType.INLINE) || documentation.getSourceType().equals(Documentation.DocumentSourceType.MARKDOWN)) {
                String content = apiProvider.getDocumentationContent(apiIdentifier, documentation.getName());
                return Response.ok(content)
                        .header(RestApiConstants.HEADER_CONTENT_TYPE, APIConstants.DOCUMENTATION_INLINE_CONTENT_TYPE)
                        .build();
            } else if (documentation.getSourceType().equals(Documentation.DocumentSourceType.URL)) {
                String sourceUrl = documentation.getSourceUrl();
                return Response.seeOther(new URI(sourceUrl)).build();
            }
        } catch (APIManagementException e) {
            //Auth failure occurs when cross tenant accessing APIs. Sends 404, since we don't need to expose the existence of the resource
            if (RestApiUtil.isDueToResourceNotFound(e) || RestApiUtil.isDueToAuthorizationFailure(e)) {
                RestApiUtil.handleResourceNotFoundError(RestApiConstants.RESOURCE_API, apiId, e, log);
            } else if (isAuthorizationFailure(e)) {
                RestApiUtil.handleAuthorizationFailure(
                        "Authorization failure while retrieving document : " + documentId + " of API " + apiId, e, log);
            } else {
                String errorMessage = "Error while retrieving document " + documentId + " of the API " + apiId;
                RestApiUtil.handleInternalServerError(errorMessage, e, log);
            }
        } catch (URISyntaxException e) {
            String errorMessage = "Error while retrieving source URI location of " + documentId;
            RestApiUtil.handleInternalServerError(errorMessage, e, log);
        }
        return null;
    }

    /**
     * Add content to a document. Content can be inline or File
     *
     * @param apiId         API identifier
     * @param documentId    document identifier
     * @param inputStream   file input stream
     * @param fileDetail    file details as Attachment
     * @param inlineContent inline content for the document
     * @param ifMatch       If-match header value
     * @return updated document as DTO
     */
    @Override
    public Response apisApiIdDocumentsDocumentIdContentPost(String apiId, String documentId,
                                                            InputStream inputStream, Attachment fileDetail, String inlineContent, String ifMatch,
                                                            MessageContext messageContext) {
        try {
            String tenantDomain = RestApiUtil.getLoggedInUserTenantDomain();
            APIProvider apiProvider = RestApiUtil.getLoggedInUserProvider();
            API api = APIMappingUtil.getAPIInfoFromUUID(apiId, tenantDomain);
            if (inputStream != null && inlineContent != null) {
                RestApiUtil.handleBadRequest("Only one of 'file' and 'inlineContent' should be specified", log);
            }

            //retrieves the document and send 404 if not found
            Documentation documentation = apiProvider.getDocumentation(documentId, tenantDomain);
            if (documentation == null) {
                RestApiUtil.handleResourceNotFoundError(RestApiConstants.RESOURCE_DOCUMENTATION, documentId, log);
                return null;
            }

            //add content depending on the availability of either input stream or inline content
            if (inputStream != null) {
                if (!documentation.getSourceType().equals(Documentation.DocumentSourceType.FILE)) {
                    RestApiUtil.handleBadRequest("Source type of document " + documentId + " is not FILE", log);
                }
                RestApiPublisherUtils.attachFileToDocument(apiId, documentation, inputStream, fileDetail);
            } else if (inlineContent != null) {
                if (!documentation.getSourceType().equals(Documentation.DocumentSourceType.INLINE) &&
                        !documentation.getSourceType().equals(Documentation.DocumentSourceType.MARKDOWN)) {
                    RestApiUtil.handleBadRequest("Source type of document " + documentId + " is not INLINE " +
                            "or MARKDOWN", log);
                }
                apiProvider.addDocumentationContent(api, documentation.getName(), inlineContent);
            } else {
                RestApiUtil.handleBadRequest("Either 'file' or 'inlineContent' should be specified", log);
            }

            //retrieving the updated doc and the URI
            Documentation updatedDoc = apiProvider.getDocumentation(documentId, tenantDomain);
            DocumentDTO documentDTO = DocumentationMappingUtil.fromDocumentationToDTO(updatedDoc);
            String uriString = RestApiConstants.RESOURCE_PATH_DOCUMENT_CONTENT
                    .replace(RestApiConstants.APIID_PARAM, apiId)
                    .replace(RestApiConstants.DOCUMENTID_PARAM, documentId);
            URI uri = new URI(uriString);
            return Response.created(uri).entity(documentDTO).build();
        } catch (APIManagementException e) {
            //Auth failure occurs when cross tenant accessing APIs. Sends 404, since we don't need to expose the existence of the resource
            if (RestApiUtil.isDueToResourceNotFound(e) || RestApiUtil.isDueToAuthorizationFailure(e)) {
                RestApiUtil.handleResourceNotFoundError(RestApiConstants.RESOURCE_API, apiId, e, log);
            } else if (isAuthorizationFailure(e)) {
                RestApiUtil.handleAuthorizationFailure(
                        "Authorization failure while adding content to the document: " + documentId + " of API "
                                + apiId, e, log);
            } else {
                RestApiUtil.handleInternalServerError("Failed to add content to the document " + documentId, e, log);
            }
        } catch (URISyntaxException e) {
            String errorMessage = "Error while retrieving document content location : " + documentId;
            RestApiUtil.handleInternalServerError(errorMessage, e, log);
        } finally {
            IOUtils.closeQuietly(inputStream);
        }
        return null;
    }

    /**
     * Deletes an existing document of an API
     *
     * @param apiId      API identifier
     * @param documentId document identifier
     * @param ifMatch    If-match header value
     * @return 200 response if deleted successfully
     */
    @Override
    public Response apisApiIdDocumentsDocumentIdDelete(String apiId, String documentId, String ifMatch,
                                                       MessageContext messageContext) {
        Documentation documentation;
        try {
            APIProvider apiProvider = RestApiUtil.getLoggedInUserProvider();
            String tenantDomain = RestApiUtil.getLoggedInUserTenantDomain();

            //this will fail if user does not have access to the API or the API does not exist
            APIIdentifier apiIdentifier = APIMappingUtil.getAPIIdentifierFromUUID(apiId, tenantDomain);
            documentation = apiProvider.getDocumentation(documentId, tenantDomain);
            if (documentation == null) {
                RestApiUtil.handleResourceNotFoundError(RestApiConstants.RESOURCE_DOCUMENTATION, documentId, log);
            }
            apiProvider.removeDocumentation(apiIdentifier, documentId);
            return Response.ok().build();
        } catch (APIManagementException e) {
            //Auth failure occurs when cross tenant accessing APIs. Sends 404, since we don't need to expose the existence of the resource
            if (RestApiUtil.isDueToResourceNotFound(e) || RestApiUtil.isDueToAuthorizationFailure(e)) {
                RestApiUtil.handleResourceNotFoundError(RestApiConstants.RESOURCE_API, apiId, e, log);
            } else if (isAuthorizationFailure(e)) {
                RestApiUtil.handleAuthorizationFailure(
                        "Authorization failure while deleting : " + documentId + " of API " + apiId, e, log);
            } else {
                String errorMessage = "Error while retrieving API : " + apiId;
                RestApiUtil.handleInternalServerError(errorMessage, e, log);
            }
        }
        return null;
    }

    @Override
    public Response apisApiIdDocumentsDocumentIdGet(String apiId, String documentId, String ifNoneMatch,
                                                    MessageContext messageContext) {
        Documentation documentation;
        try {
            APIProvider apiProvider = RestApiUtil.getLoggedInUserProvider();
            String tenantDomain = RestApiUtil.getLoggedInUserTenantDomain();
            //this will fail if API is not accessible
            APIMappingUtil.getAPIIdentifierFromUUID(apiId, tenantDomain);
            documentation = apiProvider.getDocumentation(documentId, tenantDomain);
            if (documentation == null) {
                RestApiUtil.handleResourceNotFoundError(RestApiConstants.RESOURCE_DOCUMENTATION, documentId, log);
            }

            DocumentDTO documentDTO = DocumentationMappingUtil.fromDocumentationToDTO(documentation);
            return Response.ok().entity(documentDTO).build();
        } catch (APIManagementException e) {
            //Auth failure occurs when cross tenant accessing APIs. Sends 404, since we don't need to expose the existence of the resource
            if (RestApiUtil.isDueToResourceNotFound(e) || RestApiUtil.isDueToAuthorizationFailure(e)) {
                RestApiUtil.handleResourceNotFoundError(RestApiConstants.RESOURCE_API, apiId, e, log);
            } else if (isAuthorizationFailure(e)) {
                RestApiUtil.handleAuthorizationFailure(
                        "Authorization failure while retrieving document : " + documentId + " of API " + apiId, e, log);
            } else {
                String errorMessage = "Error while retrieving document : " + documentId;
                RestApiUtil.handleInternalServerError(errorMessage, e, log);
            }
        }
        return null;
    }

    /**
     * Updates an existing document of an API
     *
     * @param apiId      API identifier
     * @param documentId document identifier
     * @param body       updated document DTO
     * @param ifMatch    If-match header value
     * @return updated document DTO as response
     */
    @Override
    public Response apisApiIdDocumentsDocumentIdPut(String apiId, String documentId, DocumentDTO body,
                                                    String ifMatch, MessageContext messageContext) {
        try {
            APIProvider apiProvider = RestApiUtil.getLoggedInUserProvider();
            String tenantDomain = RestApiUtil.getLoggedInUserTenantDomain();
            //this will fail if user does not have access to the API or the API does not exist
            APIIdentifier apiIdentifier = APIMappingUtil.getAPIIdentifierFromUUID(apiId, tenantDomain);
            String sourceUrl = body.getSourceUrl();
            Documentation oldDocument = apiProvider.getDocumentation(documentId, tenantDomain);

            //validation checks for existence of the document
            if (oldDocument == null) {
                RestApiUtil.handleResourceNotFoundError(RestApiConstants.RESOURCE_DOCUMENTATION, documentId, log);
                return null;
            }
            if (body.getType() == DocumentDTO.TypeEnum.OTHER && org.apache.commons.lang3.StringUtils.isBlank(body.getOtherTypeName())) {
                //check otherTypeName for not null if doc type is OTHER
                RestApiUtil.handleBadRequest("otherTypeName cannot be empty if type is OTHER.", log);
                return null;
            }
            if (body.getSourceType() == DocumentDTO.SourceTypeEnum.URL &&
                    (org.apache.commons.lang3.StringUtils.isBlank(sourceUrl) || !RestApiUtil.isURL(sourceUrl))) {
                RestApiUtil.handleBadRequest("Invalid document sourceUrl Format", log);
                return null;
            }

            //overriding some properties
            body.setName(oldDocument.getName());

            Documentation newDocumentation = DocumentationMappingUtil.fromDTOtoDocumentation(body);
            newDocumentation.setFilePath(oldDocument.getFilePath());
            apiProvider.updateDocumentation(apiIdentifier, newDocumentation);

            //retrieve the updated documentation
            newDocumentation = apiProvider.getDocumentation(documentId, tenantDomain);
            return Response.ok().entity(DocumentationMappingUtil.fromDocumentationToDTO(newDocumentation)).build();
        } catch (APIManagementException e) {
            //Auth failure occurs when cross tenant accessing APIs. Sends 404, since we don't need to expose the existence of the resource
            if (RestApiUtil.isDueToResourceNotFound(e) || RestApiUtil.isDueToAuthorizationFailure(e)) {
                RestApiUtil.handleResourceNotFoundError(RestApiConstants.RESOURCE_API, apiId, e, log);
            } else if (isAuthorizationFailure(e)) {
                RestApiUtil.handleAuthorizationFailure(
                        "Authorization failure while updating document : " + documentId + " of API " + apiId, e, log);
            } else {
                String errorMessage = "Error while updating the document " + documentId + " for API : " + apiId;
                RestApiUtil.handleInternalServerError(errorMessage, e, log);
            }
        }
        return null;
    }

    /**
     * Returns all the documents of the given API identifier that matches to the search condition
     *
     * @param apiId       API identifier
     * @param limit       max number of records returned
     * @param offset      starting index
     * @param ifNoneMatch If-None-Match header value
     * @return matched documents as a list if DocumentDTOs
     */
    @Override
    public Response apisApiIdDocumentsGet(String apiId, Integer limit, Integer offset, String ifNoneMatch,
                                          MessageContext messageContext) {
        // do some magic!
        //pre-processing
        //setting default limit and offset values if they are not set
        limit = limit != null ? limit : RestApiConstants.PAGINATION_LIMIT_DEFAULT;
        offset = offset != null ? offset : RestApiConstants.PAGINATION_OFFSET_DEFAULT;

        try {
            APIProvider apiProvider = RestApiUtil.getLoggedInUserProvider();
            String tenantDomain = RestApiUtil.getLoggedInUserTenantDomain();
            //this will fail if user does not have access to the API or the API does not exist
            APIIdentifier apiIdentifier = APIMappingUtil.getAPIIdentifierFromUUID(apiId, tenantDomain);
            List<Documentation> allDocumentation = apiProvider.getAllDocumentation(apiIdentifier);
            DocumentListDTO documentListDTO = DocumentationMappingUtil.fromDocumentationListToDTO(allDocumentation,
                    offset, limit);
            DocumentationMappingUtil
                    .setPaginationParams(documentListDTO, apiId, offset, limit, allDocumentation.size());
            return Response.ok().entity(documentListDTO).build();
        } catch (APIManagementException e) {
            //Auth failure occurs when cross tenant accessing APIs. Sends 404, since we don't need to expose the existence of the resource
            if (RestApiUtil.isDueToResourceNotFound(e) || RestApiUtil.isDueToAuthorizationFailure(e)) {
                RestApiUtil.handleResourceNotFoundError(RestApiConstants.RESOURCE_API, apiId, e, log);
            } else if (isAuthorizationFailure(e)) {
                RestApiUtil.handleAuthorizationFailure(
                        "Authorization failure while retrieving documents of API : " + apiId, e, log);
            } else {
                String msg = "Error while retrieving documents of API " + apiId;
                RestApiUtil.handleInternalServerError(msg, e, log);
            }
        }
        return null;
    }

    /**
     * Add a documentation to an API
     *
     * @param apiId api identifier
     * @param body  Documentation DTO as request body
     * @return created document DTO as response
     */
    @Override
    public Response apisApiIdDocumentsPost(String apiId, DocumentDTO body, String ifMatch, MessageContext messageContext) {
        try {
            APIProvider apiProvider = RestApiUtil.getLoggedInUserProvider();
            Documentation documentation = DocumentationMappingUtil.fromDTOtoDocumentation(body);
            String documentName = body.getName();
            String tenantDomain = RestApiUtil.getLoggedInUserTenantDomain();
            if (body.getType() == DocumentDTO.TypeEnum.OTHER && org.apache.commons.lang3.StringUtils.isBlank(body.getOtherTypeName())) {
                //check otherTypeName for not null if doc type is OTHER
                RestApiUtil.handleBadRequest("otherTypeName cannot be empty if type is OTHER.", log);
            }
            String sourceUrl = body.getSourceUrl();
            if (body.getSourceType() == DocumentDTO.SourceTypeEnum.URL &&
                    (org.apache.commons.lang3.StringUtils.isBlank(sourceUrl) || !RestApiUtil.isURL(sourceUrl))) {
                RestApiUtil.handleBadRequest("Invalid document sourceUrl Format", log);
            }
            //this will fail if user does not have access to the API or the API does not exist
            APIIdentifier apiIdentifier = APIMappingUtil.getAPIIdentifierFromUUID(apiId, tenantDomain);
            if (apiProvider.isDocumentationExist(apiIdentifier, documentName)) {
                String errorMessage = "Requested document '" + documentName + "' already exists";
                RestApiUtil.handleResourceAlreadyExistsError(errorMessage, log);
            }
            apiProvider.addDocumentation(apiIdentifier, documentation);

            //retrieve the newly added document
            String newDocumentId = documentation.getId();
            documentation = apiProvider.getDocumentation(newDocumentId, tenantDomain);
            DocumentDTO newDocumentDTO = DocumentationMappingUtil.fromDocumentationToDTO(documentation);
            String uriString = RestApiConstants.RESOURCE_PATH_DOCUMENTS_DOCUMENT_ID
                    .replace(RestApiConstants.APIID_PARAM, apiId)
                    .replace(RestApiConstants.DOCUMENTID_PARAM, newDocumentId);
            URI uri = new URI(uriString);
            return Response.created(uri).entity(newDocumentDTO).build();
        } catch (APIManagementException e) {
            //Auth failure occurs when cross tenant accessing APIs. Sends 404, since we don't need to expose the existence of the resource
            if (RestApiUtil.isDueToResourceNotFound(e) || RestApiUtil.isDueToAuthorizationFailure(e)) {
                RestApiUtil.handleResourceNotFoundError(RestApiConstants.RESOURCE_API, apiId, e, log);
            } else if (isAuthorizationFailure(e)) {
                RestApiUtil
                        .handleAuthorizationFailure("Authorization failure while adding documents of API : " + apiId, e,
                                log);
            } else {
                String errorMessage = "Error while adding the document for API : " + apiId;
                RestApiUtil.handleInternalServerError(errorMessage, e, log);
            }
        } catch (URISyntaxException e) {
            String errorMessage = "Error while retrieving location for document " + body.getName() + " of API " + apiId;
            RestApiUtil.handleInternalServerError(errorMessage, e, log);
        }
        return null;
    }


    /**
     * Get external store list which the given API is already published to.
     * @param apiId API Identifier
     * @param ifNoneMatch If-None-Match header value
     * @param messageContext CXF Message Context
     * @return External Store list of published API
     */
    @Override
    public Response getAllPublishedExternalStoresByAPI(String apiId, String ifNoneMatch, MessageContext messageContext)
            throws APIManagementException {

        APIIdentifier apiIdentifier = null;
        String tenantDomain = RestApiUtil.getLoggedInUserTenantDomain();
        APIProvider apiProvider = RestApiUtil.getLoggedInUserProvider();

        try {
            apiIdentifier = APIMappingUtil.getAPIIdentifierFromUUID(apiId, tenantDomain);
        } catch (APIManagementException e) {
            if (RestApiUtil.isDueToResourceNotFound(e)) {
                RestApiUtil.handleResourceNotFoundError(RestApiConstants.RESOURCE_API, apiId, e, log);
            } else {
                String errorMessage = "Error while getting API: " + apiId;
                log.error(errorMessage, e);
                RestApiUtil.handleInternalServerError(errorMessage, e, log);
            }
        }

        Set<APIStore> publishedStores = apiProvider.getPublishedExternalAPIStores(apiIdentifier);
        APIExternalStoreListDTO apiExternalStoreListDTO =
                ExternalStoreMappingUtil.fromAPIExternalStoreCollectionToDTO(publishedStores);
        return Response.ok().entity(apiExternalStoreListDTO).build();
    }

<<<<<<< HEAD
=======
    /**
     * Retrieves the WSDL meta information of the given API. The API must be a SOAP API.
     *
     * @param apiId Id of the API
     * @param messageContext CXF Message Context
     * @return WSDL meta information of the API
     * @throws APIManagementException when error occurred while retrieving API WSDL meta info.
     *  eg: when API doesn't exist, API exists but it is not a SOAP API.
     */
    @Override
    public Response getWSDLInfoOfAPI(String apiId, MessageContext messageContext)
            throws APIManagementException {
        String tenantDomain = RestApiUtil.getLoggedInUserTenantDomain();
        APIProvider apiProvider = RestApiUtil.getLoggedInUserProvider();
        API api = apiProvider.getLightweightAPIByUUID(apiId, tenantDomain);
        WSDLInfoDTO wsdlInfoDTO = APIMappingUtil.getWsdlInfoDTO(api);
        if (wsdlInfoDTO == null) {
            throw new APIManagementException(
                    ExceptionCodes.from(ExceptionCodes.NO_WSDL_AVAILABLE_FOR_API,
                            api.getId().getApiName(), api.getId().getVersion()));
        } else {
            return Response.ok().entity(wsdlInfoDTO).build();
        }
    }
>>>>>>> 0df03eba

    /**
     * Retrieves API Lifecycle history information
     *
     * @param apiId API Id
     * @param ifNoneMatch If-None-Match header value
     * @return API Lifecycle history information
     */
    @Override
    public Response apisApiIdLifecycleHistoryGet(String apiId, String ifNoneMatch, MessageContext messageContext) {
        try {
            String tenantDomain = RestApiUtil.getLoggedInUserTenantDomain();
            APIProvider apiProvider = RestApiUtil.getLoggedInUserProvider();
            APIIdentifier apiIdentifier = APIMappingUtil.getAPIIdentifierFromUUID(apiId, tenantDomain);
            List<LifeCycleEvent> lifeCycleEvents = apiProvider.getLifeCycleEvents(apiIdentifier);
            LifecycleHistoryDTO historyDTO = APIMappingUtil.fromLifecycleHistoryModelToDTO(lifeCycleEvents);
            return Response.ok().entity(historyDTO).build();
        } catch (APIManagementException e) {
            //Auth failure occurs when cross tenant accessing APIs. Sends 404, since we don't need to expose the existence of the resource
            if (RestApiUtil.isDueToResourceNotFound(e) || RestApiUtil.isDueToAuthorizationFailure(e)) {
                RestApiUtil.handleResourceNotFoundError(RestApiConstants.RESOURCE_API, apiId, e, log);
            } else if (isAuthorizationFailure(e)) {
                RestApiUtil.handleAuthorizationFailure("Authorization failure while deleting API : " + apiId, e, log);
            } else {
                String errorMessage = "Error while deleting API : " + apiId;
                RestApiUtil.handleInternalServerError(errorMessage, e, log);
            }
        }
        return null;
    }

    /**
     * Retrieves API Lifecycle state information
     *
     * @param apiId API Id
     * @param ifNoneMatch If-None-Match header value
     * @return API Lifecycle state information
     */
    @Override
    public Response apisApiIdLifecycleStateGet(String apiId, String ifNoneMatch, MessageContext messageContext) {
        LifecycleStateDTO lifecycleStateDTO = getLifecycleState(apiId);
        return Response.ok().entity(lifecycleStateDTO).build();
    }

    /**
     * Retrieves API Lifecycle state information
     *
     * @param apiId API Id
     * @return API Lifecycle state information
     */
    private LifecycleStateDTO getLifecycleState(String apiId) {
        try {
            String tenantDomain = RestApiUtil.getLoggedInUserTenantDomain();
            APIProvider apiProvider = RestApiUtil.getLoggedInUserProvider();
            APIIdentifier apiIdentifier = APIMappingUtil.getAPIIdentifierFromUUID(apiId, tenantDomain);
            Map<String, Object> apiLCData = apiProvider.getAPILifeCycleData(apiIdentifier);
            if (apiLCData == null) {
                String errorMessage = "Error while getting lifecycle state for API : " + apiId;
                RestApiUtil.handleInternalServerError(errorMessage, log);
            }
            return APIMappingUtil.fromLifecycleModelToDTO(apiLCData);
        } catch (APIManagementException e) {
            //Auth failure occurs when cross tenant accessing APIs. Sends 404, since we don't need to expose the existence of the resource
            if (RestApiUtil.isDueToResourceNotFound(e) || RestApiUtil.isDueToAuthorizationFailure(e)) {
                RestApiUtil.handleResourceNotFoundError(RestApiConstants.RESOURCE_API, apiId, e, log);
            } else if (isAuthorizationFailure(e)) {
                RestApiUtil.handleAuthorizationFailure("Authorization failure while deleting API : " + apiId, e, log);
            } else {
                String errorMessage = "Error while deleting API : " + apiId;
                RestApiUtil.handleInternalServerError(errorMessage, e, log);
            }
        }
        return null;
    }

    @Override
    public Response apisApiIdLifecycleStatePendingTasksDelete(String apiId, MessageContext messageContext) {
        try {
            APIProvider apiProvider = RestApiUtil.getLoggedInUserProvider();
            String tenantDomain = RestApiUtil.getLoggedInUserTenantDomain();
            APIIdentifier apiIdentifier = APIMappingUtil.getAPIIdentifierFromApiIdOrUUID(apiId, tenantDomain);
            apiProvider.deleteWorkflowTask(apiIdentifier);
            return Response.ok().build();
        } catch (APIManagementException e) {
            String errorMessage = "Error while deleting task ";
            RestApiUtil.handleInternalServerError(errorMessage, e, log);
        }
        return null;
    }

    @Override
    public Response apisApiIdMediationPoliciesGet(String apiId, Integer limit, Integer offset, String query,
            String ifNoneMatch, MessageContext messageContext) {
        //pre-processing
        //setting default limit and offset values if they are not set
        limit = limit != null ? limit : RestApiConstants.PAGINATION_LIMIT_DEFAULT;
        offset = offset != null ? offset : RestApiConstants.PAGINATION_OFFSET_DEFAULT;
        APIIdentifier apiIdentifier;
        try {
            APIProvider apiProvider = RestApiUtil.getLoggedInUserProvider();
            String tenantDomain = RestApiUtil.getLoggedInUserTenantDomain();
            apiIdentifier = APIMappingUtil.getAPIIdentifierFromApiIdOrUUID(apiId,
                    tenantDomain);
            //Getting list of API specific mediation policies
            List<Mediation> mediationList =
                    apiProvider.getAllApiSpecificMediationPolicies(apiIdentifier);
            //Converting list of mediation policies to DTO
            MediationListDTO mediationListDTO =
                    MediationMappingUtil.fromMediationListToDTO(mediationList, offset, limit);
            return Response.ok().entity(mediationListDTO).build();
        } catch (APIManagementException e) {
            //Auth failure occurs when cross tenant accessing APIs. Sends 404, since we don't need
            // to expose the existence of the resource
            if (RestApiUtil.isDueToResourceNotFound(e) || RestApiUtil.isDueToAuthorizationFailure(e)) {
                RestApiUtil.handleResourceNotFoundError(RestApiConstants.RESOURCE_API, apiId, e, log);
            } else if (isAuthorizationFailure(e)) {
                RestApiUtil.handleAuthorizationFailure(
                        "Authorization failure while retrieving mediation policies of API " + apiId, e, log);
            } else {
                String errorMessage = "Error while retrieving all api specific mediation policies" +
                        " of API : " + apiId;
                RestApiUtil.handleInternalServerError(errorMessage, e, log);
            }
        }
        return null;
    }

    @Override
    public Response apisApiIdMediationPoliciesMediationPolicyIdDelete(String apiId, String mediationPolicyId,
            String ifMatch, MessageContext messageContext) {
        APIIdentifier apiIdentifier;
        try {
            String tenantDomain = RestApiUtil.getLoggedInUserTenantDomain();
            apiIdentifier = APIMappingUtil.getAPIIdentifierFromApiIdOrUUID(apiId,
                    tenantDomain);
            API api = APIMappingUtil.getAPIFromApiIdOrUUID(apiId, tenantDomain);
            APIProvider apiProvider = RestApiUtil.getLoggedInUserProvider();
            String apiResourcePath = APIUtil.getAPIPath(apiIdentifier);
            //Getting the api base path out apiResourcePath
            apiResourcePath = apiResourcePath.substring(0, apiResourcePath.lastIndexOf("/"));
            //Getting specified mediation policy
            Mediation mediation =
                    apiProvider.getApiSpecificMediationPolicy(apiIdentifier, apiResourcePath, mediationPolicyId);
            if (mediation != null) {
                if (isAPIModified(api, mediation)) {
                    apiProvider.updateAPI(api);
                }
            } else {
                RestApiUtil.handleResourceNotFoundError(RestApiConstants.RESOURCE_POLICY, mediationPolicyId, log);
            }
            boolean deletionStatus =
                    apiProvider.deleteApiSpecificMediationPolicy(apiIdentifier, apiResourcePath, mediationPolicyId);
            if (deletionStatus) {
                return Response.ok().build();
            } else {
                RestApiUtil.handleResourceNotFoundError(RestApiConstants.RESOURCE_POLICY, mediationPolicyId, log);
            }
        } catch (APIManagementException e) {
            //Auth failure occurs when cross tenant accessing APIs. Sends 404, since we don't need
            // to expose the existence of the resource
            if (RestApiUtil.isDueToResourceNotFound(e) || RestApiUtil.isDueToAuthorizationFailure(e)) {
                RestApiUtil.handleResourceNotFoundError(RestApiConstants.RESOURCE_API, apiId, e, log);
            } else if (isAuthorizationFailure(e)) {
                RestApiUtil.handleAuthorizationFailure(
                        "Authorization failure while deleting mediation policies of API " + apiId, e, log);
            } else {
                String errorMessage = "Error while deleting API specific mediation policy : " +
                        mediationPolicyId + "of API " + apiId;
                RestApiUtil.handleInternalServerError(errorMessage, e, log);
            }
        } catch (FaultGatewaysException e) {
            String errorMessage = "Error while updating API : " + apiId;
            RestApiUtil.handleInternalServerError(errorMessage, e, log);
        }

        return null;
    }

    /**
     * Returns a specific mediation policy by identifier that is belong to the given API identifier
     *
     * @param apiId             API uuid
     * @param mediationPolicyId mediation policy uuid
     * @param ifNoneMatch       If-None-Match header value
     * @return returns the matched mediation
     */
    @Override
    public Response apisApiIdMediationPoliciesMediationPolicyIdGet(String apiId, String mediationPolicyId,
            String ifNoneMatch, MessageContext messageContext) {
        APIIdentifier apiIdentifier;
        try {
            String tenantDomain = RestApiUtil.getLoggedInUserTenantDomain();
            apiIdentifier = APIMappingUtil.getAPIIdentifierFromApiIdOrUUID(apiId,
                    tenantDomain);
            APIProvider apiProvider = RestApiUtil.getLoggedInUserProvider();
            String apiResourcePath = APIUtil.getAPIPath(apiIdentifier);
            //Getting the api base path out of apiResourcePath
            apiResourcePath = apiResourcePath.substring(0, apiResourcePath.lastIndexOf("/"));
            //Getting specified mediation policy
            Mediation mediation =
                    apiProvider.getApiSpecificMediationPolicy(apiIdentifier, apiResourcePath, mediationPolicyId);
            if (mediation != null) {
                MediationDTO mediationDTO =
                        MediationMappingUtil.fromMediationToDTO(mediation);
                return Response.ok().entity(mediationDTO).build();
            } else {
                RestApiUtil.handleResourceNotFoundError(RestApiConstants.RESOURCE_POLICY, mediationPolicyId, log);
            }
        } catch (APIManagementException e) {
            //Auth failure occurs when cross tenant accessing APIs. Sends 404, since we don't need
            // to expose the existence of the resource
            if (RestApiUtil.isDueToResourceNotFound(e) || RestApiUtil.isDueToAuthorizationFailure(e)) {
                RestApiUtil.handleResourceNotFoundError(RestApiConstants.RESOURCE_API, apiId, e, log);
            } else if (isAuthorizationFailure(e)) {
                RestApiUtil.handleAuthorizationFailure(
                        "Authorization failure while getting mediation policy with uuid " + mediationPolicyId
                                + " of API " + apiId, e, log);
            } else {
                String errorMessage = "Error while getting mediation policy with uuid "
                        + mediationPolicyId + " of API " + apiId;
                RestApiUtil.handleInternalServerError(errorMessage, e, log);
            }
        }
        return null;
    }

    /**
     * Updates an existing API specific mediation policy
     *
     * @param type             type of the mediation policy(in/out/fault)
     * @param apiId             API identifier
     * @param mediationPolicyId uuid of mediation policy
     * @param fileInputStream   input stream of mediation policy
     * @param fileDetail      mediation policy file
     * @param inlineContent   mediation policy content
     * @param ifMatch           If-match header value
     * @return updated mediation DTO as response
     */

    @Override
    public Response apisApiIdMediationPoliciesMediationPolicyIdContentPut(String type, String apiId, String mediationPolicyId,
                                                                   InputStream fileInputStream, Attachment fileDetail, String inlineContent, String ifMatch, MessageContext messageContext) {

        InputStream contentStream = null;
        APIIdentifier apiIdentifier;
        Mediation updatedMediation;
        String resourcePath = "";
        try {
            String tenantDomain = RestApiUtil.getLoggedInUserTenantDomain();
            apiIdentifier = APIMappingUtil.getAPIIdentifierFromApiIdOrUUID(apiId, tenantDomain);
            APIProvider apiProvider = RestApiUtil.getLoggedInUserProvider();
            String apiResourcePath = APIUtil.getAPIPath(apiIdentifier);
            //Getting the api base path out of apiResourcePath
            apiResourcePath = apiResourcePath.substring(0, apiResourcePath.lastIndexOf("/"));
            //Getting resource correspond to the given uuid
            Resource mediationResource = apiProvider
                    .getApiSpecificMediationResourceFromUuid(apiIdentifier, mediationPolicyId, apiResourcePath);
            if (mediationResource != null) {
                ResourceFile contentFile = new ResourceFile(fileInputStream, fileDetail.getContentType().toString());

                //Getting path to the existing resource
                resourcePath = mediationResource.getPath();

                //Updating the existing mediation policy
                String updatedPolicyUrl = apiProvider.addResourceFile(apiIdentifier, resourcePath, contentFile);
                if (StringUtils.isNotBlank(updatedPolicyUrl)) {
                    String uuid = apiProvider.getCreatedResourceUuid(resourcePath);
                    //Getting the updated mediation policy
                    updatedMediation = apiProvider.getApiSpecificMediationPolicy(apiIdentifier, apiResourcePath, uuid);
                    MediationDTO updatedMediationDTO =
                            MediationMappingUtil.fromMediationToDTO(updatedMediation);
                    URI uploadedMediationUri = new URI(updatedPolicyUrl);
                    return Response.ok(uploadedMediationUri).entity(updatedMediationDTO).build();
                }
            } else {
                //If registry resource not exists
                RestApiUtil.handleResourceNotFoundError(RestApiConstants.RESOURCE_POLICY, mediationPolicyId, log);
            }
        } catch (APIManagementException e) {
            //Auth failure occurs when cross tenant accessing APIs. Sends 404, since we don't need
            // to expose the existence of the resource
            if (RestApiUtil.isDueToResourceNotFound(e) || RestApiUtil.isDueToAuthorizationFailure(e)) {
                RestApiUtil.handleResourceNotFoundError(RestApiConstants.RESOURCE_API, apiId, e, log);
            } else if (isAuthorizationFailure(e)) {
                RestApiUtil.handleAuthorizationFailure(
                        "Authorization failure while updating the mediation policy with uuid " + mediationPolicyId
                                + " of API " + apiId, e, log);
            } else {
                String errorMessage = "Error occurred while updating the mediation policy with uuid " +
                        mediationPolicyId + " of API " + apiId;
                RestApiUtil.handleInternalServerError(errorMessage, e, log);
            }
        } catch (URISyntaxException e) {
            String errorMessage = "Error while getting location header for uploaded " +
                    "mediation policy " + resourcePath;
            RestApiUtil.handleInternalServerError(errorMessage, e, log);
        } finally {
            IOUtils.closeQuietly(contentStream);
        }
        return null;
    }

    /**
     * Retrieve a API specific mediation policy content
     *
     * @param apiId             API identifier
     * @param mediationPolicyId uuid of mediation policy
     * @param ifNoneMatch       If-None-Match header value
     * @return updated mediation DTO as response
     */
    @Override
    public Response apisApiIdMediationPoliciesMediationPolicyIdContentGet(String apiId, String mediationPolicyId, String ifNoneMatch, MessageContext messageContext) {

        try {
            String username = RestApiUtil.getLoggedInUsername();
            APIProvider apiProvider = RestApiUtil.getLoggedInUserProvider();
            String tenantDomain = RestApiUtil.getLoggedInUserTenantDomain();

            //this will fail if user does not have access to the API or the API does not exist
            APIIdentifier apiIdentifier = APIMappingUtil.getAPIIdentifierFromUUID(apiId, tenantDomain);
            String apiResourcePath = APIUtil.getAPIPath(apiIdentifier);
            //Getting the api base path out of apiResourcePath
            apiResourcePath = apiResourcePath.substring(0, apiResourcePath.lastIndexOf("/"));
            //Getting resource correspond to the given uuid
            Resource mediationResource = apiProvider
                    .getApiSpecificMediationResourceFromUuid(apiIdentifier, mediationPolicyId, apiResourcePath);
            if (mediationResource == null) {
                RestApiUtil.handleResourceNotFoundError(RestApiConstants.RESOURCE_MEDIATION_POLICY, mediationPolicyId, log);
                return null;
            }

            String resource = mediationResource.getPath();
            resource = RegistryConstants.GOVERNANCE_REGISTRY_BASE_PATH + resource;
            Map<String, Object> mediationPolicyResourceMap = APIUtil.getDocument(username, resource, tenantDomain);
            Object fileDataStream = mediationPolicyResourceMap.get(APIConstants.DOCUMENTATION_RESOURCE_MAP_DATA);
            Object contentType = mediationPolicyResourceMap.get(APIConstants.DOCUMENTATION_RESOURCE_MAP_CONTENT_TYPE);
            contentType = contentType == null ? RestApiConstants.APPLICATION_OCTET_STREAM : contentType;
            String name = mediationPolicyResourceMap.get(APIConstants.DOCUMENTATION_RESOURCE_MAP_NAME).toString();
            return Response.ok(fileDataStream)
                    .header(RestApiConstants.HEADER_CONTENT_TYPE, contentType)
                    .header(RestApiConstants.HEADER_CONTENT_DISPOSITION, "attachment; filename=\"" + name + "\"")
                    .build();
        } catch (APIManagementException e) {
            //Auth failure occurs when cross tenant accessing APIs. Sends 404, since we don't need to expose the existence of the resource
            if (RestApiUtil.isDueToResourceNotFound(e) || RestApiUtil.isDueToAuthorizationFailure(e)) {
                RestApiUtil.handleResourceNotFoundError(RestApiConstants.RESOURCE_API, apiId, e, log);
            } else if (isAuthorizationFailure(e)) {
                RestApiUtil.handleAuthorizationFailure(
                        "Authorization failure while retrieving document : " + mediationPolicyId + " of API " + apiId, e, log);
            } else {
                String errorMessage = "Error while retrieving document " + mediationPolicyId + " of the API " + apiId;
                RestApiUtil.handleInternalServerError(errorMessage, e, log);
            }
        }
        return null;
    }

    /**
     * Add a API specific mediation policy
     *
     * @param type            Type of the mediation policy
     * @param apiId           API identifier
     * @param fileInputStream input stream of mediation policy
     * @param fileDetail      mediation policy file
     * @param inlineContent   mediation policy content
     * @param ifMatch         If-match header value
     * @return updated mediation DTO as response
     */
    @Override
    public Response apisApiIdMediationPoliciesPost(String type, String apiId, InputStream fileInputStream, Attachment fileDetail, String inlineContent, String ifMatch, MessageContext messageContext) {

        String fileName = "";
        String mediationPolicyUrl = "";
        String mediationResourcePath = "";
        try {
            String tenantDomain = RestApiUtil.getLoggedInUserTenantDomain();
            APIIdentifier apiIdentifier = APIMappingUtil.getAPIIdentifierFromApiIdOrUUID(apiId,
                    tenantDomain);
            APIProvider apiProvider = RestApiUtil.getLoggedInUserProvider();
            API api = APIMappingUtil.getAPIInfoFromUUID(apiId, tenantDomain);
            if (fileInputStream != null && inlineContent != null) {
                RestApiUtil.handleBadRequest("Only one of 'file' and 'inlineContent' should be specified", log);
            }

            if (!StringUtils.isEmpty(type)) {
                type.toLowerCase();
            } else {
                type = "in";
            }

            String apiResourcePath = APIUtil.getAPIPath(apiIdentifier);
            //Getting registry Api base path out of apiResourcePath
            apiResourcePath = apiResourcePath.substring(0, apiResourcePath.lastIndexOf("/"));

            if (fileInputStream != null) {
                fileName = fileDetail.getDataHandler().getName();
                //Constructing mediation resource path
                mediationResourcePath = apiResourcePath + RegistryConstants.PATH_SEPARATOR +
                        type + RegistryConstants.PATH_SEPARATOR;
                String fileContentType = URLConnection.guessContentTypeFromName(fileName);

                if (org.apache.commons.lang3.StringUtils.isBlank(fileContentType)) {
                    fileContentType = fileDetail.getContentType().toString();
                }

                ByteArrayOutputStream outputStream = new ByteArrayOutputStream();
                IOUtils.copy(fileInputStream, outputStream);
                byte[] sequenceBytes = outputStream.toByteArray();
                InputStream inSequenceStream = new ByteArrayInputStream(sequenceBytes);
                OMElement seqElement = APIUtil.buildOMElement(new ByteArrayInputStream(sequenceBytes));
                String localName = seqElement.getLocalName();
                fileName = seqElement.getAttributeValue(new QName("name"));
                //Constructing mediation resource path
                mediationResourcePath = mediationResourcePath + fileName;
                checkMediationPolicy(apiProvider, mediationResourcePath);
                if (APIConstants.MEDIATION_SEQUENCE_ELEM.equals(localName)) {
                    ResourceFile contentFile = new ResourceFile(inSequenceStream, fileContentType);
                    //Adding api specific mediation policy
                    mediationPolicyUrl = apiProvider.addResourceFile(apiIdentifier, mediationResourcePath, contentFile);
                } else {
                    throw new APIManagementException("Sequence is malformed");
                }
            }
            if (inlineContent != null) {
                //Extracting the file name specified in the config
                fileName = this.getMediationNameFromConfig(inlineContent);
                //Constructing mediation resource path
                mediationResourcePath = apiResourcePath + RegistryConstants.PATH_SEPARATOR + type +
                        RegistryConstants.PATH_SEPARATOR + fileName;
                checkMediationPolicy(apiProvider,mediationResourcePath);
                InputStream contentStream = new ByteArrayInputStream(inlineContent.getBytes(StandardCharsets.UTF_8));
                String contentType = URLConnection.guessContentTypeFromName(fileName);
                ResourceFile contentFile = new ResourceFile(contentStream, contentType);
                //Adding api specific mediation policy
                mediationPolicyUrl = apiProvider.addResourceFile(apiIdentifier, mediationResourcePath, contentFile);
            }

            if (StringUtils.isNotBlank(mediationPolicyUrl)) {
                //Getting the uuid of created mediation policy
                String uuid = apiProvider.getCreatedResourceUuid(mediationResourcePath);
                //Getting created Api specific mediation policy
                Mediation createdMediation =
                        apiProvider.getApiSpecificMediationPolicy(apiIdentifier, apiResourcePath, uuid);
                MediationDTO createdPolicy =
                        MediationMappingUtil.fromMediationToDTO(createdMediation);
                URI uploadedMediationUri = new URI(mediationPolicyUrl);
                return Response.created(uploadedMediationUri).entity(createdPolicy).build();
            }

        } catch (APIManagementException e) {
            //Auth failure occurs when cross tenant accessing APIs. Sends 404, since we don't need
            // to expose the existence of the resource
            if (RestApiUtil.isDueToResourceNotFound(e) || RestApiUtil.isDueToAuthorizationFailure(e)) {
                RestApiUtil.handleResourceNotFoundError(RestApiConstants.RESOURCE_API, apiId, e, log);
            } else if (isAuthorizationFailure(e)) { //this is due to access control restriction.
                RestApiUtil.handleAuthorizationFailure(
                        "Authorization failure while adding mediation policy for the API " + apiId, e, log);
            } else {
                String errorMessage = "Error while adding the mediation policy : " + fileName +
                        "of API " + apiId;
                RestApiUtil.handleInternalServerError(errorMessage, e, log);
            }
        } catch (URISyntaxException e) {
            String errorMessage = "Error while getting location header for created " +
                    "mediation policy " + fileName;
            RestApiUtil.handleInternalServerError(errorMessage, e, log);
        } catch (Exception e) {
            RestApiUtil.handleInternalServerError("An Error has occurred while adding mediation policy", e, log);
        } finally {
            IOUtils.closeQuietly(fileInputStream);
        }
        return null;
    }

    /**
     * Get API monetization status and monetized tier to billing plan mapping
     *
     * @param apiId API ID
     * @param messageContext message context
     * @return API monetization status and monetized tier to billing plan mapping
     */
    @Override
    public Response apisApiIdMonetizationGet(String apiId, MessageContext messageContext) {

        try {
            if (StringUtils.isBlank(apiId)) {
                String errorMessage = "API ID cannot be empty or null when retrieving monetized plans.";
                RestApiUtil.handleBadRequest(errorMessage, log);
            }
            APIProvider apiProvider = RestApiUtil.getLoggedInUserProvider();
            String tenantDomain = RestApiUtil.getLoggedInUserTenantDomain();
            APIIdentifier apiIdentifier = APIMappingUtil.getAPIIdentifierFromUUID(apiId, tenantDomain);
            API api = apiProvider.getAPI(apiIdentifier);
            Monetization monetizationImplementation = apiProvider.getMonetizationImplClass();
            Map<String, String> monetizedPoliciesToPlanMapping = monetizationImplementation.
                    getMonetizedPoliciesToPlanMapping(api);
            APIMonetizationInfoDTO monetizationInfoDTO = APIMappingUtil.getMonetizedTiersDTO
                    (apiIdentifier, monetizedPoliciesToPlanMapping);
            return Response.ok().entity(monetizationInfoDTO).build();
        } catch (APIManagementException e) {
            String errorMessage = "Failed to retrieve monetized plans for API : " + apiId;
            RestApiUtil.handleInternalServerError(errorMessage, e, log);
        } catch (MonetizationException e) {
            String errorMessage = "Failed to fetch monetized plans of API : " + apiId;
            RestApiUtil.handleInternalServerError(errorMessage, e, log);
        }
        return Response.serverError().build();
    }

    /**
     * Monetize (enable or disable) for a given API
     *
     * @param apiId API ID
     * @param body request body
     * @param messageContext message context
     * @return monetizationDTO
     */
    @Override
    public Response apisApiIdMonetizePost(String apiId, APIMonetizationInfoDTO body, MessageContext messageContext) {
        try {
            if (StringUtils.isBlank(apiId)) {
                String errorMessage = "API ID cannot be empty or null when configuring monetization.";
                RestApiUtil.handleBadRequest(errorMessage, log);
            }
            APIProvider apiProvider = RestApiUtil.getLoggedInUserProvider();
            String tenantDomain = RestApiUtil.getLoggedInUserTenantDomain();
            APIIdentifier apiIdentifier = APIMappingUtil.getAPIIdentifierFromUUID(apiId, tenantDomain);
            API api = apiProvider.getAPI(apiIdentifier);
            if (!APIConstants.PUBLISHED.equalsIgnoreCase(api.getStatus())) {
                String errorMessage = "API " + apiIdentifier.getApiName() +
                        " should be in published state to configure monetization.";
                RestApiUtil.handleBadRequest(errorMessage, log);
            }
            //set the monetization status
            boolean monetizationEnabled = body.isEnabled();
            api.setMonetizationStatus(monetizationEnabled);
            //clear the existing properties related to monetization
            api.getMonetizationProperties().clear();
            Map<String, String> monetizationProperties = body.getProperties();
            if (MapUtils.isNotEmpty(monetizationProperties)) {
                String errorMessage = RestApiPublisherUtils.validateMonetizationProperties(monetizationProperties);
                if (!errorMessage.isEmpty()) {
                    RestApiUtil.handleBadRequest(errorMessage, log);
                }
                for (Map.Entry<String, String> currentEntry : monetizationProperties.entrySet()) {
                    api.addMonetizationProperty(currentEntry.getKey(), currentEntry.getValue());
                }
            }
            Monetization monetizationImplementation = apiProvider.getMonetizationImplClass();
            HashMap monetizationDataMap = new Gson().fromJson(api.getMonetizationProperties().toString(), HashMap.class);
            boolean isMonetizationStateChangeSuccessful = false;
            if (MapUtils.isEmpty(monetizationDataMap)) {
                String errorMessage = "Monetization is not configured. Monetization data is empty for "
                        + apiIdentifier.getApiName();
                RestApiUtil.handleBadRequest(errorMessage, log);
            }
            try {
                if (monetizationEnabled) {
                    isMonetizationStateChangeSuccessful = monetizationImplementation.enableMonetization
                            (tenantDomain, api, monetizationDataMap);
                } else {
                    isMonetizationStateChangeSuccessful = monetizationImplementation.disableMonetization
                            (tenantDomain, api, monetizationDataMap);
                }
            } catch (MonetizationException e) {
                String errorMessage = "Error while changing monetization status for API ID : " + apiId;
                RestApiUtil.handleInternalServerError(errorMessage, e, log);
            }
            if (isMonetizationStateChangeSuccessful) {
                apiProvider.configureMonetizationInAPIArtifact(api);
                APIMonetizationInfoDTO monetizationInfoDTO = APIMappingUtil.getMonetizationInfoDTO(apiIdentifier);
                return Response.ok().entity(monetizationInfoDTO).build();
            } else {
                String errorMessage = "Unable to change monetization status for API : " + apiId;
                RestApiUtil.handleBadRequest(errorMessage, log);
            }
        } catch (APIManagementException e) {
            String errorMessage = "Error while configuring monetization for API ID : " + apiId;
            RestApiUtil.handleInternalServerError(errorMessage, e, log);
        }
        return Response.serverError().build();
    }

    /**
     * Publish API to given external stores.
     *
     * @param apiId API Id
     * @param externalStoreIds  External Store Ids
     * @param ifMatch   If-match header value
     * @param messageContext CXF Message Context
     * @return Response of published external store list
     */
    @Override
    public Response publishAPIToExternalStores(String apiId, String externalStoreIds, String ifMatch,
                                                         MessageContext messageContext) throws APIManagementException {

        String tenantDomain = RestApiUtil.getLoggedInUserTenantDomain();
        APIProvider apiProvider = RestApiUtil.getLoggedInUserProvider();
        API api = null;
        List<String> externalStoreIdList = Arrays.asList(externalStoreIds.split("\\s*,\\s*"));
        try {
            api = apiProvider.getAPIbyUUID(apiId, tenantDomain);
        } catch (APIManagementException e) {
            if (RestApiUtil.isDueToResourceNotFound(e)) {
                RestApiUtil.handleResourceNotFoundError(RestApiConstants.RESOURCE_API, apiId, e, log);
            } else {
                String errorMessage = "Error while getting API: " + apiId;
                log.error(errorMessage, e);
                RestApiUtil.handleInternalServerError(errorMessage, e, log);
            }
        }
        if (apiProvider.publishToExternalAPIStores(api, externalStoreIdList)) {
            Set<APIStore> publishedStores = apiProvider.getPublishedExternalAPIStores(api.getId());
            APIExternalStoreListDTO apiExternalStoreListDTO =
                    ExternalStoreMappingUtil.fromAPIExternalStoreCollectionToDTO(publishedStores);
            return Response.ok().entity(apiExternalStoreListDTO).build();
        }
        return Response.serverError().build();
    }

    /**
     * Get the resource policies(inflow/outflow).
     *
     * @param apiId           API ID
     * @param sequenceType    sequence type('in' or 'out')
     * @param resourcePath    api resource path
     * @param verb            http verb
     * @param ifNoneMatch     If-None-Match header value
     * @return json response of the resource policies according to the resource path
     */
    @Override
    public Response apisApiIdResourcePoliciesGet(String apiId, String sequenceType, String resourcePath,
            String verb, String ifNoneMatch, MessageContext messageContext) {
        try {
            String tenantDomain = RestApiUtil.getLoggedInUserTenantDomain();
            APIIdentifier apiIdentifier = APIMappingUtil.getAPIIdentifierFromUUID(apiId, tenantDomain);
            boolean isSoapToRESTApi = SOAPOperationBindingUtils
                    .isSOAPToRESTApi(apiIdentifier.getApiName(), apiIdentifier.getVersion(),
                            apiIdentifier.getProviderName());
            if (isSoapToRESTApi) {
                if (StringUtils.isEmpty(sequenceType) || !(RestApiConstants.IN_SEQUENCE.equals(sequenceType)
                        || RestApiConstants.OUT_SEQUENCE.equals(sequenceType))) {
                    String errorMessage = "Sequence type should be either of the values from 'in' or 'out'";
                    RestApiUtil.handleBadRequest(errorMessage, log);
                }
                String resourcePolicy = SequenceUtils
                        .getRestToSoapConvertedSequence(apiIdentifier.getApiName(), apiIdentifier.getVersion(),
                                apiIdentifier.getProviderName(), sequenceType);
                if (StringUtils.isEmpty(resourcePath) && StringUtils.isEmpty(verb)) {
                    ResourcePolicyListDTO resourcePolicyListDTO = APIMappingUtil
                            .fromResourcePolicyStrToDTO(resourcePolicy);
                    return Response.ok().entity(resourcePolicyListDTO).build();
                }
                if (StringUtils.isNotEmpty(resourcePath) && StringUtils.isNotEmpty(verb)) {
                    JSONObject sequenceObj = (JSONObject) new JSONParser().parse(resourcePolicy);
                    JSONObject resultJson = new JSONObject();
                    String key = resourcePath + "_" + verb;
                    JSONObject sequenceContent = (JSONObject) sequenceObj.get(key);
                    if (sequenceContent == null) {
                        String errorMessage = "Cannot find any resource policy for Resource path : " + resourcePath +
                                " with type: " + verb;
                        RestApiUtil.handleResourceNotFoundError(errorMessage, log);
                    }
                    resultJson.put(key, sequenceObj.get(key));
                    ResourcePolicyListDTO resourcePolicyListDTO = APIMappingUtil
                            .fromResourcePolicyStrToDTO(resultJson.toJSONString());
                    return Response.ok().entity(resourcePolicyListDTO).build();
                } else if (StringUtils.isEmpty(resourcePath)) {
                    String errorMessage = "Resource path cannot be empty for the defined verb: " + verb;
                    RestApiUtil.handleBadRequest(errorMessage, log);
                } else if (StringUtils.isEmpty(verb)) {
                    String errorMessage = "HTTP verb cannot be empty for the defined resource path: " + resourcePath;
                    RestApiUtil.handleBadRequest(errorMessage, log);
                }
            } else {
                String errorMessage = "The provided api with id: " + apiId + " is not a soap to rest converted api.";
                RestApiUtil.handleBadRequest(errorMessage, log);
            }
        } catch (APIManagementException e) {
            String errorMessage = "Error while retrieving the API : " + apiId;
            RestApiUtil.handleInternalServerError(errorMessage, e, log);
        } catch (ParseException e) {
            String errorMessage = "Error while retrieving the resource policies for the API : " + apiId;
            RestApiUtil.handleInternalServerError(errorMessage, e, log);
        }
        return null;
    }

    /**
     * Get the resource policy given the resource id.
     *
     * @param apiId           API ID
     * @param resourcePolicyId      resource policy id
     * @param ifNoneMatch     If-None-Match header value
     * @return json response of the resource policy for the resource id given
     */
    @Override
    public Response apisApiIdResourcePoliciesResourcePolicyIdGet(String apiId, String resourcePolicyId,
            String ifNoneMatch, MessageContext messageContext) {
        try {
            String tenantDomain = RestApiUtil.getLoggedInUserTenantDomain();
            APIIdentifier apiIdentifier = APIMappingUtil.getAPIIdentifierFromUUID(apiId, tenantDomain);
            boolean isSoapToRESTApi = SOAPOperationBindingUtils
                    .isSOAPToRESTApi(apiIdentifier.getApiName(), apiIdentifier.getVersion(),
                            apiIdentifier.getProviderName());
            if (isSoapToRESTApi) {
                if (StringUtils.isEmpty(resourcePolicyId)) {
                    String errorMessage = "Resource id should not be empty to update a resource policy.";
                    RestApiUtil.handleBadRequest(errorMessage, log);
                }
                String policyContent = SequenceUtils
                        .getResourcePolicyFromRegistryResourceId(apiIdentifier, resourcePolicyId);
                ResourcePolicyInfoDTO resourcePolicyInfoDTO = APIMappingUtil
                        .fromResourcePolicyStrToInfoDTO(policyContent);
                return Response.ok().entity(resourcePolicyInfoDTO).build();
            } else {
                String errorMessage = "The provided api with id: " + apiId + " is not a soap to rest converted api.";
                RestApiUtil.handleBadRequest(errorMessage, log);
            }
        } catch (APIManagementException e) {
            String errorMessage = "Error while retrieving the API : " + apiId;
            RestApiUtil.handleInternalServerError(errorMessage, e, log);
        }
        return null;
    }

    /**
     * Update the resource policies(inflow/outflow) given the resource id.
     *
     * @param apiId  API ID
     * @param resourcePolicyId resource policy id
     * @param body resource policy content
     * @param ifMatch If-Match header value
     * @return json response of the updated sequence content
     */
    @Override
    public Response apisApiIdResourcePoliciesResourcePolicyIdPut(String apiId, String resourcePolicyId,
            ResourcePolicyInfoDTO body, String ifMatch, MessageContext messageContext) {
        try {
            String tenantDomain = RestApiUtil.getLoggedInUserTenantDomain();
            APIIdentifier apiIdentifier = APIMappingUtil.getAPIIdentifierFromUUID(apiId, tenantDomain);
            boolean isSoapToRESTApi = SOAPOperationBindingUtils
                    .isSOAPToRESTApi(apiIdentifier.getApiName(), apiIdentifier.getVersion(),
                            apiIdentifier.getProviderName());
            if (isSoapToRESTApi) {
                if (StringUtils.isEmpty(resourcePolicyId)) {
                    String errorMessage = "Resource id should not be empty to update a resource policy.";
                    RestApiUtil.handleBadRequest(errorMessage, log);
                }
                boolean isValidSchema = RestApiPublisherUtils.validateXMLSchema(body.getContent());
                if (isValidSchema) {
                    SequenceUtils
                            .updateResourcePolicyFromRegistryResourceId(apiIdentifier, resourcePolicyId, body.getContent());
                    String updatedPolicyContent = SequenceUtils
                            .getResourcePolicyFromRegistryResourceId(apiIdentifier, resourcePolicyId);
                    ResourcePolicyInfoDTO resourcePolicyInfoDTO = APIMappingUtil
                            .fromResourcePolicyStrToInfoDTO(updatedPolicyContent);
                    return Response.ok().entity(resourcePolicyInfoDTO).build();
                } else {
                    String errorMessage =
                            "Error while validating the resource policy xml content for the API : " + apiId;
                    RestApiUtil.handleInternalServerError(errorMessage, log);
                }
            } else {
                String errorMessage = "The provided api with id: " + apiId + " is not a soap to rest converted api.";
                RestApiUtil.handleBadRequest(errorMessage, log);
            }
        } catch (APIManagementException e) {
            String errorMessage = "Error while retrieving the API : " + apiId;
            RestApiUtil.handleInternalServerError(errorMessage, e, log);
        }
        return null;
    }

    /**
     * Get total revenue for a given API from all its' subscriptions
     *
     * @param apiId API ID
     * @param messageContext message context
     * @return revenue data for a given API
     */
    @Override
    public Response apisApiIdRevenueGet(String apiId, MessageContext messageContext) {

        if (StringUtils.isBlank(apiId)) {
            String errorMessage = "API ID cannot be empty or null when getting revenue details.";
            RestApiUtil.handleBadRequest(errorMessage, log);
        }
        try {
            APIProvider apiProvider = RestApiUtil.getLoggedInUserProvider();
            Monetization monetizationImplementation = apiProvider.getMonetizationImplClass();
            String tenantDomain = RestApiUtil.getLoggedInUserTenantDomain();
            APIIdentifier apiIdentifier = APIMappingUtil.getAPIIdentifierFromUUID(apiId, tenantDomain);
            API api = apiProvider.getAPI(apiIdentifier);
            if (!APIConstants.PUBLISHED.equalsIgnoreCase(api.getStatus())) {
                String errorMessage = "API " + apiIdentifier.getApiName() +
                        " should be in published state to get total revenue.";
                RestApiUtil.handleBadRequest(errorMessage, log);
            }
            Map<String, String> revenueUsageData = monetizationImplementation.getTotalRevenue(api, apiProvider);
            APIRevenueDTO apiRevenueDTO = new APIRevenueDTO();
            apiRevenueDTO.setProperties(revenueUsageData);
            return Response.ok().entity(apiRevenueDTO).build();
        } catch (APIManagementException e) {
            String errorMessage = "Failed to retrieve revenue data for API ID : " + apiId;
            RestApiUtil.handleInternalServerError(errorMessage, e, log);
        } catch (MonetizationException e) {
            String errorMessage = "Failed to get current revenue data for API ID : " + apiId;
            RestApiUtil.handleInternalServerError(errorMessage, e, log);
        }
        return null;
    }

    /**
     * Retrieves the swagger document of an API
     *
     * @param apiId           API identifier
     * @param ifNoneMatch     If-None-Match header value
     * @return Swagger document of the API
     */
    @Override
    public Response apisApiIdSwaggerGet(String apiId, String ifNoneMatch, MessageContext messageContext) {
        try {
            APIProvider apiProvider = RestApiUtil.getLoggedInUserProvider();
            String tenantDomain = RestApiUtil.getLoggedInUserTenantDomain();
            //this will fail if user does not have access to the API or the API does not exist
            APIIdentifier apiIdentifier = APIMappingUtil.getAPIIdentifierFromUUID(apiId, tenantDomain);
            String apiSwagger = apiProvider.getOpenAPIDefinition(apiIdentifier);
            APIDefinition parser = OASParserUtil.getOASParser(apiSwagger);
            API api = apiProvider.getAPIbyUUID(apiId, tenantDomain);
            String updatedDefinition = parser.getOASDefinitionForPublisher(api, apiSwagger);
            return Response.ok().entity(updatedDefinition).header("Content-Disposition",
                    "attachment; filename=\"" + "swagger.json" + "\"" ).build();
        } catch (APIManagementException e) {
            //Auth failure occurs when cross tenant accessing APIs. Sends 404, since we don't need to expose the existence of the resource
            if (RestApiUtil.isDueToResourceNotFound(e) || RestApiUtil.isDueToAuthorizationFailure(e)) {
                RestApiUtil.handleResourceNotFoundError(RestApiConstants.RESOURCE_API, apiId, e, log);
            } else if (isAuthorizationFailure(e)) {
                RestApiUtil
                        .handleAuthorizationFailure("Authorization failure while retrieving swagger of API : " + apiId,
                                e, log);
            } else {
                String errorMessage = "Error while retrieving swagger of API : " + apiId;
                RestApiUtil.handleInternalServerError(errorMessage, e, log);
            }
        }
        return null;
    }
    /**
     * Updates the swagger definition of an existing API
     *
     * @param apiId             API identifier
     * @param apiDefinition     Swagger definition
     * @param url               Swagger definition URL
     * @param fileInputStream   Swagger definition input file content
     * @param fileDetail        file meta information as Attachment
     * @param ifMatch           If-match header value
     * @return updated swagger document of the API
     */
    @Override
    public Response apisApiIdSwaggerPut(String apiId, String apiDefinition, String url, InputStream fileInputStream,
            Attachment fileDetail, String ifMatch, MessageContext messageContext) {
        try {
            String updatedSwagger;
            String tenantDomain = RestApiUtil.getLoggedInUserTenantDomain();
            APIIdentifier apiIdentifier = APIMappingUtil.getAPIIdentifierFromUUID(apiId, tenantDomain);
            boolean isSoapToRestConvertedAPI = SOAPOperationBindingUtils.isSOAPToRESTApi(apiIdentifier.getApiName(),
                    apiIdentifier.getVersion(), apiIdentifier.getProviderName());
            //Handle URL and file based definition imports
            if(url != null || fileInputStream != null) {
                // Validate and retrieve the OpenAPI definition
                Map validationResponseMap = validateOpenAPIDefinition(url, fileInputStream,
                        fileDetail, true);
                APIDefinitionValidationResponse validationResponse =
                        (APIDefinitionValidationResponse) validationResponseMap .get(RestApiConstants.RETURN_MODEL);
                if (!validationResponse.isValid()) {
                    RestApiUtil.handleBadRequest(validationResponse.getErrorItems(), log);
                }
                updatedSwagger = updateSwagger(apiId, validationResponse);
            } else {
                updatedSwagger = updateSwagger(apiId, apiDefinition);
            }
            if (isSoapToRestConvertedAPI) {
                SequenceGenerator.generateSequencesFromSwagger(updatedSwagger, apiIdentifier);
            }
            return Response.ok().entity(updatedSwagger).build();
        } catch (APIManagementException e) {
            //Auth failure occurs when cross tenant accessing APIs. Sends 404, since we don't need
            // to expose the existence of the resource
            if (RestApiUtil.isDueToResourceNotFound(e) || RestApiUtil.isDueToAuthorizationFailure(e)) {
                RestApiUtil.handleResourceNotFoundError(RestApiConstants.RESOURCE_API, apiId, e, log);
            } else if (isAuthorizationFailure(e)) {
                RestApiUtil.handleAuthorizationFailure(
                        "Authorization failure while updating swagger definition of API: " + apiId, e, log);
            } else {
                String errorMessage = "Error while updating the swagger definition of the API: " + apiId + " - "
                        + e.getMessage();
                RestApiUtil.handleInternalServerError(errorMessage, e, log);
            }
        } catch (FaultGatewaysException e) {
            String errorMessage = "Error while updating API : " + apiId;
            RestApiUtil.handleInternalServerError(errorMessage, e, log);
        }
        return null;
    }

    /**
     * update swagger definition of the given api. The swagger will be validated before updating.
     *
     * @param apiId API Id
     * @param apiDefinition swagger definition
     * @return updated swagger definition
     * @throws APIManagementException when error occurred updating swagger
     * @throws FaultGatewaysException when error occurred publishing API to the gateway
     */
    private String updateSwagger(String apiId, String apiDefinition)
            throws APIManagementException, FaultGatewaysException {
        APIDefinitionValidationResponse response = OASParserUtil
                .validateAPIDefinition(apiDefinition, true);
        if (!response.isValid()) {
            RestApiUtil.handleBadRequest(response.getErrorItems(), log);
        }
        return updateSwagger(apiId, response);
    }

    /**
     * update swagger definition of the given api
     *
     * @param apiId API Id
     * @param response response of a swagger definition validation call
     * @return updated swagger definition
     * @throws APIManagementException when error occurred updating swagger
     * @throws FaultGatewaysException when error occurred publishing API to the gateway
     */
    private String updateSwagger(String apiId, APIDefinitionValidationResponse response)
            throws APIManagementException, FaultGatewaysException {
        APIProvider apiProvider = RestApiUtil.getLoggedInUserProvider();
        String tenantDomain = RestApiUtil.getLoggedInUserTenantDomain();
        //this will fail if user does not have access to the API or the API does not exist
        API existingAPI = apiProvider.getAPIbyUUID(apiId, tenantDomain);
        APIDefinition oasParser = response.getParser();
        String apiDefinition = response.getJsonContent();
        Set<URITemplate> uriTemplates = null;
        try {
            uriTemplates = oasParser.getURITemplates(apiDefinition);
        } catch (APIManagementException e) {
            // catch APIManagementException inside again to capture validation error
            RestApiUtil.handleBadRequest(e.getMessage(), log);
        }
        if(uriTemplates == null || uriTemplates.isEmpty()) {
            RestApiUtil.handleBadRequest(ExceptionCodes.NO_RESOURCES_FOUND, log);
        }
        Set<Scope> scopes = oasParser.getScopes(apiDefinition);
        //validating scope roles
        for (Scope scope : scopes) {
            String roles = scope.getRoles();
            if (roles != null) {
                for (String aRole : roles.split(",")) {
                    boolean isValidRole = APIUtil.isRoleNameExist(RestApiUtil.getLoggedInUsername(), aRole);
                    if (!isValidRole) {
                        String error = "Role '" + aRole + "' Does not exist.";
                        RestApiUtil.handleBadRequest(error, log);
                    }
                }
            }
        }

        List<APIResource> removedProductResources = getRemovedProductResources(uriTemplates, existingAPI);

        if (!removedProductResources.isEmpty()) {
            RestApiUtil.handleConflict("Cannot remove following resource paths " +
                    removedProductResources.toString() + " because they are used by one or more API Products", log);
        }

        existingAPI.setUriTemplates(uriTemplates);
        existingAPI.setScopes(scopes);
        validateScopes(existingAPI);

        //Update API is called to update URITemplates and scopes of the API
        SwaggerData swaggerData = new SwaggerData(existingAPI);
        String updatedApiDefinition = oasParser.populateCustomManagementInfo(apiDefinition, swaggerData);
        apiProvider.saveSwagger20Definition(existingAPI.getId(), updatedApiDefinition);
        apiProvider.updateAPI(existingAPI);
        //retrieves the updated swagger definition
        String apiSwagger = apiProvider.getOpenAPIDefinition(existingAPI.getId());
        return oasParser.getOASDefinitionForPublisher(existingAPI, apiSwagger);
    }

    /**
     * Retrieves the thumbnail image of an API specified by API identifier
     *
     * @param apiId           API Id
     * @param ifNoneMatch     If-None-Match header value
     * @param messageContext If-Modified-Since header value
     * @return Thumbnail image of the API
     */
    @Override
    public Response apisApiIdThumbnailGet(String apiId, String ifNoneMatch, MessageContext messageContext) {
        try {
            APIProvider apiProvider = RestApiUtil.getLoggedInUserProvider();
            String tenantDomain = RestApiUtil.getLoggedInUserTenantDomain();
            //this will fail if user does not have access to the API or the API does not exist
            APIIdentifier apiIdentifier = APIMappingUtil.getAPIIdentifierFromUUID(apiId, tenantDomain);
            ResourceFile thumbnailResource = apiProvider.getIcon(apiIdentifier);

            if (thumbnailResource != null) {
                return Response
                        .ok(thumbnailResource.getContent(), MediaType.valueOf(thumbnailResource.getContentType()))
                        .build();
            } else {
                return Response.noContent().build();
            }
        } catch (APIManagementException e) {
            //Auth failure occurs when cross tenant accessing APIs. Sends 404, since we don't need to expose the
            // existence of the resource
            if (RestApiUtil.isDueToResourceNotFound(e) || RestApiUtil.isDueToAuthorizationFailure(e)) {
                RestApiUtil.handleResourceNotFoundError(RestApiConstants.RESOURCE_API, apiId, e, log);
            } else if (isAuthorizationFailure(e)) {
                RestApiUtil.handleAuthorizationFailure(
                        "Authorization failure while retrieving thumbnail of API : " + apiId, e, log);
            } else {
                String errorMessage = "Error while retrieving thumbnail of API : " + apiId;
                RestApiUtil.handleInternalServerError(errorMessage, e, log);
            }
        }
        return null;
    }

    @Override
    public Response updateAPIThumbnail(String apiId, InputStream fileInputStream, Attachment fileDetail,
            String ifMatch, MessageContext messageContext) {
        try {
            APIProvider apiProvider = RestApiUtil.getLoggedInUserProvider();
            String tenantDomain = RestApiUtil.getLoggedInUserTenantDomain();
            String fileName = fileDetail.getDataHandler().getName();
            String fileContentType = URLConnection.guessContentTypeFromName(fileName);
            if (org.apache.commons.lang3.StringUtils.isBlank(fileContentType)) {
                fileContentType = fileDetail.getContentType().toString();
            }
            //this will fail if user does not have access to the API or the API does not exist
            API api = apiProvider.getAPIbyUUID(apiId, tenantDomain);
            ResourceFile apiImage = new ResourceFile(fileInputStream, fileContentType);
            String thumbPath = APIUtil.getIconPath(api.getId());
            String thumbnailUrl = apiProvider.addResourceFile(api.getId(), thumbPath, apiImage);
            api.setThumbnailUrl(APIUtil.prependTenantPrefix(thumbnailUrl, api.getId().getProviderName()));
            APIUtil.setResourcePermissions(api.getId().getProviderName(), null, null, thumbPath);

            //Creating URI templates due to available uri templates in returned api object only kept single template
            //for multiple http methods
            String apiSwaggerDefinition = apiProvider.getOpenAPIDefinition(api.getId());
            if (!org.apache.commons.lang3.StringUtils.isEmpty(apiSwaggerDefinition)) {
                APIDefinition apiDefinition = OASParserUtil.getOASParser(apiSwaggerDefinition);
                Set<URITemplate> uriTemplates = apiDefinition.getURITemplates(apiSwaggerDefinition);
                api.setUriTemplates(uriTemplates);

                // scopes
                Set<Scope> scopes = apiDefinition.getScopes(apiSwaggerDefinition);
                api.setScopes(scopes);
            }

            apiProvider.manageAPI(api);

            String uriString = RestApiConstants.RESOURCE_PATH_THUMBNAIL
                    .replace(RestApiConstants.APIID_PARAM, apiId);
            URI uri = new URI(uriString);
            FileInfoDTO infoDTO = new FileInfoDTO();
            infoDTO.setRelativePath(uriString);
            infoDTO.setMediaType(apiImage.getContentType());
            return Response.created(uri).entity(infoDTO).build();
        } catch (APIManagementException e) {
            //Auth failure occurs when cross tenant accessing APIs. Sends 404, since we don't need to expose the
            // existence of the resource
            if (RestApiUtil.isDueToResourceNotFound(e) || RestApiUtil.isDueToAuthorizationFailure(e)) {
                RestApiUtil.handleResourceNotFoundError(RestApiConstants.RESOURCE_API, apiId, e, log);
            } else if (isAuthorizationFailure(e)) {
                RestApiUtil
                        .handleAuthorizationFailure("Authorization failure while adding thumbnail for API : " + apiId,
                                e, log);
            } else {
                String errorMessage = "Error while retrieving thumbnail of API : " + apiId;
                RestApiUtil.handleInternalServerError(errorMessage, e, log);
            }
        } catch (URISyntaxException | FaultGatewaysException e) {
            String errorMessage = "Error while updating thumbnail of API: " + apiId;
            RestApiUtil.handleInternalServerError(errorMessage, e, log);
        } finally {
            IOUtils.closeQuietly(fileInputStream);
        }
        return null;
    }

    @Override
    public Response validateAPI(String query, String ifNoneMatch, MessageContext messageContext) {

        boolean isSearchArtifactExists = false;
        if (StringUtils.isEmpty(query)) {
            RestApiUtil.handleBadRequest("The query should not be empty", log);
        }
        try {
            APIProvider apiProvider = RestApiUtil.getLoggedInUserProvider();

            if (query.contains(":")) {
                String[] queryTokens = query.split(":");
                switch (queryTokens[0]) {
                case "name":
                    isSearchArtifactExists = apiProvider.isApiNameExist(queryTokens[1]) ||
                            apiProvider.isApiNameWithDifferentCaseExist(queryTokens[1]);
                    break;
                case "context":
                default: // API version validation.
                    isSearchArtifactExists = apiProvider.isContextExist(queryTokens[1]);
                    break;
                }

            } else { // consider the query as api name
                isSearchArtifactExists =
                        apiProvider.isApiNameExist(query) || apiProvider.isApiNameWithDifferentCaseExist(query);
            }
        } catch(APIManagementException e){
            RestApiUtil.handleInternalServerError("Error while checking the api existence", e, log);
        }
        return isSearchArtifactExists ? Response.status(Response.Status.OK).build() :
                Response.status(Response.Status.NOT_FOUND).build();
    }

    @Override
    public Response validateDocument(String apiId, String name, String ifMatch, MessageContext messageContext) {
        if (StringUtils.isEmpty(name) || StringUtils.isEmpty(apiId)) {
            RestApiUtil.handleBadRequest("API Id and/ or document name should not be empty", log);
        }
        try {
            String tenantDomain = RestApiUtil.getLoggedInUserTenantDomain();
            APIProvider apiProvider = RestApiUtil.getLoggedInUserProvider();
            APIIdentifier apiIdentifier = APIMappingUtil.getAPIIdentifierFromUUID(apiId, tenantDomain);
            return apiProvider.isDocumentationExist(apiIdentifier, name) ? Response.status(Response.Status.OK).build() :
                    Response.status(Response.Status.NOT_FOUND).build();

        } catch(APIManagementException e){
            RestApiUtil.handleInternalServerError("Error while checking the api existence", e, log);
        }
        return Response.status(Response.Status.NOT_FOUND).build();
    }

    @Override
    public Response validateEndpoint(String endpointUrl, String apiId, MessageContext messageContext) {

        ApiEndpointValidationResponseDTO apiEndpointValidationResponseDTO = new ApiEndpointValidationResponseDTO();
        apiEndpointValidationResponseDTO.setError("");
        try {
            URL url = new URL(endpointUrl);
            if (url.getProtocol().matches("https")) {
                ServerConfiguration serverConfig = CarbonUtils.getServerConfiguration();
                String trustStorePath = serverConfig.getFirstProperty("Security.TrustStore.Location");
                String trustStorePassword = serverConfig.getFirstProperty("Security.TrustStore.Password");
                System.setProperty("javax.net.ssl.trustStore", trustStorePath);
                System.setProperty("javax.net.ssl.trustStorePassword", trustStorePassword);

                String keyStore = serverConfig.getFirstProperty("Security.KeyStore.Location");
                String keyStoreType = serverConfig.getFirstProperty("Security.KeyStore.Type");
                String keyStorePassword = serverConfig.getFirstProperty("Security.KeyStore.Password");
                System.setProperty("javax.net.ssl.keyStoreType", keyStoreType);
                System.setProperty("javax.net.ssl.keyStore", keyStore);
                System.setProperty("javax.net.ssl.keyStorePassword", keyStorePassword);

                /* apiId can be used to get the related API's uriTemplates. These uriTemplates can be used to extract
                the API operations and append those operations separately to the API endpoint url. This edited url can
                 be used to test the endpoint, in case their is no valid url for the sole endpoint url provided. */
                apiEndpointValidationResponseDTO = sendHttpHEADRequest(endpointUrl);
                return Response.status(Response.Status.OK).entity(apiEndpointValidationResponseDTO).build();
            } else if (url.getProtocol().matches("http")) {
                apiEndpointValidationResponseDTO = sendHttpHEADRequest(endpointUrl);
                return Response.status(Response.Status.OK).entity(apiEndpointValidationResponseDTO).build();
            }
        } catch (MalformedURLException e) {
            log.error("Malformed Url error occurred while sending the HEAD request to the given endpoint url:", e);
            apiEndpointValidationResponseDTO.setError(e.getMessage());
        } catch (Exception e) {
            RestApiUtil.handleInternalServerError("Error while testing the validity of API endpoint url " +
                    "existence", e, log);
        }
        return Response.status(Response.Status.OK).entity(apiEndpointValidationResponseDTO).build();
    }

    @Override
    public Response apisApiIdResourcePathsGet(String apiId, Integer limit, Integer offset, String ifNoneMatch,
            MessageContext messageContext) {
        try {
            String tenantDomain = RestApiUtil.getLoggedInUserTenantDomain();
            APIProvider apiProvider = RestApiUtil.getLoggedInUserProvider();
            APIIdentifier apiIdentifier = APIMappingUtil.getAPIIdentifierFromUUID(apiId, tenantDomain);
            List<ResourcePath> apiResourcePaths = apiProvider.getResourcePathsOfAPI(apiIdentifier);

            ResourcePathListDTO dto = APIMappingUtil.fromResourcePathListToDTO(apiResourcePaths, limit, offset);
            APIMappingUtil.setPaginationParamsForAPIResourcePathList(dto, offset, limit, apiResourcePaths.size());
            return Response.ok().entity(dto).build();
        } catch (APIManagementException e) {
            if (RestApiUtil.isDueToResourceNotFound(e) || RestApiUtil.isDueToAuthorizationFailure(e)) {
                RestApiUtil.handleResourceNotFoundError(RestApiConstants.RESOURCE_API, apiId, e, log);
            } else if (isAuthorizationFailure(e)) {
                RestApiUtil.handleAuthorizationFailure(
                        "Authorization failure while retrieving resource paths of API : " + apiId, e, log);
            } else {
                String errorMessage = "Error while retrieving resource paths of API : " + apiId;
                RestApiUtil.handleInternalServerError(errorMessage, e, log);
            }
        }
        return null;
    }

    /**
     * Validate API Definition and retrieve as the response
     *
     * @param url URL of the OpenAPI definition
     * @param fileInputStream InputStream for the provided file
     * @param fileDetail File meta-data
     * @param returnContent Whether to return the definition content
     * @param messageContext CXF message context
     * @return API Definition validation response
     */
    @Override
    public Response validateOpenAPIDefinition(String url, InputStream fileInputStream, Attachment fileDetail,
          Boolean returnContent, MessageContext messageContext) {

        // Validate and retrieve the OpenAPI definition
        Map validationResponseMap = null;
        try {
            validationResponseMap = validateOpenAPIDefinition(url, fileInputStream, fileDetail, returnContent);
        } catch (APIManagementException e) {
            RestApiUtil.handleInternalServerError("Error occurred while validating API Definition", e, log);
        }

        OpenAPIDefinitionValidationResponseDTO validationResponseDTO =
                (OpenAPIDefinitionValidationResponseDTO)validationResponseMap.get(RestApiConstants.RETURN_DTO);
        return Response.ok().entity(validationResponseDTO).build();
    }
    /**
     * Importing an OpenAPI definition and create an API
     *
     * @param fileInputStream InputStream for the provided file
     * @param fileDetail File meta-data
     * @param url URL of the OpenAPI definition
     * @param additionalProperties API object (json) including additional properties like name, version, context
     * @param messageContext CXF message context
     * @return API Import using OpenAPI definition response
     */
    @Override
    public Response importOpenAPIDefinition(InputStream fileInputStream, Attachment fileDetail, String url,
                                            String additionalProperties, MessageContext messageContext) {

        // Validate and retrieve the OpenAPI definition
        Map validationResponseMap = null;
        try {
            validationResponseMap = validateOpenAPIDefinition(url, fileInputStream, fileDetail, true);
        } catch (APIManagementException e) {
            RestApiUtil.handleInternalServerError("Error occurred while validating API Definition", e, log);
        }

        OpenAPIDefinitionValidationResponseDTO validationResponseDTO =
                (OpenAPIDefinitionValidationResponseDTO) validationResponseMap.get(RestApiConstants.RETURN_DTO);
        APIDefinitionValidationResponse validationResponse =
                (APIDefinitionValidationResponse) validationResponseMap.get(RestApiConstants.RETURN_MODEL);

        if (!validationResponseDTO.isIsValid()) {
            ErrorDTO errorDTO = APIMappingUtil.getErrorDTOFromErrorListItems(validationResponseDTO.getErrors());
            throw RestApiUtil.buildBadRequestException(errorDTO);
        }

        // Convert the 'additionalProperties' json into an APIDTO object
        ObjectMapper objectMapper = new ObjectMapper();
        APIDTO apiDTOFromProperties;
        try {
            apiDTOFromProperties = objectMapper.readValue(additionalProperties, APIDTO.class);
        } catch (IOException e) {
            throw RestApiUtil.buildBadRequestException("Error while parsing 'additionalProperties'", e);
        }

        // Only HTTP type APIs should be allowed
        if (!APIDTO.TypeEnum.HTTP.equals(apiDTOFromProperties.getType())) {
            throw RestApiUtil.buildBadRequestException("The API's type should only be HTTP when " +
                    "importing an OpenAPI definition");
        }

        // Import the API and Definition
        try {
            APIProvider apiProvider = RestApiUtil.getLoggedInUserProvider();
            API apiToAdd = prepareToCreateAPIByDTO(apiDTOFromProperties);

            boolean syncOperations = apiDTOFromProperties.getOperations().size() > 0;
            // Rearrange paths according to the API payload and save the OpenAPI definition

            APIDefinition apiDefinition = validationResponse.getParser();
            SwaggerData swaggerData;
            String definitionToAdd = validationResponse.getJsonContent();
            if (syncOperations) {
                swaggerData = new SwaggerData(apiToAdd);
                definitionToAdd = apiDefinition.populateCustomManagementInfo(definitionToAdd, swaggerData);
            }
            Set<URITemplate> uriTemplates = apiDefinition.getURITemplates(definitionToAdd);
            Set<Scope> scopes = apiDefinition.getScopes(definitionToAdd);
            apiToAdd.setUriTemplates(uriTemplates);
            apiToAdd.setScopes(scopes);
            if (!syncOperations) {
                swaggerData = new SwaggerData(apiToAdd);
                definitionToAdd = apiDefinition
                        .populateCustomManagementInfo(validationResponse.getJsonContent(), swaggerData);
            }
            validateScopes(apiToAdd);

            // adding the API and definition
            apiProvider.addAPI(apiToAdd);
            apiProvider.saveSwaggerDefinition(apiToAdd, definitionToAdd);

            // retrieving the added API for returning as the response
            API addedAPI = apiProvider.getAPI(apiToAdd.getId());
            APIDTO createdApiDTO = APIMappingUtil.fromAPItoDTO(addedAPI);
            // This URI used to set the location header of the POST response
            URI createdApiUri = new URI(RestApiConstants.RESOURCE_PATH_APIS + "/" + createdApiDTO.getId());
            return Response.created(createdApiUri).entity(createdApiDTO).build();
        } catch (APIManagementException e) {
            String errorMessage = "Error while adding new API : " + apiDTOFromProperties.getProvider() + "-" +
                    apiDTOFromProperties.getName() + "-" + apiDTOFromProperties.getVersion() + " - " + e.getMessage();
            RestApiUtil.handleInternalServerError(errorMessage, e, log);
        } catch (URISyntaxException e) {
            String errorMessage = "Error while retrieving API location : " + apiDTOFromProperties.getProvider() + "-" +
                    apiDTOFromProperties.getName() + "-" + apiDTOFromProperties.getVersion();
            RestApiUtil.handleInternalServerError(errorMessage, e, log);
        }
        return null;
    }

    /**
     * Validate a provided WSDL definition via a URL or a file/zip
     *
     * @param url WSDL URL
     * @param fileInputStream file/zip input stream
     * @param fileDetail file/zip details
     * @param messageContext messageContext object
     * @return WSDL validation response
     * @throws APIManagementException when error occurred during validation
     */
    @Override
    public Response validateWSDLDefinition(String url, InputStream fileInputStream, Attachment fileDetail,
                                           MessageContext messageContext) throws APIManagementException {
        Map validationResponseMap = validateWSDL(url, fileInputStream, fileDetail);

        WSDLValidationResponseDTO validationResponseDTO =
                (WSDLValidationResponseDTO)validationResponseMap.get(RestApiConstants.RETURN_DTO);
        return Response.ok().entity(validationResponseDTO).build();
    }

    /**
     * Validate the provided input parameters and returns the validation response DTO (for REST API)
     *  and the intermediate model as a Map
     *
     * @param url WSDL url
     * @param fileInputStream file data stream
     * @param fileDetail file details
     * @return the validation response DTO (for REST API) and the intermediate model as a Map
     * @throws APIManagementException if error occurred during validation of the WSDL
     */
    private Map validateWSDL(String url, InputStream fileInputStream, Attachment fileDetail) throws APIManagementException {
        handleInvalidParams(fileInputStream, fileDetail, url);
        WSDLValidationResponseDTO responseDTO;
        WSDLValidationResponse validationResponse = new WSDLValidationResponse();

        if (url != null) {
            try {
                URL wsdlUrl = new URL(url);
                validationResponse = APIMWSDLReader.validateWSDLUrl(wsdlUrl);
            } catch (MalformedURLException e) {
                RestApiUtil.handleBadRequest("Invalid/Malformed URL : " + url, log);
            }
        } else if (fileInputStream != null) {
            String filename = fileDetail.getContentDisposition().getFilename();
            try {
                if (filename.endsWith(".zip")) {
                    validationResponse =
                            APIMWSDLReader.extractAndValidateWSDLArchive(fileInputStream);
                } else if (filename.endsWith(".wsdl")) {
                    validationResponse = APIMWSDLReader.validateWSDLFile(fileInputStream);
                } else {
                    RestApiUtil.handleBadRequest("Unsupported extension type of file: " + filename, log);
                }
            } catch (APIManagementException e) {
                String errorMessage = "Internal error while validating the WSDL from file:" + filename;
                RestApiUtil.handleInternalServerError(errorMessage, e, log);
            }
        }

        responseDTO =
                APIMappingUtil.fromWSDLValidationResponseToDTO(validationResponse);

        Map response = new HashMap();
        response.put(RestApiConstants.RETURN_MODEL, validationResponse);
        response.put(RestApiConstants.RETURN_DTO, responseDTO);

        return response;
    }

    /**
     * Import a WSDL file/url or an archive and create an API. The API can be a SOAP or REST depending on the
     * provided implementationType.
     *
     * @param fileInputStream file input stream
     * @param fileDetail file details
     * @param url WSDL url
     * @param additionalProperties API object (json) including additional properties like name, version, context
     * @param implementationType SOAP or SOAPTOREST
     * @return Created API's payload
     * @throws APIManagementException when error occurred during the operation
     */
    @Override
    public Response importWSDLDefinition(InputStream fileInputStream, Attachment fileDetail, String url,
            String additionalProperties, String implementationType, MessageContext messageContext)
            throws APIManagementException {
        try {
            WSDLValidationResponse validationResponse = validateWSDLAndReset(fileInputStream, fileDetail, url);

            if (StringUtils.isEmpty(implementationType)) {
                implementationType = APIDTO.TypeEnum.SOAP.toString();
            }

            boolean isSoapToRestConvertedAPI = APIDTO.TypeEnum.SOAPTOREST.toString().equals(implementationType);
            boolean isSoapAPI = APIDTO.TypeEnum.SOAP.toString().equals(implementationType);

            APIDTO additionalPropertiesAPI = null;
            APIDTO createdApiDTO;
            URI createdApiUri;

            // Minimum requirement name, version, context and endpointConfig.
            additionalPropertiesAPI = new ObjectMapper().readValue(additionalProperties, APIDTO.class);
            additionalPropertiesAPI.setProvider(RestApiUtil.getLoggedInUsername());
            additionalPropertiesAPI.setType(APIDTO.TypeEnum.fromValue(implementationType));
            API apiToAdd = prepareToCreateAPIByDTO(additionalPropertiesAPI);
            apiToAdd.setWsdlUrl(url);
            API createdApi = null;
            if (isSoapAPI) {
                createdApi = importSOAPAPI(fileInputStream, fileDetail, url, apiToAdd);
            } else if (isSoapToRestConvertedAPI) {
                String wsdlArchiveExtractedPath = null;
                if (validationResponse.getWsdlArchiveInfo() != null) {
                    wsdlArchiveExtractedPath = validationResponse.getWsdlArchiveInfo().getLocation()
                            + File.separator + APIConstants.API_WSDL_EXTRACTED_DIRECTORY;
                }
                createdApi = importSOAPToRESTAPI(fileInputStream, fileDetail, url, wsdlArchiveExtractedPath, apiToAdd);
            } else {
                RestApiUtil.handleBadRequest("Invalid implementationType parameter", log);
            }
            createdApiDTO = APIMappingUtil.fromAPItoDTO(createdApi);
            //This URI used to set the location header of the POST response
            createdApiUri = new URI(RestApiConstants.RESOURCE_PATH_APIS + "/" + createdApiDTO.getId());
            return Response.created(createdApiUri).entity(createdApiDTO).build();
        } catch (IOException | URISyntaxException e) {
            RestApiUtil.handleInternalServerError("Error occurred while importing WSDL", e, log);
        }
        return null;
    }

    /**
     * Validates the provided WSDL and reset the streams as required
     *
     * @param fileInputStream file input stream
     * @param fileDetail file details
     * @param url WSDL url
     * @throws APIManagementException when error occurred during the operation
     */
    private WSDLValidationResponse validateWSDLAndReset(InputStream fileInputStream, Attachment fileDetail, String url)
            throws APIManagementException {
        Map validationResponseMap = validateWSDL(url, fileInputStream, fileDetail);
        WSDLValidationResponse validationResponse =
                (WSDLValidationResponse)validationResponseMap.get(RestApiConstants.RETURN_MODEL);

        if (validationResponse.getWsdlInfo() == null) {
            // Validation failure
            RestApiUtil.handleBadRequest(validationResponse.getError(), log);
        }

        if (fileInputStream != null) {
            if (fileInputStream.markSupported()) {
                // For uploading the WSDL below will require re-reading from the input stream hence resetting
                try {
                    fileInputStream.reset();
                } catch (IOException e) {
                    throw new APIManagementException("Error occurred while trying to reset the content stream of the " +
                            "WSDL", e);
                }
            } else {
                log.warn("Marking is not supported in 'fileInputStream' InputStream type: "
                        + fileInputStream.getClass() + ". Skipping validating WSDL to avoid re-reading from the " +
                        "input stream.");
            }
        }
        return validationResponse;
    }

    /**
     * Import an API from WSDL as a SOAP API
     *
     * @param fileInputStream file data as input stream
     * @param fileDetail file details
     * @param url URL of the WSDL
     * @param apiToAdd API object to be added to the system (which is not added yet)
     * @return API added api
     */
    private API importSOAPAPI(InputStream fileInputStream, Attachment fileDetail, String url, API apiToAdd) {
        try {
            APIProvider apiProvider = RestApiUtil.getLoggedInUserProvider();

            if (StringUtils.isNotBlank(url)) {
                apiToAdd.setWsdlUrl(url);
            } else if (fileDetail != null && fileInputStream != null) {
                ResourceFile wsdlResource = new ResourceFile(fileInputStream,
                        fileDetail.getContentType().toString());
                apiToAdd.setWsdlResource(wsdlResource);
            }

            //adding the api
            apiProvider.addAPI(apiToAdd);

            //add the generated swagger definition to SOAP
            APIDefinition oasParser = new OAS2Parser();
            SwaggerData swaggerData = new SwaggerData(apiToAdd);
            String apiDefinition = generateSOAPAPIDefinition(oasParser.generateAPIDefinition(swaggerData));
            apiProvider.saveSwaggerDefinition(apiToAdd, apiDefinition);
            APIIdentifier createdApiId = apiToAdd.getId();
            //Retrieve the newly added API to send in the response payload
            API createdApi = apiProvider.getAPI(createdApiId);
            return createdApi;
        } catch (APIManagementException e) {
            RestApiUtil.handleInternalServerError("Error while importing WSDL to create a SOAP API", e, log);
        }
        return null;
    }

    /**
     * Add soap parameters to the default soap api resource.
     *
     * @param apiDefinition The API definition string.
     * @return Modified api definition.
     * */
    private String generateSOAPAPIDefinition(String apiDefinition) throws APIManagementException {
        JSONParser jsonParser = new JSONParser();
        JSONObject apiJson;
        JSONObject paths;
        try {
            apiJson = (JSONObject) jsonParser.parse(apiDefinition);
            paths = (JSONObject) jsonParser.parse(RestApiPublisherUtils.getSOAPOperation());
            apiJson.replace("paths", paths);
            return apiJson.toJSONString();
        } catch (ParseException e) {
            throw new APIManagementException("Error while parsing the api definition.", e);
        }
    }

    /**
     * Import an API from WSDL as a SOAP-to-REST API
     *
     * @param fileInputStream file data as input stream
     * @param fileDetail file details
     * @param url URL of the WSDL
     * @param apiToAdd API object to be added to the system (which is not added yet)
     * @return API added api
     */
    private API importSOAPToRESTAPI(InputStream fileInputStream, Attachment fileDetail, String url,
            String wsdlArchiveExtractedPath, API apiToAdd) throws APIManagementException {
        try {
            APIProvider apiProvider = RestApiUtil.getLoggedInUserProvider();
            //adding the api
            apiProvider.addAPI(apiToAdd);

            APIIdentifier createdApiId = apiToAdd.getId();
            //Retrieve the newly added API to send in the response payload
            API createdApi = apiProvider.getAPI(createdApiId);
            String swaggerStr = "";
            if (StringUtils.isNotBlank(url)) {
                swaggerStr = SOAPOperationBindingUtils.getSoapOperationMappingForUrl(url);
            } else if (fileInputStream != null) {
                String filename = fileDetail.getContentDisposition().getFilename();
                if (filename.endsWith(".zip")) {
                    swaggerStr = SOAPOperationBindingUtils.getSoapOperationMapping(wsdlArchiveExtractedPath);;
                } else if (filename.endsWith(".wsdl")) {
                    byte[] wsdlContent = APIUtil.toByteArray(fileInputStream);
                    swaggerStr = SOAPOperationBindingUtils.getSoapOperationMapping(wsdlContent);
                } else {
                    throw new APIManagementException(ExceptionCodes.UNSUPPORTED_WSDL_FILE_EXTENSION);
                }
            }
            String updatedSwagger = updateSwagger(createdApi.getUUID(), swaggerStr);
            SequenceGenerator.generateSequencesFromSwagger(updatedSwagger, apiToAdd.getId());
            return createdApi;
        } catch (FaultGatewaysException | IOException e) {
            throw new APIManagementException("Error while importing WSDL to create a SOAP-to-REST API", e);
        }
    }

    /**
     * Retrieve the WSDL of an API
     *
     * @param apiId UUID of the API
     * @param ifNoneMatch If-None-Match header value
     * @return the WSDL of the API (can be a file or zip archive)
     * @throws APIManagementException when error occurred while trying to retrieve the WSDL
     */
    @Override
    public Response getWSDLOfAPI(String apiId, String ifNoneMatch, MessageContext messageContext)
            throws APIManagementException {
        try {
            APIProvider apiProvider = RestApiUtil.getLoggedInUserProvider();
            String tenantDomain = RestApiUtil.getLoggedInUserTenantDomain();
            //this will fail if user does not have access to the API or the API does not exist
            APIIdentifier apiIdentifier = APIMappingUtil.getAPIIdentifierFromUUID(apiId, tenantDomain);
            ResourceFile getWSDLResponse = apiProvider.getWSDL(apiIdentifier);
            return RestApiUtil.getResponseFromResourceFile(apiIdentifier.toString(), getWSDLResponse);
        } catch (APIManagementException e) {
            //Auth failure occurs when cross tenant accessing APIs. Sends 404, since we don't need
            // to expose the existence of the resource
            if (RestApiUtil.isDueToResourceNotFound(e) || RestApiUtil.isDueToAuthorizationFailure(e)) {
                RestApiUtil.handleResourceNotFoundError(RestApiConstants.RESOURCE_API, apiId, e, log);
            } else if (isAuthorizationFailure(e)) {
                RestApiUtil
                        .handleAuthorizationFailure("Authorization failure while retrieving wsdl of API: "
                                        + apiId, e, log);
            } else {
                throw e;
            }
        }
        return null;
    }

    /**
     * Update the WSDL of an API
     *
     * @param apiId UUID of the API
     * @param fileInputStream file data as input stream
     * @param fileDetail file details
     * @param url URL of the WSDL
     * @return 200 OK response if the operation is successful. 400 if the provided inputs are invalid. 500 if a server
     *  error occurred.
     * @throws APIManagementException when error occurred while trying to retrieve the WSDL
     */
    @Override
    public Response updateWSDLOfAPI(String apiId, InputStream fileInputStream, Attachment fileDetail, String url,
           String ifMatch, MessageContext messageContext) throws APIManagementException {

        validateWSDLAndReset(fileInputStream, fileDetail, url);
        APIProvider apiProvider = RestApiUtil.getLoggedInUserProvider();
        String tenantDomain = RestApiUtil.getLoggedInUserTenantDomain();
        API api = apiProvider.getAPIbyUUID(apiId, tenantDomain);
        if (StringUtils.isNotBlank(url)) {
            api.setWsdlUrl(url);
            api.setWsdlResource(null);
            apiProvider.updateWsdlFromUrl(api);
        } else {
            ResourceFile wsdlResource = new ResourceFile(fileInputStream,
                    fileDetail.getContentType().toString());
            api.setWsdlResource(wsdlResource);
            api.setWsdlUrl(null);
            apiProvider.updateWsdlFromResourceFile(api);
        }
        return Response.ok().build();
    }

    @Override
    public Response apisChangeLifecyclePost(String action, String apiId, String lifecycleChecklist,
            String ifMatch, MessageContext messageContext) {
        //pre-processing
        String[] checkListItems = lifecycleChecklist != null ? lifecycleChecklist.split(",") : new String[0];

        try {
            APIProvider apiProvider = RestApiUtil.getLoggedInUserProvider();
            String tenantDomain = RestApiUtil.getLoggedInUserTenantDomain();
            APIIdentifier apiIdentifier = APIMappingUtil.getAPIIdentifierFromUUID(apiId, tenantDomain);
            Map<String, Object> apiLCData = apiProvider.getAPILifeCycleData(apiIdentifier);
            String[] nextAllowedStates = (String[]) apiLCData.get(APIConstants.LC_NEXT_STATES);
            if (!ArrayUtils.contains(nextAllowedStates, action)) {
                RestApiUtil.handleBadRequest(
                        "Action '" + action + "' is not allowed. Allowed actions are " + Arrays
                                .toString(nextAllowedStates), log);
            }

            //check and set lifecycle check list items including "Deprecate Old Versions" and "Require Re-Subscription".
            for (String checkListItem : checkListItems) {
                String[] attributeValPair = checkListItem.split(":");
                if (attributeValPair.length == 2) {
                    String checkListItemName = attributeValPair[0].trim();
                    boolean checkListItemValue = Boolean.valueOf(attributeValPair[1].trim());
                    apiProvider.checkAndChangeAPILCCheckListItem(apiIdentifier, checkListItemName, checkListItemValue);
                }
            }

            //todo: check if API's tiers are properly set before Publishing
            APIStateChangeResponse stateChangeResponse = apiProvider.changeLifeCycleStatus(apiIdentifier, action);

            //returns the current lifecycle state
            LifecycleStateDTO stateDTO = getLifecycleState(apiId);;

            WorkflowResponseDTO workflowResponseDTO = APIMappingUtil
                    .toWorkflowResponseDTO(stateDTO, stateChangeResponse);
            return Response.ok().entity(workflowResponseDTO).build();
        } catch (APIManagementException e) {
            //Auth failure occurs when cross tenant accessing APIs. Sends 404, since we don't need to expose the existence of the resource
            if (RestApiUtil.isDueToResourceNotFound(e) || RestApiUtil.isDueToAuthorizationFailure(e)) {
                RestApiUtil.handleResourceNotFoundError(RestApiConstants.RESOURCE_API, apiId, e, log);
            } else if (isAuthorizationFailure(e)) {
                RestApiUtil.handleAuthorizationFailure(
                        "Authorization failure while updating the lifecycle of API " + apiId, e, log);
            } else {
                RestApiUtil.handleInternalServerError("Error while updating lifecycle of API " + apiId, e, log);
            }
        } catch (FaultGatewaysException e) {
            String errorMessage = "Error while updating the API in Gateway " + apiId;
            RestApiUtil.handleInternalServerError(errorMessage, e, log);
        }
        return null;
    }

    @Override
    public Response apisCopyApiPost(String newVersion, String apiId, Boolean defaultVersion,
                                    MessageContext messageContext) {
        URI newVersionedApiUri;
        APIDTO newVersionedApi;
        try {
            APIProvider apiProvider = RestApiUtil.getLoggedInUserProvider();
            String tenantDomain = RestApiUtil.getLoggedInUserTenantDomain();
            API api = apiProvider.getAPIbyUUID(apiId, tenantDomain);
            APIIdentifier apiIdentifier = api.getId();
            if (defaultVersion) {
                api.setAsDefaultVersion(true);
            }
            //creates the new version
            apiProvider.createNewAPIVersion(api, newVersion);

            //get newly created API to return as response
            APIIdentifier apiNewVersionedIdentifier =
                    new APIIdentifier(apiIdentifier.getProviderName(), apiIdentifier.getApiName(), newVersion);
            newVersionedApi = APIMappingUtil.fromAPItoDTO(apiProvider.getAPI(apiNewVersionedIdentifier));
            //This URI used to set the location header of the POST response
            newVersionedApiUri =
                    new URI(RestApiConstants.RESOURCE_PATH_APIS + "/" + newVersionedApi.getId());
            return Response.created(newVersionedApiUri).entity(newVersionedApi).build();
        } catch (APIManagementException | DuplicateAPIException e) {
            if (RestApiUtil.isDueToResourceAlreadyExists(e)) {
                String errorMessage = "Requested new version " + newVersion + " of API " + apiId + " already exists";
                RestApiUtil.handleResourceAlreadyExistsError(errorMessage, e, log);
            } else if (RestApiUtil.isDueToResourceNotFound(e) || RestApiUtil.isDueToAuthorizationFailure(e)) {
                //Auth failure occurs when cross tenant accessing APIs. Sends 404, since we don't need to expose the existence of the resource
                RestApiUtil.handleResourceNotFoundError(RestApiConstants.RESOURCE_API, apiId, e, log);
            } else if (isAuthorizationFailure(e)) {
                RestApiUtil.handleAuthorizationFailure("Authorization failure while copying API : " + apiId, e, log);
            } else {
                String errorMessage = "Error while copying API : " + apiId;
                RestApiUtil.handleInternalServerError(errorMessage, e, log);
            }
        } catch (URISyntaxException e) {
            String errorMessage = "Error while retrieving API location of " + apiId;
            RestApiUtil.handleInternalServerError(errorMessage, e, log);
        }
        return null;
    }

    /**
     * Exports an API from API Manager for a given API using the ApiId. ID. Meta information, API icon, documentation,
     * WSDL and sequences are exported. This service generates a zipped archive which contains all the above mentioned
     * resources for a given API.
     *
     * @param apiId          UUID of an API
     * @param name           Name of the API that needs to be exported
     * @param version        Version of the API that needs to be exported
     * @param providerName   Provider name of the API that needs to be exported
     * @param format         Format of output documents. Can be YAML or JSON
     * @param preserveStatus Preserve API status on export
     * @return
     */
    @Override
    public Response apisExportGet(String apiId, String name, String version, String providerName, String format,
                                  Boolean preserveStatus, MessageContext messageContext)
            throws APIManagementException {
        ExportApiUtil exportApiUtil = new ExportApiUtil();
        if (apiId == null) {

            return exportApiUtil.exportApiByParams(name, version, providerName, format, preserveStatus);
        } else {
            try {
                String tenantDomain = RestApiUtil.getLoggedInUserTenantDomain();
                APIIdentifier apiIdentifier = APIMappingUtil.getAPIIdentifierFromUUID(apiId, tenantDomain);
                return exportApiUtil.exportApiById(apiIdentifier, preserveStatus);
            } catch (APIManagementException e) {
                if (RestApiUtil.isDueToResourceNotFound(e) || RestApiUtil.isDueToAuthorizationFailure(e)) {
                    RestApiUtil.handleResourceNotFoundError(RestApiConstants.RESOURCE_API, apiId, e, log);
                } else if (isAuthorizationFailure(e)) {
                    RestApiUtil.handleAuthorizationFailure(
                            "Authorization failure while exporting the  API " + apiId, e, log);
                } else {
                    RestApiUtil.handleInternalServerError("Error while exporting the API " + apiId, e, log);
                }
            }
        }
        return null;
    }

    /**
     * Import a GraphQL Schema
     * @param type APIType
     * @param fileInputStream input file
     * @param fileDetail file Detail
     * @param additionalProperties api object as string format
     * @param ifMatch If--Match header value
     * @param messageContext messageContext
     * @return Response with GraphQL API
     */
    @Override
    public Response apisImportGraphqlSchemaPost(String type, InputStream fileInputStream, Attachment fileDetail,
                                                String additionalProperties, String ifMatch,
                                                MessageContext messageContext) {
        APIDTO additionalPropertiesAPI = null;
        String schema = "";

        try {
            if (fileInputStream == null || StringUtils.isBlank(additionalProperties)) {
                String errorMessage = "GraphQL schema and api details cannot be empty.";
                RestApiUtil.handleBadRequest(errorMessage, log);
            } else {
                schema = IOUtils.toString(fileInputStream, RestApiConstants.CHARSET);
            }

            if (!StringUtils.isBlank(additionalProperties) && !StringUtils.isBlank(schema)) {
                if (log.isDebugEnabled()) {
                    log.debug("Deseriallizing additionalProperties: " + additionalProperties + "/n"
                            + "importing schema: " + schema);
                }
            }

            additionalPropertiesAPI = new ObjectMapper().readValue(additionalProperties, APIDTO.class);
            additionalPropertiesAPI.setType(APIDTO.TypeEnum.GRAPHQL);
            APIProvider apiProvider = RestApiUtil.getLoggedInUserProvider();
            API apiToAdd = prepareToCreateAPIByDTO(additionalPropertiesAPI);

            //adding the api
            apiProvider.addAPI(apiToAdd);

            //Save swagger definition of graphQL
            APIDefinition parser = new OAS3Parser();
            SwaggerData swaggerData = new SwaggerData(apiToAdd);
            String apiDefinition = parser.generateAPIDefinition(swaggerData);
            apiProvider.saveSwagger20Definition(apiToAdd.getId(), apiDefinition);

            APIIdentifier createdApiId = apiToAdd.getId();
            apiProvider.saveGraphqlSchemaDefinition(apiToAdd, schema);

            //Retrieve the newly added API to send in the response payload
            API createdApi = apiProvider.getAPI(createdApiId);

            APIDTO createdApiDTO = APIMappingUtil.fromAPItoDTO(createdApi);

            //This URI used to set the location header of the POST response
            URI createdApiUri = new URI(RestApiConstants.RESOURCE_PATH_APIS + "/" + createdApiDTO.getId());
            return Response.created(createdApiUri).entity(createdApiDTO).build();
        } catch (APIManagementException e) {
            String errorMessage = "Error while adding new API : " + additionalPropertiesAPI.getProvider() + "-" +
                additionalPropertiesAPI.getName() + "-" + additionalPropertiesAPI.getVersion() + " - " + e.getMessage();
            RestApiUtil.handleInternalServerError(errorMessage, e, log);
        } catch (URISyntaxException e) {
            String errorMessage = "Error while retrieving API location : " + additionalPropertiesAPI.getProvider() + "-"
                    + additionalPropertiesAPI.getName() + "-" + additionalPropertiesAPI.getVersion();
            RestApiUtil.handleInternalServerError(errorMessage, e, log);
    } catch (IOException e) {
            String errorMessage = "Error while retrieving content from file : " + additionalPropertiesAPI.getProvider()
                    + "-" + additionalPropertiesAPI.getName() + "-" + additionalPropertiesAPI.getVersion();
            RestApiUtil.handleInternalServerError(errorMessage, e, log);
    }
        return null;
    }
    /**
     * Validate graphQL Schema
     * @param fileInputStream  input file
     * @param fileDetail file Detail
     * @param messageContext messageContext
     * @return Validation response
     */
    @Override
    public Response apisValidateGraphqlSchemaPost(InputStream fileInputStream, Attachment fileDetail, MessageContext messageContext) {

        String errorMessage = "";
        String schema;
        TypeDefinitionRegistry typeRegistry;
        Set<SchemaValidationError> validationErrors;
        boolean isValid = false;
        SchemaParser schemaParser = new SchemaParser();
        GraphQLSchemaDefinition graphql = new GraphQLSchemaDefinition();
        GraphQLValidationResponseDTO validationResponse = new GraphQLValidationResponseDTO();
        String filename = fileDetail.getContentDisposition().getFilename();

        try {
            if (filename.endsWith(".graphql") || filename.endsWith(".txt") || filename.endsWith(".sdl")) {
                schema = IOUtils.toString(fileInputStream, RestApiConstants.CHARSET);
                if (schema.isEmpty()) {
                    errorMessage = "GraphQL Schema cannot be empty or null to validate it";
                    RestApiUtil.handleBadRequest(errorMessage, log);
                }
                typeRegistry = schemaParser.parse(schema);
                GraphQLSchema graphQLSchema = UnExecutableSchemaGenerator.makeUnExecutableSchema(typeRegistry);
                SchemaValidator schemaValidation = new SchemaValidator();
                validationErrors = schemaValidation.validateSchema(graphQLSchema);

                if (validationErrors.toArray().length > 0) {
                    errorMessage = "InValid Schema";
                } else {
                    isValid = true;
                    validationResponse.setIsValid(isValid);
                    GraphQLValidationResponseGraphQLInfoDTO graphQLInfo = new GraphQLValidationResponseGraphQLInfoDTO();
                    List<URITemplate> operationList = graphql.extractGraphQLOperationList(schema, null);
                    List<APIOperationsDTO> operationArray = APIMappingUtil.fromURITemplateListToOprationList(operationList);
                    graphQLInfo.setOperations(operationArray);
                    GraphQLSchemaDTO schemaObj = new GraphQLSchemaDTO();
                    schemaObj.setSchemaDefinition(schema);
                    graphQLInfo.setGraphQLSchema(schemaObj);
                    validationResponse.setGraphQLInfo(graphQLInfo);
                }
            }
            else {
                RestApiUtil.handleBadRequest("Unsupported extension type of file: " + filename, log);
            }
        } catch (SchemaProblem | IOException e) {
            errorMessage = e.getMessage();
        }

        if(!isValid) {
            validationResponse.setIsValid(isValid);
            validationResponse.setErrorMessage(errorMessage);
        }
        return Response.ok().entity(validationResponse).build();
    }

    /**
     * Generates Mock response examples for Inline prototyping
     * of a swagger
     *
     * @param apiId
     * @param ifNoneMatch
     * @param messageContext
     * @return
     * @throws APIManagementException
     */
    @Override
    public Response generateMockResponses(String apiId, String ifNoneMatch, MessageContext messageContext) throws APIManagementException {
        String tenantDomain = RestApiUtil.getLoggedInUserTenantDomain();
        APIProvider apiProvider = RestApiUtil.getLoggedInUserProvider();
        API originalAPI = apiProvider.getAPIbyUUID(apiId, tenantDomain);
        APIIdentifier apiIdentifier = originalAPI.getId();
        String apiDefinition = apiProvider.getOpenAPIDefinition(apiIdentifier);
        apiDefinition = OASParserUtil.generateExamples(apiDefinition);
        apiProvider.saveSwaggerDefinition(originalAPI,apiDefinition);
        return Response.ok().entity(apiDefinition).build();
    }


    /**
     * Extract GraphQL Operations from given schema
     * @param schema graphQL Schema
     * @return the arrayList of APIOperationsDTOextractGraphQLOperationList
     *
     */
    public List<APIOperationsDTO> extractGraphQLOperationList(String schema) {
        List<APIOperationsDTO> operationArray = new ArrayList<>();
        SchemaParser schemaParser = new SchemaParser();
        TypeDefinitionRegistry typeRegistry = schemaParser.parse(schema);
        Map<java.lang.String, TypeDefinition> operationList = typeRegistry.types();
        for (Map.Entry<String, TypeDefinition> entry : operationList.entrySet()) {
            if (entry.getValue().getName().equals(APIConstants.GRAPHQL_QUERY) ||
                    entry.getValue().getName().equals(APIConstants.GRAPHQL_MUTATION)
                    || entry.getValue().getName().equals(APIConstants.GRAPHQL_SUBSCRIPTION)) {
                for (FieldDefinition fieldDef : ((ObjectTypeDefinition) entry.getValue()).getFieldDefinitions()) {
                    APIOperationsDTO operation = new APIOperationsDTO();
                    operation.setVerb(entry.getKey());
                    operation.setTarget(fieldDef.getName());
                    operationArray.add(operation);
                }
            }
        }
        return operationArray;
    }

    @Override
    public Response apisApiIdSubscriptionPoliciesGet(String apiId, String ifNoneMatch, String xWSO2Tenant,
                                                     MessageContext messageContext) {
        APIDTO apiInfo = getAPIByID(apiId);
        List<Tier> availableThrottlingPolicyList = new ThrottlingPoliciesApiServiceImpl()
                .getThrottlingPolicyList(ThrottlingPolicyDTO.PolicyLevelEnum.SUBSCRIPTION.toString());

        if (apiInfo != null ) {
            List<String> apiPolicies = apiInfo.getPolicies();
            if (apiPolicies != null && !apiPolicies.isEmpty()) {
                List<Tier> apiThrottlingPolicies = new ArrayList<>();
                for (Tier tier : availableThrottlingPolicyList) {
                    if (apiPolicies.contains(tier.getName())) {
                        apiThrottlingPolicies.add(tier);
                    }
                }
                return Response.ok().entity(apiThrottlingPolicies).build();
            }
        }
        return null;
    }

    private APIDTO getAPIByID(String apiId) {
        try {
            String tenantDomain = RestApiUtil.getLoggedInUserTenantDomain();
            APIProvider apiProvider = RestApiUtil.getLoggedInUserProvider();
            API api = apiProvider.getAPIbyUUID(apiId, tenantDomain);
            return APIMappingUtil.fromAPItoDTO(api);
        } catch (APIManagementException e) {
            //Auth failure occurs when cross tenant accessing APIs. Sends 404, since we don't need
            // to expose the existence of the resource
            if (RestApiUtil.isDueToResourceNotFound(e) || RestApiUtil.isDueToAuthorizationFailure(e)) {
                RestApiUtil.handleResourceNotFoundError(RestApiConstants.RESOURCE_API, apiId, e, log);
            } else if (isAuthorizationFailure(e)) {
                RestApiUtil.handleAuthorizationFailure("User is not authorized to access the API", e, log);
            } else {
                String errorMessage = "Error while retrieving API : " + apiId;
                RestApiUtil.handleInternalServerError(errorMessage, e, log);
            }
        }
        return null;
    }

    /**
     * Validate the provided OpenAPI definition (via file or url) and return a Map with the validation response
     * information.
     *
     * @param url OpenAPI definition url
     * @param fileInputStream file as input stream
     * @param returnContent whether to return the content of the definition in the response DTO
     * @return Map with the validation response information. A value with key 'dto' will have the response DTO
     *  of type OpenAPIDefinitionValidationResponseDTO for the REST API. A value with key 'model' will have the
     *  validation response of type APIDefinitionValidationResponse coming from the impl level.
     */
    private Map validateOpenAPIDefinition(String url, InputStream fileInputStream, Attachment fileDetail,
           Boolean returnContent) throws APIManagementException {
        //validate inputs
        handleInvalidParams(fileInputStream, fileDetail, url);

        OpenAPIDefinitionValidationResponseDTO responseDTO;
        APIDefinitionValidationResponse validationResponse = new APIDefinitionValidationResponse();
        if (url != null) {
            validationResponse = OASParserUtil.validateAPIDefinitionByURL(url, returnContent);
        } else if (fileInputStream != null) {
            try {
                String openAPIContent = IOUtils.toString(fileInputStream, RestApiConstants.CHARSET);
                validationResponse = OASParserUtil.validateAPIDefinition(openAPIContent, returnContent);
            } catch (IOException e) {
                RestApiUtil.handleInternalServerError("Error while reading file content", e, log);
            }
        }
        responseDTO = APIMappingUtil.getOpenAPIDefinitionValidationResponseFromModel(validationResponse,
                returnContent);

        Map response = new HashMap();
        response.put(RestApiConstants.RETURN_MODEL, validationResponse);
        response.put(RestApiConstants.RETURN_DTO, responseDTO);
        return response;
    }

    /**
     * Validate API import definition/validate definition parameters
     *
     * @param fileInputStream file content stream
     * @param url             URL of the definition
     */
    private void handleInvalidParams(InputStream fileInputStream, Attachment fileDetail, String url) {

        String msg = "";
        boolean isFileSpecified = fileInputStream != null && fileDetail != null &&
                fileDetail.getContentDisposition() != null && fileDetail.getContentDisposition().getFilename() != null;
        if (url == null && !isFileSpecified) {
            msg = "Either 'file' or 'url' should be specified";
        }

        if (isFileSpecified && url != null) {
            msg = "Only one of 'file' and 'url' should be specified";
        }

        if (StringUtils.isNotBlank(msg)) {
            RestApiUtil.handleBadRequest(msg, log);
        }
    }

    /**
     * This method is used to assign micro gateway labels to the DTO
     *
     * @param apiDTO API DTO
     * @param api    the API object
     * @return the API object with labels
     */
    private API assignLabelsToDTO(APIDTO apiDTO, API api) {

        if (apiDTO.getLabels() != null) {
            List<String> labels = apiDTO.getLabels();
            List<Label> labelList = new ArrayList<>();
            for (String label : labels) {
                Label mgLabel = new Label();
                mgLabel.setName(label);
                labelList.add(mgLabel);
            }
            api.setGatewayLabels(labelList);
        }
        return api;
    }

    /**
     * To check whether a particular exception is due to access control restriction.
     *
     * @param e Exception object.
     * @return true if the the exception is caused due to authorization failure.
     */
    private boolean isAuthorizationFailure(Exception e) {
        String errorMessage = e.getMessage();
        return errorMessage != null && errorMessage.contains(APIConstants.UN_AUTHORIZED_ERROR_MESSAGE);
    }


    /***
     * To check if the API is modified or not when the given sequence is in API.
     *
     * @param api
     * @param mediation
     * @return if the API is modified or not
     */
    private boolean isAPIModified(API api, Mediation mediation) {

        if (mediation != null) {
            String sequenceName;
            if (APIConstants.API_CUSTOM_SEQUENCE_TYPE_IN.equalsIgnoreCase(mediation.getType())) {
                sequenceName = api.getInSequence();
                if (isSequenceExistsInAPI(sequenceName, mediation)) {
                    api.setInSequence(null);
                    return true;
                }
            } else if (APIConstants.API_CUSTOM_SEQUENCE_TYPE_OUT.equalsIgnoreCase(mediation.getType())) {
                sequenceName = api.getOutSequence();
                if (isSequenceExistsInAPI(sequenceName, mediation)) {
                    api.setOutSequence(null);
                    return true;
                }
            } else {
                sequenceName = api.getFaultSequence();
                if (isSequenceExistsInAPI(sequenceName, mediation)) {
                    api.setFaultSequence(null);
                    return true;
                }
            }
        }
        return false;
    }

    private boolean isSequenceExistsInAPI(String sequenceName, Mediation mediation) {

        return StringUtils.isNotEmpty(sequenceName) && mediation.getName().equals(sequenceName);
    }

    /**
     * Returns the mediation policy name specify inside mediation config
     *
     * @param config mediation config content
     * @return name of the mediation policy or null
     */
    public String getMediationNameFromConfig(String config) {
        try {
            //convert xml content in to json
            String configInJson = XML.toJSONObject(config).toString();
            JSONParser parser = new JSONParser();
            //Extracting mediation policy name from the json string
            JSONObject jsonObject = (JSONObject) parser.parse(configInJson);
            JSONObject rootObject = (JSONObject) jsonObject.get(APIConstants.MEDIATION_SEQUENCE_ELEM);
            String name = rootObject.get(APIConstants.POLICY_NAME_ELEM).toString();
            return name + APIConstants.MEDIATION_CONFIG_EXT;
        } catch (JSONException e) {
            log.error("JSON Error occurred while converting the mediation config string to json", e);
        } catch (ParseException e) {
            log.error("Parser Error occurred while parsing config json string in to json object", e);
        }
        return null;
    }

    /**
     * Check the existence of the mediation policy
     * @param mediationResourcePath mediation config content
     *
     */
    public void checkMediationPolicy(APIProvider apiProvider,String mediationResourcePath) throws APIManagementException {
        if (apiProvider.checkIfResourceExists(mediationResourcePath)) {
            RestApiUtil.handleConflict("Mediation policy already " +
                    "exists in the given resource path, cannot create new", log);
        }
    }
    /**
     * validate user inout scopes
     *
     * @param api api information
     * @throws APIManagementException throw if validation failure
     */
    private void validateScopes(API api) throws APIManagementException {

        APIIdentifier apiId = api.getId();
        String username = RestApiUtil.getLoggedInUsername();

        for (Scope scope : api.getScopes()) {
            if (!(APIUtil.isWhiteListedScope(scope.getName()))) {
                String tenantDomain = RestApiUtil.getLoggedInUserTenantDomain();
                int tenantId = APIUtil.getTenantIdFromTenantDomain(tenantDomain);
                APIProvider apiProvider = RestApiUtil.getProvider(username);

                if (apiProvider.isScopeKeyAssigned(apiId, scope.getName(), tenantId)) {
                    RestApiUtil
                            .handleBadRequest("Scope " + scope.getName() + " is already assigned by another API",
                                    log);
                }
            }
            //set description as empty if it is not provided
            if (StringUtils.isBlank(scope.getDescription())) {
                scope.setDescription("");
            }
            if (scope.getRoles() != null) {
                for (String aRole : scope.getRoles().split(",")) {
                    boolean isValidRole = APIUtil.isRoleNameExist(username, aRole);
                    if (!isValidRole) {
                        String error = "Role '" + aRole + "' does not exist.";
                        RestApiUtil.handleBadRequest(error, log);
                    }
                }
            }
        }
    }

    /**
     * Send HTTP HEAD request to test the endpoint url
     *
     * @param urlVal url for which the HEAD request is sent
     * @return ApiEndpointValidationResponseDTO Response DTO containing validity information of the HEAD request made
     * to test the endpoint url
     */
    public static ApiEndpointValidationResponseDTO sendHttpHEADRequest(String urlVal) {

        ApiEndpointValidationResponseDTO apiEndpointValidationResponseDTO = new ApiEndpointValidationResponseDTO();
        HttpHead head = new HttpHead(urlVal);
        org.apache.commons.httpclient.HttpClient client = new org.apache.commons.httpclient.HttpClient();
        // extract the host name and add the Host http header for sanity
        head.addHeader("Host", urlVal.replaceAll("https?://", "").
                replaceAll("(/.*)?", ""));
        client.getParams().setParameter("http.socket.timeout", 4000);
        client.getParams().setParameter("http.connection.timeout", 4000);
        HttpMethod method = new HeadMethod(urlVal);

        if (System.getProperty(APIConstants.HTTP_PROXY_HOST) != null &&
                System.getProperty(APIConstants.HTTP_PROXY_PORT) != null) {
            log.debug("Proxy configured, hence routing through configured proxy");
            String proxyHost = System.getProperty(APIConstants.HTTP_PROXY_HOST);
            String proxyPort = System.getProperty(APIConstants.HTTP_PROXY_PORT);
            client.getParams().setParameter(ConnRoutePNames.DEFAULT_PROXY,
                    new HttpHost(proxyHost, Integer.parseInt(proxyPort)));
        }
        try {
            int statusCode = client.executeMethod(method);
            apiEndpointValidationResponseDTO.setStatusCode(statusCode);
            apiEndpointValidationResponseDTO.setStatusMessage(HttpStatus.getStatusText(statusCode));
        } catch (UnknownHostException e) {
            log.error("UnknownHostException occurred while sending the HEAD request to the given endpoint url:", e);
            apiEndpointValidationResponseDTO.setError("Unknown Host");
        } catch (IOException e) {
            log.error("Error occurred while sending the HEAD request to the given endpoint url:", e);
            apiEndpointValidationResponseDTO.setError("Connection error");
        } finally {
            method.releaseConnection();
        }
        return apiEndpointValidationResponseDTO;
    }
}<|MERGE_RESOLUTION|>--- conflicted
+++ resolved
@@ -97,12 +97,9 @@
 import org.wso2.carbon.apimgt.impl.definitions.OAS3Parser;
 import org.wso2.carbon.apimgt.impl.definitions.OASParserUtil;
 import org.wso2.carbon.apimgt.impl.factory.KeyManagerHolder;
-<<<<<<< HEAD
-=======
 import org.wso2.carbon.apimgt.impl.importexport.APIImportExportException;
 import org.wso2.carbon.apimgt.impl.importexport.ExportFormat;
 import org.wso2.carbon.apimgt.impl.importexport.utils.APIExportUtil;
->>>>>>> 0df03eba
 import org.wso2.carbon.apimgt.impl.utils.CertificateMgtUtils;
 import org.wso2.carbon.apimgt.impl.wsdl.SequenceGenerator;
 import org.wso2.carbon.apimgt.impl.wsdl.model.WSDLValidationResponse;
@@ -1958,8 +1955,6 @@
         return Response.ok().entity(apiExternalStoreListDTO).build();
     }
 
-<<<<<<< HEAD
-=======
     /**
      * Retrieves the WSDL meta information of the given API. The API must be a SOAP API.
      *
@@ -1984,7 +1979,6 @@
             return Response.ok().entity(wsdlInfoDTO).build();
         }
     }
->>>>>>> 0df03eba
 
     /**
      * Retrieves API Lifecycle history information
