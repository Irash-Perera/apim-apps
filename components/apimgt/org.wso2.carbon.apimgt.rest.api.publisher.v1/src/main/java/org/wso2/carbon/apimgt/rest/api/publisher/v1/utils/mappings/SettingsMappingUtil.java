--- conflicted
+++ resolved
@@ -26,8 +26,10 @@
 import org.wso2.carbon.apimgt.api.APIManagementException;
 import org.wso2.carbon.apimgt.api.model.Scope;
 import org.wso2.carbon.apimgt.impl.APIConstants;
+import org.wso2.carbon.apimgt.impl.APIManagerConfiguration;
 import org.wso2.carbon.apimgt.impl.definitions.APIDefinitionUsingOASParser;
 import org.wso2.carbon.apimgt.impl.dto.Environment;
+import org.wso2.carbon.apimgt.impl.internal.ServiceReferenceHolder;
 import org.wso2.carbon.apimgt.impl.utils.APIUtil;
 import org.wso2.carbon.apimgt.rest.api.publisher.v1.dto.EnvironmentListDTO;
 import org.wso2.carbon.apimgt.rest.api.publisher.v1.dto.MonetizationAttributeDTO;
@@ -58,12 +60,8 @@
                 environmentListDTO = EnvironmentMappingUtil.fromEnvironmentCollectionToDTO(environments.values());
             }
             settingsDTO.setEnvironment(environmentListDTO.getList());
-<<<<<<< HEAD
-            settingsDTO.setMonetizationProperties(getMonetizationProperties());
+            settingsDTO.setMonetizationAttributes(getMonetizationAttributes());
             settingsDTO.setSecurityAuditProperties(getSecurityAuditProperties());
-=======
-            settingsDTO.setMonetizationAttributes(getMonetizationAttributes());
->>>>>>> 8f48b544
         }
         settingsDTO.setScopes(GetScopeList());
         return settingsDTO;
