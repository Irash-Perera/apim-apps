--- conflicted
+++ resolved
@@ -472,8 +472,6 @@
               schema:
                 $ref: '#/components/schemas/API'
 
-<<<<<<< HEAD
-=======
   /apis/{apiId}/reimport-service:
     put:
       tags:
@@ -508,7 +506,6 @@
         500:
           $ref: '#/components/responses/InternalServerError'
 
->>>>>>> d07e91be
   /apis/{apiId}/swagger:
     get:
       tags:
@@ -7320,236 +7317,6 @@
         - lang: Curl
           source: 'curl -k -H "Authorization: Bearer ae4eae22-3f65-387b-a171-d37eaa366fa8"
           "https://127.0.0.1:9443/api/am/publisher/v2/apis/92bc1330-1848-4fe8-b992-c792186c212e/deployments/"'
-
-  /apis/validate-asyncapi:
-    post:
-      tags:
-        - Validation
-      summary: Validate an AsyncAPI Specification
-      description:
-        This operation can be used to validate and AsyncAPI Specification and retrieve a summary. Provide either 'url'
-        or 'file' to specify the definition.
-      operationId: validateAsyncAPISpecification
-      parameters:
-        - name: returnContent
-          in: query
-          description:
-            Specify whether to return the full content of the AsyncAPI specification in the response. This is only
-            applicable when using url based validation
-          schema:
-            type: boolean
-            default: false
-      requestBody:
-        content:
-          multipart/form-data:
-            schema:
-              properties:
-                url:
-                  type: string
-                  description: AsyncAPI definition url
-                file:
-                  type: string
-                  description: AsyncAPI definition as a file
-                  format: binary
-      responses:
-        200:
-          description:
-            OK.
-            API definition validation information is returned
-          headers:
-            Content-Type:
-              description:
-                The content type of the body.
-              schema:
-                type: string
-          content:
-            application/json:
-              schema:
-                $ref: '#/components/schemas/AsyncAPISpecificationValidationResponse'
-        400:
-          $ref: '#/components/responses/BadRequest'
-        404:
-          $ref: '#/components/responses/NotFound'
-      security:
-        - OAuth2Security:
-            - apim:api_create
-
-  /apis/import-asyncapi:
-    post:
-      tags:
-        - APIs
-      summary: import an AsyncAPI Specification
-      description:
-        This operation can be used to create and API from the AsyncAPI Specification. Provide either 'url' or 'file'
-        to specify the definition.
-
-        Specify additionalProperties with **at least** API's name, version, context and endpointConfig.
-      operationId: importAsyncAPISpecification
-      requestBody:
-        content:
-          multipart/form-data:
-            schema:
-              properties:
-                file:
-                  type: string
-                  description: Definition to upload as a file
-                  format: binary
-                url:
-                  type: string
-                  description: Definition url
-                additionalProperties:
-                  type: string
-                  description: Additional attributes specified as a stringified JSON with API's schema
-      responses:
-        201:
-          description:
-            Created. Successful response with the newly created object as entity in the body.
-            Location header contains URL of newly created entity.
-          headers:
-            Etag:
-              description:
-                Entity Tag of the respons resource. Used by caches, or in conditional requests (Will be supported in the future).
-              schema:
-                type: string
-            Location:
-              description:
-                The URL of the newly created resource.
-              schema:
-                type: string
-            Content-type:
-              description:
-                The content type of the body.
-              schema:
-                type: string
-          content:
-            application/json:
-              schema:
-                $ref: '#/components/schemas/API'
-        400:
-          $ref: '#/components/responses/BadRequest'
-        415:
-          $ref: '#/components/responses/UnsupportedMediaType'
-      security:
-        - OAuth2Security:
-            - apim:api_create
-
-  /apis/{apiId}/asyncapi:
-    get:
-      tags:
-        - APIs
-      summary: Get AsyncAPI definition
-      description: |
-        This operation can be used to retrieve the AsyncAPI definition of an API.
-      parameters:
-        - $ref: '#/components/parameters/apiId'
-        - $ref: '#/components/parameters/If-None-Match'
-      responses:
-        200:
-          description: |
-            OK.
-            Requested AsyncAPI definition of the API is returned
-          headers:
-            ETag:
-              description: |
-                Entity Tag of the response resource. Used by caches, or in conditional requests (Willl= be supported in future).
-              schema:
-                type: string
-            Last-Modified:
-              description: |
-                Date and time the resource has beed modified the last time.
-                Used by caches, or in conditional request (Will be supported in future).
-              schema:
-                type: string
-            Content-Type:
-              description: |
-                The content type of the body.
-              schema:
-                type: string
-          content:
-            application/json:
-              schema:
-                type: string
-                example: ""
-        304:
-          description: |
-            Not Modified.
-            Empty body because the client has already the latest version of the requested resource (Will be supported in future).
-          content: { }
-        404:
-          $ref: '#/components/responses/NotFound'
-        406:
-          $ref: '#/components/responses/NotAcceptable'
-      security:
-        - OAuth2Security:
-            - apim:api_view
-
-    put:
-      tags:
-        - APIs
-      summary: Update AsyncAPI definition
-      description: |
-        This operation can be used to update the AsyncAPI definition of an existing API. AsyncAPI definition to be updated is passed as a form data parameter 'apiDefinition'.
-      parameters:
-        - $ref: '#/components/parameters/apiId'
-        - $ref: '#/components/parameters/If-Match'
-      requestBody:
-        content:
-          multipart/form-data:
-            schema:
-              properties:
-                apiDefinition:
-                  type: string
-                  description: AsyncAPI definition of the API
-                url:
-                  type: string
-                  description: AsyncAPI definition URL of the API
-                file:
-                  type: string
-                  description: AsyncAPI definition as a file
-                  format: binary
-      responses:
-        200:
-          description: |
-            OK.
-            Successful response with updated AsyncAPI definition
-          headers:
-            ETag:
-              description: |
-                Entity Tag of the response resource. Used by caches, or in conditional requests (Will be supported in future).
-              schema:
-                type: string
-            Last-Modified:
-              description: |
-                Date and time the resource has beed modified the last time.
-                Use =d by caches, or in conditional requests (Will be supported in future).
-              schema:
-                type: string
-            Location:
-              description: |
-                The URL of the newly created resource.
-              schema:
-                type: string
-            Content-Type:
-              description: |
-                The content type of the body.
-              schema:
-                type: string
-          content:
-            application/json:
-              schema:
-                type: string
-                example: ""
-        400:
-          $ref: '#/components/responses/BadRequest'
-        403:
-          $ref: '#/components/responses/Forbidden'
-        404:
-          $ref: '#/components/responses/NotFound'
-        412:
-          $ref: '#/components/responses/PreconditionFailed'
-      security:
-        - OAuth2Security:
-            - apim:api_create
 
   /apis/validate-asyncapi:
     post:
@@ -9712,12 +9479,9 @@
         payloadSchema:
           type: string
           example: ""
-<<<<<<< HEAD
-=======
         uriMapping:
           type: string
           example: ""
->>>>>>> d07e91be
     ScopeList:
       title: Scope List
       type: object
