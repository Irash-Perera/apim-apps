--- conflicted
+++ resolved
@@ -7246,10 +7246,7 @@
           readOnly: true
       x-scopes:
       - apim:api_create
-<<<<<<< HEAD
-=======
       - apim:api_import_export
->>>>>>> 5f061699
 
     #-----------------------------------------------------
     # The API Revision resource
