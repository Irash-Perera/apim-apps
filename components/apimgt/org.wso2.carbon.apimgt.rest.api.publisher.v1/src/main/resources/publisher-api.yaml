--- conflicted
+++ resolved
@@ -423,7 +423,6 @@
           "https://127.0.0.1:9443/api/am/publisher/v2/apis/7a2298c4-c905-403f-8fac-38c73301631f"'
       operationId: deleteAPI
 
-<<<<<<< HEAD
   /apis/{apiId}/topics:
     put:
       tags:
@@ -441,7 +440,38 @@
             schema:
               $ref: '#/components/schemas/TopicList'
         required: true
-=======
+      responses:
+        200:
+          description: |
+            OK.
+            Successful response with updated API object
+          headers:
+            ETag:
+              description: |
+                Entity Tag of the response resource. Used by caches, or in conditional requests (Will be supported in future).
+              schema:
+                type: string
+            Last-Modified:
+              description: |
+                Date and time the resource has been modifed the last time.
+                Used by caches, or in conditional requests (Will be supported in future).
+              schema:
+                type: string
+            Location:
+              description: |
+                The URL of the newly created resource.
+              schema:
+                type: string
+            Content-Type:
+              description: |
+                The content type of the body.
+              schema:
+                type: string
+          content:
+            application/json:
+              schema:
+                $ref: '#/components/schemas/API'
+
   /apis/{apiId}/reimport-service:
     put:
       tags:
@@ -451,27 +481,12 @@
       operationId: reimportServiceFromCatalog
       parameters:
         - $ref: '#/components/parameters/apiId'
->>>>>>> 2bebc45d
       responses:
         200:
           description: |
             OK.
             Successful response with updated API object
           headers:
-<<<<<<< HEAD
-            ETag:
-              description: |
-                Entity Tag of the response resource. Used by caches, or in conditional requests (Will be supported in future).
-              schema:
-                type: string
-            Last-Modified:
-              description: |
-                Date and time the resource has been modifed the last time.
-                Used by caches, or in conditional requests (Will be supported in future).
-              schema:
-                type: string
-=======
->>>>>>> 2bebc45d
             Location:
               description: |
                 The URL of the newly created resource.
@@ -486,13 +501,10 @@
             application/json:
               schema:
                 $ref: '#/components/schemas/API'
-<<<<<<< HEAD
-=======
         404:
           $ref: '#/components/responses/NotFound'
         500:
           $ref: '#/components/responses/InternalServerError'
->>>>>>> 2bebc45d
 
   /apis/{apiId}/swagger:
     get:
