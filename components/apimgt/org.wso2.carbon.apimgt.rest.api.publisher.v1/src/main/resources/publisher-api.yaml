#   Copyright (c) 2019, WSO2 Inc. (http://www.wso2.org) All Rights Reserved.
#
#   Licensed under the Apache License, Version 2.0 (the "License");
#   you may not use this file except in compliance with the License.
#   You may obtain a copy of the License at
#
#   http://www.apache.org/licenses/LICENSE-2.0
#
#   Unless required by applicable law or agreed to in writing, software
#   distributed under the License is distributed on an "AS IS" BASIS,
#   WITHOUT WARRANTIES OR CONDITIONS OF ANY KIND, either express or implied.
#   See the License for the specific language governing permissions and
#   limitations under the License.
################################################################################

swagger: '2.0'
######################################################
# Prolog
######################################################
info:
  version: "v1.0"
  title: "WSO2 API Manager - Publisher API"
  description: |
    This specifies a **RESTful API** for WSO2 **API Manager** - Publisher.

    Please see [full swagger definition](https://raw.githubusercontent.com/wso2/carbon-apimgt/v6.0.4/components/apimgt/org.wso2.carbon.apimgt.rest.api.publisher/src/main/resources/publisher-api.yaml) of the API which is written using [swagger 2.0](http://swagger.io/) specification.
  contact:
    name: "WSO2"
    url: "http://wso2.com/products/api-manager/"
    email: "architecture@wso2.com"
  license:
    name: "Apache 2.0"
    url: "http://www.apache.org/licenses/LICENSE-2.0.html"

######################################################
# The fixed parts of the URLs of the API
######################################################

# The schemes supported by the API
schemes:
  - https
  - http

# The domain of the API.
# This is configured by the customer during deployment.
# The given host is just an example.
host: apis.wso2.com

# The base path of the API.
# Will be prefixed to all paths.
basePath: /api/am/publisher/v1.0

# The following media types can be passed as input in message bodies of the API.
# The actual media type must be specified in the Content-Type header field of the request.
# The default is json, i.e. the Content-Type header is not needed to
# be set, but supporting it serves extensibility.
consumes:
  - application/json

# The following media types may be passed as output in message bodies of the API.
# The media type(s) consumable by the requester is specified in the Accept header field
# of the corresponding request.
# The actual media type returned will be specified in the Content-Type header field
# of the of the response.
# The default of the Accept header is json, i.e. there is not needed to
# set the value, but supporting it serves extensibility.
produces:
  - application/json

securityDefinitions:
  OAuth2Security:
    type: oauth2
    flow: password
    tokenUrl: https://localhost:9443/token
    scopes:
      openid: Authorize access to user details
      apim:api_view: View API
      apim:api_create: Create API
      apim:api_delete: Delete API
      apim:api_publish: Publish API
      apim:subscription_view: View Subscription
      apim:subscription_block: Block Subscription
      apim:external_services_discover: Discover External Services
      apim:threat_protection_policy_create: Create threat protection policies
      apim:threat_protection_policy_manage: Update and delete threat protection policies
      apim:document_create: Create API documents
      apim:document_manage: Update and delete API documents
      apim:mediation_policy_view: View mediation policies
      apim:mediation_policy_create: Create mediation policies
      apim:mediation_policy_manage: Update and delete mediation policies
      apim:client_certificates_view: View client certificates
      apim:client_certificates_add: Add client certificates
      apim:client_certificates_update: Update and delete client certificates
      apim:ep_certificates_view: View backend endpoint certificates
      apim:ep_certificates_add: Add backend endpoint certificates
      apim:ep_certificates_update: Update and delete backend endpoint certificates
      apim:publisher_settings: Retrieve store settings
      apim:pub_alert_manage: Get/ subscribe/ configure publisher alerts.

security:
  - OAuth2Security:
    - apim:api_view

######################################################
# The "API Collection" resource APIs
######################################################
paths:
  /apis:

#-----------------------------------------------------
# Retrieving the list of all APIs qualifying under a given search condition
#-----------------------------------------------------
    get:
      summary: |
        Retrieve/Search APIs
      description: |
        This operation provides you a list of available APIs qualifying under a given search condition.

        Each retrieved API is represented with a minimal amount of attributes. If you want to get complete details of an API, you need to use **Get details of an API** operation.
      security:
        - OAuth2Security:
            - apim:api_view
      x-examples:
        $ref: docs/examples/apis/apis_get.yaml
      parameters:
        - $ref : '#/parameters/limit'
        - $ref : '#/parameters/offset'
        - $ref : '#/parameters/requestedTenant'
        - name : query
          in: query
          description: |
            **Search condition**.

            You can search in attributes by using an **"<attribute>:"** modifier.

            Eg.
            "provider:wso2" will match an API if the provider of the API contains "wso2".
            "provider:"wso2"" will match an API if the provider of the API is exactly "wso2".
            "status:PUBLISHED" will match an API if the API is in PUBLISHED state.
            "label:external" will match an API if it contains a Microgateway label called "external".

            Also you can use combined modifiers
            Eg.
            name:pizzashack version:v1 will match an API if the name of the API is pizzashack and version is v1.

            Supported attribute modifiers are [**version, context, name, status,
            description, subcontext, doc, provider, label**]

            If no advanced attribute modifier has been specified,  the API names containing
            the search term will be returned as a result.

            Please note that you need to use encoded URL (URL encoding) if you are using a client which does not support URL encoding (such as curl)

          type: string
        - $ref : "#/parameters/If-None-Match"
        - $ref : "#/parameters/expand"
        - $ref : "#/parameters/Accept"
      tags:
        - APIs
      responses:
        200:
          description: |
            OK.
            List of qualifying APIs is returned.
          schema:
            $ref: '#/definitions/APIList'
          headers:
            Content-Type:
              description: The content type of the body.
              type: string
            ETag:
              description: |
                Entity Tag of the response resource. Used by caches, or in conditional requests (Will be supported in future).
              type: string
        304:
          description: |
            Not Modified.
            Empty body because the client has already the latest version of the requested resource (Will be supported in future).
        406:
          description: |
            Not Acceptable.
            The requested media type is not supported
          schema:
            $ref: '#/definitions/Error'
#-----------------------------------------------------
# Create a new API
#-----------------------------------------------------
    post:
      x-wso2-curl: "curl -k -H \"Authorization: Bearer ae4eae22-3f65-387b-a171-d37eaa366fa8\" -H \"Content-Type: application/json\" -X POST -d @data.json https://127.0.0.1:9443/api/am/publisher/v1.0/apis"
      x-wso2-request: "POST https://127.0.0.1:9443/api/am/publisher/v1.0/apis\nAuthorization: Bearer ae4eae22-3f65-387b-a171-d37eaa366fa8\n\n{\r\n   \"name\": \"PizzaShackAPI\",\r\n   \"description\": \"This document describe a RESTFul API for Pizza Shack online pizza delivery store.\\r\\n\",\r\n   \"context\": \"/pizzashack\",\r\n   \"version\": \"1.0.0\",\r\n   \"provider\": \"admin\",\r\n   \"wsdlUri\": null,\r\n   \"lifeCycleStatus\": \"PUBLISHED\",\r\n   \"responseCachingEnabled\": false,\r\n   \"cacheTimeout\": 300,\r\n   \"destinationStatsEnabled\": false,\r\n   \"isDefaultVersion\": false,\r\n   \"transport\":    [\r\n      \"http\",\r\n      \"https\"\r\n   ],\r\n   \"tags\": [\"pizza\"],\r\n   \"policies\": [\"Unlimited\"],\r\n   \"maxTps\":    {\r\n      \"sandbox\": 5000,\r\n      \"production\": 1000\r\n   },\r\n   \"visibility\": \"PUBLIC\",\r\n   \"visibleRoles\": [],\r\n   \"visibleTenants\": [],\r\n   \"endpointConfig\": \"{\\\"production_endpoints\\\":{\\\"url\\\":\\\"https://localhost:9443/am/sample/pizzashack/v1.0/api/\\\",\\\"config\\\":null},\\\"sandbox_endpoints\\\":{\\\"url\\\":\\\"https://localhost:9443/am/sample/pizzashack/v1.0/api/\\\",\\\"config\\\":null},\\\"endpoint_type\\\":\\\"http\\\"}\",\r\n   \"endpointSecurity\":    {\r\n      \"username\": \"user\",\r\n      \"type\": \"basic\",\r\n      \"password\": \"pass\"\r\n   },\r\n   \"gatewayEnvironments\": \"Production and Sandbox\",\r\n   \"sequences\": [],\r\n   \"subscriptionAvailability\": null,\r\n   \"subscriptionAvailableTenants\": [],\r\n   \"businessInformation\":    {\r\n      \"businessOwnerEmail\": \"marketing@pizzashack.com\",\r\n      \"technicalOwnerEmail\": \"architecture@pizzashack.com\",\r\n      \"technicalOwner\": \"John Doe\",\r\n      \"businessOwner\": \"Jane Roe\"\r\n   },\r\n   \"corsConfiguration\":    {\r\n      \"accessControlAllowOrigins\": [\"*\"],\r\n      \"accessControlAllowHeaders\":       [\r\n         \"authorization\",\r\n         \"Access-Control-Allow-Origin\",\r\n         \"Content-Type\",\r\n         \"SOAPAction\"\r\n      ],\r\n      \"accessControlAllowMethods\":       [\r\n         \"GET\",\r\n         \"PUT\",\r\n         \"POST\",\r\n         \"DELETE\",\r\n         \"PATCH\",\r\n         \"OPTIONS\"\r\n      ],\r\n      \"accessControlAllowCredentials\": false,\r\n      \"corsConfigurationEnabled\": false\r\n   }\r\n}"
      x-wso2-response: "HTTP/1.1 201 Created\nLocation: https://127.0.0.1:9443/api/am/publisher/v1.0/apis/7a2298c4-c905-403f-8fac-38c73301631f\nContent-Type: application/json\n\n{\r\n   \"id\": \"7a2298c4-c905-403f-8fac-38c73301631f\",\r\n   \"name\": \"PizzaShackAPI\",\r\n   \"description\": \"This document describe a RESTFul API for Pizza Shack online pizza delivery store.\\r\\n\",\r\n   \"context\": \"/pizzashack\",\r\n   \"version\": \"1.0.0\",\r\n   \"provider\": \"admin\",\r\n   \"wsdlUri\": null,\r\n   \"lifeCycleStatus\": \"CREATED\",\r\n   \"responseCachingEnabled\": false,\r\n   \"cacheTimeout\": 300,\r\n   \"destinationStatsEnabled\": null,\r\n   \"isDefaultVersion\": false,\r\n   \"transport\":    [\r\n      \"http\",\r\n      \"https\"\r\n   ],\r\n   \"tags\": [\"pizza\"],\r\n   \"policies\": [\"Unlimited\"],\r\n   \"maxTps\":    {\r\n      \"sandbox\": 5000,\r\n      \"production\": 1000\r\n   },\r\n   \"visibility\": \"PUBLIC\",\r\n   \"visibleRoles\": [],\r\n   \"visibleTenants\": [],\r\n   \"endpointConfig\": \"{\\\"production_endpoints\\\":{\\\"url\\\":\\\"https://localhost:9443/am/sample/pizzashack/v1.0/api/\\\",\\\"config\\\":null},\\\"sandbox_endpoints\\\":{\\\"url\\\":\\\"https://localhost:9443/am/sample/pizzashack/v1.0/api/\\\",\\\"config\\\":null},\\\"endpoint_type\\\":\\\"http\\\"}\",\r\n   \"endpointSecurity\":    {\r\n      \"username\": \"user\",\r\n      \"type\": \"basic\",\r\n      \"password\": \"pass\"\r\n   },\r\n   \"gatewayEnvironments\": \"Production and Sandbox\",\r\n   \"sequences\": [],\r\n   \"subscriptionAvailability\": null,\r\n   \"subscriptionAvailableTenants\": [],\r\n   \"businessInformation\":    {\r\n      \"businessOwnerEmail\": \"marketing@pizzashack.com\",\r\n      \"technicalOwnerEmail\": \"architecture@pizzashack.com\",\r\n      \"technicalOwner\": \"John Doe\",\r\n      \"businessOwner\": \"Jane Roe\"\r\n   },\r\n   \"corsConfiguration\":    {\r\n      \"accessControlAllowOrigins\": [\"*\"],\r\n      \"accessControlAllowHeaders\":       [\r\n         \"authorization\",\r\n         \"Access-Control-Allow-Origin\",\r\n         \"Content-Type\",\r\n         \"SOAPAction\"\r\n      ],\r\n      \"accessControlAllowMethods\":       [\r\n         \"GET\",\r\n         \"PUT\",\r\n         \"POST\",\r\n         \"DELETE\",\r\n         \"PATCH\",\r\n         \"OPTIONS\"\r\n      ],\r\n      \"accessControlAllowCredentials\": false,\r\n      \"corsConfigurationEnabled\": false\r\n   }\r\n}"
      security:
        - OAuth2Security:
          - apim:api_create
      summary: Create a new API
      description: |
        This operation can be used to create a new API specifying the details of the API in the payload. The new API will be in `CREATED` state.

        There is a special capability for a user who has `APIM Admin` permission such that he can create APIs on behalf of other users. For that he can to specify `"provider" : "some_other_user"` in the payload so that the API's creator will be shown as `some_other_user` in the UI.
      x-examples:
        $ref: docs/examples/apis/apis_post.yaml
      parameters:
        - in: body
          name: body
          description: |
            API object that needs to be added
          required: true
          schema:
            $ref: '#/definitions/API'
        - in: query
          name: openAPIVersion
          description: Open api version
          type: string
      tags:
        - APIs
      responses:
        201:
          description: |
            Created.
            Successful response with the newly created object as entity in the body.
            Location header contains URL of newly created entity.
          schema:
            $ref: '#/definitions/API'
          headers:
            Location:
              description: |
                The URL of the newly created resource.
              type: string
            Content-Type:
              description: |
                The content type of the body.
              type: string
            ETag:
              description: |
                Entity Tag of the response resource. Used by caches, or in conditional requests (Will be supported in future).
              type: string
        400:
          description: |
            Bad Request.
            Invalid request or validation error.
          schema:
            $ref: '#/definitions/Error'
        415:
          description: |
            Unsupported Media Type.
            The entity of the request was in a not supported format.
          schema:
            $ref: '#/definitions/Error'

######################################################
# The "Individual API" resource APIs
######################################################
  /apis/{apiId}:

#-----------------------------------------------------
# Retrieve the details of an API definition
#-----------------------------------------------------
    get:
      x-wso2-curl: "curl -k -H \"Authorization: Bearer ae4eae22-3f65-387b-a171-d37eaa366fa8\" https://127.0.0.1:9443/api/am/publisher/v1.0/apis/7a2298c4-c905-403f-8fac-38c73301631f"
      x-wso2-request: |
        GET https://127.0.0.1:9443/api/am/publisher/v1.0/apis/7a2298c4-c905-403f-8fac-38c73301631f
        Authorization: Bearer ae4eae22-3f65-387b-a171-d37eaa366fa8
      x-wso2-response: "HTTP/1.1 200 OK\nContent-Type: application/json\n\n{\r\n   \"id\": \"7a2298c4-c905-403f-8fac-38c73301631f\",\r\n   \"name\": \"PizzaShackAPI\",\r\n   \"description\": \"This document describe a RESTFul API for Pizza Shack online pizza delivery store.\\r\\n\",\r\n   \"context\": \"/pizzashack\",\r\n   \"version\": \"1.0.0\",\r\n   \"provider\": \"admin\",\r\n   \"endpointId\": \"{\\\"paths\\\":{\\\"/order\\\":{\\\"post\\\":{\\\"x-auth-type\\\":\\\"Application & Application User\\\",\\\"x-throttling-policy\\\":\\\"Unlimited\\\",\\\"description\\\":\\\"Create a new Order\\\",\\\"parameters\\\":[{\\\"schema\\\":{\\\"$ref\\\":\\\"#/definitions/Order\\\"},\\\"description\\\":\\\"Order object that needs to be added\\\",\\\"name\\\":\\\"body\\\",\\\"required\\\":true,\\\"in\\\":\\\"body\\\"}],\\\"responses\\\":{\\\"201\\\":{\\\"headers\\\":{\\\"Location\\\":{\\\"description\\\":\\\"The URL of the newly created resource.\\\",\\\"type\\\":\\\"string\\\"}},\\\"schema\\\":{\\\"$ref\\\":\\\"#/definitions/Order\\\"},\\\"description\\\":\\\"Created.\\\"}}}},\\\"/menu\\\":{\\\"get\\\":{\\\"x-auth-type\\\":\\\"Application & Application User\\\",\\\"x-throttling-policy\\\":\\\"Unlimited\\\",\\\"description\\\":\\\"Return a list of available menu items\\\",\\\"parameters\\\":[],\\\"responses\\\":{\\\"200\\\":{\\\"headers\\\":{},\\\"schema\\\":{\\\"title\\\":\\\"Menu\\\",\\\"properties\\\":{\\\"list\\\":{\\\"items\\\":{\\\"$ref\\\":\\\"#/definitions/MenuItem\\\"},\\\"type\\\":\\\"array\\\"}},\\\"type\\\":\\\"object\\\"},\\\"description\\\":\\\"OK.\\\"}}}}},\\\"schemes\\\":[\\\"https\\\"],\\\"produces\\\":[\\\"application/json\\\"],\\\"swagger\\\":\\\"2.0\\\",\\\"definitions\\\":{\\\"MenuItem\\\":{\\\"title\\\":\\\"Pizza menu Item\\\",\\\"properties\\\":{\\\"price\\\":{\\\"type\\\":\\\"string\\\"},\\\"description\\\":{\\\"type\\\":\\\"string\\\"},\\\"name\\\":{\\\"type\\\":\\\"string\\\"},\\\"image\\\":{\\\"type\\\":\\\"string\\\"}},\\\"required\\\":[\\\"name\\\"]},\\\"Order\\\":{\\\"title\\\":\\\"Pizza Order\\\",\\\"properties\\\":{\\\"customerName\\\":{\\\"type\\\":\\\"string\\\"},\\\"delivered\\\":{\\\"type\\\":\\\"boolean\\\"},\\\"address\\\":{\\\"type\\\":\\\"string\\\"},\\\"pizzaType\\\":{\\\"type\\\":\\\"string\\\"},\\\"creditCardNumber\\\":{\\\"type\\\":\\\"string\\\"},\\\"quantity\\\":{\\\"type\\\":\\\"number\\\"},\\\"orderId\\\":{\\\"type\\\":\\\"integer\\\"}},\\\"required\\\":[\\\"orderId\\\"]}},\\\"consumes\\\":[\\\"application/json\\\"],\\\"info\\\":{\\\"title\\\":\\\"PizzaShackAPI\\\",\\\"description\\\":\\\"This document describe a RESTFul API for Pizza Shack online pizza delivery store.\\\\n\\\",\\\"license\\\":{\\\"name\\\":\\\"Apache 2.0\\\",\\\"url\\\":\\\"http://www.apache.org/licenses/LICENSE-2.0.html\\\"},\\\"contact\\\":{\\\"email\\\":\\\"architecture@pizzashack.com\\\",\\\"name\\\":\\\"John Doe\\\",\\\"url\\\":\\\"http://www.pizzashack.com\\\"},\\\"version\\\":\\\"1.0.0\\\"}}\",\r\n   \"wsdlUri\": null,\r\n   \"lifeCycleStatus\": \"CREATED\",\r\n   \"responseCachingEnabled\": false,\r\n   \"cacheTimeout\": 300,\r\n   \"destinationStatsEnabled\": null,\r\n   \"isDefaultVersion\": false,\r\n   \"transport\":    [\r\n      \"http\",\r\n      \"https\"\r\n   ],\r\n   \"tags\": [\"pizza\"],\r\n   \"policies\": [\"Unlimited\"],\r\n   \"maxTps\":    {\r\n      \"sandbox\": 5000,\r\n      \"production\": 1000\r\n   },\r\n   \"visibility\": \"PUBLIC\",\r\n   \"visibleRoles\": [],\r\n   \"visibleTenants\": [],\r\n   \"endpointConfig\": \"{\\\"production_endpoints\\\":{\\\"url\\\":\\\"https://localhost:9443/am/sample/pizzashack/v1.0/api/\\\",\\\"config\\\":null},\\\"sandbox_endpoints\\\":{\\\"url\\\":\\\"https://localhost:9443/am/sample/pizzashack/v1.0/api/\\\",\\\"config\\\":null},\\\"endpoint_type\\\":\\\"http\\\"}\",\r\n   \"endpointSecurity\":    {\r\n      \"username\": \"user\",\r\n      \"type\": \"basic\",\r\n      \"password\": \"pass\"\r\n   },\r\n   \"gatewayEnvironments\": \"Production and Sandbox\",\r\n   \"sequences\": [],\r\n   \"subscriptionAvailability\": null,\r\n   \"subscriptionAvailableTenants\": [],\r\n   \"businessInformation\":    {\r\n      \"businessOwnerEmail\": \"marketing@pizzashack.com\",\r\n      \"technicalOwnerEmail\": \"architecture@pizzashack.com\",\r\n      \"technicalOwner\": \"John Doe\",\r\n      \"businessOwner\": \"Jane Roe\"\r\n   },\r\n   \"corsConfiguration\":    {\r\n      \"accessControlAllowOrigins\": [\"*\"],\r\n      \"accessControlAllowHeaders\":       [\r\n         \"authorization\",\r\n         \"Access-Control-Allow-Origin\",\r\n         \"Content-Type\",\r\n         \"SOAPAction\"\r\n      ],\r\n      \"accessControlAllowMethods\":       [\r\n         \"GET\",\r\n         \"PUT\",\r\n         \"POST\",\r\n         \"DELETE\",\r\n         \"PATCH\",\r\n         \"OPTIONS\"\r\n      ],\r\n      \"accessControlAllowCredentials\": false,\r\n      \"corsConfigurationEnabled\": false\r\n   }\r\n}"
      summary: Get details of an API
      description: |
        Using this operation, you can retrieve complete details of a single API. You need to provide the Id of the API to retrive it.
      parameters:
        - $ref: '#/parameters/apiId'
        - $ref: '#/parameters/requestedTenant'
        - $ref: '#/parameters/If-None-Match'
      x-examples:
        $ref: docs/examples/apis/apis_id_get.yaml
      security:
        - OAuth2Security:
            - apim:api_view
      tags:
        - APIs
      responses:
        200:
          description: |
            OK.
            Requested API is returned
          headers:
            Content-Type:
              description: |
                The content type of the body.
              type: string
            ETag:
              description: |
                Entity Tag of the response resource. Used by caches, or in conditional requests (Will be supported in future).
              type: string
            Last-Modified:
              description: |
                Date and time the resource has been modifed the last time.
                Used by caches, or in conditional requests (Will be supported in future).
              type: string
          schema:
            $ref: '#/definitions/API'
        304:
          description: |
            Not Modified.
            Empty body because the client has already the latest version of the requested resource (Will be supported in future).
        404:
          description: |
            Not Found.
            Requested API does not exist.
          schema:
            $ref: '#/definitions/Error'
        406:
          description: |
            Not Acceptable.
            The requested media type is not supported
          schema:
            $ref: '#/definitions/Error'

#-----------------------------------------------------
# Update the definition of an API
#-----------------------------------------------------
    put:
      x-wso2-curl: "curl -k -H \"Authorization: Bearer ae4eae22-3f65-387b-a171-d37eaa366fa8\" -H \"Content-Type: application/json\" -X PUT -d @data.json https://127.0.0.1:9443/api/am/publisher/v1.0/apis/7a2298c4-c905-403f-8fac-38c73301631f"
      x-wso2-request: "PUT https://127.0.0.1:9443/api/am/publisher/v1.0/apis/7a2298c4-c905-403f-8fac-38c73301631f\nAuthorization: Bearer ae4eae22-3f65-387b-a171-d37eaa366fa8\nContent-Type: application/json\n\n{\r\n   \"id\": \"7a2298c4-c905-403f-8fac-38c73301631f\",\r\n   \"name\": \"PizzaShackAPI\",\r\n   \"description\": \"This document describe a RESTFul API for Pizza Shack online pizza delivery store.\\r\\n\",\r\n   \"context\": \"/pizzashack\",\r\n   \"version\": \"1.0.0\",\r\n   \"provider\": \"admin\",\r\n   \"endpointId\": \"{\\\"paths\\\":{\\\"/order\\\":{\\\"post\\\":{\\\"x-auth-type\\\":\\\"Application & Application User\\\",\\\"x-throttling-policy\\\":\\\"Unlimited\\\",\\\"description\\\":\\\"Create a new Order\\\",\\\"parameters\\\":[{\\\"schema\\\":{\\\"$ref\\\":\\\"#/definitions/Order\\\"},\\\"description\\\":\\\"Order object that needs to be added\\\",\\\"name\\\":\\\"body\\\",\\\"required\\\":true,\\\"in\\\":\\\"body\\\"}],\\\"responses\\\":{\\\"201\\\":{\\\"headers\\\":{\\\"Location\\\":{\\\"description\\\":\\\"The URL of the newly created resource.\\\",\\\"type\\\":\\\"string\\\"}},\\\"schema\\\":{\\\"$ref\\\":\\\"#/definitions/Order\\\"},\\\"description\\\":\\\"Created.\\\"}}}},\\\"/menu\\\":{\\\"get\\\":{\\\"x-auth-type\\\":\\\"Application & Application User\\\",\\\"x-throttling-policy\\\":\\\"Unlimited\\\",\\\"description\\\":\\\"Return a list of available menu items\\\",\\\"parameters\\\":[],\\\"responses\\\":{\\\"200\\\":{\\\"headers\\\":{},\\\"schema\\\":{\\\"title\\\":\\\"Menu\\\",\\\"properties\\\":{\\\"list\\\":{\\\"items\\\":{\\\"$ref\\\":\\\"#/definitions/MenuItem\\\"},\\\"type\\\":\\\"array\\\"}},\\\"type\\\":\\\"object\\\"},\\\"description\\\":\\\"OK.\\\"}}}}},\\\"schemes\\\":[\\\"https\\\"],\\\"produces\\\":[\\\"application/json\\\"],\\\"swagger\\\":\\\"2.0\\\",\\\"definitions\\\":{\\\"MenuItem\\\":{\\\"title\\\":\\\"Pizza menu Item\\\",\\\"properties\\\":{\\\"price\\\":{\\\"type\\\":\\\"string\\\"},\\\"description\\\":{\\\"type\\\":\\\"string\\\"},\\\"name\\\":{\\\"type\\\":\\\"string\\\"},\\\"image\\\":{\\\"type\\\":\\\"string\\\"}},\\\"required\\\":[\\\"name\\\"]},\\\"Order\\\":{\\\"title\\\":\\\"Pizza Order\\\",\\\"properties\\\":{\\\"customerName\\\":{\\\"type\\\":\\\"string\\\"},\\\"delivered\\\":{\\\"type\\\":\\\"boolean\\\"},\\\"address\\\":{\\\"type\\\":\\\"string\\\"},\\\"pizzaType\\\":{\\\"type\\\":\\\"string\\\"},\\\"creditCardNumber\\\":{\\\"type\\\":\\\"string\\\"},\\\"quantity\\\":{\\\"type\\\":\\\"number\\\"},\\\"orderId\\\":{\\\"type\\\":\\\"integer\\\"}},\\\"required\\\":[\\\"orderId\\\"]}},\\\"consumes\\\":[\\\"application/json\\\"],\\\"info\\\":{\\\"title\\\":\\\"PizzaShackAPI\\\",\\\"description\\\":\\\"This document describe a RESTFul API for Pizza Shack online pizza delivery store.\\\\n\\\",\\\"license\\\":{\\\"name\\\":\\\"Apache 2.0\\\",\\\"url\\\":\\\"http://www.apache.org/licenses/LICENSE-2.0.html\\\"},\\\"contact\\\":{\\\"email\\\":\\\"architecture@pizzashack.com\\\",\\\"name\\\":\\\"John Doe\\\",\\\"url\\\":\\\"http://www.pizzashack.com\\\"},\\\"version\\\":\\\"1.0.0\\\"}}\",\r\n   \"wsdlUri\": null,\r\n   \"lifeCycleStatus\": \"CREATED\",\r\n   \"responseCachingEnabled\": false,\r\n   \"cacheTimeout\": 300,\r\n   \"destinationStatsEnabled\": null,\r\n   \"isDefaultVersion\": false,\r\n   \"transport\":    [\r\n      \"https\"\r\n   ],\r\n   \"tags\": [\"pizza\",\"chicken\"],\r\n   \"policies\": [\"Unlimited\"],\r\n   \"maxTps\":    {\r\n      \"sandbox\": 500,\r\n      \"production\": 100\r\n   },\r\n   \"visibility\": \"PUBLIC\",\r\n   \"visibleRoles\": [],\r\n   \"visibleTenants\": [],\r\n   \"endpointConfig\": \"{\\\"production_endpoints\\\":{\\\"url\\\":\\\"https://localhost:9443/am/sample/pizzashack/v1.0/api/\\\",\\\"config\\\":null},\\\"sandbox_endpoints\\\":{\\\"url\\\":\\\"https://localhost:9443/am/sample/pizzashack/v1.0/api/\\\",\\\"config\\\":null},\\\"endpoint_type\\\":\\\"http\\\"}\",\r\n   \"endpointSecurity\":    {\r\n      \"username\": \"user\",\r\n      \"type\": \"basic\",\r\n      \"password\": \"pass\"\r\n   },\r\n   \"gatewayEnvironments\": \"Production and Sandbox\",\r\n   \"sequences\": [],\r\n   \"subscriptionAvailability\": null,\r\n   \"subscriptionAvailableTenants\": [],\r\n   \"businessInformation\":    {\r\n      \"businessOwnerEmail\": \"marketing@pizzashack.com\",\r\n      \"technicalOwnerEmail\": \"architecture@pizzashack.com\",\r\n      \"technicalOwner\": \"John Doe\",\r\n      \"businessOwner\": \"Jane Roe\"\r\n   },\r\n   \"corsConfiguration\":    {\r\n      \"accessControlAllowOrigins\": [\"*\"],\r\n      \"accessControlAllowHeaders\":       [\r\n         \"authorization\",\r\n         \"Access-Control-Allow-Origin\",\r\n         \"Content-Type\",\r\n         \"SOAPAction\"\r\n      ],\r\n      \"accessControlAllowMethods\":       [\r\n         \"GET\",\r\n         \"PUT\",\r\n         \"POST\",\r\n         \"DELETE\",\r\n         \"PATCH\",\r\n         \"OPTIONS\"\r\n      ],\r\n      \"accessControlAllowCredentials\": false,\r\n      \"corsConfigurationEnabled\": false\r\n   }\r\n}"
      x-wso2-response: "HTTP/1.1 200 OK\nContent-Type: application/json\n\n{\r\n   \"id\": \"7a2298c4-c905-403f-8fac-38c73301631f\",\r\n   \"name\": \"PizzaShackAPI\",\r\n   \"description\": \"This document describe a RESTFul API for Pizza Shack online pizza delivery store.\\r\\n\",\r\n   \"context\": \"/pizzashack\",\r\n   \"version\": \"1.0.0\",\r\n   \"provider\": \"admin\",\r\n   \"endpointId\": \"{\\\"paths\\\":{\\\"/order\\\":{\\\"post\\\":{\\\"x-auth-type\\\":\\\"Application & Application User\\\",\\\"x-throttling-policy\\\":\\\"Unlimited\\\",\\\"description\\\":\\\"Create a new Order\\\",\\\"parameters\\\":[{\\\"schema\\\":{\\\"$ref\\\":\\\"#/definitions/Order\\\"},\\\"description\\\":\\\"Order object that needs to be added\\\",\\\"name\\\":\\\"body\\\",\\\"required\\\":true,\\\"in\\\":\\\"body\\\"}],\\\"responses\\\":{\\\"201\\\":{\\\"headers\\\":{\\\"Location\\\":{\\\"description\\\":\\\"The URL of the newly created resource.\\\",\\\"type\\\":\\\"string\\\"}},\\\"schema\\\":{\\\"$ref\\\":\\\"#/definitions/Order\\\"},\\\"description\\\":\\\"Created.\\\"}}}},\\\"/menu\\\":{\\\"get\\\":{\\\"x-auth-type\\\":\\\"Application & Application User\\\",\\\"x-throttling-policy\\\":\\\"Unlimited\\\",\\\"description\\\":\\\"Return a list of available menu items\\\",\\\"parameters\\\":[],\\\"responses\\\":{\\\"200\\\":{\\\"headers\\\":{},\\\"schema\\\":{\\\"title\\\":\\\"Menu\\\",\\\"properties\\\":{\\\"list\\\":{\\\"items\\\":{\\\"$ref\\\":\\\"#/definitions/MenuItem\\\"},\\\"type\\\":\\\"array\\\"}},\\\"type\\\":\\\"object\\\"},\\\"description\\\":\\\"OK.\\\"}}}}},\\\"schemes\\\":[\\\"https\\\"],\\\"produces\\\":[\\\"application/json\\\"],\\\"swagger\\\":\\\"2.0\\\",\\\"definitions\\\":{\\\"MenuItem\\\":{\\\"title\\\":\\\"Pizza menu Item\\\",\\\"properties\\\":{\\\"price\\\":{\\\"type\\\":\\\"string\\\"},\\\"description\\\":{\\\"type\\\":\\\"string\\\"},\\\"name\\\":{\\\"type\\\":\\\"string\\\"},\\\"image\\\":{\\\"type\\\":\\\"string\\\"}},\\\"required\\\":[\\\"name\\\"]},\\\"Order\\\":{\\\"title\\\":\\\"Pizza Order\\\",\\\"properties\\\":{\\\"customerName\\\":{\\\"type\\\":\\\"string\\\"},\\\"delivered\\\":{\\\"type\\\":\\\"boolean\\\"},\\\"address\\\":{\\\"type\\\":\\\"string\\\"},\\\"pizzaType\\\":{\\\"type\\\":\\\"string\\\"},\\\"creditCardNumber\\\":{\\\"type\\\":\\\"string\\\"},\\\"quantity\\\":{\\\"type\\\":\\\"number\\\"},\\\"orderId\\\":{\\\"type\\\":\\\"integer\\\"}},\\\"required\\\":[\\\"orderId\\\"]}},\\\"consumes\\\":[\\\"application/json\\\"],\\\"info\\\":{\\\"title\\\":\\\"PizzaShackAPI\\\",\\\"description\\\":\\\"This document describe a RESTFul API for Pizza Shack online pizza delivery store.\\\\n\\\",\\\"license\\\":{\\\"name\\\":\\\"Apache 2.0\\\",\\\"url\\\":\\\"http://www.apache.org/licenses/LICENSE-2.0.html\\\"},\\\"contact\\\":{\\\"email\\\":\\\"architecture@pizzashack.com\\\",\\\"name\\\":\\\"John Doe\\\",\\\"url\\\":\\\"http://www.pizzashack.com\\\"},\\\"version\\\":\\\"1.0.0\\\"}}\",\r\n   \"wsdlUri\": null,\r\n   \"lifeCycleStatus\": \"CREATED\",\r\n   \"responseCachingEnabled\": false,\r\n   \"cacheTimeout\": 300,\r\n   \"destinationStatsEnabled\": null,\r\n   \"isDefaultVersion\": false,\r\n   \"transport\": [\"https\"],\r\n   \"tags\":    [\r\n      \"chicken\",\r\n      \"pizza\"\r\n   ],\r\n   \"policies\": [\"Unlimited\"],\r\n   \"maxTps\":    {\r\n      \"sandbox\": 500,\r\n      \"production\": 100\r\n   },\r\n   \"visibility\": \"PUBLIC\",\r\n   \"visibleRoles\": [],\r\n   \"visibleTenants\": [],\r\n   \"endpointConfig\": \"{\\\"production_endpoints\\\":{\\\"url\\\":\\\"https://localhost:9443/am/sample/pizzashack/v1.0/api/\\\",\\\"config\\\":null},\\\"sandbox_endpoints\\\":{\\\"url\\\":\\\"https://localhost:9443/am/sample/pizzashack/v1.0/api/\\\",\\\"config\\\":null},\\\"endpoint_type\\\":\\\"http\\\"}\",\r\n   \"endpointSecurity\":    {\r\n      \"username\": \"user\",\r\n      \"type\": \"basic\",\r\n      \"password\": \"pass\"\r\n   },\r\n   \"gatewayEnvironments\": \"Production and Sandbox\",\r\n   \"sequences\": [],\r\n   \"subscriptionAvailability\": null,\r\n   \"subscriptionAvailableTenants\": [],\r\n   \"businessInformation\":    {\r\n      \"businessOwnerEmail\": \"marketing@pizzashack.com\",\r\n      \"technicalOwnerEmail\": \"architecture@pizzashack.com\",\r\n      \"technicalOwner\": \"John Doe\",\r\n      \"businessOwner\": \"Jane Roe\"\r\n   },\r\n   \"corsConfiguration\":    {\r\n      \"accessControlAllowOrigins\": [\"*\"],\r\n      \"accessControlAllowHeaders\":       [\r\n         \"authorization\",\r\n         \"Access-Control-Allow-Origin\",\r\n         \"Content-Type\",\r\n         \"SOAPAction\"\r\n      ],\r\n      \"accessControlAllowMethods\":       [\r\n         \"GET\",\r\n         \"PUT\",\r\n         \"POST\",\r\n         \"DELETE\",\r\n         \"PATCH\",\r\n         \"OPTIONS\"\r\n      ],\r\n      \"accessControlAllowCredentials\": false,\r\n      \"corsConfigurationEnabled\": false\r\n   }\r\n}"
      security:
        - OAuth2Security:
          - apim:api_create
          - apim:api_publish
      summary: Update an API
      description: |
        This operation can be used to update an existing API.
        But the properties `name`, `version`, `context`, `provider`, `state` will not be changed by this operation.
      parameters:
        - $ref: '#/parameters/apiId'
        - in: body
          name: body
          description: |
            API object that needs to be added
          required: true
          schema:
            $ref: '#/definitions/API'
        - $ref: '#/parameters/If-Match'
      tags:
        - APIs
      responses:
        200:
          description: |
            OK.
            Successful response with updated API object
          schema:
            $ref: '#/definitions/API'
          headers:
            Location:
              description: |
                The URL of the newly created resource.
              type: string
            Content-Type:
              description: |
                The content type of the body.
              type: string
            ETag:
              description: |
                Entity Tag of the response resource. Used by caches, or in conditional requests (Will be supported in future).
              type: string
            Last-Modified:
              description: |
                Date and time the resource has been modifed the last time.
                Used by caches, or in conditional requests (Will be supported in future).
              type: string
        400:
          description: |
            Bad Request.
            Invalid request or validation error
          schema:
            $ref: '#/definitions/Error'
        403:
          description: |
            Forbidden.
            The request must be conditional but no condition has been specified.
          schema:
            $ref: '#/definitions/Error'
        404:
          description: |
            Not Found.
            The resource to be updated does not exist.
          schema:
            $ref: '#/definitions/Error'
        412:
          description: |
            Precondition Failed.
            The request has not been performed because one of the preconditions is not met.
          schema:
            $ref: '#/definitions/Error'

#-----------------------------------------------------
# Delete the definition of an API
#-----------------------------------------------------
    delete:
      x-wso2-curl: "curl -k -H \"Authorization: Bearer ae4eae22-3f65-387b-a171-d37eaa366fa8\" -X DELETE https://127.0.0.1:9443/api/am/publisher/v1.0/apis/6fb74674-4ab8-4b52-9886-f9a376985060"
      x-wso2-request: |
        DELETE https://127.0.0.1:9443/api/am/publisher/v1.0/apis/6fb74674-4ab8-4b52-9886-f9a376985060
        Authorization: Bearer ae4eae22-3f65-387b-a171-d37eaa366fa8
      x-wso2-response: "HTTP/1.1 200 OK"
      security:
        - OAuth2Security:
          - apim:api_delete
      summary: Delete an API
      description: |
        This operation can be used to delete an existing API proving the Id of the API.
      parameters:
        - $ref: '#/parameters/apiId'
        - $ref: '#/parameters/If-Match'
      tags:
        - APIs
      responses:
        200:
          description: |
            OK.
            Resource successfully deleted.
        403:
          description: |
            Forbidden.
            The request must be conditional but no condition has been specified.
          schema:
            $ref: '#/definitions/Error'
        404:
          description: |
            Not Found.
            Resource to be deleted does not exist.
          schema:
            $ref: '#/definitions/Error'
        412:
          description: |
            Precondition Failed.
            The request has not been performed because one of the preconditions is not met.
          schema:
            $ref: '#/definitions/Error'

################################################################
# The swagger resource of "Individual API" resource APIs
################################################################

  /apis/{apiId}/swagger:
#-----------------------------------------------------
# Retrieve the API swagger definition
#-----------------------------------------------------
    get:
      x-wso2-curl: "curl -k -H \"Authorization: Bearer ae4eae22-3f65-387b-a171-d37eaa366fa8\" https://127.0.0.1:9443/api/am/publisher/v1.0/apis/890a4f4d-09eb-4877-a323-57f6ce2ed79b/swagger"
      x-wso2-request: |
        GET https://127.0.0.1:9443/api/am/publisher/v1.0/apis/890a4f4d-09eb-4877-a323-57f6ce2ed79b/swagger
        Authorization: Bearer ae4eae22-3f65-387b-a171-d37eaa366fa8
      x-wso2-response: "HTTP/1.1 200 OK\nContent-Type: application/json\nContent-Length: 329\n\n{\n   \"paths\": {\"/*\": {\"get\":    {\n      \"x-auth-type\": \"Application\",\n      \"x-throttling-policy\": \"Unlimited\",\n      \"responses\": {\"200\": {\"description\": \"OK\"}}\n   }}},\n   \"swagger\": \"2.0\",\n   \"info\":    {\n      \"title\": \"PhoneVerification\",\n      \"description\": \"Verify a phone number\",\n      \"contact\":       {\n         \"email\": \"xx@ee.com\",\n         \"name\": \"xx\"\n      },\n      \"version\": \"1.0.0\"\n   }\n}"
      summary: Get swagger definition
      description: |
        This operation can be used to retrieve the swagger definition of an API.
      security:
        - OAuth2Security:
            - apim:api_view
      parameters:
        - $ref: '#/parameters/apiId'
        - $ref: '#/parameters/If-None-Match'
      tags:
        - APIs
      responses:
        200:
          schema:
             type: string
             example: ""
          description: |
            OK.
            Requested swagger document of the API is returned
          headers:
            Content-Type:
              description: |
                The content type of the body.
              type: string
            ETag:
              description: |
                Entity Tag of the response resource. Used by caches, or in conditional requests (Will be supported in future).
              type: string
            Last-Modified:
              description: |
                Date and time the resource has been modifed the last time.
                Used by caches, or in conditional requests (Will be supported in future).
              type: string
        304:
          description: |
            Not Modified.
            Empty body because the client has already the latest version of the requested resource (Will be supported in future).
        404:
          description: |
            Not Found.
            Requested API does not exist.
          schema:
            $ref: '#/definitions/Error'
        406:
          description: |
            Not Acceptable.
            The requested media type is not supported
          schema:
            $ref: '#/definitions/Error'

#-----------------------------------------------------
# Update the API swagger definition
#-----------------------------------------------------
    put:
      consumes:
        - multipart/form-data
      x-wso2-curl: "curl -k -H \"Authorization:Bearer 5311eca3-8ac8-354e-ab36-7e2fdd6a4013\" -F endpointId=\"{\\\"paths\\\":{\\\"\\/*\\\":{\\\"get\\\":{\\\"x-auth-type\\\":\\\"Application\\\",\\\"x-throttling-policy\\\":\\\"Unlimited\\\",\\\"responses\\\":{\\\"200\\\":{\\\"description\\\":\\\"OK\\\"}}}}},\\\"swagger\\\":\\\"2.0\\\",\\\"info\\\":{\\\"title\\\":\\\"PhoneVerification\\\",\\\"description\\\":\\\"Verify a phone number\\\",\\\"contact\\\":{\\\"email\\\":\\\"xx@ee.com\\\",\\\"name\\\":\\\"xx\\\"},\\\"version\\\":\\\"1.0.0\\\"}}\" -X PUT \"https://127.0.0.1:9443/api/am/publisher/v1.0/apis/8848faaa-7fd1-478a-baa2-48a4ebb92c98/swagger\""
      x-wso2-request: |
       PUT https://127.0.0.1:9443/api/am/publisher/v1.0/apis/8848faaa-7fd1-478a-baa2-48a4ebb92c98/swagger
       Authorization:Bearer 5311eca3-8ac8-354e-ab36-7e2fdd6a4013
       Content-Length: 477
       Content-Type: multipart/form-data; boundary=------------------------4f51e636c0003d99

       --------------------------4f51e636c0003d99
       Content-Disposition: form-data; name="apiDefinition"

       {"paths":{"\/*":{"get":{"x-auth-type":"Application","x-throttling-policy":"Unlimited","responses":{"200":{"description":"OK"}}}}},"swagger":"2.0","info":{"title":"PhoneVerification","description":"Verify a phone number","contact":{"email":"xx@ee.com","name":"xx"},"version":"1.0.0"}}
       --------------------------4f51e636c0003d99--
      x-wso2-response: "HTTP/1.1 200 OK\nContent-Type: application/json\n\n{\n   \"paths\": {\"/*\": {\"get\":    {\n      \"x-auth-type\": \"Application\",\n      \"x-throttling-policy\": \"Unlimited\",\n      \"responses\": {\"200\": {\"description\": \"OK\"}}\n   }}},\n   \"swagger\": \"2.0\",\n   \"info\":    {\n      \"title\": \"PhoneVerification\",\n      \"description\": \"Verify a phone number\",\n      \"contact\":       {\n         \"email\": \"xx@ee.com\",\n         \"name\": \"xx\"\n      },\n      \"version\": \"1.0.0\"\n   }\n}"
      security:
        - OAuth2Security:
          - apim:api_create
      summary: Update swagger definition
      description: |
        This operation can be used to update the swagger definition of an existing API. Swagger definition to be updated is passed as a form data parameter `apiDefinition`.
      parameters:
        - $ref: '#/parameters/apiId'
        - in: formData
          name: apiDefinition
          description: Swagger definition of the API
          type: string
          required: true
        - $ref: '#/parameters/If-Match'
      tags:
        - APIs
      responses:
        200:
          schema:
            type: string
            example: ""
          description: |
            OK.
            Successful response with updated Swagger definition
          headers:
            Location:
              description: |
                The URL of the newly created resource.
              type: string
            Content-Type:
              description: |
                The content type of the body.
              type: string
            ETag:
              description: |
                Entity Tag of the response resource. Used by caches, or in conditional requests (Will be supported in future).
              type: string
            Last-Modified:
              description: |
                Date and time the resource has been modifed the last time.
                Used by caches, or in conditional requests (Will be supported in future).
              type: string
        400:
          description: |
            Bad Request.
            Invalid request or validation error
          schema:
            $ref: '#/definitions/Error'
        403:
          description: |
            Forbidden.
            The request must be conditional but no condition has been specified.
          schema:
            $ref: '#/definitions/Error'
        404:
          description: |
            Not Found.
            The resource to be updated does not exist.
          schema:
            $ref: '#/definitions/Error'
        412:
          description: |
            Precondition Failed.
            The request has not been performed because one of the preconditions is not met.
          schema:
            $ref: '#/definitions/Error'

  ################################################################
  # The resource policy definitions of "Individual API" resource APIs
  ################################################################

  /apis/{apiId}/resource-policies:
    #-----------------------------------------------------
    # Retrieve the resource policy definition
    #-----------------------------------------------------
    get:
      x-wso2-curl: "curl -k -H \"Authorization: Bearer ae4eae22-3f65-387b-a171-d37eaa366fa8\" https://localhost:9443/api/am/publisher/v1.0/apis/890a4f4d-09eb-4877-a323-57f6ce2ed79b/resource-policies"
      x-wso2-request: |
        GET https://localhost:9443/api/am/publisher/v1.0/apis/890a4f4d-09eb-4877-a323-57f6ce2ed79b/resource-policies
        Authorization: Bearer ae4eae22-3f65-387b-a171-d37eaa366fa8
      x-wso2-response: "HTTP/1.1 200 OK\nContent-Type: application/json\n\n{\r\n    \"list\": [\r\n        {\r\n            \"id\": \"1990b54c-6685-4058-a08c-8fd5353056a6\",\r\n            \"httpVerb\": \"get\",\r\n            \"resourcePath\": \"checkPhoneNumbers\",\r\n            \"content\": \"<header description=\\\"SOAPAction\\\" name=\\\"SOAPAction\\\" scope=\\\"transport\\\" value=\\\"http://ws.cdyne.com/PhoneVerify/query/CheckPhoneNumber\\\"/>\"\r\n        }\r\n    ],\r\n    \"count\": 1\r\n}"
      summary: Get the resource policy (inflow/outflow) definitions
      description: |
        This operation can be used to retrieve conversion policy resource definitions of an API.
      security:
        - OAuth2Security:
            - apim:api_view
      parameters:
      - $ref: '#/parameters/apiId'
      - in: query
        name: resourcePath
        description: Resource path of the resource policy definition
        type: string
        required: false
      - in: query
        name: verb
        description: HTTP verb of the resource path of the resource policy definition
        type: string
        required: false
      - in: query
        name: sequenceType
        description: sequence type of the resource policy resource definition
        type: string
        required: true
      - $ref: '#/parameters/If-None-Match'
      tags:
      - API Resource Policies
      responses:
        200:
          description: |
            OK.
            List of resource policy definitions of the API is returned
          schema:
            $ref: '#/definitions/ResourcePolicyList'
          headers:
            Content-Type:
              description: |
                The content type of the body.
              type: string
            ETag:
              description: |
                Entity Tag of the response resource. Used by caches, or in conditional requests (Will be supported in future).
              type: string
            Last-Modified:
              description: |
                Date and time the resource has been modifed the last time.
                Used by caches, or in conditional requests (Will be supported in future).
              type: string
        304:
          description: |
            Not Modified.
            Empty body because the client has already the latest version of the requested resource (Will be supported in future).
        404:
          description: |
            Not Found.
            Requested API does not exist.
          schema:
            $ref: '#/definitions/Error'
        406:
          description: |
            Not Acceptable.
            The requested media type is not supported
          schema:
            $ref: '#/definitions/Error'

  ################################################################
  # The "Individual Resource Policy" APIs
  ################################################################

  /apis/{apiId}/resource-policies/{resourcePolicyId}:
    #--------------------------------------------------------------------------
    # Retrieve the resource policy definition of a certain resource given by id
    #---------------------------------------------------------------------------
    get:
      x-wso2-curl: "curl -k -H \"Authorization: Bearer ae4eae22-3f65-387b-a171-d37eaa366fa8\" https://localhost:9443/api/am/publisher/v1.0/apis/890a4f4d-09eb-4877-a323-57f6ce2ed79b/resource-policies/0bcb7f05-599d-4e1a-adce-5cb89bfe58d5"
      x-wso2-request: |
        GET https://localhost:9443/api/am/publisher/v1.0/apis/890a4f4d-09eb-4877-a323-57f6ce2ed79b/resource-policies/0bcb7f05-599d-4e1a-adce-5cb89bfe58d5
        Authorization: Bearer ae4eae22-3f65-387b-a171-d37eaa366fa8
      x-wso2-response: "HTTP/1.1 200 OK\nContent-Type: application/json\n\n{\r\n            \"id\": \"6c735e1d-8041-4f1e-b246-d28edaa650b0\",\r\n            \"httpVerb\": \"post\",\r\n            \"resourcePath\": \"checkPhoneNumbers\",\r\n            \"content\": \"<header description=\\\"SOAPAction\\\" name=\\\"SOAPAction\\\" scope=\\\"transport\\\" value=\\\"http://ws.cdyne.com/PhoneVerify/query/CheckPhoneNumber\\\"/>\"\r\n}"
      summary: Get the resource policy (inflow/outflow) definition for a given resource identifier.
      description: |
        This operation can be used to retrieve conversion policy resource definitions of an API given the resource identifier.
      security:
        - OAuth2Security:
            - apim:api_view
      parameters:
      - $ref: '#/parameters/apiId'
      - $ref: '#/parameters/resourcePolicyId'
      - $ref: '#/parameters/If-None-Match'
      tags:
      - API Resource Policies
      responses:
        200:
          description: |
            OK.
            Requested resource policy definition of the API is returned for the given resource identifier.
          schema:
            $ref: '#/definitions/ResourcePolicyInfo'
          headers:
            Content-Type:
              description: |
                The content type of the body.
              type: string
            ETag:
              description: |
                Entity Tag of the response resource. Used by caches, or in conditional requests (Will be supported in future).
              type: string
            Last-Modified:
              description: |
                Date and time the resource has been modifed the last time.
                Used by caches, or in conditional requests (Will be supported in future).
              type: string
        304:
          description: |
            Not Modified.
            Empty body because the client has already the latest version of the requested resource (Will be supported in future).
        400:
          description: |
            Bad Request.
            Invalid request or validation error
          schema:
            $ref: '#/definitions/Error'
        404:
          description: |
            Not Found.
            Requested API does not exist.
          schema:
            $ref: '#/definitions/Error'
        406:
          description: |
            Not Acceptable.
            The requested media type is not supported
          schema:
            $ref: '#/definitions/Error'

    #------------------------------------------------------------------------
    # Update the resource policy definition for the given resource identifier
    #------------------------------------------------------------------------
    put:
      consumes:
      - application/json
      security:
        - OAuth2Security:
          - apim:api_create
      x-wso2-curl: "curl -k -H \"Authorization:Bearer 5311eca3-8ac8-354e-ab36-7e2fdd6a4013\" -F apiDefinition=\"{\\\"paths\\\":{\\\"\\/*\\\":{\\\"get\\\":{\\\"x-auth-type\\\":\\\"Application\\\",\\\"x-throttling-tier\\\":\\\"Unlimited\\\",\\\"responses\\\":{\\\"200\\\":{\\\"description\\\":\\\"OK\\\"}}}}},\\\"x-wso2-security\\\":{\\\"apim\\\":{\\\"x-wso2-scopes\\\":[]}},\\\"swagger\\\":\\\"2.0\\\",\\\"info\\\":{\\\"title\\\":\\\"PhoneVerification\\\",\\\"description\\\":\\\"Verify a phone number\\\",\\\"contact\\\":{\\\"email\\\":\\\"xx@ee.com\\\",\\\"name\\\":\\\"xx\\\"},\\\"version\\\":\\\"1.0.0\\\"}}\" -X PUT \"https://localhost:9443/api/am/publisher/v1.0/apis/8848faaa-7fd1-478a-baa2-48a4ebb92c98/resource-policies/0bcb7f05-599d-4e1a-adce-5cb89bfe58d5\""
      x-wso2-request: |
        PUT https://localhost:9443/api/am/publisher/v1.0/apis/8848faaa-7fd1-478a-baa2-48a4ebb92c98/resource-policies/0bcb7f05-599d-4e1a-adce-5cb89bfe58d5
        Authorization:Bearer 5311eca3-8ac8-354e-ab36-7e2fdd6a4013
        Content-Length: 477
        Content-Type: application/json; boundary=------------------------4f51e636c0003d99
        --------------------------4f51e636c0003d99
        { "content": "<header description=\"SOAPAction\" name=\"SOAPAction\" scope=\"transport\" value=\"http://ws.cdyne.com/PhoneVerify/query/CheckPhoneNumber\"/>"}
        --------------------------4f51e636c0003d99--
      x-wso2-response: "HTTP/1.1 200 OK\nContent-Type: application/json\n\n{\r\n            \"id\": \"6c735e1d-8041-4f1e-b246-d28edaa650b0\",\r\n            \"httpVerb\": \"post\",\r\n            \"resourcePath\": \"checkPhoneNumbers\",\r\n            \"content\": \"<header description=\\\"SOAPAction\\\" name=\\\"SOAPAction\\\" scope=\\\"transport\\\" value=\\\"http://ws.cdyne.com/PhoneVerify/query/CheckPhoneNumber\\\"/>\"\r\n}"
      summary: Update the resource policy(inflow/outflow) definition for the given resource identifier
      description: |
        This operation can be used to update the resource policy(inflow/outflow) definition for the given resource identifier of an existing API. resource policy definition to be updated is passed as a body parameter `content`.
      parameters:
      - $ref: '#/parameters/apiId'
      - $ref: '#/parameters/resourcePolicyId'
      - in: body
        name: body
        description: Content of the resource policy definition that needs to be updated
        schema:
          $ref: '#/definitions/ResourcePolicyInfo'
        required: true
      - $ref: '#/parameters/If-Match'
      tags:
      - API Resource Policies
      responses:
        200:
          description: |
            OK.
            Successful response with updated the resource policy definition
          schema:
            $ref: '#/definitions/ResourcePolicyInfo'
          headers:
            Location:
              description: |
                The URL of the newly created resource.
              type: string
            Content-Type:
              description: |
                The content type of the body.
              type: string
            ETag:
              description: |
                Entity Tag of the response resource. Used by caches, or in conditional requests (Will be supported in future).
              type: string
            Last-Modified:
              description: |
                Date and time the resource has been modifed the last time.
                Used by caches, or in conditional requests (Will be supported in future).
              type: string
        400:
          description: |
            Bad Request.
            Invalid request or validation error
          schema:
            $ref: '#/definitions/Error'
        403:
          description: |
            Forbidden.
            The request must be conditional but no condition has been specified.
          schema:
            $ref: '#/definitions/Error'
        404:
          description: |
            Not Found.
            The resource to be updated does not exist.
          schema:
            $ref: '#/definitions/Error'
        412:
          description: |
            Precondition Failed.
            The request has not been performed because one of the preconditions is not met.
          schema:
            $ref: '#/definitions/Error'

################################################################
# The thumbnail resource of "Individual API" resource APIs
################################################################

  /apis/{apiId}/thumbnail:
#-------------------------------------------------------------------------------------------------
# Downloads a thumbnail image of an API
#-------------------------------------------------------------------------------------------------
    get:
      x-wso2-curl: "curl -k -H \"Authorization: Bearer d34baf74-3f02-3929-814e-88b27f750ba9\" https://127.0.0.1:9443/api/am/publisher/v1.0/apis/29c9ec3d-f590-467e-83e6-96d43517080f/thumbnail > image.jpg"
      x-wso2-request: |
        GET https://127.0.0.1:9443/api/am/publisher/v1.0/apis/29c9ec3d-f590-467e-83e6-96d43517080f/thumbnail
        Authorization: Bearer d34baf74-3f02-3929-814e-88b27f750ba9
      x-wso2-response: "HTTP/1.1 200 OK\r\nContent-Type: image/jpeg\r\n\r\n[image content]"
      summary: Get thumbnail image
      description: |
        This operation can be used to download a thumbnail image of an API.
      security:
        - OAuth2Security:
            - apim:api_view
      parameters:
        - $ref: '#/parameters/apiId'
        - $ref: '#/parameters/If-None-Match'
      tags:
        - APIs
      responses:
        200:
          description: |
            OK.
            Thumbnail image returned
          headers:
            Content-Type:
              description: |
                The content type of the body.
              type: string
            ETag:
              description: |
                Entity Tag of the response resource.
                Used by caches, or in conditional requests (Will be supported in future).
              type: string
            Last-Modified:
              description: |
                Date and time the resource has been modifed the last time.
                Used by caches, or in conditional requests (Will be supported in future).
              type: string
        304:
          description: |
            Not Modified.
            Empty body because the client has already the latest version of the requested resource (Will be supported in future).
        404:
          description: |
            Not Found.
            Requested Document does not exist.
          schema:
            $ref: '#/definitions/Error'
        406:
          description: |
            Not Acceptable.
            The requested media type is not supported
          schema:
            $ref: '#/definitions/Error'

#----------------------------------------------------------------------------
# Upload a thumbnail image to a certain API
#----------------------------------------------------------------------------
    put:
      consumes:
        - multipart/form-data
      security:
        - OAuth2Security:
          - apim:api_create
      x-wso2-curl: "curl -X POST -H \"Authorization: Bearer d34baf74-3f02-3929-814e-88b27f750ba9\" https://127.0.0.1:9443/api/am/publisher/v1.0/apis/29c9ec3d-f590-467e-83e6-96d43517080f/thumbnail -F file=@image.jpg"
      x-wso2-request: |
        POST https://127.0.0.1:9443/api/am/publisher/v1.0/apis/8848faaa-7fd1-478a-baa2-48a4ebb92c98/thumbnail
        Authorization: Bearer d34baf74-3f02-3929-814e-88b27f750ba9
        Content-Type: multipart/form-data; boundary=------------------------5e542e0e5b50e1e4
        Content-Length: 18333

        --------------------------5e542e0e5b50e1e4
        Content-Disposition: form-data; name="file"; filename="image.jpg"
        Content-Type: image/jpeg

        [image content]

        --------------------------5e542e0e5b50e1e4--
      x-wso2-response: "HTTP/1.1 201 Created\r\nLocation: https://127.0.0.1:9443/api/am/publisher/v1.0/apis/8848faaa-7fd1-478a-baa2-48a4ebb92c98/thumbnail\r\nContent-Type: application/json\r\n\r\n{\r\n   \"relativePath\": \"/apis/8848faaa-7fd1-478a-baa2-48a4ebb92c98/thumbnail\",\r\n   \"mediaType\": \"image/jpeg\"\r\n}"
      summary: Upload a thumbnail image
      operationId: updateAPIThumbnail
      description: |
        This operation can be used to upload a thumbnail image of an API. The thumbnail to be uploaded should be given as a form data parameter `file`.
      parameters:
        - $ref: '#/parameters/apiId'
        - in: formData
          name: file
          description: Image to upload
          type: file
          required: true
        - $ref: '#/parameters/If-Match'
      tags:
        - APIs
      responses:
        200:
          description: |
            OK.
            Image updated
          schema:
            $ref : '#/definitions/FileInfo'
          headers:
            Location:
              description: |
                The URL of the uploaded thumbnail image of the API.
              type: string
            Content-Type:
              description: |
                The content type of the body.
              type: string
            ETag:
              description: |
                Entity Tag of the response resource.
                Used by caches, or in conditional requests (Will be supported in future).
              type: string
            Last-Modified:
              description: |
                Date and time the resource has been modifed the last time.
                Used by caches, or in conditional requests (Will be supported in future).
              type: string
        400:
          description: |
            Bad Request.
            Invalid request or validation error.
          schema:
            $ref: '#/definitions/Error'
        404:
          description: |
            Not Found.
            The resource to be updated does not exist.
          schema:
            $ref: '#/definitions/Error'
        412:
          description: |
            Precondition Failed.
            The request has not been performed because one of the preconditions is not met.
          schema:
            $ref: '#/definitions/Error'


######################################################
# The "API Throttling Policy" resource APIs
######################################################
  '/apis/{apiId}/subscription-policies':

#-----------------------------------------------------
# Retrieve subscription throttling policies of an API
#-----------------------------------------------------
    get:
      security:
        - OAuth2Security:
            - apim:api_view
      x-wso2-curl: "curl \"https://localhost:9443/api/am/publisher/v1.0//apis/268c9e55-3dc1-4f47-82e7-977e5343d077/subscription-policies\""
      x-wso2-request: |
        GET https://localhost:9443/api/am/publisher/v1.0/apis/268c9e55-3dc1-4f47-82e7-977e5343d077/subscription-policies
      x-wso2-curl-tenant: "curl -k -H \"X-WSO2-Tenant:test.com\" https://localhost:9443/api/am/publisher/v1.0/apis/268c9e55-3dc1-4f47-82e7-977e5343d077/subscription-policies"
      x-wso2-response: "HTTP/1.1 200 OK\nContent-Type: application/json\n\n[{\n   \"unitTime\": 60000,\n   \"tierPlan\": \"FREE\",\n   \"stopOnQuotaReach\": true,\n   \"policyLevel\": \"api\",\n   \"requestCount\": 1,\n   \"description\": \"Allows 1 request(s) per minute.\",\n   \"name\": \"Bronze\",\n   \"attributes\": {}\n}]"
      summary: |
        Get details of the subscription throttling policies of an API
      description: |
        This operation can be used to retrieve details of the subscription throttling policy of an API by specifying the API Id.

        `X-WSO2-Tenant` header can be used to retrive API subscription throttling policies that belongs to a different tenant domain. If not specified super tenant will be used. If Authorization header is present in the request, the user's tenant associated with the access token will be used.
      parameters:
        - $ref: '#/parameters/apiId'
        - $ref: '#/parameters/requestedTenant'
        - $ref: '#/parameters/If-None-Match'
      tags:
        - APIs
      responses:
        200:
          description: |
            OK.
            Throttling Policy returned
          schema:
            $ref: '#/definitions/ThrottlingPolicy'
          headers:
            ETag:
              description: |
                Entity Tag of the response resource.
                Used by caches, or in conditional requests.
              type: string
            Last-Modified:
              description: |
                Date and time the resource has been modifed the last time.
                Used by caches, or in conditional requests.
              type: string
        304:
          description: |
            Not Modified.
            Empty body because the client has already the latest version of the requested resource.
        404:
          description: |
            Not Found.
            Requested Throttling Policy does not exist.
          schema:
            $ref: '#/definitions/Error'
        406:
          description: |
            Not Acceptable.
            The requested media type is not supported.
          schema:
            $ref: '#/definitions/Error'


######################################################
# The "Copy API" Processing Function resource API
######################################################
  /apis/copy-api:

#-----------------------------------------------------
# Create a new API based on an already existing one
#-----------------------------------------------------
    post:
      security:
        - OAuth2Security:
          - apim:api_create
      summary: Create a new API version
      description: |
        This operation can be used to create a new version of an existing API. The new version is specified as `newVersion` query parameter. New API will be in `CREATED` state.
      parameters:
        - name: newVersion
          description: Version of the new API.
          type: string
          in: query
          required: true
        - name: defaultVersion
          description: Specifies whether new API should be added as default version.
          type: boolean
          default: false
          in: query
        - $ref: '#/parameters/apiId-Q'
      x-examples:
        $ref: docs/examples/apis/apis_copyapi.yaml#/post
      tags:
        - APIs
      responses:
        201:
          description: |
            Created.
            Successful response with the newly created API as entity in the body. Location header contains URL of newly created API.
          headers:
            Location:
              description: |
                The URL of the newly created API.
              type: string
        400:
          description: |
            Bad Request.
            Invalid request or validation error
          schema:
            $ref: '#/definitions/Error'
        404:
          description: |
            Not Found.
            API to copy does not exist.
          schema:
            $ref: '#/definitions/Error'

######################################################
# The "Change Lifecycle" Processing Function resource API
######################################################
  /apis/change-lifecycle:

#-----------------------------------------------------
# Change the lifecycle of an API
#-----------------------------------------------------
    post:
      security:
        - OAuth2Security:
          - apim:api_publish
      x-wso2-curl: "curl -k -H \"Authorization: Bearer ae4eae22-3f65-387b-a171-d37eaa366fa8\" -X POST \"https://127.0.0.1:9443/api/am/publisher/v1.0/apis/change-lifecycle?apiId=890a4f4d-09eb-4877-a323-57f6ce2ed79b&action=Publish\""
      x-wso2-request: |
        POST https://127.0.0.1:9443/api/am/publisher/v1.0/apis/change-lifecycle?apiId=890a4f4d-09eb-4877-a323-57f6ce2ed79b&action=Publish
        Authorization: Bearer ae4eae22-3f65-387b-a171-d37eaa366fa8
      x-wso2-response: "HTTP/1.1 200 OK"
      summary: Change API Status
      description: |
        This operation is used to change the lifecycle of an API. Eg: Publish an API which is in `CREATED` state. In order to change the lifecycle, we need to provide the lifecycle `action` as a query parameter.

        For example, to Publish an API, `action` should be `Publish`. Note that the `Re-publish` action is available only after calling `Block`.

        Some actions supports providing additional paramters which should be provided as `lifecycleChecklist` parameter. Please see parameters table for more information.
      parameters:
        - name: action
          description: |
            The action to demote or promote the state of the API.

            Supported actions are [ **Publish, Deploy as a Prototype, Demote to Created, Demote to Prototyped, Block, Deprecate, Re-Publish, Retire **]

          in: query
          type: string
          required: true
          enum:
            - Publish
            - Deploy as a Prototype
            - Demote to Created
            - Demote to Prototyped
            - Block
            - Deprecate
            - Re-Publish
            - Retire
        - name: lifecycleChecklist
          description: |

            Supported checklist items are as follows.
            1. **Deprecate Old Versions**: Setting this to true will deprecate older versions of a particular API when it is promoted to Published state from Created state.
            2. **Require Re-Subscription**: If you set this to true, users need to re subscribe to the API although they may have subscribed to an older version.

            You can specify additional checklist items by using an **"attribute:"** modifier.

            Eg: "Deprecate Old Versions:true" will deprecate older versions of a particular API when it is promoted to Published state from Created state. Multiple checklist items can be given in "attribute1:true, attribute2:false" format.

            **Sample CURL :**  curl -k -H "Authorization: Bearer ae4eae22-3f65-387b-a171-d37eaa366fa8" -X POST "https://localhost:9443/api/am/publisher/v1/apis/change-lifecycle?apiId=890a4f4d-09eb-4877-a323-57f6ce2ed79b&action=Publish&lifecycleChecklist=Deprecate Old Versions:true,Require Re-Subscription:true"

          type: string
          in: query
        - $ref: '#/parameters/apiId-Q'
        - $ref: '#/parameters/If-Match'
      tags:
        - API Lifecycle
      responses:
        200:
          description: |
            OK.
            Lifecycle changed successfully.
          schema:
            $ref: '#/definitions/WorkflowResponse'
          headers:
            ETag:
              description: |
                Entity Tag of the changed API. Used by caches, or in conditional requests (Will be supported in future).
              type: string
            Last-Modified:
              description: |
                Date and time the API lifecycle has been modified the last time.
                Used by caches, or in conditional requests (Will be supported in future).
              type: string
        202:
          description: |
            Accepted.
            The request has been accepted.
          schema:
            $ref: '#/definitions/WorkflowResponse'
        400:
          description: |
            Bad Request.
            Invalid request or validation error
          schema:
            $ref: '#/definitions/Error'
        404:
          description: |
            Not Found.
            Requested API does not exist.
          schema:
            $ref: '#/definitions/Error'
        409:
          description: |
            Conflict.
            Pending workflow task exists.
          schema:
            $ref: '#/definitions/Error'
        412:
          description: |
            Precondition Failed.
            The request has not been performed because one of the preconditions is not met.
          schema:
            $ref: '#/definitions/Error'
######################################################
#  The "API State Change History"  resource API
######################################################
  /apis/{apiId}/lifecycle-history:

#--------------------------------------------
# Retrieve API LIfecycle change History
#--------------------------------------------
    get:
      security:
        - OAuth2Security:
          - apim:api_publish
      x-wso2-curl: "curl -k -H \"Authorization: Bearer f8828f52-175a-4cb2-b246-02b1e6054f97\" https://127.0.0.1:9443/api/am/publisher/v1.0/apis/0527a55e-8dcf-4ce5-bddf-c77e8418be8a/lifecycle-history"
      x-wso2-request: |
            GET https://127.0.0.1:9443/api/am/publisher/v1.0/apis/890a4f4d-09eb-4877-a323-57f6ce2ed79b/lifecycle-history
            Authorization: Bearer ae4eae22-3f65-387b-a171-d37eaa366fa8
      x-wso2-response: "HTTP/1.1 200 OK\n Content-Type: application/json \n Content-Encoding: gzip \n Transfer-Encoding:
      chunked \n\n [ { \"postState\" : \"Created\",\n    \"updatedTime\" : \"Feb 23, 2017 5:17:02 PM\",\n\"user\" :
      \"admin\"\n  },\n { \"postState\" : \"Published\",\n    \"previousState\" : \"Created\",\n    \"updatedTime\" :
      \"Feb 23, 2017 5:17:17 PM\",\n    \"user\" : \"admin\"\n }\n]"
      summary: Get Lifecycle state change history of the API.
      description: |
            This operation can be used to retrieve Lifecycle state change history of the API.
      parameters:
        - $ref: '#/parameters/apiId'
        - $ref: '#/parameters/If-None-Match'
      tags:
        - API Lifecycle
      responses:
        200:
          description: |
            OK.
            Lifecycle state change history returned successfully.
          schema:
            $ref: '#/definitions/LifecycleHistory'
          headers:
            ETag:
              description: |
                Entity Tag of the response resource. Used by caches, or in conditional requests (Will be supported in future).
              type: string
            Last-Modified:
              description: |
                Date and time the resource has been modifed the last time.
                Used by caches, or in conditional requests (Will be supported in future).
              type: string
        304:
          description: |
            Not Modified.
            Empty body because the client has already the latest version of the requested resource (Will be supported in future).
        404:
          description: |
            Not Found.
            Requested API does not exist.
          schema:
            $ref: '#/definitions/Error'
######################################################
#  The "API Lifecycle State Data"  resource API
######################################################
  /apis/{apiId}/lifecycle-state:

#--------------------------------------------
# Retrieve API LIfecycle state data
#--------------------------------------------
    get:
      security:
        - OAuth2Security:
          - apim:api_publish
      x-wso2-curl: "curl -k -H \"Authorization: Bearer f8828f52-175a-4cb2-b246-02b1e6054f97\" https://127.0.0.1:9443/api/am/publisher/v1.0/apis/0527a55e-8dcf-4ce5-bddf-c77e8418be8a/lifecycle"
      x-wso2-request: |
            GET https://127.0.0.1:9443/api/am/publisher/v1.0/apis/890a4f4d-09eb-4877-a323-57f6ce2ed79b/lifecycle
            Authorization: Bearer ae4eae22-3f65-387b-a171-d37eaa366fa8
      x-wso2-response: "HTTP/1.1 200 OK\n Content-Type: application/json \n Content-Encoding: gzip \n Transfer-Encoding:
      chunked \n\n {  \n   \"lcName\":\"API_LIFECYCLE\",\n   \"state\":\"Published\",\n   \"lifecycleId\":\"2febf145f07e457c9643100b6ec60679\",\n   \"checkItemBeanList\":[  \n\n   ],\n   \"inputBeanList\":[  \n\n   ],\n   \"customCodeBeanList\":[  \n      {  \n         \"classObject\":{  \n\n         },\n         \"targetName\":\"Maintenance\"\n      },\n      {  \n         \"classObject\":{  \n\n         },\n         \"targetName\":\"Deprecated\"\n      },\n      {  \n         \"classObject\":{  \n\n         },\n         \"targetName\":\"Created\"\n      },\n      {  \n         \"classObject\":{  \n\n         },\n         \"targetName\":\"Prototyped\"\n      }\n   ],\n   \"availableTransitionBeanList\":[  \n      {  \n         \"event\":\"Move to Maintenance\",\n         \"targetState\":\"Maintenance\"\n      },\n      {  \n         \"event\":\"Deploy as a Prototype\",\n         \"targetState\":\"Prototyped\"\n      },\n      {  \n         \"event\":\"Demote to Created\",\n         \"targetState\":\"Created\"\n      },\n      {  \n         \"event\":\"Deprecate\",\n         \"targetState\":\"Deprecated\"\n      },\n      {  \n         \"event\":\"Publish\",\n         \"targetState\":\"Published\"\n      }\n   ],\n   \"permissionBeanList\":[  \n\n   ]\n}"
      summary: Get Lifecycle state data of the API.
      description: |
            This operation can be used to retrieve Lifecycle state data of the API.
      parameters:
        - $ref: '#/parameters/apiId'
        - $ref: '#/parameters/If-None-Match'

      tags:
        - API Lifecycle
      responses:
        200:
          description: |
            OK.
            Lifecycle state data returned successfully.
          headers:
            Content-Type:
              description: |
                The content type of the body.
              type: string
            ETag:
              description: |
                Entity Tag of the response resource. Used by caches, or in conditional requests (Will be supported in future).
              type: string
            Last-Modified:
              description: |
                Date and time the resource has been modifed the last time.
                Used by caches, or in conditional requests (Will be supported in future).
              type: string
          schema:
              $ref: '#/definitions/LifecycleState'
        304:
          description: |
            Not Modified.
            Empty body because the client has already the latest version of the requested resource (Will be supported in future).
        404:
          description: |
            Not Found.
            Requested API does not exist.
          schema:
            $ref: '#/definitions/Error'
        412:
          description: |
            Precondition Failed.
            The request has not been performed because one of the preconditions is not met.
          schema:
            $ref: '#/definitions/Error'

######################################################
#  The "API Lifecycle State Data"  resource API
######################################################
  /apis/{apiId}/lifecycle-state/pending-tasks:

#--------------------------------------------
# Delete API LIfecycle state change pending task
#--------------------------------------------
    delete:
      x-wso2-curl: "curl -k -H \"Authorization: Bearer f8828f52-175a-4cb2-b246-02b1e6054f97\" -X DELETE https://127.0.0.1:9443/api/am/publisher/v1.0/apis/0527a55e-8dcf-4ce5-bddf-c77e8418be8a/lifecycle/lifecycle-pending-task"
      x-wso2-request: |
            DELETE https://127.0.0.1:9443/api/am/publisher/v1.0/apis/890a4f4d-09eb-4877-a323-57f6ce2ed79b/lifecycle/lifecycle-pending-task
            Authorization: Bearer ae4eae22-3f65-387b-a171-d37eaa366fa8
      x-wso2-response: "HTTP/1.1 200 OK"
      security:
        - OAuth2Security:
          - apim:api_publish
      summary: Delete pending lifecycle state change tasks.
      description: |
            This operation can be used to remove pending lifecycle state change requests that are in pending state
      parameters:
        - $ref: '#/parameters/apiId'
      tags:
        - API Lifecycle
      responses:
        200:
          description: |
            OK.
            Lifecycle state change pending task removed successfully.
        404:
          description: |
            Not Found.
            Requested API does not exist.
          schema:
            $ref: '#/definitions/Error'
        412:
          description: |
            Precondition Failed.
            The request has not been performed because one of the preconditions is not met.
          schema:
            $ref: '#/definitions/Error'


######################################################
# The "Import API from OpenAPI Definition"  resource API
######################################################

  /apis/import-openapi:

  #----------------------------------------------------------------------------
  # Import API from API Definition
  #----------------------------------------------------------------------------
    post:
      consumes:
         - multipart/form-data
      security:
        - OAuth2Security:
          - apim:api_create
      summary: Import an OpenAPI Definition
      description: |
        This operation can be used to create an API from an OpenAPI definition. Provide either `url` or `file`
        to specify the definition.

        Specify additionalProperties with **at least** API's name, version, context and endpointConfig.
      operationId: importOpenAPIDefinition
      parameters:
        - in: formData
          name: file
          description: Definition to upload as a file
          type: file
          required: false
        - in: formData
          name: url
          description: Definition url
          type: string
          required: false
        - in: formData
          name: additionalProperties
          description: Additional attributes specified as a stringified JSON with API's schema
          type: string
          required: false
      x-examples:
        $ref: docs/examples/apis/import_openapi_post.yaml
      tags:
        - APIs
      responses:
        201:
          description: |
            Created.
            Successful response with the newly created object as entity in the body.
            Location header contains URL of newly created entity.
          schema:
            $ref: '#/definitions/API'
          headers:
            Location:
              description: |
                The URL of the newly created resource.
              type: string
            Content-Type:
              description: |
                The content type of the body.
              type: string
            ETag:
              description: |
                Entity Tag of the response resource. Used by caches, or in conditional requests (Will be supported in future).
              type: string
        400:
          description: |
            Bad Request.
            Invalid request or validation error.
          schema:
            $ref: '#/definitions/Error'
        415:
          description: |
            Unsupported Media Type.
            The entity of the request was in a not supported format.
          schema:
            $ref: '#/definitions/Error'

  ######################################################
  # The "Import API from a WSDL Definition"  resource API
  ######################################################

  /apis/import-wsdl:

    #----------------------------------------------------------------------------
    # Import API from a WSDL Definition
    #----------------------------------------------------------------------------
    post:
      consumes:
        - multipart/form-data
      security:
        - OAuth2Security:
            - apim:api_create
      summary: Import a WSDL Definition
      operationId: importWSDLDefinition
      description: |
        This operation can be used to create an API using a WSDL definition. Provide either `url` or `file`
        to specify the definition.

        WSDL can be speficied as a single file or a ZIP archive with WSDLs and reference XSDs etc.
        Specify additionalProperties with **at least** API's name, version, context and endpointConfig.
      x-examples:
        $ref: docs/examples/apis/wsdl/import_wsdl_post.yaml
      parameters:
        - in: formData
          name: file
          description: WSDL definition as a file
          type: file
          required: false
        - in: formData
          name: url
          description: WSDL Definition url
          type: string
          required: false
        - in: formData
          name: additionalProperties
          description: Additional attributes specified as a stringified JSON with API's schema
          type: string
          required: false
        - in: formData
          name: implementationType
          type: string
          enum:
            - SOAPTOREST
            - SOAP
          default: SOAP
          description: |
            If 'SOAP' is specified, the API will be created with only one resource 'POST /*' which is to be used for SOAP
            operations.

            If 'HTTP_BINDING' is specified, the API will be created with resources using HTTP binding operations
            which are extracted from the WSDL.
          required: false
      tags:
        - APIs
      responses:
        201:
          description: |
            Created.
            Successful response with the newly created object as entity in the body.
            Location header contains URL of newly created entity.
          schema:
            $ref: '#/definitions/API'
          headers:
            Location:
              description: |
                The URL of the newly created resource.
              type: string
            Content-Type:
              description: |
                The content type of the body.
              type: string
            ETag:
              description: |
                Entity Tag of the response resource. Used by caches, or in conditional requests (Will be supported in future).
              type: string
        400:
          description: |
            Bad Request.
            Invalid request or validation error.
          schema:
            $ref: '#/definitions/Error'
        415:
          description: |
            Unsupported Media Type.
            The entity of the request was in a not supported format.
          schema:
            $ref: '#/definitions/Error'


  ######################################################
  # The "Import GraphQL API Schema from API Definition"  resource API
  ######################################################

  /apis/import-graphql-schema:

    #----------------------------------------------------------------------------
    # Import API from API Definition
    #----------------------------------------------------------------------------
    post:
      consumes:
      - multipart/form-data
      security:
      - OAuth2Security:
        - apim:api_create
      summary: Import API Definition
      description: |
        This operation can be used to create api from api definition.

        API definition is GraphQL Schema
      parameters:
      - in: formData
        name: type
        description: Definition type to upload
        type: string
        required: false
      - in: formData
        name: file
        description: Definition to uploads a file
        type: file
        required: false
      - in: formData
        name: additionalProperties
        description: Additional attributes specified as a stringified JSON with API's schema
        type: string
        required: false
      - $ref: '#/parameters/If-Match'
      tags:
      - APIs
      responses:
        201:
          description: |
            Created.
            Successful response with the newly created object as entity in the body.
            Location header contains URL of newly created entity.
          schema:
            $ref: '#/definitions/API'
          headers:
            Location:
              description: |
                The URL of the newly created resource.
              type: string
            Content-Type:
              description: |
                The content type of the body.
              type: string
            ETag:
              description: |
                Entity Tag of the response resource. Used by caches, or in conditional requests (Will be supported in future).
              type: string
        400:
          description: |
            Bad Request.
            Invalid request or validation error.
          schema:
            $ref: '#/definitions/Error'
        415:
          description: |
            Unsupported Media Type.
            The entity of the request was in a not supported format.
          schema:
            $ref: '#/definitions/Error'

  ######################################################
  # The "Validate API Definition" utility API
  ######################################################

  /apis/validate-openapi:
    post:
      consumes:
        - multipart/form-data
      security:
        - OAuth2Security:
          - apim:api_create
      summary: Validate an OpenAPI Definition
      operationId: validateOpenAPIDefinition
      description: |
        This operation can be used to validate an OpenAPI definition and retrieve a summary. Provide either `url`
        or `file` to specify the definition.
      parameters:
        - in: formData
          name: url
          description: OpenAPI definition url
          type: string
          required: false
        - in: formData
          name: file
          description: OpenAPI definition as a file
          type: file
          required: false
        - in: query
          name: returnContent
          description: |
            Specify whether to return the full content of the OpenAPI definition in the response. This is only
            applicable when using url based validation
          type: boolean
          default: false
          required: false
      tags:
        - Validation
      x-examples:
        $ref: docs/examples/apis/validate_openapi_post.yaml
      responses:
        200:
          description: |
            OK.
            API definition validation information is returned
          schema:
            $ref: '#/definitions/OpenAPIDefinitionValidationResponse'
          headers:
            Content-Type:
              description: |
                The content type of the body.
              type: string
        400:
          description: |
            Bad Request.
            Invalid request or validation error.
          schema:
            $ref: '#/definitions/Error'
        404:
          description: |
            Not Found.
            Workflow for the given reference in not found.
          schema:
            $ref: '#/definitions/Error'

  ######################################################
  # The "Validate API" utility API.
  # This api is used to check the existance of
  # apiName and context/version.
  ######################################################

  /apis/validate:
    post:
      x-examples:
        $ref: docs/examples/apis/apis_validate.yaml
      security:
        - OAuth2Security:
            - apim:api_create
      summary: Check given API attibute name is already exist.
      operationId: validateAPI
      description: |
        Using this operation, you can check a given API context is already used. You need to provide the context name you want to check.
      parameters:
        - in: query
          name: query
          description: |
                **Search condition**.

                You can search in attributes by using an **"<attribute>:"** modifier.

                Eg.
                "name:wso2" will match an API if the provider of the API is exactly "wso2".

                Supported attribute modifiers are [** version, context, name **]

                If no advanced attribute modifier has been specified, search will match the
                given query string against API Name.
          type: string
          required: true
        - $ref: "#/parameters/If-None-Match"
      tags:
        - Validation
      responses:
        200:
          description: |
            OK.
            API definition validation information is returned
          headers:
            Content-Type:
              description: |
                The content type of the body.
              type: string
        400:
          description: |
            Bad Request.
            Invalid request or validation error.
          schema:
            $ref: '#/definitions/Error'
        404:
          description: |
            Not Found.
            Workflow for the given reference in not found.
          schema:
            $ref: '#/definitions/Error'

######################################################
# The "Validate WSDL Definition" utility API
######################################################

  /apis/validate-wsdl:
    post:
      consumes:
        - multipart/form-data
      security:
        - OAuth2Security:
            - apim:api_create
      summary: Validate a WSDL Definition
      operationId: validateWSDLDefinition
      description: |
        This operation can be used to validate a WSDL definition and retrieve a summary. Provide either `url`
        or `file` to specify the definition.
      parameters:
        - in: formData
          name: url
          description: Definition url
          type: string
          required: false
        - in: formData
          name: file
          description: Definition to upload as a file
          type: file
          required: false
      tags:
        - Validation
      x-examples:
        $ref: docs/examples/apis/wsdl/validate_wsdl_post.yaml
      responses:
        200:
          description: |
            OK.
            API definition validation information is returned
          schema:
            $ref: '#/definitions/WSDLValidationResponse'
          headers:
            Content-Type:
              description: |
                The content type of the body.
              type: string
        400:
          description: |
            Bad Request.
            Invalid request or validation error.
          schema:
            $ref: '#/definitions/Error'
        404:
          description: |
            Not Found.
            Workflow for the given reference in not found.
          schema:
            $ref: '#/definitions/Error'

######################################################
# The "Validate GRAPH_QL API Definition" utility API
######################################################

  /apis/validate-graphql-schema:
    post:
      consumes:
      - multipart/form-data
      security:
      - OAuth2Security:
        - apim:api_create
      summary: Validate GraphQL API definition and retrieve a summary
      description: |
        This operation can be used to validate a graphQL definition and retrieve a summary.
      parameters:
      - in: formData
        name: file
        description: Definition to upload as a file
        type: file
        required: true
      tags:
      - Validation
      responses:
        200:
          description: |
            OK.
            API definition validation information is returned
          schema:
            $ref: '#/definitions/GraphQLValidationResponse'
          headers:
            Content-Type:
              description: |
                The content type of the body.
              type: string
        400:
          description: |
            Bad Request.
            Invalid request or validation error.
          schema:
            $ref: '#/definitions/Error'
        404:
          description: |
            Not Found.
            Workflow for the given reference in not found.
          schema:
            $ref: '#/definitions/Error'

  ######################################################
  # The GraphQL Schema Resource
  ######################################################

  /apis/{apiId}/graphql-schema:
    #-----------------------------------------------------
    # Retrieve the details about a certain GraphQL schema
    #-----------------------------------------------------
    get:
      x-scope: apim:api_view
      x-wso2-curl: "curl -k -H \"Authorization: Bearer ae4eae22-3f65-387b-a171-d37eaa366fa8\" \"https://localhost:9443/api/am/publisher/v1.0/apis/7f82f6b0-2667-441e-af23-c0fc44cf3a17/graphql-schema\""
      x-wso2-request: |
        GET https://localhost:9443/api/am/publisher/v1.0/apis/7f82f6b0-2667-441e-af23-c0fc44cf3a17/graphql-schema
        Authorization: Bearer ae4eae22-3f65-387b-a171-d37eaa366fa8
      x-wso2-response: "HTTP/1.1 200 OK\r\nContent-Type: text/plain\r\n\r\n{\r\n   \"name\": \"admin--hello1.0.0.graphql\",\r\n   \"schemaDefinition\": \"schema {\r\n  \r\n  # The query root of HackerNews GraphQL interface.\r\n  query: Query\r\n\r\n  # The root query for implementing GraphQL mutations.\r\n  mutation: Mutation\r\n}\r\n\r\ntype Link {\r\n\r\n  # ID of the link\r\n  id: ID!\r\n\r\n  # URL of the link\r\n  url: String!\r\n\r\n  # Description of the link\r\n  description: String\r\n}\r\n\r\ninput LinkFilter {\r\n\r\n  # Value to be checked whether it contains in the description\r\n  description_contains: String\r\n\r\n  # Value to be checked whether it contains in the URL\r\n  url_contains: String\r\n}\r\n\r\ntype Query {\r\n\r\n  # Fetches all the links\r\n  #\r\n  # Arguments\r\n  # filter: To filter the links according a specific criteria\r\n  # skip: Skip to a specific index in the list (default value is 0)\r\n  # first: Index of the link first to display (default value is 0)\r\n  allLinks(filter: LinkFilter, skip: Int = 0, first: Int = 0): [Link]\r\n}\r\n\r\ntype Mutation {\r\n\r\n  # Creates a new link\r\n  #\r\n  # Arguments\r\n  # url: URL of the link\r\n  # description: Description about the link\r\n  createLink(url: String!, description: String!): Link\r\n}\r\n\"\r\n}"
      summary: Get the Schema of a GraphQL API
      description: |
        This operation can be used to retrieve the Schema definition of a GraphQL API.
      parameters:
      - $ref: '#/parameters/apiId'
      - $ref: '#/parameters/Accept'
      - $ref: '#/parameters/If-None-Match'
      tags:
      - GraphQL Schema (Individual)
      responses:
        200:
          description: |
            OK.
            Requested GraphQL Schema DTO object belongs to the API
          schema:
            $ref: '#/definitions/GraphQLSchema'
          headers:
            Content-Type:
              description: |
                The content type of the body.
              type: string
            ETag:
              description: |
                Entity Tag of the response resource. Used by caches, or in conditional requests (Will be supported in future).
              type: string
            Last-Modified:
              description: |
                Date and time the resource has been modifed the last time.
                Used by caches, or in conditional requests (Will be supported in future).
              type: string

        304:
          description: |
            Not Modified.
            Empty body because the client has already the latest version of the requested resource (Will be supported in future).
        404:
          description: |
            Not Found.
            Requested API does not exist.
          schema:
            $ref: '#/definitions/Error'
        406:
          description: |
            Not Acceptable.
            The requested media type is not supported
          schema:
            $ref: '#/definitions/Error'

    #-----------------------------------------------------
    # Add a GraphQL schema to the registry
    #-----------------------------------------------------
    put:
      x-scope: apim:api_create
      x-wso2-curl: "curl -k -H \"Authorization:Bearer 5311eca3-8ac8-354e-ab36-7e2fdd6a4013\" -H \"Content-Type: application/json\" -X POST -d @data.json \"https://localhost:9443/api/am/publisher/v1.0/apis/af3f96da-9ccf-463f-8cee-13ec8530a9cd/graphql-schema\""
      x-wso2-request: "PUT https://localhost:9443/api/am/publisher/v1.0/apis/af3f96da-9ccf-463f-8cee-13ec8530a9cd/graphql-schema\r\nContent-Type: text/plain\r\nAuthorization: Bearer 7d237cab-7011-3f81-b384-24d03e750873\r\n\r\n{\r\n   \"name\": \"admin--HackerNewsAPI1.0.0.graphql\",\r\n   \"schemaDefinition\": \"schema {\r\n  \r\n  # The query root of HackerNews GraphQL interface.\r\n  query: Query\r\n\r\n  # The root query for implementing GraphQL mutations.\r\n  mutation: Mutation\r\n}\r\n\r\ntype Link {\r\n\r\n  # ID of the link\r\n  id: ID!\r\n\r\n  # URL of the link\r\n  url: String!\r\n\r\n  # Description of the link\r\n  description: String\r\n}\r\n\r\ninput LinkFilter {\r\n\r\n  # Value to be checked whether it contains in the description\r\n  description_contains: String\r\n\r\n  # Value to be checked whether it contains in the URL\r\n  url_contains: String\r\n}\r\n\r\ntype Query {\r\n\r\n  # Fetches all the links\r\n  #\r\n  # Arguments\r\n  # filter: To filter the links according a specific criteria\r\n  # skip: Skip to a specific index in the list (default value is 0)\r\n  # first: Index of the link first to display (default value is 0)\r\n  allLinks(filter: LinkFilter, skip: Int = 0, first: Int = 0): [Link]\r\n}\r\n\r\ntype Mutation {\r\n\r\n  # Creates a new link\r\n  #\r\n  # Arguments\r\n  # url: URL of the link\r\n  # description: Description about the link\r\n  createLink(url: String!, description: String!): Link\r\n}\r\n\"\r\n}"
      x-wso2-response: "HTTP/1.1 200 OK\r\nContent-Type: text/plain\r\n\r\n{\r\n   \"name\": \"admin--HackerNewsAPI1.0.0.graphql\",\r\n   \"schemaDefinition\": \"schema {\r\n  \r\n  # The query root of HackerNews GraphQL interface.\r\n  query: Query\r\n\r\n  # The root query for implementing GraphQL mutations.\r\n  mutation: Mutation\r\n}\r\n\r\ntype Link {\r\n\r\n  # ID of the link\r\n  id: ID!\r\n\r\n  # URL of the link\r\n  url: String!\r\n\r\n  # Description of the link\r\n  description: String\r\n}\r\n\r\ninput LinkFilter {\r\n\r\n  # Value to be checked whether it contains in the description\r\n  description_contains: String\r\n\r\n  # Value to be checked whether it contains in the URL\r\n  url_contains: String\r\n}\r\n\r\ntype Query {\r\n\r\n  # Fetches all the links\r\n  #\r\n  # Arguments\r\n  # filter: To filter the links according a specific criteria\r\n  # skip: Skip to a specific index in the list (default value is 0)\r\n  # first: Index of the link first to display (default value is 0)\r\n  allLinks(filter: LinkFilter, skip: Int = 0, first: Int = 0): [Link]\r\n}\r\n\r\ntype Mutation {\r\n\r\n  # Creates a new link\r\n  #\r\n  # Arguments\r\n  # url: URL of the link\r\n  # description: Description about the link\r\n  createLink(url: String!, description: String!): Link\r\n}\r\n\"\r\n}"
      summary: Add a Schema to a GraphQL API
      description: |
        This operation can be used to add a GraphQL Schema definition to an existing GraphQL API.
      parameters:
      - $ref: '#/parameters/apiId'
      - in: formData
        name: schemaDefinition
        description: schema definition of the GraphQL API
        type: string
        required: true
      - $ref: '#/parameters/If-Match'
      consumes:
      - multipart/form-data
      tags:
      - GraphQL Schema
      responses:
        200:
          description: |
            OK.
            Successful response with updated schema definition
          headers:
            Location:
              description: |
                The URL of the newly created resource.
              type: string
            Content-Type:
              description: |
                The content type of the body.
              type: string
            ETag:
              description: |
                Entity Tag of the response resource. Used by cache, or in conditional requests (Will be supported in future).
              type: string
            Last-Modified:
              description: |
                Date and time the resource has been modifed the last time.
                Used by caches, or in conditional requests (Will be supported in future).
              type: string
        400:
          description: |
            Bad Request.
            Invalid request or validation error
          schema:
            $ref: '#/definitions/Error'
        403:
          description: |
            Forbidden.
            The request must be conditional but no condition has been specified.
          schema:
            $ref: '#/definitions/Error'
        404:
          description: |
            Not Found.
            The resource to be updated does not exist.
          schema:
            $ref: '#/definitions/Error'
        412:
          description: |
            Precondition Failed.
            The request has not been performed because one of the preconditions is not met.
          schema:
            $ref: '#/definitions/Error'


  #########################################################
# The "Configure Monetization" Processing Function resource API
#########################################################
  /apis/{apiId}/monetize:
#---------------------------------------
# Configure monetization for a given API
#---------------------------------------
    post:
      security:
        - OAuth2Security:
            - apim:api_publish
      x-wso2-curl: "curl -k -H \"Authorization: Bearer ae4eae22-3f65-387b-a171-d37eaa366fa8\" -H \"Content-Type: application/json\" -X POST -d @data.json \"https://127.0.0.1:9443/api/am/publisher/v1.0/apis/96077508-fd01-4fae-bc64-5de0e2baf43c/monetize\""
      x-wso2-request: "POST https://127.0.0.1:9443/api/am/publisher/v1.0/apis/96077508-fd01-4fae-bc64-5de0e2baf43c/monetize\nAuthorization: Bearer ae4eae22-3f65-387b-a171-d37eaa366fa8\nContent-Type: application/json\n{\r\n   \"enabled\":\"true\",\r\n   \"properties\":{\r\n      \"vendor\":\"test\",\r\n      \"type\":\"postpaid\"\r\n   }\r\n}"
      x-wso2-response: "HTTP/1.1 200 OK\nContent-Type: application/json\n{\r\n   \"enabled\":\"true\",\r\n   \"properties\":{\r\n      \"vendor\":\"test\",\r\n      \"type\":\"postpaid\"\r\n   }\r\n}"
      summary: Configure monetization for a given API
      description: |
        This operation can be used to configure monetization for a given API.
      parameters:
        - $ref: '#/parameters/apiId'
        - in: body
          name: body
          description: |
            Monetization data object
          required: true
          schema:
            $ref: '#/definitions/APIMonetizationInfo'
      tags:
        - API Monetization
      responses:
        201:
          description: |
            OK.
            Monetization status changed successfully.
        400:
          description: |
            Bad Request.
            Invalid request or validation error
          schema:
            $ref: '#/definitions/Error'
        404:
          description: |
            Not Found.
            Requested resource does not exist.
          schema:
            $ref: '#/definitions/Error'
        406:
          description: |
            Not Acceptable.
            The requested media type is not supported
          schema:
            $ref: '#/definitions/Error'

#########################################################
# The get monetizied policies processing function resource API
#########################################################
  /apis/{apiId}/monetization:
#---------------------------------------
# Get monetized policies for a given API
#---------------------------------------
    get:
      security:
        - OAuth2Security:
            - apim:api_publish
      x-wso2-curl: "curl -k -H \"Authorization: Bearer ae4eae22-3f65-387b-a171-d37eaa366fa8\" -H \"Content-Type: application/json\" \"https://127.0.0.1:9443/api/am/publisher/v1.0/apis/96077508-fd01-4fae-bc64-5de0e2baf43c/monetization\""
      x-wso2-request: "GET https://127.0.0.1:9443/api/am/publisher/v1.0/apis/96077508-fd01-4fae-bc64-5de0e2baf43c/monetization\nAuthorization: Bearer ae4eae22-3f65-387b-a171-d37eaa366fa8\nContent-Type: application/json"
      x-wso2-response: "HTTP/1.1 200 OK\nContent-Type: application/json\n{\r\n   \"enabled\":\"true\",\r\n   \"monetizedTiers\":{\r\n      \"tier1\":\"enabled\",\r\n      \"tier2\":\"disabled\"\r\n   }\r\n}"
      summary: Get monetization status for each tier in a given API
      description: |
        This operation can be used to get monetization status for each tier in a given API
      parameters:
        - $ref: '#/parameters/apiId'
      tags:
        - API Monetization
      responses:
        200:
          description: |
            OK.
            Monetization status for each tier returned successfully.
        400:
          description: |
            Bad Request.
            Invalid request or validation error
          schema:
            $ref: '#/definitions/Error'
        404:
          description: |
            Not Found.
            Requested resource does not exist.
          schema:
            $ref: '#/definitions/Error'
        406:
          description: |
            Not Acceptable.
            The requested media type is not supported
          schema:
            $ref: '#/definitions/Error'

######################################################
# The "Get Total Revenue" Processing Function resource API
######################################################
  /apis/{apiId}/revenue:
    get:
      x-wso2-curl: "curl -k -H \"Authorization: Bearer ae4eae22-3f65-387b-a171-d37eaa366fa8\" https://127.0.0.1:9443/api/am/publisher/v1.0/apis/64eca60b-2e55-4c38-8603-e9e6bad7d809/revenue"
      x-wso2-request: |
        GET https://127.0.0.1:9443/api/am/publisher/v1.0/apis/64eca60b-2e55-4c38-8603-e9e6bad7d809/revenue
        Authorization: Bearer ae4eae22-3f65-387b-a171-d37eaa366fa8
      x-wso2-response: "HTTP/1.1 200 OK\nContent-Type: application/json\n\n{\n   \"object\": \"invoice\",\n   \"account_country\": \"US\",\n   \"account_name\": \"test.com\",\n   \"amount_due\": \"0\",\n   \"amount_paid\": \"0\"\n  \"amount_remaining\": \"0\"\n}"
      security:
        - OAuth2Security:
          - apim:api_publish
      summary: Get total revenue details of a given monetized API with meterd billing.
      description: |
        This operation can be used to get details of total revenue details of a given monetized API with meterd billing.
      parameters:
        - $ref: '#/parameters/apiId'
      tags:
        - API Monetization
      responses:
        200:
          description: |
            OK.
            Details of a total revenue returned.
          schema:
            $ref: '#/definitions/APIRevenue'
          headers:
            Content-Type:
              description: The content type of the body.
              type: string
            ETag:
              description: 'Entity Tag of the response resource. Used by caches, or in conditional requests (Will be supported in future).'
              type: string
            Last-Modified:
              description: 'Date and time the resource has been modified the last time. Used by caches, or in conditional requests (Will be supported in future).'
              type: string
        '304':
          description: |
            Not Modified.
            Empty body because the client has already the latest version of the requested resource (Will be supported in future).
        '404':
          description: |
            Not Found.
            Requested Subscription does not exist.
          schema:
            $ref: '#/definitions/Error'

######################################################
# The "Document Collection" resource APIs
######################################################
  /apis/{apiId}/documents:

#-----------------------------------------------------
# Retrieve the documents associated with an API that qualify under a search condition
#-----------------------------------------------------
    get:
      security:
        - OAuth2Security:
          - apim:api_view
      x-wso2-curl: "curl -k -H \"Authorization: Bearer ae4eae22-3f65-387b-a171-d37eaa366fa8\" \"https://127.0.0.1:9443/api/am/publisher/v1.0/apis/890a4f4d-09eb-4877-a323-57f6ce2ed79b/documents\""
      x-wso2-request: |
        GET https://127.0.0.1:9443/api/am/publisher/v1.0/apis/890a4f4d-09eb-4877-a323-57f6ce2ed79b/documents
        Authorization: Bearer ae4eae22-3f65-387b-a171-d37eaa366fa8
      x-wso2-response: "HTTP/1.1 200 OK\nContent-Type: application/json\n\n{\n   \"previous\": \"\",\n   \"list\":    [\n            {\n         \"visibility\": \"API_LEVEL\",\n         \"sourceType\": \"INLINE\",\n         \"sourceUrl\": null,\n         \"otherTypeName\": null,\n         \"documentId\": \"0bcb7f05-599d-4e1a-adce-5cb89bfe58d5\",\n         \"summary\": \"This is a sample documentation for v1.0.0\",\n         \"name\": \"PhoneVerification API Documentation\",\n         \"type\": \"HOWTO\"\n      },\n            {\n         \"visibility\": \"API_LEVEL\",\n         \"sourceType\": \"URL\",\n         \"sourceUrl\": \"http://wiki.cdyne.com/index.php/Phone_Verification\",\n         \"otherTypeName\": null,\n         \"documentId\": \"4145df31-04f1-440c-8d08-68952874622c\",\n         \"summary\": \"This is the URL for online documentation\",\n         \"name\": \"Online Documentation\",\n         \"type\": \"SAMPLES\"\n      }\n   ],\n   \"next\": \"\",\n   \"count\": 2\n}"
      summary: Get a list of documents of an API
      description: |
        This operation can be used to retrieve a list of documents belonging to an API by providing the id of the API.
      parameters:
        - $ref: '#/parameters/apiId'
        - $ref: '#/parameters/limit'
        - $ref: '#/parameters/offset'
        - $ref: '#/parameters/If-None-Match'
      tags:
        - API Documents
      responses:
        200:
          description: |
            OK.
            Document list is returned.
          schema:
            $ref: '#/definitions/DocumentList'
          headers:
            Content-Type:
              description: |
                The content type of the body.
              type: string
            ETag:
              description: |
                Entity Tag of the response resource. Used by caches, or in conditional requests (Will be supported in future).
              type: string
        304:
          description: |
            Not Modified.
            Empty body because the client has already the latest version of the requested resource (Will be supported in future).
        404:
          description: |
            Not Found.
            Requested API does not exist.
          schema:
            $ref: '#/definitions/Error'
        406:
          description: |
            Not Acceptable.
            The requested media type is not supported
          schema:
            $ref: '#/definitions/Error'

#-----------------------------------------------------
# Add a document to a certain API
#-----------------------------------------------------
    post:
      x-wso2-curl: "curl -k -H \"Authorization: Bearer ae4eae22-3f65-387b-a171-d37eaa366fa8\" -H \"Content-Type: application/json\" -X POST -d @data.json \"https://127.0.0.1:9443/api/am/publisher/v1.0/apis/96077508-fd01-4fae-bc64-5de0e2baf43c/documents\""
      x-wso2-request: "POST https://127.0.0.1:9443/api/am/publisher/v1.0/apis/96077508-fd01-4fae-bc64-5de0e2baf43c/documents\nAuthorization: Bearer ae4eae22-3f65-387b-a171-d37eaa366fa8\nContent-Type: application/json\n\n{\n    \"visibility\": \"API_LEVEL\",\n    \"sourceType\": \"INLINE\",\n    \"sourceUrl\": null,\n    \"otherTypeName\": null,\n    \"summary\": \"This is a sample documentation\",\n    \"name\": \"Introduction to PhoneVerification API\",\n    \"type\": \"HOWTO\"\n}"
      x-wso2-response: "HTTP/1.1 201 Created\nLocation: https://127.0.0.1:9443/api/am/publisher/v1.0/apis/890a4f4d-09eb-4877-a323-57f6ce2ed79b/documents/ffd5790d-b7a9-4cb6-b76a-f8b83ecdd058\nContent-Type: application/json\n\n{\n   \"visibility\": \"API_LEVEL\",\n   \"sourceType\": \"INLINE\",\n   \"sourceUrl\": null,\n   \"otherTypeName\": null,\n   \"documentId\": \"ffd5790d-b7a9-4cb6-b76a-f8b83ecdd058\",\n   \"summary\": \"This is a sample documentation\",\n   \"name\": \"Introduction to PhoneVerification API\",\n   \"type\": \"HOWTO\"\n}"
      security:
        - OAuth2Security:
          - apim:document_create
      summary: Add a new document to an API
      description: |
        This operation can be used to add a new documentation to an API. This operation only adds the metadata of a document. To add the actual content we need to use **Upload the content of an API document ** API once we obtain a document Id by this operation.
      parameters:
        - $ref: '#/parameters/apiId'
        - in: body
          name: body
          description: |
            Document object that needs to be added
          required: true
          schema:
            $ref: '#/definitions/Document'
        - $ref: '#/parameters/If-Match'
      tags:
        - API Documents
      responses:
        201:
          description: |
            Created.
            Successful response with the newly created Document object as entity in the body.
            Location header contains URL of newly added document.
          schema:
            $ref: '#/definitions/Document'
          headers:
            Location:
              description: |
                Location to the newly created Document.
              type: string
            Content-Type:
              description: |
                The content type of the body.
              type: string
            ETag:
              description: |
                Entity Tag of the response resource.
                Used by caches, or in conditional requests (Will be supported in future).
              type: string
        400:
          description: |
            Bad Request.
            Invalid request or validation error
          schema:
            $ref: '#/definitions/Error'
        415:
          description: |
            Unsupported media type.
            The entity of the request was in a not supported format.

######################################################
# The "Individual Document" resource APIs
######################################################
  '/apis/{apiId}/documents/{documentId}':

#-----------------------------------------------------
# Retrieve a particular document of a certain API
#-----------------------------------------------------
    get:
      security:
        - OAuth2Security:
          - apim:api_view
      x-wso2-curl: "curl -k -H \"Authorization: Bearer ae4eae22-3f65-387b-a171-d37eaa366fa8\" \"https://127.0.0.1:9443/api/am/publisher/v1.0/apis/890a4f4d-09eb-4877-a323-57f6ce2ed79b/documents/0bcb7f05-599d-4e1a-adce-5cb89bfe58d5\""
      x-wso2-request: |
        GET https://127.0.0.1:9443/api/am/publisher/v1.0/apis/890a4f4d-09eb-4877-a323-57f6ce2ed79b/documents/0bcb7f05-599d-4e1a-adce-5cb89bfe58d5
        Authorization: Bearer ae4eae22-3f65-387b-a171-d37eaa366fa8
      x-wso2-response: "HTTP/1.1 200 OK\nContent-Type: application/json\n\n{\n   \"visibility\": \"API_LEVEL\",\n   \"sourceType\": \"INLINE\",\n   \"sourceUrl\": null,\n   \"otherTypeName\": null,\n   \"documentId\": \"0bcb7f05-599d-4e1a-adce-5cb89bfe58d5\",\n   \"summary\": \"This is a sample documentation\",\n   \"name\": \"PhoneVerification API Documentation\",\n   \"type\": \"HOWTO\"\n}"
      summary: Get a document of an API
      description: |
        This operation can be used to retrieve a particular document's metadata associated with an API.
      parameters:
        - $ref: '#/parameters/apiId'
        - $ref: '#/parameters/documentId'
        - $ref: '#/parameters/If-None-Match'
      tags:
        - API Documents
      responses:
        200:
          description: |
            OK.
            Document returned.
          schema:
            $ref: '#/definitions/Document'
          headers:
            Content-Type:
              description: |
                The content type of the body.
              type: string
            ETag:
              description: |
                Entity Tag of the response resource.
                Used by caches, or in conditional requests (Will be supported in future).
              type: string
            Last-Modified:
              description: |
                Date and time the resource has been modifed the last time.
                Used by caches, or in conditional requests (Will be supported in future).
              type: string
        304:
          description: |
            Not Modified.
            Empty body because the client has already the latest version of the requested resource (Will be supported in future).
        404:
          description: |
            Not Found.
            Requested Document does not exist.
          schema:
            $ref: '#/definitions/Error'
        406:
          description: |
            Not Acceptable.
            The requested media type is not supported
          schema:
            $ref: '#/definitions/Error'

#-----------------------------------------------------
# Update a particular document of a certain API
#-----------------------------------------------------
    put:
      x-wso2-curl: "curl -k -H \"Authorization:Bearer b0982cd2aacd463ff5f63cd5ebe58f4a\" -H \"Content-Type: application/json\" -X PUT -d data.json \"https://127.0.0.1:9443/api/am/publisher/v1.0/apis/96077508-fd01-4fae-bc64-5de0e2baf43c/documents/0bcb7f05-599d-4e1a-adce-5cb89bfe58d5\""
      x-wso2-request: "PUT https://127.0.0.1:9443/api/am/publisher/v1.0/apis/96077508-fd01-4fae-bc64-5de0e2baf43c/documents/0bcb7f05-599d-4e1a-adce-5cb89bfe58d5\nAuthorization:Bearer b0982cd2aacd463ff5f63cd5ebe58f4a\nContent-Type: application/json\n\n{\n   \"visibility\": \"API_LEVEL\",\n   \"sourceType\": \"INLINE\",\n   \"sourceUrl\": null,\n   \"otherTypeName\": null,\n   \"documentId\": \"0bcb7f05-599d-4e1a-adce-5cb89bfe58d5\",\n   \"summary\": \"This is a sample documentation for v1.0.0\",\n   \"name\": \"PhoneVerification API Documentation\",\n   \"type\": \"HOWTO\"\n}"
      x-wso2-response: "HTTP/1.1 200 OK\nContent-Type: application/json\n\n{\n   \"visibility\": \"API_LEVEL\",\n   \"sourceType\": \"INLINE\",\n   \"sourceUrl\": null,\n   \"otherTypeName\": null,\n   \"documentId\": \"0bcb7f05-599d-4e1a-adce-5cb89bfe58d5\",\n   \"summary\": \"This is a sample documentation for v1.0.0\",\n   \"name\": \"PhoneVerification API Documentation\",\n   \"type\": \"HOWTO\"\n}"
      security:
        - OAuth2Security:
          - apim:document_manage
      summary: Update a document of an API
      description: |
        This operation can be used to update metadata of an API's document.
      parameters:
        - $ref: '#/parameters/apiId'
        - $ref: '#/parameters/documentId'
        - in: body
          name: body
          description: |
            Document object that needs to be added
          required: true
          schema:
            $ref: '#/definitions/Document'
        - $ref: '#/parameters/If-Match'
      tags:
        - API Documents
      responses:
        200:
          description: |
            OK.
            Document updated
          schema:
            $ref: '#/definitions/Document'
          headers:
            Location:
              description: |
                The URL of the updated document.
              type: string
            Content-Type:
              description: |
                The content type of the body.
              type: string
            ETag:
              description: |
                Entity Tag of the response resource.
                Used by caches, or in conditional requests (Will be supported in future).
              type: string
            Last-Modified:
              description: |
                Date and time the resource has been modifed the last time.
                Used by caches, or in conditional requests (Will be supported in future).
              type: string
        400:
          description: |
            Bad Request.
            Invalid request or validation error.
          schema:
            $ref: '#/definitions/Error'
        404:
          description: |
            Not Found.
            The resource to be updated does not exist.
          schema:
            $ref: '#/definitions/Error'
        412:
          description: |
            Precondition Failed.
            The request has not been performed because one of the preconditions is not met.
          schema:
            $ref: '#/definitions/Error'

#-----------------------------------------------------
# Delete a particular document of a certain API
#-----------------------------------------------------
    delete:
      security:
        - OAuth2Security:
          - apim:document_manage
      x-wso2-curl: "curl -k -H \"Authorization: Bearer ae4eae22-3f65-387b-a171-d37eaa366fa8\" -X DELETE https://127.0.0.1:9443/api/am/publisher/v1.0/apis/890a4f4d-09eb-4877-a323-57f6ce2ed79b/documents/ffd5790d-b7a9-4cb6-b76a-f8b83ecdd058"
      x-wso2-request: |
        DELETE https://127.0.0.1:9443/api/am/publisher/v1.0/apis/890a4f4d-09eb-4877-a323-57f6ce2ed79b/documents/ffd5790d-b7a9-4cb6-b76a-f8b83ecdd058
        Authorization: Bearer ae4eae22-3f65-387b-a171-d37eaa366fa8
      x-wso2-response: "HTTP/1.1 200 OK"
      summary: Delete a document of an API
      description: |
        This operation can be used to delete a document associated with an API.
      parameters:
        - $ref: '#/parameters/apiId'
        - $ref: '#/parameters/documentId'
        - $ref: '#/parameters/If-Match'
      tags:
        - API Documents
      responses:
        200:
          description: |
            OK.
            Resource successfully deleted.
        404:
          description: |
            Not Found.
            Resource to be deleted does not exist.
          schema:
            $ref: '#/definitions/Error'
        412:
          description: |
            Precondition Failed.
            The request has not been performed because one of the preconditions is not met.
          schema:
            $ref: '#/definitions/Error'

################################################################
# The content resource of "Individual Document" resource APIs
################################################################

  '/apis/{apiId}/documents/{documentId}/content':

  #-------------------------------------------------------------------------------------------------
  # Downloads a FILE type document/get the inline content or source url of a certain document
  #-------------------------------------------------------------------------------------------------
    get:
      produces:
       - application/octet-stream
      security:
        - OAuth2Security:
          - apim:api_view
      x-wso2-curl: "curl -k -H \"Authorization:Bearer b0982cd2aacd463ff5f63cd5ebe58f4a\" \"https://127.0.0.1:9443/api/am/publisher/v1.0/apis/890a4f4d-09eb-4877-a323-57f6ce2ed79b/documents/daf732d3-bda2-46da-b381-2c39d901ea61/content\" > sample.pdf"
      x-wso2-request: |
        GET https://127.0.0.1:9443/api/am/publisher/v1.0/apis/890a4f4d-09eb-4877-a323-57f6ce2ed79b/documents/daf732d3-bda2-46da-b381-2c39d901ea61/content
        Authorization:Bearer b0982cd2aacd463ff5f63cd5ebe58f4a
      x-wso2-response: "HTTP/1.1 200 OK\nContent-Disposition: attachment; filename=\"sample.pdf\"\nContent-Type: application/octet-stream\nContent-Length: 7802\n\n%PDF-1.4\n%äüöß\n2 0 obj\n<</Length 3 0 R/Filter/FlateDecode>>\nstream\n..\n>>\nstartxref\n7279\n%%EOF"
      summary: Get the content of an API document
      description: |
        This operation can be used to retrive the content of an API's document.

        The document can be of 3 types. In each cases responses are different.

        1. **Inline type**:
           The content of the document will be retrieved in `text/plain` content type

           _Sample cURL_ : `curl -k -H "Authorization:Bearer 579f0af4-37be-35c7-81a4-f1f1e9ee7c51" -F inlineContent=@"docs.txt" -X POST "https://localhost:9443/api/am/publisher/v1/apis/995a4972-3178-4b17-a374-756e0e19127c/documents/43c2bcce-60e7-405f-bc36-e39c0c5e189e/content`
        2. **FILE type**:
           The file will be downloaded with the related content type (eg. `application/pdf`)
        3. **URL type**:
            The client will recieve the URL of the document as the Location header with the response with - `303 See Other`
      parameters:
        - $ref: '#/parameters/apiId'
        - $ref: '#/parameters/documentId'
        - $ref: '#/parameters/If-None-Match'
      tags:
        - API Documents
      responses:
        200:
          description: |
            OK.
            File or inline content returned.
          headers:
            Content-Type:
              description: |
                The content type of the body.
              type: string
            ETag:
              description: |
                Entity Tag of the response resource.
                Used by caches, or in conditional requests (Will be supported in future).
              type: string
            Last-Modified:
              description: |
                Date and time the resource has been modifed the last time.
                Used by caches, or in conditional requests (Will be supported in future).
              type: string
        303:
          description: |
            See Other.
            Source can be retrived from the URL specified at the Location header.
          headers:
            Location:
              description: |
                The Source URL of the document.
              type: string
        304:
          description: |
            Not Modified.
            Empty body because the client has already the latest version of the requested resource (Will be supported in future).
        404:
          description: |
            Not Found.
            Requested Document does not exist.
          schema:
            $ref: '#/definitions/Error'
        406:
          description: |
            Not Acceptable.
            The requested media type is not supported
          schema:
            $ref: '#/definitions/Error'

  #----------------------------------------------------------------------------
  # Upload a file or add inline content to a document of a certain API
  #----------------------------------------------------------------------------
    post:
      consumes:
        - multipart/form-data
      security:
        - OAuth2Security:
          - apim:document_create
      x-wso2-curl: "curl -k -H \"Authorization:Bearer ae4eae22-3f65-387b-a171-d37eaa366fa8\" -F file=@\"sample.pdf\" -X POST \"https://127.0.0.1:9443/api/am/publisher/v1.0/apis/890a4f4d-09eb-4877-a323-57f6ce2ed79b/documents/daf732d3-bda2-46da-b381-2c39d901ea61/content\""
      x-wso2-request: |
        POST https://127.0.0.1:9443/api/am/publisher/v1.0/apis/8848faaa-7fd1-478a-baa2-48a4ebb92c98/documents/b3a79270-02bb-4e39-9ac1-90ce8f6c84af/content
        Authorization:Bearer ae4eae22-3f65-387b-a171-d37eaa366fa8
        Content-Length: 8004
        Content-Type: multipart/form-data; boundary=------------------------7b9a53f1ffa452b9

        --------------------------7b9a53f1ffa452b9
        Content-Disposition: form-data; name="file"; filename="sample.pdf"
        Content-Type: application/octet-stream

        [file content]

        --------------------------7b9a53f1ffa452b9--
      x-wso2-response: "HTTP/1.1 201 Created\nLocation: https://127.0.0.1:9443/api/am/publisher/v1.0/apis/8848faaa-7fd1-478a-baa2-48a4ebb92c98/documents/b3a79270-02bb-4e39-9ac1-90ce8f6c84af/content\nContent-Type: application/json\n\n{\n    \"visibility\":\"API_LEVEL\",\n    \"sourceType\":\"FILE\",\n    \"sourceUrl\":null,\n    \"otherTypeName\":null,\n    \"documentId\":\"daf732d3-bda2-46da-b381-2c39d901ea61\",\n    \"summary\":\"This is a sample documentation pdf\",\n    \"name\":\"Introduction to PhoneVerification API PDF\",\n    \"type\":\"HOWTO\"\n}"
      summary: Upload the content of an API document
      description: |
        Thid operation can be used to upload a file or add inline content to an API document.

        **IMPORTANT:**
        * Either **file** or **inlineContent** form data parameters should be specified at one time.
        * Document's source type should be **FILE** in order to upload a file to the document using **file** parameter.
        * Document's source type should be **INLINE** in order to add inline content to the document using **inlineContent** parameter.
      parameters:
        - $ref: '#/parameters/apiId'
        - $ref: '#/parameters/documentId'
        - in: formData
          name: file
          description: Document to upload
          type: file
          required: false
        - in: formData
          name: inlineContent
          description: Inline content of the document
          type: string
          required: false
        - $ref: '#/parameters/If-Match'
      tags:
        - API Documents
      responses:
        200:
          description: |
            OK.
            Document updated
          schema:
            $ref: '#/definitions/Document'
          headers:
            Location:
              description: |
                The URL of the updated content of the document.
              type: string
            Content-Type:
              description: |
                The content type of the body.
              type: string
            ETag:
              description: |
                Entity Tag of the response resource.
                Used by caches, or in conditional requests (Will be supported in future).
              type: string
            Last-Modified:
              description: |
                Date and time the resource has been modifed the last time.
                Used by caches, or in conditional requests (Will be supported in future).
              type: string
        400:
          description: |
            Bad Request.
            Invalid request or validation error.
          schema:
            $ref: '#/definitions/Error'
        404:
          description: |
            Not Found.
            The resource to be updated does not exist.
          schema:
            $ref: '#/definitions/Error'
        412:
          description: |
            Precondition Failed.
            The request has not been performed because one of the preconditions is not met.
          schema:
            $ref: '#/definitions/Error'

  #----------------------------------------------------------------------------
  # API Document Name validation method.
  #----------------------------------------------------------------------------
  /apis/{apiId}/documents/validate:
    post:
      x-examples:
        $ref: docs/examples/apis/apis_id_document_validate.yaml
      security:
        - OAuth2Security:
            - apim:document_create
      summary: Check whether a document with the provided name exist.
      description: |
        This operation can be used to verify the document name exists or not.
      operationId: validateDocument
      parameters:
        - $ref: '#/parameters/apiId'
        - in: query
          name: name
          description: |
            The name of the document which needs to be checked for the existance.
          required: true
          type: string
        - $ref: '#/parameters/If-Match'
      tags:
        - API Documents
      responses:
        200:
          description: |
            OK.
            Successful response if the api name exist.
          schema:
            $ref: '#/definitions/Document'
          headers:
            Content-Type:
              description: |
                The content type of the body.
              type: string
            ETag:
              description: |
                Entity Tag of the response resource.
                Used by caches, or in conditional requests (Will be supported in future).
              type: string
        400:
          description: |
            Bad Request.
            Invalid request or validation error
          schema:
            $ref: '#/definitions/Error'
        404:
          description: |
            Requested document not found.
          schema:
            $ref: '#/definitions/Error'

  ######################################################
  # The "specific mediation policy" resource APIs
  ######################################################
  '/apis/{apiId}/mediation-policies':

    #-----------------------------------------------------------------------------------------
    # Retrieving the list of all API specific mediation sequences under a given search condition
    #-----------------------------------------------------------------------------------------
    get:
      security:
        - OAuth2Security:
          - apim:mediation_policy_view
      x-examples:
          $ref: docs/examples/mediation-policies/apis_id_mediationpolicies_get.yaml
      summary: |
        Get all mediation policies of an API
      operationId:  apisApiIdMediationPoliciesGet
      description: |
        This operation provides you a list of available mediation policies of an API.
      parameters:
        - $ref: '#/parameters/apiId'
        - $ref : '#/parameters/limit'
        - $ref : '#/parameters/offset'
        - name : query
          in: query
          description: "-Not supported yet-"
          type: string
        - $ref : "#/parameters/If-None-Match"
      tags:
        - API Mediation Policies
      responses:
        200:
          description: |
            OK.
            List of qualifying APIs is returned.
          schema:
            $ref: '#/definitions/MediationList'
          headers:
            Content-Type:
              description: The content type of the body.
              type: string
            ETag:
              description: |
                Entity Tag of the response resource. Used by caches, or in conditional requests (Will be supported in future).
              type: string
        304:
          description: |
            Not Modified.
            Empty body because the client has already the latest version of the requested resource (Will be supported in future).
        406:
          description: |
            Not Acceptable.
            The requested media type is not supported
          schema:
            $ref: '#/definitions/Error'

    #----------------------------------------------------------------------------
    # Upload an API specific mediation policy
    #----------------------------------------------------------------------------
    post:
      consumes:
      - multipart/form-data
      security:
        - OAuth2Security:
          - apim:mediation_policy_create
      x-examples:
        $ref: docs/examples/mediation-policies/apis_id_mediationpolicies_post.yaml
      summary: Add an API specific mediation policy
      operationId: apisApiIdMediationPoliciesPost
      description: |
        This operation can be used to add an API specifc mediation policy.
      parameters:
        - in: formData
          name: mediationPolicyFile
          description: Mediation Policy to upload
          type: file
          required: false
        - in: formData
          name: inlineContent
          description: Inline content of the Mediation Policy
          type: string
          required: false
        - in: formData
          name: type
          description: Type of the mediation sequence
          required: true
          type: string
        - $ref: '#/parameters/apiId'
        - $ref: '#/parameters/If-Match'
      tags:
        - API Mediation Policies
      responses:
        201:
          description: |
            OK.
            mediation policy uploaded
          schema:
            $ref : '#/definitions/Mediation'
          headers:
            Location:
              description: |
                The URL of the uploaded mediation policy of the API.
              type: string
            Content-Type:
              description: |
                The content type of the body.
              type: string
            ETag:
              description: |
                Entity Tag of the response resource.
                Used by caches, or in conditional requests (Will be supported in future).
              type: string
            Last-Modified:
              description: |
                Date and time the resource has been modifed the last time.
                Used by caches, or in conditional requests (Will be supported in future).
              type: string
        400:
          description: |
            Bad Request.
            Invalid request or validation error.
          schema:
            $ref: '#/definitions/Error'
        404:
          description: |
            Not Found.
            The resource to be updated does not exist.
          schema:
            $ref: '#/definitions/Error'
        412:
          description: |
            Precondition Failed.
            The request has not been performed because one of the preconditions is not met.
          schema:
            $ref: '#/definitions/Error'

  ######################################################
  # The "Individual API specific mediation sequence" resource
  ######################################################
  /apis/{apiId}/mediation-policies/{mediationPolicyId}:

    #-----------------------------------------------------
    # Retrieve a particular API specific mediation sequence
    #-----------------------------------------------------
    get:
      security:
        - OAuth2Security:
          - apim:api_view
      x-examples:
        $ref: docs/examples/mediation-policies/apis_id_mediationpolicies_id_get.yaml
      summary: Get an API specific mediation policy
      operationId:  apisApiIdMediationPoliciesMediationPolicyIdGet
      description: |
        This operation can be used to retrieve a particular API specific mediation policy.
      parameters:
        - $ref: '#/parameters/apiId'
        - $ref: '#/parameters/mediationPolicyId'
        - $ref: '#/parameters/If-None-Match'
      tags:
        - API Mediation Policy
      responses:
        200:
          description: |
            OK.
            Mediation policy returned.
          schema:
            $ref: '#/definitions/Mediation'
          headers:
            Content-Type:
              description: |
                The content type of the body.
              type: string
            ETag:
              description: |
                Entity Tag of the response resource.
                Used by caches, or in conditional requests (Will be supported in future).
              type: string
            Last-Modified:
              description: |
                Date and time the resource has been modifed the last time.
                Used by caches, or in conditional requests (Will be supported in future).
              type: string
        304:
          description: |
            Not Modified.
            Empty body because the client has already the latest version of the requested resource (Will be supported in future).
        404:
          description: |
            Not Found.
            Requested Document does not exist.
          schema:
            $ref: '#/definitions/Error'
        406:
          description: |
            Not Acceptable.
            The requested media type is not supported
          schema:
            $ref: '#/definitions/Error'

    #-----------------------------------------------------
    # Delete the mediation policy
    #-----------------------------------------------------
    delete:
      security:
        - OAuth2Security:
          - apim:mediation_policy_manage
      x-examples:
        $ref: docs/examples/mediation-policies/apis_id_mediationpolicies_id_delete.yaml
      summary: Delete an API specific mediation policy
      operationId:  apisApiIdMediationPoliciesMediationPolicyIdDelete
      description: |
        This operation can be used to delete an existing API specific mediation policy providing the Id of the API and the Id of the mediation policy.
      parameters:
        - $ref: '#/parameters/apiId'
        - $ref: '#/parameters/mediationPolicyId'
        - $ref: '#/parameters/If-Match'
      tags:
        - API Mediation Policy
      responses:
        200:
          description: |
            OK.
            Resource successfully deleted.
        403:
          description: |
            Forbidden.
            The request must be conditional but no condition has been specified.
          schema:
            $ref: '#/definitions/Error'
        404:
          description: |
            Not Found.
            Resource to be deleted does not exist.
          schema:
            $ref: '#/definitions/Error'
        412:
          description: |
            Precondition Failed.
            The request has not been performed because one of the preconditions is not met.
          schema:
            $ref: '#/definitions/Error'
  ###################################################################
  # The "Individual API specific mediation sequence content" resource
  ###################################################################
  /apis/{apiId}/mediation-policies/{mediationPolicyId}/content:

    #---------------------------------------------------------------
    # Retrieve a particular API specific mediation sequence content
    #---------------------------------------------------------------
    get:
      security:
      - OAuth2Security:
        - apim:api_view
      x-examples:
        $ref: docs/examples/mediation-policies/apis_id_mediationpolicies_id_content_get.yaml
      summary: Download an API specific mediation policy
      operationId:  apisApiIdMediationPoliciesMediationPolicyIdContentGet
      description: |
        This operation can be used to download a particular API specific mediation policy.
      parameters:
      - $ref: '#/parameters/apiId'
      - $ref: '#/parameters/mediationPolicyId'
      - $ref: '#/parameters/If-None-Match'
      tags:
      - API Mediation Policy
      responses:
        200:
          description: |
            OK.
            Mediation policy returned.
          headers:
            Content-Type:
              description: |
                The content type of the body.
              type: string
            ETag:
              description: |
                Entity Tag of the response resource.
                Used by caches, or in conditional requests (Will be supported in future).
              type: string
            Last-Modified:
              description: |
                Date and time the resource has been modifed the last time.
                Used by caches, or in conditional requests (Will be supported in future).
              type: string
        304:
          description: |
            Not Modified.
            Empty body because the client has already the latest version of the requested resource (Will be supported in future).
        404:
          description: |
            Not Found.
            Requested file does not exist.
          schema:
            $ref: '#/definitions/Error'
    #-----------------------------------------------------
    # Update a mediation policy
    #-----------------------------------------------------
    put:
      consumes:
      - multipart/form-data
      security:
      - OAuth2Security:
        - apim:mediation_policy_manage
      x-examples:
        $ref: docs/examples/mediation-policies/apis_id_mediationpolicies_id_content_put.yaml
      summary: Update an API specific mediation policy
      operationId:  apisApiIdMediationPoliciesMediationPolicyIdContentPut
      description: |
        This operation can be used to update an existing mediation policy of an API.
      parameters:
      - in: formData
        name: file
        description: Mediation Policy to upload
        type: file
        required: false
      - in: formData
        name: inlineContent
        description: Inline content of the Mediation Policy
        type: string
        required: false
      - in: formData
        name: type
        description: Type of the mediation sequence(in/out/fault)
        required: true
        type: string
      - $ref: '#/parameters/apiId'
      - $ref: '#/parameters/mediationPolicyId'
      - $ref: '#/parameters/If-Match'
      tags:
      - API Mediation Policy
      responses:
        200:
          description: |
            OK.
            Successful response with updated API object
          schema:
            $ref: '#/definitions/Mediation'
          headers:
            Location:
              description: |
                The URL of the newly created resource.
              type: string
            Content-Type:
              description: |
                The content type of the body.
              type: string
            ETag:
              description: |
                Entity Tag of the response resource. Used by caches, or in conditional requests (Will be supported in future).
              type: string
            Last-Modified:
              description: |
                Date and time the resource has been modifed the last time.
                Used by caches, or in conditional requests (Will be supported in future).
              type: string
        400:
          description: |
            Bad Request.
            Invalid request or validation error
          schema:
            $ref: '#/definitions/Error'
        403:
          description: |
            Forbidden.
            The request must be conditional but no condition has been specified.
          schema:
            $ref: '#/definitions/Error'
        404:
          description: |
            Not Found.
            The resource to be updated does not exist.
          schema:
            $ref: '#/definitions/Error'
        412:
          description: |
            Precondition Failed.
            The request has not been performed because one of the preconditions is not met.
          schema:
            $ref: '#/definitions/Error'

################################################################
# The WSDL resource of "Individual API" resource APIs
################################################################

  /apis/{apiId}/wsdl:
#-----------------------------------------------------
# Retrieve the API's WSDL
#-----------------------------------------------------
    get:
      produces:
        - application/json
        - application/wsdl
        - application/zip
      security:
        - OAuth2Security:
          - apim:api_view
      operationId: getWSDLOfAPI
      summary: Get WSDL definition
      description: |
        This operation can be used to retrieve the WSDL definition of an API. It can be either a single WSDL file or a WSDL archive.

        The type of the WSDL of the API is indicated at the "wsdlInfo" element of the API payload definition.
      x-examples:
        $ref: docs/examples/apis/wsdl/apiId_wsdl_get.yaml
      parameters:
        - $ref: '#/parameters/apiId'
        - $ref: '#/parameters/If-None-Match'
      tags:
        - APIs
      responses:
        200:
          description: |
            OK.
            Requested WSDL document of the API is returned
          headers:
            ETag:
              description: |
                Entity Tag of the response resource. Used by caches, or in conditional requests (Will be supported in future).
              type: string
            Last-Modified:
              description: |
                Date and time the resource has been modifed the last time.
                Used by caches, or in conditional requests (Will be supported in future).
              type: string
        304:
          description: |
            Not Modified.
            Empty body because the client has already the latest version of the requested resource (Will be supported in future).
        404:
          description: |
            Not Found.
            Requested API does not exist.
          schema:
            $ref: '#/definitions/Error'
        406:
          description: |
            Not Acceptable.
            The requested media type is not supported
          schema:
            $ref: '#/definitions/Error'

#-----------------------------------------------------
# Update the API's WSDL
#-----------------------------------------------------
    put:
      consumes:
        - multipart/form-data
      security:
        - OAuth2Security:
          - apim:api_create
      operationId: updateWSDLOfAPI
      summary: Update WSDL definition
      description: |
        This operation can be used to update the WSDL definition of an existing API. WSDL to be updated can be passed as either "url" or "file".
        Only one of "url" or "file" can be used at the same time. "file" can be specified as a single WSDL file or as a zip file which has a WSDL
        and its dependencies (eg: XSDs)
      x-examples:
        $ref: docs/examples/apis/wsdl/apiId_wsdl_put.yaml
      parameters:
        - $ref: '#/parameters/apiId'
        - in: formData
          name: file
          description: WSDL file or archive to upload
          type: file
          required: true
        - in: formData
          name: url
          description: WSDL Definition url
          type: string
          required: false
        - $ref: '#/parameters/If-Match'
      tags:
        - APIs
      responses:
        200:
          description: |
            OK.
            Successful response with updated WSDL definition
          headers:
            Location:
              description: |
                The URL of the newly created resource.
              type: string
            Content-Type:
              description: |
                The content type of the body.
              type: string
            ETag:
              description: |
                Entity Tag of the response resource. Used by caches, or in conditional requests (Will be supported in future).
              type: string
            Last-Modified:
              description: |
                Date and time the resource has been modifed the last time.
                Used by caches, or in conditional requests (Will be supported in future).
              type: string
        400:
          description: |
            Bad Request.
            Invalid request or validation error
          schema:
            $ref: '#/definitions/Error'
        403:
          description: |
            Forbidden.
            The request must be conditional but no condition has been specified.
          schema:
            $ref: '#/definitions/Error'
        404:
          description: |
            Not Found.
            The resource to be updated does not exist.
          schema:
            $ref: '#/definitions/Error'
        412:
          description: |
            Precondition Failed.
            The request has not been performed because one of the preconditions is not met.
          schema:
            $ref: '#/definitions/Error'

######################################################
# The "Scope Collection" resource APIs
######################################################
  /apis/{apiId}/scopes:

#-----------------------------------------------------
# Retrieve the scope associated with an API that qualify under a search condition
#-----------------------------------------------------
    get:
      security:
        - OAuth2Security:
          - apim:api_view
      x-wso2-curl: "curl -k -H \"Authorization: Bearer ae4eae22-3f65-387b-a171-d37eaa366fa8\" \"https://127.0.0.1:9443/api/am/publisher/v1.0/apis/890a4f4d-09eb-4877-a323-57f6ce2ed79b/scopes\""
      x-wso2-request: |
        GET https://127.0.0.1:9443/api/am/publisher/v1.0/apis/890a4f4d-09eb-4877-a323-57f6ce2ed79b/scopes
        Authorization: Bearer ae4eae22-3f65-387b-a171-d37eaa366fa8
      x-wso2-response: "HTTP/1.1 200 OK\nContent-Type: application/json"
      summary: Get a list of scopes of an API
      description: |
        This operation can be used to retrieve a list of scopes belonging to an API by providing the id of the API.
      parameters:
        - $ref: '#/parameters/apiId'
        - $ref: '#/parameters/If-None-Match'
      tags:
        - API Scopes
      responses:
        200:
          description: |
            OK.
            Scope list is returned.
          schema:
            $ref: '#/definitions/ScopeList'
          headers:
            Content-Type:
              description: |
                The content type of the body.
              type: string
            ETag:
              description: |
                Entity Tag of the response resource. Used by caches, or in conditional requests (Will be supported in future).
              type: string
        304:
          description: |
            Not Modified.
            Empty body because the client has already the latest version of the requested resource (Will be supported in future).
        404:
          description: |
            Not Found.
            Requested API does not exist.
          schema:
            $ref: '#/definitions/Error'
        406:
          description: |
            Not Acceptable.
            The requested media type is not supported
          schema:
            $ref: '#/definitions/Error'

#-----------------------------------------------------
# Add a scope to a certain API
#-----------------------------------------------------
    post:
      security:
        - OAuth2Security:
          - apim:api_create
      x-wso2-curl: "curl -k -H \"Authorization: Bearer ae4eae22-3f65-387b-a171-d37eaa366fa8\" -H \"Content-Type: application/json\" -X POST -d @data.json \"https://127.0.0.1:9443/api/am/publisher/v1.0/apis/96077508-fd01-4fae-bc64-5de0e2baf43c/scopes\""
      x-wso2-request: "POST https://127.0.0.1:9443/api/am/publisher/v1.0/apis/96077508-fd01-4fae-bc64-5de0e2baf43c/scopes\nAuthorization: Bearer ae4eae22-3f65-387b-a171-d37eaa366fa8\nContent-Type: application/json"
      x-wso2-response: "HTTP/1.1 201 Created\nLocation: https://127.0.0.1:9443/api/am/publisher/v1.0/apis/890a4f4d-09eb-4877-a323-57f6ce2ed79b/scopes/ffd5790d-b7a9-4cb6-b76a-f8b83ecdd058\nContent-Type: application/json"
      summary: Add a new scope to an API
      description: |
        This operation can be used to add a new scope to an API.
      parameters:
        - $ref: '#/parameters/apiId'
        - in: body
          name: body
          description: |
            Scope object that needs to be added
          required: true
          schema:
            $ref: '#/definitions/Scope'
        - $ref: '#/parameters/If-Match'
      tags:
        - API Scopes
      responses:
        201:
          description: |
            Created.
            Successful response with the newly created Scope object as entity in the body.
            Location header contains URL of newly added scope.
          schema:
            $ref: '#/definitions/Scope'
          headers:
            Location:
              description: |
                Location to the newly created Scope.
              type: string
            Content-Type:
              description: |
                The content type of the body.
              type: string
            ETag:
              description: |
                Entity Tag of the response resource.
                Used by caches, or in conditional requests (Will be supported in future).
              type: string
        400:
          description: |
            Bad Request.
            Invalid request or validation error
          schema:
            $ref: '#/definitions/Error'
        415:
          description: |
            Unsupported media type.
            The entity of the request was in a not supported format.

######################################################
# The "Individual Scope" resource APIs
######################################################
  '/apis/{apiId}/scopes/{name}':

#-----------------------------------------------------
# Retrieve a particular scope of a certain API
#-----------------------------------------------------
    get:
      security:
        - OAuth2Security:
          - apim:api_view
      x-wso2-curl: "curl -k -H \"Authorization: Bearer ae4eae22-3f65-387b-a171-d37eaa366fa8\" \"https://127.0.0.1:9443/api/am/publisher/v1.0/apis/890a4f4d-09eb-4877-a323-57f6ce2ed79b/scopes/read\""
      x-wso2-request: |
        GET https://127.0.0.1:9443/api/am/publisher/v1.0/apis/890a4f4d-09eb-4877-a323-57f6ce2ed79b/scopes/read
        Authorization: Bearer ae4eae22-3f65-387b-a171-d37eaa366fa8
      x-wso2-response: "HTTP/1.1 200 OK\nContent-Type: application/json\n\n"
      summary: Get a scope of an API
      description: |
        This operation can be used to retrieve a particular scope's metadata associated with an API.
      parameters:
        - $ref: '#/parameters/apiId'
        - $ref: '#/parameters/scopeName'
        - $ref: '#/parameters/If-None-Match'
      tags:
        - API Scopes
      responses:
        200:
          description: |
            OK.
            Scope returned.
          schema:
            $ref: '#/definitions/Scope'
          headers:
            Content-Type:
              description: |
                The content type of the body.
              type: string
            ETag:
              description: |
                Entity Tag of the response resource.
                Used by caches, or in conditional requests (Will be supported in future).
              type: string
            Last-Modified:
              description: |
                Date and time the resource has been modifed the last time.
                Used by caches, or in conditional requests (Will be supported in future).
              type: string
        304:
          description: |
            Not Modified.
            Empty body because the client has already the latest version of the requested resource (Will be supported in future).
        404:
          description: |
            Not Found.
            Requested Scope does not exist.
          schema:
            $ref: '#/definitions/Error'
        406:
          description: |
            Not Acceptable.
            The requested media type is not supported
          schema:
            $ref: '#/definitions/Error'

#-----------------------------------------------------
# Update a particular scope of a certain API
#-----------------------------------------------------
    put:
      security:
        - OAuth2Security:
          - apim:api_create
      x-wso2-curl: "curl -k -H \"Authorization:Bearer b0982cd2aacd463ff5f63cd5ebe58f4a\" -H \"Content-Type: application/json\" -X PUT -d data.json \"https://127.0.0.1:9443/api/am/publisher/v1.0/apis/96077508-fd01-4fae-bc64-5de0e2baf43c/scopes/read\""
      x-wso2-request: "PUT https://127.0.0.1:9443/api/am/publisher/v1.0/apis/96077508-fd01-4fae-bc64-5de0e2baf43c/scopes/read\nAuthorization:Bearer b0982cd2aacd463ff5f63cd5ebe58f4a\nContent-Type: application/json\n"
      x-wso2-response: "HTTP/1.1 200 OK\nContent-Type: application/json\n"
      summary: Update a Scope of an API
      description: |
        This operation can be used to update scope of an API
      parameters:
        - $ref: '#/parameters/apiId'
        - $ref: '#/parameters/scopeName'
        - in: body
          name: body
          description: |
            Scope object that needs to be added
          required: true
          schema:
            $ref: '#/definitions/Scope'
        - $ref: '#/parameters/If-Match'
      tags:
        - API Scopes
      responses:
        200:
          description: |
            OK.
            Scope updated
          schema:
            $ref: '#/definitions/Scope'
          headers:
            Location:
              description: |
                The URL of the updated scope.
              type: string
            Content-Type:
              description: |
                The content type of the body.
              type: string
            ETag:
              description: |
                Entity Tag of the response resource.
                Used by caches, or in conditional requests (Will be supported in future).
              type: string
            Last-Modified:
              description: |
                Date and time the resource has been modifed the last time.
                Used by caches, or in conditional requests (Will be supported in future).
              type: string
        400:
          description: |
            Bad Request.
            Invalid request or validation error.
          schema:
            $ref: '#/definitions/Error'
        404:
          description: |
            Not Found.
            The resource to be updated does not exist.
          schema:
            $ref: '#/definitions/Error'
        412:
          description: |
            Precondition Failed.
            The request has not been performed because one of the preconditions is not met.
          schema:
            $ref: '#/definitions/Error'

#-----------------------------------------------------
# Delete a particular scope of a certain API
#-----------------------------------------------------
    delete:
      security:
        - OAuth2Security:
          - apim:api_create
      x-wso2-curl: "curl -k -H \"Authorization: Bearer ae4eae22-3f65-387b-a171-d37eaa366fa8\" -X DELETE https://127.0.0.1:9443/api/am/publisher/v1.0/apis/890a4f4d-09eb-4877-a323-57f6ce2ed79b/scopes/ffd5790d-b7a9-4cb6-b76a-f8b83ecdd058"
      x-wso2-request: |
        DELETE https://127.0.0.1:9443/api/am/publisher/v1.0/apis/890a4f4d-09eb-4877-a323-57f6ce2ed79b/scopes/ffd5790d-b7a9-4cb6-b76a-f8b83ecdd058
        Authorization: Bearer ae4eae22-3f65-387b-a171-d37eaa366fa8
      x-wso2-response: "HTTP/1.1 200 OK"
      summary: Delete a scope of an API
      description: |
        This operation can be used to delete a scope associated with an API.
      parameters:
        - $ref: '#/parameters/apiId'
        - $ref: '#/parameters/scopeName'
        - $ref: '#/parameters/If-Match'
      tags:
        - API Scopes
      responses:
        200:
          description: |
            OK.
            Resource successfully deleted.
        404:
          description: |
            Not Found.
            Resource to be deleted does not exist.
          schema:
            $ref: '#/definitions/Error'
        412:
          description: |
            Precondition Failed.
            The request has not been performed because one of the preconditions is not met.
          schema:
            $ref: '#/definitions/Error'

  ######################################################
  # The "Resource Paths" resource
  ######################################################
  /apis/{apiId}/resource-paths:

    #-----------------------------------------------------
    # Retrieve a particular API specific Resource Paths
    #-----------------------------------------------------
    get:
      security:
        - OAuth2Security:
          - apim:api_view
      x-wso2-curl: "curl -k -H \"Authorization: Bearer 5aa0acc0-0ce3-3a0b-8cc8-db5ef696ee23\" https://localhost:9443/api/am/publisher/v1.0/apis/40082986-6488-4b86-801a-b0b069d4588c/resource-paths"
      x-wso2-request: "GET https://localhost:9443/api/am/publisher/v1.0/apis/40082986-6488-4b86-801a-b0b069d4588c/resource-paths\r\nAuthorization: Bearer 5aa0acc0-0ce3-3a0b-8cc8-db5ef696ee23"
      x-wso2-response: ""
      summary: Get Resource Paths of an API
      description: |
        This operation can be used to retrieve resource paths defined for a specific api.
      parameters:
        - $ref: '#/parameters/apiId'
        - $ref: '#/parameters/limit'
        - $ref: '#/parameters/offset'
        - $ref: '#/parameters/If-None-Match'
      tags:
        - APIs
      responses:
        200:
          description: |
            OK.
            ResourcePaths returned.
          schema:
            $ref: '#/definitions/ResourcePathList'
          headers:
            Content-Type:
              description: |
                The content type of the body.
              type: string
            ETag:
              description: |
                Entity Tag of the response resource.
                Used by caches, or in conditional requests (Will be supported in future).
              type: string
            Last-Modified:
              description: |
                Date and time the resource has been modified the last time.
                Used by caches, or in conditional requests (Will be supported in future).
              type: string
        304:
          description: |
            Not Modified.
            Empty body because the client has already the latest version of the requested resource (Will be supported in future).
        404:
          description: |
            Not Found.
            Requested Document does not exist.
          schema:
            $ref: '#/definitions/Error'
        406:
          description: |
            Not Acceptable.
            The requested media type is not supported
          schema:
            $ref: '#/definitions/Error'

  ######################################################
  # The Security Audit API List
  ######################################################
  /apis/{apiId}/auditapi:
    #-----------------------------------------------------
    # Retrieve the Security Audit Report of the Audit API
    #-----------------------------------------------------
    get:
      security:
        - OAuth2Security:
            - apim:api_view
      x-examples:
        $ref: "docs/examples/apis/apis_id_auditapi_get.yaml"
      summary: Retrieve the Security Audit Report of the Audit API
      description: |
        Retrieve the Security Audit Report of the Audit API
      parameters:
        - $ref: "#/parameters/Accept"
        - $ref: "#/parameters/apiId"
      tags:
        API Audit
      responses:
        200:
          description: |
            OK.
            The Security Audit Report has been returned.
          headers:
            Content-Type:
              description: |
                The content of the body.
              default: application/json
              type: string
          schema:
            $ref: '#/definitions/AuditReport'
        404:
          description: |
            Not Found.
            The Security Audit Report was not found.
          schema:
            $ref: '#/definitions/Error'

######################################################
# The "ExternalStore Collection" resource APIs
######################################################
  /apis/{apiId}/external-stores:

#-------------------------------------------------------------
# Retrieve the published external stores list of a certain API
#-------------------------------------------------------------
    get:
      operationId: getAllPublishedExternalStoresByAPI
      security:
        - OAuth2Security:
            - apim:api_view
      x-examples:
        $ref: docs/examples/external-stores/external_stores.yaml#/getPublishedExternalStoresByAPI
      summary: Get the list of external stores which an API is published to
      description: |
        This operation can be used to retrieve a list of external stores which an API is published to by providing the id of the API.
      parameters:
        - $ref: '#/parameters/apiId'
        - $ref: '#/parameters/If-None-Match'
      tags:
        - External Stores
      responses:
        200:
          description: |
            OK.
            External Store list is returned.
          schema:
            $ref: '#/definitions/APIExternalStoreList'
          headers:
            Content-Type:
              description: |
                The content type of the body.
              type: string
            ETag:
              description: |
                Entity Tag of the response resource. Used by caches, or in conditional requests (Will be supported in future).
              type: string
        500:
          description: Internal server error while getting external stores of the API.
          schema:
            $ref: '#/definitions/Error'
        404:
          description: |
            Not Found.
            Requested API does not exist.
          schema:
            $ref: '#/definitions/Error'

######################################################
# The "Publish to External Stores" resource APIs
######################################################
  /apis/{apiId}/publish-to-external-stores:

#-----------------------------------------------------
# Publish an API to external stores
#-----------------------------------------------------
    post:
      operationId: publishAPIToExternalStores
      security:
        - OAuth2Security:
            - apim:api_publish
      x-examples:
        $ref: docs/examples/external-stores/external_stores.yaml#/publishToExternalStore
      summary: Publish an API to external stores
      description: |
        This operation can be used to publish an API to a list of external stores.
      parameters:
        - $ref: '#/parameters/apiId'
        - name: externalStoreIds
          type: string
          description: External Store Ids of stores which the API needs to be published or updated.
          in: query
          required: true
        - $ref: '#/parameters/If-Match'
      tags:
        - External Stores
      responses:
        200:
          description: |
            OK.
            API was successfully published to all the selected external stores.
          schema:
            $ref: '#/definitions/APIExternalStoreList'
          headers:
            ETag:
              description: |
                Entity Tag of the blocked subscription.
                Used by caches, or in conditional requests (Will be supported in future).
              type: string
            Last-Modified:
              description: |
                Date and time the subscription has been blocked.
                Used by caches, or in conditional requests (Will be supported in future).
              type: string
        500:
          description: Internal server error while publishing to external stores
          schema:
            $ref: '#/definitions/Error'
        404:
          description: |
            Not Found.
            Request API resource or external store Ids not found.
          schema:
            $ref: '#/definitions/Error'

######################################################
# The "Subscription Collection" resource APIs
######################################################
  /subscriptions:

#-----------------------------------------------------
# Retrieve all subscriptions of a certain API
#-----------------------------------------------------
    get:
      security:
        - OAuth2Security:
          - apim:subscription_view
      x-wso2-curl: "curl -k -H \"Authorization: Bearer ae4eae22-3f65-387b-a171-d37eaa366fa8\" \"https://127.0.0.1:9443/api/am/publisher/v1.0/subscriptions?apiId=890a4f4d-09eb-4877-a323-57f6ce2ed79b\""
      x-wso2-request: |
        GET https://127.0.0.1:9443/api/am/publisher/v1.0/subscriptions?apiId=890a4f4d-09eb-4877-a323-57f6ce2ed79b
        Authorization: Bearer ae4eae22-3f65-387b-a171-d37eaa366fa8
      x-wso2-response: "HTTP/1.1 200 OK\nContent-Type: application/json\n \n{\n   \"previous\": \"\",\n   \"list\":    [\n            {\n         \"subscriptionId\": \"64eca60b-2e55-4c38-8603-e9e6bad7d809\",\n         \"policy\": \"Gold\",\n         \"apiIdentifier\": \"admin-PhoneVerification-1.0.0\",\n         \"applicationId\": \"896658a0-b4ee-4535-bbfa-806c894a4015\",\n         \"lifeCycleStatus\": \"UNBLOCKED\"\n      },\n            {\n         \"subscriptionId\": \"7ac22c34-8745-4cfe-91e0-262c50b2f2e3\",\n         \"policy\": \"Gold\",\n         \"apiIdentifier\": \"admin-PhoneVerification-1.0.0\",\n         \"applicationId\": \"367a2361-8db5-4140-8133-c6c8dc7fa0c4\",\n         \"lifeCycleStatus\": \"UNBLOCKED\"\n      }\n   ],\n   \"next\": \"\",\n   \"count\": 2\n}"
      summary: Get all Subscriptions
      description: |
        This operation can be used to retrieve a list of subscriptions of the user associated with the provided access token. This operation is capable of

        1. Retrieving all subscriptions for the user's APIs.
        `GET https://127.0.0.1:9443/api/am/publisher/v1.0/subscriptions`

        2. Retrieving subscriptions for a specific API.
        `GET https://127.0.0.1:9443/api/am/publisher/v1.0/subscriptions?apiId=c43a325c-260b-4302-81cb-768eafaa3aed`
      parameters:
        - $ref: '#/parameters/apiId-Q'
        - $ref: '#/parameters/limit'
        - $ref: '#/parameters/offset'
        - $ref: '#/parameters/If-None-Match'
        - name : query
          in: query
          description: |
            Keywords to filter subscriptions
          type: string
      tags:
        - Subscriptions
      responses:
        200:
          description: |
            OK.
            Subscription list returned.
          schema:
            $ref: '#/definitions/SubscriptionList'
          headers:
            Content-Type:
              description: |
                The content type of the body.
              type: string
            ETag:
              description: |
                Entity Tag of the response resource.
                Used by caches, or in conditional requests (Will be supported in future).
              type: string
        304:
          description: |
            Not Modified.
            Empty body because the client has already the latest version of the requested resource (Will be supported in future).
        406:
          description: |
            Not Acceptable. The requested media type is not supported
          schema:
            $ref: '#/definitions/Error'

######################################################
# The get usage billing resource APIs
######################################################
  '/subscriptions/{subscriptionId}/usage':
    get:
      x-wso2-curl: "curl -k -H \"Authorization: Bearer ae4eae22-3f65-387b-a171-d37eaa366fa8\" https://127.0.0.1:9443/api/am/publisher/v1.0/subscriptions/64eca60b-2e55-4c38-8603-e9e6bad7d809/usage"
      x-wso2-request: |
        GET https://127.0.0.1:9443/api/am/publisher/v1.0/subscriptions/64eca60b-2e55-4c38-8603-e9e6bad7d809/usage
        Authorization: Bearer ae4eae22-3f65-387b-a171-d37eaa366fa8
      x-wso2-response: "HTTP/1.1 200 OK\nContent-Type: application/json\n\n{\n   \"object\": \"invoice\",\n   \"account_country\": \"US\",\n   \"account_name\": \"test.com\",\n   \"amount_due\": \"0\",\n   \"amount_paid\": \"0\"\n  \"amount_remaining\": \"0\"\n}"
      security:
        - OAuth2Security:
          - apim:subscription_view
      summary: Get details of a pending invoice for a monetized subscription with meterd billing.
      description: |
        This operation can be used to get details of a pending invoice for a monetized subscription with meterd billing.
      parameters:
        - $ref: '#/parameters/subscriptionId'
      tags:
        - API Monetization
      responses:
        200:
          description: |
            OK.
            Details of a pending invoice returned.
          schema:
            $ref: '#/definitions/APIMonetizationUsage'
          headers:
            Content-Type:
              description: The content type of the body.
              type: string
            ETag:
              description: 'Entity Tag of the response resource. Used by caches, or in conditional requests (Will be supported in future).'
              type: string
            Last-Modified:
              description: 'Date and time the resource has been modified the last time. Used by caches, or in conditional requests (Will be supported in future).'
              type: string
        '304':
          description: |
            Not Modified.
            Empty body because the client has already the latest version of the requested resource (Will be supported in future).
        '404':
          description: |
            Not Found.
            Requested Subscription does not exist.
          schema:
            $ref: '#/definitions/Error'

######################################################
# The "Block Subscription" Processing Function resource API
######################################################
  /subscriptions/block-subscription:

#-----------------------------------------------------
# Block a certain subscription
#-----------------------------------------------------
    post:
      security:
        - OAuth2Security:
          - apim:subscription_block
      x-wso2-curl: "curl -k -H \"Authorization: Bearer ae4eae22-3f65-387b-a171-d37eaa366fa8\" -X POST \"https://127.0.0.1:9443/api/am/publisher/v1.0/subscriptions/block-subscription?subscriptionId=64eca60b-2e55-4c38-8603-e9e6bad7d809&blockState=PROD_ONLY_BLOCKED\""
      x-wso2-request: |
        POST https://127.0.0.1:9443/api/am/publisher/v1.0/subscriptions/block-subscription?subscriptionId=64eca60b-2e55-4c38-8603-e9e6bad7d809&blockState=PROD_ONLY_BLOCKED
        Authorization: Bearer ae4eae22-3f65-387b-a171-d37eaa366fa8
      x-wso2-response: "HTTP/1.1 200 OK\nContent-Type: application/json\n \n{\n   \"subscriptionId\": \"64eca60b-2e55-4c38-8603-e9e6bad7d809\",\n   \"policy\": \"Gold\",\n   \"apiIdentifier\": \"admin-PhoneVerification-1.0.0\",\n   \"applicationId\": \"896658a0-b4ee-4535-bbfa-806c894a4015\",\n   \"lifeCycleStatus\": \"PROD_ONLY_BLOCKED\"\n}"
      summary: Block a subscription
      description: |
        This operation can be used to block a subscription. Along with the request, `blockState` must be specified as a query parameter.

        1. `BLOCKED` : Subscription is completely blocked for both Production and Sandbox environments.
        2. `PROD_ONLY_BLOCKED` : Subscription is blocked for Production environment only.
      parameters:
        - $ref: '#/parameters/subscriptionId-Q'
        - name: blockState
          in: query
          description: |
            Subscription block state.
          type: string
          required: true
          enum:
            - BLOCKED
            - PROD_ONLY_BLOCKED
        - $ref: '#/parameters/If-Match'
      tags:
        - Subscriptions
      responses:
        200:
          description: |
            OK.
            Subscription was blocked successfully.
          headers:
            ETag:
              description: |
                Entity Tag of the blocked subscription.
                Used by caches, or in conditional requests (Will be supported in future).
              type: string
            Last-Modified:
              description: |
                Date and time the subscription has been blocked.
                Used by caches, or in conditional requests (Will be supported in future).
              type: string
        400:
          description: |
            Bad Request.
            Invalid request or validation error
          schema:
            $ref: '#/definitions/Error'
        404:
          description: |
            Not Found.
            Requested subscription does not exist.
          schema:
            $ref: '#/definitions/Error'
        412:
          description: |
            Precondition Failed.
            The request has not been performed because one of the preconditions is not met.
          schema:
            $ref: '#/definitions/Error'

######################################################
# The "Unblock Subscription" Processing Function resource API
######################################################
  /subscriptions/unblock-subscription:

#-----------------------------------------------------
# Unblock a certain subscription
#-----------------------------------------------------
    post:
      security:
        - OAuth2Security:
          - apim:subscription_block
      x-wso2-curl: "curl -k -H \"Authorization: Bearer ae4eae22-3f65-387b-a171-d37eaa366fa8\" -X POST \"https://127.0.0.1:9443/api/am/publisher/v1.0/subscriptions/unblock-subscription?subscriptionId=64eca60b-2e55-4c38-8603-e9e6bad7d809\""
      x-wso2-request: |
        POST https://127.0.0.1:9443/api/am/publisher/v1.0/subscriptions/unblock-subscription?subscriptionId=64eca60b-2e55-4c38-8603-e9e6bad7d809
        Authorization: Bearer ae4eae22-3f65-387b-a171-d37eaa366fa8`
      x-wso2-response: "HTTP/1.1 200 OK\nContent-Type: application/json\n\n{\n   \"subscriptionId\": \"64eca60b-2e55-4c38-8603-e9e6bad7d809\",\n   \"policy\": \"Gold\",\n   \"apiIdentifier\": \"admin-PhoneVerification-1.0.0\",\n   \"applicationId\": \"896658a0-b4ee-4535-bbfa-806c894a4015\",\n   \"lifeCycleStatus\": \"UNBLOCKED\"\n} "
      summary: Unblock a Subscription
      parameters:
        - $ref: '#/parameters/subscriptionId-Q'
        - $ref: '#/parameters/If-Match'
      description: |
        This operation can be used to unblock a subscription specifying the subscription Id. The subscription will be fully unblocked after performing this operation.
      tags:
        - Subscriptions
      responses:
        200:
          description: |
            OK.
            Subscription was unblocked successfully.
          headers:
            ETag:
              description: |
                Entity Tag of the unblocked subscription.
                Used by caches, or in conditional requests (Will be supported in future).
              type: string
            Last-Modified:
              description: |
                Date and time the subscription has been unblocked.
                Used by caches, or in conditional requests (Will be supported in future).
              type: string
        400:
          description: |
            Bad Request.
            Invalid request or validation error
          schema:
            $ref: '#/definitions/Error'
        404:
          description: |
            Not Found.
            Requested subscription does not exist.
          schema:
            $ref: '#/definitions/Error'
        412:
          description: |
            Precondition Failed.
            The request has not been performed because one of the preconditions is not met.
          schema:
            $ref: '#/definitions/Error'

######################################################
# The "Tier Collection" resource APIs
######################################################
  '/throttling-policies/{policyLevel}':

#-----------------------------------------------------
# Retrieve the list of all available policies
#-----------------------------------------------------
    get:
      security:
        - OAuth2Security:
          - apim:api_view
      x-wso2-curl: "curl -k -H \"Authorization: Bearer ae4eae22-3f65-387b-a171-d37eaa366fa8\" https://127.0.0.1:9443/api/am/publisher/v1.0/policies/api"
      x-wso2-request: |
        GET https://127.0.0.1:9443/api/am/publisher/v1.0/policies/api
        Authorization: Bearer ae4eae22-3f65-387b-a171-d37eaa366fa8
      x-wso2-response: "HTTP/1.1 200 OK\nContent-Type: application/json\n\n\n{\n   \"previous\": \"\",\n   \"list\":    [\n            {\n         \"unitTime\": 60000,\n         \"tierPlan\": \"FREE\",\n         \"tierLevel\": \"api\",\n         \"stopOnQuotaReach\": true,\n         \"requestCount\": 1,\n         \"description\": \"Allows 1 request(s) per minute.\",\n         \"name\": \"Bronze\",\n         \"attributes\": {}\n      },\n            {\n         \"unitTime\": 60000,\n         \"tierPlan\": \"FREE\",\n         \"tierLevel\": \"api\",\n         \"stopOnQuotaReach\": true,\n         \"requestCount\": 20,\n         \"description\": \"Allows 20 request(s) per minute.\",\n         \"name\": \"Gold\",\n         \"attributes\": {}\n      },\n            {\n         \"unitTime\": 60000,\n         \"tierPlan\": \"FREE\",\n         \"tierLevel\": \"api\",\n         \"stopOnQuotaReach\": true,\n         \"requestCount\": 5,\n         \"description\": \"Allows 5 request(s) per minute.\",\n         \"name\": \"Silver\",\n         \"attributes\": {}\n      },\n            {\n         \"unitTime\": 0,\n         \"tierPlan\": null,\n         \"policyLevel\": \"api\",\n         \"stopOnQuotaReach\": true,\n         \"requestCount\": 0,\n         \"description\": \"Allows unlimited requests\",\n         \"name\": \"Unlimited\",\n         \"attributes\": {}\n      }\n   ],\n   \"next\": \"\",\n   \"count\": 4\n}"
      summary: Get all throttling policies for the given type
      operationId: getAllThrottlingPolicies
      description: |
        This operation can be used to list the available policies for a given policy level. Tier level should be specified as a path parameter and should be one of `subscription` and `api`.
        `subscription` is for Subscription Level policies and `api` is for Resource Level policies
      parameters:
        - $ref: '#/parameters/limit'
        - $ref: '#/parameters/offset'
        - $ref: '#/parameters/policyLevel'
        - $ref: '#/parameters/If-None-Match'
      tags:
        - Throttling Policies
      responses:
        200:
          description: |
            OK.
            List of policies returned.
          schema:
            $ref: '#/definitions/ThrottlingPolicyList'
          headers:
            Content-Type:
              description: The content type of the body.
              type: string
            ETag:
              description: |
                Entity Tag of the response resource.
                Used by caches, or in conditional requests (Will be supported in future).
              type: string
        304:
          description: |
            Not Modified.
            Empty body because the client has already the latest version of the requested resource (Will be supported in future).
        406:
          description: |
            Not Acceptable.
            The requested media type is not supported
          schema:
            $ref: '#/definitions/Error'


######################################################
# The "Individual Tier" resource APIs
######################################################
  '/throttling-policies/{policyLevel}/{policyName}':

#-----------------------------------------------------
# Retrieve a certain policy
#-----------------------------------------------------
    get:
      security:
        - OAuth2Security:
          - apim:api_view
      x-wso2-curl: "curl -k -H \"Authorization: Bearer ae4eae22-3f65-387b-a171-d37eaa366fa8\" https://127.0.0.1:9443/api/am/publisher/v1.0/policies/api/Bronze"
      x-wso2-request: |
        GET https://127.0.0.1:9443/api/am/publisher/v1.0/policies/api/Bronze
        Authorization: Bearer ae4eae22-3f65-387b-a171-d37eaa366fa8
      x-wso2-response: "HTTP/1.1 200 OK\nContent-Type: application/json\n\n{\n   \"unitTime\": 60000,\n   \"tierPlan\": \"FREE\",\n   \"policyLevel\": \"api\",\n   \"stopOnQuotaReach\": true,\n   \"requestCount\": 1,\n   \"description\": \"Allows 1 request(s) per minute.\",\n   \"name\": \"Bronze\",\n   \"attributes\": {}\n}"
      summary: Get details of a policy
      operationId: getThrottlingPolicyByName
      description: |
        This operation can be used to retrieve details of a single policy by specifying the policy level and policy name.
      parameters:
        - $ref: '#/parameters/policyName'
        - $ref: '#/parameters/policyLevel'
        - $ref: '#/parameters/If-None-Match'
      tags:
        - Throttling Policies
      responses:
        200:
          description: |
            OK.
            Tier returned
          schema:
            $ref: '#/definitions/ThrottlingPolicy'
          headers:
            Content-Type:
              description: |
                The content type of the body.
              type: string
            ETag:
              description: |
                Entity Tag of the response resource.
                Used by caches, or in conditional requests (Will be supported in future).
              type: string
            Last-Modified:
              description: |
                Date and time the resource has been modifed the last time.
                Used by caches, or in conditional requests (Will be supported in future).
              type: string
        304:
          description: |
            Not Modified.
            Empty body because the client has already the latest version of the requested resource (Will be supported in future).
        404:
          description: |
            Not Found.
            Requested Tier does not exist.
          schema:
            $ref: '#/definitions/Error'
        406:
          description: |
            Not Acceptable.
            The requested media type is not supported.
          schema:
            $ref: '#/definitions/Error'

  ######################################################
  # The "Global Mediation Policy" resource APIs
  ######################################################
  /mediation-policies:

    #-----------------------------------------------------------------------------------------
    # Retrieving the list of all global mediation sequences under a given search condition
    #-----------------------------------------------------------------------------------------
    get:
      security:
        - OAuth2Security:
          - apim:mediation_policy_view
      x-wso2-curl: "curl -k -H \"Authorization: Bearer ae4eae22-3f65-387b-a171-d37eaa366fa8\" https://localhost:9443/api/am/publisher/v1.0/mediation-policies"
      x-wso2-request: |
        GET https://localhost:9443/api/am/publisher/v1.0/mediation-policies
        Authorization: Bearer ae4eae22-3f65-387b-a171-d37eaa366fa8
      x-wso2-response: "HTTP/1.1 200 OK\r\nContent-Type: application/json\r\n\r\n{\r\n   \"count\": 10,\r\n   \"next\": null,\r\n   \"previous\": null,\r\n   \"list\":    [\r\n            {\r\n         \"name\": \"debug_json_fault\",\r\n         \"id\": \"563de8f3-dd1d-4ec7-afc2-d158c663ed34\",\r\n         \"type\": \"fault\"\r\n      },\r\n            {\r\n         \"name\": \"json_fault\",\r\n         \"id\": \"f9c36f4d-a2b6-41e7-b311-d358a47916be\",\r\n         \"type\": \"fault\"\r\n      },\r\n            {\r\n         \"name\": \"json_to_xml_in_message\",\r\n         \"id\": \"3921225b-7918-4b95-a851-22c4e4e3e911\",\r\n         \"type\": \"in\"\r\n      },\r\n            {\r\n         \"name\": \"debug_in_flow\",\r\n         \"id\": \"2bc15f93-4455-4763-89b8-83600fb9d731\",\r\n         \"type\": \"in\"\r\n      },\r\n            {\r\n         \"name\": \"log_in_message\",\r\n         \"id\": \"4d287cca-76ab-44ca-b22e-919fc27c50e3\",\r\n         \"type\": \"in\"\r\n      },\r\n            {\r\n         \"name\": \"preserve_accept_header\",\r\n         \"id\": \"3776b215-b3bc-40b6-bdcb-06efa7de64be\",\r\n         \"type\": \"in\"\r\n      },\r\n            {\r\n         \"name\": \"xml_to_json_in_message\",\r\n         \"id\": \"50ac2002-769e-4f90-8549-6d0248dff7d2\",\r\n         \"type\": \"in\"\r\n      },\r\n            {\r\n         \"name\": \"xml_to_json_out_message\",\r\n         \"id\": \"2af75853-ed75-4d25-81aa-0ebbeca691ea\",\r\n         \"type\": \"out\"\r\n      },\r\n            {\r\n         \"name\": \"json_to_xml_out_message\",\r\n         \"id\": \"d9fa3ffc-f6b6-4171-ab97-eb44196cb66e\",\r\n         \"type\": \"out\"\r\n      },\r\n            {\r\n         \"name\": \"debug_out_flow\",\r\n         \"id\": \"260b7701-4071-46bd-9b66-900ac6fffed6\",\r\n         \"type\": \"out\"\r\n      },\r\n            {\r\n         \"name\": \"apply_accept_header\",\r\n         \"id\": \"15c17c2f-33e3-4c37-a262-04dfa49983a4\",\r\n         \"type\": \"out\"\r\n      },\r\n            {\r\n         \"name\": \"log_out_message\",\r\n         \"id\": \"d37dca41-c048-492a-82cf-9a2292c6fff0\",\r\n         \"type\": \"out\"\r\n      }\r\n   ]\r\n}"
      x-examples:
        $ref: docs/examples/mediation-policies/mediation_policies_get.yaml
      summary: |
        Get all global level mediation policies
      operationId: getAllGlobalMediationPolicies
      description: |
        This operation provides you a list of available all global level mediation policies.
      parameters:
        - $ref : '#/parameters/limit'
        - $ref : '#/parameters/offset'
        - name : query
          in: query
          description: "-Not supported yet-"
          type: string
        - $ref : "#/parameters/If-None-Match"
      tags:
        - Global Mediation Policies
      responses:
        200:
          description: |
            OK.
            List of mediation policies is returned.
          schema:
            $ref: '#/definitions/MediationList'
          headers:
            Content-Type:
              description: The content type of the body.
              type: string
            ETag:
              description: |
                Entity Tag of the response resource. Used by caches, or in conditional requests (Will be supported in future).
              type: string
        304:
          description: |
            Not Modified.
            Empty body because the client has already the latest version of the requested resource (Will be supported in future).
        406:
          description: |
            Not Acceptable.
            The requested media type is not supported
          schema:
            $ref: '#/definitions/Error'

  ###################################################################
  # The "Individual Global mediation policy content" resource
  ###################################################################
  /mediation-policies/{mediationPolicyId}/content:

    #---------------------------------------------------------------
    # Retrieve a particular Global mediation sequence content
    #---------------------------------------------------------------
    get:
      security:
      - OAuth2Security:
        - apim:api_view
      summary: Downloadt specific global mediation policy
      operationId: getGlobalMediationPolicyContent
      description: |
        This operation can be used to download a particular global mediation policy.
      parameters:
      - $ref: '#/parameters/mediationPolicyId'
      - $ref: '#/parameters/If-None-Match'
      tags:
      - Global Mediation Policy
      responses:
        200:
          description: |
            OK.
            Mediation policy returned.
          headers:
            Content-Type:
              description: |
                The content type of the body.
              type: string
            ETag:
              description: |
                Entity Tag of the response resource.
                Used by caches, or in conditional requests (Will be supported in future).
              type: string
            Last-Modified:
              description: |
                Date and time the resource has been modifed the last time.
                Used by caches, or in conditional requests (Will be supported in future).
              type: string
        304:
          description: |
            Not Modified.
            Empty body because the client has already the latest version of the requested resource (Will be supported in future).
        404:
          description: |
            Not Found.
            Requested file does not exist.
          schema:
            $ref: '#/definitions/Error'

  ######################################################
  # The "Certificate Management" resource APIs
  ######################################################

  /apis/{apiId}/client-certificates:
    #-------------------------------------------------------------------
    # Retrieve/ Search the uploaded certificates.
    #-------------------------------------------------------------------
    get:
      security:
        - OAuth2Security:
          - apim:client_certificates_view
      produces:
        - application/json
      x-wso2-curl: "curl -X GET \
                      https://localhost:9443/api/am/publisher/v1.0/client-certificates \
                      -H 'authorization: Bearer f80b8c34-01bc-3ac2-99b6-4873e45c861c'"
      x-wso2-request: "GET https://localhost:9443/api/am/publisher/v1.0/client-certificates \ -H 'authorization:
      Bearer f80b8c34-01bc-3ac2-99b6-4873e45c861c'"
      x-wso2-response: "HTTP/1.1 200 OK \
                        {\"count\":1,\"next\":\"\",\"previous\":\"\",\"certificates\":[{\"alias\":\"newtest1\",
                         \"apiId\":\"admin-mesting12da1-1.0.0\",\"tier\":\"Bronze\"}],\"pagination\":{\"total\":1,
                         \"offset\":0,\"limit\":25}}"
      summary: Retrieve/ Search uploaded Client Certificates.
      description: |
        This operation can be used to retrieve and search the uploaded client certificates.
      tags:
        - Client Certificates
      parameters:
        - $ref: '#/parameters/limit'
        - $ref: '#/parameters/offset'
        - in: query
          name: alias
          required: false
          type: string
          description: Alias for the client certificate
        - in: path
          name: apiId
          required: true
          type: string
          description: UUID of the API
      responses:
        '200':
          description: >
            OK. Successful response with the list of matching certificate
            information in the body.
          schema:
            $ref: '#/definitions/ClientCertificates'
          headers:
            Content-Type:
              description: |
                The content type of the body.
              type: string
        '400':
          description: |
            Bad Request.
            Failure due to not providing alias or server is not configured to support mutual SSL authentication.
          schema:
            $ref: '#/definitions/Error'
        '500':
          description: |
            Internal Server Error
          schema:
            $ref: '#/definitions/Error'

    #-------------------------------------------------------------------
    # Upload client certificate resource api.
    #-------------------------------------------------------------------
    post:
      security:
        - OAuth2Security:
          - apim:client_certificates_add
      consumes:
        - multipart/form-data
      x-wso2-curl: "curl -X POST \
                      https://localhost:9443/api/am/publisher/v1.0/client-certificates \
                      -H 'authorization: Bearer f2f562bd-f6d9-3fad-b48d-72ab5702c98a' \
                      -H 'content-type: multipart/form-data' \
                      -F certificate=@test.crt \
                      -F alias=alias \
                      -F apiId=fea749dd-d548-4a8b-b308-34903b39a34b \
                      -F tier=Gold"
      x-wso2-request: "POST https://localhost:9443/api/am/publisher/v1.0/client-certificates \
                                                  -H 'authorization: Bearer f2f562bd-f6d9-3fad-b48d-72ab5702c98a' \
                                                  -H 'content-type: multipart/form-data' \
                                                  -F certificate=@test.crt \
                                                  -F alias=alias \
                                                  -F apiId=fea749dd-d548-4a8b-b308-34903b39a34b \
                                                  -F tier=Gold"
      x-wso2-response: "HTTP/1.1 201 Created \
                        Location: https://localhost:9443/api/am/publisher/v1.0/client-certificates?alias=newtest1 \
                        Date: Tue, 09 Oct 2018 16:18:10 GMT \
                        Content-Type: application/json \
                        Transfer-Encoding: chunked \
                        Server: WSO2 Carbon Server \
                        {\"alias\":\"alias\",\"apiId\":\"fea749dd-d548-4a8b-b308-34903b39a34b\",\"tier\":\"Gold\"}"
      summary: Upload a new certificate.
      description: |
        This operation can be used to upload a new certificate for an endpoint.
      parameters:
        - in: formData
          name: certificate
          description: The certificate that needs to be uploaded.
          required: true
          type: file
        - in: formData
          name: alias
          description: Alias for the certificate
          required: true
          type: string
        - in: path
          name: apiId
          description: apiId to which the certificate should be applied.
          required: true
          type: string
        - in: formData
          name: tier
          description: apiId to which the certificate should be applied.
          required: true
          type: string
      tags:
        - Client Certificates
      responses:
        '200':
          description: |
            OK.
            The Certificate added successfully.
          headers:
            Location:
              description: |
                The URL of the newly created resource.
              type: string
            Content-Type:
              description: |
                The content type of the body.
              type: string
          schema:
            $ref: '#/definitions/ClientCertMetadata'
        '400':
          description: |
            Bad Request.
            Failures due to existing alias or expired certificate.
          schema:
            $ref: '#/definitions/Error'
        '500':
          description: |
            Internal Server Error
            Failed to add the Certificate due to an Internal Server Error
          schema:
            $ref: '#/definitions/Error'

  #-------------------------------------------------------------------
  # Update certificate resource.
  #-------------------------------------------------------------------
  /apis/{apiId}/client-certificates/{alias}:
    put:
      security:
        - OAuth2Security:
          - apim:client_certificates_view
      consumes:
        - multipart/form-data
      x-wso2-curl: "curl -X PUT \
                      https://localhost:9443/api/am/publisher/v1.0/client-certificates/newtest1 \
                      -H 'authorization: Bearer f80b8c34-01bc-3ac2-99b6-4873e45c861c' \
                      -F tier=Bronze"
      x-wso2-request: "PUT https://localhost:9443/api/am/publisher/v1.0/client-certificates/newtest1 \
                                      -H 'authorization: Bearer f80b8c34-01bc-3ac2-99b6-4873e45c861c'\ -F tier=Bronze"
      x-wso2-response: "HTTP/1.1 200 OK\r\n
                        {\r\n\"alias\":\"newtest1\",\r\n\"apiId\":\"fea749dd-d548-4a8b-b308-34903b39a34b\",\r\n
                         \"tier\":\"Gold\"\r\n}\r\n"
      summary: Update a certificate.
      description: |
        This operation can be used to update an uploaded certificate.
      parameters:
        - in: formData
          name: certificate
          description: The certificate that needs to be uploaded.
          required: false
          type: file
        - in: path
          name: alias
          description: Alias for the certificate
          required: true
          type: string
        - in: formData
          name : tier
          description: The tier of the certificate
          required: false
          type: string
        - in: path
          name: apiId
          description: The api identifier
          required: true
          type: string
      tags:
        - Client Certificates
      responses:
        '200':
          description: |
            OK.
            The Certificate updated successfully.
          schema:
            $ref: '#/definitions/ClientCertMetadata'
          headers:
            Location:
              description: |
                The URL of the newly created resource.
              type: string
            Content-Type:
              description: |
                The content type of the body.
              type: string
        '400':
          description: |
            Bad Request.
            Failure due to not providing alias.
          schema:
            $ref: '#/definitions/Error'
        '404':
          description: |
            Not Found.
            Updating certificate failed. Alias not found or server is not configured to support mutual SSL
            authentication.
          schema:
            $ref: '#/definitions/Error'
        '500':
          description: |
            Internal Server Error
          schema:
            $ref: '#/definitions/Error'

    #-------------------------------------------------------------------
    # Delete Certificate resource
    #-------------------------------------------------------------------
    delete:
      security:
        - OAuth2Security:
          - apim:client_certificates_update
      x-wso2-curl:
        "curl -X DELETE \
           https://localhost:9443/api/am/publisher/v1.0/client-certificates/newtest1 \
           -H 'authorization: Bearer f80b8c34-01bc-3ac2-99b6-4873e45c861c' "
      x-wso2-request: "DELETE https://localhost:9443/api/am/publisher/v1.0/client-certificates/newtest1 \
                                         -H 'authorization: Bearer f80b8c34-01bc-3ac2-99b6-4873e45c861c'"
      x-wso2-response: "HTTP/1.1 200 OK"
      summary: Delete a certificate.
      description: |
        This operation can be used to delete an uploaded certificate.
      parameters:
        - in: path
          name: alias
          description: |
            The alias of the certificate that should be deleted.
          required: true
          type: string
        - in: path
          name: apiId
          description: The api identifier
          required: true
          type: string
      tags:
        - Client Certificates
      responses:
        '200':
          description: |
            OK.
            The Certificate deleted successfully.
          headers:
            Content-Type:
              description: |
                The content type of the body.
              type: string
        '400':
          description: |
            Bad Request.
            Alias not found or server is not configured to support mutual SSL authentication.
          schema:
            $ref: '#/definitions/Error'
        '404':
          description: |
            Not Found. |
            Failed to delete the certificate. Certificate could not found for
            the given alias
          schema:
            $ref: '#/definitions/Error'
        '500':
          description: |
            Internal Server Error
          schema:
            $ref: '#/definitions/Error'

    #-------------------------------------------------------------------
    # Get certificate information resource.
    #-------------------------------------------------------------------
    get:
      security:
        - OAuth2Security:
          - apim:client_certificates_view
      produces:
        - application/json
      x-wso2-curl: "curl -X GET \
                      https://localhost:9443/api/am/publisher/v1.0/client-certificates/newtest1 \
                      -H 'authorization: Bearer f80b8c34-01bc-3ac2-99b6-4873e45c861c'"
      x-wso2-request: "GET https://apis.wso2.com/api/am/publisher/v1.0/client-certificates/newtest1 Authorization:
      Bearer ae4eae22-3f65-387b-a171-d37eaa366fa8"
      x-wso2-response: "HTTP/1.1 200 OK
                        Date: Tue, 09 Oct 2018 16:25:43 GMT
                        Content-Type: application/json
                        Transfer-Encoding: chunked
                        Server: WSO2 Carbon Server
                        {\"status\":\"Active\",\"validity\":{\"from\":\"Fri Sep 14 15:46:22 IST 2018\",\"to\":\"Sat Sep
                         14 15:46:22 IST 2019\"},\"version\":\"3\",\"subject\":\"EMAILADDRESS=wso2@wso2.com,
                         CN=WSO2, OU=test, O=WSO2, L=colombo, ST=Some-State, C=CA\"}"
      summary: Get the certificate information.
      description: |
        This operation can be used to get the information about a certificate.
      parameters:
        - in: path
          name: alias
          type: string
          required: true
        - in: path
          name: apiId
          description: The api identifier
          required: true
          type: string
      tags:
        - Client Certificates
      responses:
        '200':
          description: |
            OK.
          schema:
            $ref: '#/definitions/CertificateInfo'
          headers:
            Content-Type:
              description: |
                The content type of the body.
              type: string
        '400':
          description: |
            Bad Request.
            Alias not found or server is not configured to support mutual SSL authentication.
          schema:
            $ref: '#/definitions/Error'
        '404':
          description: |
            Not Found.
            Alias not found
          schema:
            $ref: '#/definitions/Error'
        '500':
          description: |
            Internal Server Error
          schema:
            $ref: '#/definitions/Error'

  #-------------------------------------------------------------------
  # Download the certificate which matches the alias.
  #-------------------------------------------------------------------
  /apis/{apiId}/client-certificates/{alias}/content:
    get:
      security:
        - OAuth2Security:
          - apim:client_certificates_view
      x-wso2-curl: "curl -X GET \
                      https://localhost:9443/api/am/publisher/v1.0/client-certificates/newtest1/content \
                      -H 'authorization: Bearer f80b8c34-01bc-3ac2-99b6-4873e45c861c'"
      x-wso2-request: "GET https://apis.wso2.com/api/am/publisher/v1.0/certificates/wso2carbon/content Authorization: Bearer ae4eae22-3f65-387b-a171-d37eaa366fa8"
      x-wso2-response: "HTTP/1.1 200 OK \
                        Content-Disposition: attachment; filename=\"newtest1.crt\" \
                         Date: Tue, 09 Oct 2018 16:21:25 GMT
                         Content-Type: application/octet-stream
                         Content-Length: 997
                         Server: WSO2 Carbon Server"
      summary: Download a certificate.
      description: |
        This operation can be used to download a certificate which matches the given alias.
      parameters:
        - in: path
          name: apiId
          description: The api identifier
          required: true
          type: string
        - in: path
          name: alias
          type: string
          required: true
      tags:
        - Client Certificates
      responses:
        '200':
          description: |
            OK.
          headers:
            Content-Type:
              description: |
                The content type of the body.
              type: string
        '400':
          description: |
            Bad Request.
            Alias not provided or server is not configured to support mutual SSL authentication.
          schema:
            $ref: '#/definitions/Error'
        '404':
          description: |
            Not Found. Certificate for the Alias not found.
          schema:
            $ref: '#/definitions/Error'
        '500':
          description: |
            Internal Server Error
          schema:
            $ref: '#/definitions/Error'

  ######################################################
  # The "Certificate Management" resource APIs
  ######################################################

  /endpoint-certificates:
    #-------------------------------------------------------------------
    # Retrieve/ Search the uploaded certificates.
    #-------------------------------------------------------------------
    get:
      security:
        - OAuth2Security:
          - apim:ep_certificates_view
      produces:
        - application/json
      x-wso2-curl: "curl -X GET -H \"Authorization: Bearer ae4eae22-3f65-387b-a171-d37eaa366fa8\" -H \"Content-Type: application/json\" \"https://localhost:9443/api/am/publisher/v1.0/certificates\""
      x-wso2-request: "GET https://localhost:9443/api/am/publisher/v1.0/certificates?alias=wso2carbon&endpoint=https://www.abc.com"
      x-wso2-response: "HTTP/1.1 200 OK \n\n{\n  \"count\":1,\n  \"next\":\"\",\n  \"previous\":\"\",\n\"certificates\":[\n   {\n    \"alias\":\"wso2carbon\",\n    \"endpoint\":\"https://www.abc.com\"\n   }\n],\n  \"pagination\":{\n    \"total\":1,\n          \"offset\":0,\n          \"limit\":25\n   } \n}"
      summary: Retrieve/Search uploaded certificates.
      description: |
        This operation can be used to retrieve and search the uploaded certificates.
      tags:
        - Endpoint Certificates
      parameters:
        - $ref: '#/parameters/limit'
        - $ref: '#/parameters/offset'
        - in: query
          name: alias
          required: false
          type: string
          description: Alias for the certificate
        - in: query
          name: endpoint
          required: false
          type: string
          description: Endpoint of which the certificate is uploaded
      responses:
        '200':
          description: >
            OK. Successful response with the list of matching certificate
            information in the body.
          schema:
            $ref: '#/definitions/Certificates'
          headers:
            Content-Type:
              description: |
                The content type of the body.
              type: string
        '400':
          description: |
            Bad Request.
            Invalid request or validation error.
          schema:
            $ref: '#/definitions/Error'
        '404':
          description: |
            Not Found.
          schema:
            $ref: '#/definitions/Error'
        '500':
          description: |
            Internal Server Error
          schema:
            $ref: '#/definitions/Error'

    #-------------------------------------------------------------------
    # Upload certificate resource api.
    #-------------------------------------------------------------------
    post:
      security:
        - OAuth2Security:
          - apim:ep_certificates_add
      consumes:
        - multipart/form-data
      x-wso2-curl: "curl -X POST -H \"Authorization: Bearer ae4eae22-3f65-387b-a171-d37eaa366fa8\" -H \"Content-Type: multipart/form-data\"  -F \"certificate=@/home/user/wso2carbon.cert\" -F \"alias=wso2carbon\" -F \"endpoint=https://www.abc.com\" \"https://localhost:9443/api/am/publisher/v1.0/certificates/certificate\""
      x-wso2-request: "POST https://localhost:9443/api/am/publisher/v1.0/certificates/certificate \"Authorization: Bearer ae4eae22-3f65-387b-a171-d37eaa366fa8\" -F \"certificate=/home/user/wso2carbon.cert\" -F \"alias=wso2carbon\" -F \"endpoint=https://www.abc.com\""
      x-wso2-response: "HTTP/1.1 201 Created
                        Location: https://localhost:9443/api/am/publisher/v1.0/client-certificates?alias=newtest1
                        Date: Fri, 05 Oct 2018 09:50:48 GMT
                        Content-Type: application/json
                        Transfer-Encoding: chunked
                        Server: WSO2 Carbon Server
                        {\"alias\": \"newtest1\",\"apiId\": \"4624bdfb-6acd-465a-8454-bac9c4c94d88\",\"tier\": \"Gold\"}"
      summary: Upload a new Certificate.
      description: |
        This operation can be used to upload a new certificate for an endpoint.
      parameters:
        - in: formData
          name: certificate
          description: The certificate that needs to be uploaded.
          required: true
          type: file
        - in: formData
          name: alias
          description: Alias for the certificate
          required: true
          type: string
        - in: formData
          name: endpoint
          description: Endpoint to which the certificate should be applied.
          required: true
          type: string
      tags:
        - Endpoint Certificates
      responses:
        '200':
          description: |
            OK.
            The Certificate added successfully.
          headers:
            Location:
              description: |
                The URL of the newly created resource.
              type: string
            Content-Type:
              description: |
                The content type of the body.
              type: string
          schema:
            $ref: '#/definitions/CertMetadata'
        '400':
          description: |
            Bad Request.
            Invalid request or validation error.
            * Failures due to existing alias or expired certificate.
          schema:
            $ref: '#/definitions/Error'
        '500':
          description: |
            Internal Server Error
            * Failed to add the Certificate due to an Internal Server Error
          schema:
            $ref: '#/definitions/Error'

  #-------------------------------------------------------------------
  # Update certificate resource.
  #-------------------------------------------------------------------
  /endpoint-certificates/{alias}:
    put:
      security:
        - OAuth2Security:
          - apim:ep_certificates_update
      consumes:
        - multipart/form-data
      x-wso2-curl: "curl -X PUT -H \"Authorization: Bearer ae4eae22-3f65-387b-a171-d37eaa366fa8\" -H \"Content-Type:multipart/form-data\" -F \"certificate=@/home/user/wso2carbon.cert\" \"https://localhost:9443/api/am/publisher/v1.0/certificates/wso2carbon\""
      x-wso2-request: "PUT https://localhost:9443/api/am/publisher/v1.0/certificates/wso2carbon Authorization: Bearer ae4eae22-3f65-387b-a171-d37eaa366fa8 -F  \"certificate=@/home/user/wso2carbon.cert\""
      x-wso2-response: "HTTP/1.1 200 OK\r\n {\"alias\":wso2carbon,\"endpoint\":\"https://www.abc.com\"}"
      summary: Update a certificate.
      description: |
        This operation can be used to update an uploaded certificate.
      parameters:
        - in: formData
          name: certificate
          description: The certificate that needs to be uploaded.
          required: true
          type: file
        - in: path
          name: alias
          description: Alias for the certificate
          required: true
          type: string
      tags:
        - Endpoint Certificates
      responses:
        '200':
          description: |
            OK.
            The Certificate updated successfully.
          schema:
            $ref: '#/definitions/CertMetadata'
          headers:
            Location:
              description: |
                The URL of the newly created resource.
              type: string
            Content-Type:
              description: |
                The content type of the body.
              type: string
        '400':
          description: |
            Bad Request.
            Invalid request or validation error.
          schema:
            $ref: '#/definitions/Error'
        '404':
          description: |
            Not Found.
            Updating certificate failed. Alias not found
          schema:
            $ref: '#/definitions/Error'
        '500':
          description: |
            Internal Server Error
          schema:
            $ref: '#/definitions/Error'

    #-------------------------------------------------------------------
    # Delete Certificate resource
    #-------------------------------------------------------------------
    delete:
      security:
        - OAuth2Security:
          - apim:ep_certificates_update
      x-wso2-curl:
        "curl -X DELETE -H \"Authorization: Bearer ae4eae22-3f65-387b-a171-d37eaa366fa8\" \"https://localhost:9443/api/am/publisher/v1.0/certificates/wso2carbon\""
      x-wso2-request: "DELETE https://localhost:9443/api/am/publisher/v1.0/certificates/wso2carbon Authorization: Bearer ae4eae22-3f65-387b-a171-d37eaa366fa8"
      x-wso2-response: HTTP/1.1 200 OK
      summary: Delete a certificate.
      description: |
        This operation can be used to delete an uploaded certificate.
      parameters:
        - in: path
          name: alias
          description: |
            The alias of the certificate that should be deleted.
          required: true
          type: string
      tags:
        - Endpoint Certificates
      responses:
        '200':
          description: |
            OK.
            The Certificate deleted successfully.
          headers:
            Content-Type:
              description: |
                The content type of the body.
              type: string
        '400':
          description: |
            Bad Request.

            Invalid request or validation error.
          schema:
            $ref: '#/definitions/Error'
        '404':
          description: |
            Not Found. |
            Failed to delete the certificate. Certificate could not found for
            the given alias
          schema:
            $ref: '#/definitions/Error'
        '500':
          description: |
            Internal Server Error
          schema:
            $ref: '#/definitions/Error'

    #-------------------------------------------------------------------
    # Get certificate information resource.
    #-------------------------------------------------------------------
    get:
      security:
        - OAuth2Security:
          - apim:ep_certificates_view
      produces:
        - application/json
      x-wso2-curl: "curl -X GET \"https://apis.wso2.com/api/am/publisher/v1.0/certificates/wso2carbon\" -H  \"accept: application/json\""
      x-wso2-request: "GET https://apis.wso2.com/api/am/publisher/v1.0/certificates/wso2carbon Authorization: Bearer ae4eae22-3f65-387b-a171-d37eaa366fa8"
      x-wso2-response: "HTTP/1.1 200 OK \nContent-Type: application/json\r\n {\n  \"status\":\"Active\",\n  \"validity\":{\n    \"from\":\"Fri May 04 19:01:01 IST 2018\",\n    \"to\":\"Thu Aug 02 19:01:01 IST 2018\"\n  }\n,  \"version\":\"3\",\n  \"subject\":\"CN=wso2.com, OU=wso2, O=wso2, L=Colombo, ST=Western, C=LK\"\n}"
      summary: Get the certificate information.
      description: |
        This operation can be used to get the information about a certificate.
      parameters:
        - in: path
          name: alias
          type: string
          required: true
      tags:
        - Endpoint Certificates
      responses:
        '200':
          description: |
            OK.
          schema:
            $ref: '#/definitions/CertificateInfo'
          headers:
            Content-Type:
              description: |
                The content type of the body.
              type: string
        '400':
          description: |
            Bad Request.
            Invalid request or validation error.
          schema:
            $ref: '#/definitions/Error'
        '404':
          description: |
            Not Found.
            Alias not found
          schema:
            $ref: '#/definitions/Error'
        '500':
          description: |
            Internal Server Error
          schema:
            $ref: '#/definitions/Error'

  #-------------------------------------------------------------------
  # Download the certificate which matches the alias.
  #-------------------------------------------------------------------
  /endpoint-certificates/{alias}/content:
    get:
      security:
        - OAuth2Security:
          - apim:ep_certificates_view
      x-wso2-curl: "curl -X GET \"https://apis.wso2.com/api/am/publisher/v1.0/certificates/wso2carbon/content\" -H \"accept: application/json\""
      x-wso2-request: "GET https://apis.wso2.com/api/am/publisher/v1.0/certificates/wso2carbon/content Authorization: Bearer ae4eae22-3f65-387b-a171-d37eaa366fa8"
      x-wso2-response: "HTTP/1.1 200 OK\r\n [content of the certificate]"
      summary: Download a certificate.
      description: |
        This operation can be used to download a certificate which matches the given alias.
      parameters:
        - in: path
          name: alias
          type: string
          required: true
      tags:
        - Endpoint Certificates
      responses:
        '200':
          description: |
            OK.
          headers:
            Content-Type:
              description: |
                The content type of the body.
              type: string
        '400':
          description: |
            Bad Request.
            Invalid request or validation error.
            *
          schema:
            $ref: '#/definitions/Error'
        '404':
          description: |
            Not Found. Certificate for the Alias not found.
          schema:
            $ref: '#/definitions/Error'
        '500':
          description: |
            Internal Server Error
          schema:
            $ref: '#/definitions/Error'

######################################################
# The "Content Search Results" resource APIs
######################################################
  /search:

#-----------------------------------------------------
# Retrieve the matching results
#-----------------------------------------------------
    get:
      security:
        - OAuth2Security:
          - apim:api_view
      produces:
        - application/json
      x-examples:
        $ref: docs/examples/apis/search_get.yaml
      summary: |
        Retrieve/Search APIs and API Documents by content
      description: |
        This operation provides you a list of available APIs and API Documents qualifying the given keyword match.

      parameters:
        - $ref : '#/parameters/limit'
        - $ref : '#/parameters/offset'
        - name : query
          in: query
          description: |
            **Search**.

            You can search by proving a keyword.

          type: string
        - $ref : "#/parameters/If-None-Match"
      tags:
        - Unified Search
      responses:
        200:
          description: |
            OK.
            List of qualifying APIs and API documents is returned.
          schema:
            $ref: '#/definitions/SearchResultList'
          headers:
            Content-Type:
              description: The content type of the body.
              type: string
            ETag:
              description: |
                Entity Tag of the response resource. Used by caches, or in conditional requests (Will be supported in future).
              type: string
        304:
          description: |
            Not Modified.
            Empty body because the client has already the latest version of the requested resource (Will be supported in future).
        406:
          description: |
            Not Acceptable.
            The requested media type is not supported
          schema:
            $ref: '#/definitions/Error'


######################################################
# The "API Product" resource APIs
######################################################
    #-----------------------------------------------------
    # Retrieving the list of all API Products qualifying under a given search condition
    #-----------------------------------------------------
  /api-products:
    #-----------------------------------------------------
    # get API Product -API Product (Collection)
    #-----------------------------------------------------
    get:
      security:
        - OAuth2Security:
          - apim:api_publish
      summary: |
        Retrieve/Search API Products
      description: |
        This operation provides you a list of available API Products qualifying under a given search condition.

        Each retrieved API Product is represented with a minimal amount of attributes. If you want to get complete details of an API Product, you need to use **Get details of an API Product** operation.
      parameters:
        - $ref : '#/parameters/limit'
        - $ref : '#/parameters/offset'
        - name : query
          in: query
          description: |
          type: string
        - $ref : "#/parameters/Accept"
        - $ref : "#/parameters/If-None-Match"
      tags:
        - API Products
      responses:
        200:
          description: |
            OK.
            List of qualifying API Products is returned.
          schema:
            $ref: '#/definitions/APIProductList'
          headers:
            Content-Type:
              description: The content type of the body.
              type: string
            ETag:
              description: |
                Entity Tag of the response resource. Used by caches, or in conditional requests (Will be supported in future).
              type: string
        304:
          description: |
            Not Modified.
            Empty body because the client has already the latest version of the requested resource (Will be supported in future).
        406:
          description: |
            Not Acceptable.
            The requested media type is not supported
          schema:
            $ref: '#/definitions/Error'

    #-----------------------------------------------------
    # Create a new API Product -API Product (Individual)
    #-----------------------------------------------------
    post:
      security:
        - OAuth2Security:
          - apim:api_publish
      summary: Create a new API Product
      description: |
        This operation can be used to create a new API Product specifying the details of the API Product in the payload.
      parameters:
        - in: body
          name: body
          description: |
            API object that needs to be added
          required: true
          schema:
            $ref: '#/definitions/APIProduct'
      tags:
        - API Products
      responses:
        201:
          description: |
            Created.
            Successful response with the newly created object as entity in the body.
            Location header contains URL of newly created entity.
          schema:
            $ref: '#/definitions/APIProduct'
          headers:
            Location:
              description: |
                The URL of the newly created resource.
              type: string
            Content-Type:
              description: |
                The content type of the body.
              type: string
            ETag:
              description: |
                Entity Tag of the response resource. Used by caches, or in conditional requests (Will be supported in future).
              type: string
        400:
          description: |
            Bad Request.
            Invalid request or validation error.
          schema:
            $ref: '#/definitions/Error'
        415:
          description: |
            Unsupported Media Type.
            The entity of the request was in a not supported format.
          schema:
            $ref: '#/definitions/Error'

  /api-products/{apiProductId}:
    delete:
      security:
        - OAuth2Security:
          - apim:api_publish
      summary: Delete an API Product
      description: |
        This operation can be used to delete an existing API Product proving the Id of the API Product.
      parameters:
        - $ref: '#/parameters/apiProductId'
        - $ref: '#/parameters/If-Match'
      tags:
        - API Products
      responses:
        200:
          description: |
            OK.
            Resource successfully deleted.
        403:
          description: |
            Forbidden.
            The request must be conditional but no condition has been specified.
          schema:
            $ref: '#/definitions/Error'
        404:
          description: |
            Not Found.
            Resource to be deleted does not exist.
          schema:
            $ref: '#/definitions/Error'
        412:
          description: |
            Precondition Failed.
            The request has not been performed because one of the preconditions is not met.
          schema:
            $ref: '#/definitions/Error'

    #-----------------------------------------------------
    # Retrieve the details of an API definition
    #-----------------------------------------------------
    get:
      security:
        - OAuth2Security:
          - apim:api_publish
      summary: Get details of an API Product
      description: |
        Using this operation, you can retrieve complete details of a single API Product. You need to provide the Id of the API to retrive it.
      parameters:
        - $ref: '#/parameters/apiProductId'
        - $ref: '#/parameters/Accept'
        - $ref: '#/parameters/If-None-Match'
      tags:
        - API Products
      responses:
        200:
          description: |
            OK.
            Requested API Product is returned
          headers:
            Content-Type:
              description: |
                The content type of the body.
              type: string
            ETag:
              description: |
                Entity Tag of the response resource. Used by caches, or in conditional requests (Will be supported in future).
              type: string
            Last-Modified:
              description: |
                Date and time the resource has been modifed the last time.
                Used by caches, or in conditional requests (Will be supported in future).
              type: string
          schema:
            $ref: '#/definitions/APIProduct'
        304:
          description: |
            Not Modified.
            Empty body because the client has already the latest version of the requested resource (Will be supported in future).
        404:
          description: |
            Not Found.
            Requested API does not exist.
          schema:
            $ref: '#/definitions/Error'
        406:
          description: |
            Not Acceptable.
            The requested media type is not supported
          schema:
            $ref: '#/definitions/Error'

    #-----------------------------------------------------
    # Update the definition of an API product
    #-----------------------------------------------------
    put:
      security:
        - OAuth2Security:
          - apim:api_publish
      summary: Update an API product
      description: |
        This operation can be used to update an existing API product.
        But the properties `name`, `provider`
      parameters:
        - $ref: '#/parameters/apiProductId'
        - in: body
          name: body
          description: |
            API object that needs to be added
          required: true
          schema:
            $ref: '#/definitions/APIProduct'
        - $ref: '#/parameters/If-Match'
      tags:
        - API Products
      responses:
        200:
          description: |
            OK.
            Successful response with updated API product object
          schema:
            $ref: '#/definitions/APIProduct'
          headers:
            Location:
              description: |
                The URL of the newly created resource.
              type: string
            Content-Type:
              description: |
                The content type of the body.
              type: string
            ETag:
              description: |
                Entity Tag of the response resource. Used by caches, or in conditional requests (Will be supported in future).
              type: string
            Last-Modified:
              description: |
                Date and time the resource has been modifed the last time.
                Used by caches, or in conditional requests (Will be supported in future).
              type: string
        400:
          description: |
            Bad Request.
            Invalid request or validation error
          schema:
            $ref: '#/definitions/Error'
        403:
          description: |
            Forbidden.
            The request must be conditional but no condition has been specified.
          schema:
            $ref: '#/definitions/Error'
        404:
          description: |
            Not Found.
            The resource to be updated does not exist.
          schema:
            $ref: '#/definitions/Error'
        412:
          description: |
            Precondition Failed.
            The request has not been performed because one of the preconditions is not met.
          schema:
            $ref: '#/definitions/Error'

  /api-products/{apiProductId}/thumbnail:
    #-------------------------------------------------------------------------------------------------
    # Downloads a thumbnail image of an API Product
    #-------------------------------------------------------------------------------------------------
    get:
      security:
        - OAuth2Security:
          - apim:api_publish
      summary: Get thumbnail image
      description: |
        This operation can be used to download a thumbnail image of an API product.
      parameters:
        - $ref: '#/parameters/apiProductId'
        - $ref: '#/parameters/Accept'
        - $ref: '#/parameters/If-None-Match'
      tags:
        - API Products
      responses:
        200:
          description: |
            OK.
            Thumbnail image returned
          headers:
            Content-Type:
              description: |
                The content type of the body.
              type: string
            ETag:
              description: |
                Entity Tag of the response resource.
                Used by caches, or in conditional requests (Will be supported in future).
              type: string
            Last-Modified:
              description: |
                Date and time the resource has been modifed the last time.
                Used by caches, or in conditional requests (Will be supported in future).
              type: string
        304:
          description: |
            Not Modified.
            Empty body because the client has already the latest version of the requested resource (Will be supported in future).
        404:
          description: |
            Not Found.
            Requested Document does not exist.
          schema:
            $ref: '#/definitions/Error'
        406:
          description: |
            Not Acceptable.
            The requested media type is not supported
          schema:
            $ref: '#/definitions/Error'

    #----------------------------------------------------------------------------
    # Upload a thumbnail image to a certain API Product
    #----------------------------------------------------------------------------
    put:
      consumes:
        - multipart/form-data
      security:
        - OAuth2Security:
          - apim:api_publish
      summary: Upload a thumbnail image
      description: |
        This operation can be used to upload a thumbnail image of an API Product. The thumbnail to be uploaded should be given as a form data parameter `file`.
      parameters:
        - $ref: '#/parameters/apiProductId'
        - in: formData
          name: file
          description: Image to upload
          type: file
          required: true
        - $ref: '#/parameters/If-Match'
      tags:
        - API Products
      responses:
        200:
          description: |
            OK.
            Image updated
          schema:
            $ref : '#/definitions/FileInfo'
          headers:
            Location:
              description: |
                The URL of the uploaded thumbnail image of the API Product.
              type: string
            Content-Type:
              description: |
                The content type of the body.
              type: string
            ETag:
              description: |
                Entity Tag of the response resource.
                Used by caches, or in conditional requests (Will be supported in future).
              type: string
            Last-Modified:
              description: |
                Date and time the resource has been modifed the last time.
                Used by caches, or in conditional requests (Will be supported in future).
              type: string
        400:
          description: |
            Bad Request.
            Invalid request or validation error.
          schema:
            $ref: '#/definitions/Error'
        404:
          description: |
            Not Found.
            The resource to be updated does not exist.
          schema:
            $ref: '#/definitions/Error'
        412:
          description: |
            Precondition Failed.
            The request has not been performed because one of the preconditions is not met.
          schema:
            $ref: '#/definitions/Error'
  ################################################################
  # The swagger resource of "Individual API" resource APIs
  ################################################################

  /api-products/{apiProductId}/swagger:
    #-----------------------------------------------------
    # Retrieve the API swagger definition
    #-----------------------------------------------------
    get:
      security:
        - OAuth2Security:
          - apim:api_publish
      summary: Get swagger definition
      description: |
        This operation can be used to retrieve the swagger definition of an API.
      parameters:
        - $ref: '#/parameters/apiProductId'
        - $ref: '#/parameters/Accept'
        - $ref: '#/parameters/If-None-Match'
      tags:
        - API Products
      responses:
        200:
          description: |
            OK.
            Requested swagger document of the API is returned
          headers:
            Content-Type:
              description: |
                The content type of the body.
              type: string
            ETag:
              description: |
                Entity Tag of the response resource. Used by caches, or in conditional requests (Will be supported in future).
              type: string
            Last-Modified:
              description: |
                Date and time the resource has been modifed the last time.
                Used by caches, or in conditional requests (Will be supported in future).
              type: string
        304:
          description: |
            Not Modified.
            Empty body because the client has already the latest version of the requested resource (Will be supported in future).
        404:
          description: |
            Not Found.
            Requested API does not exist.
          schema:
            $ref: '#/definitions/Error'
        406:
          description: |
            Not Acceptable.
            The requested media type is not supported
          schema:
            $ref: '#/definitions/Error'

    #-----------------------------------------------------
    # Upload the API product swagger definition
    #-----------------------------------------------------
    put:
      consumes:
        - multipart/form-data
      security:
        - OAuth2Security:
          - apim:api_publish
      summary: upload swagger definition
      description: |
        This operation can be used to create/update the swagger definition of an existing API Product. Swagger definition to be updated is passed as a form data parameter `apiDefinition`.
      parameters:
        - $ref: '#/parameters/apiProductId'
        - in: formData
          name: apiDefinition
          description: Swagger definition of the API product
          type: string
          required: true
        - $ref: '#/parameters/If-Match'
      tags:
        - API Products
      responses:
        200:
          description: |
            OK.
            Successful response with updated Swagger definition
          headers:
            Location:
              description: |
                The URL of the newly created resource.
              type: string
            Content-Type:
              description: |
                The content type of the body.
              type: string
            ETag:
              description: |
                Entity Tag of the response resource. Used by caches, or in conditional requests (Will be supported in future).
              type: string
            Last-Modified:
              description: |
                Date and time the resource has been modifed the last time.
                Used by caches, or in conditional requests (Will be supported in future).
              type: string
        400:
          description: |
            Bad Request.
            Invalid request or validation error
          schema:
            $ref: '#/definitions/Error'
        403:
          description: |
            Forbidden.
            The request must be conditional but no condition has been specified.
          schema:
            $ref: '#/definitions/Error'
        404:
          description: |
            Not Found.
            The resource to be updated does not exist.
          schema:
            $ref: '#/definitions/Error'
        412:
          description: |
            Precondition Failed.
            The request has not been performed because one of the preconditions is not met.
          schema:
            $ref: '#/definitions/Error'

######################################################
  # The "Document Collection" resource API Product
  ######################################################
  /api-products/{apiProductId}/documents:

    #-----------------------------------------------------
    # Retrieve the documents associated with an API Product that qualify under a search condition
    #-----------------------------------------------------
    get:
      security:
        - OAuth2Security:
          - apim:api_publish
      x-wso2-curl: "curl -k -H \"Authorization: Bearer ae4eae22-3f65-387b-a171-d37eaa366fa8\" \"https://localhost:9443/api/am/publisher/v1.0/api-products/890a4f4d-09eb-4877-a323-57f6ce2ed79b/documents\""
      x-wso2-request: |
        GET https://localhost:9443/api/am/publisher/v1.0/api-products/890a4f4d-09eb-4877-a323-57f6ce2ed79b/documents
        Authorization: Bearer ae4eae22-3f65-387b-a171-d37eaa366fa8
      x-wso2-response: "HTTP/1.1 200 OK\nContent-Type: application/json\n\n{\n   \"previous\": \"\",\n   \"list\":    [\n            {\n         \"visibility\": \"API_LEVEL\",\n         \"sourceType\": \"INLINE\",\n         \"sourceUrl\": null,\n         \"otherTypeName\": null,\n         \"documentId\": \"0bcb7f05-599d-4e1a-adce-5cb89bfe58d5\",\n         \"summary\": \"This is a sample documentation for v1.0.0\",\n         \"name\": \"PhoneVerification API Documentation\",\n         \"type\": \"HOWTO\"\n      },\n            {\n         \"visibility\": \"API_LEVEL\",\n         \"sourceType\": \"URL\",\n         \"sourceUrl\": \"http://wiki.cdyne.com/index.php/Phone_Verification\",\n         \"otherTypeName\": null,\n         \"documentId\": \"4145df31-04f1-440c-8d08-68952874622c\",\n         \"summary\": \"This is the URL for online documentation\",\n         \"name\": \"Online Documentation\",\n         \"type\": \"SAMPLES\"\n      }\n   ],\n   \"next\": \"\",\n   \"count\": 2\n}"
      summary: Get a list of documents of an API Product
      description: |
        This operation can be used to retrive a list of documents belonging to an API Product by providing the id of the API Product.
      parameters:
        - $ref: '#/parameters/apiProductId'
        - $ref: '#/parameters/limit'
        - $ref: '#/parameters/offset'
        - $ref: '#/parameters/Accept'
        - $ref: '#/parameters/If-None-Match'
      tags:
        - API Product Documents
      responses:
        200:
          description: |
            OK.
            Document list is returned.
          schema:
            $ref: '#/definitions/DocumentList'
          headers:
            Content-Type:
              description: |
                The content type of the body.
              type: string
            ETag:
              description: |
                Entity Tag of the response resource. Used by caches, or in conditional requests (Will be supported in future).
              type: string
        304:
          description: |
            Not Modified.
            Empty body because the client has already the latest version of the requested resource (Will be supported in future).
        404:
          description: |
            Not Found.
            Requested API Product does not exist.
          schema:
            $ref: '#/definitions/Error'
        406:
          description: |
            Not Acceptable.
            The requested media type is not supported
          schema:
            $ref: '#/definitions/Error'

    #-----------------------------------------------------
    # Add a document to a certain API
    #-----------------------------------------------------
    post:
      security:
        - OAuth2Security:
          - apim:api_publish
      x-wso2-curl: "curl -k -H \"Authorization: Bearer ae4eae22-3f65-387b-a171-d37eaa366fa8\" -H \"Content-Type: application/json\" -X POST -d @data.json \"https://localhost:9443/api/am/publisher/v1.0/api-products/96077508-fd01-4fae-bc64-5de0e2baf43c/documents\""
      x-wso2-request: "POST https://localhost:9443/api/am/publisher/v1.0/api-products/96077508-fd01-4fae-bc64-5de0e2baf43c/documents\nAuthorization: Bearer ae4eae22-3f65-387b-a171-d37eaa366fa8\nContent-Type: application/json\n\n{\n    \"visibility\": \"API_LEVEL\",\n    \"sourceType\": \"INLINE\",\n    \"sourceUrl\": null,\n    \"otherTypeName\": null,\n    \"summary\": \"This is a sample documentation\",\n    \"name\": \"Introduction to PhoneVerification API\",\n    \"type\": \"HOWTO\"\n}"
      x-wso2-response: "HTTP/1.1 201 Created\nLocation: https://localhost:9443/api/am/publisher/v1.0/apis/890a4f4d-09eb-4877-a323-57f6ce2ed79b/documents/ffd5790d-b7a9-4cb6-b76a-f8b83ecdd058\nContent-Type: application/json\n\n{\n   \"visibility\": \"API_LEVEL\",\n   \"sourceType\": \"INLINE\",\n   \"sourceUrl\": null,\n   \"otherTypeName\": null,\n   \"documentId\": \"ffd5790d-b7a9-4cb6-b76a-f8b83ecdd058\",\n   \"summary\": \"This is a sample documentation\",\n   \"name\": \"Introduction to PhoneVerification API\",\n   \"type\": \"HOWTO\"\n}"
      summary: Add a new document to an API Product
      description: |
        This operation can be used to add a new documentation to an API Product. This operation only adds the metadata of a document. To add the actual content we need to use **Upload the content of an API Product document ** API once we obtain a document Id by this operation.
      parameters:
        - $ref: '#/parameters/apiProductId'
        - in: body
          name: body
          description: |
            Document object that needs to be added
          required: true
          schema:
            $ref: '#/definitions/Document'
      tags:
        - API Product Documents
      responses:
        201:
          description: |
            Created.
            Successful response with the newly created Document object as entity in the body.
            Location header contains URL of newly added document.
          schema:
            $ref: '#/definitions/Document'
          headers:
            Location:
              description: |
                Location to the newly created Document.
              type: string
            Content-Type:
              description: |
                The content type of the body.
              type: string
            ETag:
              description: |
                Entity Tag of the response resource.
                Used by caches, or in conditional requests (Will be supported in future).
              type: string
        400:
          description: |
            Bad Request.
            Invalid request or validation error
          schema:
            $ref: '#/definitions/Error'
        415:
          description: |
            Unsupported media type.
            The entity of the request was in a not supported format.

            ######################################################
  # The "Individual Document" resource APIs
  ######################################################
  /api-products/{apiProductId}/documents/{documentId}:

    #-----------------------------------------------------
    # Retrieve a particular document of a certain API
    #-----------------------------------------------------
    get:
      security:
        - OAuth2Security:
          - apim:api_publish
      x-wso2-curl: "curl -k -H \"Authorization: Bearer ae4eae22-3f65-387b-a171-d37eaa366fa8\" \"https://localhost:9443/api/am/publisher/v1.0/apis/890a4f4d-09eb-4877-a323-57f6ce2ed79b/documents/0bcb7f05-599d-4e1a-adce-5cb89bfe58d5\""
      x-wso2-request: |
        GET https://localhost:9443/api/am/publisher/v1.0/apis/890a4f4d-09eb-4877-a323-57f6ce2ed79b/documents/0bcb7f05-599d-4e1a-adce-5cb89bfe58d5
        Authorization: Bearer ae4eae22-3f65-387b-a171-d37eaa366fa8
      x-wso2-response: "HTTP/1.1 200 OK\nContent-Type: application/json\n\n{\n   \"visibility\": \"API_LEVEL\",\n   \"sourceType\": \"INLINE\",\n   \"sourceUrl\": null,\n   \"otherTypeName\": null,\n   \"documentId\": \"0bcb7f05-599d-4e1a-adce-5cb89bfe58d5\",\n   \"summary\": \"This is a sample documentation\",\n   \"name\": \"PhoneVerification API Documentation\",\n   \"type\": \"HOWTO\"\n}"
      summary: Get a document of an API
      description: |
        This operation can be used to retrieve a particular document's metadata associated with an API.
      parameters:
        - $ref: '#/parameters/apiProductId'
        - $ref: '#/parameters/documentId'
        - $ref: '#/parameters/Accept'
        - $ref: '#/parameters/If-None-Match'
      tags:
        - API Product Documents
      responses:
        200:
          description: |
            OK.
            Document returned.
          schema:
            $ref: '#/definitions/Document'
          headers:
            Content-Type:
              description: |
                The content type of the body.
              type: string
            ETag:
              description: |
                Entity Tag of the response resource.
                Used by caches, or in conditional requests (Will be supported in future).
              type: string
            Last-Modified:
              description: |
                Date and time the resource has been modifed the last time.
                Used by caches, or in conditional requests (Will be supported in future).
              type: string
        304:
          description: |
            Not Modified.
            Empty body because the client has already the latest version of the requested resource (Will be supported in future).
        404:
          description: |
            Not Found.
            Requested Document does not exist.
          schema:
            $ref: '#/definitions/Error'
        406:
          description: |
            Not Acceptable.
            The requested media type is not supported
          schema:
            $ref: '#/definitions/Error'

    #-----------------------------------------------------
    # Update a particular document of a certain API Product
    #-----------------------------------------------------
    put:
      security:
        - OAuth2Security:
          - apim:api_publish
      x-wso2-curl: "curl -k -H \"Authorization:Bearer b0982cd2aacd463ff5f63cd5ebe58f4a\" -H \"Content-Type: application/json\" -X PUT -d data.json \"https://localhost:9443/api/am/publisher/v1.0/apis/96077508-fd01-4fae-bc64-5de0e2baf43c/documents/0bcb7f05-599d-4e1a-adce-5cb89bfe58d5\""
      x-wso2-request: "PUT https://localhost:9443/api/am/publisher/v1.0/apis/96077508-fd01-4fae-bc64-5de0e2baf43c/documents/0bcb7f05-599d-4e1a-adce-5cb89bfe58d5\nAuthorization:Bearer b0982cd2aacd463ff5f63cd5ebe58f4a\nContent-Type: application/json\n\n{\n   \"visibility\": \"API_LEVEL\",\n   \"sourceType\": \"INLINE\",\n   \"sourceUrl\": null,\n   \"otherTypeName\": null,\n   \"documentId\": \"0bcb7f05-599d-4e1a-adce-5cb89bfe58d5\",\n   \"summary\": \"This is a sample documentation for v1.0.0\",\n   \"name\": \"PhoneVerification API Documentation\",\n   \"type\": \"HOWTO\"\n}"
      x-wso2-response: "HTTP/1.1 200 OK\nContent-Type: application/json\n\n{\n   \"visibility\": \"API_LEVEL\",\n   \"sourceType\": \"INLINE\",\n   \"sourceUrl\": null,\n   \"otherTypeName\": null,\n   \"documentId\": \"0bcb7f05-599d-4e1a-adce-5cb89bfe58d5\",\n   \"summary\": \"This is a sample documentation for v1.0.0\",\n   \"name\": \"PhoneVerification API Documentation\",\n   \"type\": \"HOWTO\"\n}"
      summary: Update a document of an API Product
      description: |
        This operation can be used to update metadata of an API's document.
      parameters:
        - $ref: '#/parameters/apiProductId'
        - $ref: '#/parameters/documentId'
        - in: body
          name: body
          description: |
            Document object that needs to be added
          required: true
          schema:
            $ref: '#/definitions/Document'
        - $ref: '#/parameters/If-Match'
      tags:
        - API Product Documents
      responses:
        200:
          description: |
            OK.
            Document updated
          schema:
            $ref: '#/definitions/Document'
          headers:
            Location:
              description: |
                The URL of the updated document.
              type: string
            Content-Type:
              description: |
                The content type of the body.
              type: string
            ETag:
              description: |
                Entity Tag of the response resource.
                Used by caches, or in conditional requests (Will be supported in future).
              type: string
            Last-Modified:
              description: |
                Date and time the resource has been modifed the last time.
                Used by caches, or in conditional requests (Will be supported in future).
              type: string
        400:
          description: |
            Bad Request.
            Invalid request or validation error.
          schema:
            $ref: '#/definitions/Error'
        404:
          description: |
            Not Found.
            The resource to be updated does not exist.
          schema:
            $ref: '#/definitions/Error'
        412:
          description: |
            Precondition Failed.
            The request has not been performed because one of the preconditions is not met.
          schema:
            $ref: '#/definitions/Error'

    #-----------------------------------------------------
    # Delete a particular document of a certain API Product
    #-----------------------------------------------------
    delete:
      security:
        - OAuth2Security:
          - apim:api_publish
      x-wso2-curl: "curl -k -H \"Authorization: Bearer ae4eae22-3f65-387b-a171-d37eaa366fa8\" -X DELETE https://localhost:9443/api/am/publisher/v1.0/apis/890a4f4d-09eb-4877-a323-57f6ce2ed79b/documents/ffd5790d-b7a9-4cb6-b76a-f8b83ecdd058"
      x-wso2-request: |
        DELETE https://localhost:9443/api/am/publisher/v1.0/apis/890a4f4d-09eb-4877-a323-57f6ce2ed79b/documents/ffd5790d-b7a9-4cb6-b76a-f8b83ecdd058
        Authorization: Bearer ae4eae22-3f65-387b-a171-d37eaa366fa8
      x-wso2-response: "HTTP/1.1 200 OK"
      summary: Delete a document of an API Product
      description: |
        This operation can be used to delete a document associated with an API Product.
      parameters:
        - $ref: '#/parameters/apiProductId'
        - $ref: '#/parameters/documentId'
        - $ref: '#/parameters/If-Match'
      tags:
        - API Product Documents
      responses:
        200:
          description: |
            OK.
            Resource successfully deleted.
        404:
          description: |
            Not Found.
            Resource to be deleted does not exist.
          schema:
            $ref: '#/definitions/Error'
        412:
          description: |
            Precondition Failed.
            The request has not been performed because one of the preconditions is not met.
          schema:
            $ref: '#/definitions/Error'

  ################################################################
  # The content resource of "Individual Document" resource APIs
  ################################################################

  '/api-products/{apiProductId}/documents/{documentId}/content':

    #-------------------------------------------------------------------------------------------------
    # Downloads a FILE type document/get the inline content or source url of a certain document
    #-------------------------------------------------------------------------------------------------
    get:
      security:
        - OAuth2Security:
          - apim:api_publish
      x-wso2-curl: "curl -k -H \"Authorization:Bearer b0982cd2aacd463ff5f63cd5ebe58f4a\" \"https://localhost:9443/api/am/publisher/v1.0/api-products/890a4f4d-09eb-4877-a323-57f6ce2ed79b/documents/daf732d3-bda2-46da-b381-2c39d901ea61/content\" > sample.pdf"
      x-wso2-request: |
        GET https://localhost:9443/api/am/publisher/v1.0/api-products/890a4f4d-09eb-4877-a323-57f6ce2ed79b/documents/daf732d3-bda2-46da-b381-2c39d901ea61/content
        Authorization:Bearer b0982cd2aacd463ff5f63cd5ebe58f4a
      x-wso2-response: "HTTP/1.1 200 OK\nContent-Disposition: attachment; filename=\"sample.pdf\"\nContent-Type: application/octet-stream\nContent-Length: 7802\n\n%PDF-1.4\n%äüöß\n2 0 obj\n<</Length 3 0 R/Filter/FlateDecode>>\nstream\n..\n>>\nstartxref\n7279\n%%EOF"
      summary: Get the content of an API Product document
      description: |
        This operation can be used to retrive the content of an API's document.

        The document can be of 3 types. In each cases responses are different.

        1. **Inline type**:
           The content of the document will be retrieved in `text/plain` content type

           _Sample cURL_ : `curl -k -H "Authorization:Bearer 579f0af4-37be-35c7-81a4-f1f1e9ee7c51" -F inlineContent=@"docs.txt" -X POST "https://localhost:9443/api/am/publisher/v1.0/apis/995a4972-3178-4b17-a374-756e0e19127c/documents/43c2bcce-60e7-405f-bc36-e39c0c5e189e/content`
        2. **FILE type**:
           The file will be downloaded with the related content type (eg. `application/pdf`)
        3. **URL type**:
            The client will recieve the URL of the document as the Location header with the response with - `303 See Other`
      parameters:
        - $ref: '#/parameters/apiProductId'
        - $ref: '#/parameters/documentId'
        - $ref: '#/parameters/Accept'
        - $ref: '#/parameters/If-None-Match'
      tags:
        - API Product Documents
      responses:
        200:
          description: |
            OK.
            File or inline content returned.
          headers:
            Content-Type:
              description: |
                The content type of the body.
              type: string
            ETag:
              description: |
                Entity Tag of the response resource.
                Used by caches, or in conditional requests (Will be supported in future).
              type: string
            Last-Modified:
              description: |
                Date and time the resource has been modifed the last time.
                Used by caches, or in conditional requests (Will be supported in future).
              type: string
        303:
          description: |
            See Other.
            Source can be retrived from the URL specified at the Location header.
          headers:
            Location:
              description: |
                The Source URL of the document.
              type: string
        304:
          description: |
            Not Modified.
            Empty body because the client has already the latest version of the requested resource (Will be supported in future).
        404:
          description: |
            Not Found.
            Requested Document does not exist.
          schema:
            $ref: '#/definitions/Error'
        406:
          description: |
            Not Acceptable.
            The requested media type is not supported
          schema:
            $ref: '#/definitions/Error'

    #----------------------------------------------------------------------------
    # Upload a file or add inline content to a document of a certain API Product
    #----------------------------------------------------------------------------
    post:
      consumes:
        - multipart/form-data
      security:
        - OAuth2Security:
          - apim:api_publish
      x-wso2-curl: "curl -k -H \"Authorization:Bearer ae4eae22-3f65-387b-a171-d37eaa366fa8\" -F file=@\"sample.pdf\" -X POST \"https://localhost:9443/api/am/publisher/v1.0/api-products/890a4f4d-09eb-4877-a323-57f6ce2ed79b/documents/daf732d3-bda2-46da-b381-2c39d901ea61/content\""
      x-wso2-request: |
        POST https://localhost:9443/api/am/publisher/v1.0/api-products/8848faaa-7fd1-478a-baa2-48a4ebb92c98/documents/b3a79270-02bb-4e39-9ac1-90ce8f6c84af/content
        Authorization:Bearer ae4eae22-3f65-387b-a171-d37eaa366fa8
        Content-Length: 8004
        Content-Type: multipart/form-data; boundary=------------------------7b9a53f1ffa452b9

        --------------------------7b9a53f1ffa452b9
        Content-Disposition: form-data; name="file"; filename="sample.pdf"
        Content-Type: application/octet-stream

        [file content]

        --------------------------7b9a53f1ffa452b9--
      x-wso2-response: "HTTP/1.1 201 Created\nLocation: https://localhost:9443/api/am/publisher/v1.0/apis/8848faaa-7fd1-478a-baa2-48a4ebb92c98/documents/b3a79270-02bb-4e39-9ac1-90ce8f6c84af/content\nContent-Type: application/json\n\n{\n    \"visibility\":\"API_LEVEL\",\n    \"sourceType\":\"FILE\",\n    \"sourceUrl\":null,\n    \"otherTypeName\":null,\n    \"documentId\":\"daf732d3-bda2-46da-b381-2c39d901ea61\",\n    \"summary\":\"This is a sample documentation pdf\",\n    \"name\":\"Introduction to PhoneVerification API PDF\",\n    \"type\":\"HOWTO\"\n}"
      summary: Upload the content of an API Product document
      description: |
        Thid operation can be used to upload a file or add inline content to an API Product document.

        **IMPORTANT:**
        * Either **file** or **inlineContent** form data parameters should be specified at one time.
        * Document's source type should be **FILE** in order to upload a file to the document using **file** parameter.
        * Document's source type should be **INLINE** in order to add inline content to the document using **inlineContent** parameter.
      parameters:
        - $ref: '#/parameters/apiProductId'
        - $ref: '#/parameters/documentId'
        - in: formData
          name: file
          description: Document to upload
          type: file
          required: false
        - in: formData
          name: inlineContent
          description: Inline content of the document
          type: string
          required: false
        - $ref: '#/parameters/If-Match'
      tags:
        - API Product Documents
      responses:
        200:
          description: |
            OK.
            Document updated
          schema:
            $ref: '#/definitions/Document'
          headers:
            Location:
              description: |
                The URL of the updated content of the document.
              type: string
            Content-Type:
              description: |
                The content type of the body.
              type: string
            ETag:
              description: |
                Entity Tag of the response resource.
                Used by caches, or in conditional requests (Will be supported in future).
              type: string
            Last-Modified:
              description: |
                Date and time the resource has been modifed the last time.
                Used by caches, or in conditional requests (Will be supported in future).
              type: string
        400:
          description: |
            Bad Request.
            Invalid request or validation error.
          schema:
            $ref: '#/definitions/Error'
        404:
          description: |
            Not Found.
            The resource to be updated does not exist.
          schema:
            $ref: '#/definitions/Error'
        412:
          description: |
            Precondition Failed.
            The request has not been performed because one of the preconditions is not met.
          schema:
            $ref: '#/definitions/Error'

######################################################
# Check role existence in user-store
######################################################
  /roles/{roleId}:
#-----------------------------------------------------
# The role name existence check resource
#-----------------------------------------------------
    head:
      security:
        - OAuth2Security:
            - apim:api_create
            - apim:api_publish
      operationId: validateSystemRole
      summary:
        Check given role name is already exist
      description: |
            Using this operation, user can check a given role name exists or not.
      parameters:
        - $ref : '#/parameters/roleId'
      tags:
        - Roles
      responses:
        200:
          description:
            OK.
            Requested role name exists.
        404:
          description:
            Not Found.
            Requested role name does not exist.

######################################################
# Check role existence for the logged-in user
######################################################
  /me/roles/{roleId}:
#-----------------------------------------------------
# Validate role against logged-in user
#-----------------------------------------------------
    head:
      security:
        - OAuth2Security:
            - apim:api_create
      operationId: validateUserRole
      summary:
        Validate whether the logged-in user has the given role
      description: |
        Using this operation, logged-in user can check whether he has given role.
      parameters:
        - $ref : '#/parameters/roleId'
      tags:
        - Roles
      responses:
        200:
          description:
            OK.
            Requested user has the role.
        404:
          description:
            Not Found.
            Requested user does not have the role.

######################################################
# The External Store list to publish an API
######################################################
  /external-stores:
    #-----------------------------------------------------
    # Retrieve configured external store list
    #-----------------------------------------------------
    get:
      operationId: getAllExternalStores
      security:
        - OAuth2Security:
            - apim:api_view
      x-examples:
        $ref: docs/examples/external-stores/external_stores.yaml#/getAllExternalStores
      summary: Retrieve external store list to publish an API
      tags:
        - External Stores
      description: |
        Retrieve external stores list configured to publish an API
      responses:
        200:
          description: |
            OK.
            External Stores list returned
          schema:
            $ref: '#/definitions/ExternalStore'
        500:
          description: Error retrieving external stores
          schema:
            $ref: '#/definitions/Error'

######################################################
# The Publisher settings List
######################################################
  /settings:
    #-----------------------------------------------------
    # Retrieve publisher settings
    #-----------------------------------------------------
    get:
      summary: Retreive publisher settings
      security:
        - OAuth2Security:
          - apim:publisher_settings
      description: |
        Retreive publisher settings
      tags:
        - Settings
      responses:
        200:
          description: |
            OK.
            Settings returned
          schema:
            $ref: '#/definitions/Settings'
        404:
          description: |
            Not Found.
            Requested Settings does not exist.
          schema:
            $ref: '#/definitions/Error'

  ######################################################
  # The "Environment Collection" resource API
  ######################################################
  /settings/gateway-environments:

    #-----------------------------------------------------
    # Retrieve the list of environments configured for a certain API
    #-----------------------------------------------------
    get:
      security:
        - OAuth2Security:
<<<<<<< HEAD
            - apim:api_view
      x-wso2-curl: "curl -k -H \"Authorization: Bearer ae4eae22-3f65-387b-a171-d37eaa366fa8\" \"https://localhost:9443/api/am/publisher/v0.14/environments\""
=======
          - apim:api_view
      x-wso2-curl: "curl -k -H \"Authorization: Bearer ae4eae22-3f65-387b-a171-d37eaa366fa8\" \"https://localhost:9443/api/am/publisher/v1.0/environments\""
>>>>>>> 2f6b07b1
      x-wso2-request: |
        GET https://localhost:9443/api/am/publisher/v1.0/environments
        Authorization: Bearer ae4eae22-3f65-387b-a171-d37eaa366fa8
      x-wso2-response: "HTTP/1.1 200 OK\nContent-Type: application/json\n\n{\n   \"list\": [   {\n      \"showInApiConsole\": true,\n      \"serverUrl\": \"https://localhost:9443/services/\",\n      \"endpoints\":       {\n         \"http\": \"http://localhost:8280\",\n         \"https\": \"https://localhost:8243\"\n      },\n      \"name\": \"Production and Sandbox\",\n      \"type\": \"hybrid\"\n   }],\n   \"count\": 1\n}"
      summary: Get all gateway environments
      description: |
        This operation can be used to retrieve the list of gateway environments available.
      parameters:
        - $ref: '#/parameters/apiId-Q'
      tags:
        - Settings
      responses:
        200:
          description: |
            OK.
            Environment list is returned.
          schema:
            $ref: '#/definitions/EnvironmentList'
          headers:
            Content-Type:
              description: |
                The content type of the body.
              type: string
            ETag:
              description: |
                Entity Tag of the response resource.
                Used by caches, or in conditional requests (Will be supported in future).
              type: string
        304:
          description: |
            Not Modified.
            Empty body because the client has already the latest version of the requested resource (Will be supported in future).
        404:
          description: |
            Not Found.
            Requested API does not exist.
          schema:
            $ref: '#/definitions/Error'

######################################################
# The tenant resource APIs
######################################################
  '/tenants':
    #--------------------------------------------------------
    # Retrieve tenants by state
    #--------------------------------------------------------
    get:
      security:
      - OAuth2Security:
        - apim:api_view
      x-examples:
        $ref: docs/examples/tenants/tenants.yaml
      summary: |
        Get get tenants by state
      description: |
        This operation is to get tenants by state
      operationId: getTenantsByState
      parameters:
      - name: state
        description: |
          The state represents the current state of the tenant

          Supported states are [ active, inactive]

        in: query
        type: string
        required: false
        default: 'active'
        enum:
        - active
        - inactive
      - $ref: '#/parameters/limit'
      - $ref: '#/parameters/offset'
      tags:
      - Tenants
      responses:
        200:
          description: |
            OK.
            Tenant names returned.
          headers:
            Content-Type:
              description: |
                The content type of the body.
              type: string
          schema:
            $ref: '#/definitions/TenantList'
        404:
          description: |
            Not Found.
            Requested application does not exist.
          schema:
            $ref: '#/definitions/Error'
        406:
          description: |
            Not Acceptable.
            The requested media type is not supported
          schema:
            $ref: '#/definitions/Error'
  ####################################################
  # Publisher Alerts management REST API
  ####################################################
  '/alert-types':
    #--------------------------------------------------
    # Retrieve the list of api store alert types.
    #--------------------------------------------------
    get:
      security:
        - OAuth2Security:
            - apim:pub_alert_manage
      x-examples:
        $ref: docs/examples/alerts/alerts.yaml#/get
      operationId: getPublisherAlertTypes
      summary: |
        Get the list of API Publisher alert types.
      description: |
        This operation is used to get the list of supportd alert types for the 'publisher' agent.
      tags:
        - Alerts
      responses:
        200:
          description: |
            OK.
            The list of publisher alert types are returned.
          headers:
            Content-Type:
              description: |
                The content type of the body.
              type: string
          schema:
            $ref: '#/definitions/AlertTypesList'
        500:
          description: |
            Internal Server Error.
            An internal server error occurred while retrieving the alert types.
          schema:
            $ref: '#/definitions/Error'

  '/alert-subscriptions':
    #--------------------------------------------------
    # Retrieve the list of alerts subscribed by the user.
    #--------------------------------------------------
    get:
      security:
        - OAuth2Security:
            - apim:pub_alert_manage
      x-examples:
        $ref: docs/examples/alerts/alerts_subscriptions.yaml#/get
      summary: |
        Get the list of API Publisher alert types subscribed by the user.
      operationId: getSubscribedAlertTypes
      description: |
        This operation is used to get the list of subscribed alert types by the user.
      tags:
        - Alert Subscriptions
      responses:
        200:
          description: |
            OK.
            The list of subscribed alert types are returned.
          headers:
            Content-Type:
              description: |
                The content type of the body.
              type: string
          schema:
            $ref: '#/definitions/AlertsInfo'
        500:
          description: |
            Internal Server Error
            An error occurred while retrieving subscribed alert types by user.
          schema:
            $ref: '#/definitions/Error'

    #--------------------------------------------------
    # Subscribe to the selected alert types by the user.
    #--------------------------------------------------
    put:
      security:
        - OAuth2Security:
            - apim:pub_alert_manage
      x-examples:
        $ref: docs/examples/alerts/alerts_subscriptions.yaml#/put
      summary: |
        Subscribe to the selected alert types by the user.
      operationId: subscribeToAlerts
      description: |
        This operation is used to get the list of subscribed alert types by the user.
      parameters:
        - in: body
          name: body
          description:
            The alerts list and the email list to subscribe.
          required: true
          schema:
            $ref: '#/definitions/AlertsInfo'
      tags:
        - Alert Subscriptions
      responses:
        201:
          description: |
            OK.
            Successful response with the newly subscribed alerts.
          headers:
            Content-Type:
              description: |
                The content type of the body.
              type: string
          schema:
            $ref: '#/definitions/AlertsInfoResponse'
        400:
          description: |
            Bad Request.
            Invalid Request or request validation failure.
        500:
          description: |
            Internal Server Error
            An internal server error occurred while subscribing to alerts.
          schema:
            $ref: '#/definitions/Error'
    #--------------------------------------------------
    # Unsubscribe the user from all the alerts types
    #--------------------------------------------------
    delete:
      security:
        - OAuth2Security:
            - apim:pub_alert_manage
      x-examples:
        $ref: docs/examples/alerts/alerts_subscriptions.yaml#/delete
      summary: |
        Unsubscribe user from all the alert types.
      operationId: unsubscribeAllAlerts
      description: |
        This operation is used to unsubscribe the respective user from all the alert types.
      tags:
        - Alert Subscriptions
      responses:
        200:
          description: |
            OK.
            The user is unsubscribed from the alerts successfully.
          headers:
            Content-Type:
              description: |
                The content type of the body.
              type: string
        500:
          description: |
            Internal Server Error
          schema:
            $ref: '#/definitions/Error'

  ##################################################
  # Alert configuration api
  #################################################
  '/alerts/{alertType}/configurations':
    #----------------------------------------------
    # Get the alert configs
    #----------------------------------------------
    get:
      security:
        - OAuth2Security:
            - apim:pub_alert_manage
      x-examples:
        $ref: docs/examples/alerts/alerts_config.yaml#/get
      summary: |
        Get all AbnormalRequestsPerMin alert configurations
      operationId: getAllAlertConfigs
      description: |
        This operation is used to get all configurations of the AbnormalRequestsPerMin alert type.
      tags:
        - Alert Configuration
      parameters:
        - $ref: '#/parameters/alertType'
      responses:
        200:
          description: |
            OK.
            The store alert configuration.
          headers:
            Content-Type:
              description: |
                The content type of the body.
              type: string
          schema:
            $ref: '#/definitions/AlertConfigList'
        500:
          description: |
            Internal Server Error
            An error occurred while retrieving subscribed alert types by user.
          schema:
            $ref: '#/definitions/Error'

  '/alerts/{alertType}/configurations/{configurationId}':
    #----------------------------------------------
    # Add alert config
    #----------------------------------------------
    put:
      security:
        - OAuth2Security:
            - apim:pub_alert_manage
      x-examples:
        $ref: docs/examples/alerts/alerts_config.yaml#/put
      summary: |
        Add AbnormalRequestsPerMin alert configurations.
      operationId: addAlertConfig
      description: |
        This operation is used to add configuration for the AbnormalRequestsPerMin alert type.
      parameters:
        - $ref: '#/parameters/alertType'
        - $ref: '#/parameters/configurationId'
        - in: body
          name: body
          description:
            Configuration for AbnormalRequestCount alert type
          required: true
          schema:
            $ref: '#/definitions/AlertConfigInfo'
      tags:
        - Alert Configuration
      responses:
        201:
          description: |
            Created.
            Successful response with newly created object as entity.
            Location header contains URL of newly created entity.
          headers:
            Location:
              description: |
                The location of the newly created entity.
              type: string
          schema:
            $ref: '#/definitions/AlertConfig'
        400:
          description: |
            Bad Request
            The request parameters validation failed.
          schema:
            $ref: '#/definitions/Error'
        500:
          description: |
            Internal Server Error
            An error occurred while retrieving subscribed alert types by user.
          schema:
            $ref: '#/definitions/Error'

    #----------------------------------------------
    # Delete alert configuration
    #----------------------------------------------
    delete:
      security:
        - OAuth2Security:
            - apim:pub_alert_manage
      x-examples:
        $ref: docs/examples/alerts/alerts_config.yaml#/delete
      summary: |
        Delete the selected configuration from AbnormalRequestsPerMin alert type.
      operationId: deleteAlertConfig
      description: |
        This operation is used to delete configuration from the AbnormalRequestsPerMin alert type.
      parameters:
        - $ref: '#/parameters/alertType'
        - $ref: '#/parameters/configurationId'
      tags:
        - Alert Configuration
      responses:
        200:
          description: |
            OK.
            The alert config is deleted successfully.
        400:
          description: |
            Bad Request
            The request parameters validation failed.
          schema:
            $ref: '#/definitions/Error'
        404:
          description: |
            Not Found.
            The provided alert configuration is not found.
          schema:
            $ref: '#/definitions/Error'
        500:
          description: |
            Internal Server Error
            An error occurred while retrieving subscribed alert types by user.
          schema:
            $ref: '#/definitions/Error'

  ######################################################
  # Check tenant existence
  ######################################################
  /tenants/{tenantDomain}:
    #-----------------------------------------------------
    # The tenant existence check resource
    #-----------------------------------------------------
    head:
      security:
      - OAuth2Security:
        - apim:api_view
      x-examples:
        $ref: docs/examples/tenants/tenants.yaml
      summary:
        Check whether the given tenant already exists
      description: |
        Using this operation, user can check whether a given tenant exists or not.
      operationId: getTenantExistence
      parameters:
      - $ref : '#/parameters/tenantDomain'
      tags:
      - Tenants
      responses:
        200:
          description:
            OK.
            Requested role name exists.
        404:
          description:
            Not Found.
            Requested role name does not exist.

  ####################################################
  # The "Label" resource API
  ######################################################
  /labels:

    #-----------------------------------------------------
    # Retrieve all labels
    #-----------------------------------------------------
    get:
      x-scope: apim:api_view
      x-wso2-request: |
        GET https://localhost:9443/api/am/publisher/v1.0/labels
        Authorization: Bearer ae4eae22-3f65-387b-a171-d37eaa366fa8
      x-wso2-curl: "curl -k -H \"Authorization: Bearer ae4eae22-3f65-387b-a171-d37eaa366fa8\" \"https://localhost:9443/api/am/publisher/v1.0/labels\""
      x-wso2-response: "HTTP/1.1 200 OK\r\nContent-Type: application/json\r\n\r\n{\r\n  \"count\": 1,\r\n  \"list\": [\r\n	{\r\n	\"id\":\"d7cf8523-9180-4255-84fa-6cb171c1f779\",\r\n	\"name\":\"internal\",\r\n	\"description\":\"label used for internal purpose\",\r\n	\"accessUrls\":[\r\n	  \"https://localhost:9095\"\r\n         ]\r\n       }\r\n   ]\r\n}"
      summary: Get all registered Labels
      description: |
        Get all registered Labels
      tags:
      - Label Collection
      responses:
        200:
          description: |
            OK.
            Labels returned
          schema:
            $ref: '#/definitions/LabelList'

######################################################
# Parameters - required by some of the APIs above
######################################################
parameters:

# API Identifier
# Specified as part of the path expression
  apiId:
    name: apiId
    in: path
    description: |
      **API ID** consisting of the **UUID** of the API.
    required: true
    type: string
# API Identifier
# Specified as part of the path expression
  endpointId:
    name: endpointId
    in: path
    description: |
      **Endpoint ID** consisting of the **UUID** of the Endpoint**.
    required: true
    type: string
# API Identifier
# Specified as part of the query string
  apiId-Q:
    name: apiId
    in: query
    description: |
      **API ID** consisting of the **UUID** of the API.
      The combination of the provider of the API, name of the API and the version is also accepted as a valid API I.
      Should be formatted as **provider-name-version**.
    required: true
    type: string

# Label Type
# Specified as part of the query string
  labelType-Q:
    name: labelType
    in: query
    description: |
      **API ID** consisting of the **UUID** of the API.
      The combination of the provider of the API, name of the API and the version is also accepted as a valid API I.
      Should be formatted as **provider-name-version**.
    required: false
    type: string


# API name
# Specified as part of the query string
  name:
    name: name
    in: path
    description: |
      Name of the API
    required: true
    type: string

# API version
# Specified as part of the query string
  version:
    name: version
    in: path
    description: |
      Version of the API
    required: true
    type: string

# Document Identifier
# Specified as part of the path expression
  documentId:
    name: documentId
    in: path
    description: |
      Document Identifier
    required: true
    type: string

# Application Identifier
# Specified as part of the path expression
  applicationId:
    name: applicationId
    in: path
    description: |
      **Application Identifier** consisting of the UUID of the Application.
    required: true
    type: string

# Subscription Identifier
# Specified as part of the path expression
  subscriptionId:
    name: subscriptionId
    in: path
    description: |
      Subscription Id
    required: true
    type: string

  # Mediation policy identifier
  # Specified as part of the path expression
  mediationPolicyId:
    name: mediationPolicyId
    in: path
    description: |
      Mediation policy Id
    required: true
    type: string

  # Resource policy identifier
  # Specified as part of the path expression
  resourcePolicyId:
    name: resourcePolicyId
    in: path
    description: |
      registry resource Id
    required: true
    type: string

  # Subscription Identifier
  # Specified as part of the query string
  subscriptionId-Q:
    name: subscriptionId
    in: query
    description: |
      Subscription Id
    required: true
    type: string

# Tier Name
# Specified as part of the path expression
  policyName:
    name: policyName
    in: path
    description: |
      Tier name
    required: true
    type: string

# Tier Name
# Specified as part of the query string
  policyName-Q:
    name: policyName
    in: query
    description: |
      Name of the policy
    required: true
    type: string

# Tier Type
# Specified as part of the path expression
  policyLevel:
    name: policyLevel
    in: path
    description: |
      List API or Application or Resource type policies.
    type: string
    enum:
      - api
      - subcription
    required: true

# Tier Type
# Specified as part of the query string
  policyLevel-Q:
    name: policyLevel
    in: query
    description: |
      List API or Application or Resource type policies.
    type: string
    enum:
      - api
      - subcription
    required: true

# Used for pagination:
# The maximum number of resoures to be returned by a GET
  limit:
    name: limit
    in: query
    description: |
      Maximum size of resource array to return.
    default: 25
    type: integer

# The HTTP Accept header
  Accept:
    name: Accept
    in: header
    description: |
      Media types acceptable for the response. Default is application/json.
    default: application/json
    type: string

# Used for pagination:
# The order number of an instance in a qualified set of resoures
# at which to start to return the next batch of qualified resources
  offset:
    name: offset
    in: query
    description: |
      Starting point within the complete list of items qualified.
    default: 0
    type: integer

# The HTTP If-None-Match header
# Used to avoid retrieving data that are already cached
  If-None-Match:
    name: If-None-Match
    in: header
    description: |
      Validator for conditional requests; based on the ETag of the formerly retrieved
      variant of the resource.
    type : string
# The HTTP If-Match header
# Used to avoid concurrent updates
  If-Match:
    name: If-Match
    in: header
    description: |
      Validator for conditional requests; based on ETag.
    type: string

# Scope Name
  scopeName:
    name: name
    in: path
    description: |
      Scope name
    required: true
    type: string

  # Specifies whether full details of APIs should be returned on apisGet call
  expand:
    name: expand
    in: query
    description: |
      Defines whether the returned response should contain full details of API
    type: boolean
#Threat protection policy ID parameter
  threatProtectionPolicyId:
    name: policyId
    in: path
    description: |
      The UUID of a Policy
    required: true
    type: string

# Role ID
  roleId:
    name: roleId
    in: path
    description: |
      The Base 64 URL encoded role name with domain. If the given role is in secondary user-store, role ID should be
      derived as Base64URLEncode({user-store-name}/{role-name}). If the given role is in PRIMARY user-store, role ID
      can be derived as Base64URLEncode(role-name)
    required: true
    type: string

#Threat Protection policy
  threatProtectionPolicy:
    name: threatProtectionPolicy
    in: body
    description: |
      Threat protection policy request parameter
    required: true
    schema: {
      $ref: '#/definitions/ThreatProtectionPolicy'
    }

# Requested Tenant domain
# Specified as a header parameter
  requestedTenant:
    name: X-WSO2-Tenant
    in: header
    description: |
      For cross-tenant invocations, this is used to specify the tenant domain, where the resource need to be
        retirieved from.
    required: false
    type: string

  # API Identifier
  # Specified as part of the path expression
  apiProductId:
    name: apiProductId
    in: path
    description: |
      **API Product ID** consisting of the **UUID** of the API Product. Using the **UUID** in the API call is recommended.
    required: true
    type: string
    x-encoded: true

  # Tenant Domain
  tenantDomain:
    name: tenantDomain
    in: path
    description: |
      The domain of a specific tenant
    required: true
    type: string

  # The alertType parameter
  alertType:
    name: alertType
    in: path
    type: string
    required: true
    description: The alert type.

  # The alert subscription id parameter
  configurationId:
    name: configurationId
    type: string
    in: path
    required: true
    description: The alert configuration id.
######################################################
# The resources used by some of the APIs above within the message body
######################################################
definitions:

#-----------------------------------------------------
# The API List resource
#-----------------------------------------------------
  APIList:
    title: API List
    properties:
      count:
        type: integer
        description: |
          Number of APIs returned.
        example: 1
      list:
        type: array
        items:
          $ref: '#/definitions/APIInfo'
      pagination:
        $ref: '#/definitions/Pagination'
        # example:
        #   next: "/apis?limit=1&offset=2&query="
        #   previous: "/apis?limit=1&offset=0&query="

  #-----------------------------------------------------
  # The API List resource
  #-----------------------------------------------------
  APIListExpanded:
    title: API List
    properties:
      count:
        type: integer
        description: |
          Number of APIs returned.
        example: 1
      list:
        type: array
        items:
          $ref: '#/definitions/API'
      pagination:
        $ref: '#/definitions/Pagination'
        # example:
        #   next: "/apis?limit=1&offset=2&query="
        #   previous: "/apis?limit=1&offset=0&query="

#-----------------------------------------------------
# The API Info resource
#-----------------------------------------------------
  APIInfo:
    title: API Info object with basic API details.
    properties:
      id:
        type: string
        example: 01234567-0123-0123-0123-012345678901
      name:
        type: string
        example: CalculatorAPI
      description:
        type: string
        example: A calculator API that supports basic operations
      context:
        type: string
        example: CalculatorAPI
      version:
        type: string
        example: 1.0.0
      provider:
        description: |
          If the provider value is not given, the user invoking the API will be used as the provider.
        type: string
        example: admin
      type:
        type: string
        example: HTTP
      lifeCycleStatus:
        type: string
        example: CREATED
      workflowStatus:
        type: string
        example: APPROVED
      hasThumbnail:
        type: boolean
        example: true
      securityScheme:
        type: array
        items:
          type: string

#-----------------------------------------------------
# The API resource
#-----------------------------------------------------
  API:
    title: API object
    required:
      - name
      - context
      - version
    x-scopes:
      - apim:api_create
    properties:
      id:
        type: string
        description: |
          UUID of the api registry artifact
        example: 01234567-0123-0123-0123-012345678901
      name:
        type: string
        example: CalculatorAPI
      description:
        type: string
        example: A calculator API that supports basic operations
      context:
        type: string
        example: CalculatorAPI
      version:
        type: string
        example: 1.0.0
      provider:
        description: |
          If the provider value is not given user invoking the api will be used as the provider.
        type: string
        example: admin
      lifeCycleStatus:  # NEED TO RENAME AS lifeCycleState
        type: string
        example: CREATED
      wsdlInfo:
        description: WSDL information of the API. This is only available if the API is a SOAP API.
        properties:
          type:
            type: string
            description: Indicates whether the WSDL is a single WSDL or an archive in ZIP format
            enum:
              - WSDL
              - ZIP
      responseCachingEnabled:
        type: boolean
        example: true
      cacheTimeout:
        type: integer
        example: 300
      destinationStatsEnabled:
        type: string
        example: Disabled
      hasThumbnail:
        type: boolean
        example: true
      isDefaultVersion:
        type: boolean
        example: false
      enableSchemaValidation:
        type: boolean
        example: false
      type:
        type: string
        description: The api creation type to be used. Accepted values are HTTP, WS, SOAPTOREST, GRAPHQL
        enum:
          - HTTP
          - WS
          - SOAPTOREST
          - SOAP
          - GRAPHQL
        example: HTTP
        default: HTTP
      transport:
        description: |
          Supported transports for the API (http and/or https).
        type: array
        items:
          type: string
        example: ["http","https"]
      tags:
        type: array
        items:
          type: string
        example: ["substract","add"]
        x-otherScopes:
          - apim:api_publish
      policies:
        type: array
        items:
          type: string
        example: ["Unlimited"]
        x-otherScopes:
          - apim:api_publish
      apiThrottlingPolicy:
        description: The API level throttling policy selected for the particular API
        type: string
        example: "Unlimited"
        x-otherScopes:
          - apim:api_publish
      authorizationHeader:
        type: string
        description: |
          Name of the Authorization header used for invoking the API. If it is not set, Authorization header name specified
          in tenant or system level will be used.
      securityScheme:
        type: array
        description: |
          Types of API security, the current API secured with. It can be either OAuth2 or mutual SSL or both. If
          it is not set OAuth2 will be set as the security for the current API.
        items:
          type: string
      maxTps:
        $ref: '#/definitions/APIMaxTps'
      visibility:
        type: string
        description: The visibility level of the API. Accepts one of the following. PUBLIC, PRIVATE, RESTRICTED.
        enum:
          - PUBLIC
          - PRIVATE
          - RESTRICTED
        example: PUBLIC
        default: PUBLIC
        x-otherScopes:
          - apim:api_publish
      visibleRoles:
        type: array
        description: The user roles that are able to access the API in Store
        items:
          type: string
        example: []
        x-otherScopes:
          - apim:api_publish
      visibleTenants:
        type: array
        items:
          type: string
      endpointSecurity:
        $ref: '#/definitions/APIEndpointSecurity'
      gatewayEnvironments:
        description: |
          List of gateway environments the API is available
        type: array
        items:
          type: string
        example: ["Production and Sandbox"]
        x-otherScopes:
          - apim:api_publish
      labels:
        description: |
          Labels of micro-gateway environments attached to the API.
        type: array
        items:
          type: string
          example: ["Pizzashack, Petstore"]
      mediationPolicies:
        type: array
        items:
          $ref: '#/definitions/MediationPolicy'
        example: "\"mediationPolicies\":
          [
            {\"name\": \"json_to_xml_in_message\",\"type\": \"in\"},
            {\"name\": \"xml_to_json_out_message\",\"type\": \"out\"},
            {\"name\": \"json_fault\",\"type\": \"fault\"}
          ],"
      subscriptionAvailability:
        type: string
        description: The subscription availability. Accepts one of the following. current_tenant, all_tenants or specific_tenants.
        enum:
          - current_tenant
          - all_tenants
          - specific_tenants
        example: current_tenant
        default: all_tenants
        x-otherScopes:
          - apim:api_publish
      subscriptionAvailableTenants:
        type: array
        items:
          type: string
        example: ["tenant1", "tenant2"]
      additionalProperties:
        type: object
        additionalProperties:
          type: string
        description : Map of custom properties of API
        x-otherScopes:
          - apim:api_publish
      monetization:
        $ref: '#/definitions/APIMonetizationInfo'
      accessControl:
        type: string
        description: |
          Is the API is restricted to certain set of publishers or creators or is it visible to all the
          publishers and creators. If the accessControl restriction is none, this API can be modified by all the
          publishers and creators, if not it can only be viewable/modifiable by certain set of publishers and creators,
           based on the restriction.
        enum:
          - NONE
          - RESTRICTED
        default: NONE
      accessControlRoles:
        type: array
        description: The user roles that are able to view/modify as API publisher or creator.
        items:
          type: string
        example: [admin]
      businessInformation:
        allOf:
          - $ref: '#/definitions/APIBusinessInformation'
        x-otherScopes:
          - apim:api_publish
      corsConfiguration:
        $ref: '#/definitions/APICorsConfiguration'
      workflowStatus:
        type: string
        example: APPROVED
      createdTime:
        type: string
        example: 2017-02-20T13:57:16.229
      lastUpdatedTime:
        type: string
        example: 2017-02-20T13:57:16.229
      endpointConfig:
        type: object
        description: |
          Endpoint configuration of the API. This can be used to provide different types of endpoints including Simple REST Endpoints, Loadbalanced and Failover.

          `Simple REST Endpoint`
            {
              "endpoint_type": "http",
              "sandbox_endpoints":       {
                 "url": "https://localhost:9443/am/sample/pizzashack/v1/api/"
              },
              "production_endpoints":       {
                 "url": "https://localhost:9443/am/sample/pizzashack/v1/api/"
              }
            }

          `Loadbalanced Endpoint`

            {
              "endpoint_type": "load_balance",
              "algoCombo": "org.apache.synapse.endpoints.algorithms.RoundRobin",
              "sessionManagement": "",
              "sandbox_endpoints":       [
                          {
                    "url": "https://localhost:9443/am/sample/pizzashack/v1/api/1"
                 },
                          {
                    "endpoint_type": "http",
                    "template_not_supported": false,
                    "url": "https://localhost:9443/am/sample/pizzashack/v1/api/2"
                 }
              ],
              "production_endpoints":       [
                          {
                    "url": "https://localhost:9443/am/sample/pizzashack/v1/api/3"
                 },
                          {
                    "endpoint_type": "http",
                    "template_not_supported": false,
                    "url": "https://localhost:9443/am/sample/pizzashack/v1/api/4"
                 }
              ],
              "sessionTimeOut": "",
              "algoClassName": "org.apache.synapse.endpoints.algorithms.RoundRobin"
            }

          `Failover Endpoint`

            {
              "production_failovers":[
                 {
                    "endpoint_type":"http",
                    "template_not_supported":false,
                    "url":"https://localhost:9443/am/sample/pizzashack/v1/api/1"
                 }
              ],
              "endpoint_type":"failover",
              "sandbox_endpoints":{
                 "url":"https://localhost:9443/am/sample/pizzashack/v1/api/2"
              },
              "production_endpoints":{
                 "url":"https://localhost:9443/am/sample/pizzashack/v1/api/3"
              },
              "sandbox_failovers":[
                 {
                    "endpoint_type":"http",
                    "template_not_supported":false,
                    "url":"https://localhost:9443/am/sample/pizzashack/v1/api/4"
                 }
              ]
            }

          `Default Endpoint`

            {
              "endpoint_type":"default",
              "sandbox_endpoints":{
                 "url":"default"
              },
              "production_endpoints":{
                 "url":"default"
              }
            }

        example:
          {
            "endpoint_type": "http",
            "sandbox_endpoints":       {
              "url": "https://localhost:9443/am/sample/pizzashack/v1/api/"
            },
            "production_endpoints":       {
              "url": "https://localhost:9443/am/sample/pizzashack/v1/api/"
            }
          }
      endpointImplementationType:
        type: string
        example: INLINE
        enum:
          - INLINE
          - ENDPOINT
        default: ENDPOINT
      scopes:
        type: array
        items:
          $ref: '#/definitions/Scope'
      operations:
       type: array
       items:
         $ref: '#/definitions/APIOperations'
      threatProtectionPolicies:
        properties:
          list:
            type: array
            items:
              properties:
                policyId:
                  type: string
                priority:
                  type: integer

  #-----------------------------------------------------
  # The Audit Report resource
  #-----------------------------------------------------
  AuditReport:
    title: Resource for Audit Report
    properties:
      report:
        type: string
        description: |
          The API Security Audit Report
      grade:
        type: string
        description: |
          The overall grade of the Security Audit
        example: "27.95"
      numErrors:
        type: integer
        description: |
          The number of errors in the API Definition
        example: 20

  #-----------------------------------------------------
  # The API Product List resource
  #-----------------------------------------------------
  APIProductList:
    title: API Product List
    properties:
      count:
        type: integer
        description: |
          Number of API Products returned.
        example: 1
      list:
        type: array
        items:
          $ref: '#/definitions/APIProductInfo'
      pagination:
        $ref: '#/definitions/Pagination'

  #-----------------------------------------------------
  # The API Product Info resource
  #-----------------------------------------------------
  APIProductInfo:
    title: API Info object with basic API details.
    properties:
      id:
        type: string
        description: |
          UUID of the api product
        example: 01234567-0123-0123-0123-012345678901
      name:
        type: string
        description: Name of the API Product
        example: CalculatorAPIProduct
      context:
        type: string
        example: CalculatorAPI
      description:
        type: string
        description: A brief description about the API
        example: A calculator API Product that supports basic operations
      provider:
        description: |
          If the provider value is not given, the user invoking the API will be used as the provider.
        type: string
        example: admin
      thumbnailUri:
        type: string
        example: /api-products/01234567-0123-0123-0123-012345678901/thumbnail
      state:
        type: string
        description: |
          State of the API product. Only published api products are visible on the store
        enum:
          - CREATED
          - PUBLISHED
      securityScheme:
        type: array
        description: |
          Types of API security, the current API secured with. It can be either OAuth2 or mutual SSL or both. If
          it is not set OAuth2 will be set as the security for the current API.
        items:
          type: string

  #-----------------------------------------------------
  # The Detailed API Product resource
  #-----------------------------------------------------
  APIProduct:
    title: API Product object
    required:
      - name
    properties:
      id:
        type: string
        description: |
          UUID of the api product
        example: 01234567-0123-0123-0123-012345678901
      name:
        type: string
        description: Name of the API Product
        example: CalculatorAPIProduct
      context:
        type: string
        example: CalculatorAPI
      description:
        type: string
        description: A brief description about the API
        example: A calculator API Product that supports basic operations
      provider:
        description: |
          If the provider value is not given, the user invoking the API will be used as the provider.
        type: string
        example: admin
      thumbnailUri:
        type: string
        example: /api-products/01234567-0123-0123-0123-012345678901/thumbnail
      state:
        type: string
        description: |
          State of the API product. Only published api products are visible on the store
        enum:
          - CREATED
          - PUBLISHED
      visibility:
        type: string
        description: The visibility level of the API. Accepts one of the following. PUBLIC, PRIVATE, RESTRICTED.
        enum:
          - PUBLIC
          - PRIVATE
          - RESTRICTED
        example: PUBLIC
      visibleRoles:
        type: array
        description: The user roles that are able to access the API
        items:
          type: string
        example: []
      visibleTenants:
        type: array
        items:
          type: string
      accessControl:
        type: string
        description: |
          Defines whether the API Product is restricted to certain set of publishers or creators or is it visible to all the
          publishers and creators. If the accessControl restriction is none, this API Product can be modified by all the
          publishers and creators, if not it can only be viewable/modifiable by certain set of publishers and creators,
          based on the restriction.
        enum:
          - NONE
          - RESTRICTED
      accessControlRoles:
        type: array
        description: The user roles that are able to view/modify as API Product publisher or creator.
        items:
          type: string
        example: [admin]
      gatewayEnvironments:
        description: |
          List of gateway environments the API Product is available
        type: array
        items:
          type: string
        example: ["Production and Sandbox"]
      apiType:
        type: string
        description: The api type to be used. Accepted values are API, API PRODUCT
        example: APIProduct
      transport:
        description: |
          Supported transports for the API (http and/or https).
        type: array
        items:
          type: string
        example: ["http","https"]
      tags:
        type: array
        items:
          type: string
        example: ["substract","add"]
      policies:
        type: array
        items:
          type: string
        example: ["Unlimited"]
      apiThrottlingPolicy:
         description: The API level throttling policy selected for the particular API Product
         type: string
         example: "Unlimited"
      authorizationHeader:
        type: string
        description: |
          Name of the Authorization header used for invoking the API. If it is not set, Authorization header name specified
          in tenant or system level will be used.
      securityScheme:
        type: array
        description: |
          Types of API security, the current API secured with. It can be either OAuth2 or mutual SSL or both. If
          it is not set OAuth2 will be set as the security for the current API.
        items:
          type: string
      subscriptionAvailability:
        type: string
        description: The subscription availability. Accepts one of the following. current_tenant, all_tenants or specific_tenants.
        enum:
          - current_tenant
          - all_tenants
          - specific_tenants
        example: current_tenant
      subscriptionAvailableTenants:
        type: array
        items:
          type: string
        example: ["tenant1", "tenant2"]
        x-otherScopes:
          - apim:api_publish
      additionalProperties:
        type: object
        additionalProperties:
          type: string
        description : Map of custom properties of API
      businessInformation:
        $ref: '#/definitions/APIProductBusinessInformation'
      corsConfiguration:
        $ref: '#/definitions/APICorsConfiguration'
      createdTime:
        type: string
        example: 2017-02-20T13:57:16.229
      lastUpdatedTime:
        type: string
        example: 2017-02-20T13:57:16.229
      apis:
        description: |
          APIs and resources in the API Product.
        type: array
        items:
          $ref: '#/definitions/ProductAPI'
      scopes:
        type: array
        items:
          $ref: '#/definitions/Scope'
  #-----------------------------------------------------
  # The API and its resources in a API Product resource
  #-----------------------------------------------------
  ProductAPI:
    title: ProductAPI
    required:
      - apiId
    properties:
      name:
        type: string
        example: CalculatorAPI
      apiId:
        type: string
        example: 01234567-0123-0123-0123-012345678901
      operations:
        type: array
        items:
          $ref: '#/definitions/APIOperations'

  #-----------------------------------------------------
  # The Resource Path resource
  #-----------------------------------------------------
  ResourcePath:
    title: ResourcePath
    required:
      - id
    properties:
      id:
        type: integer
        example: 1
      resourcePath:
        type: string
        example: /menu
      httpVerb:
       type: string
       example: GET

  #-----------------------------------------------------
  # The Resource Path List resource
  #-----------------------------------------------------
  ResourcePathList:
    title: ResourcePath List
    properties:
      count:
        type: integer
        description: |
          Number of API Resource Paths returned.
        example: 1
      list:
        type: array
        items:
          $ref: '#/definitions/ResourcePath'
      pagination:
        $ref: '#/definitions/Pagination'

  #-----------------------------------------------------
  # API Business Information resource
  #-----------------------------------------------------
  APIProductBusinessInformation:
    properties:
      businessOwner:
        type: string
        example: businessowner
      businessOwnerEmail:
        type: string
        example: businessowner@wso2.com
      technicalOwner:
        type: string
        example: technicalowner
      technicalOwnerEmail:
        type: string
        example: technicalowner@wso2.com

#-----------------------------------------------------
# The Application resource
#-----------------------------------------------------
  Application:
    title: Application
    required:
      - name
      - throttlingTier
    properties:
      applicationId:
        type: string
        example: 01234567-0123-0123-0123-012345678901
      name:
        type: string
        example: CalculatorApp
      subscriber:
        type: string
        example: admin
      throttlingTier:
        type: string
        example: Unlimited
      description:
        type: string
        example: Sample calculator application
      groupId:
        type: string
        example: ""
#-----------------------------------------------------
# The Application Info resource
#-----------------------------------------------------
  ApplicationInfo:
    title: Application info object with basic application details
    properties:
      applicationId:
        type: string
        example: 01234567-0123-0123-0123-012345678901
      name:
        type: string
        example: CalculatorApp
      subscriber:
        type: string
        example: admin
      description:
        type: string
        example: Sample calculator application
      subscriptionCount:
        type: integer

#-----------------------------------------------------
# The Document List resource
#-----------------------------------------------------
  DocumentList:
    title: Document List
    properties:
      count:
        type: integer
        description: |
          Number of Documents returned.
        example: 1
      list:
        type: array
        items:
          $ref: '#/definitions/Document'
      pagination:
        $ref: '#/definitions/Pagination'
        # example:
        #   next: "/apis/01234567-0123-0123-0123-012345678901/documents?limit=1&offset=2"
        #   previous: "/apis/01234567-0123-0123-0123-012345678901/documents?limit=1&offset=0"

#-----------------------------------------------------
# The Document resource
#-----------------------------------------------------
  Document:
    title: Document
    required:
      - name
      - type
      - sourceType
      - visibility
    properties:
      documentId:
        type: string
        example: 01234567-0123-0123-0123-012345678901
      name:
        type: string
        example: CalculatorDoc
      type:
        type: string
        enum:
          - HOWTO
          - SAMPLES
          - PUBLIC_FORUM
          - SUPPORT_FORUM
          - API_MESSAGE_FORMAT
          - SWAGGER_DOC
          - OTHER
        example: HOWTO
      summary:
        type: string
        example: "Summary of Calculator Documentation"
      sourceType:
        type: string
        enum:
          - INLINE
          - MARKDOWN
          - URL
          - FILE
        example: INLINE
      sourceUrl:
        type: string
        example: ""
      fileName:
        type: string
        example: ""
      inlineContent:
        type: string
        example: "This is doc content. This can have many lines."
      otherTypeName:
        type: string
        example: ""
      visibility:
        type: string
        enum:
          - OWNER_ONLY
          - PRIVATE
          - API_LEVEL
        example: API_LEVEL
      createdTime:
        type: string
        example: 2017-02-20T13:57:16.229
      createdBy:
        type: string
      lastUpdatedTime:
        type: string
        example: 2017-02-20T13:57:16.229
      lastUpdatedBy:
        type: string

  #-----------------------------------------------------
  # The GraphQL Schema resource
  #-----------------------------------------------------
  GraphQLSchema:
    title: GraphQL Schema
    required:
    - name
    properties:
      name:
        type: string
        example: "admin--HackerNewsAPI.graphql"
      schemaDefinition:
        type: string


  #-----------------------------------------------------
  # The Mediation List resource
  #-----------------------------------------------------
  MediationList:
    title: Mediation List
    properties:
      count:
        type: integer
        description: |
          Number of mediation sequences returned.
        example: 1
      list:
        type: array
        items:
          $ref: '#/definitions/MediationInfo'
      pagination:
        $ref: '#/definitions/Pagination'

  #-----------------------------------------------------
  # The MediationInfo resource
  #-----------------------------------------------------
  MediationInfo:
    title: MediationInfo
    required:
      - name
      - type
      - id
    properties:
      name:
        type: string
        example: json_fault.xml
      id:
        type: string
        example: 01234567-0123-0123-0123-012345678901
      type:
        type: string
        enum:
          - in
          - out
          - fault
        example: in

  #-----------------------------------------------------
  # The Mediation resource
  #-----------------------------------------------------
  Mediation:
    title: Mediation
    required:
    - name
    - type
    properties:
      id:
        type: string
        example: 01234567-0123-0123-0123-012345678901
      name:
        type: string
        example: json_fault.xml
      type:
        type: string
        enum:
        - in
        - out
        - fault
        example: in

#-----------------------------------------------------
# The Tier List resource
#-----------------------------------------------------
  ThrottlingPolicyList:
    title: Throttling policy list
    properties:
      count:
        type: integer
        description: |
          Number of Tiers returned.
        example: 1
      list:
        type: array
        items:
          $ref: '#/definitions/ThrottlingPolicy'
      pagination:
        $ref: '#/definitions/Pagination'
        # example:
        #   next: "/throttling-policies/subscription?limit=1&offset=2"
        #   previous: "/throttling-policies/subscription?limit=1&offset=0"

#-----------------------------------------------------
# The Tier resource
#-----------------------------------------------------
  ThrottlingPolicy:
    title: Tier
    required:
      - name
      - tierPlan
      - requestCount
      - unitTime
      - stopOnQuotaReach
    properties:
      name:
        type: string
        example: Platinum
      description:
        type: string
        example: "Allows 50 request(s) per minute."
      policyLevel:
        type: string
        enum:
          - subscription
          - api
        example: api
      displayName:
        type: string
        example: Platinum
      attributes:
        description: |
          Custom attributes added to the policy policy
        type: object
        additionalProperties:
          type: string
        example: {}
      requestCount:
        description: |
          Maximum number of requests which can be sent within a provided unit time
        type: integer
        format: int64
        example: 50
      unitTime:
        type: integer
        format: int64
        example: 60000
      timeUnit:
        type: string
        example: "min"
      tierPlan:
        description: |
          This attribute declares whether this policy is available under commercial or free
        type: string
        enum:
          - FREE
          - COMMERCIAL
        example: FREE
      stopOnQuotaReach:
        description: |
          By making this attribute to false, you are capabale of sending requests
          even if the request count exceeded within a unit time
        type: boolean
        example: true
      monetizationProperties:
        description:
          Properties of a tier plan which are related to monetization
        type: object
        additionalProperties:
          type: string
        example: {}
#-----------------------------------------------------
# The Subscription List resource
#-----------------------------------------------------
  SubscriptionList:
    title: Subscription List
    properties:
      count:
        type: integer
        description: |
          Number of Subscriptions returned.
        example: 1
      list:
        type: array
        items:
          $ref: '#/definitions/Subscription'
      pagination:
        $ref: '#/definitions/Pagination'
        # example:
        #   next: "/subscriptions?limit=1&offset=2&apiId=01234567-0123-0123-0123-012345678901"
        #   previous: "/subscriptions?limit=1&offset=0&apiId=01234567-0123-0123-0123-012345678901"

#-----------------------------------------------------
# The Subscription resource
#-----------------------------------------------------
  Subscription:
    title: Subscription
    required:
      - subscriptionId
      - applicationInfo
      - throttlingPolicy
      - subscriptionStatus
    properties:
      subscriptionId:
        type: string
        example: 01234567-0123-0123-0123-012345678901
      applicationInfo:
        $ref: '#/definitions/ApplicationInfo'
      throttlingPolicy:
        type: string
        example: Unlimited
      subscriptionStatus:
        type: string
        enum:
          - BLOCKED
          - PROD_ONLY_BLOCKED
          - UNBLOCKED
          - ON_HOLD
          - REJECTED
        example: BLOCKED

  #-----------------------------------------------------
  # The API monetization usage resource
  #-----------------------------------------------------
  APIMonetizationUsage:
    title: API monetization usage object
    properties:
      properties:
        type: object
        description: Map of custom properties related to monetization usage
        additionalProperties:
          type: string

  #-----------------------------------------------------
  # The API revenue resource
  #-----------------------------------------------------
  APIRevenue:
    title: API revenue data object
    properties:
      properties:
        type: object
        description: Map of custom properties related to API revenue
        additionalProperties:
          type: string

#-----------------------------------------------------
# The Mediation Policy resource
#-----------------------------------------------------
  MediationPolicy:
    title: Mediation Policy
    required:
      - name
    properties:
      id:
        type: string
        example: 69ea3fa6-55c6-472e-896d-e449dd34a824
      name:
        type: string
        example: log_in_message
      type:
        type: string
        example: in
      shared:
        type: boolean
        example: true

#-----------------------------------------------------
# The Error resource
#-----------------------------------------------------
  Error:
    title: Error object returned with 4XX HTTP Status
    required:
      - code
      - message
    properties:
      code:
        type: integer
        format: int64
      message:
        type: string
        description: Error message.
      description:
        type: string
        description: |
          A detail description about the error message.
      moreInfo:
        type: string
        description: |
          Preferably an url with more details about the error.
      error:
        type: array
        description: |
          If there are more than one error list them out.
          For example, list out validation errors by each field.
        items:
          $ref: '#/definitions/ErrorListItem'

#-----------------------------------------------------
# The Error List Item resource
#-----------------------------------------------------
  ErrorListItem:
    title: Description of individual errors that may have occurred during a request.
    required:
      - code
      - message
    properties:
      code:
        type: string
      message:
        type: string
        description: |
          Description about individual errors occurred
      description:
        type: string
        description: |
          A detail description about the error message.

  #-----------------------------------------------------
  # The Environment resource
  #-----------------------------------------------------
  Environment:
    title: Environment
    required:
      - name
      - type
      - serverUrl
      - endpoints
      - showInApiConsole
    properties:
      name:
        type: string
        example: Production and Sandbox
      type:
        type: string
        example: hybrid
      serverUrl:
        type: string
        example: "https://localhost:9443/services/"
      showInApiConsole:
        type: boolean
        example: true
      endpoints:
        $ref: '#/definitions/EnvironmentEndpoints'

  #-----------------------------------------------------
  # The Environment List resource
  #-----------------------------------------------------
  EnvironmentList:
    title: Environment List
    properties:
      count:
        type: integer
        description: |
          Number of Environments returned.
        example: 1
      list:
        type: array
        items:
          $ref: '#/definitions/Environment'


  #-----------------------------------------------------
  # The Environment Endpoint resource
  #-----------------------------------------------------
  EnvironmentEndpoints :
    title: Environment Endpoints
    properties:
      http:
        type: string
        description: HTTP environment URL
        example: "http://localhost:8280"
      https:
        type: string
        description: HTTPS environment URL
        example: "https://localhost:8243"

#-----------------------------------------------------
# The File Information resource
#-----------------------------------------------------
  FileInfo :
    title: File Information including meta data
    properties:
      relativePath:
        type: string
        description: relative location of the file (excluding the base context and host of the Publisher API)
        example: "apis/01234567-0123-0123-0123-012345678901/thumbnail"
      mediaType:
        type: string
        description: media-type of the file
        example: "image/jpeg"


  #-----------------------------------------------------
  # API maxTPs resource
  #-----------------------------------------------------
  APIMaxTps:
    properties:
      production:
        type: integer
        format: int64
        example: 1000
      sandbox:
        type: integer
        format: int64
        example: 1000

  #-----------------------------------------------------
  # API Endpoint Security resource
  #-----------------------------------------------------
  APIEndpointSecurity:
    properties:
      type:
        type: string
        example: basic
        description: Accepts one of the following, basic or digest.
        enum:
          - basic
          - digest
      username:
        type: string
        example: admin
      password:
        type: string
        example: password

  #-----------------------------------------------------
  # API Business Information resource
  #-----------------------------------------------------
  APIBusinessInformation:
    properties:
      businessOwner:
        type: string
        example: businessowner
      businessOwnerEmail:
        type: string
        example: businessowner@wso2.com
      technicalOwner:
        type: string
        example: technicalowner
      technicalOwnerEmail:
        type: string
        example: technicalowner@wso2.com

  #-----------------------------------------------------
  # API CORS configuration resource
  #-----------------------------------------------------
  APICorsConfiguration:
    description: |
      CORS configuration for the API
    properties:
      corsConfigurationEnabled:
        type: boolean
        default: false
      accessControlAllowOrigins:
        type: array
        items:
          type: string
      accessControlAllowCredentials:
        type: boolean
        default: false
      accessControlAllowHeaders:
        type: array
        items:
          type: string
      accessControlAllowMethods:
        type: array
        items:
          type: string
#-----------------------------------------------------
# The Environment Endpoint resource
#-----------------------------------------------------
  Endpoint :
    title: Endpoints
    properties:
      id:
        type: string
        description: |
          UUID of the Endpoint entry
        example: 01234567-0123-0123-0123-012345678901
      name:
        type: string
        description: |
          name of the Endpoint entry
        example: "Endpoint 1"
      endpointConfig:
        properties:
          endpointType:
            type: string
            enum:
            - SINGLE
            - LOAD_BALANCED
            - FAIL_OVER
            example: "FAIL_OVER"
          list:
            type: array
            items:
               $ref: '#/definitions/EndpointConfig'
      endpointSecurity:
        properties:
          enabled:
            type: boolean
            example: false
          type:
            type: string
            example: basic
          username:
            type: string
            example: basic
          password:
            type: string
            example: basic
      maxTps:
        type: integer
        format: int64
        description: Endpoint max tps
        example: 1000
      type:
        type: string
        example: "http"

  #-----------------------------------------------------
  # The Endpoint Configuration resource
  #-----------------------------------------------------
  EndpointConfig :
    title: Endpoint Configuration
    properties:
      url:
        type: string
        description: |
          Service url of the endpoint
        example: "http://localhost:8280"
      timeout:
        type: string
        description: |
          Time out of the endpoint
        example: "1000"
      attributes:
        type: array
        items:
          properties:
            name:
              type: string
              example: "Suspension time"
            value:
              type: string
              example: "2s"

#-----------------------------------------------------
# The Environment List resource
#-----------------------------------------------------
  EndpointList:
    title: Endpoint List
    properties:
      count:
        type: integer
        description: |
          Number of Endpoints returned.
        example: 1
      list:
        type: array
        items:
          $ref: '#/definitions/Endpoint'

#-----------------------------------------------------
# The Environment Endpoint resource
#-----------------------------------------------------
  Scope :
    title: Scope
    properties:
      name:
        type: string
        description: |
          name of Scope
        example: apim:api_view
      description:
        type: string
        description: |
          description of Scope
        example: 'This Scope can used to view Apis'
      bindings:
        properties:
          type:
            type: string
            description: |
              Type of binding role / permission
          values:
            type: array
            items:
              type: string

  APIOperations :
    title: Operation
    properties:
      id:
        type: string
        example: "postapiresource"
      target:
        type: string
      verb:
        type: string
      authType:
        type: string
        default: "Any"
      throttlingPolicy:
        type: string
        example: "Unlimited"
      scopes:
        type: array
        items:
          type: string

#-----------------------------------------------------
# The Scope List resource
#-----------------------------------------------------
  ScopeList:
    title: Scope List
    properties:
      count:
        type: integer
        description: |
          Number of Scopes returned.
        example: 1
      list:
        type: array
        items:
          properties:
            name:
              type: string
              example: "apim:api_view"
            description:
              type: string
              example: "Scope for Api view"

#-----------------------------------------------------
# The External-Store resource
#-----------------------------------------------------
  ExternalStore:
    title: External Store
    properties:
      id:
        type: string
        description: |
          The external store identifier, which is a unique value.
        example: Store123#
      displayName:
        type: string
        description: |
          The name of the external API Store that is displayed in the Publisher UI.
        example: UKStore
      type:
        type: string
        description: |
          The type of the Store. This can be a WSO2-specific API Store or an external one.
        example: wso2
      endpoint:
        type: string
        description: |
          The endpoint URL of the external store
        example: http://localhost:9764/store

#-----------------------------------------------------
# The API-External-Store resource
#-----------------------------------------------------
  APIExternalStore:
    title: API External Store
    properties:
      id:
        type: string
        description: |
          The external store identifier, which is a unique value.
        example: Store123#
      lastUpdatedTime:
        description: |
          The recent timestamp which a given API is updated in the external store.
        type: string
        example: 2019-09-09T13:57:16.229

#-----------------------------------------------------
# The API-External-Store List resource
#-----------------------------------------------------
  APIExternalStoreList:
    title: API External Store List
    properties:
      count:
        type: integer
        description: |
          Number of external stores returned.
        example: 1
      list:
        type: array
        items:
          $ref: '#/definitions/APIExternalStore'

#-----------------------------------------------------
# The External-Store List resource
#-----------------------------------------------------
  ExternalStoreList:
    title: External Store List
    properties:
      count:
        type: integer
        description: |
          Number of external stores returned.
        example: 1
      list:
        type: array
        items:
          $ref: '#/definitions/ExternalStore'

  #-----------------------------------------------------
  # Certificates list resource
  #-----------------------------------------------------
  Certificates:
    title: Certificates
    description: Representation of a list of certificates
    properties:
      count:
        type: integer
        example: 1
      certificates:
        type: array
        items:
          $ref: '#/definitions/CertMetadata'
      pagination:
        $ref: '#/definitions/Pagination'
        # example:
        #   next: "/endpoint-certificates?limit=1&offset=2"
        #   previous: "/endpoint-certificates?limit=1&offset=0"

  #-----------------------------------------------------
  # Certificate metadata resource
  #-----------------------------------------------------
  CertMetadata:
    title: Certificate
    description: Representation of the details of a certificate
    properties:
      alias:
        type: string
        example: wso2carbon
      endpoint:
        type: string
        example: www.abc.com

  #-----------------------------------------------------
  # Certificates information resource
  #-----------------------------------------------------
  CertificateInfo:
    title: Certificate information
    properties:
      status:
        type: string
        example: Active
      validity:
        $ref: '#/definitions/CertificateValidity'
      version:
        type: string
        example: V3
      subject:
        type: string
        example: CN=wso2.com, OU=wso2, O=wso2, L=Colombo, ST=Western, C=LK

  #-----------------------------------------------------
  # Certificate validity period resource
  #-----------------------------------------------------
  CertificateValidity:
    title: Certificate Valid period
    properties:
      from:
        type: string
        example: 12-12-2017
      to:
        type: string
        example: 01-01-2019

  #-----------------------------------------------------
  # Client Certificates list resource
  #-----------------------------------------------------
  ClientCertificates:
    title: Client Certificates
    description: Representation of a list of client certificates
    properties:
      count:
        type: integer
        example: 1
      certificates:
        type: array
        items:
          $ref: '#/definitions/ClientCertMetadata'
      pagination:
        $ref: '#/definitions/Pagination'
        # example:
        #   next: "/client-certificates?limit=1&offset=2"
        #   previous: "/client-certificates?limit=1&offset=0"

  #-----------------------------------------------------
  # Certificate metadata resource
  #-----------------------------------------------------
  ClientCertMetadata:
    title: Client certificate meta data
    description: Meta data of certificate
    properties:
      alias:
        type: string
        example: wso2carbon
      apiId:
        type: string
        example: 64eca60b-2e55-4c38-8603-e9e6bad7d809
      tier:
        type: string
        example: Gold

#-----------------------------------------------------
# The Label resource
#-----------------------------------------------------
  Label:
    title: Label
    required:
      - name
    properties:
      name:
        type: string
      description:
        type: string
      access_urls:
        type: array
        items:
          type: string

#-----------------------------------------------------
# The Label List resource
#-----------------------------------------------------
  LabelList:
    title: Label List
    properties:
      count:
        type: integer
        description: |
          Number of Labels returned.
      list:
        type: array
        items:
          $ref: '#/definitions/Label'
      pagination:
        $ref: '#/definitions/Pagination'

#-----------------------------------------------------
# The Lifecycle state resource
#-----------------------------------------------------
  LifecycleState:
    title:  Lifecycle State
    properties:
      state:
        type: string
        example: "Created"
      checkItems:
        type: array
        items:
          properties:
            name:
              type: string
              example: "Deprecate old versions after publish the API"
            value:
              type: boolean
              example: false
            requiredStates:
              type: array
              items:
                  type: string
      availableTransitions:
        type: array
        items:
          properties:
            event:
              type: string
              example: "Promote"
            targetState:
              type: string
              example: "Created"

#-----------------------------------------------------
# The Lifecycle history resource
#-----------------------------------------------------

  LifecycleHistory:
    title: Lifecycle history item list
    properties:
      count:
        type: integer
        example: 1
      list:
        type: array
        items:
          $ref: '#/definitions/LifecycleHistoryItem'

#-----------------------------------------------------
# The Lifecycle history item resource
#-----------------------------------------------------

  LifecycleHistoryItem:
    title: Lifecycle history item
    properties:
      previousState:
        type: string
        example: "Created"
      postState:
        type: string
        example: "Published"
      user:
        type: string
        example: "admin"
      updatedTime:
        type: string
        format: dateTime
        example: "2019-02-31T23:59:60Z"


#-----------------------------------------------------
# The workflow executor's response resource
#-----------------------------------------------------
  WorkflowResponse:
    title: workflow Response
    required:
      - workflowStatus
    properties:
      workflowStatus:
        description: |
          This attribute declares whether this workflow task is approved or rejected.
        type: string
        enum:
          - CREATED
          - APPROVED
          - REJECTED
          - REGISTERED
        example: APPROVED
      jsonPayload:
        description: |
          Attributes that returned after the workflow execution
        type: string
      lifecycleState:
        $ref: '#/definitions/LifecycleState'

#-----------------------------------------------------
# The OpenAPI Definition Validation Response
#-----------------------------------------------------
  OpenAPIDefinitionValidationResponse:
    title: OpenAPI Definition Validation Response
    required:
      - isValid
    properties:
      isValid:
        description: |
          This attribute declares whether this definition is valid or not.
        type: boolean
        example: true
      content:
        description: |
          OpenAPI definition content.
        type: string
      info:
        description: |
          API definition information
        properties:
          name:
            type: string
            example: "PetStore"
          version:
            type: string
            example: "1.0.0"
          context:
            type: string
            example: "/petstore"
          description:
            type: string
            example: "A sample API that uses a petstore as an example to demonstrate swagger-2.0 specification"
          openAPIVersion:
            type: string
            example: "3.0.0"
      errors:
        type: array
        description: |
          If there are more than one error list them out.
          For example, list out validation errors by each field.
        items:
          $ref: '#/definitions/ErrorListItem'

#-----------------------------------------------------
# The WSDL Definition Validation Response
#-----------------------------------------------------
  WSDLValidationResponse:
    title: WSDL Definition Validation Response
    required:
      - isValid
    properties:
      isValid:
        description: |
          This attribute declares whether this definition is valid or not.
        type: boolean
        example: true
      errors:
        type: array
        description: |
          If there are more than one error list them out.
          For example, list out validation errors by each field.
        items:
          $ref: '#/definitions/ErrorListItem'
      wsdlInfo:
        description:
          Summary of the WSDL including the basic information
        properties:
          version:
            description: |
              WSDL version
            type: string
            example: "1.1"
          endpoints:
            description: |
              A list of endpoints the service exposes
            type: array
            items:
              properties:
                name:
                  type: string
                  description: "Name of the endpoint"
                  example: "StockQuoteSoap"
                location:
                  type: string
                  description: "Endpoint URL"
                  example: "http://www.webservicex.net/stockquote.asmx"

  GraphQLValidationResponse:
    title: GraphQL API definition validation Response
    required:
    - isValid
    - errorMessage
    properties:
      isValid:
        description: |
          This attribute declares whether this definition is valid or not.
        type: boolean
        example: true
      errorMessage:
        description: |
          This attribute declares the validation error message
        type: string
      graphQLInfo:
        description:
          Summary of the GraphQL including the basic information
        properties:
          operations:
            type: array
            items:
              $ref: '#/definitions/APIOperations'
          graphQLSchema:
            $ref: '#/definitions/GraphQLSchema'

#-----------------------------------------------------
# The Threat Protection Policy List Resource
#-----------------------------------------------------
  ThreatProtectionPolicyList:
    title: "Threat Protection Policy List"
    properties:
      list:
        type: array
        items:
          $ref: '#/definitions/ThreatProtectionPolicy'

#-----------------------------------------------------
# The Threat Protection Policy resource
#-----------------------------------------------------
  ThreatProtectionPolicy:
    title: "Threat Protection Policy Schema"
    required:
      - name
      - type
      - policy
    properties:
      uuid:
        type: string
        description: Policy ID
      name:
        type: string
        description: Name of the policy
      type:
        type: string
        description: Type of the policy
      policy:
        type: string
        description: policy as a json string

#-----------------------------------------------------
# The Result List resource
#-----------------------------------------------------
  SearchResultList:
    title: Unified Search Result List
    properties:
      count:
        type: integer
        description: |
          Number of results returned.
        example: 1
      list:
        type: array
        items:
          $ref: '#/definitions/SearchResult'
      pagination:
        $ref: '#/definitions/Pagination'

  SearchResult:
    title: Search Result
    required:
      - "name"
    discriminator: "name"
    properties:
      id:
        type: string
        example: 01234567-0123-0123-0123-012345678901
      name:
        type: string
        example: TestAPI
      type:
        type: string
        enum:
          - DOC
          - API
          - APIProduct
        example: API
      transportType:
        type: string
        description: Accepted values are HTTP, WS, SOAPTOREST, GRAPHQL

  APISearchResult:
    title: API Result
    allOf:
      - $ref: '#/definitions/SearchResult'
      - properties:
          description:
            type: string
            description: A brief description about the API
            example: A calculator API that supports basic operations
          context:
            type: string
            description: A string that represents the context of the user's request
            example: CalculatorAPI
          version:
            type: string
            description: The version of the API
            example: 1.0.0
          provider:
            description: |
              If the provider value is not given, the user invoking the API will be used as the provider.
            type: string
            example: admin
          status:
            type: string
            description: This describes in which status of the lifecycle the API is
            example: CREATED
          thumbnailUri:
            type: string
            example: /apis/01234567-0123-0123-0123-012345678901/thumbnail

  APIProductSearchResult:
    title: API Result
    allOf:
    - $ref: '#/definitions/SearchResult'
    - properties:
        description:
          type: string
          description: A brief description about the API
          example: A calculator API that supports basic operations
        context:
          type: string
          description: A string that represents the context of the user's request
          example: CalculatorAPI
        provider:
          description: |
            If the provider value is not given, the user invoking the API will be used as the provider.
          type: string
          example: admin
        status:
          type: string
          description: This describes in which status of the lifecycle the APIPRODUCT is
          example: PUBLISHED
        thumbnailUri:
          type: string
          example: /apis/01234567-0123-0123-0123-012345678901/thumbnail



  #-----------------------------------------------------
  # The API monetization resource
  #-----------------------------------------------------
  APIMonetizationInfo:
    title: API monetization object
    required:
      - enabled
    properties:
      enabled:
        type: boolean
        description: Flag to indicate the monetization status
        example: true
      properties:
        type: object
        description: Map of custom properties related to monetization
        additionalProperties:
          type: string

  DocumentSearchResult:
    title: Document Result
    allOf:
      - $ref: '#/definitions/SearchResult'
      - properties:
          docType:
            type: string
            enum:
              - HOWTO
              - SAMPLES
              - PUBLIC_FORUM
              - SUPPORT_FORUM
              - API_MESSAGE_FORMAT
              - SWAGGER_DOC
              - OTHER
            example: HOWTO
          summary:
            type: string
            example: "Summary of Calculator Documentation"
          sourceType:
            type: string
            enum:
              - INLINE
              - URL
              - FILE
            example: INLINE
          sourceUrl:
            type: string
            example: ""
          otherTypeName:
            type: string
            example: ""
          visibility:
            type: string
            enum:
              - OWNER_ONLY
              - PRIVATE
              - API_LEVEL
            example: API_LEVEL
          apiName:
            type: string
            description: The name of the associated API
            example: TestAPI
          apiVersion:
            type: string
            description: The version of the associated API
            example: 1.0.0
          apiProvider:
            type: string
            example: admin
          apiUUID:
              type: string
          associatedType:
              type: string
  #-----------------------------------------------------
  # The Resource policy List resource
  #-----------------------------------------------------
  ResourcePolicyList:
    title: Resource policy List
    properties:
      list:
        type: array
        items:
          $ref: '#/definitions/ResourcePolicyInfo'
      count:
        type: integer
        description: |
          Number of policy resources returned.
        example: 1

  #-----------------------------------------------------
  # The Resource Policy Info resource
  #-----------------------------------------------------
  ResourcePolicyInfo:
    title: Resource policy Info object with conversion policy resource details.
    properties:
      id:
        type: string
        description: |
          UUID of the resource policy registry artifact
        example: 01234567-0123-0123-0123-012345678901
      httpVerb:
        type: string
        description: HTTP verb used for the resource path
        example: get
      resourcePath:
        type: string
        description: A string that represents the resource path of the api for the related resource policy
        example: CalculatorAPI
      content:
        type: string
        description: The resource policy content
        example: "<header description=\"SOAPAction\" name=\"SOAPAction\" scope=\"transport\" value=\"http://ws.cdyne.com/PhoneVerify/query/CheckPhoneNumber\"/>"

  #-----------------------------------------------------
  # The settings resource
  #-----------------------------------------------------
  Settings:
    title: SettingsDTO
    properties:
      environment:
        type: array
        items:
          $ref: '#/definitions/Environment'
      scopes:
        type: array
        items:
          type: string
      monetizationAttributes:
        type: array
        items:
          $ref: '#/definitions/MonetizationAttribute'
      securityAuditProperties:
        type: object
        items:
          type: string
      externalStoresEnabled:
        type: boolean
        description: |
          Is External Stores configuration enabled
        example: true

  #-----------------------------------------------------
  # The SecurityAuditAttribute resource
  #-----------------------------------------------------
  SecurityAuditAttribute:
    title: SecurityAuditAttributeDTO
    properties:
      apiToken:
        type: string
        example: b1267ytf-b7gc-4aee-924d-ece81241efec
      collectionId:
        type: string
        example: 456ef957-5a79-449f-83y3-9027945d3c60

#-----------------------------------------------------
# The pagination resource
#-----------------------------------------------------
  Pagination:
    title: Pagination
    properties:
      offset:
        type: integer
        example: 0
      limit:
        type: integer
        example: 1
      total:
        type: integer
        example: 10
      next:
        type: string
        description: |
          Link to the next subset of resources qualified.
          Empty if no more resources are to be returned.
      previous:
        type: string
        description: |
          Link to the previous subset of resources qualified.
          Empty if current subset is the first subset returned.
  MonetizationAttribute:
    title: Monetization attribute object
    properties:
      required:
        type: boolean
        description: |
          Is attribute required
        example: true
      name:
        type: string
        description: |
          Name of the attribute
      displayName:
        type: string
        description: |
          Display name of the attribute
      description:
        type: string
        description: |
          Description of the attribute
      hidden:
        type: boolean
        description: |
          Is attribute hidden
      default:
        type: string
        description: |
          Default value of the attribute

  #-----------------------------------------------------
  # The Tenant resource
  #-----------------------------------------------------
  Tenant :
    title: Tenant
    properties:
      domain:
        type: string
        description: tenant domain
        example: "wso2.com"
      status:
        type: string
        description: current status of the tenant active/inactive
        example: "active"
 #-----------------------------------------------------
 # The Tenant List resource
 #-----------------------------------------------------
  TenantList :
    title: Tenant list
    properties:
      count:
        type: integer
        description: |
          Number of tenants returned.
        example: 1
      list:
        type: array
        items:
          $ref: '#/definitions/Tenant'
      pagination:
        $ref: '#/definitions/Pagination'
  #----------------------------------------------
  # The Alert list resource.
  #----------------------------------------------
  AlertTypesList:
    title: Alert Types List
    properties:
      count:
        type: integer
        description: The number of alerts
        example: 3
      alerts:
        type: array
        items:
          $ref: '#/definitions/AlertType'

  #----------------------------------------------
  # The AlertType resource.
  #----------------------------------------------
  AlertType:
    title: Alert Type
    properties:
      id:
        type: integer
        description: The alert Id
        example: 1
      name:
        type: string
        description: The name of the alert.
        example: "AbnormalRequestTime"
      requireConfiguration:
        type: boolean
        description: Whether the alert type require additional configurations.
        example: true

  #----------------------------------------------
  # The Alert resource.
  #----------------------------------------------
  Alert:
    title: Alert
    properties:
      id:
        type: integer
        description: The alert Id
        example: 1
      name:
        type: string
        description: The name of the alert.
        example: "AbnormalRequestsPerMin"
      configuration:
        type: array
        items:
          $ref: '#/definitions/AlertConfig'

  #-----------------------------------------------
  # The Alert Info resource definition.
  #-----------------------------------------------
  AlertsInfo:
    title: Alerts Info
    properties:
      alerts:
        type: array
        items:
          $ref: '#/definitions/Alert'
      emailList:
        type: array
        items:
          type: string

  #-----------------------------------------------
  # The Alert Info Response resource definition.
  #-----------------------------------------------
  AlertsInfoResponse:
    title: Alerts Info Response
    properties:
      alerts:
        type: array
        items:
          $ref: '#/definitions/Alert'
      emailList:
        type: array
        items:
          type: string
      failedConfigurations:
        type: array
        items:
          $ref: '#/definitions/AlertConfig'

  #-----------------------------------------------
  # The Alert Config List resource definition.
  #-----------------------------------------------
  AlertConfigList:
    title: Alert Configuration List
    properties:
      count:
        type: integer
        example: 1
      list:
        type: array
        items:
          $ref: '#/definitions/AlertConfig'

  #-----------------------------------------------
  # The Alert Config resource definition.
  #-----------------------------------------------
  AlertConfig:
    title: Alert Configuration
    properties:
      configurationId:
        type: string
        description: The alert config subscription id.
        example: UGl6emFTaGFja0FQSSsxLjAuMCtEZWZhdWx0QXBwbGljYXRpb24K
      configuration:
        type: object
        description: The config parameters.
        additionalProperties:
          type: string
        example:
          apiName: 'PizzaShackAPI'
          apiVersion: '1.0.0'
          applicationName: 'DefaultApplication'
          requestConunt: '12'

  #-----------------------------------------------
  # The Alert Config Info resource definition.
  #-----------------------------------------------
  AlertConfigInfo:
    title: Alert Configuration Info
    type: object
    description: The config parameters.
    additionalProperties:
      type: string
    example:
      apiName: 'PizzaShackAPI'
      apiVersion: '1.0.0'
      applicationName: 'DefaultApplication'
      requestConunt: '12'

#-----------------------------------------------------
# END-OF-FILE
#-----------------------------------------------------<|MERGE_RESOLUTION|>--- conflicted
+++ resolved
@@ -6085,13 +6085,8 @@
     get:
       security:
         - OAuth2Security:
-<<<<<<< HEAD
-            - apim:api_view
-      x-wso2-curl: "curl -k -H \"Authorization: Bearer ae4eae22-3f65-387b-a171-d37eaa366fa8\" \"https://localhost:9443/api/am/publisher/v0.14/environments\""
-=======
           - apim:api_view
       x-wso2-curl: "curl -k -H \"Authorization: Bearer ae4eae22-3f65-387b-a171-d37eaa366fa8\" \"https://localhost:9443/api/am/publisher/v1.0/environments\""
->>>>>>> 2f6b07b1
       x-wso2-request: |
         GET https://localhost:9443/api/am/publisher/v1.0/environments
         Authorization: Bearer ae4eae22-3f65-387b-a171-d37eaa366fa8
