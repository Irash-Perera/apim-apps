package org.wso2.carbon.apimgt.rest.api.publisher.v1;

import org.wso2.carbon.apimgt.rest.api.publisher.v1.dto.APIProductDTO;
import org.wso2.carbon.apimgt.rest.api.publisher.v1.dto.APIProductListDTO;
import org.wso2.carbon.apimgt.rest.api.publisher.v1.dto.APIProductOutdatedStatusDTO;
import org.wso2.carbon.apimgt.rest.api.publisher.v1.dto.APIRevisionDTO;
import org.wso2.carbon.apimgt.rest.api.publisher.v1.dto.APIRevisionDeploymentDTO;
import org.wso2.carbon.apimgt.rest.api.publisher.v1.dto.APIRevisionDeploymentListDTO;
import org.wso2.carbon.apimgt.rest.api.publisher.v1.dto.APIRevisionListDTO;
import org.wso2.carbon.apimgt.rest.api.publisher.v1.dto.DocumentDTO;
import org.wso2.carbon.apimgt.rest.api.publisher.v1.dto.DocumentListDTO;
import org.wso2.carbon.apimgt.rest.api.publisher.v1.dto.ErrorDTO;
import java.io.File;
import org.wso2.carbon.apimgt.rest.api.publisher.v1.dto.FileInfoDTO;
import java.util.List;
import org.wso2.carbon.apimgt.rest.api.publisher.v1.ApiProductsApiService;
import org.wso2.carbon.apimgt.rest.api.publisher.v1.impl.ApiProductsApiServiceImpl;
import org.wso2.carbon.apimgt.api.APIManagementException;

import javax.ws.rs.*;
import javax.ws.rs.core.Context;
import javax.ws.rs.core.Response;
import javax.ws.rs.core.SecurityContext;
import javax.inject.Inject;

import io.swagger.annotations.*;
import java.io.InputStream;

import org.apache.cxf.jaxrs.ext.MessageContext;
import org.apache.cxf.jaxrs.ext.multipart.Attachment;
import org.apache.cxf.jaxrs.ext.multipart.Multipart;

import java.util.Map;
import java.util.List;
import javax.validation.constraints.*;
@Path("/api-products")

@Api(description = "the api-products API")




public class ApiProductsApi  {

  @Context MessageContext securityContext;

ApiProductsApiService delegate = new ApiProductsApiServiceImpl();


    @POST
    @Path("/{apiProductId}/documents")
    @Consumes({ "application/json" })
    @Produces({ "application/json" })
    @ApiOperation(value = "Add a New Document to an API Product", notes = "This operation can be used to add a new documentation to an API Product. This operation only adds the metadata of a document. To add the actual content we need to use **Upload the content of an API Product document ** API once we obtain a document Id by this operation. ", response = DocumentDTO.class, authorizations = {
        @Authorization(value = "OAuth2Security", scopes = {
            @AuthorizationScope(scope = "apim:api_publish", description = "Publish API")
        })
    }, tags={ "API Product Documents",  })
    @ApiResponses(value = { 
        @ApiResponse(code = 201, message = "Created. Successful response with the newly created Document object as entity in the body. Location header contains URL of newly added document. ", response = DocumentDTO.class),
        @ApiResponse(code = 400, message = "Bad Request. Invalid request or validation error.", response = ErrorDTO.class),
        @ApiResponse(code = 415, message = "Unsupported Media Type. The entity of the request was not in a supported format.", response = ErrorDTO.class) })
    public Response addAPIProductDocument(@ApiParam(value = "**API Product ID** consisting of the **UUID** of the API Product. Using the **UUID** in the API call is recommended. ",required=true) @PathParam("apiProductId") String apiProductId, @ApiParam(value = "Document object that needs to be added" ,required=true) DocumentDTO documentDTO) throws APIManagementException{
        return delegate.addAPIProductDocument(apiProductId, documentDTO, securityContext);
    }

    @POST
    @Path("/{apiProductId}/documents/{documentId}/content")
    @Consumes({ "multipart/form-data" })
    @Produces({ "application/json" })
    @ApiOperation(value = "Upload the Content of an API Product Document", notes = "Thid operation can be used to upload a file or add inline content to an API Product document.  **IMPORTANT:** * Either **file** or **inlineContent** form data parameters should be specified at one time. * Document's source type should be **FILE** in order to upload a file to the document using **file** parameter. * Document's source type should be **INLINE** in order to add inline content to the document using **inlineContent** parameter. ", response = DocumentDTO.class, authorizations = {
        @Authorization(value = "OAuth2Security", scopes = {
            @AuthorizationScope(scope = "apim:api_publish", description = "Publish API")
        })
    }, tags={ "API Product Documents",  })
    @ApiResponses(value = { 
        @ApiResponse(code = 200, message = "OK. Document updated ", response = DocumentDTO.class),
        @ApiResponse(code = 400, message = "Bad Request. Invalid request or validation error.", response = ErrorDTO.class),
        @ApiResponse(code = 404, message = "Not Found. The specified resource does not exist.", response = ErrorDTO.class),
        @ApiResponse(code = 412, message = "Precondition Failed. The request has not been performed because one of the preconditions is not met.", response = ErrorDTO.class) })
    public Response addAPIProductDocumentContent(@ApiParam(value = "**API Product ID** consisting of the **UUID** of the API Product. Using the **UUID** in the API call is recommended. ",required=true) @PathParam("apiProductId") String apiProductId, @ApiParam(value = "Document Identifier ",required=true) @PathParam("documentId") String documentId,  @ApiParam(value = "Validator for conditional requests; based on ETag. " )@HeaderParam("If-Match") String ifMatch,  @Multipart(value = "file", required = false) InputStream fileInputStream, @Multipart(value = "file" , required = false) Attachment fileDetail, @Multipart(value = "inlineContent", required = false)  String inlineContent) throws APIManagementException{
        return delegate.addAPIProductDocumentContent(apiProductId, documentId, ifMatch, fileInputStream, fileDetail, inlineContent, securityContext);
    }

    @POST
    
    @Consumes({ "application/json" })
    @Produces({ "application/json" })
    @ApiOperation(value = "Create a New API Product", notes = "This operation can be used to create a new API Product specifying the details of the API Product in the payload. ", response = APIProductDTO.class, authorizations = {
        @Authorization(value = "OAuth2Security", scopes = {
            @AuthorizationScope(scope = "apim:api_publish", description = "Publish API")
        })
    }, tags={ "API Products",  })
    @ApiResponses(value = { 
        @ApiResponse(code = 201, message = "'Created. Successful response with the newly created object as entity in the body. Location header contains URL of newly created entity.' ", response = APIProductDTO.class),
        @ApiResponse(code = 400, message = "Bad Request. Invalid request or validation error.", response = ErrorDTO.class),
        @ApiResponse(code = 415, message = "Unsupported Media Type. The entity of the request was not in a supported format.", response = ErrorDTO.class) })
    public Response createAPIProduct(@ApiParam(value = "API object that needs to be added" ,required=true) APIProductDTO apIProductDTO) throws APIManagementException{
        return delegate.createAPIProduct(apIProductDTO, securityContext);
    }

    @POST
    @Path("/{apiProductId}/revisions")
    @Consumes({ "application/json" })
    @Produces({ "application/json" })
    @ApiOperation(value = "Create a new API Product revision", notes = "Create a new API Product revision ", response = APIRevisionDTO.class, authorizations = {
        @Authorization(value = "OAuth2Security", scopes = {
            @AuthorizationScope(scope = "apim:api_publish", description = "Publish API")
        })
    }, tags={ "API Product Revisions",  })
    @ApiResponses(value = { 
        @ApiResponse(code = 201, message = "Created. Successful response with the newly created APIRevision object as the entity in the body. ", response = APIRevisionDTO.class),
        @ApiResponse(code = 404, message = "Not Found. The specified resource does not exist.", response = ErrorDTO.class),
        @ApiResponse(code = 412, message = "Precondition Failed. The request has not been performed because one of the preconditions is not met.", response = ErrorDTO.class) })
    public Response createAPIProductRevision(@ApiParam(value = "**API Product ID** consisting of the **UUID** of the API Product. Using the **UUID** in the API call is recommended. ",required=true) @PathParam("apiProductId") String apiProductId, @ApiParam(value = "API Product object that needs to be added" ) APIRevisionDTO apIRevisionDTO) throws APIManagementException{
        return delegate.createAPIProductRevision(apiProductId, apIRevisionDTO, securityContext);
    }

    @DELETE
    @Path("/{apiProductId}")
    
    @Produces({ "application/json" })
    @ApiOperation(value = "Delete an API Product", notes = "This operation can be used to delete an existing API Product proving the Id of the API Product. ", response = Void.class, authorizations = {
        @Authorization(value = "OAuth2Security", scopes = {
            @AuthorizationScope(scope = "apim:api_publish", description = "Publish API"),
            @AuthorizationScope(scope = "apim:api_product_import_export", description = "Import and export API Products related operations")
        })
    }, tags={ "API Products",  })
    @ApiResponses(value = { 
        @ApiResponse(code = 200, message = "OK. Resource successfully deleted. ", response = Void.class),
        @ApiResponse(code = 403, message = "Forbidden. The request must be conditional but no condition has been specified.", response = ErrorDTO.class),
        @ApiResponse(code = 404, message = "Not Found. The specified resource does not exist.", response = ErrorDTO.class),
        @ApiResponse(code = 412, message = "Precondition Failed. The request has not been performed because one of the preconditions is not met.", response = ErrorDTO.class) })
    public Response deleteAPIProduct(@ApiParam(value = "**API Product ID** consisting of the **UUID** of the API Product. Using the **UUID** in the API call is recommended. ",required=true) @PathParam("apiProductId") String apiProductId,  @ApiParam(value = "Validator for conditional requests; based on ETag. " )@HeaderParam("If-Match") String ifMatch) throws APIManagementException{
        return delegate.deleteAPIProduct(apiProductId, ifMatch, securityContext);
    }

    @DELETE
    @Path("/{apiProductId}/documents/{documentId}")
    
    @Produces({ "application/json" })
    @ApiOperation(value = "Delete a Document of an API Product", notes = "This operation can be used to delete a document associated with an API Product. ", response = Void.class, authorizations = {
        @Authorization(value = "OAuth2Security", scopes = {
            @AuthorizationScope(scope = "apim:api_publish", description = "Publish API")
        })
    }, tags={ "API Product Documents",  })
    @ApiResponses(value = { 
        @ApiResponse(code = 200, message = "OK. Resource successfully deleted. ", response = Void.class),
        @ApiResponse(code = 404, message = "Not Found. The specified resource does not exist.", response = ErrorDTO.class),
        @ApiResponse(code = 412, message = "Precondition Failed. The request has not been performed because one of the preconditions is not met.", response = ErrorDTO.class) })
    public Response deleteAPIProductDocument(@ApiParam(value = "**API Product ID** consisting of the **UUID** of the API Product. Using the **UUID** in the API call is recommended. ",required=true) @PathParam("apiProductId") String apiProductId, @ApiParam(value = "Document Identifier ",required=true) @PathParam("documentId") String documentId,  @ApiParam(value = "Validator for conditional requests; based on ETag. " )@HeaderParam("If-Match") String ifMatch) throws APIManagementException{
        return delegate.deleteAPIProductDocument(apiProductId, documentId, ifMatch, securityContext);
    }

    @DELETE
    @Path("/{apiProductId}/revisions/{revisionId}")
    
    @Produces({ "application/json" })
    @ApiOperation(value = "Delete a revision of an API Product", notes = "Delete a revision of an API Product ", response = APIRevisionListDTO.class, authorizations = {
        @Authorization(value = "OAuth2Security", scopes = {
            @AuthorizationScope(scope = "apim:api_publish", description = "Publish API")
        })
    }, tags={ "API Product Revisions",  })
    @ApiResponses(value = { 
        @ApiResponse(code = 200, message = "OK. List of remaining API revisions are returned. ", response = APIRevisionListDTO.class),
        @ApiResponse(code = 204, message = "No Content. Successfully deleted the revision ", response = Void.class),
        @ApiResponse(code = 404, message = "Not Found. The specified resource does not exist.", response = ErrorDTO.class) })
    public Response deleteAPIProductRevision(@ApiParam(value = "**API Product ID** consisting of the **UUID** of the API Product. Using the **UUID** in the API call is recommended. ",required=true) @PathParam("apiProductId") String apiProductId, @ApiParam(value = "Revision ID of an API ",required=true) @PathParam("revisionId") String revisionId) throws APIManagementException{
        return delegate.deleteAPIProductRevision(apiProductId, revisionId, securityContext);
    }

    @POST
    @Path("/{apiProductId}/deploy-revision")
    @Consumes({ "application/json" })
    @Produces({ "application/json" })
    @ApiOperation(value = "Deploy a revision", notes = "Deploy a revision ", response = Void.class, authorizations = {
        @Authorization(value = "OAuth2Security", scopes = {
            @AuthorizationScope(scope = "apim:api_publish", description = "Publish API")
        })
    }, tags={ "API Product Revisions",  })
    @ApiResponses(value = { 
        @ApiResponse(code = 200, message = "OK. ", response = Void.class),
        @ApiResponse(code = 201, message = "Created. Successful response with the newly deployed APIRevisionDeployment List object as the entity in the body. ", response = APIRevisionDeploymentDTO.class, responseContainer = "List"),
        @ApiResponse(code = 404, message = "Not Found. The specified resource does not exist.", response = ErrorDTO.class) })
    public Response deployAPIProductRevision(@ApiParam(value = "**API Product ID** consisting of the **UUID** of the API Product. Using the **UUID** in the API call is recommended. ",required=true) @PathParam("apiProductId") String apiProductId,  @ApiParam(value = "Revision ID of an API ")  @QueryParam("revisionId") String revisionId, @ApiParam(value = "Deployment object that needs to be added" ) List<APIRevisionDeploymentDTO> apIRevisionDeploymentDTO) throws APIManagementException{
        return delegate.deployAPIProductRevision(apiProductId, revisionId, apIRevisionDeploymentDTO, securityContext);
    }

    @GET
    @Path("/export")
    
    @Produces({ "application/zip", "application/json" })
    @ApiOperation(value = "Export an API Product", notes = "This operation can be used to export the details of a particular API Product as a zip file. ", response = File.class, authorizations = {
        @Authorization(value = "OAuth2Security", scopes = {
            @AuthorizationScope(scope = "apim:api_import_export", description = "Import and export APIs related operations")
        })
    }, tags={ "Import Export",  })
    @ApiResponses(value = { 
        @ApiResponse(code = 200, message = "OK. Export Successful. ", response = File.class),
        @ApiResponse(code = 404, message = "Not Found. The specified resource does not exist.", response = ErrorDTO.class),
        @ApiResponse(code = 500, message = "Internal Server Error.", response = ErrorDTO.class) })
    public Response exportAPIProduct( @ApiParam(value = "API Product Name ")  @QueryParam("name") String name,  @ApiParam(value = "Version of the API Product ")  @QueryParam("version") String version,  @ApiParam(value = "Provider name of the API Product ")  @QueryParam("providerName") String providerName,  @ApiParam(value = "Revision number of the API Product ")  @QueryParam("revisionNumber") String revisionNumber,  @ApiParam(value = "Format of output documents. Can be YAML or JSON. ", allowableValues="JSON, YAML")  @QueryParam("format") String format,  @ApiParam(value = "Preserve API Product Status on export ")  @QueryParam("preserveStatus") Boolean preserveStatus,  @ApiParam(value = "Export the latest revision of the API Product ", defaultValue="false") @DefaultValue("false") @QueryParam("latestRevision") Boolean latestRevision) throws APIManagementException{
        return delegate.exportAPIProduct(name, version, providerName, revisionNumber, format, preserveStatus, latestRevision, securityContext);
    }

    @GET
    @Path("/{apiProductId}")
    
    @Produces({ "application/json" })
    @ApiOperation(value = "Get Details of an API Product", notes = "Using this operation, you can retrieve complete details of a single API Product. You need to provide the Id of the API to retrive it. ", response = APIProductDTO.class, authorizations = {
        @Authorization(value = "OAuth2Security", scopes = {
            @AuthorizationScope(scope = "apim:api_publish", description = "Publish API")
        })
    }, tags={ "API Products",  })
    @ApiResponses(value = { 
        @ApiResponse(code = 200, message = "OK. Requested API Product is returned ", response = APIProductDTO.class),
        @ApiResponse(code = 304, message = "Not Modified. Empty body because the client has already the latest version of the requested resource (Will be supported in future). ", response = Void.class),
        @ApiResponse(code = 404, message = "Not Found. The specified resource does not exist.", response = ErrorDTO.class),
        @ApiResponse(code = 406, message = "Not Acceptable. The requested media type is not supported.", response = ErrorDTO.class) })
    public Response getAPIProduct(@ApiParam(value = "**API Product ID** consisting of the **UUID** of the API Product. Using the **UUID** in the API call is recommended. ",required=true) @PathParam("apiProductId") String apiProductId,  @ApiParam(value = "Media types acceptable for the response. Default is application/json. " , defaultValue="application/json")@HeaderParam("Accept") String accept,  @ApiParam(value = "Validator for conditional requests; based on the ETag of the formerly retrieved variant of the resource. " )@HeaderParam("If-None-Match") String ifNoneMatch) throws APIManagementException{
        return delegate.getAPIProduct(apiProductId, accept, ifNoneMatch, securityContext);
    }

    @GET
    @Path("/{apiProductId}/documents/{documentId}")
    
    @Produces({ "application/json" })
    @ApiOperation(value = "Get a Document of an API Product", notes = "This operation can be used to retrieve a particular document's metadata associated with an API. ", response = DocumentDTO.class, authorizations = {
        @Authorization(value = "OAuth2Security", scopes = {
            @AuthorizationScope(scope = "apim:api_publish", description = "Publish API")
        })
    }, tags={ "API Product Documents",  })
    @ApiResponses(value = { 
        @ApiResponse(code = 200, message = "OK. Document returned. ", response = DocumentDTO.class),
        @ApiResponse(code = 304, message = "Not Modified. Empty body because the client has already the latest version of the requested resource (Will be supported in future). ", response = Void.class),
        @ApiResponse(code = 404, message = "Not Found. The specified resource does not exist.", response = ErrorDTO.class),
        @ApiResponse(code = 406, message = "Not Acceptable. The requested media type is not supported.", response = ErrorDTO.class) })
    public Response getAPIProductDocument(@ApiParam(value = "**API Product ID** consisting of the **UUID** of the API Product. Using the **UUID** in the API call is recommended. ",required=true) @PathParam("apiProductId") String apiProductId, @ApiParam(value = "Document Identifier ",required=true) @PathParam("documentId") String documentId,  @ApiParam(value = "Media types acceptable for the response. Default is application/json. " , defaultValue="application/json")@HeaderParam("Accept") String accept,  @ApiParam(value = "Validator for conditional requests; based on the ETag of the formerly retrieved variant of the resource. " )@HeaderParam("If-None-Match") String ifNoneMatch) throws APIManagementException{
        return delegate.getAPIProductDocument(apiProductId, documentId, accept, ifNoneMatch, securityContext);
    }

    @GET
    @Path("/{apiProductId}/documents/{documentId}/content")
    
    @Produces({ "application/json" })
    @ApiOperation(value = "Get the Content of an API Product Document", notes = "This operation can be used to retrive the content of an API's document.  The document can be of 3 types. In each cases responses are different.  1. **Inline type**:    The content of the document will be retrieved in `text/plain` content type     _Sample cURL_ : `curl -k -H \"Authorization:Bearer 579f0af4-37be-35c7-81a4-f1f1e9ee7c51\" -F inlineContent=@\"docs.txt\" -X POST \"https://localhost:9443/api/am/publisher/v2/apis/995a4972-3178-4b17-a374-756e0e19127c/documents/43c2bcce-60e7-405f-bc36-e39c0c5e189e/content` 2. **FILE type**:    The file will be downloaded with the related content type (eg. `application/pdf`) 3. **URL type**:     The client will recieve the URL of the document as the Location header with the response with - `303 See Other` ", response = Void.class, authorizations = {
        @Authorization(value = "OAuth2Security", scopes = {
            @AuthorizationScope(scope = "apim:api_publish", description = "Publish API")
        })
    }, tags={ "API Product Documents",  })
    @ApiResponses(value = { 
        @ApiResponse(code = 200, message = "OK. File or inline content returned. ", response = Void.class),
        @ApiResponse(code = 303, message = "See Other. Source can be retrived from the URL specified at the Location header. ", response = Void.class),
        @ApiResponse(code = 304, message = "Not Modified. Empty body because the client has already the latest version of the requested resource (Will be supported in future). ", response = Void.class),
        @ApiResponse(code = 404, message = "Not Found. The specified resource does not exist.", response = ErrorDTO.class),
        @ApiResponse(code = 406, message = "Not Acceptable. The requested media type is not supported.", response = ErrorDTO.class) })
    public Response getAPIProductDocumentContent(@ApiParam(value = "**API Product ID** consisting of the **UUID** of the API Product. Using the **UUID** in the API call is recommended. ",required=true) @PathParam("apiProductId") String apiProductId, @ApiParam(value = "Document Identifier ",required=true) @PathParam("documentId") String documentId,  @ApiParam(value = "Media types acceptable for the response. Default is application/json. " , defaultValue="application/json")@HeaderParam("Accept") String accept,  @ApiParam(value = "Validator for conditional requests; based on the ETag of the formerly retrieved variant of the resource. " )@HeaderParam("If-None-Match") String ifNoneMatch) throws APIManagementException{
        return delegate.getAPIProductDocumentContent(apiProductId, documentId, accept, ifNoneMatch, securityContext);
    }

    @GET
    @Path("/{apiProductId}/documents")
    
    @Produces({ "application/json" })
    @ApiOperation(value = "Get a List of Documents of an API Product", notes = "This operation can be used to retrive a list of documents belonging to an API Product by providing the id of the API Product. ", response = DocumentListDTO.class, authorizations = {
        @Authorization(value = "OAuth2Security", scopes = {
            @AuthorizationScope(scope = "apim:api_publish", description = "Publish API")
        })
    }, tags={ "API Product Documents",  })
    @ApiResponses(value = { 
        @ApiResponse(code = 200, message = "OK. Document list is returned. ", response = DocumentListDTO.class),
        @ApiResponse(code = 304, message = "Not Modified. Empty body because the client has already the latest version of the requested resource (Will be supported in future). ", response = Void.class),
        @ApiResponse(code = 404, message = "Not Found. The specified resource does not exist.", response = ErrorDTO.class),
        @ApiResponse(code = 406, message = "Not Acceptable. The requested media type is not supported.", response = ErrorDTO.class) })
    public Response getAPIProductDocuments(@ApiParam(value = "**API Product ID** consisting of the **UUID** of the API Product. Using the **UUID** in the API call is recommended. ",required=true) @PathParam("apiProductId") String apiProductId,  @ApiParam(value = "Maximum size of resource array to return. ", defaultValue="25") @DefaultValue("25") @QueryParam("limit") Integer limit,  @ApiParam(value = "Starting point within the complete list of items qualified. ", defaultValue="0") @DefaultValue("0") @QueryParam("offset") Integer offset,  @ApiParam(value = "Media types acceptable for the response. Default is application/json. " , defaultValue="application/json")@HeaderParam("Accept") String accept,  @ApiParam(value = "Validator for conditional requests; based on the ETag of the formerly retrieved variant of the resource. " )@HeaderParam("If-None-Match") String ifNoneMatch) throws APIManagementException{
        return delegate.getAPIProductDocuments(apiProductId, limit, offset, accept, ifNoneMatch, securityContext);
    }

    @GET
    @Path("/{apiProductId}/revisions/{revisionId}")
    
    @Produces({ "application/json" })
    @ApiOperation(value = "Retrieve a revision of an API Product", notes = "Retrieve a revision of an API Product ", response = APIRevisionDTO.class, authorizations = {
        @Authorization(value = "OAuth2Security", scopes = {
            @AuthorizationScope(scope = "apim:api_publish", description = "Publish API")
        })
    }, tags={ "API Product Revisions",  })
    @ApiResponses(value = { 
        @ApiResponse(code = 200, message = "OK. An API revision is returned. ", response = APIRevisionDTO.class),
        @ApiResponse(code = 404, message = "Not Found. The specified resource does not exist.", response = ErrorDTO.class) })
    public Response getAPIProductRevision(@ApiParam(value = "**API Product ID** consisting of the **UUID** of the API Product. Using the **UUID** in the API call is recommended. ",required=true) @PathParam("apiProductId") String apiProductId, @ApiParam(value = "Revision ID of an API ",required=true) @PathParam("revisionId") String revisionId) throws APIManagementException{
        return delegate.getAPIProductRevision(apiProductId, revisionId, securityContext);
    }

    @GET
    @Path("/{apiProductId}/deploy-revision")
    
    @Produces({ "application/json" })
    @ApiOperation(value = "List available deployed revision deployment details of an API Product", notes = "List available deployed revision deployment details of an API Product ", response = APIRevisionDeploymentListDTO.class, authorizations = {
        @Authorization(value = "OAuth2Security", scopes = {
            @AuthorizationScope(scope = "apim:api_publish", description = "Publish API")
        })
    }, tags={ "API Product Revisions",  })
    @ApiResponses(value = { 
        @ApiResponse(code = 200, message = "OK. List of deployed revision deployment details are returned. ", response = APIRevisionDeploymentListDTO.class),
        @ApiResponse(code = 404, message = "Not Found. The specified resource does not exist.", response = ErrorDTO.class) })
    public Response getAPIProductRevisionDeployments(@ApiParam(value = "**API Product ID** consisting of the **UUID** of the API Product. Using the **UUID** in the API call is recommended. ",required=true) @PathParam("apiProductId") String apiProductId) throws APIManagementException{
        return delegate.getAPIProductRevisionDeployments(apiProductId, securityContext);
    }

    @GET
    @Path("/{apiProductId}/revisions")
    
    @Produces({ "application/json" })
    @ApiOperation(value = "List available revisions of an API Product", notes = "List available revisions of an API Product ", response = APIRevisionListDTO.class, authorizations = {
        @Authorization(value = "OAuth2Security", scopes = {
            @AuthorizationScope(scope = "apim:api_publish", description = "Publish API"),
            @AuthorizationScope(scope = "apim:api_product_import_export", description = "Import and export API Products related operations")
        })
    }, tags={ "API Product Revisions",  })
    @ApiResponses(value = { 
        @ApiResponse(code = 200, message = "OK. List of API Product revisions are returned. ", response = APIRevisionListDTO.class),
        @ApiResponse(code = 404, message = "Not Found. The specified resource does not exist.", response = ErrorDTO.class) })
    public Response getAPIProductRevisions(@ApiParam(value = "**API Product ID** consisting of the **UUID** of the API Product. Using the **UUID** in the API call is recommended. ",required=true) @PathParam("apiProductId") String apiProductId,  @ApiParam(value = "")  @QueryParam("query") String query) throws APIManagementException{
        return delegate.getAPIProductRevisions(apiProductId, query, securityContext);
    }

    @GET
    @Path("/{apiProductId}/swagger")
    
    @Produces({ "application/json" })
    @ApiOperation(value = "Get Swagger Definition", notes = "This operation can be used to retrieve the swagger definition of an API. ", response = Void.class, authorizations = {
        @Authorization(value = "OAuth2Security", scopes = {
            @AuthorizationScope(scope = "apim:api_publish", description = "Publish API")
        })
    }, tags={ "API Products",  })
    @ApiResponses(value = { 
        @ApiResponse(code = 200, message = "OK. Requested swagger document of the API is returned ", response = Void.class),
        @ApiResponse(code = 304, message = "Not Modified. Empty body because the client has already the latest version of the requested resource (Will be supported in future). ", response = Void.class),
        @ApiResponse(code = 404, message = "Not Found. The specified resource does not exist.", response = ErrorDTO.class),
        @ApiResponse(code = 406, message = "Not Acceptable. The requested media type is not supported.", response = ErrorDTO.class) })
    public Response getAPIProductSwagger(@ApiParam(value = "**API Product ID** consisting of the **UUID** of the API Product. Using the **UUID** in the API call is recommended. ",required=true) @PathParam("apiProductId") String apiProductId,  @ApiParam(value = "Media types acceptable for the response. Default is application/json. " , defaultValue="application/json")@HeaderParam("Accept") String accept,  @ApiParam(value = "Validator for conditional requests; based on the ETag of the formerly retrieved variant of the resource. " )@HeaderParam("If-None-Match") String ifNoneMatch) throws APIManagementException{
        return delegate.getAPIProductSwagger(apiProductId, accept, ifNoneMatch, securityContext);
    }

    @GET
    @Path("/{apiProductId}/thumbnail")
    
    @Produces({ "application/json" })
    @ApiOperation(value = "Get Thumbnail Image", notes = "This operation can be used to download a thumbnail image of an API product. ", response = Void.class, authorizations = {
        @Authorization(value = "OAuth2Security", scopes = {
            @AuthorizationScope(scope = "apim:api_publish", description = "Publish API")
        })
    }, tags={ "API Products",  })
    @ApiResponses(value = { 
        @ApiResponse(code = 200, message = "OK. Thumbnail image returned ", response = Void.class),
        @ApiResponse(code = 304, message = "Not Modified. Empty body because the client has already the latest version of the requested resource (Will be supported in future). ", response = Void.class),
        @ApiResponse(code = 404, message = "Not Found. The specified resource does not exist.", response = ErrorDTO.class),
        @ApiResponse(code = 406, message = "Not Acceptable. The requested media type is not supported.", response = ErrorDTO.class) })
    public Response getAPIProductThumbnail(@ApiParam(value = "**API Product ID** consisting of the **UUID** of the API Product. Using the **UUID** in the API call is recommended. ",required=true) @PathParam("apiProductId") String apiProductId,  @ApiParam(value = "Media types acceptable for the response. Default is application/json. " , defaultValue="application/json")@HeaderParam("Accept") String accept,  @ApiParam(value = "Validator for conditional requests; based on the ETag of the formerly retrieved variant of the resource. " )@HeaderParam("If-None-Match") String ifNoneMatch) throws APIManagementException{
        return delegate.getAPIProductThumbnail(apiProductId, accept, ifNoneMatch, securityContext);
    }

    @GET
    
    
    @Produces({ "application/json" })
    @ApiOperation(value = "Retrieve/Search API Products ", notes = "This operation provides you a list of available API Products qualifying under a given search condition.  Each retrieved API Product is represented with a minimal amount of attributes. If you want to get complete details of an API Product, you need to use **Get details of an API Product** operation. ", response = APIProductListDTO.class, authorizations = {
        @Authorization(value = "OAuth2Security", scopes = {
            @AuthorizationScope(scope = "apim:api_view", description = "View API")
        })
    }, tags={ "API Products",  })
    @ApiResponses(value = { 
        @ApiResponse(code = 200, message = "OK. List of qualifying API Products is returned. ", response = APIProductListDTO.class),
        @ApiResponse(code = 304, message = "Not Modified. Empty body because the client has already the latest version of the requested resource (Will be supported in future). ", response = Void.class),
        @ApiResponse(code = 406, message = "Not Acceptable. The requested media type is not supported.", response = ErrorDTO.class) })
    public Response getAllAPIProducts( @ApiParam(value = "Maximum size of resource array to return. ", defaultValue="25") @DefaultValue("25") @QueryParam("limit") Integer limit,  @ApiParam(value = "Starting point within the complete list of items qualified. ", defaultValue="0") @DefaultValue("0") @QueryParam("offset") Integer offset,  @ApiParam(value = "")  @QueryParam("query") String query,  @ApiParam(value = "Media types acceptable for the response. Default is application/json. " , defaultValue="application/json")@HeaderParam("Accept") String accept,  @ApiParam(value = "Validator for conditional requests; based on the ETag of the formerly retrieved variant of the resource. " )@HeaderParam("If-None-Match") String ifNoneMatch) throws APIManagementException{
        return delegate.getAllAPIProducts(limit, offset, query, accept, ifNoneMatch, securityContext);
    }

    @GET
    @Path("/{apiProductId}/is-outdated")
    
    @Produces({ "application/json" })
    @ApiOperation(value = "Check Whether API Product is Outdated", notes = "This operation can be used to retrieve the status indicating if an API Product is outdated due to updating of dependent APIs (This resource is not supported at the moment) ", response = APIProductOutdatedStatusDTO.class, authorizations = {
        @Authorization(value = "OAuth2Security", scopes = {
            @AuthorizationScope(scope = "apim:api_publish", description = "Publish API")
        })
    }, tags={ "API Products",  })
    @ApiResponses(value = { 
        @ApiResponse(code = 200, message = "OK. Requested swagger document of the API is returned ", response = APIProductOutdatedStatusDTO.class),
        @ApiResponse(code = 304, message = "Not Modified. Empty body because the client has already the latest version of the requested resource (Will be supported in future). ", response = Void.class),
        @ApiResponse(code = 404, message = "Not Found. The specified resource does not exist.", response = ErrorDTO.class),
        @ApiResponse(code = 406, message = "Not Acceptable. The requested media type is not supported.", response = ErrorDTO.class) })
    public Response getIsAPIProductOutdated(@ApiParam(value = "**API Product ID** consisting of the **UUID** of the API Product. Using the **UUID** in the API call is recommended. ",required=true) @PathParam("apiProductId") String apiProductId,  @ApiParam(value = "Media types acceptable for the response. Default is application/json. " , defaultValue="application/json")@HeaderParam("Accept") String accept,  @ApiParam(value = "Validator for conditional requests; based on the ETag of the formerly retrieved variant of the resource. " )@HeaderParam("If-None-Match") String ifNoneMatch) throws APIManagementException{
        return delegate.getIsAPIProductOutdated(apiProductId, accept, ifNoneMatch, securityContext);
    }

    @POST
    @Path("/import")
    @Consumes({ "multipart/form-data" })
    @Produces({ "application/json" })
    @ApiOperation(value = "Import an API Product", notes = "This operation can be used to import an API Product. ", response = Void.class, authorizations = {
        @Authorization(value = "OAuth2Security", scopes = {
            @AuthorizationScope(scope = "apim:api_product_import_export", description = "Import and export API Products related operations")
        })
    }, tags={ "Import Export",  })
    @ApiResponses(value = { 
        @ApiResponse(code = 200, message = "Created. API Product Imported Successfully. ", response = Void.class),
        @ApiResponse(code = 403, message = "Forbidden. The request must be conditional but no condition has been specified.", response = ErrorDTO.class),
        @ApiResponse(code = 404, message = "Not Found. The specified resource does not exist.", response = ErrorDTO.class),
        @ApiResponse(code = 409, message = "Conflict. Specified resource already exists.", response = ErrorDTO.class),
        @ApiResponse(code = 500, message = "Internal Server Error.", response = ErrorDTO.class) })
    public Response importAPIProduct( @Multipart(value = "file") InputStream fileInputStream, @Multipart(value = "file" ) Attachment fileDetail,  @ApiParam(value = "Preserve Original Provider of the API Product. This is the user choice to keep or replace the API Product provider ")  @QueryParam("preserveProvider") Boolean preserveProvider,  @ApiParam(value = "Once the revision max limit reached, undeploy and delete the earliest revision and create a new revision ")  @QueryParam("rotateRevision") Boolean rotateRevision,  @ApiParam(value = "Whether to import the dependent APIs or not. ")  @QueryParam("importAPIs") Boolean importAPIs,  @ApiParam(value = "Whether to update the API Product or not. This is used when updating already existing API Products. ")  @QueryParam("overwriteAPIProduct") Boolean overwriteAPIProduct,  @ApiParam(value = "Whether to update the dependent APIs or not. This is used when updating already existing dependent APIs of an API Product. ")  @QueryParam("overwriteAPIs") Boolean overwriteAPIs) throws APIManagementException{
        return delegate.importAPIProduct(fileInputStream, fileDetail, preserveProvider, rotateRevision, importAPIs, overwriteAPIProduct, overwriteAPIs, securityContext);
    }

    @POST
    @Path("/{apiProductId}/restore-revision")
    
    @Produces({ "application/json" })
    @ApiOperation(value = "Restore a revision", notes = "Restore a revision to the working copy of the API Product ", response = APIProductDTO.class, authorizations = {
        @Authorization(value = "OAuth2Security", scopes = {
            @AuthorizationScope(scope = "apim:api_publish", description = "Publish API")
        })
    }, tags={ "API Product Revisions",  })
    @ApiResponses(value = { 
        @ApiResponse(code = 201, message = "Restored. Successful response with the newly restored API Product object as the entity in the body. ", response = APIProductDTO.class),
        @ApiResponse(code = 404, message = "Not Found. The specified resource does not exist.", response = ErrorDTO.class) })
    public Response restoreAPIProductRevision(@ApiParam(value = "**API Product ID** consisting of the **UUID** of the API Product. Using the **UUID** in the API call is recommended. ",required=true) @PathParam("apiProductId") String apiProductId,  @ApiParam(value = "Revision ID of an API ")  @QueryParam("revisionId") String revisionId) throws APIManagementException{
        return delegate.restoreAPIProductRevision(apiProductId, revisionId, securityContext);
    }

    @POST
    @Path("/{apiProductId}/undeploy-revision")
    @Consumes({ "application/json" })
    @Produces({ "application/json" })
    @ApiOperation(value = "Un-Deploy a revision", notes = "Un-Deploy a revision ", response = Void.class, authorizations = {
        @Authorization(value = "OAuth2Security", scopes = {
            @AuthorizationScope(scope = "apim:api_publish", description = "Publish API"),
            @AuthorizationScope(scope = "apim:api_product_import_export", description = "Import and export API Products related operations")
        })
    }, tags={ "API Product Revisions",  })
    @ApiResponses(value = { 
        @ApiResponse(code = 200, message = "OK. ", response = Void.class),
        @ApiResponse(code = 201, message = "Created. Successful response with the newly undeployed APIRevisionDeploymentList object as the entity in the body. ", response = APIRevisionDeploymentDTO.class, responseContainer = "List"),
        @ApiResponse(code = 404, message = "Not Found. The specified resource does not exist.", response = ErrorDTO.class) })
<<<<<<< HEAD
    public Response undeployAPIProductRevision(@ApiParam(value = "**API Product ID** consisting of the **UUID** of the API Product. Using the **UUID** in the API call is recommended. ",required=true) @PathParam("apiProductId") String apiProductId,  @ApiParam(value = "Revision ID of an API ")  @QueryParam("revisionId") String revisionId, @ApiParam(value = "Deployment object that needs to be added" ) List<APIRevisionDeploymentDTO> apIRevisionDeploymentDTO) throws APIManagementException{
        return delegate.undeployAPIProductRevision(apiProductId, revisionId, apIRevisionDeploymentDTO, securityContext);
=======
    public Response undeployAPIProductRevision(@ApiParam(value = "**API Product ID** consisting of the **UUID** of the API Product. Using the **UUID** in the API call is recommended. ",required=true) @PathParam("apiProductId") String apiProductId,  @ApiParam(value = "Revision ID of an API ")  @QueryParam("revisionId") String revisionId,  @ApiParam(value = "Revision Number of an API ")  @QueryParam("revisionNumber") String revisionNumber,  @ApiParam(value = "", defaultValue="false") @DefaultValue("false") @QueryParam("allEnvironments") Boolean allEnvironments, @ApiParam(value = "Deployment object that needs to be added" ) List<APIRevisionDeploymentDTO> apIRevisionDeploymentDTO) throws APIManagementException{
        return delegate.undeployAPIProductRevision(apiProductId, revisionId, revisionNumber, allEnvironments, apIRevisionDeploymentDTO, securityContext);
>>>>>>> 0b6725b7
    }

    @PUT
    @Path("/{apiProductId}")
    @Consumes({ "application/json" })
    @Produces({ "application/json" })
    @ApiOperation(value = "Update an API Product", notes = "This operation can be used to update an existing API product. But the properties `name`, `provider` and `version` cannot be changed. ", response = APIProductDTO.class, authorizations = {
        @Authorization(value = "OAuth2Security", scopes = {
            @AuthorizationScope(scope = "apim:api_publish", description = "Publish API")
        })
    }, tags={ "API Products",  })
    @ApiResponses(value = { 
        @ApiResponse(code = 200, message = "OK. Successful response with updated API product object ", response = APIProductDTO.class),
        @ApiResponse(code = 400, message = "Bad Request. Invalid request or validation error.", response = ErrorDTO.class),
        @ApiResponse(code = 403, message = "Forbidden. The request must be conditional but no condition has been specified.", response = ErrorDTO.class),
        @ApiResponse(code = 404, message = "Not Found. The specified resource does not exist.", response = ErrorDTO.class),
        @ApiResponse(code = 412, message = "Precondition Failed. The request has not been performed because one of the preconditions is not met.", response = ErrorDTO.class) })
    public Response updateAPIProduct(@ApiParam(value = "**API Product ID** consisting of the **UUID** of the API Product. Using the **UUID** in the API call is recommended. ",required=true) @PathParam("apiProductId") String apiProductId, @ApiParam(value = "API object that needs to be added" ,required=true) APIProductDTO apIProductDTO,  @ApiParam(value = "Validator for conditional requests; based on ETag. " )@HeaderParam("If-Match") String ifMatch) throws APIManagementException{
        return delegate.updateAPIProduct(apiProductId, apIProductDTO, ifMatch, securityContext);
    }

    @PUT
    @Path("/{apiProductId}/documents/{documentId}")
    @Consumes({ "application/json" })
    @Produces({ "application/json" })
    @ApiOperation(value = "Update a Document of an API Product", notes = "This operation can be used to update metadata of an API's document. ", response = DocumentDTO.class, authorizations = {
        @Authorization(value = "OAuth2Security", scopes = {
            @AuthorizationScope(scope = "apim:api_publish", description = "Publish API")
        })
    }, tags={ "API Product Documents",  })
    @ApiResponses(value = { 
        @ApiResponse(code = 200, message = "OK. Document updated ", response = DocumentDTO.class),
        @ApiResponse(code = 400, message = "Bad Request. Invalid request or validation error.", response = ErrorDTO.class),
        @ApiResponse(code = 404, message = "Not Found. The specified resource does not exist.", response = ErrorDTO.class),
        @ApiResponse(code = 412, message = "Precondition Failed. The request has not been performed because one of the preconditions is not met.", response = ErrorDTO.class) })
    public Response updateAPIProductDocument(@ApiParam(value = "**API Product ID** consisting of the **UUID** of the API Product. Using the **UUID** in the API call is recommended. ",required=true) @PathParam("apiProductId") String apiProductId, @ApiParam(value = "Document Identifier ",required=true) @PathParam("documentId") String documentId, @ApiParam(value = "Document object that needs to be added" ,required=true) DocumentDTO documentDTO,  @ApiParam(value = "Validator for conditional requests; based on ETag. " )@HeaderParam("If-Match") String ifMatch) throws APIManagementException{
        return delegate.updateAPIProductDocument(apiProductId, documentId, documentDTO, ifMatch, securityContext);
    }

    @PUT
    @Path("/{apiProductId}/thumbnail")
    @Consumes({ "multipart/form-data" })
    @Produces({ "application/json" })
    @ApiOperation(value = "Upload a Thumbnail Image", notes = "This operation can be used to upload a thumbnail image of an API Product. The thumbnail to be uploaded should be given as a form data parameter `file`. ", response = FileInfoDTO.class, authorizations = {
        @Authorization(value = "OAuth2Security", scopes = {
            @AuthorizationScope(scope = "apim:api_publish", description = "Publish API")
        })
    }, tags={ "API Products" })
    @ApiResponses(value = { 
        @ApiResponse(code = 200, message = "OK. Image updated ", response = FileInfoDTO.class),
        @ApiResponse(code = 400, message = "Bad Request. Invalid request or validation error.", response = ErrorDTO.class),
        @ApiResponse(code = 404, message = "Not Found. The specified resource does not exist.", response = ErrorDTO.class),
        @ApiResponse(code = 412, message = "Precondition Failed. The request has not been performed because one of the preconditions is not met.", response = ErrorDTO.class) })
    public Response updateAPIProductThumbnail(@ApiParam(value = "**API Product ID** consisting of the **UUID** of the API Product. Using the **UUID** in the API call is recommended. ",required=true) @PathParam("apiProductId") String apiProductId,  @Multipart(value = "file") InputStream fileInputStream, @Multipart(value = "file" ) Attachment fileDetail,  @ApiParam(value = "Validator for conditional requests; based on ETag. " )@HeaderParam("If-Match") String ifMatch) throws APIManagementException{
        return delegate.updateAPIProductThumbnail(apiProductId, fileInputStream, fileDetail, ifMatch, securityContext);
    }
}<|MERGE_RESOLUTION|>--- conflicted
+++ resolved
@@ -445,13 +445,8 @@
         @ApiResponse(code = 200, message = "OK. ", response = Void.class),
         @ApiResponse(code = 201, message = "Created. Successful response with the newly undeployed APIRevisionDeploymentList object as the entity in the body. ", response = APIRevisionDeploymentDTO.class, responseContainer = "List"),
         @ApiResponse(code = 404, message = "Not Found. The specified resource does not exist.", response = ErrorDTO.class) })
-<<<<<<< HEAD
-    public Response undeployAPIProductRevision(@ApiParam(value = "**API Product ID** consisting of the **UUID** of the API Product. Using the **UUID** in the API call is recommended. ",required=true) @PathParam("apiProductId") String apiProductId,  @ApiParam(value = "Revision ID of an API ")  @QueryParam("revisionId") String revisionId, @ApiParam(value = "Deployment object that needs to be added" ) List<APIRevisionDeploymentDTO> apIRevisionDeploymentDTO) throws APIManagementException{
-        return delegate.undeployAPIProductRevision(apiProductId, revisionId, apIRevisionDeploymentDTO, securityContext);
-=======
     public Response undeployAPIProductRevision(@ApiParam(value = "**API Product ID** consisting of the **UUID** of the API Product. Using the **UUID** in the API call is recommended. ",required=true) @PathParam("apiProductId") String apiProductId,  @ApiParam(value = "Revision ID of an API ")  @QueryParam("revisionId") String revisionId,  @ApiParam(value = "Revision Number of an API ")  @QueryParam("revisionNumber") String revisionNumber,  @ApiParam(value = "", defaultValue="false") @DefaultValue("false") @QueryParam("allEnvironments") Boolean allEnvironments, @ApiParam(value = "Deployment object that needs to be added" ) List<APIRevisionDeploymentDTO> apIRevisionDeploymentDTO) throws APIManagementException{
         return delegate.undeployAPIProductRevision(apiProductId, revisionId, revisionNumber, allEnvironments, apIRevisionDeploymentDTO, securityContext);
->>>>>>> 0b6725b7
     }
 
     @PUT
