--- conflicted
+++ resolved
@@ -868,57 +868,6 @@
         return delegate.getAllAPIs(limit, offset, xWSO2Tenant, query, ifNoneMatch, expand, accept, securityContext);
     }
 
-    @POST
-    @Path("/{apiId}/revisions")
-    @Consumes({ "application/json" })
-    @Produces({ "application/json" })
-    @ApiOperation(value = "Create a new API revision", notes = "Create a new API revision ", response = APIRevisionDTO.class, authorizations = {
-        @Authorization(value = "OAuth2Security", scopes = {
-            @AuthorizationScope(scope = "apim:api_publish", description = "Publish API")
-        })
-    }, tags={ "API Revisions",  })
-    @ApiResponses(value = { 
-        @ApiResponse(code = 201, message = "Created. Successful response with the newly created APIRevision object as the entity in the body. ", response = APIRevisionDTO.class),
-        @ApiResponse(code = 404, message = "Not Found. The specified resource does not exist.", response = ErrorDTO.class),
-        @ApiResponse(code = 412, message = "Precondition Failed. The request has not been performed because one of the preconditions is not met.", response = ErrorDTO.class) })
-    public Response createAPIRevision(@ApiParam(value = "**API ID** consisting of the **UUID** of the API. ",required=true) @PathParam("apiId") String apiId, @ApiParam(value = "API object that needs to be added" ) APIRevisionDTO apIRevisionDTO) throws APIManagementException{
-        return delegate.createAPIRevision(apiId, apIRevisionDTO, securityContext);
-    }
-
-    @DELETE
-    @Path("/{apiId}/revisions/{revisionId}")
-    
-    @Produces({ "application/json" })
-    @ApiOperation(value = "Delete a revision of an API", notes = "Delete a revision of an API ", response = APIRevisionListDTO.class, authorizations = {
-        @Authorization(value = "OAuth2Security", scopes = {
-            @AuthorizationScope(scope = "apim:api_publish", description = "Publish API")
-        })
-    }, tags={ "API Revisions",  })
-    @ApiResponses(value = { 
-        @ApiResponse(code = 200, message = "OK. List of remaining API revisions are returned. ", response = APIRevisionListDTO.class),
-        @ApiResponse(code = 204, message = "No Content. Successfully deleted the revision ", response = Void.class),
-        @ApiResponse(code = 404, message = "Not Found. The specified resource does not exist.", response = ErrorDTO.class) })
-    public Response deleteAPIRevision(@ApiParam(value = "**API ID** consisting of the **UUID** of the API. ",required=true) @PathParam("apiId") String apiId, @ApiParam(value = "Revision ID of an API ",required=true) @PathParam("revisionId") String revisionId) throws APIManagementException{
-        return delegate.deleteAPIRevision(apiId, revisionId, securityContext);
-    }
-
-    @POST
-    @Path("/{apiId}/deploy-revision")
-    @Consumes({ "application/json" })
-    @Produces({ "application/json" })
-    @ApiOperation(value = "Deploy a revision", notes = "Deploy a revision ", response = Void.class, authorizations = {
-        @Authorization(value = "OAuth2Security", scopes = {
-            @AuthorizationScope(scope = "apim:api_publish", description = "Publish API")
-        })
-    }, tags={ "API Revisions",  })
-    @ApiResponses(value = { 
-        @ApiResponse(code = 200, message = "OK. ", response = Void.class),
-        @ApiResponse(code = 201, message = "Created. Successful response with the newly deployed APIRevisionDeployment List object as the entity in the body. ", response = APIRevisionDeploymentDTO.class, responseContainer = "List"),
-        @ApiResponse(code = 404, message = "Not Found. The specified resource does not exist.", response = ErrorDTO.class) })
-    public Response deployAPIRevision(@ApiParam(value = "**API ID** consisting of the **UUID** of the API. ",required=true) @PathParam("apiId") String apiId,  @NotNull @ApiParam(value = "Revision ID of an API ",required=true)  @QueryParam("revisionId") String revisionId, @ApiParam(value = "Deployment object that needs to be added" ) List<APIRevisionDeploymentDTO> apIRevisionDeploymentDTO) throws APIManagementException{
-        return delegate.deployAPIRevision(apiId, revisionId, apIRevisionDeploymentDTO, securityContext);
-    }
-
     @GET
     @Path("/{apiId}/external-stores")
     
@@ -953,59 +902,7 @@
     }
 
     @GET
-<<<<<<< HEAD
-    @Path("/{apiId}/revisions/{revisionId}")
-    
-    @Produces({ "application/json" })
-    @ApiOperation(value = "Retrieve a revision of an API", notes = "Retrieve a revision of an API ", response = APIRevisionDTO.class, authorizations = {
-        @Authorization(value = "OAuth2Security", scopes = {
-            @AuthorizationScope(scope = "apim:api_publish", description = "Publish API")
-        })
-    }, tags={ "API Revisions",  })
-    @ApiResponses(value = { 
-        @ApiResponse(code = 200, message = "OK. An API revision is returned. ", response = APIRevisionDTO.class),
-        @ApiResponse(code = 404, message = "Not Found. The specified resource does not exist.", response = ErrorDTO.class) })
-    public Response getAPIRevision(@ApiParam(value = "**API ID** consisting of the **UUID** of the API. ",required=true) @PathParam("apiId") String apiId, @ApiParam(value = "Revision ID of an API ",required=true) @PathParam("revisionId") String revisionId) throws APIManagementException{
-        return delegate.getAPIRevision(apiId, revisionId, securityContext);
-    }
-
-    @GET
-    @Path("/{apiId}/deploy-revision")
-    
-    @Produces({ "application/json" })
-    @ApiOperation(value = "List available deployed revision deployment details of an API", notes = "List available deployed revision deployment details of an API ", response = APIRevisionDeploymentListDTO.class, authorizations = {
-        @Authorization(value = "OAuth2Security", scopes = {
-            @AuthorizationScope(scope = "apim:api_publish", description = "Publish API")
-        })
-    }, tags={ "API Revisions",  })
-    @ApiResponses(value = { 
-        @ApiResponse(code = 200, message = "OK. List of deployed revision deployment details are returned. ", response = APIRevisionDeploymentListDTO.class),
-        @ApiResponse(code = 404, message = "Not Found. The specified resource does not exist.", response = ErrorDTO.class) })
-    public Response getAPIRevisionDeployments(@ApiParam(value = "**API ID** consisting of the **UUID** of the API. ",required=true) @PathParam("apiId") String apiId) throws APIManagementException{
-        return delegate.getAPIRevisionDeployments(apiId, securityContext);
-    }
-
-    @GET
-    @Path("/{apiId}/revisions")
-    
-    @Produces({ "application/json" })
-    @ApiOperation(value = "List available revisions of an API", notes = "List available revisions of an API ", response = APIRevisionListDTO.class, authorizations = {
-        @Authorization(value = "OAuth2Security", scopes = {
-            @AuthorizationScope(scope = "apim:api_publish", description = "Publish API")
-        })
-    }, tags={ "API Revisions",  })
-    @ApiResponses(value = { 
-        @ApiResponse(code = 200, message = "OK. List of API revisions are returned. ", response = APIRevisionListDTO.class),
-        @ApiResponse(code = 404, message = "Not Found. The specified resource does not exist.", response = ErrorDTO.class) })
-    public Response getAPIRevisions(@ApiParam(value = "**API ID** consisting of the **UUID** of the API. ",required=true) @PathParam("apiId") String apiId,  @ApiParam(value = "")  @QueryParam("query") String query) throws APIManagementException{
-        return delegate.getAPIRevisions(apiId, query, securityContext);
-    }
-
-    @GET
-    @Path("/{apiId}/external-stores")
-=======
     @Path("/{apiId}/auditapi")
->>>>>>> af5be946
     
     @Produces({ "application/json" })
     @ApiOperation(value = "Retrieve the Security Audit Report of the Audit API", notes = "Retrieve the Security Audit Report of the Audit API ", response = AuditReportDTO.class, authorizations = {
@@ -1227,8 +1124,6 @@
         return delegate.undeployAPIRevision(apiId, revisionId, apIRevisionDeploymentDTO, securityContext);
     }
 
-<<<<<<< HEAD
-=======
     @PUT
     @Path("/{apiId}")
     @Consumes({ "application/json" })
@@ -1365,7 +1260,6 @@
         return delegate.updateAPISwagger(apiId, ifMatch, apiDefinition, url, fileInputStream, fileDetail, securityContext);
     }
 
->>>>>>> af5be946
     @PUT
     @Path("/{apiId}/thumbnail")
     @Consumes({ "multipart/form-data" })
