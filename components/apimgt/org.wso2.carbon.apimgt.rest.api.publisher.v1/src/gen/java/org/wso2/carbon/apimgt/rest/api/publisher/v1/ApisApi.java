package org.wso2.carbon.apimgt.rest.api.publisher.v1;

import org.wso2.carbon.apimgt.rest.api.publisher.v1.dto.APIDTO;
import org.wso2.carbon.apimgt.rest.api.publisher.v1.dto.APIExternalStoreListDTO;
import org.wso2.carbon.apimgt.rest.api.publisher.v1.dto.APIListDTO;
import org.wso2.carbon.apimgt.rest.api.publisher.v1.dto.APIMonetizationInfoDTO;
import org.wso2.carbon.apimgt.rest.api.publisher.v1.dto.APIRevenueDTO;
import org.wso2.carbon.apimgt.rest.api.publisher.v1.dto.CertificateInfoDTO;
import org.wso2.carbon.apimgt.rest.api.publisher.v1.dto.ClientCertMetadataDTO;
import org.wso2.carbon.apimgt.rest.api.publisher.v1.dto.ClientCertificatesDTO;
import org.wso2.carbon.apimgt.rest.api.publisher.v1.dto.DocumentDTO;
import org.wso2.carbon.apimgt.rest.api.publisher.v1.dto.DocumentListDTO;
import org.wso2.carbon.apimgt.rest.api.publisher.v1.dto.ErrorDTO;
import java.io.File;
import org.wso2.carbon.apimgt.rest.api.publisher.v1.dto.FileInfoDTO;
import org.wso2.carbon.apimgt.rest.api.publisher.v1.dto.GraphQLSchemaDTO;
import org.wso2.carbon.apimgt.rest.api.publisher.v1.dto.GraphQLValidationResponseDTO;
import org.wso2.carbon.apimgt.rest.api.publisher.v1.dto.LifecycleHistoryDTO;
import org.wso2.carbon.apimgt.rest.api.publisher.v1.dto.LifecycleStateDTO;
import org.wso2.carbon.apimgt.rest.api.publisher.v1.dto.MediationDTO;
import org.wso2.carbon.apimgt.rest.api.publisher.v1.dto.MediationListDTO;
import org.wso2.carbon.apimgt.rest.api.publisher.v1.dto.OpenAPIDefinitionValidationResponseDTO;
import org.wso2.carbon.apimgt.rest.api.publisher.v1.dto.ResourcePathListDTO;
import org.wso2.carbon.apimgt.rest.api.publisher.v1.dto.ResourcePolicyInfoDTO;
import org.wso2.carbon.apimgt.rest.api.publisher.v1.dto.ResourcePolicyListDTO;
import org.wso2.carbon.apimgt.rest.api.publisher.v1.dto.ScopeDTO;
import org.wso2.carbon.apimgt.rest.api.publisher.v1.dto.ScopeListDTO;
import org.wso2.carbon.apimgt.rest.api.publisher.v1.dto.ThrottlingPolicyDTO;
import org.wso2.carbon.apimgt.rest.api.publisher.v1.dto.WSDLValidationResponseDTO;
import org.wso2.carbon.apimgt.rest.api.publisher.v1.dto.WorkflowResponseDTO;
import org.wso2.carbon.apimgt.rest.api.publisher.v1.ApisApiService;
import org.wso2.carbon.apimgt.rest.api.publisher.v1.impl.ApisApiServiceImpl;
import org.wso2.carbon.apimgt.api.APIManagementException;

import javax.ws.rs.*;
import javax.ws.rs.core.Context;
import javax.ws.rs.core.Response;
import javax.ws.rs.core.SecurityContext;
import javax.inject.Inject;

import io.swagger.annotations.*;
import java.io.InputStream;

import org.apache.cxf.jaxrs.ext.MessageContext;
import org.apache.cxf.jaxrs.ext.multipart.Attachment;
import org.apache.cxf.jaxrs.ext.multipart.Multipart;

import java.util.Map;
import java.util.List;
import javax.validation.constraints.*;
@Path("/apis")

@Api(description = "the apis API")
@Consumes({ "application/json" })
@Produces({ "application/json" })


public class ApisApi  {

  @Context MessageContext securityContext;

ApisApiService delegate = new ApisApiServiceImpl();


    @GET
    @Path("/{apiId}/client-certificates/{alias}/content")
    @Consumes({ "application/json" })
    @Produces({ "application/json" })
    @ApiOperation(value = "Download a certificate.", notes = "This operation can be used to download a certificate which matches the given alias. ", response = Void.class, authorizations = {
        @Authorization(value = "OAuth2Security", scopes = {
            @AuthorizationScope(scope = "apim:client_certificates_view", description = "View client certificates")
        })
    }, tags={ "Client Certificates",  })
    @ApiResponses(value = { 
        @ApiResponse(code = 200, message = "OK. ", response = Void.class),
        @ApiResponse(code = 400, message = "Bad Request. Alias not provided or server is not configured to support mutual SSL authentication. ", response = ErrorDTO.class),
        @ApiResponse(code = 404, message = "Not Found. Certificate for the Alias not found. ", response = ErrorDTO.class),
        @ApiResponse(code = 500, message = "Internal Server Error ", response = ErrorDTO.class) })
    public Response apisApiIdClientCertificatesAliasContentGet(@ApiParam(value = "The api identifier",required=true) @PathParam("apiId") String apiId, @ApiParam(value = "",required=true) @PathParam("alias") String alias) throws APIManagementException{
        return delegate.apisApiIdClientCertificatesAliasContentGet(apiId, alias, securityContext);
    }

    @DELETE
    @Path("/{apiId}/client-certificates/{alias}")
    @Consumes({ "application/json" })
    @Produces({ "application/json" })
    @ApiOperation(value = "Delete a certificate.", notes = "This operation can be used to delete an uploaded certificate. ", response = Void.class, authorizations = {
        @Authorization(value = "OAuth2Security", scopes = {
            @AuthorizationScope(scope = "apim:client_certificates_update", description = "Update and delete client certificates")
        })
    }, tags={ "Client Certificates",  })
    @ApiResponses(value = { 
        @ApiResponse(code = 200, message = "OK. The Certificate deleted successfully. ", response = Void.class),
        @ApiResponse(code = 400, message = "Bad Request. Alias not found or server is not configured to support mutual SSL authentication. ", response = ErrorDTO.class),
        @ApiResponse(code = 404, message = "Not Found. | Failed to delete the certificate. Certificate could not found for the given alias ", response = ErrorDTO.class),
        @ApiResponse(code = 500, message = "Internal Server Error ", response = ErrorDTO.class) })
    public Response apisApiIdClientCertificatesAliasDelete(@ApiParam(value = "The alias of the certificate that should be deleted. ",required=true) @PathParam("alias") String alias, @ApiParam(value = "The api identifier",required=true) @PathParam("apiId") String apiId) throws APIManagementException{
        return delegate.apisApiIdClientCertificatesAliasDelete(alias, apiId, securityContext);
    }

    @GET
    @Path("/{apiId}/client-certificates/{alias}")
    @Consumes({ "application/json" })
    @Produces({ "application/json" })
    @ApiOperation(value = "Get the certificate information.", notes = "This operation can be used to get the information about a certificate. ", response = CertificateInfoDTO.class, authorizations = {
        @Authorization(value = "OAuth2Security", scopes = {
            @AuthorizationScope(scope = "apim:client_certificates_view", description = "View client certificates")
        })
    }, tags={ "Client Certificates",  })
    @ApiResponses(value = { 
        @ApiResponse(code = 200, message = "OK. ", response = CertificateInfoDTO.class),
        @ApiResponse(code = 400, message = "Bad Request. Alias not found or server is not configured to support mutual SSL authentication. ", response = ErrorDTO.class),
        @ApiResponse(code = 404, message = "Not Found. Alias not found ", response = ErrorDTO.class),
        @ApiResponse(code = 500, message = "Internal Server Error ", response = ErrorDTO.class) })
    public Response apisApiIdClientCertificatesAliasGet(@ApiParam(value = "",required=true) @PathParam("alias") String alias, @ApiParam(value = "The api identifier",required=true) @PathParam("apiId") String apiId) throws APIManagementException{
        return delegate.apisApiIdClientCertificatesAliasGet(alias, apiId, securityContext);
    }

    @PUT
    @Path("/{apiId}/client-certificates/{alias}")
    @Consumes({ "multipart/form-data" })
    @Produces({ "application/json" })
    @ApiOperation(value = "Update a certificate.", notes = "This operation can be used to update an uploaded certificate. ", response = ClientCertMetadataDTO.class, authorizations = {
        @Authorization(value = "OAuth2Security", scopes = {
            @AuthorizationScope(scope = "apim:client_certificates_view", description = "View client certificates")
        })
    }, tags={ "Client Certificates",  })
    @ApiResponses(value = { 
        @ApiResponse(code = 200, message = "OK. The Certificate updated successfully. ", response = ClientCertMetadataDTO.class),
        @ApiResponse(code = 400, message = "Bad Request. Failure due to not providing alias. ", response = ErrorDTO.class),
        @ApiResponse(code = 404, message = "Not Found. Updating certificate failed. Alias not found or server is not configured to support mutual SSL authentication. ", response = ErrorDTO.class),
        @ApiResponse(code = 500, message = "Internal Server Error ", response = ErrorDTO.class) })
    public Response apisApiIdClientCertificatesAliasPut(@ApiParam(value = "Alias for the certificate",required=true) @PathParam("alias") String alias, @ApiParam(value = "The api identifier",required=true) @PathParam("apiId") String apiId,  @Multipart(value = "certificate", required = false) InputStream certificateInputStream, @Multipart(value = "certificate" , required = false) Attachment certificateDetail, @Multipart(value = "tier", required = false)  String tier) throws APIManagementException{
        return delegate.apisApiIdClientCertificatesAliasPut(alias, apiId, certificateInputStream, certificateDetail, tier, securityContext);
    }

    @GET
    @Path("/{apiId}/client-certificates")
    @Consumes({ "application/json" })
    @Produces({ "application/json" })
    @ApiOperation(value = "Retrieve/ Search uploaded Client Certificates.", notes = "This operation can be used to retrieve and search the uploaded client certificates. ", response = ClientCertificatesDTO.class, authorizations = {
        @Authorization(value = "OAuth2Security", scopes = {
            @AuthorizationScope(scope = "apim:client_certificates_view", description = "View client certificates")
        })
    }, tags={ "Client Certificates",  })
    @ApiResponses(value = { 
        @ApiResponse(code = 200, message = "OK. Successful response with the list of matching certificate information in the body. ", response = ClientCertificatesDTO.class),
        @ApiResponse(code = 400, message = "Bad Request. Failure due to not providing alias or server is not configured to support mutual SSL authentication. ", response = ErrorDTO.class),
        @ApiResponse(code = 500, message = "Internal Server Error ", response = ErrorDTO.class) })
    public Response apisApiIdClientCertificatesGet(@ApiParam(value = "UUID of the API",required=true) @PathParam("apiId") String apiId,  @ApiParam(value = "Maximum size of resource array to return. ", defaultValue="25") @DefaultValue("25") @QueryParam("limit") Integer limit,  @ApiParam(value = "Starting point within the complete list of items qualified. ", defaultValue="0") @DefaultValue("0") @QueryParam("offset") Integer offset,  @ApiParam(value = "Alias for the client certificate")  @QueryParam("alias") String alias) throws APIManagementException{
        return delegate.apisApiIdClientCertificatesGet(apiId, limit, offset, alias, securityContext);
    }

    @POST
    @Path("/{apiId}/client-certificates")
    @Consumes({ "multipart/form-data" })
    @Produces({ "application/json" })
    @ApiOperation(value = "Upload a new certificate.", notes = "This operation can be used to upload a new certificate for an endpoint. ", response = ClientCertMetadataDTO.class, authorizations = {
        @Authorization(value = "OAuth2Security", scopes = {
            @AuthorizationScope(scope = "apim:client_certificates_add", description = "Add client certificates")
        })
    }, tags={ "Client Certificates",  })
    @ApiResponses(value = { 
        @ApiResponse(code = 200, message = "OK. The Certificate added successfully. ", response = ClientCertMetadataDTO.class),
        @ApiResponse(code = 400, message = "Bad Request. Failures due to existing alias or expired certificate. ", response = ErrorDTO.class),
        @ApiResponse(code = 500, message = "Internal Server Error Failed to add the Certificate due to an Internal Server Error ", response = ErrorDTO.class) })
    public Response apisApiIdClientCertificatesPost( @Multipart(value = "certificate") InputStream certificateInputStream, @Multipart(value = "certificate" ) Attachment certificateDetail, @Multipart(value = "alias")  String alias, @ApiParam(value = "apiId to which the certificate should be applied.",required=true) @PathParam("apiId") String apiId, @Multipart(value = "tier")  String tier) throws APIManagementException{
        return delegate.apisApiIdClientCertificatesPost(certificateInputStream, certificateDetail, alias, apiId, tier, securityContext);
    }

    @DELETE
    @Path("/{apiId}")
    @Consumes({ "application/json" })
    @Produces({ "application/json" })
    @ApiOperation(value = "Delete an API", notes = "This operation can be used to delete an existing API proving the Id of the API. ", response = Void.class, authorizations = {
        @Authorization(value = "OAuth2Security", scopes = {
            @AuthorizationScope(scope = "apim:api_delete", description = "Delete API")
        })
    }, tags={ "APIs",  })
    @ApiResponses(value = { 
        @ApiResponse(code = 200, message = "OK. Resource successfully deleted. ", response = Void.class),
        @ApiResponse(code = 403, message = "Forbidden. The request must be conditional but no condition has been specified. ", response = ErrorDTO.class),
        @ApiResponse(code = 404, message = "Not Found. Resource to be deleted does not exist. ", response = ErrorDTO.class),
        @ApiResponse(code = 412, message = "Precondition Failed. The request has not been performed because one of the preconditions is not met. ", response = ErrorDTO.class) })
    public Response apisApiIdDelete(@ApiParam(value = "**API ID** consisting of the **UUID** of the API. ",required=true) @PathParam("apiId") String apiId, @ApiParam(value = "Validator for conditional requests; based on ETag. " )@HeaderParam("If-Match") String ifMatch) throws APIManagementException{
        return delegate.apisApiIdDelete(apiId, ifMatch, securityContext);
    }

    @GET
    @Path("/{apiId}/documents/{documentId}/content")
    @Consumes({ "application/json" })
    @Produces({ "application/octet-stream" })
    @ApiOperation(value = "Get the content of an API document", notes = "This operation can be used to retrive the content of an API's document.  The document can be of 3 types. In each cases responses are different.  1. **Inline type**:    The content of the document will be retrieved in `text/plain` content type     _Sample cURL_ : `curl -k -H \"Authorization:Bearer 579f0af4-37be-35c7-81a4-f1f1e9ee7c51\" -F inlineContent=@\"docs.txt\" -X POST \"https://localhost:9443/api/am/publisher/v1/apis/995a4972-3178-4b17-a374-756e0e19127c/documents/43c2bcce-60e7-405f-bc36-e39c0c5e189e/content` 2. **FILE type**:    The file will be downloaded with the related content type (eg. `application/pdf`) 3. **URL type**:     The client will recieve the URL of the document as the Location header with the response with - `303 See Other` ", response = Void.class, authorizations = {
        @Authorization(value = "OAuth2Security", scopes = {
            @AuthorizationScope(scope = "apim:api_view", description = "View API")
        })
    }, tags={ "API Documents",  })
    @ApiResponses(value = { 
        @ApiResponse(code = 200, message = "OK. File or inline content returned. ", response = Void.class),
        @ApiResponse(code = 303, message = "See Other. Source can be retrived from the URL specified at the Location header. ", response = Void.class),
        @ApiResponse(code = 304, message = "Not Modified. Empty body because the client has already the latest version of the requested resource (Will be supported in future). ", response = Void.class),
        @ApiResponse(code = 404, message = "Not Found. Requested Document does not exist. ", response = ErrorDTO.class),
        @ApiResponse(code = 406, message = "Not Acceptable. The requested media type is not supported ", response = ErrorDTO.class) })
    public Response apisApiIdDocumentsDocumentIdContentGet(@ApiParam(value = "**API ID** consisting of the **UUID** of the API. ",required=true) @PathParam("apiId") String apiId, @ApiParam(value = "Document Identifier ",required=true) @PathParam("documentId") String documentId, @ApiParam(value = "Validator for conditional requests; based on the ETag of the formerly retrieved variant of the resource. " )@HeaderParam("If-None-Match") String ifNoneMatch) throws APIManagementException{
        return delegate.apisApiIdDocumentsDocumentIdContentGet(apiId, documentId, ifNoneMatch, securityContext);
    }

    @POST
    @Path("/{apiId}/documents/{documentId}/content")
    @Consumes({ "multipart/form-data" })
    @Produces({ "application/json" })
    @ApiOperation(value = "Upload the content of an API document", notes = "Thid operation can be used to upload a file or add inline content to an API document.  **IMPORTANT:** * Either **file** or **inlineContent** form data parameters should be specified at one time. * Document's source type should be **FILE** in order to upload a file to the document using **file** parameter. * Document's source type should be **INLINE** in order to add inline content to the document using **inlineContent** parameter. ", response = DocumentDTO.class, authorizations = {
        @Authorization(value = "OAuth2Security", scopes = {
            @AuthorizationScope(scope = "apim:document_create", description = "Create API documents")
        })
    }, tags={ "API Documents",  })
    @ApiResponses(value = { 
        @ApiResponse(code = 200, message = "OK. Document updated ", response = DocumentDTO.class),
        @ApiResponse(code = 400, message = "Bad Request. Invalid request or validation error. ", response = ErrorDTO.class),
        @ApiResponse(code = 404, message = "Not Found. The resource to be updated does not exist. ", response = ErrorDTO.class),
        @ApiResponse(code = 412, message = "Precondition Failed. The request has not been performed because one of the preconditions is not met. ", response = ErrorDTO.class) })
    public Response apisApiIdDocumentsDocumentIdContentPost(@ApiParam(value = "**API ID** consisting of the **UUID** of the API. ",required=true) @PathParam("apiId") String apiId, @ApiParam(value = "Document Identifier ",required=true) @PathParam("documentId") String documentId,  @Multipart(value = "file", required = false) InputStream fileInputStream, @Multipart(value = "file" , required = false) Attachment fileDetail, @Multipart(value = "inlineContent", required = false)  String inlineContent, @ApiParam(value = "Validator for conditional requests; based on ETag. " )@HeaderParam("If-Match") String ifMatch) throws APIManagementException{
        return delegate.apisApiIdDocumentsDocumentIdContentPost(apiId, documentId, fileInputStream, fileDetail, inlineContent, ifMatch, securityContext);
    }

    @DELETE
    @Path("/{apiId}/documents/{documentId}")
    @Consumes({ "application/json" })
    @Produces({ "application/json" })
    @ApiOperation(value = "Delete a document of an API", notes = "This operation can be used to delete a document associated with an API. ", response = Void.class, authorizations = {
        @Authorization(value = "OAuth2Security", scopes = {
            @AuthorizationScope(scope = "apim:document_manage", description = "Update and delete API documents")
        })
    }, tags={ "API Documents",  })
    @ApiResponses(value = { 
        @ApiResponse(code = 200, message = "OK. Resource successfully deleted. ", response = Void.class),
        @ApiResponse(code = 404, message = "Not Found. Resource to be deleted does not exist. ", response = ErrorDTO.class),
        @ApiResponse(code = 412, message = "Precondition Failed. The request has not been performed because one of the preconditions is not met. ", response = ErrorDTO.class) })
    public Response apisApiIdDocumentsDocumentIdDelete(@ApiParam(value = "**API ID** consisting of the **UUID** of the API. ",required=true) @PathParam("apiId") String apiId, @ApiParam(value = "Document Identifier ",required=true) @PathParam("documentId") String documentId, @ApiParam(value = "Validator for conditional requests; based on ETag. " )@HeaderParam("If-Match") String ifMatch) throws APIManagementException{
        return delegate.apisApiIdDocumentsDocumentIdDelete(apiId, documentId, ifMatch, securityContext);
    }

    @GET
    @Path("/{apiId}/documents/{documentId}")
    @Consumes({ "application/json" })
    @Produces({ "application/json" })
    @ApiOperation(value = "Get a document of an API", notes = "This operation can be used to retrieve a particular document's metadata associated with an API. ", response = DocumentDTO.class, authorizations = {
        @Authorization(value = "OAuth2Security", scopes = {
            @AuthorizationScope(scope = "apim:api_view", description = "View API")
        })
    }, tags={ "API Documents",  })
    @ApiResponses(value = { 
        @ApiResponse(code = 200, message = "OK. Document returned. ", response = DocumentDTO.class),
        @ApiResponse(code = 304, message = "Not Modified. Empty body because the client has already the latest version of the requested resource (Will be supported in future). ", response = Void.class),
        @ApiResponse(code = 404, message = "Not Found. Requested Document does not exist. ", response = ErrorDTO.class),
        @ApiResponse(code = 406, message = "Not Acceptable. The requested media type is not supported ", response = ErrorDTO.class) })
    public Response apisApiIdDocumentsDocumentIdGet(@ApiParam(value = "**API ID** consisting of the **UUID** of the API. ",required=true) @PathParam("apiId") String apiId, @ApiParam(value = "Document Identifier ",required=true) @PathParam("documentId") String documentId, @ApiParam(value = "Validator for conditional requests; based on the ETag of the formerly retrieved variant of the resource. " )@HeaderParam("If-None-Match") String ifNoneMatch) throws APIManagementException{
        return delegate.apisApiIdDocumentsDocumentIdGet(apiId, documentId, ifNoneMatch, securityContext);
    }

    @PUT
    @Path("/{apiId}/documents/{documentId}")
    @Consumes({ "application/json" })
    @Produces({ "application/json" })
    @ApiOperation(value = "Update a document of an API", notes = "This operation can be used to update metadata of an API's document. ", response = DocumentDTO.class, authorizations = {
        @Authorization(value = "OAuth2Security", scopes = {
            @AuthorizationScope(scope = "apim:document_manage", description = "Update and delete API documents")
        })
    }, tags={ "API Documents",  })
    @ApiResponses(value = { 
        @ApiResponse(code = 200, message = "OK. Document updated ", response = DocumentDTO.class),
        @ApiResponse(code = 400, message = "Bad Request. Invalid request or validation error. ", response = ErrorDTO.class),
        @ApiResponse(code = 404, message = "Not Found. The resource to be updated does not exist. ", response = ErrorDTO.class),
        @ApiResponse(code = 412, message = "Precondition Failed. The request has not been performed because one of the preconditions is not met. ", response = ErrorDTO.class) })
    public Response apisApiIdDocumentsDocumentIdPut(@ApiParam(value = "**API ID** consisting of the **UUID** of the API. ",required=true) @PathParam("apiId") String apiId, @ApiParam(value = "Document Identifier ",required=true) @PathParam("documentId") String documentId, @ApiParam(value = "Document object that needs to be added " ,required=true) DocumentDTO body, @ApiParam(value = "Validator for conditional requests; based on ETag. " )@HeaderParam("If-Match") String ifMatch) throws APIManagementException{
        return delegate.apisApiIdDocumentsDocumentIdPut(apiId, documentId, body, ifMatch, securityContext);
    }

    @GET
    @Path("/{apiId}/documents")
    @Consumes({ "application/json" })
    @Produces({ "application/json" })
    @ApiOperation(value = "Get a list of documents of an API", notes = "This operation can be used to retrieve a list of documents belonging to an API by providing the id of the API. ", response = DocumentListDTO.class, authorizations = {
        @Authorization(value = "OAuth2Security", scopes = {
            @AuthorizationScope(scope = "apim:api_view", description = "View API")
        })
    }, tags={ "API Documents",  })
    @ApiResponses(value = { 
        @ApiResponse(code = 200, message = "OK. Document list is returned. ", response = DocumentListDTO.class),
        @ApiResponse(code = 304, message = "Not Modified. Empty body because the client has already the latest version of the requested resource (Will be supported in future). ", response = Void.class),
        @ApiResponse(code = 404, message = "Not Found. Requested API does not exist. ", response = ErrorDTO.class),
        @ApiResponse(code = 406, message = "Not Acceptable. The requested media type is not supported ", response = ErrorDTO.class) })
    public Response apisApiIdDocumentsGet(@ApiParam(value = "**API ID** consisting of the **UUID** of the API. ",required=true) @PathParam("apiId") String apiId,  @ApiParam(value = "Maximum size of resource array to return. ", defaultValue="25") @DefaultValue("25") @QueryParam("limit") Integer limit,  @ApiParam(value = "Starting point within the complete list of items qualified. ", defaultValue="0") @DefaultValue("0") @QueryParam("offset") Integer offset, @ApiParam(value = "Validator for conditional requests; based on the ETag of the formerly retrieved variant of the resource. " )@HeaderParam("If-None-Match") String ifNoneMatch) throws APIManagementException{
        return delegate.apisApiIdDocumentsGet(apiId, limit, offset, ifNoneMatch, securityContext);
    }

    @POST
    @Path("/{apiId}/documents")
    @Consumes({ "application/json" })
    @Produces({ "application/json" })
    @ApiOperation(value = "Add a new document to an API", notes = "This operation can be used to add a new documentation to an API. This operation only adds the metadata of a document. To add the actual content we need to use **Upload the content of an API document ** API once we obtain a document Id by this operation. ", response = DocumentDTO.class, authorizations = {
        @Authorization(value = "OAuth2Security", scopes = {
            @AuthorizationScope(scope = "apim:document_create", description = "Create API documents")
        })
    }, tags={ "API Documents",  })
    @ApiResponses(value = { 
        @ApiResponse(code = 201, message = "Created. Successful response with the newly created Document object as entity in the body. Location header contains URL of newly added document. ", response = DocumentDTO.class),
        @ApiResponse(code = 400, message = "Bad Request. Invalid request or validation error ", response = ErrorDTO.class),
        @ApiResponse(code = 415, message = "Unsupported media type. The entity of the request was in a not supported format. ", response = Void.class) })
    public Response apisApiIdDocumentsPost(@ApiParam(value = "**API ID** consisting of the **UUID** of the API. ",required=true) @PathParam("apiId") String apiId, @ApiParam(value = "Document object that needs to be added " ,required=true) DocumentDTO body, @ApiParam(value = "Validator for conditional requests; based on ETag. " )@HeaderParam("If-Match") String ifMatch) throws APIManagementException{
        return delegate.apisApiIdDocumentsPost(apiId, body, ifMatch, securityContext);
    }

    @GET
    @Path("/{apiId}")
    @Consumes({ "application/json" })
    @Produces({ "application/json" })
    @ApiOperation(value = "Get details of an API", notes = "Using this operation, you can retrieve complete details of a single API. You need to provide the Id of the API to retrive it. ", response = APIDTO.class, authorizations = {
        @Authorization(value = "OAuth2Security", scopes = {
            @AuthorizationScope(scope = "apim:api_view", description = "View API")
        })
    }, tags={ "APIs",  })
    @ApiResponses(value = { 
        @ApiResponse(code = 200, message = "OK. Requested API is returned ", response = APIDTO.class),
        @ApiResponse(code = 304, message = "Not Modified. Empty body because the client has already the latest version of the requested resource (Will be supported in future). ", response = Void.class),
        @ApiResponse(code = 404, message = "Not Found. Requested API does not exist. ", response = ErrorDTO.class),
        @ApiResponse(code = 406, message = "Not Acceptable. The requested media type is not supported ", response = ErrorDTO.class) })
    public Response apisApiIdGet(@ApiParam(value = "**API ID** consisting of the **UUID** of the API. ",required=true) @PathParam("apiId") String apiId, @ApiParam(value = "For cross-tenant invocations, this is used to specify the tenant domain, where the resource need to be   retirieved from. " )@HeaderParam("X-WSO2-Tenant") String xWSO2Tenant, @ApiParam(value = "Validator for conditional requests; based on the ETag of the formerly retrieved variant of the resource. " )@HeaderParam("If-None-Match") String ifNoneMatch) throws APIManagementException{
        return delegate.apisApiIdGet(apiId, xWSO2Tenant, ifNoneMatch, securityContext);
    }

    @GET
    @Path("/{apiId}/graphql-schema")
    @Consumes({ "application/json" })
    @Produces({ "application/json" })
    @ApiOperation(value = "Get the Schema of a GraphQL API", notes = "This operation can be used to retrieve the Schema definition of a GraphQL API. ", response = GraphQLSchemaDTO.class, authorizations = {
        @Authorization(value = "OAuth2Security", scopes = {
            @AuthorizationScope(scope = "apim:api_view", description = "View API")
        })
    }, tags={ "GraphQL Schema (Individual)",  })
    @ApiResponses(value = { 
        @ApiResponse(code = 200, message = "OK. Requested GraphQL Schema DTO object belongs to the API ", response = GraphQLSchemaDTO.class),
        @ApiResponse(code = 304, message = "Not Modified. Empty body because the client has already the latest version of the requested resource (Will be supported in future). ", response = Void.class),
        @ApiResponse(code = 404, message = "Not Found. Requested API does not exist. ", response = ErrorDTO.class),
        @ApiResponse(code = 406, message = "Not Acceptable. The requested media type is not supported ", response = ErrorDTO.class) })
    public Response apisApiIdGraphqlSchemaGet(@ApiParam(value = "**API ID** consisting of the **UUID** of the API. ",required=true) @PathParam("apiId") String apiId, @ApiParam(value = "Media types acceptable for the response. Default is application/json. " , defaultValue="application/json")@HeaderParam("Accept") String accept, @ApiParam(value = "Validator for conditional requests; based on the ETag of the formerly retrieved variant of the resource. " )@HeaderParam("If-None-Match") String ifNoneMatch) throws APIManagementException{
        return delegate.apisApiIdGraphqlSchemaGet(apiId, accept, ifNoneMatch, securityContext);
    }

    @PUT
    @Path("/{apiId}/graphql-schema")
    @Consumes({ "multipart/form-data" })
    @Produces({ "application/json" })
    @ApiOperation(value = "Add a Schema to a GraphQL API", notes = "This operation can be used to add a GraphQL Schema definition to an existing GraphQL API. ", response = Void.class, authorizations = {
        @Authorization(value = "OAuth2Security", scopes = {
            @AuthorizationScope(scope = "apim:api_view", description = "View API")
        })
    }, tags={ "GraphQL Schema",  })
    @ApiResponses(value = { 
        @ApiResponse(code = 200, message = "OK. Successful response with updated schema definition ", response = Void.class),
        @ApiResponse(code = 400, message = "Bad Request. Invalid request or validation error ", response = ErrorDTO.class),
        @ApiResponse(code = 403, message = "Forbidden. The request must be conditional but no condition has been specified. ", response = ErrorDTO.class),
        @ApiResponse(code = 404, message = "Not Found. The resource to be updated does not exist. ", response = ErrorDTO.class),
        @ApiResponse(code = 412, message = "Precondition Failed. The request has not been performed because one of the preconditions is not met. ", response = ErrorDTO.class) })
    public Response apisApiIdGraphqlSchemaPut(@ApiParam(value = "**API ID** consisting of the **UUID** of the API. ",required=true) @PathParam("apiId") String apiId, @Multipart(value = "schemaDefinition")  String schemaDefinition, @ApiParam(value = "Validator for conditional requests; based on ETag. " )@HeaderParam("If-Match") String ifMatch) throws APIManagementException{
        return delegate.apisApiIdGraphqlSchemaPut(apiId, schemaDefinition, ifMatch, securityContext);
    }

    @GET
    @Path("/{apiId}/lifecycle-history")
    @Consumes({ "application/json" })
    @Produces({ "application/json" })
    @ApiOperation(value = "Get Lifecycle state change history of the API.", notes = "This operation can be used to retrieve Lifecycle state change history of the API. ", response = LifecycleHistoryDTO.class, authorizations = {
        @Authorization(value = "OAuth2Security", scopes = {
            @AuthorizationScope(scope = "apim:api_publish", description = "Publish API")
        })
    }, tags={ "API Lifecycle",  })
    @ApiResponses(value = { 
        @ApiResponse(code = 200, message = "OK. Lifecycle state change history returned successfully. ", response = LifecycleHistoryDTO.class),
        @ApiResponse(code = 304, message = "Not Modified. Empty body because the client has already the latest version of the requested resource (Will be supported in future). ", response = Void.class),
        @ApiResponse(code = 404, message = "Not Found. Requested API does not exist. ", response = ErrorDTO.class) })
    public Response apisApiIdLifecycleHistoryGet(@ApiParam(value = "**API ID** consisting of the **UUID** of the API. ",required=true) @PathParam("apiId") String apiId, @ApiParam(value = "Validator for conditional requests; based on the ETag of the formerly retrieved variant of the resource. " )@HeaderParam("If-None-Match") String ifNoneMatch) throws APIManagementException{
        return delegate.apisApiIdLifecycleHistoryGet(apiId, ifNoneMatch, securityContext);
    }

    @GET
    @Path("/{apiId}/lifecycle-state")
    @Consumes({ "application/json" })
    @Produces({ "application/json" })
    @ApiOperation(value = "Get Lifecycle state data of the API.", notes = "This operation can be used to retrieve Lifecycle state data of the API. ", response = LifecycleStateDTO.class, authorizations = {
        @Authorization(value = "OAuth2Security", scopes = {
            @AuthorizationScope(scope = "apim:api_publish", description = "Publish API")
        })
    }, tags={ "API Lifecycle",  })
    @ApiResponses(value = { 
        @ApiResponse(code = 200, message = "OK. Lifecycle state data returned successfully. ", response = LifecycleStateDTO.class),
        @ApiResponse(code = 304, message = "Not Modified. Empty body because the client has already the latest version of the requested resource (Will be supported in future). ", response = Void.class),
        @ApiResponse(code = 404, message = "Not Found. Requested API does not exist. ", response = ErrorDTO.class),
        @ApiResponse(code = 412, message = "Precondition Failed. The request has not been performed because one of the preconditions is not met. ", response = ErrorDTO.class) })
    public Response apisApiIdLifecycleStateGet(@ApiParam(value = "**API ID** consisting of the **UUID** of the API. ",required=true) @PathParam("apiId") String apiId, @ApiParam(value = "Validator for conditional requests; based on the ETag of the formerly retrieved variant of the resource. " )@HeaderParam("If-None-Match") String ifNoneMatch) throws APIManagementException{
        return delegate.apisApiIdLifecycleStateGet(apiId, ifNoneMatch, securityContext);
    }

    @DELETE
    @Path("/{apiId}/lifecycle-state/pending-tasks")
    @Consumes({ "application/json" })
    @Produces({ "application/json" })
    @ApiOperation(value = "Delete pending lifecycle state change tasks.", notes = "This operation can be used to remove pending lifecycle state change requests that are in pending state ", response = Void.class, authorizations = {
        @Authorization(value = "OAuth2Security", scopes = {
            @AuthorizationScope(scope = "apim:api_publish", description = "Publish API")
        })
    }, tags={ "API Lifecycle",  })
    @ApiResponses(value = { 
        @ApiResponse(code = 200, message = "OK. Lifecycle state change pending task removed successfully. ", response = Void.class),
        @ApiResponse(code = 404, message = "Not Found. Requested API does not exist. ", response = ErrorDTO.class),
        @ApiResponse(code = 412, message = "Precondition Failed. The request has not been performed because one of the preconditions is not met. ", response = ErrorDTO.class) })
    public Response apisApiIdLifecycleStatePendingTasksDelete(@ApiParam(value = "**API ID** consisting of the **UUID** of the API. ",required=true) @PathParam("apiId") String apiId) throws APIManagementException{
        return delegate.apisApiIdLifecycleStatePendingTasksDelete(apiId, securityContext);
    }

    @GET
    @Path("/{apiId}/mediation-policies")
    @Consumes({ "application/json" })
    @Produces({ "application/json" })
    @ApiOperation(value = "Get all mediation policies of an API ", notes = "This operation provides you a list of available mediation policies of an API. ", response = MediationListDTO.class, authorizations = {
        @Authorization(value = "OAuth2Security", scopes = {
            @AuthorizationScope(scope = "apim:mediation_policy_view", description = "View mediation policies")
        })
    }, tags={ "Mediation Policies",  })
    @ApiResponses(value = { 
        @ApiResponse(code = 200, message = "OK. List of qualifying APIs is returned. ", response = MediationListDTO.class),
        @ApiResponse(code = 304, message = "Not Modified. Empty body because the client has already the latest version of the requested resource (Will be supported in future). ", response = Void.class),
        @ApiResponse(code = 406, message = "Not Acceptable. The requested media type is not supported ", response = ErrorDTO.class) })
    public Response apisApiIdMediationPoliciesGet(@ApiParam(value = "**API ID** consisting of the **UUID** of the API. ",required=true) @PathParam("apiId") String apiId,  @ApiParam(value = "Maximum size of resource array to return. ", defaultValue="25") @DefaultValue("25") @QueryParam("limit") Integer limit,  @ApiParam(value = "Starting point within the complete list of items qualified. ", defaultValue="0") @DefaultValue("0") @QueryParam("offset") Integer offset,  @ApiParam(value = "-Not supported yet-")  @QueryParam("query") String query, @ApiParam(value = "Validator for conditional requests; based on the ETag of the formerly retrieved variant of the resource. " )@HeaderParam("If-None-Match") String ifNoneMatch) throws APIManagementException{
        return delegate.apisApiIdMediationPoliciesGet(apiId, limit, offset, query, ifNoneMatch, securityContext);
    }

    @DELETE
    @Path("/{apiId}/mediation-policies/{mediationPolicyId}")
    @Consumes({ "application/json" })
    @Produces({ "application/json" })
    @ApiOperation(value = "Delete an API specific mediation policy", notes = "This operation can be used to delete an existing API specific mediation policy providing the Id of the API and the Id of the mediation policy. ", response = Void.class, authorizations = {
        @Authorization(value = "OAuth2Security", scopes = {
            @AuthorizationScope(scope = "apim:mediation_policy_manage", description = "Update and delete mediation policies")
        })
    }, tags={ "Mediation Policies",  })
    @ApiResponses(value = { 
        @ApiResponse(code = 200, message = "OK. Resource successfully deleted. ", response = Void.class),
        @ApiResponse(code = 403, message = "Forbidden. The request must be conditional but no condition has been specified. ", response = ErrorDTO.class),
        @ApiResponse(code = 404, message = "Not Found. Resource to be deleted does not exist. ", response = ErrorDTO.class),
        @ApiResponse(code = 412, message = "Precondition Failed. The request has not been performed because one of the preconditions is not met. ", response = ErrorDTO.class) })
    public Response apisApiIdMediationPoliciesMediationPolicyIdDelete(@ApiParam(value = "**API ID** consisting of the **UUID** of the API. ",required=true) @PathParam("apiId") String apiId, @ApiParam(value = "Mediation policy Id ",required=true) @PathParam("mediationPolicyId") String mediationPolicyId, @ApiParam(value = "Validator for conditional requests; based on ETag. " )@HeaderParam("If-Match") String ifMatch) throws APIManagementException{
        return delegate.apisApiIdMediationPoliciesMediationPolicyIdDelete(apiId, mediationPolicyId, ifMatch, securityContext);
    }

    @GET
    @Path("/{apiId}/mediation-policies/{mediationPolicyId}")
    @Consumes({ "application/json" })
    @Produces({ "application/json" })
    @ApiOperation(value = "Get an API specific mediation policy", notes = "This operation can be used to retrieve a particular API specific mediation policy. ", response = MediationDTO.class, authorizations = {
        @Authorization(value = "OAuth2Security", scopes = {
            @AuthorizationScope(scope = "apim:api_view", description = "View API")
        })
    }, tags={ "Mediation Policies",  })
    @ApiResponses(value = { 
        @ApiResponse(code = 200, message = "OK. Mediation policy returned. ", response = MediationDTO.class),
        @ApiResponse(code = 304, message = "Not Modified. Empty body because the client has already the latest version of the requested resource (Will be supported in future). ", response = Void.class),
        @ApiResponse(code = 404, message = "Not Found. Requested Document does not exist. ", response = ErrorDTO.class),
        @ApiResponse(code = 406, message = "Not Acceptable. The requested media type is not supported ", response = ErrorDTO.class) })
    public Response apisApiIdMediationPoliciesMediationPolicyIdGet(@ApiParam(value = "**API ID** consisting of the **UUID** of the API. ",required=true) @PathParam("apiId") String apiId, @ApiParam(value = "Mediation policy Id ",required=true) @PathParam("mediationPolicyId") String mediationPolicyId, @ApiParam(value = "Validator for conditional requests; based on the ETag of the formerly retrieved variant of the resource. " )@HeaderParam("If-None-Match") String ifNoneMatch) throws APIManagementException{
        return delegate.apisApiIdMediationPoliciesMediationPolicyIdGet(apiId, mediationPolicyId, ifNoneMatch, securityContext);
    }

    @PUT
    @Path("/{apiId}/mediation-policies/{mediationPolicyId}")
    @Consumes({ "application/json" })
    @Produces({ "application/json" })
    @ApiOperation(value = "Update an API specific mediation policy", notes = "This operation can be used to update an existing mediation policy of an API. ", response = MediationDTO.class, authorizations = {
        @Authorization(value = "OAuth2Security", scopes = {
            @AuthorizationScope(scope = "apim:mediation_policy_manage", description = "Update and delete mediation policies")
        })
    }, tags={ "Mediation Policies",  })
    @ApiResponses(value = { 
        @ApiResponse(code = 200, message = "OK. Successful response with updated API object ", response = MediationDTO.class),
        @ApiResponse(code = 400, message = "Bad Request. Invalid request or validation error ", response = ErrorDTO.class),
        @ApiResponse(code = 403, message = "Forbidden. The request must be conditional but no condition has been specified. ", response = ErrorDTO.class),
        @ApiResponse(code = 404, message = "Not Found. The resource to be updated does not exist. ", response = ErrorDTO.class),
        @ApiResponse(code = 412, message = "Precondition Failed. The request has not been performed because one of the preconditions is not met. ", response = ErrorDTO.class) })
    public Response apisApiIdMediationPoliciesMediationPolicyIdPut(@ApiParam(value = "**API ID** consisting of the **UUID** of the API. ",required=true) @PathParam("apiId") String apiId, @ApiParam(value = "Mediation policy Id ",required=true) @PathParam("mediationPolicyId") String mediationPolicyId, @ApiParam(value = "Mediation policy object that needs to be updated " ,required=true) MediationDTO body, @ApiParam(value = "Validator for conditional requests; based on ETag. " )@HeaderParam("If-Match") String ifMatch) throws APIManagementException{
        return delegate.apisApiIdMediationPoliciesMediationPolicyIdPut(apiId, mediationPolicyId, body, ifMatch, securityContext);
    }

    @POST
    @Path("/{apiId}/mediation-policies")
    @Consumes({ "application/json" })
    @Produces({ "application/json" })
    @ApiOperation(value = "Add an API specific mediation policy", notes = "This operation can be used to add an API specifc mediation policy. ", response = MediationDTO.class, authorizations = {
        @Authorization(value = "OAuth2Security", scopes = {
            @AuthorizationScope(scope = "apim:mediation_policy_create", description = "Create mediation policies")
        })
    }, tags={ "Mediation Policies",  })
    @ApiResponses(value = { 
        @ApiResponse(code = 200, message = "OK. mediation policy uploaded ", response = MediationDTO.class),
        @ApiResponse(code = 400, message = "Bad Request. Invalid request or validation error. ", response = ErrorDTO.class),
        @ApiResponse(code = 404, message = "Not Found. The resource to be updated does not exist. ", response = ErrorDTO.class),
        @ApiResponse(code = 412, message = "Precondition Failed. The request has not been performed because one of the preconditions is not met. ", response = ErrorDTO.class) })
    public Response apisApiIdMediationPoliciesPost(@ApiParam(value = "mediation policy to upload" ,required=true) MediationDTO body, @ApiParam(value = "**API ID** consisting of the **UUID** of the API. ",required=true) @PathParam("apiId") String apiId, @ApiParam(value = "Validator for conditional requests; based on ETag. " )@HeaderParam("If-Match") String ifMatch) throws APIManagementException{
        return delegate.apisApiIdMediationPoliciesPost(body, apiId, ifMatch, securityContext);
    }

    @GET
    @Path("/{apiId}/monetization")
    @Consumes({ "application/json" })
    @Produces({ "application/json" })
    @ApiOperation(value = "Get monetization status for each tier in a given API", notes = "This operation can be used to get monetization status for each tier in a given API ", response = Void.class, authorizations = {
        @Authorization(value = "OAuth2Security", scopes = {
            @AuthorizationScope(scope = "apim:api_publish", description = "Publish API")
        })
    }, tags={ "API Monetization",  })
    @ApiResponses(value = { 
        @ApiResponse(code = 200, message = "OK. Monetization status for each tier returned successfully. ", response = Void.class),
        @ApiResponse(code = 400, message = "Bad Request. Invalid request or validation error ", response = ErrorDTO.class),
        @ApiResponse(code = 404, message = "Not Found. Requested resource does not exist. ", response = ErrorDTO.class),
        @ApiResponse(code = 406, message = "Not Acceptable. The requested media type is not supported ", response = ErrorDTO.class) })
    public Response apisApiIdMonetizationGet(@ApiParam(value = "**API ID** consisting of the **UUID** of the API. ",required=true) @PathParam("apiId") String apiId) throws APIManagementException{
        return delegate.apisApiIdMonetizationGet(apiId, securityContext);
    }

    @POST
    @Path("/{apiId}/monetize")
    @Consumes({ "application/json" })
    @Produces({ "application/json" })
    @ApiOperation(value = "Configure monetization for a given API", notes = "This operation can be used to configure monetization for a given API. ", response = Void.class, authorizations = {
        @Authorization(value = "OAuth2Security", scopes = {
            @AuthorizationScope(scope = "apim:api_publish", description = "Publish API")
        })
    }, tags={ "API Monetization",  })
    @ApiResponses(value = { 
        @ApiResponse(code = 201, message = "OK. Monetization status changed successfully. ", response = Void.class),
        @ApiResponse(code = 400, message = "Bad Request. Invalid request or validation error ", response = ErrorDTO.class),
        @ApiResponse(code = 404, message = "Not Found. Requested resource does not exist. ", response = ErrorDTO.class),
        @ApiResponse(code = 406, message = "Not Acceptable. The requested media type is not supported ", response = ErrorDTO.class) })
    public Response apisApiIdMonetizePost(@ApiParam(value = "**API ID** consisting of the **UUID** of the API. ",required=true) @PathParam("apiId") String apiId, @ApiParam(value = "Monetization data object " ,required=true) APIMonetizationInfoDTO body) throws APIManagementException{
        return delegate.apisApiIdMonetizePost(apiId, body, securityContext);
    }

    @PUT
    @Path("/{apiId}")
    @Consumes({ "application/json" })
    @Produces({ "application/json" })
    @ApiOperation(value = "Update an API", notes = "This operation can be used to update an existing API. But the properties `name`, `version`, `context`, `provider`, `state` will not be changed by this operation. ", response = APIDTO.class, authorizations = {
        @Authorization(value = "OAuth2Security", scopes = {
            @AuthorizationScope(scope = "apim:api_publish", description = "Publish API"),
            @AuthorizationScope(scope = "apim:api_create", description = "Create API")
        })
    }, tags={ "APIs",  })
    @ApiResponses(value = { 
        @ApiResponse(code = 200, message = "OK. Successful response with updated API object ", response = APIDTO.class),
        @ApiResponse(code = 400, message = "Bad Request. Invalid request or validation error ", response = ErrorDTO.class),
        @ApiResponse(code = 403, message = "Forbidden. The request must be conditional but no condition has been specified. ", response = ErrorDTO.class),
        @ApiResponse(code = 404, message = "Not Found. The resource to be updated does not exist. ", response = ErrorDTO.class),
        @ApiResponse(code = 412, message = "Precondition Failed. The request has not been performed because one of the preconditions is not met. ", response = ErrorDTO.class) })
    public Response apisApiIdPut(@ApiParam(value = "**API ID** consisting of the **UUID** of the API. ",required=true) @PathParam("apiId") String apiId, @ApiParam(value = "API object that needs to be added " ,required=true) APIDTO body, @ApiParam(value = "Validator for conditional requests; based on ETag. " )@HeaderParam("If-Match") String ifMatch) throws APIManagementException{
        return delegate.apisApiIdPut(apiId, body, ifMatch, securityContext);
    }

    @GET
    @Path("/{apiId}/resource-paths")
    @Consumes({ "application/json" })
    @Produces({ "application/json" })
    @ApiOperation(value = "Get Resource Paths of an API", notes = "This operation can be used to retrieve resource paths defined for a specific api. ", response = ResourcePathListDTO.class, authorizations = {
        @Authorization(value = "OAuth2Security", scopes = {
            @AuthorizationScope(scope = "apim:api_view", description = "View API")
        })
    }, tags={ "APIs",  })
    @ApiResponses(value = { 
        @ApiResponse(code = 200, message = "OK. ResourcePaths returned. ", response = ResourcePathListDTO.class),
        @ApiResponse(code = 304, message = "Not Modified. Empty body because the client has already the latest version of the requested resource (Will be supported in future). ", response = Void.class),
        @ApiResponse(code = 404, message = "Not Found. Requested Document does not exist. ", response = ErrorDTO.class),
        @ApiResponse(code = 406, message = "Not Acceptable. The requested media type is not supported ", response = ErrorDTO.class) })
    public Response apisApiIdResourcePathsGet(@ApiParam(value = "**API ID** consisting of the **UUID** of the API. ",required=true) @PathParam("apiId") String apiId,  @ApiParam(value = "Maximum size of resource array to return. ", defaultValue="25") @DefaultValue("25") @QueryParam("limit") Integer limit,  @ApiParam(value = "Starting point within the complete list of items qualified. ", defaultValue="0") @DefaultValue("0") @QueryParam("offset") Integer offset, @ApiParam(value = "Validator for conditional requests; based on the ETag of the formerly retrieved variant of the resource. " )@HeaderParam("If-None-Match") String ifNoneMatch) throws APIManagementException{
        return delegate.apisApiIdResourcePathsGet(apiId, limit, offset, ifNoneMatch, securityContext);
    }

    @GET
    @Path("/{apiId}/resource-policies")
    @Consumes({ "application/json" })
    @Produces({ "application/json" })
    @ApiOperation(value = "Get the resource policy (inflow/outflow) definitions", notes = "This operation can be used to retrieve conversion policy resource definitions of an API. ", response = ResourcePolicyListDTO.class, authorizations = {
        @Authorization(value = "OAuth2Security", scopes = {
            @AuthorizationScope(scope = "apim:api_view", description = "View API")
        })
    }, tags={ "API Resource Policies",  })
    @ApiResponses(value = { 
        @ApiResponse(code = 200, message = "OK. List of resource policy definitions of the API is returned ", response = ResourcePolicyListDTO.class),
        @ApiResponse(code = 304, message = "Not Modified. Empty body because the client has already the latest version of the requested resource (Will be supported in future). ", response = Void.class),
        @ApiResponse(code = 404, message = "Not Found. Requested API does not exist. ", response = ErrorDTO.class),
        @ApiResponse(code = 406, message = "Not Acceptable. The requested media type is not supported ", response = ErrorDTO.class) })
    public Response apisApiIdResourcePoliciesGet(@ApiParam(value = "**API ID** consisting of the **UUID** of the API. ",required=true) @PathParam("apiId") String apiId,  @NotNull @ApiParam(value = "sequence type of the resource policy resource definition",required=true)  @QueryParam("sequenceType") String sequenceType,  @ApiParam(value = "Resource path of the resource policy definition")  @QueryParam("resourcePath") String resourcePath,  @ApiParam(value = "HTTP verb of the resource path of the resource policy definition")  @QueryParam("verb") String verb, @ApiParam(value = "Validator for conditional requests; based on the ETag of the formerly retrieved variant of the resource. " )@HeaderParam("If-None-Match") String ifNoneMatch) throws APIManagementException{
        return delegate.apisApiIdResourcePoliciesGet(apiId, sequenceType, resourcePath, verb, ifNoneMatch, securityContext);
    }

    @GET
    @Path("/{apiId}/resource-policies/{resourcePolicyId}")
    @Consumes({ "application/json" })
    @Produces({ "application/json" })
    @ApiOperation(value = "Get the resource policy (inflow/outflow) definition for a given resource identifier.", notes = "This operation can be used to retrieve conversion policy resource definitions of an API given the resource identifier. ", response = ResourcePolicyInfoDTO.class, authorizations = {
        @Authorization(value = "OAuth2Security", scopes = {
            @AuthorizationScope(scope = "apim:api_view", description = "View API")
        })
    }, tags={ "API Resource Policies",  })
    @ApiResponses(value = { 
        @ApiResponse(code = 200, message = "OK. Requested resource policy definition of the API is returned for the given resource identifier. ", response = ResourcePolicyInfoDTO.class),
        @ApiResponse(code = 304, message = "Not Modified. Empty body because the client has already the latest version of the requested resource (Will be supported in future). ", response = Void.class),
        @ApiResponse(code = 400, message = "Bad Request. Invalid request or validation error ", response = ErrorDTO.class),
        @ApiResponse(code = 404, message = "Not Found. Requested API does not exist. ", response = ErrorDTO.class),
        @ApiResponse(code = 406, message = "Not Acceptable. The requested media type is not supported ", response = ErrorDTO.class) })
    public Response apisApiIdResourcePoliciesResourcePolicyIdGet(@ApiParam(value = "**API ID** consisting of the **UUID** of the API. ",required=true) @PathParam("apiId") String apiId, @ApiParam(value = "registry resource Id ",required=true) @PathParam("resourcePolicyId") String resourcePolicyId, @ApiParam(value = "Validator for conditional requests; based on the ETag of the formerly retrieved variant of the resource. " )@HeaderParam("If-None-Match") String ifNoneMatch) throws APIManagementException{
        return delegate.apisApiIdResourcePoliciesResourcePolicyIdGet(apiId, resourcePolicyId, ifNoneMatch, securityContext);
    }

    @PUT
    @Path("/{apiId}/resource-policies/{resourcePolicyId}")
    @Consumes({ "application/json" })
    @Produces({ "application/json" })
    @ApiOperation(value = "Update the resource policy(inflow/outflow) definition for the given resource identifier", notes = "This operation can be used to update the resource policy(inflow/outflow) definition for the given resource identifier of an existing API. resource policy definition to be updated is passed as a body parameter `content`. ", response = ResourcePolicyInfoDTO.class, authorizations = {
        @Authorization(value = "OAuth2Security", scopes = {
            @AuthorizationScope(scope = "apim:api_create", description = "Create API")
        })
    }, tags={ "API Resource Policies",  })
    @ApiResponses(value = { 
        @ApiResponse(code = 200, message = "OK. Successful response with updated the resource policy definition ", response = ResourcePolicyInfoDTO.class),
        @ApiResponse(code = 400, message = "Bad Request. Invalid request or validation error ", response = ErrorDTO.class),
        @ApiResponse(code = 403, message = "Forbidden. The request must be conditional but no condition has been specified. ", response = ErrorDTO.class),
        @ApiResponse(code = 404, message = "Not Found. The resource to be updated does not exist. ", response = ErrorDTO.class),
        @ApiResponse(code = 412, message = "Precondition Failed. The request has not been performed because one of the preconditions is not met. ", response = ErrorDTO.class) })
    public Response apisApiIdResourcePoliciesResourcePolicyIdPut(@ApiParam(value = "**API ID** consisting of the **UUID** of the API. ",required=true) @PathParam("apiId") String apiId, @ApiParam(value = "registry resource Id ",required=true) @PathParam("resourcePolicyId") String resourcePolicyId, @ApiParam(value = "Content of the resource policy definition that needs to be updated" ,required=true) ResourcePolicyInfoDTO body, @ApiParam(value = "Validator for conditional requests; based on ETag. " )@HeaderParam("If-Match") String ifMatch) throws APIManagementException{
        return delegate.apisApiIdResourcePoliciesResourcePolicyIdPut(apiId, resourcePolicyId, body, ifMatch, securityContext);
    }

    @GET
    @Path("/{apiId}/revenue")
    @Consumes({ "application/json" })
    @Produces({ "application/json" })
    @ApiOperation(value = "Get total revenue details of a given monetized API with meterd billing.", notes = "This operation can be used to get details of total revenue details of a given monetized API with meterd billing. ", response = APIRevenueDTO.class, authorizations = {
        @Authorization(value = "OAuth2Security", scopes = {
            @AuthorizationScope(scope = "apim:api_publish", description = "Publish API")
        })
    }, tags={ "API Monetization",  })
    @ApiResponses(value = { 
        @ApiResponse(code = 200, message = "OK. Details of a total revenue returned. ", response = APIRevenueDTO.class),
        @ApiResponse(code = 304, message = "Not Modified. Empty body because the client has already the latest version of the requested resource (Will be supported in future). ", response = Void.class),
        @ApiResponse(code = 404, message = "Not Found. Requested Subscription does not exist. ", response = ErrorDTO.class) })
    public Response apisApiIdRevenueGet(@ApiParam(value = "**API ID** consisting of the **UUID** of the API. ",required=true) @PathParam("apiId") String apiId) throws APIManagementException{
        return delegate.apisApiIdRevenueGet(apiId, securityContext);
    }

    @GET
    @Path("/{apiId}/scopes")
    @Consumes({ "application/json" })
    @Produces({ "application/json" })
    @ApiOperation(value = "Get a list of scopes of an API", notes = "This operation can be used to retrieve a list of scopes belonging to an API by providing the id of the API. ", response = ScopeListDTO.class, authorizations = {
        @Authorization(value = "OAuth2Security", scopes = {
            @AuthorizationScope(scope = "apim:api_view", description = "View API")
        })
    }, tags={ "API Scopes",  })
    @ApiResponses(value = { 
        @ApiResponse(code = 200, message = "OK. Scope list is returned. ", response = ScopeListDTO.class),
        @ApiResponse(code = 304, message = "Not Modified. Empty body because the client has already the latest version of the requested resource (Will be supported in future). ", response = Void.class),
        @ApiResponse(code = 404, message = "Not Found. Requested API does not exist. ", response = ErrorDTO.class),
        @ApiResponse(code = 406, message = "Not Acceptable. The requested media type is not supported ", response = ErrorDTO.class) })
    public Response apisApiIdScopesGet(@ApiParam(value = "**API ID** consisting of the **UUID** of the API. ",required=true) @PathParam("apiId") String apiId, @ApiParam(value = "Validator for conditional requests; based on the ETag of the formerly retrieved variant of the resource. " )@HeaderParam("If-None-Match") String ifNoneMatch) throws APIManagementException{
        return delegate.apisApiIdScopesGet(apiId, ifNoneMatch, securityContext);
    }

    @DELETE
    @Path("/{apiId}/scopes/{name}")
    @Consumes({ "application/json" })
    @Produces({ "application/json" })
    @ApiOperation(value = "Delete a scope of an API", notes = "This operation can be used to delete a scope associated with an API. ", response = Void.class, authorizations = {
        @Authorization(value = "OAuth2Security", scopes = {
            @AuthorizationScope(scope = "apim:api_create", description = "Create API")
        })
    }, tags={ "API Scopes",  })
    @ApiResponses(value = { 
        @ApiResponse(code = 200, message = "OK. Resource successfully deleted. ", response = Void.class),
        @ApiResponse(code = 404, message = "Not Found. Resource to be deleted does not exist. ", response = ErrorDTO.class),
        @ApiResponse(code = 412, message = "Precondition Failed. The request has not been performed because one of the preconditions is not met. ", response = ErrorDTO.class) })
    public Response apisApiIdScopesNameDelete(@ApiParam(value = "**API ID** consisting of the **UUID** of the API. ",required=true) @PathParam("apiId") String apiId, @ApiParam(value = "Scope name ",required=true) @PathParam("name") String name, @ApiParam(value = "Validator for conditional requests; based on ETag. " )@HeaderParam("If-Match") String ifMatch) throws APIManagementException{
        return delegate.apisApiIdScopesNameDelete(apiId, name, ifMatch, securityContext);
    }

    @GET
    @Path("/{apiId}/scopes/{name}")
    @Consumes({ "application/json" })
    @Produces({ "application/json" })
    @ApiOperation(value = "Get a scope of an API", notes = "This operation can be used to retrieve a particular scope's metadata associated with an API. ", response = ScopeDTO.class, authorizations = {
        @Authorization(value = "OAuth2Security", scopes = {
            @AuthorizationScope(scope = "apim:api_view", description = "View API")
        })
    }, tags={ "API Scopes",  })
    @ApiResponses(value = { 
        @ApiResponse(code = 200, message = "OK. Scope returned. ", response = ScopeDTO.class),
        @ApiResponse(code = 304, message = "Not Modified. Empty body because the client has already the latest version of the requested resource (Will be supported in future). ", response = Void.class),
        @ApiResponse(code = 404, message = "Not Found. Requested Scope does not exist. ", response = ErrorDTO.class),
        @ApiResponse(code = 406, message = "Not Acceptable. The requested media type is not supported ", response = ErrorDTO.class) })
    public Response apisApiIdScopesNameGet(@ApiParam(value = "**API ID** consisting of the **UUID** of the API. ",required=true) @PathParam("apiId") String apiId, @ApiParam(value = "Scope name ",required=true) @PathParam("name") String name, @ApiParam(value = "Validator for conditional requests; based on the ETag of the formerly retrieved variant of the resource. " )@HeaderParam("If-None-Match") String ifNoneMatch) throws APIManagementException{
        return delegate.apisApiIdScopesNameGet(apiId, name, ifNoneMatch, securityContext);
    }

    @PUT
    @Path("/{apiId}/scopes/{name}")
    @Consumes({ "application/json" })
    @Produces({ "application/json" })
    @ApiOperation(value = "Update a Scope of an API", notes = "This operation can be used to update scope of an API ", response = ScopeDTO.class, authorizations = {
        @Authorization(value = "OAuth2Security", scopes = {
            @AuthorizationScope(scope = "apim:api_create", description = "Create API")
        })
    }, tags={ "API Scopes",  })
    @ApiResponses(value = { 
        @ApiResponse(code = 200, message = "OK. Scope updated ", response = ScopeDTO.class),
        @ApiResponse(code = 400, message = "Bad Request. Invalid request or validation error. ", response = ErrorDTO.class),
        @ApiResponse(code = 404, message = "Not Found. The resource to be updated does not exist. ", response = ErrorDTO.class),
        @ApiResponse(code = 412, message = "Precondition Failed. The request has not been performed because one of the preconditions is not met. ", response = ErrorDTO.class) })
    public Response apisApiIdScopesNamePut(@ApiParam(value = "**API ID** consisting of the **UUID** of the API. ",required=true) @PathParam("apiId") String apiId, @ApiParam(value = "Scope name ",required=true) @PathParam("name") String name, @ApiParam(value = "Scope object that needs to be added " ,required=true) ScopeDTO body, @ApiParam(value = "Validator for conditional requests; based on ETag. " )@HeaderParam("If-Match") String ifMatch) throws APIManagementException{
        return delegate.apisApiIdScopesNamePut(apiId, name, body, ifMatch, securityContext);
    }

    @POST
    @Path("/{apiId}/scopes")
    @Consumes({ "application/json" })
    @Produces({ "application/json" })
    @ApiOperation(value = "Add a new scope to an API", notes = "This operation can be used to add a new scope to an API. ", response = ScopeDTO.class, authorizations = {
        @Authorization(value = "OAuth2Security", scopes = {
            @AuthorizationScope(scope = "apim:api_create", description = "Create API")
        })
    }, tags={ "API Scopes",  })
    @ApiResponses(value = { 
        @ApiResponse(code = 201, message = "Created. Successful response with the newly created Scope object as entity in the body. Location header contains URL of newly added scope. ", response = ScopeDTO.class),
        @ApiResponse(code = 400, message = "Bad Request. Invalid request or validation error ", response = ErrorDTO.class),
        @ApiResponse(code = 415, message = "Unsupported media type. The entity of the request was in a not supported format. ", response = Void.class) })
    public Response apisApiIdScopesPost(@ApiParam(value = "**API ID** consisting of the **UUID** of the API. ",required=true) @PathParam("apiId") String apiId, @ApiParam(value = "Scope object that needs to be added " ,required=true) ScopeDTO body, @ApiParam(value = "Validator for conditional requests; based on ETag. " )@HeaderParam("If-Match") String ifMatch) throws APIManagementException{
        return delegate.apisApiIdScopesPost(apiId, body, ifMatch, securityContext);
    }

    @GET
    @Path("/{apiId}/subscription-policies")
    @Consumes({ "application/json" })
    @Produces({ "application/json" })
    @ApiOperation(value = "Get details of the subscription throttling policies of an API ", notes = "This operation can be used to retrieve details of the subscription throttling policy of an API by specifying the API Id.  `X-WSO2-Tenant` header can be used to retrive API subscription throttling policies that belongs to a different tenant domain. If not specified super tenant will be used. If Authorization header is present in the request, the user's tenant associated with the access token will be used. ", response = ThrottlingPolicyDTO.class, authorizations = {
        @Authorization(value = "OAuth2Security", scopes = {
            @AuthorizationScope(scope = "apim:api_view", description = "View API")
        })
    }, tags={ "APIs",  })
    @ApiResponses(value = { 
        @ApiResponse(code = 200, message = "OK. Throttling Policy returned ", response = ThrottlingPolicyDTO.class),
        @ApiResponse(code = 304, message = "Not Modified. Empty body because the client has already the latest version of the requested resource. ", response = Void.class),
        @ApiResponse(code = 404, message = "Not Found. Requested Throttling Policy does not exist. ", response = ErrorDTO.class),
        @ApiResponse(code = 406, message = "Not Acceptable. The requested media type is not supported. ", response = ErrorDTO.class) })
    public Response apisApiIdSubscriptionPoliciesGet(@ApiParam(value = "**API ID** consisting of the **UUID** of the API. ",required=true) @PathParam("apiId") String apiId, @ApiParam(value = "For cross-tenant invocations, this is used to specify the tenant domain, where the resource need to be   retirieved from. " )@HeaderParam("X-WSO2-Tenant") String xWSO2Tenant, @ApiParam(value = "Validator for conditional requests; based on the ETag of the formerly retrieved variant of the resource. " )@HeaderParam("If-None-Match") String ifNoneMatch) throws APIManagementException{
        return delegate.apisApiIdSubscriptionPoliciesGet(apiId, xWSO2Tenant, ifNoneMatch, securityContext);
    }

    @GET
    @Path("/{apiId}/swagger")
    @Consumes({ "application/json" })
    @Produces({ "application/json" })
    @ApiOperation(value = "Get swagger definition", notes = "This operation can be used to retrieve the swagger definition of an API. ", response = String.class, authorizations = {
        @Authorization(value = "OAuth2Security", scopes = {
            @AuthorizationScope(scope = "apim:api_view", description = "View API")
        })
    }, tags={ "APIs",  })
    @ApiResponses(value = { 
        @ApiResponse(code = 200, message = "OK. Requested swagger document of the API is returned ", response = String.class),
        @ApiResponse(code = 304, message = "Not Modified. Empty body because the client has already the latest version of the requested resource (Will be supported in future). ", response = Void.class),
        @ApiResponse(code = 404, message = "Not Found. Requested API does not exist. ", response = ErrorDTO.class),
        @ApiResponse(code = 406, message = "Not Acceptable. The requested media type is not supported ", response = ErrorDTO.class) })
    public Response apisApiIdSwaggerGet(@ApiParam(value = "**API ID** consisting of the **UUID** of the API. ",required=true) @PathParam("apiId") String apiId, @ApiParam(value = "Validator for conditional requests; based on the ETag of the formerly retrieved variant of the resource. " )@HeaderParam("If-None-Match") String ifNoneMatch) throws APIManagementException{
        return delegate.apisApiIdSwaggerGet(apiId, ifNoneMatch, securityContext);
    }

    @PUT
    @Path("/{apiId}/swagger")
    @Consumes({ "multipart/form-data" })
    @Produces({ "application/json" })
    @ApiOperation(value = "Update swagger definition", notes = "This operation can be used to update the swagger definition of an existing API. Swagger definition to be updated is passed as a form data parameter `apiDefinition`. ", response = Void.class, authorizations = {
        @Authorization(value = "OAuth2Security", scopes = {
            @AuthorizationScope(scope = "apim:api_create", description = "Create API")
        })
    }, tags={ "APIs",  })
    @ApiResponses(value = { 
        @ApiResponse(code = 200, message = "OK. Successful response with updated Swagger definition ", response = Void.class),
        @ApiResponse(code = 400, message = "Bad Request. Invalid request or validation error ", response = ErrorDTO.class),
        @ApiResponse(code = 403, message = "Forbidden. The request must be conditional but no condition has been specified. ", response = ErrorDTO.class),
        @ApiResponse(code = 404, message = "Not Found. The resource to be updated does not exist. ", response = ErrorDTO.class),
        @ApiResponse(code = 412, message = "Precondition Failed. The request has not been performed because one of the preconditions is not met. ", response = ErrorDTO.class) })
    public Response apisApiIdSwaggerPut(@ApiParam(value = "**API ID** consisting of the **UUID** of the API. ",required=true) @PathParam("apiId") String apiId, @Multipart(value = "apiDefinition")  String apiDefinition, @ApiParam(value = "Validator for conditional requests; based on ETag. " )@HeaderParam("If-Match") String ifMatch) throws APIManagementException{
        return delegate.apisApiIdSwaggerPut(apiId, apiDefinition, ifMatch, securityContext);
    }

    @GET
    @Path("/{apiId}/thumbnail")
    @Consumes({ "application/json" })
    @Produces({ "application/json" })
    @ApiOperation(value = "Get thumbnail image", notes = "This operation can be used to download a thumbnail image of an API. ", response = Void.class, authorizations = {
        @Authorization(value = "OAuth2Security", scopes = {
            @AuthorizationScope(scope = "apim:api_view", description = "View API")
        })
    }, tags={ "APIs",  })
    @ApiResponses(value = { 
        @ApiResponse(code = 200, message = "OK. Thumbnail image returned ", response = Void.class),
        @ApiResponse(code = 304, message = "Not Modified. Empty body because the client has already the latest version of the requested resource (Will be supported in future). ", response = Void.class),
        @ApiResponse(code = 404, message = "Not Found. Requested Document does not exist. ", response = ErrorDTO.class),
        @ApiResponse(code = 406, message = "Not Acceptable. The requested media type is not supported ", response = ErrorDTO.class) })
    public Response apisApiIdThumbnailGet(@ApiParam(value = "**API ID** consisting of the **UUID** of the API. ",required=true) @PathParam("apiId") String apiId, @ApiParam(value = "Validator for conditional requests; based on the ETag of the formerly retrieved variant of the resource. " )@HeaderParam("If-None-Match") String ifNoneMatch) throws APIManagementException{
        return delegate.apisApiIdThumbnailGet(apiId, ifNoneMatch, securityContext);
    }

    @POST
    @Path("/change-lifecycle")
    @Consumes({ "application/json" })
    @Produces({ "application/json" })
    @ApiOperation(value = "Change API Status", notes = "This operation is used to change the lifecycle of an API. Eg: Publish an API which is in `CREATED` state. In order to change the lifecycle, we need to provide the lifecycle `action` as a query parameter.  For example, to Publish an API, `action` should be `Publish`. Note that the `Re-publish` action is available only after calling `Block`.  Some actions supports providing additional paramters which should be provided as `lifecycleChecklist` parameter. Please see parameters table for more information. ", response = WorkflowResponseDTO.class, authorizations = {
        @Authorization(value = "OAuth2Security", scopes = {
            @AuthorizationScope(scope = "apim:api_publish", description = "Publish API")
        })
    }, tags={ "API Lifecycle",  })
    @ApiResponses(value = { 
        @ApiResponse(code = 200, message = "OK. Lifecycle changed successfully. ", response = WorkflowResponseDTO.class),
        @ApiResponse(code = 202, message = "Accepted. The request has been accepted. ", response = WorkflowResponseDTO.class),
        @ApiResponse(code = 400, message = "Bad Request. Invalid request or validation error ", response = ErrorDTO.class),
        @ApiResponse(code = 404, message = "Not Found. Requested API does not exist. ", response = ErrorDTO.class),
        @ApiResponse(code = 409, message = "Conflict. Pending workflow task exists. ", response = ErrorDTO.class),
        @ApiResponse(code = 412, message = "Precondition Failed. The request has not been performed because one of the preconditions is not met. ", response = ErrorDTO.class) })
    public Response apisChangeLifecyclePost( @NotNull @ApiParam(value = "The action to demote or promote the state of the API.  Supported actions are [ **Publish, Deploy as a Prototype, Demote to Created, Demote to Prototyped, Block, Deprecate, Re-Publish, Retire **] ",required=true, allowableValues="Publish, Deploy as a Prototype, Demote to Created, Demote to Prototyped, Block, Deprecate, Re-Publish, Retire")  @QueryParam("action") String action,  @NotNull @ApiParam(value = "**API ID** consisting of the **UUID** of the API. The combination of the provider of the API, name of the API and the version is also accepted as a valid API I. Should be formatted as **provider-name-version**. ",required=true)  @QueryParam("apiId") String apiId,  @ApiParam(value = " Supported checklist items are as follows. 1. **Deprecate Old Versions**: Setting this to true will deprecate older versions of a particular API when it is promoted to Published state from Created state. 2. **Require Re-Subscription**: If you set this to true, users need to re subscribe to the API although they may have subscribed to an older version.  You can specify additional checklist items by using an **\"attribute:\"** modifier.  Eg: \"Deprecate Old Versions:true\" will deprecate older versions of a particular API when it is promoted to Published state from Created state. Multiple checklist items can be given in \"attribute1:true, attribute2:false\" format.  **Sample CURL :**  curl -k -H \"Authorization: Bearer ae4eae22-3f65-387b-a171-d37eaa366fa8\" -X POST \"https://localhost:9443/api/am/publisher/v1/apis/change-lifecycle?apiId=890a4f4d-09eb-4877-a323-57f6ce2ed79b&action=Publish&lifecycleChecklist=Deprecate Old Versions:true,Require Re-Subscription:true\" ")  @QueryParam("lifecycleChecklist") String lifecycleChecklist, @ApiParam(value = "Validator for conditional requests; based on ETag. " )@HeaderParam("If-Match") String ifMatch) throws APIManagementException{
        return delegate.apisChangeLifecyclePost(action, apiId, lifecycleChecklist, ifMatch, securityContext);
    }

    @POST
    @Path("/copy-api")
    @Consumes({ "application/json" })
    @Produces({ "application/json" })
    @ApiOperation(value = "Create a new API version", notes = "This operation can be used to create a new version of an existing API. The new version is specified as `newVersion` query parameter. New API will be in `CREATED` state. ", response = Void.class, authorizations = {
        @Authorization(value = "OAuth2Security", scopes = {
            @AuthorizationScope(scope = "apim:api_create", description = "Create API")
        })
    }, tags={ "APIs",  })
    @ApiResponses(value = { 
        @ApiResponse(code = 201, message = "Created. Successful response with the newly created API as entity in the body. Location header contains URL of newly created API. ", response = Void.class),
        @ApiResponse(code = 400, message = "Bad Request. Invalid request or validation error ", response = ErrorDTO.class),
        @ApiResponse(code = 404, message = "Not Found. API to copy does not exist. ", response = ErrorDTO.class) })
    public Response apisCopyApiPost( @NotNull @ApiParam(value = "Version of the new API.",required=true)  @QueryParam("newVersion") String newVersion,  @NotNull @ApiParam(value = "**API ID** consisting of the **UUID** of the API. The combination of the provider of the API, name of the API and the version is also accepted as a valid API I. Should be formatted as **provider-name-version**. ",required=true)  @QueryParam("apiId") String apiId,  @ApiParam(value = "Specifies whether new API should be added as default version.", defaultValue="false") @DefaultValue("false") @QueryParam("defaultVersion") Boolean defaultVersion) throws APIManagementException{
        return delegate.apisCopyApiPost(newVersion, apiId, defaultVersion, securityContext);
    }

    @GET
    
    @Consumes({ "application/json" })
    @Produces({ "application/json" })
    @ApiOperation(value = "Retrieve/Search APIs ", notes = "This operation provides you a list of available APIs qualifying under a given search condition.  Each retrieved API is represented with a minimal amount of attributes. If you want to get complete details of an API, you need to use **Get details of an API** operation. ", response = APIListDTO.class, authorizations = {
        @Authorization(value = "OAuth2Security", scopes = {
            @AuthorizationScope(scope = "apim:api_view", description = "View API")
        })
    }, tags={ "APIs",  })
    @ApiResponses(value = { 
        @ApiResponse(code = 200, message = "OK. List of qualifying APIs is returned. ", response = APIListDTO.class),
        @ApiResponse(code = 304, message = "Not Modified. Empty body because the client has already the latest version of the requested resource (Will be supported in future). ", response = Void.class),
        @ApiResponse(code = 406, message = "Not Acceptable. The requested media type is not supported ", response = ErrorDTO.class) })
    public Response apisGet( @ApiParam(value = "Maximum size of resource array to return. ", defaultValue="25") @DefaultValue("25") @QueryParam("limit") Integer limit,  @ApiParam(value = "Starting point within the complete list of items qualified. ", defaultValue="0") @DefaultValue("0") @QueryParam("offset") Integer offset, @ApiParam(value = "For cross-tenant invocations, this is used to specify the tenant domain, where the resource need to be   retirieved from. " )@HeaderParam("X-WSO2-Tenant") String xWSO2Tenant,  @ApiParam(value = "**Search condition**.  You can search in attributes by using an **\"<attribute>:\"** modifier.  Eg. \"provider:wso2\" will match an API if the provider of the API contains \"wso2\". \"provider:\"wso2\"\" will match an API if the provider of the API is exactly \"wso2\". \"status:PUBLISHED\" will match an API if the API is in PUBLISHED state. \"label:external\" will match an API if it contains a Microgateway label called \"external\".  Also you can use combined modifiers Eg. name:pizzashack version:v1 will match an API if the name of the API is pizzashack and version is v1.  Supported attribute modifiers are [**version, context, name, status, description, subcontext, doc, provider, label**]  If no advanced attribute modifier has been specified,  the API names containing the search term will be returned as a result.  Please note that you need to use encoded URL (URL encoding) if you are using a client which does not support URL encoding (such as curl) ")  @QueryParam("query") String query, @ApiParam(value = "Validator for conditional requests; based on the ETag of the formerly retrieved variant of the resource. " )@HeaderParam("If-None-Match") String ifNoneMatch,  @ApiParam(value = "Defines whether the returned response should contain full details of API ")  @QueryParam("expand") Boolean expand, @ApiParam(value = "Media types acceptable for the response. Default is application/json. " , defaultValue="application/json")@HeaderParam("Accept") String accept,  @ApiParam(value = "Tenant domain, whose APIs should be retrieved. If not specified, the logged in user's tenant domain will be considered for this. ")  @QueryParam("tenantDomain") String tenantDomain) throws APIManagementException{
        return delegate.apisGet(limit, offset, xWSO2Tenant, query, ifNoneMatch, expand, accept, tenantDomain, securityContext);
    }

    @POST
    @Path("/import-graphql-schema")
    @Consumes({ "multipart/form-data" })
    @Produces({ "application/json" })
    @ApiOperation(value = "Import API Definition", notes = "This operation can be used to create api from api definition.  API definition is GraphQL Schema ", response = APIDTO.class, authorizations = {
        @Authorization(value = "OAuth2Security", scopes = {
            @AuthorizationScope(scope = "apim:api_create", description = "Create API")
        })
    }, tags={ "APIs",  })
    @ApiResponses(value = { 
        @ApiResponse(code = 201, message = "Created. Successful response with the newly created object as entity in the body. Location header contains URL of newly created entity. ", response = APIDTO.class),
        @ApiResponse(code = 400, message = "Bad Request. Invalid request or validation error. ", response = ErrorDTO.class),
        @ApiResponse(code = 415, message = "Unsupported Media Type. The entity of the request was in a not supported format. ", response = ErrorDTO.class) })
    public Response apisImportGraphqlSchemaPost(@Multipart(value = "type", required = false)  String type,  @Multipart(value = "file", required = false) InputStream fileInputStream, @Multipart(value = "file" , required = false) Attachment fileDetail, @Multipart(value = "additionalProperties", required = false)  String additionalProperties, @ApiParam(value = "Validator for conditional requests; based on ETag. " )@HeaderParam("If-Match") String ifMatch) throws APIManagementException{
        return delegate.apisImportGraphqlSchemaPost(type, fileInputStream, fileDetail, additionalProperties, ifMatch, securityContext);
    }

    @POST
    
    @Consumes({ "application/json" })
    @Produces({ "application/json" })
    @ApiOperation(value = "Create a new API", notes = "This operation can be used to create a new API specifying the details of the API in the payload. The new API will be in `CREATED` state.  There is a special capability for a user who has `APIM Admin` permission such that he can create APIs on behalf of other users. For that he can to specify `\"provider\" : \"some_other_user\"` in the payload so that the API's creator will be shown as `some_other_user` in the UI. ", response = APIDTO.class, authorizations = {
        @Authorization(value = "OAuth2Security", scopes = {
            @AuthorizationScope(scope = "apim:api_create", description = "Create API")
        })
    }, tags={ "APIs",  })
    @ApiResponses(value = { 
        @ApiResponse(code = 201, message = "Created. Successful response with the newly created object as entity in the body. Location header contains URL of newly created entity. ", response = APIDTO.class),
        @ApiResponse(code = 400, message = "Bad Request. Invalid request or validation error. ", response = ErrorDTO.class),
        @ApiResponse(code = 415, message = "Unsupported Media Type. The entity of the request was in a not supported format. ", response = ErrorDTO.class) })
    public Response apisPost(@ApiParam(value = "API object that needs to be added " ,required=true) APIDTO body,  @ApiParam(value = "Open api version")  @QueryParam("openAPIVersion") String openAPIVersion) throws APIManagementException{
        return delegate.apisPost(body, openAPIVersion, securityContext);
    }

    @POST
    @Path("/validate-graphql-schema")
    @Consumes({ "multipart/form-data" })
    @Produces({ "application/json" })
    @ApiOperation(value = "Validate GraphQL API definition and retrieve a summary", notes = "This operation can be used to validate a graphQL definition and retrieve a summary. ", response = GraphQLValidationResponseDTO.class, authorizations = {
        @Authorization(value = "OAuth2Security", scopes = {
            @AuthorizationScope(scope = "apim:api_create", description = "Create API")
        })
    }, tags={ "Validation",  })
    @ApiResponses(value = { 
        @ApiResponse(code = 200, message = "OK. API definition validation information is returned ", response = GraphQLValidationResponseDTO.class),
        @ApiResponse(code = 400, message = "Bad Request. Invalid request or validation error. ", response = ErrorDTO.class),
        @ApiResponse(code = 404, message = "Not Found. Workflow for the given reference in not found. ", response = ErrorDTO.class) })
    public Response apisValidateGraphqlSchemaPost( @Multipart(value = "file") InputStream fileInputStream, @Multipart(value = "file" ) Attachment fileDetail) throws APIManagementException{
        return delegate.apisValidateGraphqlSchemaPost(fileInputStream, fileDetail, securityContext);
    }

    @GET
    @Path("/{apiId}/external-stores")
    @Consumes({ "application/json" })
    @Produces({ "application/json" })
    @ApiOperation(value = "Get the list of external stores which an API is published to", notes = "This operation can be used to retrieve a list of external stores which an API is published to by providing the id of the API. ", response = APIExternalStoreListDTO.class, authorizations = {
        @Authorization(value = "OAuth2Security", scopes = {
            @AuthorizationScope(scope = "apim:api_view", description = "View API")
        })
    }, tags={ "External Stores",  })
    @ApiResponses(value = { 
        @ApiResponse(code = 200, message = "OK. External Store list is returned. ", response = APIExternalStoreListDTO.class),
        @ApiResponse(code = 404, message = "Not Found. Requested API does not exist. ", response = ErrorDTO.class),
        @ApiResponse(code = 500, message = "Internal server error while getting external stores of the API.", response = ErrorDTO.class) })
    public Response getAllPublishedExternalStoresByAPI(@ApiParam(value = "**API ID** consisting of the **UUID** of the API. ",required=true) @PathParam("apiId") String apiId, @ApiParam(value = "Validator for conditional requests; based on the ETag of the formerly retrieved variant of the resource. " )@HeaderParam("If-None-Match") String ifNoneMatch) throws APIManagementException{
        return delegate.getAllPublishedExternalStoresByAPI(apiId, ifNoneMatch, securityContext);
    }

    @GET
    @Path("/{apiId}/wsdl")
    @Consumes({ "application/json" })
    @Produces({ "application/wsdl+xml", "application/zip" })
    @ApiOperation(value = "Get WSDL definition", notes = "This operation can be used to retrieve the WSDL definition of an API. It can be either a single WSDL file or a WSDL archive.  The type of the WSDL of the API is indicated at the \"wsdlInfo\" element of the API payload definition. ", response = Void.class, authorizations = {
        @Authorization(value = "OAuth2Security", scopes = {
            @AuthorizationScope(scope = "apim:api_view", description = "View API")
        })
    }, tags={ "APIs",  })
    @ApiResponses(value = { 
        @ApiResponse(code = 200, message = "OK. Requested WSDL document of the API is returned ", response = Void.class),
        @ApiResponse(code = 304, message = "Not Modified. Empty body because the client has already the latest version of the requested resource (Will be supported in future). ", response = Void.class),
        @ApiResponse(code = 404, message = "Not Found. Requested API does not exist. ", response = ErrorDTO.class),
        @ApiResponse(code = 406, message = "Not Acceptable. The requested media type is not supported ", response = ErrorDTO.class) })
    public Response getWSDLOfAPI(@ApiParam(value = "**API ID** consisting of the **UUID** of the API. ",required=true) @PathParam("apiId") String apiId, @ApiParam(value = "Validator for conditional requests; based on the ETag of the formerly retrieved variant of the resource. " )@HeaderParam("If-None-Match") String ifNoneMatch) throws APIManagementException{
        return delegate.getWSDLOfAPI(apiId, ifNoneMatch, securityContext);
    }

    @POST
    @Path("/import-openapi")
    @Consumes({ "multipart/form-data" })
    @Produces({ "application/json" })
    @ApiOperation(value = "Import an OpenAPI Definition", notes = "This operation can be used to create an API from an OpenAPI definition. Provide either `url` or `file` to specify the definition.  Specify additionalProperties with **at least** API's name, version, context and endpointConfig. ", response = APIDTO.class, authorizations = {
        @Authorization(value = "OAuth2Security", scopes = {
            @AuthorizationScope(scope = "apim:api_create", description = "Create API")
        })
    }, tags={ "APIs",  })
    @ApiResponses(value = { 
        @ApiResponse(code = 201, message = "Created. Successful response with the newly created object as entity in the body. Location header contains URL of newly created entity. ", response = APIDTO.class),
        @ApiResponse(code = 400, message = "Bad Request. Invalid request or validation error. ", response = ErrorDTO.class),
        @ApiResponse(code = 415, message = "Unsupported Media Type. The entity of the request was in a not supported format. ", response = ErrorDTO.class) })
    public Response importOpenAPIDefinition( @Multipart(value = "file", required = false) InputStream fileInputStream, @Multipart(value = "file" , required = false) Attachment fileDetail, @Multipart(value = "url", required = false)  String url, @Multipart(value = "additionalProperties", required = false)  String additionalProperties) throws APIManagementException{
        return delegate.importOpenAPIDefinition(fileInputStream, fileDetail, url, additionalProperties, securityContext);
    }

    @POST
    @Path("/import-wsdl")
    @Consumes({ "multipart/form-data" })
    @Produces({ "application/json" })
    @ApiOperation(value = "Import a WSDL Definition", notes = "This operation can be used to create an API using a WSDL definition. Provide either `url` or `file` to specify the definition.  WSDL can be speficied as a single file or a ZIP archive with WSDLs and reference XSDs etc. Specify additionalProperties with **at least** API's name, version, context and endpointConfig. ", response = APIDTO.class, authorizations = {
        @Authorization(value = "OAuth2Security", scopes = {
            @AuthorizationScope(scope = "apim:api_create", description = "Create API")
        })
    }, tags={ "APIs",  })
    @ApiResponses(value = { 
        @ApiResponse(code = 201, message = "Created. Successful response with the newly created object as entity in the body. Location header contains URL of newly created entity. ", response = APIDTO.class),
        @ApiResponse(code = 400, message = "Bad Request. Invalid request or validation error. ", response = ErrorDTO.class),
        @ApiResponse(code = 415, message = "Unsupported Media Type. The entity of the request was in a not supported format. ", response = ErrorDTO.class) })
    public Response importWSDLDefinition( @Multipart(value = "file", required = false) InputStream fileInputStream, @Multipart(value = "file" , required = false) Attachment fileDetail, @Multipart(value = "url", required = false)  String url, @Multipart(value = "additionalProperties", required = false)  String additionalProperties, @Multipart(value = "implementationType", required = false)  String implementationType) throws APIManagementException{
        return delegate.importWSDLDefinition(fileInputStream, fileDetail, url, additionalProperties, implementationType, securityContext);
    }

    @POST
    @Path("/{apiId}/publish-to-external-stores")
    @Consumes({ "application/json" })
    @Produces({ "application/json" })
    @ApiOperation(value = "Publish an API to external stores", notes = "This operation can be used to publish an API to a list of external stores. ", response = APIExternalStoreListDTO.class, authorizations = {
        @Authorization(value = "OAuth2Security", scopes = {
            @AuthorizationScope(scope = "apim:api_publish", description = "Publish API")
        })
    }, tags={ "External Stores",  })
    @ApiResponses(value = { 
        @ApiResponse(code = 200, message = "OK. API was successfully published to all the selected external stores. ", response = APIExternalStoreListDTO.class),
        @ApiResponse(code = 404, message = "Not Found. Request API resource or external store Ids not found. ", response = ErrorDTO.class),
        @ApiResponse(code = 500, message = "Internal server error while publishing to external stores", response = ErrorDTO.class) })
    public Response publishAPIToExternalStores(@ApiParam(value = "**API ID** consisting of the **UUID** of the API. ",required=true) @PathParam("apiId") String apiId,  @NotNull @ApiParam(value = "External Store Ids of stores which the API needs to be published or updated.",required=true)  @QueryParam("externalStoreIds") String externalStoreIds, @ApiParam(value = "Validator for conditional requests; based on ETag. " )@HeaderParam("If-Match") String ifMatch) throws APIManagementException{
        return delegate.publishAPIToExternalStores(apiId, externalStoreIds, ifMatch, securityContext);
    }

    @PUT
    @Path("/{apiId}/thumbnail")
    @Consumes({ "multipart/form-data" })
    @Produces({ "application/json" })
    @ApiOperation(value = "Upload a thumbnail image", notes = "This operation can be used to upload a thumbnail image of an API. The thumbnail to be uploaded should be given as a form data parameter `file`. ", response = FileInfoDTO.class, authorizations = {
        @Authorization(value = "OAuth2Security", scopes = {
            @AuthorizationScope(scope = "apim:api_create", description = "Create API")
        })
    }, tags={ "APIs",  })
    @ApiResponses(value = { 
        @ApiResponse(code = 200, message = "OK. Image updated ", response = FileInfoDTO.class),
        @ApiResponse(code = 400, message = "Bad Request. Invalid request or validation error. ", response = ErrorDTO.class),
        @ApiResponse(code = 404, message = "Not Found. The resource to be updated does not exist. ", response = ErrorDTO.class),
        @ApiResponse(code = 412, message = "Precondition Failed. The request has not been performed because one of the preconditions is not met. ", response = ErrorDTO.class) })
    public Response updateAPIThumbnail(@ApiParam(value = "**API ID** consisting of the **UUID** of the API. ",required=true) @PathParam("apiId") String apiId,  @Multipart(value = "file") InputStream fileInputStream, @Multipart(value = "file" ) Attachment fileDetail, @ApiParam(value = "Validator for conditional requests; based on ETag. " )@HeaderParam("If-Match") String ifMatch) throws APIManagementException{
        return delegate.updateAPIThumbnail(apiId, fileInputStream, fileDetail, ifMatch, securityContext);
    }

<<<<<<< HEAD
    @PUT
    @Path("/{apiId}/wsdl")
    @Consumes({ "multipart/form-data" })
    @Produces({ "application/json" })
    @ApiOperation(value = "Update WSDL definition", notes = "This operation can be used to update the WSDL definition of an existing API. WSDL to be updated can be passed as either \"url\" or \"file\". Only one of \"url\" or \"file\" can be used at the same time. \"file\" can be specified as a single WSDL file or as a zip file which has a WSDL and its dependencies (eg: XSDs) ", response = Void.class, authorizations = {
        @Authorization(value = "OAuth2Security", scopes = {
            @AuthorizationScope(scope = "apim:api_create", description = "Create API")
        })
    }, tags={ "APIs",  })
    @ApiResponses(value = { 
        @ApiResponse(code = 200, message = "OK. Successful response with updated WSDL definition ", response = Void.class),
        @ApiResponse(code = 400, message = "Bad Request. Invalid request or validation error ", response = ErrorDTO.class),
        @ApiResponse(code = 403, message = "Forbidden. The request must be conditional but no condition has been specified. ", response = ErrorDTO.class),
        @ApiResponse(code = 404, message = "Not Found. The resource to be updated does not exist. ", response = ErrorDTO.class),
        @ApiResponse(code = 412, message = "Precondition Failed. The request has not been performed because one of the preconditions is not met. ", response = ErrorDTO.class) })
    public Response updateWSDLOfAPI(@ApiParam(value = "**API ID** consisting of the **UUID** of the API. ",required=true) @PathParam("apiId") String apiId,  @Multipart(value = "file") InputStream fileInputStream, @Multipart(value = "file" ) Attachment fileDetail, @Multipart(value = "url", required = false)  String url, @ApiParam(value = "Validator for conditional requests; based on ETag. " )@HeaderParam("If-Match") String ifMatch) throws APIManagementException{
        return delegate.updateWSDLOfAPI(apiId, fileInputStream, fileDetail, url, ifMatch, securityContext);
=======
    @HEAD
    
    @Consumes({ "application/json" })
    @Produces({ "application/json" })
    @ApiOperation(value = "Check given API attibute name is already exist ", notes = "Using this operation, you can check a given API context is already used. You need to provide the context name you want to check. ", response = Void.class, authorizations = {
        @Authorization(value = "OAuth2Security", scopes = {
            @AuthorizationScope(scope = "apim:api_view", description = "View API")
        })
    }, tags={ "APIs",  })
    @ApiResponses(value = { 
        @ApiResponse(code = 200, message = "OK. Requested API attibute status is returned ", response = Void.class),
        @ApiResponse(code = 400, message = "Bad Request. Requested API attribute does not meet requiremnts. ", response = Void.class),
        @ApiResponse(code = 404, message = "Not Found. Requested API attribute does not exist. ", response = ErrorDTO.class),
        @ApiResponse(code = 406, message = "Not Acceptable. The requested media type is not supported ", response = ErrorDTO.class) })
    public Response validateAPI( @ApiParam(value = "**Search condition**.  You can search in attributes by using an **\"<attribute>:\"** modifier.  Eg. \"provider:wso2\" will match an API if the provider of the API is exactly \"wso2\".  Additionally you can use wildcards.  Eg. \"provider:wso2*\" will match an API if the provider of the API starts with \"wso2\".  Supported attribute modifiers are [**version, context, lifeCycleStatus, description, subcontext, doc, provider**]  If no advanced attribute modifier has been specified, search will match the given query string against API Name. ")  @QueryParam("query") String query, @ApiParam(value = "Validator for conditional requests; based on the ETag of the formerly retrieved variant of the resource. " )@HeaderParam("If-None-Match") String ifNoneMatch) throws APIManagementException{
        return delegate.validateAPI(query, ifNoneMatch, securityContext);
>>>>>>> 0aa71022
    }

    @POST
    @Path("/validate-openapi")
    @Consumes({ "multipart/form-data" })
    @Produces({ "application/json" })
    @ApiOperation(value = "Validate an OpenAPI Definition", notes = "This operation can be used to validate an OpenAPI definition and retrieve a summary. Provide either `url` or `file` to specify the definition. ", response = OpenAPIDefinitionValidationResponseDTO.class, authorizations = {
        @Authorization(value = "OAuth2Security", scopes = {
            @AuthorizationScope(scope = "apim:api_create", description = "Create API")
        })
    }, tags={ "Validation",  })
    @ApiResponses(value = { 
        @ApiResponse(code = 200, message = "OK. API definition validation information is returned ", response = OpenAPIDefinitionValidationResponseDTO.class),
        @ApiResponse(code = 400, message = "Bad Request. Invalid request or validation error. ", response = ErrorDTO.class),
        @ApiResponse(code = 404, message = "Not Found. Workflow for the given reference in not found. ", response = ErrorDTO.class) })
    public Response validateOpenAPIDefinition(@Multipart(value = "url", required = false)  String url,  @Multipart(value = "file", required = false) InputStream fileInputStream, @Multipart(value = "file" , required = false) Attachment fileDetail,  @ApiParam(value = "Specify whether to return the full content of the OpenAPI definition in the response. This is only applicable when using url based validation ", defaultValue="false") @DefaultValue("false") @QueryParam("returnContent") Boolean returnContent) throws APIManagementException{
        return delegate.validateOpenAPIDefinition(url, fileInputStream, fileDetail, returnContent, securityContext);
    }

    @POST
    @Path("/validate-wsdl")
    @Consumes({ "multipart/form-data" })
    @Produces({ "application/json" })
    @ApiOperation(value = "Validate a WSDL Definition", notes = "This operation can be used to validate a WSDL definition and retrieve a summary. Provide either `url` or `file` to specify the definition. ", response = WSDLValidationResponseDTO.class, authorizations = {
        @Authorization(value = "OAuth2Security", scopes = {
            @AuthorizationScope(scope = "apim:api_create", description = "Create API")
        })
    }, tags={ "Validation" })
    @ApiResponses(value = { 
        @ApiResponse(code = 200, message = "OK. API definition validation information is returned ", response = WSDLValidationResponseDTO.class),
        @ApiResponse(code = 400, message = "Bad Request. Invalid request or validation error. ", response = ErrorDTO.class),
        @ApiResponse(code = 404, message = "Not Found. Workflow for the given reference in not found. ", response = ErrorDTO.class) })
    public Response validateWSDLDefinition(@Multipart(value = "url", required = false)  String url,  @Multipart(value = "file", required = false) InputStream fileInputStream, @Multipart(value = "file" , required = false) Attachment fileDetail) throws APIManagementException{
        return delegate.validateWSDLDefinition(url, fileInputStream, fileDetail, securityContext);
    }
}<|MERGE_RESOLUTION|>--- conflicted
+++ resolved
@@ -1025,7 +1025,6 @@
         return delegate.updateAPIThumbnail(apiId, fileInputStream, fileDetail, ifMatch, securityContext);
     }
 
-<<<<<<< HEAD
     @PUT
     @Path("/{apiId}/wsdl")
     @Consumes({ "multipart/form-data" })
@@ -1043,7 +1042,8 @@
         @ApiResponse(code = 412, message = "Precondition Failed. The request has not been performed because one of the preconditions is not met. ", response = ErrorDTO.class) })
     public Response updateWSDLOfAPI(@ApiParam(value = "**API ID** consisting of the **UUID** of the API. ",required=true) @PathParam("apiId") String apiId,  @Multipart(value = "file") InputStream fileInputStream, @Multipart(value = "file" ) Attachment fileDetail, @Multipart(value = "url", required = false)  String url, @ApiParam(value = "Validator for conditional requests; based on ETag. " )@HeaderParam("If-Match") String ifMatch) throws APIManagementException{
         return delegate.updateWSDLOfAPI(apiId, fileInputStream, fileDetail, url, ifMatch, securityContext);
-=======
+    }
+
     @HEAD
     
     @Consumes({ "application/json" })
@@ -1060,7 +1060,6 @@
         @ApiResponse(code = 406, message = "Not Acceptable. The requested media type is not supported ", response = ErrorDTO.class) })
     public Response validateAPI( @ApiParam(value = "**Search condition**.  You can search in attributes by using an **\"<attribute>:\"** modifier.  Eg. \"provider:wso2\" will match an API if the provider of the API is exactly \"wso2\".  Additionally you can use wildcards.  Eg. \"provider:wso2*\" will match an API if the provider of the API starts with \"wso2\".  Supported attribute modifiers are [**version, context, lifeCycleStatus, description, subcontext, doc, provider**]  If no advanced attribute modifier has been specified, search will match the given query string against API Name. ")  @QueryParam("query") String query, @ApiParam(value = "Validator for conditional requests; based on the ETag of the formerly retrieved variant of the resource. " )@HeaderParam("If-None-Match") String ifNoneMatch) throws APIManagementException{
         return delegate.validateAPI(query, ifNoneMatch, securityContext);
->>>>>>> 0aa71022
     }
 
     @POST
