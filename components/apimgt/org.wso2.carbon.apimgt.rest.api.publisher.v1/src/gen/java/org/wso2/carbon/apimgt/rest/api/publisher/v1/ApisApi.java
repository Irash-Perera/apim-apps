--- conflicted
+++ resolved
@@ -1097,11 +1097,7 @@
             @AuthorizationScope(scope = "apim:api_publish", description = "Publish API")
         })
     }, tags={ "API Revisions",  })
-<<<<<<< HEAD
-    @ApiResponses(value = { 
-=======
-    @ApiResponses(value = {
->>>>>>> 5f061699
+    @ApiResponses(value = { 
         @ApiResponse(code = 200, message = "OK. An API revision is returned. ", response = APIRevisionDTO.class),
         @ApiResponse(code = 404, message = "Not Found. The specified resource does not exist.", response = ErrorDTO.class) })
     public Response getAPIRevision(@ApiParam(value = "**API ID** consisting of the **UUID** of the API. ",required=true) @PathParam("apiId") String apiId, @ApiParam(value = "Revision ID of an API ",required=true) @PathParam("apiRevisionId") String apiRevisionId) throws APIManagementException{
