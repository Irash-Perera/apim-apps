--- conflicted
+++ resolved
@@ -467,7 +467,6 @@
   }
 
   /**
-<<<<<<< HEAD
    **/
   public APIDTO enableSchemaValidation(Boolean enableSchemaValidation) {
     this.enableSchemaValidation = enableSchemaValidation;
@@ -485,10 +484,7 @@
   }
 
   /**
-   * The api creation type to be used. Accepted values are HTTP, WS, SOAPTOREST
-=======
    * The api creation type to be used. Accepted values are HTTP, WS, SOAPTOREST, GRAPHQL
->>>>>>> 46dbf00e
    **/
   public APIDTO type(TypeEnum type) {
     this.type = type;
