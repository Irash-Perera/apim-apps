package org.wso2.carbon.apimgt.rest.api.publisher.v1.dto;

import com.fasterxml.jackson.annotation.JsonProperty;
import com.fasterxml.jackson.annotation.JsonCreator;
import java.util.ArrayList;
import java.util.List;
import org.wso2.carbon.apimgt.rest.api.publisher.v1.dto.EnvironmentDTO;
import org.wso2.carbon.apimgt.rest.api.publisher.v1.dto.MonetizationAttributeDTO;
import javax.validation.constraints.*;


import io.swagger.annotations.*;
import java.util.Objects;

import javax.xml.bind.annotation.*;
import org.wso2.carbon.apimgt.rest.api.util.annotations.Scope;



public class SettingsDTO   {
  
    private List<EnvironmentDTO> environment = new ArrayList<>();
    private List<String> scopes = new ArrayList<>();
    private List<MonetizationAttributeDTO> monetizationAttributes = new ArrayList<>();
<<<<<<< HEAD
    private Object securityAuditProperties = null;
=======
    private Boolean externalStoresEnabled = null;
>>>>>>> 7760735d

  /**
   **/
  public SettingsDTO environment(List<EnvironmentDTO> environment) {
    this.environment = environment;
    return this;
  }

  
  @ApiModelProperty(value = "")
  @JsonProperty("environment")
  public List<EnvironmentDTO> getEnvironment() {
    return environment;
  }
  public void setEnvironment(List<EnvironmentDTO> environment) {
    this.environment = environment;
  }

  /**
   **/
  public SettingsDTO scopes(List<String> scopes) {
    this.scopes = scopes;
    return this;
  }

  
  @ApiModelProperty(value = "")
  @JsonProperty("scopes")
  public List<String> getScopes() {
    return scopes;
  }
  public void setScopes(List<String> scopes) {
    this.scopes = scopes;
  }

  /**
   **/
  public SettingsDTO monetizationAttributes(List<MonetizationAttributeDTO> monetizationAttributes) {
    this.monetizationAttributes = monetizationAttributes;
    return this;
  }

  
  @ApiModelProperty(value = "")
  @JsonProperty("monetizationAttributes")
  public List<MonetizationAttributeDTO> getMonetizationAttributes() {
    return monetizationAttributes;
  }
  public void setMonetizationAttributes(List<MonetizationAttributeDTO> monetizationAttributes) {
    this.monetizationAttributes = monetizationAttributes;
  }

  /**
<<<<<<< HEAD
   **/
  public SettingsDTO securityAuditProperties(Object securityAuditProperties) {
    this.securityAuditProperties = securityAuditProperties;
=======
   * Is External Stores configuration enabled 
   **/
  public SettingsDTO externalStoresEnabled(Boolean externalStoresEnabled) {
    this.externalStoresEnabled = externalStoresEnabled;
>>>>>>> 7760735d
    return this;
  }

  
<<<<<<< HEAD
  @ApiModelProperty(value = "")
  @JsonProperty("securityAuditProperties")
  public Object getSecurityAuditProperties() {
    return securityAuditProperties;
  }
  public void setSecurityAuditProperties(Object securityAuditProperties) {
    this.securityAuditProperties = securityAuditProperties;
=======
  @ApiModelProperty(example = "true", value = "Is External Stores configuration enabled ")
  @JsonProperty("externalStoresEnabled")
  public Boolean isExternalStoresEnabled() {
    return externalStoresEnabled;
  }
  public void setExternalStoresEnabled(Boolean externalStoresEnabled) {
    this.externalStoresEnabled = externalStoresEnabled;
>>>>>>> 7760735d
  }


  @Override
  public boolean equals(java.lang.Object o) {
    if (this == o) {
      return true;
    }
    if (o == null || getClass() != o.getClass()) {
      return false;
    }
    SettingsDTO settings = (SettingsDTO) o;
    return Objects.equals(environment, settings.environment) &&
        Objects.equals(scopes, settings.scopes) &&
        Objects.equals(monetizationAttributes, settings.monetizationAttributes) &&
<<<<<<< HEAD
        Objects.equals(securityAuditProperties, settings.securityAuditProperties);
=======
        Objects.equals(externalStoresEnabled, settings.externalStoresEnabled);
>>>>>>> 7760735d
  }

  @Override
  public int hashCode() {
<<<<<<< HEAD
    return Objects.hash(environment, scopes, monetizationAttributes, securityAuditProperties);
=======
    return Objects.hash(environment, scopes, monetizationAttributes, externalStoresEnabled);
>>>>>>> 7760735d
  }

  @Override
  public String toString() {
    StringBuilder sb = new StringBuilder();
    sb.append("class SettingsDTO {\n");
    
    sb.append("    environment: ").append(toIndentedString(environment)).append("\n");
    sb.append("    scopes: ").append(toIndentedString(scopes)).append("\n");
    sb.append("    monetizationAttributes: ").append(toIndentedString(monetizationAttributes)).append("\n");
<<<<<<< HEAD
    sb.append("    securityAuditProperties: ").append(toIndentedString(securityAuditProperties)).append("\n");
=======
    sb.append("    externalStoresEnabled: ").append(toIndentedString(externalStoresEnabled)).append("\n");
>>>>>>> 7760735d
    sb.append("}");
    return sb.toString();
  }

  /**
   * Convert the given object to string with each line indented by 4 spaces
   * (except the first line).
   */
  private String toIndentedString(java.lang.Object o) {
    if (o == null) {
      return "null";
    }
    return o.toString().replace("\n", "\n    ");
  }
}
<|MERGE_RESOLUTION|>--- conflicted
+++ resolved
@@ -22,11 +22,8 @@
     private List<EnvironmentDTO> environment = new ArrayList<>();
     private List<String> scopes = new ArrayList<>();
     private List<MonetizationAttributeDTO> monetizationAttributes = new ArrayList<>();
-<<<<<<< HEAD
     private Object securityAuditProperties = null;
-=======
     private Boolean externalStoresEnabled = null;
->>>>>>> 7760735d
 
   /**
    **/
@@ -80,29 +77,29 @@
   }
 
   /**
-<<<<<<< HEAD
    **/
   public SettingsDTO securityAuditProperties(Object securityAuditProperties) {
-    this.securityAuditProperties = securityAuditProperties;
-=======
-   * Is External Stores configuration enabled 
+      this.securityAuditProperties = securityAuditProperties;
+      return this;
+  }
+
+   /* Is External Stores configuration enabled
    **/
   public SettingsDTO externalStoresEnabled(Boolean externalStoresEnabled) {
     this.externalStoresEnabled = externalStoresEnabled;
->>>>>>> 7760735d
     return this;
   }
 
-  
-<<<<<<< HEAD
+
   @ApiModelProperty(value = "")
   @JsonProperty("securityAuditProperties")
   public Object getSecurityAuditProperties() {
     return securityAuditProperties;
   }
   public void setSecurityAuditProperties(Object securityAuditProperties) {
-    this.securityAuditProperties = securityAuditProperties;
-=======
+      this.securityAuditProperties = securityAuditProperties;
+  }
+
   @ApiModelProperty(example = "true", value = "Is External Stores configuration enabled ")
   @JsonProperty("externalStoresEnabled")
   public Boolean isExternalStoresEnabled() {
@@ -110,7 +107,6 @@
   }
   public void setExternalStoresEnabled(Boolean externalStoresEnabled) {
     this.externalStoresEnabled = externalStoresEnabled;
->>>>>>> 7760735d
   }
 
 
@@ -126,20 +122,13 @@
     return Objects.equals(environment, settings.environment) &&
         Objects.equals(scopes, settings.scopes) &&
         Objects.equals(monetizationAttributes, settings.monetizationAttributes) &&
-<<<<<<< HEAD
-        Objects.equals(securityAuditProperties, settings.securityAuditProperties);
-=======
+        Objects.equals(securityAuditProperties, settings.securityAuditProperties) &&
         Objects.equals(externalStoresEnabled, settings.externalStoresEnabled);
->>>>>>> 7760735d
   }
 
   @Override
   public int hashCode() {
-<<<<<<< HEAD
-    return Objects.hash(environment, scopes, monetizationAttributes, securityAuditProperties);
-=======
-    return Objects.hash(environment, scopes, monetizationAttributes, externalStoresEnabled);
->>>>>>> 7760735d
+    return Objects.hash(environment, scopes, monetizationAttributes, securityAuditProperties, externalStoresEnabled);
   }
 
   @Override
@@ -150,11 +139,8 @@
     sb.append("    environment: ").append(toIndentedString(environment)).append("\n");
     sb.append("    scopes: ").append(toIndentedString(scopes)).append("\n");
     sb.append("    monetizationAttributes: ").append(toIndentedString(monetizationAttributes)).append("\n");
-<<<<<<< HEAD
     sb.append("    securityAuditProperties: ").append(toIndentedString(securityAuditProperties)).append("\n");
-=======
     sb.append("    externalStoresEnabled: ").append(toIndentedString(externalStoresEnabled)).append("\n");
->>>>>>> 7760735d
     sb.append("}");
     return sb.toString();
   }
