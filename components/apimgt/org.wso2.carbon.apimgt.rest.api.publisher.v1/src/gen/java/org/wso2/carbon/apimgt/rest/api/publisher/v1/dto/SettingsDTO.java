--- conflicted
+++ resolved
@@ -21,12 +21,8 @@
   
     private List<EnvironmentDTO> environment = new ArrayList<>();
     private List<String> scopes = new ArrayList<>();
-<<<<<<< HEAD
-    private List<String> monetizationProperties = new ArrayList<>();
     private Object securityAuditProperties = null;
-=======
     private List<MonetizationAttributeDTO> monetizationAttributes = new ArrayList<>();
->>>>>>> 8f48b544
 
   /**
    **/
@@ -108,21 +104,13 @@
     SettingsDTO settings = (SettingsDTO) o;
     return Objects.equals(environment, settings.environment) &&
         Objects.equals(scopes, settings.scopes) &&
-<<<<<<< HEAD
-        Objects.equals(monetizationProperties, settings.monetizationProperties) &&
-        Objects.equals(securityAuditProperties, settings.securityAuditProperties);
-=======
+        Objects.equals(securityAuditProperties, settings.securityAuditProperties) &&
         Objects.equals(monetizationAttributes, settings.monetizationAttributes);
->>>>>>> 8f48b544
   }
 
   @Override
   public int hashCode() {
-<<<<<<< HEAD
-    return Objects.hash(environment, scopes, monetizationProperties, securityAuditProperties);
-=======
-    return Objects.hash(environment, scopes, monetizationAttributes);
->>>>>>> 8f48b544
+    return Objects.hash(environment, scopes, monetizationAttributes, securityAuditProperties);
   }
 
   @Override
@@ -132,12 +120,8 @@
     
     sb.append("    environment: ").append(toIndentedString(environment)).append("\n");
     sb.append("    scopes: ").append(toIndentedString(scopes)).append("\n");
-<<<<<<< HEAD
-    sb.append("    monetizationProperties: ").append(toIndentedString(monetizationProperties)).append("\n");
     sb.append("    securityAuditProperties: ").append(toIndentedString(securityAuditProperties)).append("\n");
-=======
     sb.append("    monetizationAttributes: ").append(toIndentedString(monetizationAttributes)).append("\n");
->>>>>>> 8f48b544
     sb.append("}");
     return sb.toString();
   }
