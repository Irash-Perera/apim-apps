swagger: '2.0'
######################################################
# Prolog
######################################################
info:
  version: "0.9.0"
  title: "WSO2 API Manager - Store"
  description: |
    This document specifies a **RESTful API** for WSO2 **API Manager** - Store.
    
    You can find the source of this API definition 
    [here](https://github.com/hevayo/restful-apim). 
    It was written with [swagger 2](http://swagger.io/).

  contact:
    name: "WSO2"
    url: "http://wso2.com/products/api-manager/"
    email: "architecture@wso2.com"
  license: 
    name: "Apache 2.0"
    url: "http://www.apache.org/licenses/LICENSE-2.0.html"

######################################################
# The fixed parts of the URLs of the API
######################################################

# The schemes supported by the API
schemes: 
  - https

# The domain of the API.
# This is configured by the customer during deployment.
# The given host is just an example.
host: apis.wso2.com

# The base path of the API.
# Will be prefixed to all paths.
basePath: /apim/v1.0.0

# The following media types can be passed as input in message bodies of the API.
# The actual media type must be specified in the Content-Type header field of the request.
# The default is json, i.e. the Content-Type header is not needed to
# be set, but supporting it serves extensibility.
consumes: 
  - application/json

# The following media types may be passed as output in message bodies of the API.
# The media type(s) consumable by the requestor is specified in the Accept header field
# of the corresponding request. 
# The actual media type returned will be specfied in the Content-Type header field 
# of the of the response.
# The default of the Accept header is json, i.e. there is not needed to
# set the value, but supporting it serves extensibility.
produces: 
  - application/json

x-wso2-security:
  apim:
    x-wso2-scopes:
      - description: ""
        roles: subscriber
        name: apim_subscribe_api_scope
        key: apim_subscribe_api_scope

######################################################
# The "API Collection" resource APIs
######################################################
paths:
  /apis:

#-----------------------------------------------------
# Retrieving the list of all APIs qualifying under a given search condition  
#-----------------------------------------------------
    get:
      summary: |
        Retrieving APIs
      description: |
        Get a list of available APIs qualifying under a given search condition.
      parameters:
        - $ref : '#/parameters/limit'
        - $ref : '#/parameters/offset'
        - $ref : '#/parameters/requestedTenant'
        - name : query
          in: query
          description: |
            **Search condition**.

            You can search in attributes by using an **"attribute:"** modifier.

            Eg.
            "provider:wso2" will match an API if the provider of the API is exactly "wso2".
            
            Additionally you can use wildcards.
            
            Eg.
            "provider:wso2*" will match an API if the provider of the API starts with "wso2".

            Supported attribute modifiers are [**version, context, status,
            description, subcontext, doc, provider, tag **]

            If no advanced attribute modifier has been specified, search will match the
            given query string against API Name.
          type: string
        - $ref : "#/parameters/Accept"
        - $ref : "#/parameters/If-None-Match"
      tags:
        - API Collection
        - Retrieve
      responses:
        200:
          description: |
            OK. 
            List of qualifying APIs is returned.
          schema:
            $ref: '#/definitions/APIList'
          headers:
            Content-Type:
              description: The content type of the body.
              type: string
            ETag:
              description: |
                Entity Tag of the response resource. Used by caches, or in conditional requests.
              type: string
        304:
          description: |
            Not Modified. 
            Empty body because the client has already the latest version of the requested resource.
        406:
          description: |
            Not Acceptable. 
            The requested media type is not supported
          schema:
            $ref: '#/definitions/Error'

######################################################
# The "Individual API" resource APIs
######################################################
  /apis/{apiId}:

#-----------------------------------------------------
# Retrieve the details of an API definition
#-----------------------------------------------------
    get:
      description: |
        Get details of an API
      parameters:
        - $ref: '#/parameters/apiId'
        - $ref: '#/parameters/Accept'
        - $ref: '#/parameters/If-None-Match'
        - $ref: '#/parameters/If-Modified-Since'
        - $ref: '#/parameters/requestedTenant'
      tags:
        - API (individual)
        - Retrieve
      responses:
        200:
          description: |
            OK. 
            Requested API is returned
          headers:
            Content-Type:
              description: |
                The content type of the body.
              type: string
            ETag:
              description: |
                Entity Tag of the response resource. Used by caches, or in conditional requests.
              type: string
            Last-Modified:
              description: |
                Date and time the resource has been modifed the last time. 
                Used by caches, or in conditional requests.
              type: string
          schema:
            $ref: '#/definitions/API'
        304:
          description: |
            Not Modified. 
            Empty body because the client has already the latest version of the requested resource.
        404:
          description: |
            Not Found. 
            Requested API does not exist.
          schema:
            $ref: '#/definitions/Error'
        406:
          description: |
            Not Acceptable. 
            The requested media type is not supported
          schema:
            $ref: '#/definitions/Error'


  /apis/{apiId}/swagger:
#-----------------------------------------------------
# Retrieve the API swagger definition
#-----------------------------------------------------
    get:
      description: |
        Get the swagger of an API
      parameters:
        - $ref: '#/parameters/apiId'
        - $ref: '#/parameters/Accept'
        - $ref: '#/parameters/If-None-Match'
        - $ref: '#/parameters/If-Modified-Since'
        - $ref: '#/parameters/requestedTenant'
      tags:
        - API (individual)
        - Retrieve
      responses:
        200:
          description: |
            OK. 
            Requested swagger document of the API is returned
          headers:
            Content-Type:
              description: |
                The content type of the body.
              type: string
            ETag:
              description: |
                Entity Tag of the response resource. Used by caches, or in conditional requests.
              type: string
            Last-Modified:
              description: |
                Date and time the resource has been modifed the last time. 
                Used by caches, or in conditional requests.
              type: string
        304:
          description: |
            Not Modified. 
            Empty body because the client has already the latest version of the requested resource.
        404:
          description: |
            Not Found. 
            Requested API does not exist.
          schema:
            $ref: '#/definitions/Error'
        406:
          description: |
            Not Acceptable. 
            The requested media type is not supported
          schema:
            $ref: '#/definitions/Error'

######################################################
# The "Document Collection" resource APIs
######################################################
  /apis/{apiId}/documents:

#-----------------------------------------------------
# Retrieve the documents associated with an API that qualify under a search condition
#-----------------------------------------------------
    get:
      description: |
        Get a list of documents belonging to an API.
      parameters:
        - $ref: '#/parameters/apiId'
        - $ref: '#/parameters/limit'
        - $ref: '#/parameters/offset'
        - $ref: '#/parameters/requestedTenant'
        - name: query
          in: query
          description: |
            Search condition.

            You can search in attributes by using an **"attribute:"** modifier.

            Eg. "name:Readme" will match a document if the name of the document is 'Readme'.

            Supported attribute modifiers are [**name, summary, type **]

            If no advanced attribute modifier has been specified, search will match the
            given query string against document Name.
          type: string
        - $ref: '#/parameters/Accept'
        - $ref: '#/parameters/If-None-Match'
      tags:
        - API (individual)
        - Retrieve Documents
      responses:
        200:
          description: |
            OK. 
            Document list is returned.
          schema:
            $ref: '#/definitions/DocumentList'
          headers:
            Content-Type:
              description: |
                The content type of the body.
              type: string
            ETag:
              description: |
                Entity Tag of the response resource. Used by caches, or in conditional requests.
              type: string
        304:
          description: |
            Not Modified. 
            Empty body because the client has already the latest version of the requested resource.
        404:
          description: |
            Not Found. 
            Requested API does not exist.
          schema:
            $ref: '#/definitions/Error'
        406:
          description: |
            Not Acceptable. 
            The requested media type is not supported
          schema:
            $ref: '#/definitions/Error'

######################################################
# The "Individual Document" resource APIs
######################################################
  '/apis/{apiId}/documents/{documentId}':

#-----------------------------------------------------
# Retrieve a particular document of a certain API
#-----------------------------------------------------
    get:
      description: |
        Get a particular document associated with an API.
      parameters:
        - $ref: '#/parameters/apiId'
        - $ref: '#/parameters/documentId'
        - $ref: '#/parameters/requestedTenant'
        - $ref: '#/parameters/Accept'
        - $ref: '#/parameters/If-None-Match'
        - $ref: '#/parameters/If-Modified-Since'
      tags:
        - API (individual)
        - Retrieve Document
      responses:
        200:
          description: |
            OK. 
            Document returned.
          schema:
            $ref: '#/definitions/Document'
          headers:
            Content-Type:
              description: |
                The content type of the body.
              type: string
            ETag:
              description: |
                Entity Tag of the response resource.
                Used by caches, or in conditional requests.
              type: string
            Last-Modified:
              description: |
                Date and time the resource has been modifed the last time. 
                Used by caches, or in conditional reuquests.
              type: string
        304:
          description: |
            Not Modified. 
            Empty body because the client has already the latest version of the requested resource.
        404:
          description: |
            Not Found. 
            Requested Document does not exist.
          schema:
            $ref: '#/definitions/Error'
        406:
          description: |
            Not Acceptable. 
            The requested media type is not supported
          schema:
            $ref: '#/definitions/Error'


################################################################
# The content resource of "Individual Document" resource APIs
################################################################

  '/apis/{apiId}/documents/{documentId}/content':

  #-------------------------------------------------------------------------------------------------
  # Downloads a FILE type document/get the inline content or source url of a certain document
  #-------------------------------------------------------------------------------------------------
      get:
        description: |
          Downloads a FILE type document/get the inline content or source url of a certain document.
        parameters:
          - $ref: '#/parameters/apiId'
          - $ref: '#/parameters/documentId'
          - $ref: '#/parameters/requestedTenant'
          - $ref: '#/parameters/Accept'
          - $ref: '#/parameters/If-None-Match'
          - $ref: '#/parameters/If-Modified-Since'
        tags:
          - API (individual)
          - Retrieve Document
        responses:
          200:
            description: |
              OK. 
              File or inline content returned.
            headers:
              Content-Type:
                description: |
                  The content type of the body.
                type: string
              ETag:
                description: |
                  Entity Tag of the response resource.
                  Used by caches, or in conditional requests.
                type: string
              Last-Modified:
                description: |
                  Date and time the resource has been modifed the last time. 
                  Used by caches, or in conditional reuquests.
                type: string
          303:
            description: |
              See Other.
              Source can be retrived from the URL specified at the Location header.
            headers:
              Location:
                description: |
                  The Source URL of the document.
                type: string
          304:
            description: |
              Not Modified.
              Empty body because the client has already the latest version of the requested resource.
          404:
            description: |
              Not Found. 
              Requested Document does not exist.
            schema:
              $ref: '#/definitions/Error'
          406:
            description: |
              Not Acceptable. 
              The requested media type is not supported
            schema:
              $ref: '#/definitions/Error'


######################################################
# The "Application Collection" resource APIs
######################################################
  /applications:

#-----------------------------------------------------
# Retrieve a list of all applications of a certain subscriber
#-----------------------------------------------------
    get:
      x-scope: apim_subscribe_api_scope
      description: |
        Get a list of applications
      parameters:
        - $ref: '#/parameters/groupId'
        - $ref: '#/parameters/limit'
        - $ref: '#/parameters/offset'
        - $ref: '#/parameters/Accept'
        - $ref: '#/parameters/If-None-Match'
      tags:
        - Application Collection
        - Retrieve
      responses:
        200:
          description: |
            OK. 
            Application list returned.
          schema:
            $ref: '#/definitions/ApplicationList'
          headers:
            Content-Type:
              description: |
                The content type of the body.
              type: string
            ETag:
              description: |
                Entity Tag of the response resource. 
                Used by caches, or in conditional requests.
              type: string
        304:
          description: |
            Not Modified. 
            Empty body because the client has already the latest version of the requested resource.
        400:
          description: |
            Bad Request. 
            Invalid request or validation error.
          schema:
            $ref: '#/definitions/Error'
        406:
          description: |
            Not Acceptable. 
            The requested media type is not supported.
          schema:
            $ref: '#/definitions/Error'

#-----------------------------------------------------
# Create a new application
#-----------------------------------------------------
    post:
      x-scope: apim_subscribe_api_scope
      description: |
        Create a new application.
      parameters:
        - in: body
          name: body
          description: |
            Application object that is to be created.
          required: true
          schema:
            $ref: '#/definitions/Application'
        - $ref: '#/parameters/Content-Type'
      tags:
        - Application (individual)
        - Create
      responses:
        201:
          description: |
            Created. 
            Successful response with the newly created object as entity in the body. 
            Location header contains URL of newly created entity.
          schema:
            $ref: '#/definitions/Application'
          headers:
            Location:
              description: |
                Location of the newly created Application.
              type: string
            Content-Type:
              description: |
                The content type of the body.
              type: string
            ETag:
              description: | 
                Entity Tag of the response resource. Used by caches, or in conditional request
              type: string
        400:
          description: |
            Bad Request. 
            Invalid request or validation error
          schema:
            $ref: '#/definitions/Error'
        409:
          description: |
            Conflict. 
            Application already exists.
          schema:
            $ref: '#/definitions/Error'
        415:
          description: |
            Unsupported media type. 
            The entity of the request was in a not supported format.
          schema:
            $ref: '#/definitions/Error'

######################################################
# The "Individual Application" resource APIs
######################################################
  '/applications/{applicationId}':

#-----------------------------------------------------
# Retrieve the details about a certain application
#-----------------------------------------------------
    get:
      x-scope: apim_subscribe_api_scope
      description: |
        Get application details
      parameters:
        - $ref: '#/parameters/applicationId'
        - $ref: '#/parameters/Accept'
        - $ref: '#/parameters/If-None-Match'
        - $ref: '#/parameters/If-Modified-Since'
      tags:
        - Application (individual)
        - Retrieve
      responses:
        200:
          description: |
            OK. 
            Application returned.
          schema:
            $ref: '#/definitions/Application'
          headers:
            Content-Type:
              description: |
                The content type of the body.
              type: string
            ETag:
              description: | 
                Entity Tag of the response resource. Used by caches, or in conditional requests.
              type: string
            Last-Modified:
              description: |
                Date and time the resource has been modifed the last time. 
                Used by caches, or in conditional reuquests.
              type: string
        304:
          description: |
            Not Modified. 
            Empty body because the client has already the latest version of the requested resource.
        404:
          description: |
            Not Found.
            Requested application does not exist.
          schema:
            $ref: '#/definitions/Error'
        406:
          description: |
            Not Acceptable. 
            The requested media type is not supported
          schema:
            $ref: '#/definitions/Error'

#-----------------------------------------------------
# Update a certain application
#-----------------------------------------------------
    put:
      x-scope: apim_subscribe_api_scope
      description: |
        Update application details
      parameters:
        - $ref: '#/parameters/applicationId'
        - in: body
          name: body
          description: |
            Application object that needs to be updated
          required: true
          schema:
            $ref: '#/definitions/Application'
        - $ref: '#/parameters/Content-Type'
        - $ref: '#/parameters/If-Match'
        - $ref: '#/parameters/If-Unmodified-Since'
      tags:
        - Application (individual)
        - Update
      responses:
        200:
          description: |
            OK. 
            Application updated.
          schema:
            $ref: '#/definitions/Application'
          headers:
            Location:
              description: |
                The URL of the newly created resource.
              type: string
            Content-Type:
              description: |
                The content type of the body.
              type: string
            ETag:
              description: | 
                Entity Tag of the response resource. Used by caches, or in conditional request.
              type: string
            Last-Modified:
              description: |
                Date and time the resource has been modifed the last time. 
                Used by caches, or in conditional reuquests.
              type: string
        400:
          description: |
            Bad Request. 
            Invalid request or validation error
          schema:
            $ref: '#/definitions/Error'
        404:
          description: |
            Not Found. 
            The resource to be updated does not exist.
          schema:
            $ref: '#/definitions/Error'
        412:
          description: |
            Precondition Failed. 
            The request has not been performed because one of the preconditions is not met.
          schema:
            $ref: '#/definitions/Error'

#-----------------------------------------------------
# Delete a certain application
#-----------------------------------------------------
    delete:
      x-scope: apim_subscribe_api_scope
      description: |
        Remove an application
      parameters:
        - $ref: '#/parameters/applicationId'
        - $ref: '#/parameters/If-Match'
        - $ref: '#/parameters/If-Unmodified-Since'
      tags:
        - Application (individual)
        - Delete
      responses:
        200:
          description: |
            OK. 
            Resource successfully deleted.
        404:
          description: |
            Not Found. 
            Resource to be deleted does not exist.
          schema:
            $ref: '#/definitions/Error'
        412:
          description: |
            Precondition Failed. 
            The request has not been performed because one of the preconditions is not met.
          schema:
            $ref: '#/definitions/Error'

######################################################
# The "Generate Keys" Processing Function resource API
######################################################
  '/applications/generate-keys':

#-----------------------------------------------------
# Generate keys for an application
#-----------------------------------------------------
    post:
      x-scope: apim_subscribe_api_scope
      description: |
        Generate keys for application
      parameters:
        - $ref: '#/parameters/applicationId-Q'
        - in: body
          name: body
          description: |
            Application object the keys of which are to be generated
          required: true
          schema:
            $ref: '#/definitions/ApplicationKeyGenerateRequest'
        - $ref: '#/parameters/Content-Type'
        - $ref: '#/parameters/If-Match'
        - $ref: '#/parameters/If-Unmodified-Since'
      tags:
        - Application (individual)
        - Generate Keys
      responses:
        200:
          description: |
            OK. 
            Keys are generated.
          schema:
            $ref: '#/definitions/ApplicationKey'
          headers:
            Content-Type:
              description: |
                The content type of the body.
              type: string
            ETag:
              description: | 
                Entity Tag of the response resource. 
                Used by caches, or in conditional request.
              type: string
            Last-Modified:
              description: |
                Date and time the resource has been modifed the last time. 
                Used by caches, or in conditional reuquests.‚
              type: string
        400:
          description: |
            Bad Request. 
            Invalid request or validation error
          schema:
            $ref: '#/definitions/Error'
        404:
          description: |
            Not Found. 
            The resource to be updated does not exist.
          schema:
            $ref: '#/definitions/Error'
        412:
          description: |
            Precondition Failed. 
            The request has not been performed because one of the preconditions is not met.
          schema:
            $ref: '#/definitions/Error'

######################################################
# The "Subscription Collection" resource APIs
######################################################
  /subscriptions:

#-----------------------------------------------------
# Retrieve all subscriptions of a certain API and application
#-----------------------------------------------------
    get:
      x-scope: apim_subscribe_api_scope
      description: |
        Get subscription list.
        The API Identifier or Application Identifier
        the subscriptions of which are to be returned are passed as parameters.
      parameters:
        - $ref: '#/parameters/apiId-Q'
        - $ref: '#/parameters/applicationId-Q'
        - $ref: '#/parameters/groupId'
        - $ref: '#/parameters/offset'
        - $ref: '#/parameters/limit'
        - $ref: '#/parameters/Accept'
        - $ref: '#/parameters/If-None-Match'
      tags:
        - Subscription Collection
        - Retrieve
      responses:
        200:
          description: |
            OK. 
            Subscription list returned.
          schema:
            $ref: '#/definitions/SubscriptionList'
          headers:
            Content-Type:
              description: |
                The content type of the body.
              type: string
            ETag:
              description: | 
                Entity Tag of the response resource. 
                Used by caches, or in conditional requests.
              type: string
        304:
          description: |
            Not Modified. 
            Empty body because the client has already the latest version of the requested resource.
        406:
          description: |
            Not Acceptable. The requested media type is not supported
          schema:
            $ref: '#/definitions/Error'

#-----------------------------------------------------
# Create a new subscription
#-----------------------------------------------------
    post:
      x-scope: apim_subscribe_api_scope
      description: |
        Add a new subscription
      parameters:
        - in: body
          name: body
          description: |
            Subscription object that should to be added
          required: true
          schema:
            $ref: '#/definitions/Subscription'
        - $ref: '#/parameters/Content-Type'
      tags:
        - Subscription (individual)
        - Create
      responses:
        201:
          description: |
            Created. 
            Successful response with the newly created object as entity in the body. 
            Location header contains URL of newly created entity.
          schema:
            $ref: '#/definitions/Subscription'
          headers:
            Location:
              description: |
                Location to the newly created subscription.
              type: string
            Content-Type:
              description: |
                The content type of the body.
              type: string
            ETag:
              description: | 
                Entity Tag of the response resource. Used by caches, or in conditional request.
              type: string
        400:
          description: |
            Bad Request. 
            Invalid request or validation error.
          schema:
            $ref: '#/definitions/Error'
        415:
          description: |
            Unsupported media type. 
            The entity of the request was in a not supported format.

######################################################
# The "Individual Subscription" resource APIs
######################################################
  '/subscriptions/{subscriptionId}':

#-----------------------------------------------------
# Retrieve a certain subscription
#-----------------------------------------------------
    get:
      x-scope: apim_subscribe_api_scope
      description: |
        Get subscription details
      parameters:
        - $ref: '#/parameters/subscriptionId'
        - $ref: '#/parameters/Accept'
        - $ref: '#/parameters/If-None-Match'
        - $ref: '#/parameters/If-Modified-Since'
      tags:
        - Subscription (individual)
        - Retrieve
      responses:
        200:
          description: |
            OK. 
            Subscription returned
          schema:
            $ref: '#/definitions/Subscription'
          headers:
            Content-Type:
              description: The content type of the body.
              type: string
            ETag:
              description: 'Entity Tag of the response resource. Used by caches, or in conditional requests.'
              type: string
            Last-Modified:
              description: 'Date and time the resource has been modifed the last time. Used by caches, or in conditional reuquests.'
              type: string
        '304':
          description: |
            Not Modified. 
            Empty body because the client has already the latest version of the requested resource.
        '404':
          description: |
            Not Found. 
            Requested Subscription does not exist.
          schema:
            $ref: '#/definitions/Error'

#-----------------------------------------------------
# Delete a certain subscription
#-----------------------------------------------------
    delete:
      x-scope: apim_subscribe_api_scope
      description: |
        Remove subscription
      parameters:
        - $ref: '#/parameters/subscriptionId'
        - $ref: '#/parameters/If-Match'
        - $ref: '#/parameters/If-Unmodified-Since'
      tags:
        - Subscription (individual)
        - Delete
      responses:
        200:
          description: |
            OK. 
            Resource successfully deleted.
        404:
          description: |
            Not Found. 
            Resource to be deleted does not exist.
          schema:
            $ref: '#/definitions/Error'
        412:
          description: |
            Precondition Failed. 
            The request has not been performed because one of the preconditions is not met.
          schema:
            $ref: '#/definitions/Error'

######################################################
# The "Tier Collection" resource APIs
######################################################
  /tiers/{tierLevel}:

#-----------------------------------------------------
# Retrieve the list of all available tiers
#-----------------------------------------------------
    get:
<<<<<<< HEAD
=======
      x-scope: apim_subscribe_api_scope
>>>>>>> c5e20313
      description: |
        Get available tiers
      parameters:
        - $ref: '#/parameters/limit'
        - $ref: '#/parameters/offset'
        - $ref: '#/parameters/tierLevel'
        - $ref: '#/parameters/requestedTenant'
        - $ref: '#/parameters/Accept'
        - $ref: '#/parameters/If-None-Match'
      tags:
        - Tier Collection
        - Retrieve
      responses:
        200:
          description: |
            OK. 
            List of tiers returned.
          schema:
            type: array
            items:
              $ref: '#/definitions/TierList'
          headers:
            Content-Type:
              description: The content type of the body.
              type: string
            ETag:
              description: | 
                Entity Tag of the response resource. 
                Used by caches, or in conditional requests.
              type: string
        304:
          description: |
            Not Modified. 
            Empty body because the client has already the latest version of the requested resource.
        406:
          description: |
            Not Acceptable. 
            The requested media type is not supported
          schema:
            $ref: '#/definitions/Error'

######################################################
# The "Individual Tier" resource APIs
######################################################
  '/tiers/{tierLevel}/{tierName}':

#-----------------------------------------------------
# Retrieve a certain tier
#-----------------------------------------------------
    get:
<<<<<<< HEAD
=======
      x-scope: apim_subscribe_api_scope
>>>>>>> c5e20313
      description: |
        Get tier details
      parameters:
        - $ref: '#/parameters/tierName'
        - $ref: '#/parameters/tierLevel'
        - $ref: '#/parameters/requestedTenant'
        - $ref: '#/parameters/Accept'
        - $ref: '#/parameters/If-None-Match'
        - $ref: '#/parameters/If-Modified-Since'
      tags:
        - Tier (individual)
        - Retrieve
      responses:
        200:
          description: |
            OK. 
            Tier returned
          schema:
            $ref: '#/definitions/Tier'
          headers:
            Content-Type:
              description: |
                The content type of the body.
              type: string
            ETag:
              description: | 
                Entity Tag of the response resource. 
                Used by caches, or in conditional requests.
              type: string
            Last-Modified:
              description: |
                Date and time the resource has been modifed the last time. 
                Used by caches, or in conditional reuquests.
              type: string
        304:
          description: |
            Not Modified. 
            Empty body because the client has already the latest version of the requested resource.
        404:
          description: |
            Not Found. 
            Requested Tier does not exist.
          schema:
            $ref: '#/definitions/Error'
        406:
          description: |
            Not Acceptable. 
            The requested media type is not supported.
          schema:
            $ref: '#/definitions/Error'

######################################################
# The "Tag Collection" resource API
######################################################
  /tags:

#-----------------------------------------------------
# Retrieve the list of tags qualifying under a search condition
#-----------------------------------------------------
    get:
      description: |
        Get a list of tags that are already added to APIs
      parameters:
        - $ref: '#/parameters/limit'
        - $ref: '#/parameters/offset'
        - $ref: '#/parameters/requestedTenant'
        - $ref: '#/parameters/Accept'
        - $ref: '#/parameters/If-None-Match'
      tags:
        - Tag Collection
        - Retrieve
      responses:
        200:
          description: |
            OK. 
            Tag list is returned.
          schema:
            $ref: '#/definitions/TagList'
          headers:
            Content-Type:
              description: |
                The content type of the body.
              type: string
            ETag:
              description: | 
                Entity Tag of the response resource. 
                Used by caches, or in conditional requests.
              type: string
        304:
          description: |
            Not Modified. 
            Empty body because the client has already the latest version of the requested resource.
        404:
          description: |
            Not Found. Requested API does not exist.
          schema:
            $ref: '#/definitions/Error'
        406:
          description: |
            Not Acceptable. The requested media type is not supported
          schema:
            $ref: '#/definitions/Error'

######################################################
# Parameters - required by some of the APIs above
######################################################
parameters:

# Requested Tenant domain
# Specified as a header parameter
  requestedTenant:
    name: X-WSO2-Tenant
    in: header
    description: |
      For cross-tenant invocations, this is used to specify the tenant domain, where the resource need to be 
        retirieved from.
    required: false
    type: string

# API Identifier
# Specified as part of the path expression
  apiId:
    name: apiId
    in: path
    description: |
      **API ID** consisting of the **UUID** of the API. 
      The combination of the provider of the API, name of the API and the version is also accepted as a valid API ID.
      Should be formatted as **provider-name-version**.
    required: true
    type: string

# API Identifier
# Specified as part of the query string
  apiId-Q:
    name: apiId
    in: query
    description: |
      **API ID** consisting of the **UUID** of the API. 
      The combination of the provider of the API, name of the API and the version is also accepted as a valid API I.
      Should be formatted as **provider-name-version**.
    required: true
    type: string


# Document Identifier
# Specified as part of the path expression
  documentId:
    name: documentId
    in: path
    description: |
      **Document Identifier**
    required: true
    type: string

# Application Identifier
# Specified as part of the path expression
  applicationId:
    name: applicationId
    in: path
    description: |
      **Application Identifier** consisting of the UUID of the Application.
    required: true
    type: string

# Application Identifier
# Specified as part of the query string
  applicationId-Q:
    name: applicationId
    in: query
    description: |
      **Application Identifier** consisting of the UUID of the Application.
    required: true
    type: string

# Group Identifier of the application
  groupId:
    name: groupId
    in: query
    description: |
      Application Group Id
    required: false
    type: string

# Subscription Identifier
# Specified as part of the path expression
  subscriptionId:
    name: subscriptionId
    in: path
    description: |
      Subscription Id
    required: true
    type: string

# Tier Name
# Specified as part of the path expression
  tierName:
    name: tierName
    in: path
    description: |
      Tier name
    required: true
    type: string

# Tier Type
# Specified as part of the path expression
  tierLevel:
    name: tierLevel
    in: path
    description: |
      List API or Application type tiers.
    type: string
    enum:
      - api
      - application
    required: true

# Used for pagination:
# The maximum number of resoures to be returned by a GET
  limit:
    name: limit
    in: query
    description: |
      Maximum size of resource array to return.
    default: 25
    type: integer

# Used for pagination:
# The order number of an instance in a qualified set of resoures
# at which to start to return the next batch of qualified resources
  offset:
    name: offset
    in: query
    description: |
      Starting point within the complete list of items qualified.  
    default: 0
    type: integer

# The HTTP Accept header
  Accept:
    name: Accept
    in: header
    description: |
      Media types acceptable for the response. Default is JSON.
    default: JSON
    type: string

# The HTTP Content-Type header
  Content-Type:
    name: Content-Type
    in: header
    description: |
      Media type of the entity in the body. Default is JSON.
    default: JSON
    required: true
    type : string

# The HTTP If-None-Match header
# Used to avoid retrieving data that are already cached
  If-None-Match:
    name: If-None-Match
    in: header
    description: |
      Validator for conditional requests; based on the ETag of the formerly retrieved
      variant of the resourec.
    type : string

# The HTTP If-Modified-Since header
# Used to avoid retrieving data that are already cached
  If-Modified-Since:
    name: If-Modified-Since
    in: header
    description: |
      Validator for conditional requests; based on Last Modified header of the 
      formerly retrieved variant of the resource.
    type: string

# The HTTP If-Match header
# Used to avoid concurrent updates
  If-Match:
    name: If-Match
    in: header
    description: |
      Validator for conditional requests; based on ETag.
    type: string

# The HTTP If-Unmodified-Since header
# Used to avoid concurrent updates
  If-Unmodified-Since:
    name: If-Unmodified-Since
    in: header
    description: |
      Validator for conditional requests; based on Last Modified header.
    type: string

######################################################
# The resources used by some of the APIs above within the message body
######################################################
definitions:

#-----------------------------------------------------
# The API List resource
#-----------------------------------------------------
  APIList:
    title: API List
    properties:
      count:
        type: integer
        description: |
          Number of APIs returned.
      next:
        type: string
        description: |
          Link to the next subset of resources qualified. 
          Empty if no more resources are to be returned.
      previous:
        type: string
        description: |
          Link to the previous subset of resources qualified. 
          Empty if current subset is the first subset returned.
      list:
        type: array
        items:
          $ref: '#/definitions/APIInfo'

#-----------------------------------------------------
# The API Info resource
#-----------------------------------------------------
  APIInfo:
    title: API Info object with basic API details.
    properties:
      id:
        type: string
      name:
        type: string
      description:
        type: string
      context:
        type: string
      version:
        type: string
      provider:
        description: |
          If the provider value is not given, the user invoking the API will be used as the provider.
        type: string
      status:
        type: string

#-----------------------------------------------------
# The API resource
#-----------------------------------------------------
  API:
    title: API object
    required:
      - name
      - context
      - version
      - apiDefinition
    properties:
      id:
        type: string
        description: |
          UUID of the api registry artifact
      name:
        type: string
      description:
        type: string
      context:
        type: string
      version:
        type: string
      provider:
        description: |
          If the provider value is not given user invoking the api will be used as the provider.
        type: string
      apiDefinition:
        description: |
          Swagger definition of the API which contains details about URI templates and scopes
        type: string
      status:
        type: string
      isDefaultVersion:
        type: boolean
      transport:
        type: array
        items:
          description: |
            Supported transports for the API (http and/or https).
          type: string
      tags:
        type: array
        items:
          type: string
      tiers:
        type: array
        items:
          type: string
      thumbnailUrl:
        type: string
      businessInformation:
        properties:
          businessOwner:
            type: string
          businessOwnerEmail:
            type: string
          technicalOwner:
            type: string
          technicalOwnerEmail:
            type: string

#-----------------------------------------------------
# The Application List resource
#-----------------------------------------------------
  ApplicationList:
    title: Application List
    properties:
      count:
        type: integer
        description: |
          Number of applications returned.
      next:
        type: string
        description: |
          Link to the next subset of resources qualified. 
          Empty if no more resources are to be returned.
      previous:
        type: string
        description: |
          Link to the previous subset of resources qualified. 
          Empty if current subset is the first subset returned.
      list:
        type: array
        items:
          $ref: '#/definitions/ApplicationInfo'

#-----------------------------------------------------
# The Application resource
#-----------------------------------------------------
  Application:
    title: Application
    required:
      - name
      - throttlingTier
    properties:
      applicationId:
        type: string
      name:
        type: string
      subscriber:
        description: |
          If subscriber is not given user invoking the API will be taken as the subscriber.
        type: string
      throttlingTier:
        type: string
      callbackUrl:
        type: string
      description:
        type: string
      status:
        type: string
      groupId:
        type: string
      keys:
        type: array
        items:
          $ref: '#/definitions/ApplicationKey'
  
#-----------------------------------------------------
# The Application Info resource
#-----------------------------------------------------
  ApplicationInfo:
    title: Application info object with basic application details
    properties:
      applicationId:
        type: string
      name:
        type: string
      subscriber:
        type: string
      throttlingTier:
        type: string
      description:
        type: string
      status:
        type: string
      groupId:
        type: string

#-----------------------------------------------------
# The Document List resource
#-----------------------------------------------------
  DocumentList:
    title: Document List
    properties:
      count:
        type: integer
        description: |
          Number of Documents returned.
      next:
        type: string
        description: |
          Link to the next subset of resources qualified. 
          Empty if no more resources are to be returned.
      previous:
        type: string
        description: |
          Link to the previous subset of resources qualified. 
          Empty if current subset is the first subset returned.
      list:
        type: array
        items:
          $ref: '#/definitions/Document'

#-----------------------------------------------------
# The Document resource
#-----------------------------------------------------
  Document:
    title: Document
    required:
      - name
      - type
    properties:
      documentId:
        type: string
      name:
        type: string
      type:
        type: string
        enum:
          - HOWTO
          - SAMPLES
          - PUBLIC_FORUM
          - SUPPORT_FORUM
          - API_MESSAGE_FORMAT
          - SWAGGER_DOC
          - OTHER
      summary:
        type: string
      sourceType:
        type: string
        enum:
          - INLINE
          - URL
          - FILE
      sourceUrl:
        type: string
      otherTypeName:
        type: string

#-----------------------------------------------------
# The Tier List resource
#-----------------------------------------------------
  TierList:
    title: Tier List
    properties:
      count:
        type: integer
        description: |
          Number of Tiers returned.
      next:
        type: string
        description: |
          Link to the next subset of resources qualified. 
          Empty if no more resources are to be returned.
      previous:
        type: string
        description: |
          Link to the previous subset of resources qualified. 
          Empty if current subset is the first subset returned.
      list:
        type: array
        items:
          $ref: '#/definitions/Tier'

#-----------------------------------------------------
# The Tier resource
#-----------------------------------------------------
  Tier:
    title: Tier
    required:
      - name
      - tierPlan
      - requestCount
      - unitTime
    properties:
      name:
        type: string
      description:
        type: string
      tierLevel:
        type: string
        enum:
          - api
          - application
      attributes:
        description: |
          Custom attributes added to the tier policy
        type: object
        additionalProperties:
          type: string
      requestCount:
        description: |
          Maximum number of requests which can be sent within a provided unit time
        type: integer
        format: int64
      unitTime:
        type: integer
        format: int64
      tierPlan:
        description: |
          This attribute declares whether this tier is available under commercial or free
        type: string
        enum: 
          - FREE
          - COMMERCIAL
      stopOnQuotaReach:
        description: |
          If this attribute is set to false, you are capabale of sending requests 
          even if the request count exceeded within a unit time
        type: boolean

#-----------------------------------------------------
# The Subscription List resource
#-----------------------------------------------------
  SubscriptionList:
    title: Subscription List
    properties:
      count:
        type: integer
        description: |
          Number of Subscriptions returned.
      next:
        type: string
        description: |
          Link to the next subset of resources qualified. 
          Empty if no more resources are to be returned.
      previous:
        type: string
        description: |
          Link to the previous subset of resources qualified. 
          Empty if current subset is the first subset returned.
      list:
        type: array
        items:
          $ref: '#/definitions/Subscription'

#-----------------------------------------------------
# The Subscription resource
#-----------------------------------------------------
  Subscription:
    title: Subscription
    required:
      - subscriptionId
    properties:
      subscriptionId:
        type: string
      applicationId:
        type: string
      apiIdentifier:
        type: string
      tier:
        type: string
      status:
        type: string
        enum:
          - BLOCKED
          - PROD_ONLY_BLOCKED
          - UNBLOCKED
          - ON_HOLD
          - REJECTED

#-----------------------------------------------------
# The Tag resource
#-----------------------------------------------------
  Tag:
    title: Tag
    required:
      - name
    properties:
      name:
        type: string
      weight:
        type: integer

#-----------------------------------------------------
# The Tag List resource
#-----------------------------------------------------
  TagList:
    title: Tag List
    properties:
      count:
        type: integer
        description: |
          Number of Tags returned.
      next:
        type: string
        description: |
          Link to the next subset of resources qualified. 
          Empty if no more resources are to be returned.
      previous:
        type: string
        description: |
          Link to the previous subset of resources qualified. 
          Empty if current subset is the first subset returned.
      list:
        type: array
        items:
          $ref: '#/definitions/Tag'

#-----------------------------------------------------
# The Error resource
#-----------------------------------------------------
  Error:
    title: Error object returned with 4XX HTTP status
    required:
      - code
      - message
    properties:
      code:
        type: integer
        format: int64
      message:
        type: string
        description: Error message.
      description:
        type: string
        description: |
          A detail description about the error message.
      moreInfo:
        type: string
        description: |
          Preferably an url with more details about the error.
      error:
        type: array
        description: | 
          If there are more than one error list them out. 
          For example, list out validation errors by each field.
        items:
          $ref: '#/definitions/ErrorListItem'

#-----------------------------------------------------
# The Error List Item resource
#-----------------------------------------------------
  ErrorListItem:
    title: Description of individual errors that may have occurred during a request.
    required:
      - code
      - message
    properties:
      code:
        type: integer
        format: int64
      message:
        type: string
        description: |
          Description about individual errors occurred

#-----------------------------------------------------
# The Token resource
#-----------------------------------------------------
  Token :
    title: Token details for invoking APIs
    properties:
      accessToken:
        type: string
        description: Access token
      tokenScopes:
        type: array
        items: 
          type: string
        description: Valid scopes for the access token
      validityTime:
        type: integer
        format: int64
        description: Maximum validity time for the access token
  
#-----------------------------------------------------
# The Application Key resource
#-----------------------------------------------------
  ApplicationKey :
    title: Application key details
    properties:
      consumerKey:
        type: string
        description: Consumer key of the application
      consumerSecret:
        type: string
        description: Consumer secret of the application
      supportedGrantTypes:
        type: array
        items: 
          type: string
        description: Supported grant types for the application
      keyState:
        type: string
        description: State of the key generation of the application
      keyType:
        description: Key type
        type: string
        enum:
          - PRODUCTION
          - SANDBOX
      token:
        description: Token details object
        $ref: '#/definitions/Token'
  
#-----------------------------------------------------
# The Application Key Generation Request schema
#-----------------------------------------------------
  ApplicationKeyGenerateRequest :
    title: Application key generation request object
    properties:
      keyType:
        type: string
        enum:
          - PRODUCTION
          - SANDBOX
      validityTime:
        type: string
      callbackUrl:
        type: string
        description: Callback URL
      accessAllowDomains:
        type: array
        items: 
          type: string
        description: Allowed domains for the access token
      scopes:
        type: array
        items: 
          type: string
        description: Allowed scopes for the access token

#-----------------------------------------------------
# END-OF-FILE
#-----------------------------------------------------<|MERGE_RESOLUTION|>--- conflicted
+++ resolved
@@ -971,10 +971,6 @@
 # Retrieve the list of all available tiers
 #-----------------------------------------------------
     get:
-<<<<<<< HEAD
-=======
-      x-scope: apim_subscribe_api_scope
->>>>>>> c5e20313
       description: |
         Get available tiers
       parameters:
@@ -1025,10 +1021,6 @@
 # Retrieve a certain tier
 #-----------------------------------------------------
     get:
-<<<<<<< HEAD
-=======
-      x-scope: apim_subscribe_api_scope
->>>>>>> c5e20313
       description: |
         Get tier details
       parameters:
