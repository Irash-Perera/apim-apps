--- conflicted
+++ resolved
@@ -1,105 +1,4 @@
 {
-<<<<<<< HEAD
-  "swagger": "2.0",
-  "info": {
-    "version": "0.12.0",
-    "title": "WSO2 API Manager - Store",
-    "description": "This specifies a **RESTful API** for WSO2 **API Manager** - Store.\n\nPlease see [full swagger definition](https://raw.githubusercontent.com/wso2/carbon-apimgt/v6.1.66/components/apimgt/org.wso2.carbon.apimgt.rest.api.store/src/main/resources/store-api.yaml) of the API which is written using [swagger 2.0](http://swagger.io/) specification.\n",
-    "contact": {
-      "name": "WSO2",
-      "url": "http://wso2.com/products/api-manager/",
-      "email": "architecture@wso2.com"
-    },
-    "license": {
-      "name": "Apache 2.0",
-      "url": "http://www.apache.org/licenses/LICENSE-2.0.html"
-    }
-  },
-  "schemes": [
-    "https"
-  ],
-  "host": "apis.wso2.com",
-  "basePath": "/api/am/store/v0.12",
-  "consumes": [
-    "application/json"
-  ],
-  "produces": [
-    "application/json"
-  ],
-  "x-wso2-security": {
-    "apim": {
-      "x-wso2-scopes": [
-        {
-          "description": "",
-          "roles": "Internal/subscriber",
-          "name": "apim:subscribe",
-          "key": "apim:subscribe"
-        }
-      ]
-    }
-  },
-  "paths": {
-    "/apis": {
-      "get": {
-        "x-wso2-curl": "curl https://localhost:9443/api/am/store/v0.12/apis",
-        "x-wso2-curl-tenant": "curl -k -H \"X-WSO2-Tenant:test.com\" https://localhost:9443/api/am/store/v0.12/apis",
-        "x-wso2-request": "GET https://localhost:9443/api/am/store/v0.12/apis\n",
-        "x-wso2-response": "HTTP/1.1 200 OK\nContent-Type: application/json\n\n{\n   \"previous\": \"\",\n   \"list\":    [\n            {\n         \"provider\": \"admin\",\n         \"version\": \"1.0.0\",\n         \"description\": \"This API provide Account Status Validation.\",\n         \"status\": \"PUBLISHED\",\n         \"name\": \"AccountVal\",\n         \"context\": \"/account/1.0.0\",\n         \"id\": \"2e81f147-c8a8-4f68-b4f0-69e0e7510b01\"\n      },\n            {\n         \"provider\": \"admin\",\n         \"version\": \"1.0.0\",\n         \"description\": null,\n         \"status\": \"PUBLISHED\",\n         \"name\": \"api1\",\n         \"context\": \"/api1/1.0.0\",\n         \"id\": \"3e22d2fb-277a-4e9e-8c7e-1c0f7f73960e\"\n      },\n            {\n         \"provider\": \"admin\",\n         \"version\": \"2.0.0\",\n         \"description\": \"Verify a phone number\",\n         \"status\": \"PUBLISHED\",\n         \"name\": \"PhoneVerification\",\n         \"context\": \"/phoneverify/2.0.0\",\n         \"id\": \"c43a325c-260b-4302-81cb-768eafaa3aed\"\n      }\n   ],\n   \"count\": 3,\n   \"next\": \"\"\n}",
-        "summary": "Retrieve/Search APIs\n",
-        "description": "This operation provides you a list of available APIs qualifying under a given search condition.\n\nEach retrieved API is represented with a minimal amount of attributes. If you want to get complete details of an API, you need to use **Get details of an API** operation.\n\nThis operation supports retriving APIs of other tenants. The required tenant domain need to be specified as a header `X-WSO2-Tenant`. If not specified super tenant's APIs will be retrieved. If you used an Authorization header, the user's tenant associated with the access token will be used.\n\n**NOTE:**\n* By default, this operation retrieves Published APIs. In order to retrieve Prototyped APIs, you need to use **query** parameter and specify **status:PROTOTYPED**.\n* This operation does not require an Authorization header by default. But if it is provided, it will be validated and checked for permissions of the user, hence you may be able to see APIs which are restricted for special permissions/roles.\n",
-        "parameters": [
-          {
-            "$ref": "#/parameters/limit"
-          },
-          {
-            "$ref": "#/parameters/offset"
-          },
-          {
-            "$ref": "#/parameters/requestedTenant"
-          },
-          {
-            "name": "query",
-            "in": "query",
-            "description": "**Search condition**.\n\nYou can search in attributes by using an **\"<attribute>:\"** modifier.\n\nEg.\n\"provider:wso2\" will match an API if the provider of the API is exactly \"wso2\".\n\nAdditionally you can use wildcards.\n\nEg.\n\"provider:wso2*\" will match an API if the provider of the API starts with \"wso2\".\n\nSupported attribute modifiers are [**version, context, status,\ndescription, subcontext, doc, provider, tag**]\n\nIf no advanced attribute modifier has been specified, search will match the\ngiven query string against API Name.\n",
-            "type": "string"
-          },
-          {
-            "$ref": "#/parameters/Accept"
-          },
-          {
-            "$ref": "#/parameters/If-None-Match"
-          }
-        ],
-        "tags": [
-          "API (Collection)"
-        ],
-        "responses": {
-          "200": {
-            "description": "OK.\nList of qualifying APIs is returned.\n",
-            "schema": {
-              "$ref": "#/definitions/APIList"
-            },
-            "headers": {
-              "Content-Type": {
-                "description": "The content type of the body.",
-                "type": "string"
-              },
-              "ETag": {
-                "description": "Entity Tag of the response resource. Used by caches, or in conditional requests (Will be supported in future).\n",
-                "type": "string"
-              }
-            }
-          },
-          "304": {
-            "description": "Not Modified.\nEmpty body because the client has already the latest version of the requested resource (Will be supported in future).\n"
-          },
-          "406": {
-            "description": "Not Acceptable.\nThe requested media type is not supported\n",
-            "schema": {
-              "$ref": "#/definitions/Error"
-            }
-          }
-=======
     "swagger": "2.0",
     "info": {
         "version": "0.12.0",
@@ -113,1025 +12,31 @@
         "license": {
             "name": "Apache 2.0",
             "url": "http://www.apache.org/licenses/LICENSE-2.0.html"
->>>>>>> d92710e2
         }
-      }
     },
-    "/apis/{apiId}": {
-      "get": {
-        "x-wso2-curl": "curl https://localhost:9443/api/am/store/v0.12/apis/c43a325c-260b-4302-81cb-768eafaa3aed",
-        "x-wso2-curl-tenant": "curl -k -H \"X-WSO2-Tenant:test.com\" https://localhost:9443/api/am/store/v0.12/apis/c43a325c-260b-4302-81cb-768eafaa3aed",
-        "x-wso2-request": "GET https://localhost:9443/api/am/store/v0.12/apis/c43a325c-260b-4302-81cb-768eafaa3aed\n",
-        "x-wso2-response": "HTTP/1.1 200 OK\nContent-Type: application/json\n\n{\r\n   \"thumbnailUrl\": null,\r\n   \"tiers\": [\"Unlimited\"],\r\n   \"businessInformation\":    {\r\n      \"technicalOwner\": \"John Doe\",\r\n      \"technicalOwnerEmail\": \"architecture@pizzashack.com\",\r\n      \"businessOwner\": \"Jane Roe\",\r\n      \"businessOwnerEmail\": \"marketing@pizzashack.com\"\r\n   },\r\n   \"apiDefinition\": \"{\\\"paths\\\":{\\\"/order\\\":{\\\"post\\\":{\\\"x-auth-type\\\":\\\"Application & Application User\\\",\\\"x-throttling-tier\\\":\\\"Unlimited\\\",\\\"description\\\":\\\"Create a new Order\\\",\\\"parameters\\\":[{\\\"schema\\\":{\\\"$ref\\\":\\\"#/definitions/Order\\\"},\\\"description\\\":\\\"Order object that needs to be added\\\",\\\"name\\\":\\\"body\\\",\\\"required\\\":true,\\\"in\\\":\\\"body\\\"}],\\\"responses\\\":{\\\"201\\\":{\\\"headers\\\":{\\\"Location\\\":{\\\"description\\\":\\\"The URL of the newly created resource.\\\",\\\"type\\\":\\\"string\\\"},\\\"Content-Type\\\":{\\\"description\\\":\\\"The content type of the body.\\\",\\\"type\\\":\\\"string\\\"}},\\\"schema\\\":{\\\"$ref\\\":\\\"#/definitions/Order\\\"},\\\"description\\\":\\\"Created. Successful response with the newly created object as entity in the body. Location header contains URL of newly created entity.\\\"}}}},\\\"/order/{orderId}\\\":{\\\"get\\\":{\\\"x-auth-type\\\":\\\"Application & Application User\\\",\\\"x-throttling-tier\\\":\\\"Unlimited\\\",\\\"description\\\":\\\"Get details of an Order\\\",\\\"parameters\\\":[{\\\"description\\\":\\\"Order Id\\\",\\\"name\\\":\\\"orderId\\\",\\\"format\\\":\\\"string\\\",\\\"type\\\":\\\"string\\\",\\\"required\\\":true,\\\"in\\\":\\\"path\\\"}],\\\"responses\\\":{\\\"200\\\":{\\\"schema\\\":{\\\"$ref\\\":\\\"#/definitions/Order\\\"},\\\"headers\\\":{},\\\"description\\\":\\\"OK Requested Order will be returned\\\"}}}}},\\\"schemes\\\":[\\\"https\\\"],\\\"produces\\\":[\\\"application/json\\\"],\\\"swagger\\\":\\\"2.0\\\",\\\"definitions\\\":{\\\"Order\\\":{\\\"title\\\":\\\"Pizza Order\\\",\\\"properties\\\":{\\\"customerName\\\":{\\\"type\\\":\\\"string\\\"},\\\"delivered\\\":{\\\"type\\\":\\\"boolean\\\"},\\\"address\\\":{\\\"type\\\":\\\"string\\\"},\\\"pizzaType\\\":{\\\"type\\\":\\\"string\\\"},\\\"creditCardNumber\\\":{\\\"type\\\":\\\"string\\\"},\\\"quantity\\\":{\\\"type\\\":\\\"number\\\"},\\\"orderId\\\":{\\\"type\\\":\\\"string\\\"}},\\\"required\\\":[\\\"orderId\\\"]}},\\\"consumes\\\":[\\\"application/json\\\"],\\\"info\\\":{\\\"title\\\":\\\"PizzaShackAPI\\\",\\\"description\\\":\\\"This document describe a RESTFul API for Pizza Shack online pizza delivery store.\\\\n\\\",\\\"license\\\":{\\\"name\\\":\\\"Apache 2.0\\\",\\\"url\\\":\\\"http://www.apache.org/licenses/LICENSE-2.0.html\\\"},\\\"contact\\\":{\\\"email\\\":\\\"architecture@pizzashack.com\\\",\\\"name\\\":\\\"John Doe\\\",\\\"url\\\":\\\"http://www.pizzashack.com\\\"},\\\"version\\\":\\\"1.0.0\\\"}}\",\r\n   \"wsdlUri\": null,\r\n   \"isDefaultVersion\": false,\r\n   \"endpointURLs\": [   {\r\n      \"environmentName\": \"Production and Sandbox\",\r\n      \"environmentType\": \"hybrid\",\r\n      \"environmentURLs\":       {\r\n         \"http\": \"http://localhost:8280//pizzashack/1.0.0\",\r\n         \"https\": \"https://localhost:8243//pizzashack/1.0.0\"\r\n      }\r\n   }],\r\n   \"transport\":    [\r\n      \"http\",\r\n      \"https\"\r\n   ],\r\n   \"tags\": [\"pizza\"],\r\n   \"version\": \"1.0.0\",\r\n   \"description\": \"This document describe a RESTFul API for Pizza Shack online pizza delivery store.\\r\\n\",\r\n   \"provider\": \"admin\",\r\n   \"name\": \"PizzaShackAPI\",\r\n   \"context\": \"/pizzashack/1.0.0\",\r\n   \"id\": \"8848faaa-7fd1-478a-baa2-48a4ebb92c98\",\r\n   \"status\": \"PUBLISHED\"\r\n}  ",
-        "summary": "Get details of an API\n",
-        "description": "Using this operation, you can retrieve complete details of a single API. You need to provide the Id of the API to retrive it.\n\n`X-WSO2-Tenant` header can be used to retrive an API of a different tenant domain. If not specified super tenant will be used. If Authorization header is present in the request, the user's tenant associated with the access token will be used.\n\n**NOTE:**\n* This operation does not require an Authorization header by default. But if it is provided, it will be validated and checked for permissions of the user, hence you may be able to see APIs which are restricted for special permissions/roles. \\n\n",
-        "parameters": [
-          {
-            "$ref": "#/parameters/apiId"
-          },
-          {
-            "$ref": "#/parameters/Accept"
-          },
-          {
-            "$ref": "#/parameters/If-None-Match"
-          },
-          {
-            "$ref": "#/parameters/If-Modified-Since"
-          },
-          {
-            "$ref": "#/parameters/requestedTenant"
-          }
-        ],
-        "tags": [
-          "API (Individual)"
-        ],
-        "responses": {
-          "200": {
-            "description": "OK.\nRequested API is returned\n",
-            "headers": {
-              "Content-Type": {
-                "description": "The content type of the body.\n",
-                "type": "string"
-              },
-              "ETag": {
-                "description": "Entity Tag of the response resource. Used by caches, or in conditional requests.\n",
-                "type": "string"
-              },
-              "Last-Modified": {
-                "description": "Date and time the resource has been modifed the last time.\nUsed by caches, or in conditional requests (Will be supported in future).\n",
-                "type": "string"
-              }
-            },
-            "schema": {
-              "$ref": "#/definitions/API"
-            }
-          },
-          "304": {
-            "description": "Not Modified.\nEmpty body because the client has already the latest version of the requested resource.\n"
-          },
-          "404": {
-            "description": "Not Found.\nRequested API does not exist.\n",
-            "schema": {
-              "$ref": "#/definitions/Error"
-            }
-          },
-          "406": {
-            "description": "Not Acceptable.\nThe requested media type is not supported\n",
-            "schema": {
-              "$ref": "#/definitions/Error"
-            }
-          }
+    "schemes": [
+        "https"
+    ],
+    "host": "apis.wso2.com",
+    "basePath": "/api/am/store/v0.12",
+    "consumes": [
+        "application/json"
+    ],
+    "produces": [
+        "application/json"
+    ],
+    "x-wso2-security": {
+        "apim": {
+            "x-wso2-scopes": [
+                {
+                    "description": "",
+                    "roles": "Internal/subscriber",
+                    "name": "apim:subscribe",
+                    "key": "apim:subscribe"
+                }
+            ]
         }
-      }
     },
-<<<<<<< HEAD
-    "/apis/{apiId}/swagger": {
-      "get": {
-        "x-wso2-request": "GET https://localhost:9443/api/am/store/v0.12/apis/c43a325c-260b-4302-81cb-768eafaa3aed/swagger\n",
-        "x-wso2-curl": "curl https://localhost:9443/api/am/store/v0.12/apis/c43a325c-260b-4302-81cb-768eafaa3aed/swagger",
-        "x-wso2-curl-tenant": "curl -k -H \"X-WSO2-Tenant:test.com\" https://localhost:9443/api/am/store/v0.12/apis/c43a325c-260b-4302-81cb-768eafaa3aed/swagger",
-        "x-wso2-response": "HTTP/1.1 200 OK\nContent-Type: application/json\n\n{\n   \"paths\": {\"/*\": {\"get\":    {\n      \"x-auth-type\": \"Application\",\n      \"x-throttling-tier\": \"Unlimited\",\n      \"responses\": {\"200\": {\"description\": \"OK\"}}\n   }}},\n   \"x-wso2-security\": {\"apim\": {\"x-wso2-scopes\": []}},\n   \"swagger\": \"2.0\",\n   \"info\":    {\n      \"title\": \"PhoneVerification\",\n      \"description\": \"Verify a phone number\",\n      \"contact\":       {\n         \"email\": \"xx@ee.com\",\n         \"name\": \"xx\"\n      },\n      \"version\": \"2.0.0\"\n   }\n}\n",
-        "summary": "Get swagger definition\n",
-        "description": "You can use this operation to retrieve the swagger definition of an API.\n\n `X-WSO2-Tenant` header can be used to retrive the swagger definition an API of a different tenant domain. If not specified super tenant will be used. If Authorization header is present in the request, the user's tenant associated with the access token will be used.\n\n**NOTE:**\n* This operation does not require an Authorization header by default. But in order to see a restricted API's swagger definition, you need to provide Authorization header.\n",
-        "parameters": [
-          {
-            "$ref": "#/parameters/apiId"
-          },
-          {
-            "$ref": "#/parameters/Accept"
-          },
-          {
-            "$ref": "#/parameters/If-None-Match"
-          },
-          {
-            "$ref": "#/parameters/If-Modified-Since"
-          },
-          {
-            "$ref": "#/parameters/requestedTenant"
-          }
-        ],
-        "tags": [
-          "API (Individual)"
-        ],
-        "responses": {
-          "200": {
-            "description": "OK.\nRequested swagger document of the API is returned\n",
-            "headers": {
-              "Content-Type": {
-                "description": "The content type of the body.\n",
-                "type": "string"
-              },
-              "ETag": {
-                "description": "Entity Tag of the response resource. Used by caches, or in conditional requests.\n",
-                "type": "string"
-              },
-              "Last-Modified": {
-                "description": "Date and time the resource has been modifed the last time.\nUsed by caches, or in conditional requests (Will be supported in future).\n",
-                "type": "string"
-              }
-            }
-          },
-          "304": {
-            "description": "Not Modified.\nEmpty body because the client has already the latest version of the requested resource.\n"
-          },
-          "404": {
-            "description": "Not Found.\nRequested API does not exist.\n",
-            "schema": {
-              "$ref": "#/definitions/Error"
-            }
-          },
-          "406": {
-            "description": "Not Acceptable.\nThe requested media type is not supported\n",
-            "schema": {
-              "$ref": "#/definitions/Error"
-            }
-          }
-        }
-      }
-    },
-    "/apis/generate-sdk/": {
-      "post": {
-        "x-scope": "apim:subscribe",
-        "x-wso2-request": "POST https://localhost:9443/api/am/store/v0.12/apis/generate-sdk?apiId=e93fb282-b456-48fc-8981-003fb89086ae&language=java\nAuthorization: Bearer 2e29904b-f3b0-366e-ba13-b469abedd88e\n",
-        "x-wso2-curl": "curl -k -H \"Authorization: Bearer 2e29904b-f3b0-366e-ba13-b469abedd88e\" -X POST 'https://localhost:9443/api/am/store/v0.12/apis/generate-sdk?apiId=5721d128-76d0-4cb9-b300-2bd9578beddb&language=java' > PizzaAPI_Java_SDK.zip",
-        "x-wso2-response": "HTTP/1.1 200 OK \nContent-Disposition: attachment; filename=\"PizzaShackAPI_1.0.0_java.zip\"\nContent-Type: application/zip\n\n[zip content]",
-        "summary": "Generate SDK for an API\n",
-        "description": "This operation can be used to generate SDK for an API by providing the id of the API along with the preferred language.\n",
-        "parameters": [
-          {
-            "$ref": "#/parameters/apiId-Q"
-          },
-          {
-            "$ref": "#/parameters/language"
-          },
-          {
-            "$ref": "#/parameters/requestedTenant"
-          }
-        ],
-        "tags": [
-          "API (Individual)"
-        ],
-        "responses": {
-          "200": {
-            "description": "OK.\nSDK generated successfully.\n",
-            "headers": {
-              "Content-Type": {
-                "description": "The content type of the body.\n",
-                "type": "string"
-              }
-            }
-          },
-          "400": {
-            "description": "Bad request.\nSDK language is not supported.\n",
-            "schema": {
-              "$ref": "#/definitions/Error"
-            }
-          },
-          "404": {
-            "description": "Not Found.\nRequested API does not exist.\n",
-            "schema": {
-              "$ref": "#/definitions/Error"
-            }
-          },
-          "406": {
-            "description": "Not Acceptable.\nThe requested media type is not supported\n",
-            "schema": {
-              "$ref": "#/definitions/Error"
-            }
-          }
-        }
-      }
-    },
-    "/apis/{apiId}/documents": {
-      "get": {
-        "x-wso2-request": "GET https://localhost:9443/api/am/store/v0.12/apis/c43a325c-260b-4302-81cb-768eafaa3aed/documents\n",
-        "x-wso2-curl": "curl https://localhost:9443/api/am/store/v0.12/apis/c43a325c-260b-4302-81cb-768eafaa3aed/documents",
-        "x-wso2-curl-tenant": "curl -k -H \"X-WSO2-Tenant:test.com\" https://localhost:9443/api/am/store/v0.12/apis/c43a325c-260b-4302-81cb-768eafaa3aed/documents",
-        "x-wso2-response": "HTTP/1.1 200 OK\nContent-Type: application/json\n\n{\n   \"previous\": \"\",\n   \"list\":    [\n            {\n         \"sourceType\": \"INLINE\",\n         \"sourceUrl\": null,\n         \"otherTypeName\": null,\n         \"documentId\": \"850a4f34-db2c-4d23-9d85-3f95fbfb082c\",\n         \"summary\": \"This is a sample documentation for v1.0.0\",\n         \"name\": \"PhoneVerification API Documentation\",\n         \"type\": \"HOWTO\"\n      },\n            {\n         \"sourceType\": \"URL\",\n         \"sourceUrl\": \"http://wiki.cdyne.com/index.php/Phone_Verification\",\n         \"otherTypeName\": null,\n         \"documentId\": \"98e18be8-5861-43c7-ba26-8cbbccd3a76f\",\n         \"summary\": \"This is the URL for online documentation\",\n         \"name\": \"Online Documentation\",\n         \"type\": \"SAMPLES\"\n      },\n            {\n         \"sourceType\": \"FILE\",\n         \"sourceUrl\": null,\n         \"otherTypeName\": null,\n         \"documentId\": \"b66451ff-c6c2-4f6a-b91d-3821dc119b04\",\n         \"summary\": \"This is a sample documentation pdf\",\n         \"name\": \"Introduction to PhoneVerification API PDF\",\n         \"type\": \"HOWTO\"\n      }\n   ],\n   \"count\": 3,\n   \"next\": \"\"\n}",
-        "summary": "Get a list of documents of an API\n",
-        "description": "This operation can be used to retrive a list of documents belonging to an API by providing the id of the API.\n\n`X-WSO2-Tenant` header can be used to retrive documents of an API that belongs to a different tenant domain. If not specified super tenant will be used. If Authorization header is present in the request, the user's tenant associated with the access token will be used.\n\n**NOTE:**\n* This operation does not require an Authorization header by default. But in order to see a restricted API's documents, you need to provide Authorization header.\n",
-        "parameters": [
-          {
-            "$ref": "#/parameters/apiId"
-          },
-          {
-            "$ref": "#/parameters/limit"
-          },
-          {
-            "$ref": "#/parameters/offset"
-          },
-          {
-            "$ref": "#/parameters/requestedTenant"
-          },
-          {
-            "$ref": "#/parameters/Accept"
-          },
-          {
-            "$ref": "#/parameters/If-None-Match"
-          }
-        ],
-        "tags": [
-          "Document (Collection)"
-        ],
-        "responses": {
-          "200": {
-            "description": "OK.\nDocument list is returned.\n",
-            "schema": {
-              "$ref": "#/definitions/DocumentList"
-            },
-            "headers": {
-              "Content-Type": {
-                "description": "The content type of the body.\n",
-                "type": "string"
-              },
-              "ETag": {
-                "description": "Entity Tag of the response resource. Used by caches, or in conditional requests (Will be supported in future).\n",
-                "type": "string"
-              }
-            }
-          },
-          "304": {
-            "description": "Not Modified.\nEmpty body because the client has already the latest version of the requested resource (Will be supported in future).\n"
-          },
-          "404": {
-            "description": "Not Found.\nRequested API does not exist.\n",
-            "schema": {
-              "$ref": "#/definitions/Error"
-            }
-          },
-          "406": {
-            "description": "Not Acceptable.\nThe requested media type is not supported\n",
-            "schema": {
-              "$ref": "#/definitions/Error"
-            }
-          }
-        }
-      }
-    },
-    "/apis/{apiId}/documents/{documentId}": {
-      "get": {
-        "x-wso2-request": "GET https://localhost:9443/api/am/store/v0.12/apis/c43a325c-260b-4302-81cb-768eafaa3aed/documents/850a4f34-db2c-4d23-9d85-3f95fbfb082c\n",
-        "x-wso2-curl": "curl \"https://localhost:9443/api/am/store/v0.12/apis/c43a325c-260b-4302-81cb-768eafaa3aed/documents/850a4f34-db2c-4d23-9d85-3f95fbfb082c\"",
-        "x-wso2-curl-tenant": "curl -k -H \"X-WSO2-Tenant:test.com\" https://localhost:9443/api/am/store/v0.12/apis/c43a325c-260b-4302-81cb-768eafaa3aed/documents/850a4f34-db2c-4d23-9d85-3f95fbfb082c",
-        "x-wso2-response": "HTTP/1.1 200 OK\nContent-Type: application/json\n\n{\n   \"sourceType\": \"INLINE\",\n   \"sourceUrl\": null,\n   \"otherTypeName\": null,\n   \"documentId\": \"850a4f34-db2c-4d23-9d85-3f95fbfb082c\",\n   \"summary\": \"This is a sample documentation for v1.0.0\",\n   \"name\": \"PhoneVerification API Documentation\",\n   \"type\": \"HOWTO\"\n}",
-        "summary": "Get a document of an API\n",
-        "description": "This operation can be used to retrieve a particular document's metadata associated with an API.\n\n`X-WSO2-Tenant` header can be used to retrive a document of an API that belongs to a different tenant domain. If not specified super tenant will be used. If Authorization header is present in the request, the user's tenant associated with the access token will be used.\n\n**NOTE:**\n* This operation does not require an Authorization header by default. But in order to see a restricted API's document, you need to provide Authorization header.\n",
-        "parameters": [
-          {
-            "$ref": "#/parameters/apiId"
-          },
-          {
-            "$ref": "#/parameters/documentId"
-          },
-          {
-            "$ref": "#/parameters/requestedTenant"
-          },
-          {
-            "$ref": "#/parameters/Accept"
-          },
-          {
-            "$ref": "#/parameters/If-None-Match"
-          },
-          {
-            "$ref": "#/parameters/If-Modified-Since"
-          }
-        ],
-        "tags": [
-          "Document (Individual)"
-        ],
-        "responses": {
-          "200": {
-            "description": "OK.\nDocument returned.\n",
-            "schema": {
-              "$ref": "#/definitions/Document"
-            },
-            "headers": {
-              "Content-Type": {
-                "description": "The content type of the body.\n",
-                "type": "string"
-              },
-              "ETag": {
-                "description": "Entity Tag of the response resource.\nUsed by caches, or in conditional requests.\n",
-                "type": "string"
-              },
-              "Last-Modified": {
-                "description": "Date and time the resource has been modifed the last time.\nUsed by caches, or in conditional requests (Will be supported in future).\n",
-                "type": "string"
-              }
-            }
-          },
-          "304": {
-            "description": "Not Modified.\nEmpty body because the client has already the latest version of the requested resource.\n"
-          },
-          "404": {
-            "description": "Not Found.\nRequested Document does not exist.\n",
-            "schema": {
-              "$ref": "#/definitions/Error"
-            }
-          },
-          "406": {
-            "description": "Not Acceptable.\nThe requested media type is not supported\n",
-            "schema": {
-              "$ref": "#/definitions/Error"
-            }
-          }
-        }
-      }
-    },
-    "/apis/{apiId}/documents/{documentId}/content": {
-      "get": {
-        "x-wso2-request": "GET https://localhost:9443/api/am/store/v0.12/apis/890a4f4d-09eb-4877-a323-57f6ce2ed79b/documents/0bcb7f05-599d-4e1a-adce-5cb89bfe58d5/content\n",
-        "x-wso2-curl": "curl \"https://localhost:9443/api/am/store/v0.12/apis/890a4f4d-09eb-4877-a323-57f6ce2ed79b/documents/0bcb7f05-599d-4e1a-adce-5cb89bfe58d5/content\" > sample.pdf",
-        "x-wso2-curl-tenant": "curl -k -H \"X-WSO2-Tenant:test.com\" \"https://localhost:9443/api/am/store/v0.12/apis/890a4f4d-09eb-4877-a323-57f6ce2ed79b/documents/0bcb7f05-599d-4e1a-adce-5cb89bfe58d5/content\" > sample.pdf",
-        "x-wso2-response": "HTTP/1.1 200 OK\nContent-Disposition: attachment; filename=\"sample.pdf\"\nContent-Type: application/octet-stream\nContent-Length: 7802\n\n%PDF-1.4\n%äüöß\n2 0 obj\n<</Length 3 0 R/Filter/FlateDecode>>\nstream\n..\n>>\nstartxref\n7279\n%%EOF",
-        "summary": "Get the content of an API document\n",
-        "description": "This operation can be used to retrive the content of an API's document.\n\nThe document can be of 3 types. In each cases responses are different.\n\n1. **Inline type**:\n   The content of the document will be retrieved in `text/plain` content type\n2. **FILE type**:\n   The file will be downloaded with the related content type (eg. `application/pdf`)\n3. **URL type**:\n    The client will recieve the URL of the document as the Location header with the response with - `303 See Other`\n\n`X-WSO2-Tenant` header can be used to retrive the content of a document of an API that belongs to a different tenant domain. If not specified super tenant will be used. If Authorization header is present in the request, the user's tenant associated with the access token will be used.\n\n**NOTE:**\n* This operation does not require an Authorization header by default. But in order to see a restricted API's document content, you need to provide Authorization header.\n",
-        "parameters": [
-          {
-            "$ref": "#/parameters/apiId"
-          },
-          {
-            "$ref": "#/parameters/documentId"
-          },
-          {
-            "$ref": "#/parameters/requestedTenant"
-          },
-          {
-            "$ref": "#/parameters/Accept"
-          },
-          {
-            "$ref": "#/parameters/If-None-Match"
-          },
-          {
-            "$ref": "#/parameters/If-Modified-Since"
-          }
-        ],
-        "tags": [
-          "Document (Individual)"
-        ],
-        "responses": {
-          "200": {
-            "description": "OK.\nFile or inline content returned.\n",
-            "headers": {
-              "Content-Type": {
-                "description": "The content type of the body.\n",
-                "type": "string"
-              },
-              "ETag": {
-                "description": "Entity Tag of the response resource.\nUsed by caches, or in conditional requests.\n",
-                "type": "string"
-              },
-              "Last-Modified": {
-                "description": "Date and time the resource has been modifed the last time.\nUsed by caches, or in conditional requests (Will be supported in future).\n",
-                "type": "string"
-              }
-            }
-          },
-          "303": {
-            "description": "See Other.\nSource can be retrived from the URL specified at the Location header.\n",
-            "headers": {
-              "Location": {
-                "description": "The Source URL of the document.\n",
-                "type": "string"
-              }
-            }
-          },
-          "304": {
-            "description": "Not Modified.\nEmpty body because the client has already the latest version of the requested resource.\n"
-          },
-          "404": {
-            "description": "Not Found.\nRequested Document does not exist.\n",
-            "schema": {
-              "$ref": "#/definitions/Error"
-            }
-          },
-          "406": {
-            "description": "Not Acceptable.\nThe requested media type is not supported\n",
-            "schema": {
-              "$ref": "#/definitions/Error"
-            }
-          }
-        }
-      }
-    },
-    "/apis/{apiId}/thumbnail": {
-      "get": {
-        "x-wso2-request": "GET https://localhost:9443/api/am/store/v0.12/apis/e93fb282-b456-48fc-8981-003fb89086ae/thumbnail\n",
-        "x-wso2-curl": "curl https://localhost:9443/api/am/store/v0.12/apis/e93fb282-b456-48fc-8981-003fb89086ae/thumbnail > image.jpg",
-        "x-wso2-curl-tenant": "curl -k -H \"X-WSO2-Tenant:test.com\" https://localhost:9443/api/am/store/v0.12/apis/e93fb282-b456-48fc-8981-003fb89086ae/thumbnail > image.jpg",
-        "x-wso2-response": "HTTP/1.1 200 OK\r\nContent-Type: image/jpeg\r\n\r\n[image content]",
-        "summary": "Get thumbnail image",
-        "description": "This operation can be used to download a thumbnail image of an API.\n\n`X-WSO2-Tenant` header can be used to retrive a thumbnail of an API that belongs to a different tenant domain. If not specified super tenant will be used. If Authorization header is present in the request, the user's tenant associated with the access token will be used.\n\n**NOTE:**\n* This operation does not require an Authorization header by default. But in order to see a restricted API's thumbnail, you need to provide Authorization header.\n",
-        "parameters": [
-          {
-            "$ref": "#/parameters/apiId"
-          },
-          {
-            "$ref": "#/parameters/requestedTenant"
-          },
-          {
-            "$ref": "#/parameters/Accept"
-          },
-          {
-            "$ref": "#/parameters/If-None-Match"
-          },
-          {
-            "$ref": "#/parameters/If-Modified-Since"
-          }
-        ],
-        "tags": [
-          "API (Individual)"
-        ],
-        "responses": {
-          "200": {
-            "description": "OK.\nThumbnail image returned\n",
-            "headers": {
-              "Content-Type": {
-                "description": "The content type of the body.\n",
-                "type": "string"
-              },
-              "ETag": {
-                "description": "Entity Tag of the response resource.\nUsed by caches, or in conditional requests.\n",
-                "type": "string"
-              },
-              "Last-Modified": {
-                "description": "Date and time the resource has been modifed the last time.\nUsed by caches, or in conditional requests (Will be supported in future).\n",
-                "type": "string"
-              }
-            }
-          },
-          "304": {
-            "description": "Not Modified.\nEmpty body because the client has already the latest version of the requested resource.\n"
-          },
-          "404": {
-            "description": "Not Found.\nRequested Document does not exist.\n",
-            "schema": {
-              "$ref": "#/definitions/Error"
-            }
-          },
-          "406": {
-            "description": "Not Acceptable.\nThe requested media type is not supported\n",
-            "schema": {
-              "$ref": "#/definitions/Error"
-            }
-          }
-        }
-      }
-    },
-    "/applications": {
-      "get": {
-        "x-scope": "apim:subscribe",
-        "x-wso2-request": "GET https://localhost:9443/api/am/store/v0.12/applications\nAuthorization: Bearer ae4eae22-3f65-387b-a171-d37eaa366fa8\n",
-        "x-wso2-curl": "curl -k -H \"Authorization: Bearer ae4eae22-3f65-387b-a171-d37eaa366fa8\" \"https://localhost:9443/api/am/store/v0.12/applications\"",
-        "x-wso2-response": "HTTP/1.1 200 OK\nContent-Type: application/json\n\n{\n   \"previous\": \"\",\n   \"list\":    [\n            {\n         \"groupId\": \"\",\n         \"subscriber\": \"admin\",\n         \"throttlingTier\": \"Unlimited\",\n         \"applicationId\": \"367a2361-8db5-4140-8133-c6c8dc7fa0c4\",\n         \"description\": \"\",\n         \"status\": \"APPROVED\",\n         \"name\": \"app1\"\n      },\n            {\n         \"groupId\": \"\",\n         \"subscriber\": \"admin\",\n         \"throttlingTier\": \"Unlimited\",\n         \"applicationId\": \"896658a0-b4ee-4535-bbfa-806c894a4015\",\n         \"description\": null,\n         \"status\": \"APPROVED\",\n         \"name\": \"DefaultApplication\"\n      }\n   ],\n   \"count\": 2,\n   \"next\": \"\"\n}",
-        "summary": "Retrieve/Search applications\n",
-        "description": "This operation can be used to retrieve list of applications that is belonged to the user associated with the provided access token.\n",
-        "parameters": [
-          {
-            "$ref": "#/parameters/groupId"
-          },
-          {
-            "name": "query",
-            "in": "query",
-            "description": "**Search condition**.\n\nYou can search for an application by specifying the name as \"query\" attribute.\n\nEg.\n\"app1\" will match an application if the name is exactly \"app1\".\n\nCurrently this does not support wildcards. Given name must exactly match the application name.\n",
-            "type": "string"
-          },
-          {
-            "$ref": "#/parameters/limit"
-          },
-          {
-            "$ref": "#/parameters/offset"
-          },
-          {
-            "$ref": "#/parameters/Accept"
-          },
-          {
-            "$ref": "#/parameters/If-None-Match"
-          }
-        ],
-        "tags": [
-          "Application (Collection)"
-        ],
-        "responses": {
-          "200": {
-            "description": "OK.\nApplication list returned.\n",
-            "schema": {
-              "$ref": "#/definitions/ApplicationList"
-            },
-            "headers": {
-              "Content-Type": {
-                "description": "The content type of the body.\n",
-                "type": "string"
-              },
-              "ETag": {
-                "description": "Entity Tag of the response resource.\nUsed by caches, or in conditional requests (Will be supported in future).\n",
-                "type": "string"
-              }
-            }
-          },
-          "304": {
-            "description": "Not Modified.\nEmpty body because the client has already the latest version of the requested resource (Will be supported in future).\n"
-          },
-          "400": {
-            "description": "Bad Request.\nInvalid request or validation error.\n",
-            "schema": {
-              "$ref": "#/definitions/Error"
-            }
-          },
-          "406": {
-            "description": "Not Acceptable.\nThe requested media type is not supported.\n",
-            "schema": {
-              "$ref": "#/definitions/Error"
-            }
-          }
-        }
-      },
-      "post": {
-        "x-scope": "apim:subscribe",
-        "x-wso2-curl": "curl -k -H \"Authorization: Bearer ae4eae22-3f65-387b-a171-d37eaa366fa8\" -H \"Content-Type: application/json\" -X POST -d @data.json \"https://localhost:9443/api/am/store/v0.12/applications\"",
-        "x-wso2-request": "POST https://localhost:9443/api/am/store/v0.12/applications\nAuthorization: Bearer ae4eae22-3f65-387b-a171-d37eaa366fa8\n\n{\n    \"throttlingTier\": \"Unlimited\",\n    \"description\": \"sample app description\",\n    \"name\": \"sampleapp\",\n    \"callbackUrl\": \"http://my.server.com/callback\"\n}",
-        "x-wso2-response": "HTTP/1.1 201 Created\nLocation: https://localhost:9443/api/am/store/v0.12/applications/c30f3a6e-ffa4-4ae7-afce-224d1f820524\nContent-Type: application/json\n\n{\n   \"groupId\": null,\n   \"callbackUrl\": \"http://my.server.com/callback\",\n   \"subscriber\": \"admin\",\n   \"throttlingTier\": \"Unlimited\",\n   \"applicationId\": \"c30f3a6e-ffa4-4ae7-afce-224d1f820524\",\n   \"description\": \"sample app description\",\n   \"status\": \"APPROVED\",\n   \"name\": \"sampleapp\",\n   \"keys\": []\n}",
-        "summary": "Create a new application\n",
-        "description": "This operation can be used to create a new application specifying the details of the application in the payload.\n",
-        "parameters": [
-          {
-            "in": "body",
-            "name": "body",
-            "description": "Application object that is to be created.\n",
-            "required": true,
-            "schema": {
-              "$ref": "#/definitions/Application"
-            }
-          },
-          {
-            "$ref": "#/parameters/Content-Type"
-          }
-        ],
-        "tags": [
-          "Application (Individual)"
-        ],
-        "responses": {
-          "201": {
-            "description": "Created.\nSuccessful response with the newly created object as entity in the body.\nLocation header contains URL of newly created entity.\n",
-            "schema": {
-              "$ref": "#/definitions/Application"
-            },
-            "headers": {
-              "Location": {
-                "description": "Location of the newly created Application.\n",
-                "type": "string"
-              },
-              "Content-Type": {
-                "description": "The content type of the body.\n",
-                "type": "string"
-              },
-              "ETag": {
-                "description": "Entity Tag of the response resource. Used by caches, or in conditional requests (Will be supported in future).\n",
-                "type": "string"
-              }
-            }
-          },
-          "400": {
-            "description": "Bad Request.\nInvalid request or validation error\n",
-            "schema": {
-              "$ref": "#/definitions/Error"
-            }
-          },
-          "409": {
-            "description": "Conflict.\nApplication already exists.\n",
-            "schema": {
-              "$ref": "#/definitions/Error"
-            }
-          },
-          "415": {
-            "description": "Unsupported media type.\nThe entity of the request was in a not supported format.\n",
-            "schema": {
-              "$ref": "#/definitions/Error"
-            }
-          }
-        }
-      }
-    },
-    "/applications/{applicationId}": {
-      "get": {
-        "x-scope": "apim:subscribe",
-        "x-wso2-curl": "curl -k -H \"Authorization: Bearer ae4eae22-3f65-387b-a171-d37eaa366fa8\" \"https://localhost:9443/api/am/store/v0.12/applications/896658a0-b4ee-4535-bbfa-806c894a4015\"",
-        "x-wso2-request": "GET https://localhost:9443/api/am/store/v0.12/applications/896658a0-b4ee-4535-bbfa-806c894a4015\nAuthorization: Bearer ae4eae22-3f65-387b-a171-d37eaa366fa8\n",
-        "x-wso2-response": "HTTP/1.1 200 OK\nContent-Type: application/json\n\n{\n   \"groupId\": \"\",\n   \"callbackUrl\": null,\n   \"subscriber\": \"admin\",\n   \"throttlingTier\": \"Unlimited\",\n   \"applicationId\": \"896658a0-b4ee-4535-bbfa-806c894a4015\",\n   \"description\": null,\n   \"status\": \"APPROVED\",\n   \"name\": \"DefaultApplication\",\n   \"keys\": [   {\n      \"consumerKey\": \"AVoREWiB16kY_GTIzscl40GYYZQa\",\n      \"consumerSecret\": \"KXQxmS8W3xDvvJH4AfR6xrhKIeIa\",\n      \"keyState\": \"COMPLETED\",\n      \"keyType\": \"PRODUCTION\",\n      \"supportedGrantTypes\": null,\n      \"token\":       {\n         \"validityTime\": 3600,\n         \"accessToken\": \"3887da6d111f0429c6dff47a46e87209\",\n         \"tokenScopes\":          [\n            \"am_application_scope\",\n            \"default\"\n         ]\n      }\n   }]\n}",
-        "summary": "Get details of an application\n",
-        "description": "This operation can be used to retrieve details of an individual application specifying the application id in the URI.\n",
-        "parameters": [
-          {
-            "$ref": "#/parameters/applicationId"
-          },
-          {
-            "$ref": "#/parameters/Accept"
-          },
-          {
-            "$ref": "#/parameters/If-None-Match"
-          },
-          {
-            "$ref": "#/parameters/If-Modified-Since"
-          }
-        ],
-        "tags": [
-          "Application (Individual)"
-        ],
-        "responses": {
-          "200": {
-            "description": "OK.\nApplication returned.\n",
-            "schema": {
-              "$ref": "#/definitions/Application"
-            },
-            "headers": {
-              "Content-Type": {
-                "description": "The content type of the body.\n",
-                "type": "string"
-              },
-              "ETag": {
-                "description": "Entity Tag of the response resource. Used by caches, or in conditional requests.\n",
-                "type": "string"
-              },
-              "Last-Modified": {
-                "description": "Date and time the resource has been modifed the last time.\nUsed by caches, or in conditional requests (Will be supported in future).\n",
-                "type": "string"
-              }
-            }
-          },
-          "304": {
-            "description": "Not Modified.\nEmpty body because the client has already the latest version of the requested resource.\n"
-          },
-          "404": {
-            "description": "Not Found.\nRequested application does not exist.\n",
-            "schema": {
-              "$ref": "#/definitions/Error"
-            }
-          },
-          "406": {
-            "description": "Not Acceptable.\nThe requested media type is not supported\n",
-            "schema": {
-              "$ref": "#/definitions/Error"
-            }
-          }
-        }
-      },
-      "put": {
-        "x-scope": "apim:subscribe",
-        "x-wso2-curl": "curl -k -H \"Authorization: Bearer ae4eae22-3f65-387b-a171-d37eaa366fa8\" -H \"Content-Type: application/json\" -X PUT -d @data.json \"https://localhost:9443/api/am/store/v0.12/applications/c30f3a6e-ffa4-4ae7-afce-224d1f820524\"",
-        "x-wso2-request": "PUT https://localhost:9443/api/am/store/v0.12/applications/c30f3a6e-ffa4-4ae7-afce-224d1f820524\nAuthorization: Bearer ae4eae22-3f65-387b-a171-d37eaa366fa8\n\n{\n   \"callbackUrl\": \"\",\n   \"throttlingTier\": \"Bronze\",\n   \"description\": \"sample app description updated\",\n   \"name\": \"sampleapp\"\n}",
-        "x-wso2-response": "HTTP/1.1 200 OK\nContent-Type: application/json\n\n{\n   \"groupId\": null,\n   \"callbackUrl\": \"\",\n   \"subscriber\": \"admin\",\n   \"throttlingTier\": \"Bronze\",\n   \"applicationId\": \"c30f3a6e-ffa4-4ae7-afce-224d1f820524\",\n   \"description\": \"sample app description updated\",\n   \"status\": \"APPROVED\",\n   \"name\": \"sampleapp\",\n   \"keys\": []\n}",
-        "summary": "Update an application\n",
-        "description": "This operation can be used to update an application. Upon succesfull you will retrieve the updated application as the response.\n",
-        "parameters": [
-          {
-            "$ref": "#/parameters/applicationId"
-          },
-          {
-            "in": "body",
-            "name": "body",
-            "description": "Application object that needs to be updated\n",
-            "required": true,
-            "schema": {
-              "$ref": "#/definitions/Application"
-            }
-          },
-          {
-            "$ref": "#/parameters/Content-Type"
-          },
-          {
-            "$ref": "#/parameters/If-Match"
-          },
-          {
-            "$ref": "#/parameters/If-Unmodified-Since"
-          }
-        ],
-        "tags": [
-          "Application (Individual)"
-        ],
-        "responses": {
-          "200": {
-            "description": "OK.\nApplication updated.\n",
-            "schema": {
-              "$ref": "#/definitions/Application"
-            },
-            "headers": {
-              "Location": {
-                "description": "The URL of the newly created resource.\n",
-                "type": "string"
-              },
-              "Content-Type": {
-                "description": "The content type of the body.\n",
-                "type": "string"
-              },
-              "ETag": {
-                "description": "Entity Tag of the response resource. Used by caches, or in conditional requests.\n",
-                "type": "string"
-              },
-              "Last-Modified": {
-                "description": "Date and time the resource has been modifed the last time.\nUsed by caches, or in conditional requests (Will be supported in future).\n",
-                "type": "string"
-              }
-            }
-          },
-          "400": {
-            "description": "Bad Request.\nInvalid request or validation error\n",
-            "schema": {
-              "$ref": "#/definitions/Error"
-            }
-          },
-          "404": {
-            "description": "Not Found.\nThe resource to be updated does not exist.\n",
-            "schema": {
-              "$ref": "#/definitions/Error"
-            }
-          },
-          "412": {
-            "description": "Precondition Failed.\nThe request has not been performed because one of the preconditions is not met.\n",
-            "schema": {
-              "$ref": "#/definitions/Error"
-            }
-          }
-        }
-      },
-      "delete": {
-        "x-scope": "apim:subscribe",
-        "x-wso2-curl": "curl -k -H \"Authorization: Bearer ae4eae22-3f65-387b-a171-d37eaa366fa8\" -X DELETE \"https://localhost:9443/api/am/store/v0.12/applications/367a2361-8db5-4140-8133-c6c8dc7fa0c4\"",
-        "x-wso2-request": "DELETE https://localhost:9443/api/am/store/v0.12/applications/367a2361-8db5-4140-8133-c6c8dc7fa0c4\nAuthorization: Bearer ae4eae22-3f65-387b-a171-d37eaa366fa8\n",
-        "x-wso2-response": "HTTP/1.1 200 OK",
-        "summary": "Remove an application\n",
-        "description": "This operation can be used to remove an application specifying its id.\n",
-        "parameters": [
-          {
-            "$ref": "#/parameters/applicationId"
-          },
-          {
-            "$ref": "#/parameters/If-Match"
-          },
-          {
-            "$ref": "#/parameters/If-Unmodified-Since"
-          }
-        ],
-        "tags": [
-          "Application (Individual)"
-        ],
-        "responses": {
-          "200": {
-            "description": "OK.\nResource successfully deleted.\n"
-          },
-          "404": {
-            "description": "Not Found.\nResource to be deleted does not exist.\n",
-            "schema": {
-              "$ref": "#/definitions/Error"
-            }
-          },
-          "412": {
-            "description": "Precondition Failed.\nThe request has not been performed because one of the preconditions is not met.\n",
-            "schema": {
-              "$ref": "#/definitions/Error"
-            }
-          }
-        }
-      }
-    },
-    "/applications/{applicationId}/keys/{keyType}": {
-      "get": {
-        "x-scope": "apim:subscribe",
-        "x-wso2-curl": "curl -k -H \"Authorization: Bearer ae4eae22-3f65-387b-a171-d37eaa366fa8\" \"https://localhost:9443/api/am/store/v0.12/applications/896658a0-b4ee-4535-bbfa-806c894a4015/keys/PRODUCTION\"",
-        "x-wso2-request": "GET https://localhost:9443/api/am/store/v0.12/applications/896658a0-b4ee-4535-bbfa-806c894a4015/keys/PRODUCTION\nAuthorization: Bearer ae4eae22-3f65-387b-a171-d37eaa366fa8\n",
-        "x-wso2-response": "HTTP/1.1 200 OK\nContent-Type: application/json\n\n {\n      \"consumerKey\": \"QwEtRHd4NJkcFuRUfAT5af8XEEoa\",\n      \"consumerSecret\": \"7Fairfeu321ENjOR9w2xgJl3i70a\",\n       \"supportedGrantTypes\": [\n        \"refresh_token\",\n        \"urn:ietf:params:oauth:grant-type:saml2-bearer\",\n        \"password\",\n        \"client_credentials\",\n        \"iwa:ntlm\"\n      ],\n      \"callbackUrl\": \"http://sample/com/callback\",\n      \"keyState\": \"COMPLETED\",\n      \"keyType\": \"PRODUCTION\"}\n",
-        "summary": "Get key details of a given type\n",
-        "description": "This operation can be used to retrieve key details of an individual application specifying the key type in the URI.\n",
-        "parameters": [
-          {
-            "$ref": "#/parameters/applicationId"
-          },
-          {
-            "$ref": "#/parameters/keyType"
-          },
-          {
-            "$ref": "#/parameters/groupId"
-          },
-          {
-            "$ref": "#/parameters/Accept"
-          }
-        ],
-        "tags": [
-          "Application (Individual)",
-          "Application Keys"
-        ],
-        "responses": {
-          "200": {
-            "description": "OK.\nApplication key details returned.\n",
-            "schema": {
-              "$ref": "#/definitions/ApplicationKey"
-            },
-            "headers": {
-              "Content-Type": {
-                "description": "The content type of the body.\n",
-                "type": "string"
-              }
-            }
-          },
-          "404": {
-            "description": "Not Found.\nRequested application does not exist.\n",
-            "schema": {
-              "$ref": "#/definitions/Error"
-            }
-          },
-          "406": {
-            "description": "Not Acceptable.\nThe requested media type is not supported\n",
-            "schema": {
-              "$ref": "#/definitions/Error"
-            }
-          }
-        }
-      },
-      "put": {
-        "x-scope": "apim:subscribe",
-        "x-wso2-curl": "curl -k -H \"Authorization: Bearer ae4eae22-3f65-387b-a171-d37eaa366fa8\" -H \"Content-Type: application/json\" -X PUT -d @data.json \"https://localhost:9443/api/am/store/v0.12/applications/c30f3a6e-ffa4-4ae7-afce-224d1f820524/keys/SANDBOX\"",
-        "x-wso2-request": "PUT https://localhost:9443/api/am/store/v0.12/applications/896658a0-b4ee-4535-bbfa-806c894a4015/keys/SANDBOX\nAuthorization: Bearer ae4eae22-3f65-387b-a171-d37eaa366fa8\n{\n   \"supportedGrantTypes\": [\n     \"refresh_token\",\n     \"urn:ietf:params:oauth:grant-type:saml2-bearer\",\n     \"password\",\n     \"client_credentials\",\n     \"iwa:ntlm\"\n   ],\n   \"callbackUrl\": \"http://sample/com/callback\"\n }\n",
-        "x-wso2-response": "HTTP/1.1 200 OK\nContent-Type: application/json\n\n {\n      \"consumerKey\": \"QwEtRHd4NJkcFuRUfAT5af8XEEoa\",\n      \"consumerSecret\": \"7Fairfeu321ENjOR9w2xgJl3i70a\",\n       \"supportedGrantTypes\": [\n        \"refresh_token\",\n        \"urn:ietf:params:oauth:grant-type:saml2-bearer\",\n        \"password\",\n        \"client_credentials\",\n        \"iwa:ntlm\"\n      ],\n      \"callbackUrl\": \"http://sample/com/callback\",\n      \"keyState\": \"COMPLETED\",\n      \"keyType\": \"PRODUCTION\"}\n",
-        "summary": "Update grant types and callback url of an application\n",
-        "description": "This operation can be used to update grant types and callback url of an application. (Consumer Key and Consumer Secret are ignored) Upon succesfull you will retrieve the updated key details as the response.\n",
-        "parameters": [
-          {
-            "$ref": "#/parameters/applicationId"
-          },
-          {
-            "$ref": "#/parameters/keyType"
-          },
-          {
-            "in": "body",
-            "name": "body",
-            "description": "Grant types/Callback URL update request object\n",
-            "required": true,
-            "schema": {
-              "$ref": "#/definitions/ApplicationKey"
-            }
-          }
-        ],
-        "tags": [
-          "Application (Individual)",
-          "Application Keys"
-        ],
-        "responses": {
-          "200": {
-            "description": "Ok.\nGrant types or/and callback url is/are updated.\n",
-            "schema": {
-              "$ref": "#/definitions/ApplicationKey"
-            }
-          },
-          "400": {
-            "description": "Bad Request.\nInvalid request or validation error\n",
-            "schema": {
-              "$ref": "#/definitions/Error"
-            }
-          },
-          "404": {
-            "description": "Not Found.\nThe resource to be updated does not exist.\n",
-            "schema": {
-              "$ref": "#/definitions/Error"
-            }
-          },
-          "412": {
-            "description": "Precondition Failed.\nThe request has not been performed because one of the preconditions is not met.\n",
-            "schema": {
-              "$ref": "#/definitions/Error"
-            }
-          }
-        }
-      }
-    },
-    "/applications/generate-keys": {
-      "post": {
-        "x-scope": "apim:subscribe",
-        "x-wso2-curl": "curl -k -H \"Authorization: Bearer ae4eae22-3f65-387b-a171-d37eaa366fa8\" -H \"Content-Type: application/json\" -X POST -d @data.json  \"https://localhost:9443/api/am/store/v0.12/applications/generate-keys?applicationId=c30f3a6e-ffa4-4ae7-afce-224d1f820524\"",
-        "x-wso2-request": "POST https://localhost:9443/api/am/store/v0.12/applications/generate-keys?applicationId=c30f3a6e-ffa4-4ae7-afce-224d1f820524\nAuthorization: Bearer ae4eae22-3f65-387b-a171-d37eaa366fa8\n\n{\n  \"validityTime\": \"3600\",\n  \"keyType\": \"PRODUCTION\",\n  \"accessAllowDomains\": [\"ALL\"\n  ]\n}",
-        "x-wso2-response": "HTTP/1.1 200 OK\nContent-Type: application/json\n\n{\n   \"consumerSecret\": \"8V7DDKtKGtuG_9GDjaOJ5sijdX0a\",\n   \"consumerKey\": \"LOFL8He72MSGVil4SS_bsh9O8MQa\",\n   \"keyState\": \"APPROVED\",\n   \"keyType\": \"PRODUCTION\",\n   \"supportedGrantTypes\":    [\n      \"urn:ietf:params:oauth:grant-type:saml2-bearer\",\n      \"iwa:ntlm\",\n      \"refresh_token\",\n      \"client_credentials\",\n      \"password\"\n   ],\n   \"token\":    {\n      \"validityTime\": 3600,\n      \"accessToken\": \"fd2cdc4906fbc162e033d57f85a71c21\",\n      \"tokenScopes\":       [\n         \"am_application_scope\",\n         \"default\"\n      ]\n   }\n}",
-        "summary": "Generate keys for application\n",
-        "description": "This operation can be used to generate client Id and client secret for an application\n",
-        "parameters": [
-          {
-            "$ref": "#/parameters/applicationId-Q"
-          },
-          {
-            "in": "body",
-            "name": "body",
-            "description": "Application object the keys of which are to be generated\n",
-            "required": true,
-            "schema": {
-              "$ref": "#/definitions/ApplicationKeyGenerateRequest"
-            }
-          },
-          {
-            "$ref": "#/parameters/Content-Type"
-          },
-          {
-            "$ref": "#/parameters/If-Match"
-          },
-          {
-            "$ref": "#/parameters/If-Unmodified-Since"
-          }
-        ],
-        "tags": [
-          "Application (Individual)"
-        ],
-        "responses": {
-          "200": {
-            "description": "OK.\nKeys are generated.\n",
-            "schema": {
-              "$ref": "#/definitions/ApplicationKey"
-            },
-            "headers": {
-              "Content-Type": {
-                "description": "The content type of the body.\n",
-                "type": "string"
-              },
-              "ETag": {
-                "description": "Entity Tag of the response resource.\nUsed by caches, or in conditional requests (Will be supported in future).\n",
-                "type": "string"
-              },
-              "Last-Modified": {
-                "description": "Date and time the resource has been modifed the last time.\nUsed by caches, or in conditional requests (Will be supported in future).‚\n",
-                "type": "string"
-              }
-            }
-          },
-          "400": {
-            "description": "Bad Request.\nInvalid request or validation error\n",
-            "schema": {
-              "$ref": "#/definitions/Error"
-            }
-          },
-          "404": {
-            "description": "Not Found.\nThe resource to be updated does not exist.\n",
-            "schema": {
-              "$ref": "#/definitions/Error"
-            }
-          },
-          "412": {
-            "description": "Precondition Failed.\nThe request has not been performed because one of the preconditions is not met (Will be supported in future).\n",
-            "schema": {
-              "$ref": "#/definitions/Error"
-            }
-          }
-        }
-      }
-    },
-    "/applications/scopes/{applicationId}": {
-      "get": {
-        "x-scope": "apim:subscribe",
-        "x-wso2-request": "GET https://127.0.0.1:9443/api/am/store/v0.12/applications/scopes/896658a0-b4ee-4535-bbfa-806c894a4015\nAuthorization: Beareraa0ddec1ac656744234477f20fafcb0d",
-        "x-wso2-curl": "curl -k -H \"Authorization: Bearer aa0ddec1ac656744234477f20fafcb0d\" \"https://127.0.0.1:9443/api/am/store/v0.12/applications/scopes/896658a0-b4ee-4535-bbfa-806c894a4015\"",
-        "x-wso2-response": "HTTP/1.1 200 OK\nContent-Type: application/json\n\n{\n   \"groupId\": \"\",\n   \"callbackUrl\": null,\n   \"subscriber\": \"admin\",\n   \"throttlingTier\": \"Unlimited\",\n   \"applicationId\": \"896658a0-b4ee-4535-bbfa-806c894a4015\",\n   \"description\": null,\n   \"status\": \"APPROVED\",\n   \"name\": \"DefaultApplication\",\n   \"keys\": [   {\n      \"consumerKey\": \"AVoREWiB16kY_GTIzscl40GYYZQa\",\n      \"consumerSecret\": \"KXQxmS8W3xDvvJH4AfR6xrhKIeIa\",\n      \"keyState\": \"COMPLETED\",\n      \"keyType\": \"PRODUCTION\",\n      \"supportedGrantTypes\": null,\n      \"token\":       {\n         \"validityTime\": 3600,\n         \"accessToken\": \"3887da6d111f0429c6dff47a46e87209\",\n         \"tokenScopes\":          [\n            \"am_application_scope\",\n            \"default\"\n         ]\n      }\n   }]\n}",
-        "summary": "Get scopes associated with a particular application based on subscribed APIs\n",
-        "description": "Get scopes associated with a particular application based on subscribed APIs\n",
-        "parameters": [
-          {
-            "$ref": "#/parameters/applicationId"
-          },
-          {
-            "$ref": "#/parameters/filterByUserRoles"
-          },
-          {
-            "$ref": "#/parameters/If-None-Match"
-          },
-          {
-            "$ref": "#/parameters/If-Modified-Since"
-          }
-        ],
-        "tags": [
-          "Application (Individual)"
-        ],
-        "responses": {
-          "200": {
-            "description": "OK.\nScope returned.\n",
-            "schema": {
-              "$ref": "#/definitions/ScopeList"
-            },
-            "headers": {
-              "Content-Type": {
-                "description": "The content type of the body.\n",
-                "type": "string"
-              },
-              "ETag": {
-                "description": "Entity Tag of the response resource. Used by caches, or in conditional requests.\n",
-                "type": "string"
-              },
-              "Last-Modified": {
-                "description": "Date and time the resource has been modifed the last time.\nUsed by caches, or in conditional reuquests.\n",
-                "type": "string"
-              }
-            }
-          },
-          "304": {
-            "description": "Not Modified.\nEmpty body because the client has already the latest version of the requested resource.\n"
-          },
-          "401": {
-            "description": "Un authorized.\nThe user is not authorized to view the application .\n",
-            "schema": {
-              "$ref": "#/definitions/Error"
-=======
     "paths": {
         "/apis": {
             "get": {
@@ -2700,693 +1605,8 @@
                         }
                     }
                 }
->>>>>>> d92710e2
-            }
-          },
-          "404": {
-            "description": "Not Found.\nRequested application does not exist.\n",
-            "schema": {
-              "$ref": "#/definitions/Error"
-            }
-          },
-          "406": {
-            "description": "Not Acceptable.\nThe requested media type is not supported\n",
-            "schema": {
-              "$ref": "#/definitions/Error"
-            }
-          }
-        }
-      }
-    },
-    "/subscriptions": {
-      "get": {
-        "x-scope": "apim:subscribe",
-        "x-wso2-curl": "curl -k -H \"Authorization: Bearer ae4eae22-3f65-387b-a171-d37eaa366fa8\" \"https://localhost:9443/api/am/store/v0.12/subscriptions?apiId=c43a325c-260b-4302-81cb-768eafaa3aed\"",
-        "x-wso2-request": "GET https://localhost:9443/api/am/store/v0.12/subscriptions?apiId=c43a325c-260b-4302-81cb-768eafaa3aed\nAuthorization: Bearer ae4eae22-3f65-387b-a171-d37eaa366fa8\n",
-        "x-wso2-response": "HTTP/1.1 200 OK\nContent-Type: application/json\n\n{\n   \"previous\": \"\",\n   \"list\":    [\n            {\n         \"tier\": \"Bronze\",\n         \"subscriptionId\": \"03b8ef2b-5ae5-41f5-968e-52fa7fbd5d33\",\n         \"apiIdentifier\": \"admin-PhoneVerification-2.0.0\",\n         \"applicationId\": \"896658a0-b4ee-4535-bbfa-806c894a4015\",\n         \"status\": \"UNBLOCKED\"\n      },\n            {\n         \"tier\": \"Bronze\",\n         \"subscriptionId\": \"5ed42650-9f5e-4dd4-94f3-3f09f1b17354\",\n         \"apiIdentifier\": \"admin-PhoneVerification-2.0.0\",\n         \"applicationId\": \"846118a5-3b25-4c22-a983-2d0278936f09\",\n         \"status\": \"UNBLOCKED\"\n      }\n   ],\n   \"count\": 2,\n   \"next\": \"\"\n}",
-        "summary": "Get all subscriptions\n",
-        "description": "This operation can be used to retrieve a list of subscriptions of the user associated with the provided access token. This operation is capable of\n\n1. Retrieving applications which are subscibed to a specific API.\n`GET https://localhost:9443/api/am/store/v0.12/subscriptions?apiId=c43a325c-260b-4302-81cb-768eafaa3aed`\n\n2. Retrieving APIs which are subscribed by a specific application.\n`GET https://localhost:9443/api/am/store/v0.12/subscriptions?applicationId=c43a325c-260b-4302-81cb-768eafaa3aed`\n\n**IMPORTANT:**\n* It is mandatory to provide either **apiId** or **applicationId**.\n",
-        "parameters": [
-          {
-            "$ref": "#/parameters/apiId-Q"
-          },
-          {
-            "$ref": "#/parameters/applicationId-Q"
-          },
-          {
-            "$ref": "#/parameters/groupId"
-          },
-          {
-            "$ref": "#/parameters/offset"
-          },
-          {
-            "$ref": "#/parameters/limit"
-          },
-          {
-            "$ref": "#/parameters/Accept"
-          },
-          {
-            "$ref": "#/parameters/If-None-Match"
-          }
-        ],
-        "tags": [
-          "Subscription (Collection)"
-        ],
-        "responses": {
-          "200": {
-            "description": "OK.\nSubscription list returned.\n",
-            "schema": {
-              "$ref": "#/definitions/SubscriptionList"
-            },
-            "headers": {
-              "Content-Type": {
-                "description": "The content type of the body.\n",
-                "type": "string"
-              },
-              "ETag": {
-                "description": "Entity Tag of the response resource.\nUsed by caches, or in conditional requests (Will be supported in future).\n",
-                "type": "string"
-              }
-            }
-          },
-          "304": {
-            "description": "Not Modified.\nEmpty body because the client has already the latest version of the requested resource (Will be supported in future).\n"
-          },
-          "406": {
-            "description": "Not Acceptable. The requested media type is not supported\n",
-            "schema": {
-              "$ref": "#/definitions/Error"
-            }
-          }
-        }
-      },
-      "post": {
-        "x-scope": "apim:subscribe",
-        "x-wso2-curl": "curl -k -H \"Authorization: Bearer ae4eae22-3f65-387b-a171-d37eaa366fa8\" -H \"Content-Type: application/json\" -X POST  -d @data.json \"https://localhost:9443/api/am/store/v0.12/subscriptions\"",
-        "x-wso2-request": "POST https://localhost:9443/api/am/store/v0.12/subscriptions\nAuthorization: Bearer ae4eae22-3f65-387b-a171-d37eaa366fa8\n\n{\n    \"tier\": \"Gold\",\n    \"apiIdentifier\": \"c43a325c-260b-4302-81cb-768eafaa3aed\",\n    \"applicationId\": \"c30f3a6e-ffa4-4ae7-afce-224d1f820524\"\n}",
-        "x-wso2-response": "HTTP/1.1 201 Created\nLocation: https://localhost:9443/api/am/store/v0.12/subscriptions/5b65808c-cdf2-43e1-a695-de63e3ad0ae9\nContent-Type: application/json\n\n{\n   \"tier\": \"Gold\",\n   \"subscriptionId\": \"5b65808c-cdf2-43e1-a695-de63e3ad0ae9\",\n   \"apiIdentifier\": \"admin-PhoneVerification-2.0.0\",\n   \"applicationId\": \"c30f3a6e-ffa4-4ae7-afce-224d1f820524\",\n   \"status\": \"UNBLOCKED\"\n}",
-        "summary": "Add a new subscription\n",
-        "description": "This operation can be used to add a new subscription providing the id of the API and the application.\n",
-        "parameters": [
-          {
-            "in": "body",
-            "name": "body",
-            "description": "Subscription object that should to be added\n",
-            "required": true,
-            "schema": {
-              "$ref": "#/definitions/Subscription"
-            }
-          },
-          {
-            "$ref": "#/parameters/Content-Type"
-          }
-        ],
-        "tags": [
-          "Subscription (Individual)"
-        ],
-        "responses": {
-          "201": {
-            "description": "Created.\nSuccessful response with the newly created object as entity in the body.\nLocation header contains URL of newly created entity.\n",
-            "schema": {
-              "$ref": "#/definitions/Subscription"
-            },
-            "headers": {
-              "Location": {
-                "description": "Location to the newly created subscription.\n",
-                "type": "string"
-              },
-              "Content-Type": {
-                "description": "The content type of the body.\n",
-                "type": "string"
-              },
-              "ETag": {
-                "description": "Entity Tag of the response resource. Used by caches, or in conditional requests (Will be supported in future).\n",
-                "type": "string"
-              }
-            }
-          },
-          "400": {
-            "description": "Bad Request.\nInvalid request or validation error.\n",
-            "schema": {
-              "$ref": "#/definitions/Error"
-            }
-          },
-          "415": {
-            "description": "Unsupported media type.\nThe entity of the request was in a not supported format.\n"
-          }
-        }
-      }
-    },
-    "/subscriptions/multiple": {
-      "post": {
-        "x-scope": "apim:subscribe",
-        "x-wso2-curl": "curl -k -H \"Authorization: Bearer ae4eae22-3f65-387b-a171-d37eaa366fa8\" -H \"Content-Type: application/json\" -X POST  -d @data.json \"https://localhost:9443/api/am/store/v0.12/subscriptions/multiple\"",
-        "x-wso2-request": "POST https://localhost:9443/api/am/store/v0.12/subscriptions/multiple\nAuthorization: Bearer ae4eae22-3f65-387b-a171-d37eaa366fa8\n\n{\n    \"tier\": \"Gold\",\n    \"apiIdentifier\": \"c43a325c-260b-4302-81cb-768eafaa3aed\",\n    \"applicationId\": \"c30f3a6e-ffa4-4ae7-afce-224d1f820524\"\n}",
-        "x-wso2-response": "HTTP/1.1 201 Created\nLocation: https://localhost:9443/api/am/store/v0.12/subscriptions/5b65808c-cdf2-43e1-a695-de63e3ad0ae9\nContent-Type: application/json\n\n{\n   \"tier\": \"Gold\",\n   \"subscriptionId\": \"5b65808c-cdf2-43e1-a695-de63e3ad0ae9\",\n   \"apiIdentifier\": \"admin-PhoneVerification-2.0.0\",\n   \"applicationId\": \"c30f3a6e-ffa4-4ae7-afce-224d1f820524\",\n   \"status\": \"UNBLOCKED\"\n}",
-        "summary": "Add new subscriptions\n",
-        "description": "This operation can be used to add a new subscriptions providing the ids of the APIs and the applications.\n",
-        "parameters": [
-          {
-            "in": "body",
-            "name": "body",
-            "description": "Subscription objects that should to be added\n",
-            "required": true,
-            "schema": {
-              "type": "array",
-              "items": {
-                "$ref": "#/definitions/Subscription"
-              }
-            }
-          },
-          {
-            "$ref": "#/parameters/Content-Type"
-          }
-        ],
-        "tags": [
-          "Subscription (Multitple)"
-        ],
-        "responses": {
-          "200": {
-            "description": "OK.\nSuccessful response with the newly created objects as entity in the body.\n",
-            "schema": {
-              "$ref": "#/definitions/Subscription",
-              "items": {
-                "type": "array"
-              }
-            },
-            "headers": {
-              "Content-Type": {
-                "description": "The content type of the body.\n",
-                "type": "string"
-              },
-              "ETag": {
-                "description": "Entity Tag of the response resource. Used by caches, or in conditional requests (Will be supported in future).\n",
-                "type": "string"
-              }
-            }
-          },
-          "400": {
-            "description": "Bad Request.\nInvalid request or validation error.\n",
-            "schema": {
-              "$ref": "#/definitions/Error"
-            }
-          },
-          "415": {
-            "description": "Unsupported media type.\nThe entity of the request was in a not supported format.\n"
-          }
-        }
-      }
-    },
-    "/subscriptions/{subscriptionId}": {
-      "get": {
-        "x-scope": "apim:subscribe",
-        "x-wso2-curl": "curl -k -H \"Authorization: Bearer ae4eae22-3f65-387b-a171-d37eaa366fa8\" \"https://localhost:9443/api/am/store/v0.12/subscriptions/5b65808c-cdf2-43e1-a695-de63e3ad0ae9\"",
-        "x-wso2-request": "GET https://localhost:9443/api/am/store/v0.12/subscriptions/5b65808c-cdf2-43e1-a695-de63e3ad0ae9\nAuthorization: Bearer ae4eae22-3f65-387b-a171-d37eaa366fa8\n",
-        "x-wso2-response": "HTTP/1.1 200 OK\nContent-Type: application/json\n\n{\n   \"tier\": \"Gold\",\n   \"subscriptionId\": \"5b65808c-cdf2-43e1-a695-de63e3ad0ae9\",\n   \"apiIdentifier\": \"admin-PhoneVerification-2.0.0\",\n   \"applicationId\": \"c30f3a6e-ffa4-4ae7-afce-224d1f820524\",\n   \"status\": \"UNBLOCKED\"\n}",
-        "summary": "Get details of a subscription\n",
-        "description": "This operation can be used to get details of a single subscription.\n",
-        "parameters": [
-          {
-            "$ref": "#/parameters/subscriptionId"
-          },
-          {
-            "$ref": "#/parameters/Accept"
-          },
-          {
-            "$ref": "#/parameters/If-None-Match"
-          },
-          {
-            "$ref": "#/parameters/If-Modified-Since"
-          }
-        ],
-        "tags": [
-          "Subscription (Individual)"
-        ],
-        "responses": {
-          "200": {
-            "description": "OK.\nSubscription returned\n",
-            "schema": {
-              "$ref": "#/definitions/Subscription"
-            },
-            "headers": {
-              "Content-Type": {
-                "description": "The content type of the body.",
-                "type": "string"
-              },
-              "ETag": {
-                "description": "Entity Tag of the response resource. Used by caches, or in conditional requests.\n",
-                "type": "string"
-              },
-              "Last-Modified": {
-                "description": "Date and time the resource has been modifed the last time. Used by caches, or in conditional requests (Will be supported in future).\n",
-                "type": "string"
-              }
-            }
-          },
-          "304": {
-            "description": "Not Modified.\nEmpty body because the client has already the latest version of the requested resource.\n"
-          },
-          "404": {
-            "description": "Not Found.\nRequested Subscription does not exist.\n",
-            "schema": {
-              "$ref": "#/definitions/Error"
-            }
-          }
-        }
-      },
-      "delete": {
-        "x-scope": "apim:subscribe",
-        "x-wso2-curl": "curl -k -H \"Authorization: Bearer ae4eae22-3f65-387b-a171-d37eaa366fa8\" -X DELETE \"https://localhost:9443/api/am/store/v0.12/subscriptions/5b65808c-cdf2-43e1-a695-de63e3ad0ae9\"",
-        "x-wso2-request": "DELETE https://localhost:9443/api/am/store/v0.12/subscriptions/5b65808c-cdf2-43e1-a695-de63e3ad0ae9\n",
-        "x-wso2-response": "HTTP/1.1 200 OK",
-        "summary": "Remove a subscription\n",
-        "description": "This operation can be used to remove a subscription.\n",
-        "parameters": [
-          {
-            "$ref": "#/parameters/subscriptionId"
-          },
-          {
-            "$ref": "#/parameters/If-Match"
-          },
-          {
-            "$ref": "#/parameters/If-Unmodified-Since"
-          }
-        ],
-        "tags": [
-          "Subscription (Individual)"
-        ],
-        "responses": {
-          "200": {
-            "description": "OK.\nResource successfully deleted.\n"
-          },
-          "404": {
-            "description": "Not Found.\nResource to be deleted does not exist.\n",
-            "schema": {
-              "$ref": "#/definitions/Error"
-            }
-          },
-          "412": {
-            "description": "Precondition Failed.\nThe request has not been performed because one of the preconditions is not met.\n",
-            "schema": {
-              "$ref": "#/definitions/Error"
-            }
-          }
-        }
-      }
-    },
-    "/tiers/{tierLevel}": {
-      "get": {
-        "x-wso2-curl": "curl \"https://localhost:9443/api/am/store/v0.12/tiers/api\"",
-        "x-wso2-request": "GET https://localhost:9443/api/am/store/v0.12/tiers/api\n",
-        "x-wso2-curl-tenant": "curl -k -H \"X-WSO2-Tenant:test.com\" https://localhost:9443/api/am/store/v0.12/tiers/api",
-        "x-wso2-response": "HTTP/1.1 200 OK\nContent-Type: application/json\n\n{\n   \"previous\": \"\",\n   \"list\":    [\n            {\n         \"unitTime\": 60000,\n         \"tierPlan\": \"FREE\",\n         \"stopOnQuotaReach\": true,\n         \"tierLevel\": \"api\",\n         \"requestCount\": 1,\n         \"description\": \"Allows 1 request(s) per minute.\",\n         \"name\": \"Bronze\",\n         \"attributes\": {}\n      },\n            {\n         \"unitTime\": 60000,\n         \"tierPlan\": \"FREE\",\n         \"stopOnQuotaReach\": true,\n         \"tierLevel\": \"api\",\n         \"requestCount\": 20,\n         \"description\": \"Allows 20 request(s) per minute.\",\n         \"name\": \"Gold\",\n         \"attributes\": {}\n      },\n            {\n         \"unitTime\": 60000,\n         \"tierPlan\": \"FREE\",\n         \"stopOnQuotaReach\": true,\n         \"tierLevel\": \"api\",\n         \"requestCount\": 5,\n         \"description\": \"Allows 5 request(s) per minute.\",\n         \"name\": \"Silver\",\n         \"attributes\": {}\n      },\n            {\n         \"unitTime\": 0,\n         \"tierPlan\": null,\n         \"stopOnQuotaReach\": true,\n         \"tierLevel\": \"api\",\n         \"requestCount\": 0,\n         \"description\": \"Allows unlimited requests\",\n         \"name\": \"Unlimited\",\n         \"attributes\": {}\n      }\n   ],\n   \"count\": 4,\n   \"next\": \"\"\n}",
-        "summary": "Get available tiers\n",
-        "description": "This operation can be used to retrieve all the tiers available for the provided tier level. Tier level should be specified as a path parameter and should be one of `api` and `application`.\n\n`X-WSO2-Tenant` header can be used to retrive tiers that belongs to a different tenant domain. If not specified super tenant will be used. If Authorization header is present in the request, the user's tenant associated with the access token will be used.\n\n**NOTE**:\n* API tiers are the ones that is available during subscription of an application to an API. Hence they are also called subscription tiers and are same as the subscription policies in Admin REST API.\n",
-        "parameters": [
-          {
-            "$ref": "#/parameters/limit"
-          },
-          {
-            "$ref": "#/parameters/offset"
-          },
-          {
-            "$ref": "#/parameters/tierLevel"
-          },
-          {
-            "$ref": "#/parameters/requestedTenant"
-          },
-          {
-            "$ref": "#/parameters/Accept"
-          },
-          {
-            "$ref": "#/parameters/If-None-Match"
-          }
-        ],
-        "tags": [
-          "Throttling Tier (Collection)"
-        ],
-        "responses": {
-          "200": {
-            "description": "OK.\nList of tiers returned.\n",
-            "schema": {
-              "type": "array",
-              "items": {
-                "$ref": "#/definitions/TierList"
-              }
-            },
-            "headers": {
-              "Content-Type": {
-                "description": "The content type of the body.",
-                "type": "string"
-              },
-              "ETag": {
-                "description": "Entity Tag of the response resource.\nUsed by caches, or in conditional requests (Will be supported in future).\n",
-                "type": "string"
-              }
-            }
-          },
-          "304": {
-            "description": "Not Modified.\nEmpty body because the client has already the latest version of the requested resource (Will be supported in future).\n"
-          },
-          "406": {
-            "description": "Not Acceptable.\nThe requested media type is not supported\n",
-            "schema": {
-              "$ref": "#/definitions/Error"
-            }
-          }
-        }
-      }
-    },
-    "/tiers/{tierLevel}/{tierName}": {
-      "get": {
-        "x-wso2-curl": "curl \"https://localhost:9443/api/am/store/v0.12/tiers/api/Bronze\"",
-        "x-wso2-request": "GET https://localhost:9443/api/am/store/v0.12/tiers/api/Bronze\n",
-        "x-wso2-curl-tenant": "curl -k -H \"X-WSO2-Tenant:test.com\" https://localhost:9443/api/am/store/v0.12/tiers/api/Bronze",
-        "x-wso2-response": "HTTP/1.1 200 OK\nContent-Type: application/json\n\n{\n   \"unitTime\": 60000,\n   \"tierPlan\": \"FREE\",\n   \"stopOnQuotaReach\": true,\n   \"tierLevel\": \"api\",\n   \"requestCount\": 1,\n   \"description\": \"Allows 1 request(s) per minute.\",\n   \"name\": \"Bronze\",\n   \"attributes\": {}\n}",
-        "summary": "Get details of a tier\n",
-        "description": "This operation can be used to retrieve details of a single tier by specifying the tier level and tier name.\n\n`X-WSO2-Tenant` header can be used to retrive tiers that belongs to a different tenant domain. If not specified super tenant will be used. If Authorization header is present in the request, the user's tenant associated with the access token will be used.\n",
-        "parameters": [
-          {
-            "$ref": "#/parameters/tierName"
-          },
-          {
-            "$ref": "#/parameters/tierLevel"
-          },
-          {
-            "$ref": "#/parameters/requestedTenant"
-          },
-          {
-            "$ref": "#/parameters/Accept"
-          },
-          {
-            "$ref": "#/parameters/If-None-Match"
-          },
-          {
-            "$ref": "#/parameters/If-Modified-Since"
-          }
-        ],
-        "tags": [
-          "Throttling Tier (Individual)"
-        ],
-        "responses": {
-          "200": {
-            "description": "OK.\nTier returned\n",
-            "schema": {
-              "$ref": "#/definitions/Tier"
-            },
-            "headers": {
-              "Content-Type": {
-                "description": "The content type of the body.\n",
-                "type": "string"
-              },
-              "ETag": {
-                "description": "Entity Tag of the response resource.\nUsed by caches, or in conditional requests (Will be supported in future).\n",
-                "type": "string"
-              },
-              "Last-Modified": {
-                "description": "Date and time the resource has been modifed the last time.\nUsed by caches, or in conditional requests (Will be supported in future).\n",
-                "type": "string"
-              }
-            }
-          },
-          "304": {
-            "description": "Not Modified.\nEmpty body because the client has already the latest version of the requested resource (Will be supported in future).\n"
-          },
-          "404": {
-            "description": "Not Found.\nRequested Tier does not exist.\n",
-            "schema": {
-              "$ref": "#/definitions/Error"
-            }
-          },
-          "406": {
-            "description": "Not Acceptable.\nThe requested media type is not supported.\n",
-            "schema": {
-              "$ref": "#/definitions/Error"
-            }
-          }
-        }
-      }
-    },
-    "/tags": {
-      "get": {
-        "x-wso2-curl": "curl \"https://localhost:9443/api/am/store/v0.12/tags\"",
-        "x-wso2-request": "GET https://localhost:9443/api/am/store/v0.12/tags\n",
-        "x-wso2-curl-tenant": "curl -k -H \"X-WSO2-Tenant:test.com\" https://localhost:9443/api/am/store/v0.12/tags",
-        "x-wso2-response": "HTTP/1.1 200 OK\nContent-Type: application/json\n\n{\n   \"previous\": \"\",\n   \"list\":    [\n            {\n         \"weight\": 1,\n         \"name\": \"mobile\"\n      },\n            {\n         \"weight\": 1,\n         \"name\": \"multimedia\"\n      },\n            {\n         \"weight\": 1,\n         \"name\": \"phone\"\n      }\n   ],\n   \"count\": 3,\n   \"next\": \"\"\n}",
-        "summary": "Get all tags\n",
-        "description": "This operation can be used to retrieve a list of tags that are already added to APIs.\n\n`X-WSO2-Tenant` header can be used to retrive tags that belongs to a different tenant domain. If not specified super tenant will be used. If Authorization header is present in the request, the user's tenant associated with the access token will be used.\n\n**NOTE:**\n* This operation does not require an Authorization header by default. But in order to see a restricted API's tags, you need to provide Authorization header.\n",
-        "parameters": [
-          {
-            "$ref": "#/parameters/limit"
-          },
-          {
-            "$ref": "#/parameters/offset"
-          },
-          {
-            "$ref": "#/parameters/requestedTenant"
-          },
-          {
-            "$ref": "#/parameters/Accept"
-          },
-          {
-            "$ref": "#/parameters/If-None-Match"
-          }
-        ],
-        "tags": [
-          "Tag (Collection)"
-        ],
-        "responses": {
-          "200": {
-            "description": "OK.\nTag list is returned.\n",
-            "schema": {
-              "$ref": "#/definitions/TagList"
-            },
-            "headers": {
-              "Content-Type": {
-                "description": "The content type of the body.\n",
-                "type": "string"
-              },
-              "ETag": {
-                "description": "Entity Tag of the response resource.\nUsed by caches, or in conditional requests (Will be supported in future).\n",
-                "type": "string"
-              }
-            }
-          },
-          "304": {
-            "description": "Not Modified.\nEmpty body because the client has already the latest version of the requested resource (Will be supported in future).\n"
-          },
-          "404": {
-            "description": "Not Found. Requested API does not exist.\n",
-            "schema": {
-              "$ref": "#/definitions/Error"
-            }
-          },
-          "406": {
-            "description": "Not Acceptable. The requested media type is not supported\n",
-            "schema": {
-              "$ref": "#/definitions/Error"
-            }
-          }
-        }
-      }
-    }
-  },
-  "parameters": {
-    "requestedTenant": {
-      "name": "X-WSO2-Tenant",
-      "in": "header",
-      "description": "For cross-tenant invocations, this is used to specify the tenant domain, where the resource need to be\n  retirieved from.\n",
-      "required": false,
-      "type": "string"
-    },
-    "apiId": {
-      "name": "apiId",
-      "in": "path",
-      "description": "**API ID** consisting of the **UUID** of the API. Using the **UUID** in the API call is recommended.\nThe combination of the provider of the API, name of the API and the version is also accepted as a valid API ID.\nShould be formatted as **provider-name-version**.\n",
-      "required": true,
-      "type": "string",
-      "x-encoded": true
-    },
-    "apiId-Q": {
-      "name": "apiId",
-      "in": "query",
-      "description": "**API ID** consisting of the **UUID** of the API. Using the **UUID** in the API call is recommended.\nThe combination of the provider of the API, name of the API and the version is also accepted as a valid API I.\nShould be formatted as **provider-name-version**.\n",
-      "required": true,
-      "type": "string",
-      "x-encoded": true
-    },
-    "language": {
-      "name": "language",
-      "in": "query",
-      "description": "Programming language to generate SDK.\n",
-      "required": true,
-      "type": "string"
-    },
-    "documentId": {
-      "name": "documentId",
-      "in": "path",
-      "description": "Document Identifier\n",
-      "required": true,
-      "type": "string"
-    },
-    "applicationId": {
-      "name": "applicationId",
-      "in": "path",
-      "description": "Application Identifier consisting of the UUID of the Application.\n",
-      "required": true,
-      "type": "string"
-    },
-    "filterByUserRoles": {
-      "name": "filterByUserRoles",
-      "in": "query",
-      "description": "Filter user by roles.\n",
-      "required": false,
-      "type": "boolean"
-    },
-    "applicationId-Q": {
-      "name": "applicationId",
-      "in": "query",
-      "description": "Application Identifier consisting of the UUID of the Application.\n",
-      "required": true,
-      "type": "string"
-    },
-    "groupId": {
-      "name": "groupId",
-      "in": "query",
-      "description": "Application Group Id\n",
-      "required": false,
-      "type": "string"
-    },
-    "subscriptionId": {
-      "name": "subscriptionId",
-      "in": "path",
-      "description": "Subscription Id\n",
-      "required": true,
-      "type": "string"
-    },
-    "tierName": {
-      "name": "tierName",
-      "in": "path",
-      "description": "Tier name\n",
-      "required": true,
-      "type": "string"
-    },
-    "tierLevel": {
-      "name": "tierLevel",
-      "in": "path",
-      "description": "List API or Application type tiers.\n",
-      "type": "string",
-      "enum": [
-        "api",
-        "application"
-      ],
-      "required": true
-    },
-    "limit": {
-      "name": "limit",
-      "in": "query",
-      "description": "Maximum size of resource array to return.\n",
-      "default": 25,
-      "type": "integer"
-    },
-    "offset": {
-      "name": "offset",
-      "in": "query",
-      "description": "Starting point within the complete list of items qualified.\n",
-      "default": 0,
-      "type": "integer"
-    },
-    "keyType": {
-      "name": "keyType",
-      "in": "path",
-      "description": "**Application Key Type** standing for the type of the keys (i.e. Production or Sandbox).\n",
-      "required": true,
-      "type": "string",
-      "enum": [
-        "PRODUCTION",
-        "SANDBOX"
-      ]
-    },
-    "Accept": {
-      "name": "Accept",
-      "in": "header",
-      "description": "Media types acceptable for the response. Default is application/json.\n",
-      "default": "application/json",
-      "type": "string"
-    },
-    "Content-Type": {
-      "name": "Content-Type",
-      "in": "header",
-      "description": "Media type of the entity in the body. Default is application/json.\n",
-      "default": "application/json",
-      "required": true,
-      "type": "string"
-    },
-    "If-None-Match": {
-      "name": "If-None-Match",
-      "in": "header",
-      "description": "Validator for conditional requests; based on the ETag of the formerly retrieved\nvariant of the resource.\n",
-      "type": "string"
-    },
-    "If-Modified-Since": {
-      "name": "If-Modified-Since",
-      "in": "header",
-      "description": "Validator for conditional requests; based on Last Modified header of the\nformerly retrieved variant of the resource (Will be supported in future).\n",
-      "type": "string"
-    },
-    "If-Match": {
-      "name": "If-Match",
-      "in": "header",
-      "description": "Validator for conditional requests; based on ETag.\n",
-      "type": "string"
-    },
-    "If-Unmodified-Since": {
-      "name": "If-Unmodified-Since",
-      "in": "header",
-      "description": "Validator for conditional requests; based on Last Modified header (Will be supported in future).\n",
-      "type": "string"
-    }
-  },
-  "definitions": {
-    "APIList": {
-      "title": "API List",
-      "properties": {
-        "count": {
-          "type": "integer",
-          "description": "Number of APIs returned.\n",
-          "example": 1
-        },
-<<<<<<< HEAD
-        "next": {
-          "type": "string",
-          "description": "Link to the next subset of resources qualified.\nEmpty if no more resources are to be returned.\n",
-          "example": "/apis?limit=1&offset=2&query="
-        },
-        "previous": {
-          "type": "string",
-          "description": "Link to the previous subset of resources qualified.\nEmpty if current subset is the first subset returned.\n",
-          "example": "/apis?limit=1&offset=0&query="
-        },
-        "list": {
-          "type": "array",
-          "items": {
-            "$ref": "#/definitions/APIInfo"
-          }
-        },
-        "pagination": {
-          "properties": {
-            "offset": {
-              "type": "integer",
-              "example": 12
-            },
-            "limit": {
-              "type": "integer",
-              "example": 25
-            },
-            "total": {
-              "type": "integer",
-              "example": 1290
-=======
+            }
+        },
         "/tags": {
             "get": {
                 "x-wso2-curl": "curl \"https://localhost:9443/api/am/store/v0.12/tags\"",
@@ -3448,139 +1668,17 @@
                         }
                     }
                 }
->>>>>>> d92710e2
-            }
-          }
+            }
         }
-      }
     },
-    "APIInfo": {
-      "title": "API Info object with basic API details.",
-      "properties": {
-        "id": {
-          "type": "string",
-          "example": "01234567-0123-0123-0123-012345678901"
-        },
-<<<<<<< HEAD
-        "name": {
-          "type": "string",
-          "example": "CalculatorAPI"
-        },
-        "description": {
-          "type": "string",
-          "example": "A calculator API that supports basic operations"
-        },
-        "context": {
-          "type": "string",
-          "example": "CalculatorAPI"
-        },
-        "version": {
-          "type": "string",
-          "example": "1.0.0"
-        },
-        "provider": {
-          "description": "If the provider value is not given, the user invoking the API will be used as the provider.\n",
-          "type": "string",
-          "example": "admin"
-        },
-        "status": {
-          "type": "string",
-          "example": "PUBLISHED"
-        },
-        "thumbnailUri": {
-          "type": "string",
-          "example": "/apis/01234567-0123-0123-0123-012345678901/thumbnail"
-        },
-        "scopes": {
-          "type": "array",
-          "items": {
-            "$ref": "#/definitions/ScopeInfo"
-          }
-        }
-      }
-    },
-    "API": {
-      "title": "API object",
-      "required": [
-        "name",
-        "context",
-        "version",
-        "provider",
-        "status",
-        "apiDefinition"
-      ],
-      "properties": {
-        "id": {
-          "type": "string",
-          "description": "UUID of the api registry artifact\n",
-          "example": "01234567-0123-0123-0123-012345678901"
-        },
-        "name": {
-          "type": "string",
-          "description": "Name of the API",
-          "example": "CalculatorAPI"
-        },
-        "description": {
-          "type": "string",
-          "description": "A brief description about the API",
-          "example": "A calculator API that supports basic operations"
-        },
-        "context": {
-          "type": "string",
-          "description": "A string that represents thecontext of the user's request",
-          "example": "CalculatorAPI"
-        },
-        "version": {
-          "type": "string",
-          "description": "The version of the API",
-          "example": "1.0.0"
-        },
-        "provider": {
-          "description": "If the provider value is not given user invoking the api will be used as the provider.\n",
-          "type": "string",
-          "example": "admin"
-        },
-        "apiDefinition": {
-          "description": "Swagger definition of the API which contains details about URI templates and scopes\n",
-          "type": "string",
-          "example": "{\"paths\":{\"\\/substract\":{\"get\":{\"x-auth-type\":\"Application & Application User\",\"x-throttling-tier\":\"Unlimited\",\"parameters\":[{\"name\":\"x\",\"required\":true,\"type\":\"string\",\"in\":\"query\"},{\"name\":\"y\",\"required\":true,\"type\":\"string\",\"in\":\"query\"}],\"responses\":{\"200\":{}}}},\"\\/add\":{\"get\":{\"x-auth-type\":\"Application & Application User\",\"x-throttling-tier\":\"Unlimited\",\"parameters\":[{\"name\":\"x\",\"required\":true,\"type\":\"string\",\"in\":\"query\"},{\"name\":\"y\",\"required\":true,\"type\":\"string\",\"in\":\"query\"}],\"responses\":{\"200\":{}}}}},\"swagger\":\"2.0\",\"info\":{\"title\":\"CalculatorAPI\",\"version\":\"1.0.0\"}}"
-        },
-        "wsdlUri": {
-          "description": "WSDL URL if the API is based on a WSDL endpoint\n",
-          "type": "string",
-          "example": "http://www.webservicex.com/globalweather.asmx?wsdl"
-        },
-        "status": {
-          "type": "string",
-          "description": "This describes in which status of the lifecycle the API is.",
-          "example": "PUBLISHED"
-        },
-        "isDefaultVersion": {
-          "type": "boolean",
-          "example": false
-        },
-        "transport": {
-          "type": "array",
-          "items": {
-            "description": "Supported transports for the API (http and/or https).\n",
+    "parameters": {
+        "requestedTenant": {
+            "name": "X-WSO2-Tenant",
+            "in": "header",
+            "description": "For cross-tenant invocations, this is used to specify the tenant domain, where the resource need to be\n  retirieved from.\n",
+            "required": false,
             "type": "string"
-          },
-          "example": [
-            "http",
-            "https"
-          ]
-        },
-        "tags": {
-          "type": "array",
-          "description": "Search keywords related to the API",
-          "items": {
-            "type": "string"
-          },
-          "example": [
-            "substract",
-            "add"
-          ]
-=======
+        },
         "apiId": {
             "name": "apiId",
             "in": "path",
@@ -3596,145 +1694,28 @@
             "required": true,
             "type": "string",
             "x-encoded": true
->>>>>>> d92710e2
-        },
-        "tiers": {
-          "type": "array",
-          "description": "The subscription tiers selected for the particular API",
-          "items": {
+        },
+        "language": {
+            "name": "language",
+            "in": "query",
+            "description": "Programming language to generate SDK.\n",
+            "required": true,
             "type": "string"
-          },
-          "example": [
-            "Unlimited"
-          ]
-        },
-        "thumbnailUrl": {
-          "type": "string",
-          "example": ""
-        },
-        "additionalProperties": {
-          "description": "Custom(user defined) properties of API\n",
-          "type": "object",
-          "additionalProperties": {
+        },
+        "documentId": {
+            "name": "documentId",
+            "in": "path",
+            "description": "Document Identifier\n",
+            "required": true,
             "type": "string"
-          },
-          "example": {}
-        },
-        "endpointURLs": {
-          "type": "array",
-          "items": {
-            "properties": {
-              "environmentName": {
-                "type": "string",
-                "example": "Production and Sandbox"
-              },
-              "environmentType": {
-                "type": "string",
-                "example": "hybrid"
-              },
-              "environmentURLs": {
-                "properties": {
-                  "http": {
-                    "type": "string",
-                    "description": "HTTP environment URL",
-                    "example": "http://localhost:8280/phoneverify/1.0.0"
-                  },
-                  "https": {
-                    "type": "string",
-                    "description": "HTTPS environment URL",
-                    "example": "https://localhost:8243/phoneverify/1.0.0"
-                  }
-                }
-              }
-            }
-          }
-        },
-        "businessInformation": {
-          "properties": {
-            "businessOwner": {
-              "type": "string",
-              "example": "businessowner"
-            },
-            "businessOwnerEmail": {
-              "type": "string",
-              "example": "businessowner@wso2.com"
-            },
-            "technicalOwner": {
-              "type": "string",
-              "example": "technicalowner"
-            },
-            "technicalOwnerEmail": {
-              "type": "string",
-              "example": "technicalowner@wso2.com"
-            }
-          }
-        }
-      }
-    },
-    "ApplicationList": {
-      "title": "Application List",
-      "properties": {
-        "count": {
-          "type": "integer",
-          "description": "Number of applications returned.\n",
-          "example": 1
-        },
-        "next": {
-          "type": "string",
-          "description": "Link to the next subset of resources qualified.\nEmpty if no more resources are to be returned.\n",
-          "example": "/applications?limit=1&offset=2&groupId="
-        },
-        "previous": {
-          "type": "string",
-          "description": "Link to the previous subset of resources qualified.\nEmpty if current subset is the first subset returned.\n",
-          "example": "/applications?limit=1&offset=0&groupId="
-        },
-        "list": {
-          "type": "array",
-          "items": {
-            "$ref": "#/definitions/ApplicationInfo"
-          }
-        }
-      }
-    },
-    "Application": {
-      "title": "Application",
-      "required": [
-        "name",
-        "throttlingTier"
-      ],
-      "properties": {
+        },
         "applicationId": {
-          "type": "string",
-          "example": "01234567-0123-0123-0123-012345678901"
-        },
-<<<<<<< HEAD
-        "name": {
-          "type": "string",
-          "example": "CalculatorApp"
-        },
-        "subscriber": {
-          "description": "If subscriber is not given user invoking the API will be taken as the subscriber.\n",
-          "type": "string",
-          "example": "admin"
-        },
-        "throttlingTier": {
-          "type": "string",
-          "example": "Unlimited"
-        },
-        "callbackUrl": {
-          "type": "string",
-          "example": ""
-        },
-        "description": {
-          "type": "string",
-          "example": "Sample calculator application"
-        },
-        "status": {
-          "type": "string",
-          "example": "APPROVED",
-          "default": ""
-=======
+            "name": "applicationId",
+            "in": "path",
+            "description": "Application Identifier consisting of the UUID of the Application.\n",
+            "required": true,
+            "type": "string"
+        },
         "filterByUserRoles": {
             "name": "filterByUserRoles",
             "in": "query",
@@ -3748,422 +1729,104 @@
             "description": "Application Identifier consisting of the UUID of the Application.\n",
             "required": true,
             "type": "string"
->>>>>>> d92710e2
         },
         "groupId": {
-          "type": "string",
-          "example": ""
-        },
-        "keys": {
-          "type": "array",
-          "items": {
-            "$ref": "#/definitions/ApplicationKey"
-          },
-          "example": []
-        },
-        "attributes": {
-          "type": "object",
-          "example": {}
-        }
-      }
-    },
-    "ApplicationInfo": {
-      "title": "Application info object with basic application details",
-      "properties": {
-        "applicationId": {
-          "type": "string",
-          "example": "01234567-0123-0123-0123-012345678901"
-        },
-        "name": {
-          "type": "string",
-          "example": "CalculatorApp"
-        },
-        "subscriber": {
-          "type": "string",
-          "example": "admin"
-        },
-        "throttlingTier": {
-          "type": "string",
-          "example": "Unlimited"
-        },
-        "description": {
-          "type": "string",
-          "example": "Sample calculator application"
-        },
-        "status": {
-          "type": "string",
-          "example": "APPROVED"
-        },
-        "groupId": {
-          "type": "string",
-          "example": ""
-        },
-        "attributes": {
-          "type": "object",
-          "example": {}
-        }
-      }
-    },
-    "DocumentList": {
-      "title": "Document List",
-      "properties": {
-        "count": {
-          "type": "integer",
-          "description": "Number of Documents returned.\n",
-          "example": 1
-        },
-        "next": {
-          "type": "string",
-          "description": "Link to the next subset of resources qualified.\nEmpty if no more resources are to be returned.\n",
-          "example": "/apis/01234567-0123-0123-0123-012345678901/documents?limit=1&offset=2"
-        },
-        "previous": {
-          "type": "string",
-          "description": "Link to the previous subset of resources qualified.\nEmpty if current subset is the first subset returned.\n",
-          "example": "/apis/01234567-0123-0123-0123-012345678901/documents?limit=1&offset=0"
-        },
-        "list": {
-          "type": "array",
-          "items": {
-            "$ref": "#/definitions/Document"
-          }
-        }
-      }
-    },
-    "Document": {
-      "title": "Document",
-      "required": [
-        "name",
-        "type",
-        "sourceType"
-      ],
-      "properties": {
-        "documentId": {
-          "type": "string",
-          "example": "01234567-0123-0123-0123-012345678901"
-        },
-        "name": {
-          "type": "string",
-          "example": "CalculatorDoc"
-        },
-        "type": {
-          "type": "string",
-          "enum": [
-            "HOWTO",
-            "SAMPLES",
-            "PUBLIC_FORUM",
-            "SUPPORT_FORUM",
-            "API_MESSAGE_FORMAT",
-            "SWAGGER_DOC",
-            "OTHER"
-          ],
-          "example": "HOWTO"
-        },
-        "summary": {
-          "type": "string",
-          "example": "Summary of Calculator Documentation"
-        },
-        "sourceType": {
-          "type": "string",
-          "enum": [
-            "INLINE",
-            "URL",
-            "FILE"
-          ],
-          "example": "INLINE"
-        },
-        "sourceUrl": {
-          "type": "string",
-          "example": ""
-        },
-        "otherTypeName": {
-          "type": "string",
-          "example": ""
-        }
-      }
-    },
-    "TierList": {
-      "title": "Tier List",
-      "properties": {
-        "count": {
-          "type": "integer",
-          "description": "Number of Tiers returned.\n",
-          "example": 1
-        },
-        "next": {
-          "type": "string",
-          "description": "Link to the next subset of resources qualified.\nEmpty if no more resources are to be returned.\n",
-          "example": "/tiers/api?limit=1&offset=2"
-        },
-        "previous": {
-          "type": "string",
-          "description": "Link to the previous subset of resources qualified.\nEmpty if current subset is the first subset returned.\n",
-          "example": "/tiers/api?limit=1&offset=0"
-        },
-        "list": {
-          "type": "array",
-          "items": {
-            "$ref": "#/definitions/Tier"
-          }
-        }
-      }
-    },
-    "Tier": {
-      "title": "Tier",
-      "required": [
-        "name",
-        "tierPlan",
-        "requestCount",
-        "unitTime",
-        "stopOnQuotaReach"
-      ],
-      "properties": {
-        "name": {
-          "type": "string",
-          "example": "Platinum"
-        },
-        "description": {
-          "type": "string",
-          "example": "Allows 50 request(s) per minute."
+            "name": "groupId",
+            "in": "query",
+            "description": "Application Group Id\n",
+            "required": false,
+            "type": "string"
+        },
+        "subscriptionId": {
+            "name": "subscriptionId",
+            "in": "path",
+            "description": "Subscription Id\n",
+            "required": true,
+            "type": "string"
+        },
+        "tierName": {
+            "name": "tierName",
+            "in": "path",
+            "description": "Tier name\n",
+            "required": true,
+            "type": "string"
         },
         "tierLevel": {
-          "type": "string",
-          "enum": [
-            "api",
-            "application"
-          ],
-          "example": "api"
-        },
-        "attributes": {
-          "description": "Custom attributes added to the tier policy\n",
-          "type": "object",
-          "additionalProperties": {
+            "name": "tierLevel",
+            "in": "path",
+            "description": "List API or Application type tiers.\n",
+            "type": "string",
+            "enum": [
+                "api",
+                "application"
+            ],
+            "required": true
+        },
+        "limit": {
+            "name": "limit",
+            "in": "query",
+            "description": "Maximum size of resource array to return.\n",
+            "default": 25,
+            "type": "integer"
+        },
+        "offset": {
+            "name": "offset",
+            "in": "query",
+            "description": "Starting point within the complete list of items qualified.\n",
+            "default": 0,
+            "type": "integer"
+        },
+        "keyType": {
+            "name": "keyType",
+            "in": "path",
+            "description": "**Application Key Type** standing for the type of the keys (i.e. Production or Sandbox).\n",
+            "required": true,
+            "type": "string",
+            "enum": [
+                "PRODUCTION",
+                "SANDBOX"
+            ]
+        },
+        "Accept": {
+            "name": "Accept",
+            "in": "header",
+            "description": "Media types acceptable for the response. Default is application/json.\n",
+            "default": "application/json",
             "type": "string"
-          },
-          "example": {}
-        },
-        "requestCount": {
-          "description": "Maximum number of requests which can be sent within a provided unit time\n",
-          "type": "integer",
-          "format": "int64",
-          "example": 50
-        },
-        "unitTime": {
-          "type": "integer",
-          "format": "int64",
-          "example": 60000
-        },
-        "tierPlan": {
-          "description": "This attribute declares whether this tier is available under commercial or free\n",
-          "type": "string",
-          "enum": [
-            "FREE",
-            "COMMERCIAL"
-          ],
-          "example": "FREE"
-        },
-        "stopOnQuotaReach": {
-          "description": "If this attribute is set to false, you are capabale of sending requests\neven if the request count exceeded within a unit time\n",
-          "type": "boolean",
-          "example": true
-        },
-        "TierPermissions": {
-          "$ref": "#/definitions/TierPermissionInfo"
-        }
-      }
-    },
-    "SubscriptionList": {
-      "title": "Subscription List",
-      "properties": {
-        "count": {
-          "type": "integer",
-          "description": "Number of Subscriptions returned.\n",
-          "example": 1
-        },
-        "next": {
-          "type": "string",
-          "description": "Link to the next subset of resources qualified.\nEmpty if no more resources are to be returned.\n",
-          "example": "/subscriptions?limit=1&offset=2&apiId=01234567-0123-0123-0123-012345678901&groupId="
-        },
-        "previous": {
-          "type": "string",
-          "description": "Link to the previous subset of resources qualified.\nEmpty if current subset is the first subset returned.\n",
-          "example": "/subscriptions?limit=1&offset=0&apiId=01234567-0123-0123-0123-012345678901&groupId="
-        },
-        "list": {
-          "type": "array",
-          "items": {
-            "$ref": "#/definitions/Subscription"
-          }
-        }
-      }
-    },
-    "Subscription": {
-      "title": "Subscription",
-      "required": [
-        "applicationId",
-        "apiIdentifier",
-        "tier"
-      ],
-      "properties": {
-        "subscriptionId": {
-          "type": "string",
-          "description": "The UUID of the subscription",
-          "example": "faae5fcc-cbae-40c4-bf43-89931630d313"
-        },
-        "applicationId": {
-          "type": "string",
-          "description": "The UUID of the application",
-          "example": "b3ade481-30b0-4b38-9a67-498a40873a6d"
-        },
-        "apiIdentifier": {
-          "type": "string",
-          "description": "The unique identifier of the API.",
-          "example": "admin-PizzaShackAPI-1.0.0"
-        },
-        "tier": {
-          "type": "string",
-          "example": "Unlimited"
-        },
-        "status": {
-          "type": "string",
-          "enum": [
-            "BLOCKED",
-            "PROD_ONLY_BLOCKED",
-            "UNBLOCKED",
-            "ON_HOLD",
-            "REJECTED"
-          ],
-          "example": "UNBLOCKED"
-        }
-      }
-    },
-    "Tag": {
-      "title": "Tag",
-      "required": [
-        "name",
-        "weight"
-      ],
-      "properties": {
-        "name": {
-          "type": "string",
-          "example": "tag1"
-        },
-        "weight": {
-          "type": "integer",
-          "example": 5
-        }
-      }
-    },
-    "TagList": {
-      "title": "Tag List",
-      "properties": {
-        "count": {
-          "type": "integer",
-          "description": "Number of Tags returned.\n",
-          "example": 1
-        },
-        "next": {
-          "type": "string",
-          "description": "Link to the next subset of resources qualified.\nEmpty if no more resources are to be returned.\n",
-          "example": "/tags?limit=1&offset=2"
-        },
-<<<<<<< HEAD
-        "previous": {
-          "type": "string",
-          "description": "Link to the previous subset of resources qualified.\nEmpty if current subset is the first subset returned.\n",
-          "example": "/tags?limit=1&offset=0"
-=======
+        },
+        "Content-Type": {
+            "name": "Content-Type",
+            "in": "header",
+            "description": "Media type of the entity in the body. Default is application/json.\n",
+            "default": "application/json",
+            "required": true,
+            "type": "string"
+        },
+        "If-None-Match": {
+            "name": "If-None-Match",
+            "in": "header",
+            "description": "Validator for conditional requests; based on the ETag of the formerly retrieved\nvariant of the resource.\n",
+            "type": "string"
+        },
         "If-Modified-Since": {
             "name": "If-Modified-Since",
             "in": "header",
             "description": "Validator for conditional requests; based on Last Modified header of the\nformerly retrieved variant of the resource (Will be supported in future).\n",
             "type": "string"
->>>>>>> d92710e2
-        },
-        "list": {
-          "type": "array",
-          "items": {
-            "$ref": "#/definitions/Tag"
-          }
-        }
-      }
-    },
-    "Error": {
-      "title": "Error object returned with 4XX HTTP status",
-      "required": [
-        "code",
-        "message"
-      ],
-      "properties": {
-        "code": {
-          "type": "integer",
-          "format": "int64"
-        },
-<<<<<<< HEAD
-        "message": {
-          "type": "string",
-          "description": "Error message."
-        },
-        "description": {
-          "type": "string",
-          "description": "A detail description about the error message.\n"
-        },
-        "moreInfo": {
-          "type": "string",
-          "description": "Preferably an url with more details about the error.\n"
-        },
-        "error": {
-          "type": "array",
-          "description": "If there are more than one error list them out.\nFor example, list out validation errors by each field.\n",
-          "items": {
-            "$ref": "#/definitions/ErrorListItem"
-          }
-=======
+        },
+        "If-Match": {
+            "name": "If-Match",
+            "in": "header",
+            "description": "Validator for conditional requests; based on ETag.\n",
+            "type": "string"
+        },
         "If-Unmodified-Since": {
             "name": "If-Unmodified-Since",
             "in": "header",
             "description": "Validator for conditional requests; based on Last Modified header (Will be supported in future).\n",
             "type": "string"
->>>>>>> d92710e2
         }
-      }
     },
-<<<<<<< HEAD
-    "ErrorListItem": {
-      "title": "Description of Individual errors that may have occurred during a request.",
-      "required": [
-        "code",
-        "message"
-      ],
-      "properties": {
-        "code": {
-          "type": "string"
-        },
-        "message": {
-          "type": "string",
-          "description": "Description about Individual errors occurred\n"
-        }
-      }
-    },
-    "Token": {
-      "title": "Token details for invoking APIs",
-      "properties": {
-        "accessToken": {
-          "type": "string",
-          "description": "Access token",
-          "example": "01234567890123456789012345678901"
-        },
-        "tokenScopes": {
-          "type": "array",
-          "items": {
-            "type": "string"
-          },
-          "description": "Valid scopes for the access token",
-          "example": [
-            "default"
-          ]
-=======
     "definitions": {
         "APIList": {
             "title": "API List",
@@ -4431,65 +2094,228 @@
                     }
                 }
             }
->>>>>>> d92710e2
-        },
-        "validityTime": {
-          "type": "integer",
-          "format": "int64",
-          "description": "Maximum validity time for the access token",
-          "example": 3600
-        }
-      }
-    },
-    "ApplicationKey": {
-      "title": "Application key details",
-      "properties": {
-        "consumerKey": {
-          "type": "string",
-          "description": "The consumer key associated with the application and identifying the client",
-          "example": "vYDoc9s7IgAFdkSyNDaswBX7ejoa"
-        },
-        "consumerSecret": {
-          "type": "string",
-          "description": "The client secret that is used to authenticate the client with the authentication server",
-          "example": "TIDlOFkpzB7WjufO3OJUhy1fsvAa"
-        },
-        "supportedGrantTypes": {
-          "type": "array",
-          "items": {
-            "type": "string"
-          },
-          "description": "The grant types that are supported by the application",
-          "example": [
-            "client_credentials",
-            "password"
-          ]
-        },
-        "callbackUrl": {
-          "type": "string",
-          "description": "Callback URL",
-          "example": "http://sample.com/callback/url"
-        },
-        "keyState": {
-          "type": "string",
-          "description": "Describes the state of the key generation.",
-          "example": "APPROVED"
-        },
-        "keyType": {
-          "description": "Describes to which endpoint the key belongs",
-          "type": "string",
-          "enum": [
-            "PRODUCTION",
-            "SANDBOX"
-          ],
-          "example": "PRODUCTION"
-        },
-<<<<<<< HEAD
-        "groupId": {
-          "type": "string",
-          "description": "Application group id (if any).",
-          "example": 2
-=======
+        },
+        "ApplicationList": {
+            "title": "Application List",
+            "properties": {
+                "count": {
+                    "type": "integer",
+                    "description": "Number of applications returned.\n",
+                    "example": 1
+                },
+                "next": {
+                    "type": "string",
+                    "description": "Link to the next subset of resources qualified.\nEmpty if no more resources are to be returned.\n",
+                    "example": "/applications?limit=1&offset=2&groupId="
+                },
+                "previous": {
+                    "type": "string",
+                    "description": "Link to the previous subset of resources qualified.\nEmpty if current subset is the first subset returned.\n",
+                    "example": "/applications?limit=1&offset=0&groupId="
+                },
+                "list": {
+                    "type": "array",
+                    "items": {
+                        "$ref": "#/definitions/ApplicationInfo"
+                    }
+                }
+            }
+        },
+        "Application": {
+            "title": "Application",
+            "required": [
+                "name",
+                "throttlingTier"
+            ],
+            "properties": {
+                "applicationId": {
+                    "type": "string",
+                    "example": "01234567-0123-0123-0123-012345678901"
+                },
+                "name": {
+                    "type": "string",
+                    "example": "CalculatorApp"
+                },
+                "subscriber": {
+                    "description": "If subscriber is not given user invoking the API will be taken as the subscriber.\n",
+                    "type": "string",
+                    "example": "admin"
+                },
+                "throttlingTier": {
+                    "type": "string",
+                    "example": "Unlimited"
+                },
+                "callbackUrl": {
+                    "type": "string",
+                    "example": ""
+                },
+                "description": {
+                    "type": "string",
+                    "example": "Sample calculator application"
+                },
+                "status": {
+                    "type": "string",
+                    "example": "APPROVED",
+                    "default": ""
+                },
+                "groupId": {
+                    "type": "string",
+                    "example": ""
+                },
+                "keys": {
+                    "type": "array",
+                    "items": {
+                        "$ref": "#/definitions/ApplicationKey"
+                    },
+                    "example": []
+                },
+                "attributes": {
+                  "type": "object",
+                  "example": {}
+                }
+            }
+        },
+        "ApplicationInfo": {
+            "title": "Application info object with basic application details",
+            "properties": {
+                "applicationId": {
+                    "type": "string",
+                    "example": "01234567-0123-0123-0123-012345678901"
+                },
+                "name": {
+                    "type": "string",
+                    "example": "CalculatorApp"
+                },
+                "subscriber": {
+                    "type": "string",
+                    "example": "admin"
+                },
+                "throttlingTier": {
+                    "type": "string",
+                    "example": "Unlimited"
+                },
+                "description": {
+                    "type": "string",
+                    "example": "Sample calculator application"
+                },
+                "status": {
+                    "type": "string",
+                    "example": "APPROVED"
+                },
+                "groupId": {
+                    "type": "string",
+                    "example": ""
+                },
+                "attributes": {
+                  "type": "object",
+                  "example": {}
+                }
+            }
+        },
+        "DocumentList": {
+            "title": "Document List",
+            "properties": {
+                "count": {
+                    "type": "integer",
+                    "description": "Number of Documents returned.\n",
+                    "example": 1
+                },
+                "next": {
+                    "type": "string",
+                    "description": "Link to the next subset of resources qualified.\nEmpty if no more resources are to be returned.\n",
+                    "example": "/apis/01234567-0123-0123-0123-012345678901/documents?limit=1&offset=2"
+                },
+                "previous": {
+                    "type": "string",
+                    "description": "Link to the previous subset of resources qualified.\nEmpty if current subset is the first subset returned.\n",
+                    "example": "/apis/01234567-0123-0123-0123-012345678901/documents?limit=1&offset=0"
+                },
+                "list": {
+                    "type": "array",
+                    "items": {
+                        "$ref": "#/definitions/Document"
+                    }
+                }
+            }
+        },
+        "Document": {
+            "title": "Document",
+            "required": [
+                "name",
+                "type",
+                "sourceType"
+            ],
+            "properties": {
+                "documentId": {
+                    "type": "string",
+                    "example": "01234567-0123-0123-0123-012345678901"
+                },
+                "name": {
+                    "type": "string",
+                    "example": "CalculatorDoc"
+                },
+                "type": {
+                    "type": "string",
+                    "enum": [
+                        "HOWTO",
+                        "SAMPLES",
+                        "PUBLIC_FORUM",
+                        "SUPPORT_FORUM",
+                        "API_MESSAGE_FORMAT",
+                        "SWAGGER_DOC",
+                        "OTHER"
+                    ],
+                    "example": "HOWTO"
+                },
+                "summary": {
+                    "type": "string",
+                    "example": "Summary of Calculator Documentation"
+                },
+                "sourceType": {
+                    "type": "string",
+                    "enum": [
+                        "INLINE",
+                        "URL",
+                        "FILE"
+                    ],
+                    "example": "INLINE"
+                },
+                "sourceUrl": {
+                    "type": "string",
+                    "example": ""
+                },
+                "otherTypeName": {
+                    "type": "string",
+                    "example": ""
+                }
+            }
+        },
+        "TierList": {
+            "title": "Tier List",
+            "properties": {
+                "count": {
+                    "type": "integer",
+                    "description": "Number of Tiers returned.\n",
+                    "example": 1
+                },
+                "next": {
+                    "type": "string",
+                    "description": "Link to the next subset of resources qualified.\nEmpty if no more resources are to be returned.\n",
+                    "example": "/tiers/api?limit=1&offset=2"
+                },
+                "previous": {
+                    "type": "string",
+                    "description": "Link to the previous subset of resources qualified.\nEmpty if current subset is the first subset returned.\n",
+                    "example": "/tiers/api?limit=1&offset=0"
+                },
+                "list": {
+                    "type": "array",
+                    "items": {
+                        "$ref": "#/definitions/Tier"
+                    }
+                }
+            }
+        },
         "Tier": {
             "title": "Tier",
             "required": [
@@ -4553,34 +2379,33 @@
                     "$ref": "#/definitions/TierPermissionInfo"
                 }
             }
->>>>>>> d92710e2
-        },
-        "token": {
-          "$ref": "#/definitions/Token"
-        }
-      }
-    },
-    "ApplicationKeyGenerateRequest": {
-      "title": "Application key generation request object",
-      "required": [
-        "keyType",
-        "validityTime",
-        "accessAllowDomains"
-      ],
-      "properties": {
-        "keyType": {
-          "type": "string",
-          "enum": [
-            "PRODUCTION",
-            "SANDBOX"
-          ],
-          "example": "PRODUCTION"
-        },
-<<<<<<< HEAD
-        "validityTime": {
-          "type": "string",
-          "example": 3600
-=======
+        },
+        "SubscriptionList": {
+            "title": "Subscription List",
+            "properties": {
+                "count": {
+                    "type": "integer",
+                    "description": "Number of Subscriptions returned.\n",
+                    "example": 1
+                },
+                "next": {
+                    "type": "string",
+                    "description": "Link to the next subset of resources qualified.\nEmpty if no more resources are to be returned.\n",
+                    "example": "/subscriptions?limit=1&offset=2&apiId=01234567-0123-0123-0123-012345678901&groupId="
+                },
+                "previous": {
+                    "type": "string",
+                    "description": "Link to the previous subset of resources qualified.\nEmpty if current subset is the first subset returned.\n",
+                    "example": "/subscriptions?limit=1&offset=0&apiId=01234567-0123-0123-0123-012345678901&groupId="
+                },
+                "list": {
+                    "type": "array",
+                    "items": {
+                        "$ref": "#/definitions/Subscription"
+                    }
+                }
+            }
+        },
         "Subscription": {
             "title": "Subscription",
             "required": [
@@ -4620,128 +2445,177 @@
                     "example": "UNBLOCKED"
                 }
             }
->>>>>>> d92710e2
-        },
-        "supportedGrantTypes": {
-          "type": "array",
-          "items": {
-            "type": "string"
-          },
-          "description": "The grant types that are supported by the application",
-          "example": [
-            "client_credentials",
-            "password"
-          ]
-        },
-        "callbackUrl": {
-          "type": "string",
-          "description": "Callback URL",
-          "example": ""
-        },
-        "accessAllowDomains": {
-          "type": "array",
-          "items": {
-            "type": "string"
-          },
-          "description": "Allowed domains for the access token",
-          "example": [
-            "ALL"
-          ]
-        },
-        "scopes": {
-          "type": "array",
-          "items": {
-            "type": "string"
-          },
-          "description": "Allowed scopes for the access token",
-          "example": [
-            "am_application_scope",
-            "default"
-          ]
-        }
-      }
-    },
-    "ScopeInfo": {
-      "title": "API Scope info object with scope details",
-      "properties": {
-        "key": {
-          "type": "string",
-          "example": "admin_scope"
-        },
-        "name": {
-          "type": "string",
-          "example": "admin scope"
-        },
-        "roles": {
-          "type": "array",
-          "items": {
-            "type": "string"
-          },
-          "description": "Allowed roles for the scope",
-          "example": [
-            "manager",
-            "developer"
-          ]
-        }
-      }
-    },
-    "TierPermissionInfo": {
-      "title": "Tier Permission info object with tier permission details",
-      "properties": {
-        "type": {
-          "type": "string",
-          "enum": [
-            "allow",
-            "deny"
-          ]
-        },
-<<<<<<< HEAD
-        "roles": {
-          "type": "array",
-          "items": {
-            "type": "string"
-          },
-          "description": "roles for this permission",
-          "example": [
-            "manager",
-            "developer"
-          ]
-        }
-      }
-    },
-    "ApplicationScope": {
-      "title": "Scope of the APIs",
-      "properties": {
-        "key": {
-          "type": "string",
-          "description": "Key of scope",
-          "example": "apim:fileread"
-        },
-        "name": {
-          "type": "string",
-          "description": "Name of the scope",
-          "example": "apim file read"
-        },
-        "roles": {
-          "type": "string",
-          "description": "Roles scope is bounded to",
-          "example": "admin, role1"
-        },
-        "description": {
-          "type": "string",
-          "description": "Description of the scope"
-        }
-      }
-    },
-    "ScopeList": {
-      "title": "Scope list",
-      "properties": {
-        "list": {
-          "type": "array",
-          "items": {
-            "$ref": "#/definitions/ApplicationScope"
-          }
-=======
+        },
+        "Tag": {
+            "title": "Tag",
+            "required": [
+                "name",
+                "weight"
+            ],
+            "properties": {
+                "name": {
+                    "type": "string",
+                    "example": "tag1"
+                },
+                "weight": {
+                    "type": "integer",
+                    "example": 5
+                }
+            }
+        },
+        "TagList": {
+            "title": "Tag List",
+            "properties": {
+                "count": {
+                    "type": "integer",
+                    "description": "Number of Tags returned.\n",
+                    "example": 1
+                },
+                "next": {
+                    "type": "string",
+                    "description": "Link to the next subset of resources qualified.\nEmpty if no more resources are to be returned.\n",
+                    "example": "/tags?limit=1&offset=2"
+                },
+                "previous": {
+                    "type": "string",
+                    "description": "Link to the previous subset of resources qualified.\nEmpty if current subset is the first subset returned.\n",
+                    "example": "/tags?limit=1&offset=0"
+                },
+                "list": {
+                    "type": "array",
+                    "items": {
+                        "$ref": "#/definitions/Tag"
+                    }
+                }
+            }
+        },
+        "Error": {
+            "title": "Error object returned with 4XX HTTP status",
+            "required": [
+                "code",
+                "message"
+            ],
+            "properties": {
+                "code": {
+                    "type": "integer",
+                    "format": "int64"
+                },
+                "message": {
+                    "type": "string",
+                    "description": "Error message."
+                },
+                "description": {
+                    "type": "string",
+                    "description": "A detail description about the error message.\n"
+                },
+                "moreInfo": {
+                    "type": "string",
+                    "description": "Preferably an url with more details about the error.\n"
+                },
+                "error": {
+                    "type": "array",
+                    "description": "If there are more than one error list them out.\nFor example, list out validation errors by each field.\n",
+                    "items": {
+                        "$ref": "#/definitions/ErrorListItem"
+                    }
+                }
+            }
+        },
+        "ErrorListItem": {
+            "title": "Description of Individual errors that may have occurred during a request.",
+            "required": [
+                "code",
+                "message"
+            ],
+            "properties": {
+                "code": {
+                    "type": "string"
+                },
+                "message": {
+                    "type": "string",
+                    "description": "Description about Individual errors occurred\n"
+                }
+            }
+        },
+        "Token": {
+            "title": "Token details for invoking APIs",
+            "properties": {
+                "accessToken": {
+                    "type": "string",
+                    "description": "Access token",
+                    "example": "01234567890123456789012345678901"
+                },
+                "tokenScopes": {
+                    "type": "array",
+                    "items": {
+                        "type": "string"
+                    },
+                    "description": "Valid scopes for the access token",
+                    "example": [
+                        "default"
+                    ]
+                },
+                "validityTime": {
+                    "type": "integer",
+                    "format": "int64",
+                    "description": "Maximum validity time for the access token",
+                    "example": 3600
+                }
+            }
+        },
+        "ApplicationKey": {
+            "title": "Application key details",
+            "properties": {
+                "consumerKey": {
+                    "type": "string",
+                    "description": "The consumer key associated with the application and identifying the client",
+                    "example": "vYDoc9s7IgAFdkSyNDaswBX7ejoa"
+                },
+                "consumerSecret": {
+                    "type": "string",
+                    "description": "The client secret that is used to authenticate the client with the authentication server",
+                    "example": "TIDlOFkpzB7WjufO3OJUhy1fsvAa"
+                },
+                "supportedGrantTypes": {
+                    "type": "array",
+                    "items": {
+                        "type": "string"
+                    },
+                    "description": "The grant types that are supported by the application",
+                    "example": [
+                        "client_credentials",
+                        "password"
+                    ]
+                },
+                "callbackUrl": {
+                    "type": "string",
+                    "description": "Callback URL",
+                    "example": "http://sample.com/callback/url"
+                },
+                "keyState": {
+                    "type": "string",
+                    "description": "Describes the state of the key generation.",
+                    "example": "APPROVED"
+                },
+                "keyType": {
+                    "description": "Describes to which endpoint the key belongs",
+                    "type": "string",
+                    "enum": [
+                        "PRODUCTION",
+                        "SANDBOX"
+                    ],
+                    "example": "PRODUCTION"
+                },
+                "groupId": {
+                    "type": "string",
+                    "description": "Application group id (if any).",
+                    "example": 2
+                },
+                "token": {
+                    "$ref": "#/definitions/Token"
+                }
+            }
+        },
         "ApplicationKeyReGenerateResponse": {
             "title": "Application key details after re generating consumer secret",
             "properties": {
@@ -4910,9 +2784,6 @@
                     }
                 }
             }
->>>>>>> d92710e2
         }
-      }
     }
-  }
 }