package org.wso2.carbon.apimgt.rest.api.util.utils;

import org.apache.commons.logging.Log;
import org.apache.commons.logging.LogFactory;
import org.junit.Assert;
import org.junit.Test;
import org.junit.runner.RunWith;
import org.mockito.Mock;
import org.mockito.Mockito;
import org.powermock.api.mockito.PowerMockito;
import org.powermock.modules.junit4.PowerMockRunner;
import org.powermock.core.classloader.annotations.PrepareForTest;
<<<<<<< HEAD
import org.wso2.carbon.apimgt.api.APIConsumer;
import org.wso2.carbon.apimgt.api.APIManagementException;
import org.wso2.carbon.apimgt.api.APIMgtAuthorizationFailedException;
import org.wso2.carbon.apimgt.api.APIMgtResourceAlreadyExistsException;
import org.wso2.carbon.apimgt.api.APIMgtResourceNotFoundException;
import org.wso2.carbon.apimgt.api.APIProvider;
import org.wso2.carbon.apimgt.api.ApplicationNameWhiteSpaceValidationException;
import org.wso2.carbon.apimgt.api.ApplicationNameWithInvalidCharactersException;
import org.wso2.carbon.apimgt.api.model.DuplicateAPIException;
import org.wso2.carbon.apimgt.api.model.Tier;
import org.wso2.carbon.apimgt.impl.APIManagerFactory;
import org.wso2.carbon.apimgt.rest.api.util.RestApiConstants;
import org.wso2.carbon.apimgt.rest.api.util.dto.ErrorDTO;
import org.wso2.carbon.apimgt.rest.api.util.exception.BadRequestException;
import org.wso2.carbon.apimgt.rest.api.util.exception.ConflictException;
import org.wso2.carbon.apimgt.rest.api.util.exception.ForbiddenException;
import org.wso2.carbon.apimgt.rest.api.util.exception.InternalServerErrorException;
=======
import org.wso2.carbon.apimgt.rest.api.common.RestApiCommonUtil;
>>>>>>> fd98f64e
import org.wso2.carbon.context.CarbonContext;
import org.wso2.carbon.registry.core.exceptions.ResourceNotFoundException;
import org.wso2.carbon.registry.core.secure.AuthorizationFailedException;

import static org.powermock.api.mockito.PowerMockito.mockStatic;

import java.util.Arrays;
import java.util.HashSet;
import java.util.List;
import java.util.Set;


import static org.powermock.api.mockito.PowerMockito.verifyStatic;
import static org.powermock.api.mockito.PowerMockito.when;
import static org.wso2.carbon.base.CarbonBaseConstants.CARBON_HOME;

@RunWith(PowerMockRunner.class)
@PrepareForTest(
    {LogFactory.class, CarbonContext.class, Tier.class, APIManagerFactory.class, APIProvider.class, RestApiUtil.class
        , ErrorDTO.class})
public class RestApiUtilTest {

    @Test
    public void testGetLoggedInUsername() {
        System.setProperty(CARBON_HOME, "");
        String defaultUsername = "default@user.com";

        mockStatic(CarbonContext.class);
        CarbonContext carbonContext = Mockito.mock(CarbonContext.class);
        Mockito.when(CarbonContext.getThreadLocalCarbonContext()).thenReturn(carbonContext);
        Mockito.when(carbonContext.getUsername()).thenReturn(defaultUsername);

<<<<<<< HEAD
        String loggedInUsername = RestApiUtil.getLoggedInUsername();
=======
        String loggedInUsername = RestApiCommonUtil.getLoggedInUsername();

>>>>>>> fd98f64e
        Assert.assertEquals(defaultUsername, loggedInUsername);
    }

    @Test
    public void testGetInvalidTierNames() throws Exception {

        List<String> currentTiers;
        currentTiers = Arrays.asList(new String[] {"Unlimitted", "Platinum", "gold"});

        Tier mockTier = Mockito.mock(Tier.class);
        Tier tier1 = new Tier("Gold");
        Tier tier2 = new Tier("Unlimitted");
        Tier tier3 = new Tier("Silver");
        Set<Tier> allTiers = new HashSet<Tier>();
        allTiers.add(tier1);
        allTiers.add(tier2);
        allTiers.add(tier3);
        PowerMockito.whenNew(Tier.class).withAnyArguments().thenReturn(mockTier);
        Mockito.when(mockTier.getName()).thenReturn("Unlimitted");

        List<String> expectedInvalidTier = Arrays.asList(new String[] {"Platinum", "gold"});
        Assert.assertEquals(RestApiUtil.getInvalidTierNames(allTiers, currentTiers), expectedInvalidTier);
    }

    @Test
    public void testGetInvalidTierNamesWithoutInvalidTiers() throws Exception {

        List<String> currentTiers;
        currentTiers = Arrays.asList(new String[] {"Unlimitted"});

        Tier mockTier = Mockito.mock(Tier.class);
        Tier tier1 = new Tier("Gold");
        Tier tier2 = new Tier("Unlimitted");
        Tier tier3 = new Tier("Silver");
        Set<Tier> allTiers = new HashSet<Tier>();
        allTiers.add(tier1);
        allTiers.add(tier2);
        allTiers.add(tier3);
        PowerMockito.whenNew(Tier.class).withAnyArguments().thenReturn(mockTier);
        Mockito.when(mockTier.getName()).thenReturn("Unlimitted");

        List<String> invalidTiers = RestApiUtil.getInvalidTierNames(allTiers, currentTiers);
        Assert.assertTrue(invalidTiers.isEmpty());
    }

    @Test
    public void testGetLoggedInUserTenantDomain() {
        String defaultTenantDomain = "wso2.com";

        mockStatic(CarbonContext.class);
        CarbonContext carbonContext = Mockito.mock(CarbonContext.class);
        Mockito.when(CarbonContext.getThreadLocalCarbonContext()).thenReturn(carbonContext);
        Mockito.when(carbonContext.getTenantDomain()).thenReturn(defaultTenantDomain);

        String loggedInUsername = RestApiUtil.getLoggedInUserTenantDomain();
        Assert.assertEquals(defaultTenantDomain, loggedInUsername);
    }

    @Test
    public void testgetLoggedInUserProvider() throws Exception {
        System.setProperty(CARBON_HOME, "");
        String providerName = "admin";

        mockStatic(APIManagerFactory.class);
        APIManagerFactory apiManagerFactory = Mockito.mock(APIManagerFactory.class);
        when(APIManagerFactory.getInstance()).thenReturn(apiManagerFactory);

        APIProvider testApiProvider = Mockito.mock(APIProvider.class);
        when(apiManagerFactory.getAPIProvider(providerName)).thenReturn(testApiProvider);

        mockStatic(RestApiUtil.class);
        when(RestApiUtil.getLoggedInUsername()).thenReturn(providerName);
        when(RestApiUtil.getLoggedInUserProvider()).thenCallRealMethod();

        APIProvider loggedInUserProvider = RestApiUtil.getLoggedInUserProvider();
        Assert.assertEquals(testApiProvider, loggedInUserProvider);
    }


    @Test
    public void testHandleBadRequest() {
        String errorMessage = "Application name or owner should not be empty or null.";

        Log log = Mockito.mock(Log.class);
        PowerMockito.mockStatic(LogFactory.class);
        PowerMockito.when(LogFactory.getLog(Mockito.any(Class.class))).thenReturn(log);

        Exception exceptionCaught = null;
        try {
            RestApiUtil.handleBadRequest(errorMessage, log);
        } catch (BadRequestException exception) {
            exceptionCaught = exception;
        }
        Assert.assertEquals(errorMessage, exceptionCaught.getMessage());
        Mockito.verify(log).error(errorMessage);
    }

    @Test
    public void testHandleInternalServerError() {
        String errorMessage = "Error while updating application owner.";
        Throwable throwable = new Throwable();
        Exception exceptionCaught = null;

        Log log = Mockito.mock(Log.class);
        PowerMockito.mockStatic(LogFactory.class);
        PowerMockito.when(LogFactory.getLog(Mockito.any(Class.class))).thenReturn(log);

        try {
            RestApiUtil.handleInternalServerError(errorMessage, throwable, log);
        } catch (InternalServerErrorException exception) {
            exceptionCaught = exception;
        }

        Assert.assertEquals(errorMessage, exceptionCaught.getMessage());
        Mockito.verify(log).error(errorMessage, throwable);
    }

    @Test
    public void testIsDueToResourceNotFoundWithAPIMgtResourceNotFoundException() throws Exception {

        APIMgtResourceNotFoundException sampleAPIMgtResourceNotFoundException = new APIMgtResourceNotFoundException(
            "New Sample exception");
        Throwable testThrowable = new Throwable();
        PowerMockito.spy(RestApiUtil.class);
        PowerMockito.doReturn(sampleAPIMgtResourceNotFoundException)
                    .when(RestApiUtil.class, "getPossibleErrorCause", testThrowable);

        Assert.assertTrue("Invalid exception has been passed.", RestApiUtil.isDueToResourceNotFound(testThrowable));
    }

    @Test
    public void testIsDueToResourceNotFoundWithResourceNotFoundException() throws Exception {

        ResourceNotFoundException testResourceNotFoundException = new ResourceNotFoundException("New Sample exception");
        Throwable testThrowable = new Throwable();
        PowerMockito.spy(RestApiUtil.class);
        PowerMockito.doReturn(testResourceNotFoundException)
                    .when(RestApiUtil.class, "getPossibleErrorCause", testThrowable);

        Assert.assertTrue("Invalid exception has been passed.", RestApiUtil.isDueToResourceNotFound(testThrowable));
    }

    @Test
    public void testIsDueToResourceNotFoundWithInvalidException() throws Exception {

        APIMgtAuthorizationFailedException testAPIMgtAuthorizationFailedException =
            new APIMgtAuthorizationFailedException(
                "New Sample exception");
        Throwable testThrowable = new Throwable();
        PowerMockito.spy(RestApiUtil.class);
        PowerMockito.doReturn(testAPIMgtAuthorizationFailedException)
                    .when(RestApiUtil.class, "getPossibleErrorCause", testThrowable);

        Assert.assertFalse("Invalid exception has been passed.", RestApiUtil.isDueToResourceNotFound(testThrowable));
    }

    @Test
    public void testisDueToAuthorizationFailureWithAuthorizationFailedException() throws Exception {

        AuthorizationFailedException sampleAuthorizationFailedException = new AuthorizationFailedException(
            "New Sample exception");
        Throwable testThrowable = new Throwable();
        PowerMockito.spy(RestApiUtil.class);
        PowerMockito.doReturn(sampleAuthorizationFailedException)
                    .when(RestApiUtil.class, "getPossibleErrorCause", testThrowable);

        Assert.assertTrue("Invalid exception has been passed.", RestApiUtil.isDueToAuthorizationFailure(testThrowable));
    }

    @Test
    public void testisDueToAuthorizationFailureWithAPIMgtAuthorizationFailedException() throws Exception {

        APIMgtAuthorizationFailedException sampleAPIMgtAuthorizationFailedException =
            new APIMgtAuthorizationFailedException(
                "New Sample exception");
        Throwable testThrowable = new Throwable();
        PowerMockito.spy(RestApiUtil.class);
        PowerMockito.doReturn(sampleAPIMgtAuthorizationFailedException)
                    .when(RestApiUtil.class, "getPossibleErrorCause", testThrowable);

        Assert.assertTrue("Invalid exception has been passed.", RestApiUtil.isDueToAuthorizationFailure(testThrowable));
    }

    @Test
    public void testisDueToAuthorizationFailureWithInvalidException() throws Exception {

        ResourceNotFoundException sampleResourceNotFoundException = new ResourceNotFoundException(
            "New Sample exception");
        Throwable testThrowable = new Throwable();
        PowerMockito.spy(RestApiUtil.class);
        PowerMockito.doReturn(sampleResourceNotFoundException)
                    .when(RestApiUtil.class, "getPossibleErrorCause", testThrowable);

        Assert
            .assertFalse("Invalid exception has been passed.", RestApiUtil.isDueToAuthorizationFailure(testThrowable));
    }


    @Test
    public void testHandleAuthorizationFailure() {

        String errorDescription = "User is not authorized to access the API";
        APIManagementException apiManagementException = new APIManagementException("API management exception test");

        Log log = Mockito.mock(Log.class);
        PowerMockito.mockStatic(LogFactory.class);
        PowerMockito.when(LogFactory.getLog(Mockito.any(Class.class))).thenReturn(log);

        try {
            RestApiUtil.handleAuthorizationFailure(errorDescription, apiManagementException, log);
        } catch (ForbiddenException exception) {
            Assert.assertEquals(errorDescription, exception.getMessage());
            Mockito.verify(log).error(errorDescription, apiManagementException);
        }
    }

    @Test
    public void testHandleAuthorizationFailureArg() {

        String apiId = "testapiid_4567ui456789";
        String expectedErrormessage = "You don't have permission to access the " + RestApiConstants.RESOURCE_API + " " +
                                      "with Id " + apiId;
        APIManagementException apiManagementException = new APIManagementException("API management exception test");

        Log log = Mockito.mock(Log.class);
        PowerMockito.mockStatic(LogFactory.class);
        PowerMockito.when(LogFactory.getLog(Mockito.any(Class.class))).thenReturn(log);

        try {
            RestApiUtil.handleAuthorizationFailure(RestApiConstants.RESOURCE_API, apiId, apiManagementException, log);
        } catch (ForbiddenException exception) {
            Assert.assertEquals(expectedErrormessage, exception.getMessage());
            Mockito.verify(log).error(expectedErrormessage, apiManagementException);
        }
    }

    @Test
    public void testHandleAuthorizationFailureArgWithEmptyID() {

        String apiId = "";
        String expectedErrormessage = "You don't have permission to access the " + RestApiConstants.RESOURCE_API;
        APIManagementException apiManagementException = new APIManagementException("API management exception test");

        Log log = Mockito.mock(Log.class);
        PowerMockito.mockStatic(LogFactory.class);
        PowerMockito.when(LogFactory.getLog(Mockito.any(Class.class))).thenReturn(log);

        try {
            RestApiUtil.handleAuthorizationFailure(RestApiConstants.RESOURCE_API, apiId, apiManagementException, log);
        } catch (ForbiddenException exception) {
            Assert.assertEquals(expectedErrormessage, exception.getMessage());
        }
        Mockito.verify(log).error(expectedErrormessage, apiManagementException);
    }

    @Test
    public void testbuildForbiddenExceptionWithEmptyID() {

        String apiId = "";
        String expectedErrormessage = "You don't have permission to access the " + RestApiConstants.RESOURCE_API;

        ErrorDTO errorDTO = new ErrorDTO();
        errorDTO.setCode(403l);
        errorDTO.setMoreInfo("");
        errorDTO.setMessage(RestApiConstants.STATUS_FORBIDDEN_MESSAGE_DEFAULT);
        errorDTO.setDescription(expectedErrormessage);

        mockStatic(RestApiUtil.class);
        when(RestApiUtil.getErrorDTO(Mockito.any(), Mockito.any(), Mockito.eq(expectedErrormessage))).thenReturn(errorDTO);
        when(RestApiUtil.buildForbiddenException(RestApiConstants.RESOURCE_API, apiId)).thenCallRealMethod();

        ForbiddenException forbiddenException = RestApiUtil.buildForbiddenException( RestApiConstants.RESOURCE_API,
                                                                                     apiId);

        Assert.assertEquals(expectedErrormessage,forbiddenException.getMessage());
    }

    @Test
    public void testbuildForbiddenException() {

        String apiId = "TesT_API_ID_45678";
        String expectedErrormessage = "You don't have permission to access the " + RestApiConstants.RESOURCE_API + " with Id " + apiId;

        ErrorDTO errorDTO = new ErrorDTO();
        errorDTO.setCode(403l);
        errorDTO.setMoreInfo("");
        errorDTO.setMessage(RestApiConstants.STATUS_FORBIDDEN_MESSAGE_DEFAULT);
        errorDTO.setDescription(expectedErrormessage);

        mockStatic(RestApiUtil.class);
        when(RestApiUtil.getErrorDTO(Mockito.any(), Mockito.any(), Mockito.eq(expectedErrormessage))).thenReturn(errorDTO);
        when(RestApiUtil.buildForbiddenException(RestApiConstants.RESOURCE_API, apiId)).thenCallRealMethod();
        ForbiddenException forbiddenException = RestApiUtil.buildForbiddenException(RestApiConstants.RESOURCE_API, apiId);

        Assert.assertEquals(expectedErrormessage,forbiddenException.getMessage());
    }


    @Test
    public void testGetRequestedTenantDomain() {

        String tenantDomain = "anotherTenant.com";
        mockStatic(RestApiUtil.class);
        when(RestApiUtil.getLoggedInUserTenantDomain()).thenReturn(tenantDomain);
        when(RestApiUtil.getRequestedTenantDomain(Mockito.any())).thenCallRealMethod();

        String expectedDomain = RestApiUtil.getRequestedTenantDomain(tenantDomain);
        Assert.assertEquals(tenantDomain, expectedDomain);
    }

    @Test
    public void testGetRequestedTenantDomainWithEmptyTenants() {

        String tenantDomain = "anotherTenant.com";
        mockStatic(RestApiUtil.class);
        when(RestApiUtil.getLoggedInUserTenantDomain()).thenReturn(tenantDomain);
        when(RestApiUtil.getRequestedTenantDomain(Mockito.any())).thenCallRealMethod();

        String expectedDomain = RestApiUtil.getRequestedTenantDomain("");
        Assert.assertEquals(tenantDomain, expectedDomain);
    }

    @Test
    public void testGetConsumer() throws APIManagementException {
        String userName = "TEST_USER";

        APIConsumer apiConsumer = Mockito.mock(APIConsumer.class);
        mockStatic(APIManagerFactory.class);
        APIManagerFactory apiManagerFactory = Mockito.mock(APIManagerFactory.class);
        when(APIManagerFactory.getInstance()).thenReturn(apiManagerFactory);
        when(apiManagerFactory.getAPIConsumer(userName)).thenReturn(apiConsumer);

        Assert.assertEquals(apiConsumer, RestApiUtil.getConsumer(userName));
    }

    @Test
    public void testRootCauseMessageMatches() throws Exception {
        String rootCauseMessage = "Entered start index seems to be greater than the limit count. Please verify your " +
                                  "parameters";
        ResourceNotFoundException resourceNotFoundException = new ResourceNotFoundException(
            "Resource Not Found Exception");

        Throwable testThrowable = Mockito.mock(Throwable.class);
        PowerMockito.spy(RestApiUtil.class);
        PowerMockito.doReturn(testThrowable)
                    .when(RestApiUtil.class, "getPossibleErrorCause", resourceNotFoundException);
        when(testThrowable.getMessage()).thenReturn(rootCauseMessage);

        Assert.assertTrue(RestApiUtil.rootCauseMessageMatches(resourceNotFoundException,
                                                              "index seems to be greater than the limit count"));
    }

    @Test
    public void testRootCauseMessageMatchesNegative() throws Exception {
        String rootCauseMessage = "Entered start index seems to be greater than the limit count. Please verify your " +
                                  "parameters";
        ResourceNotFoundException resourceNotFoundException = new ResourceNotFoundException(
            "Resource Not Found Exception");

        Throwable testThrowable = Mockito.mock(Throwable.class);
        PowerMockito.spy(RestApiUtil.class);
        PowerMockito.doReturn(testThrowable)
                    .when(RestApiUtil.class, "getPossibleErrorCause", resourceNotFoundException);
        when(testThrowable.getMessage()).thenReturn(rootCauseMessage);

        Assert.assertFalse(RestApiUtil.rootCauseMessageMatches(resourceNotFoundException,
                                                               "Caused by exceeded limit count"));
    }

    @Test
    public void testisDueToResourceAlreadyExistsWithAPIMgtResourceAlreadyExistsException() throws Exception {

        APIMgtResourceAlreadyExistsException apiMgtResourceAlreadyExistsException = new APIMgtResourceAlreadyExistsException(
            "New Sample exception");
        Throwable testThrowable = new Throwable();
        PowerMockito.spy(RestApiUtil.class);
        PowerMockito.doReturn(apiMgtResourceAlreadyExistsException)
                    .when(RestApiUtil.class, "getPossibleErrorCause", testThrowable);

        Assert.assertTrue("Invalid exception has been passed.", RestApiUtil.isDueToResourceAlreadyExists(testThrowable));
    }

    @Test
    public void testisDueToResourceAlreadyExistsWithDuplicateAPIException() throws Exception {

        DuplicateAPIException duplicateAPIException = new DuplicateAPIException(
            "New Sample exception");
        Throwable testThrowable = new Throwable();
        PowerMockito.spy(RestApiUtil.class);
        PowerMockito.doReturn(duplicateAPIException)
                    .when(RestApiUtil.class, "getPossibleErrorCause", testThrowable);

        Assert.assertTrue("Invalid exception has been passed.", RestApiUtil.isDueToResourceAlreadyExists(testThrowable));
    }

    @Test
    public void testisDueToResourceAlreadyExistsWithInvalidException() throws Exception {

        APIMgtResourceNotFoundException apiMgtResourceNotFoundException = new APIMgtResourceNotFoundException(
            "New Sample exception");
        Throwable testThrowable = new Throwable();
        PowerMockito.spy(RestApiUtil.class);
        PowerMockito.doReturn(apiMgtResourceNotFoundException)
                    .when(RestApiUtil.class, "getPossibleErrorCause", testThrowable);

        Assert.assertFalse("Invalid exception has been passed.", RestApiUtil.isDueToResourceAlreadyExists(testThrowable));
    }

    @Test
    public void testisDueToApplicationNameWhiteSpaceValidation() throws Exception {

        ApplicationNameWhiteSpaceValidationException applicationNameWhiteSpaceValidationException = new ApplicationNameWhiteSpaceValidationException(
            "New Sample exception");
        Throwable testThrowable = new Throwable();
        PowerMockito.spy(RestApiUtil.class);
        PowerMockito.doReturn(applicationNameWhiteSpaceValidationException)
                    .when(RestApiUtil.class, "getPossibleErrorCause", testThrowable);

        Assert.assertTrue("Invalid exception has been passed.", RestApiUtil.isDueToApplicationNameWhiteSpaceValidation(testThrowable));
    }

    @Test
    public void testisDueToApplicationNameWhiteSpaceValidationWithInvalidException() throws Exception {

        ApplicationNameWithInvalidCharactersException applicationNameWithInvalidCharactersException = new ApplicationNameWithInvalidCharactersException(
            "New Sample exception");
        Throwable testThrowable = new Throwable();
        PowerMockito.spy(RestApiUtil.class);
        PowerMockito.doReturn(applicationNameWithInvalidCharactersException)
                    .when(RestApiUtil.class, "getPossibleErrorCause", testThrowable);

        Assert.assertFalse("Invalid exception has been passed.", RestApiUtil.isDueToApplicationNameWhiteSpaceValidation(testThrowable));
    }

    @Test
    public void testisDueToApplicationNameWithInvalidCharacters() throws Exception {

        ApplicationNameWithInvalidCharactersException applicationNameWithInvalidCharactersException = new ApplicationNameWithInvalidCharactersException(
            "New Sample exception");
        Throwable testThrowable = new Throwable();
        PowerMockito.spy(RestApiUtil.class);
        PowerMockito.doReturn(applicationNameWithInvalidCharactersException)
                    .when(RestApiUtil.class, "getPossibleErrorCause", testThrowable);

        Assert.assertTrue("Invalid exception has been passed.", RestApiUtil.isDueToApplicationNameWithInvalidCharacters(testThrowable));
    }

    @Test
    public void testisDueToApplicationNameWithInvalidCharactersWithInvalidException() throws Exception {

        ApplicationNameWhiteSpaceValidationException applicationNameWhiteSpaceValidationException = new ApplicationNameWhiteSpaceValidationException(
            "New Sample exception");
        Throwable testThrowable = new Throwable();
        PowerMockito.spy(RestApiUtil.class);
        PowerMockito.doReturn(applicationNameWhiteSpaceValidationException)
                    .when(RestApiUtil.class, "getPossibleErrorCause", testThrowable);

        Assert.assertFalse("Invalid exception has been passed.", RestApiUtil.isDueToApplicationNameWithInvalidCharacters(testThrowable));
    }

    @Test
    public void testHandleResourceAlreadyExistsError() {
        String errorMessage = "Requested new version already exists";
        Throwable throwable = new Throwable();
        Exception exceptionCaught = null;

        Log log = Mockito.mock(Log.class);
        PowerMockito.mockStatic(LogFactory.class);
        PowerMockito.when(LogFactory.getLog(Mockito.any(Class.class))).thenReturn(log);

        try {
            RestApiUtil.handleResourceAlreadyExistsError(errorMessage, throwable, log);
        } catch (ConflictException exception) {
            exceptionCaught = exception;
        }

        Assert.assertEquals(errorMessage, exceptionCaught.getMessage());
        Mockito.verify(log).error(errorMessage, throwable);
    }

    @Test
    public void testHandleResourceNotFoundError() {
        String errorMessage = "Requested new version already exists";
        Throwable throwable = new Throwable();
        Exception exceptionCaught = null;

        Log log = Mockito.mock(Log.class);
        PowerMockito.mockStatic(LogFactory.class);
        PowerMockito.when(LogFactory.getLog(Mockito.any(Class.class))).thenReturn(log);

        try {
            RestApiUtil.handleResourceAlreadyExistsError(errorMessage, throwable, log);
        } catch (ConflictException exception) {
            exceptionCaught = exception; }

        Assert.assertEquals(errorMessage, exceptionCaught.getMessage());
        Mockito.verify(log).error(errorMessage, throwable);
    }

}<|MERGE_RESOLUTION|>--- conflicted
+++ resolved
@@ -5,13 +5,11 @@
 import org.junit.Assert;
 import org.junit.Test;
 import org.junit.runner.RunWith;
-import org.mockito.Mock;
 import org.mockito.Mockito;
 import org.powermock.api.mockito.PowerMockito;
 import org.powermock.modules.junit4.PowerMockRunner;
 import org.powermock.core.classloader.annotations.PrepareForTest;
-<<<<<<< HEAD
-import org.wso2.carbon.apimgt.api.APIConsumer;
+
 import org.wso2.carbon.apimgt.api.APIManagementException;
 import org.wso2.carbon.apimgt.api.APIMgtAuthorizationFailedException;
 import org.wso2.carbon.apimgt.api.APIMgtResourceAlreadyExistsException;
@@ -22,28 +20,17 @@
 import org.wso2.carbon.apimgt.api.model.DuplicateAPIException;
 import org.wso2.carbon.apimgt.api.model.Tier;
 import org.wso2.carbon.apimgt.impl.APIManagerFactory;
-import org.wso2.carbon.apimgt.rest.api.util.RestApiConstants;
-import org.wso2.carbon.apimgt.rest.api.util.dto.ErrorDTO;
+import org.wso2.carbon.apimgt.rest.api.common.RestApiConstants;
+import org.wso2.carbon.apimgt.rest.api.common.dto.ErrorDTO;
 import org.wso2.carbon.apimgt.rest.api.util.exception.BadRequestException;
 import org.wso2.carbon.apimgt.rest.api.util.exception.ConflictException;
 import org.wso2.carbon.apimgt.rest.api.util.exception.ForbiddenException;
-import org.wso2.carbon.apimgt.rest.api.util.exception.InternalServerErrorException;
-=======
 import org.wso2.carbon.apimgt.rest.api.common.RestApiCommonUtil;
->>>>>>> fd98f64e
 import org.wso2.carbon.context.CarbonContext;
 import org.wso2.carbon.registry.core.exceptions.ResourceNotFoundException;
 import org.wso2.carbon.registry.core.secure.AuthorizationFailedException;
 
 import static org.powermock.api.mockito.PowerMockito.mockStatic;
-
-import java.util.Arrays;
-import java.util.HashSet;
-import java.util.List;
-import java.util.Set;
-
-
-import static org.powermock.api.mockito.PowerMockito.verifyStatic;
 import static org.powermock.api.mockito.PowerMockito.when;
 import static org.wso2.carbon.base.CarbonBaseConstants.CARBON_HOME;
 
@@ -63,90 +50,10 @@
         Mockito.when(CarbonContext.getThreadLocalCarbonContext()).thenReturn(carbonContext);
         Mockito.when(carbonContext.getUsername()).thenReturn(defaultUsername);
 
-<<<<<<< HEAD
-        String loggedInUsername = RestApiUtil.getLoggedInUsername();
-=======
         String loggedInUsername = RestApiCommonUtil.getLoggedInUsername();
 
->>>>>>> fd98f64e
         Assert.assertEquals(defaultUsername, loggedInUsername);
     }
-
-    @Test
-    public void testGetInvalidTierNames() throws Exception {
-
-        List<String> currentTiers;
-        currentTiers = Arrays.asList(new String[] {"Unlimitted", "Platinum", "gold"});
-
-        Tier mockTier = Mockito.mock(Tier.class);
-        Tier tier1 = new Tier("Gold");
-        Tier tier2 = new Tier("Unlimitted");
-        Tier tier3 = new Tier("Silver");
-        Set<Tier> allTiers = new HashSet<Tier>();
-        allTiers.add(tier1);
-        allTiers.add(tier2);
-        allTiers.add(tier3);
-        PowerMockito.whenNew(Tier.class).withAnyArguments().thenReturn(mockTier);
-        Mockito.when(mockTier.getName()).thenReturn("Unlimitted");
-
-        List<String> expectedInvalidTier = Arrays.asList(new String[] {"Platinum", "gold"});
-        Assert.assertEquals(RestApiUtil.getInvalidTierNames(allTiers, currentTiers), expectedInvalidTier);
-    }
-
-    @Test
-    public void testGetInvalidTierNamesWithoutInvalidTiers() throws Exception {
-
-        List<String> currentTiers;
-        currentTiers = Arrays.asList(new String[] {"Unlimitted"});
-
-        Tier mockTier = Mockito.mock(Tier.class);
-        Tier tier1 = new Tier("Gold");
-        Tier tier2 = new Tier("Unlimitted");
-        Tier tier3 = new Tier("Silver");
-        Set<Tier> allTiers = new HashSet<Tier>();
-        allTiers.add(tier1);
-        allTiers.add(tier2);
-        allTiers.add(tier3);
-        PowerMockito.whenNew(Tier.class).withAnyArguments().thenReturn(mockTier);
-        Mockito.when(mockTier.getName()).thenReturn("Unlimitted");
-
-        List<String> invalidTiers = RestApiUtil.getInvalidTierNames(allTiers, currentTiers);
-        Assert.assertTrue(invalidTiers.isEmpty());
-    }
-
-    @Test
-    public void testGetLoggedInUserTenantDomain() {
-        String defaultTenantDomain = "wso2.com";
-
-        mockStatic(CarbonContext.class);
-        CarbonContext carbonContext = Mockito.mock(CarbonContext.class);
-        Mockito.when(CarbonContext.getThreadLocalCarbonContext()).thenReturn(carbonContext);
-        Mockito.when(carbonContext.getTenantDomain()).thenReturn(defaultTenantDomain);
-
-        String loggedInUsername = RestApiUtil.getLoggedInUserTenantDomain();
-        Assert.assertEquals(defaultTenantDomain, loggedInUsername);
-    }
-
-    @Test
-    public void testgetLoggedInUserProvider() throws Exception {
-        System.setProperty(CARBON_HOME, "");
-        String providerName = "admin";
-
-        mockStatic(APIManagerFactory.class);
-        APIManagerFactory apiManagerFactory = Mockito.mock(APIManagerFactory.class);
-        when(APIManagerFactory.getInstance()).thenReturn(apiManagerFactory);
-
-        APIProvider testApiProvider = Mockito.mock(APIProvider.class);
-        when(apiManagerFactory.getAPIProvider(providerName)).thenReturn(testApiProvider);
-
-        mockStatic(RestApiUtil.class);
-        when(RestApiUtil.getLoggedInUsername()).thenReturn(providerName);
-        when(RestApiUtil.getLoggedInUserProvider()).thenCallRealMethod();
-
-        APIProvider loggedInUserProvider = RestApiUtil.getLoggedInUserProvider();
-        Assert.assertEquals(testApiProvider, loggedInUserProvider);
-    }
-
 
     @Test
     public void testHandleBadRequest() {
@@ -166,25 +73,26 @@
         Mockito.verify(log).error(errorMessage);
     }
 
-    @Test
-    public void testHandleInternalServerError() {
-        String errorMessage = "Error while updating application owner.";
-        Throwable throwable = new Throwable();
-        Exception exceptionCaught = null;
-
-        Log log = Mockito.mock(Log.class);
-        PowerMockito.mockStatic(LogFactory.class);
-        PowerMockito.when(LogFactory.getLog(Mockito.any(Class.class))).thenReturn(log);
-
-        try {
-            RestApiUtil.handleInternalServerError(errorMessage, throwable, log);
-        } catch (InternalServerErrorException exception) {
-            exceptionCaught = exception;
-        }
-
-        Assert.assertEquals(errorMessage, exceptionCaught.getMessage());
-        Mockito.verify(log).error(errorMessage, throwable);
-    }
+//    TODO : The passed error message will not get displayed in the thrown exception. Implementation in InternalServerErrorException class is not done right to reflect the error message description
+//    @Test
+//    public void testHandleInternalServerError() {
+//        String errorMessage = "Error while updating application owner.";
+//        Throwable throwable = new Throwable();
+//        Exception exceptionCaught = null;
+//
+//        Log log = Mockito.mock(Log.class);
+//        PowerMockito.mockStatic(LogFactory.class);
+//        PowerMockito.when(LogFactory.getLog(Mockito.any(Class.class))).thenReturn(log);
+//
+//        try {
+//            RestApiUtil.handleInternalServerError(errorMessage, throwable, log);
+//        } catch (InternalServerErrorException exception) {
+//            exceptionCaught = exception;
+//        }
+//
+//        Assert.assertEquals(errorMessage, exceptionCaught.getMessage());
+//        Mockito.verify(log).error(errorMessage, throwable);
+//    }
 
     @Test
     public void testIsDueToResourceNotFoundWithAPIMgtResourceNotFoundException() throws Exception {
@@ -366,44 +274,6 @@
         Assert.assertEquals(expectedErrormessage,forbiddenException.getMessage());
     }
 
-
-    @Test
-    public void testGetRequestedTenantDomain() {
-
-        String tenantDomain = "anotherTenant.com";
-        mockStatic(RestApiUtil.class);
-        when(RestApiUtil.getLoggedInUserTenantDomain()).thenReturn(tenantDomain);
-        when(RestApiUtil.getRequestedTenantDomain(Mockito.any())).thenCallRealMethod();
-
-        String expectedDomain = RestApiUtil.getRequestedTenantDomain(tenantDomain);
-        Assert.assertEquals(tenantDomain, expectedDomain);
-    }
-
-    @Test
-    public void testGetRequestedTenantDomainWithEmptyTenants() {
-
-        String tenantDomain = "anotherTenant.com";
-        mockStatic(RestApiUtil.class);
-        when(RestApiUtil.getLoggedInUserTenantDomain()).thenReturn(tenantDomain);
-        when(RestApiUtil.getRequestedTenantDomain(Mockito.any())).thenCallRealMethod();
-
-        String expectedDomain = RestApiUtil.getRequestedTenantDomain("");
-        Assert.assertEquals(tenantDomain, expectedDomain);
-    }
-
-    @Test
-    public void testGetConsumer() throws APIManagementException {
-        String userName = "TEST_USER";
-
-        APIConsumer apiConsumer = Mockito.mock(APIConsumer.class);
-        mockStatic(APIManagerFactory.class);
-        APIManagerFactory apiManagerFactory = Mockito.mock(APIManagerFactory.class);
-        when(APIManagerFactory.getInstance()).thenReturn(apiManagerFactory);
-        when(apiManagerFactory.getAPIConsumer(userName)).thenReturn(apiConsumer);
-
-        Assert.assertEquals(apiConsumer, RestApiUtil.getConsumer(userName));
-    }
-
     @Test
     public void testRootCauseMessageMatches() throws Exception {
         String rootCauseMessage = "Entered start index seems to be greater than the limit count. Please verify your " +
