--- conflicted
+++ resolved
@@ -27,14 +27,11 @@
 import javax.naming.InitialContext;
 import javax.naming.NamingException;
 import javax.sql.DataSource;
-import java.sql.*;
-<<<<<<< HEAD
+import java.sql.Connection;
+import java.sql.PreparedStatement;
+import java.sql.ResultSet;
+import java.sql.SQLException;
 import java.util.*;
-=======
-import java.util.ArrayList;
-import java.util.List;
-import java.util.Properties;
->>>>>>> bb51844b
 import java.util.concurrent.ExecutorService;
 import java.util.concurrent.Executors;
 
@@ -248,30 +245,20 @@
         }
         return blockConditionsDTO;
     }
-<<<<<<< HEAD
     public static Set<String> getKeyTemplates() {
         if (keyTemplates == null) {
             getGlobalPolicyKeyTemplates();
         }
         return keyTemplates;
     }
-=======
-
->>>>>>> bb51844b
     /**
      * Retrieves global policy key templates for the given tenantID
      *
      * @return list of KeyTemplates
      */
-<<<<<<< HEAD
     public static Set<String> getGlobalPolicyKeyTemplates() {
 
         keyTemplates = new HashSet<>();
-=======
-    public static List<String> getGlobalPolicyKeyTemplates() {
-
-        List<String> keyTemplates = new ArrayList<>();
->>>>>>> bb51844b
         Connection conn = null;
         PreparedStatement ps = null;
         ResultSet rs = null;
