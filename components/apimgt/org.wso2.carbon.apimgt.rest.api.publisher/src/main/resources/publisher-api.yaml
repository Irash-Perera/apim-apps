--- conflicted
+++ resolved
@@ -85,14 +85,13 @@
         key: apim:subscription_block
       - description: ""
         roles: admin
-<<<<<<< HEAD
+        name: apim:mediation_policy_view
+        key: apim:mediation_policy_view
+      - description: ""
+        roles: admin
         name: apim:api_workflow
         key: apim:api_workflow
-=======
-        name: apim:mediation_policy_view
-        key: apim:mediation_policy_view
-
->>>>>>> 6d603a20
+
 
 ######################################################
 # The "API Collection" resource APIs
@@ -2606,7 +2605,79 @@
             Requested API does not exist.
           schema:
             $ref: '#/definitions/Error'
-<<<<<<< HEAD
+  /policies/mediation:
+
+#-----------------------------------------------------------------------------------------
+# Retrieving the list of all global mediation sequences under a given search condition
+#-----------------------------------------------------------------------------------------
+    get:
+      x-scope: apim:mediation_policy_view
+      x-wso2-curl: "curl -k -H \"Authorization: Bearer ae4eae22-3f65-387b-a171-d37eaa366fa8\" https://127.0.0.1:9443/api/am/publisher/v0.10/apis"
+      x-wso2-request: |
+        GET https://127.0.0.1:9443/api/am/publisher/v0.10/apis
+        Authorization: Bearer ae4eae22-3f65-387b-a171-d37eaa366fa8
+      x-wso2-response: "HTTP/1.1 200 OK\nContent-Type: application/json\n\n{\n   \"previous\": \"\",\n   \"list\":    [\n            {\n         \"provider\": \"admin\",\n         \"version\": \"1.0.0\",\n         \"description\": \"This sample API provides Account Status Validation\",\n         \"name\": \"AccountVal\",\n         \"context\": \"/account\",\n         \"id\": \"2e81f147-c8a8-4f68-b4f0-69e0e7510b01\",\n         \"status\": \"PUBLISHED\"\n      },\n            {\n         \"provider\": \"admin\",\n         \"version\": \"1.0.0\",\n         \"description\": null,\n         \"name\": \"api1\",\n         \"context\": \"/api1\",\n         \"id\": \"3e22d2fb-277a-4e9e-8c7e-1c0f7f73960e\",\n         \"status\": \"PUBLISHED\"\n      }\n   ],\n   \"next\": \"\",\n   \"count\": 2\n}"
+      summary: |
+        Retrieve/Search APIs
+      description: |
+        This operation provides you a list of available APIs qualifying under a given search condition.
+
+        Each retrieved API is represented with a minimal amount of attributes. If you want to get complete details of an API, you need to use **Get details of an API** operation.
+      parameters:
+        - $ref : '#/parameters/limit'
+        - $ref : '#/parameters/offset'
+        - name : query
+          in: query
+          description: |
+            **Search condition**.
+
+            You can search in attributes by using an **"<attribute>:"** modifier.
+
+            Eg.
+            "provider:wso2" will match an API if the provider of the API is exactly "wso2".
+
+            Additionally you can use wildcards.
+
+            Eg.
+            "provider:wso2*" will match an API if the provider of the API starts with "wso2".
+
+            Supported attribute modifiers are [**version, context, status,
+            description, subcontext, doc, provider**]
+
+            If no advanced attribute modifier has been specified, search will match the
+            given query string against API Name.
+
+          type: string
+        - $ref : "#/parameters/Accept"
+        - $ref : "#/parameters/If-None-Match"
+      tags:
+        - API (Collection)
+      responses:
+        200:
+          description: |
+            OK.
+            List of qualifying APIs is returned.
+          schema:
+            $ref: '#/definitions/mediationList'
+          headers:
+            Content-Type:
+              description: The content type of the body.
+              type: string
+            ETag:
+              description: |
+                Entity Tag of the response resource. Used by caches, or in conditional requests (Will be supported in future).
+              type: string
+        304:
+          description: |
+            Not Modified.
+            Empty body because the client has already the latest version of the requested resource (Will be supported in future).
+        406:
+          description: |
+            Not Acceptable.
+            The requested media type is not supported
+          schema:
+            $ref: '#/definitions/Error'
+
             
             
 ######################################################
@@ -2636,60 +2707,10 @@
            $ref: '#/definitions/Workflow'
       tags:
         - Workflows (Individual) 
-=======
-  /policies/mediation:
-
-#-----------------------------------------------------------------------------------------
-# Retrieving the list of all global mediation sequences under a given search condition
-#-----------------------------------------------------------------------------------------
-    get:
-      x-scope: apim:mediation_policy_view
-      x-wso2-curl: "curl -k -H \"Authorization: Bearer ae4eae22-3f65-387b-a171-d37eaa366fa8\" https://127.0.0.1:9443/api/am/publisher/v0.10/apis"
-      x-wso2-request: |
-        GET https://127.0.0.1:9443/api/am/publisher/v0.10/apis
-        Authorization: Bearer ae4eae22-3f65-387b-a171-d37eaa366fa8
-      x-wso2-response: "HTTP/1.1 200 OK\nContent-Type: application/json\n\n{\n   \"previous\": \"\",\n   \"list\":    [\n            {\n         \"provider\": \"admin\",\n         \"version\": \"1.0.0\",\n         \"description\": \"This sample API provides Account Status Validation\",\n         \"name\": \"AccountVal\",\n         \"context\": \"/account\",\n         \"id\": \"2e81f147-c8a8-4f68-b4f0-69e0e7510b01\",\n         \"status\": \"PUBLISHED\"\n      },\n            {\n         \"provider\": \"admin\",\n         \"version\": \"1.0.0\",\n         \"description\": null,\n         \"name\": \"api1\",\n         \"context\": \"/api1\",\n         \"id\": \"3e22d2fb-277a-4e9e-8c7e-1c0f7f73960e\",\n         \"status\": \"PUBLISHED\"\n      }\n   ],\n   \"next\": \"\",\n   \"count\": 2\n}"
-      summary: |
-        Retrieve/Search APIs
-      description: |
-        This operation provides you a list of available APIs qualifying under a given search condition.
-
-        Each retrieved API is represented with a minimal amount of attributes. If you want to get complete details of an API, you need to use **Get details of an API** operation.
-      parameters:
-        - $ref : '#/parameters/limit'
-        - $ref : '#/parameters/offset'
-        - name : query
-          in: query
-          description: |
-            **Search condition**.
-
-            You can search in attributes by using an **"<attribute>:"** modifier.
-
-            Eg.
-            "provider:wso2" will match an API if the provider of the API is exactly "wso2".
-
-            Additionally you can use wildcards.
-
-            Eg.
-            "provider:wso2*" will match an API if the provider of the API starts with "wso2".
-
-            Supported attribute modifiers are [**version, context, status,
-            description, subcontext, doc, provider**]
-
-            If no advanced attribute modifier has been specified, search will match the
-            given query string against API Name.
-
-          type: string
-        - $ref : "#/parameters/Accept"
-        - $ref : "#/parameters/If-None-Match"
-      tags:
-        - API (Collection)
->>>>>>> 6d603a20
       responses:
         200:
           description: |
             OK.
-<<<<<<< HEAD
             Workflow request information is returned.
           schema:
             $ref: '#/definitions/Workflow'
@@ -2710,30 +2731,6 @@
             Workflow for the given reference in not found.
           schema:
             $ref: '#/definitions/Error'
-=======
-            List of qualifying APIs is returned.
-          schema:
-            $ref: '#/definitions/mediationList'
-          headers:
-            Content-Type:
-              description: The content type of the body.
-              type: string
-            ETag:
-              description: |
-                Entity Tag of the response resource. Used by caches, or in conditional requests (Will be supported in future).
-              type: string
-        304:
-          description: |
-            Not Modified.
-            Empty body because the client has already the latest version of the requested resource (Will be supported in future).
-        406:
-          description: |
-            Not Acceptable.
-            The requested media type is not supported
-          schema:
-            $ref: '#/definitions/Error'
-
->>>>>>> 6d603a20
 ######################################################
 # Parameters - required by some of the APIs above
 ######################################################
@@ -3833,6 +3830,7 @@
         type: string
         description: media-type of the file
         example: "image/jpeg"
+        example: "image/jpeg"
         
 
 #-----------------------------------------------------
