/*
 * Copyright (c) 2020, WSO2 Inc. (http://www.wso2.org) All Rights Reserved.
 *
 * WSO2 Inc. licenses this file to you under the Apache License,
 * Version 2.0 (the "License"); you may not use this file except
 * in compliance with the License.
 * You may obtain a copy of the License at
 *
 *    http://www.apache.org/licenses/LICENSE-2.0
 *
 * Unless required by applicable law or agreed to in writing,
 * software distributed under the License is distributed on an
 * "AS IS" BASIS, WITHOUT WARRANTIES OR CONDITIONS OF ANY
 * KIND, either express or implied.  See the License for the
 * specific language governing permissions and limitations
 * under the License.
 */

package org.wso2.carbon.apimgt.keymgt.model.entity;

import org.wso2.carbon.apimgt.keymgt.model.util.SubscriptionDataStoreUtil;

/**
 * Entity to represent a Subscription Throttling Policy.
 */
public class SubscriptionPolicy extends Policy {

    private Integer rateLimitCount = null;
    private String rateLimitTimeUnit = null;
    private Boolean stopOnQuotaReach = null;
    private Integer graphQLMaxComplexity = null;
    private Integer graphQLMaxDepth = null;

    public int getRateLimitCount() {

        return rateLimitCount;
    }

    public void setRateLimitCount(int rateLimitCount) {

        this.rateLimitCount = rateLimitCount;
    }

    public String getRateLimitTimeUnit() {

        return rateLimitTimeUnit;
    }

    public void setRateLimitTimeUnit(String rateLimitTimeUnit) {

        this.rateLimitTimeUnit = rateLimitTimeUnit;
    }

    public boolean isStopOnQuotaReach() {

        return stopOnQuotaReach;
    }

    public void setStopOnQuotaReach(boolean stopOnQuotaReach) {

        this.stopOnQuotaReach = stopOnQuotaReach;
    }

<<<<<<< HEAD
    public int getGraphQLMaxComplexity() {
        return graphQLMaxComplexity;
    }

    public void setGraphQLMaxComplexity(int graphQLMaxComplexity) {
        this.graphQLMaxComplexity = graphQLMaxComplexity;
    }

    public int getGraphQLMaxDepth() {
        return graphQLMaxDepth;
    }

    public void setGraphQLMaxDepth(int graphQLMaxDepth) {
        this.graphQLMaxDepth = graphQLMaxDepth;
    }

    public Policy getAllOf() {

        return allOf;
    }

    public void setAllOf(Policy allOf) {

        this.allOf = allOf;
    }

=======
>>>>>>> 29787c81
    @Override
    public String getCacheKey() {

        return POLICY_TYPE.SUBSCRIPTION + SubscriptionDataStoreUtil.getPolicyCacheKey(getName(), getTenantId());

    }
}<|MERGE_RESOLUTION|>--- conflicted
+++ resolved
@@ -61,7 +61,6 @@
         this.stopOnQuotaReach = stopOnQuotaReach;
     }
 
-<<<<<<< HEAD
     public int getGraphQLMaxComplexity() {
         return graphQLMaxComplexity;
     }
@@ -77,19 +76,6 @@
     public void setGraphQLMaxDepth(int graphQLMaxDepth) {
         this.graphQLMaxDepth = graphQLMaxDepth;
     }
-
-    public Policy getAllOf() {
-
-        return allOf;
-    }
-
-    public void setAllOf(Policy allOf) {
-
-        this.allOf = allOf;
-    }
-
-=======
->>>>>>> 29787c81
     @Override
     public String getCacheKey() {
 
