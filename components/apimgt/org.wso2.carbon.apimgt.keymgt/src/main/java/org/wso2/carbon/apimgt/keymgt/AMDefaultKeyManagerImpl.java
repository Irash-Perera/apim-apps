/*
 *  Copyright (c) 2014, WSO2 Inc. (http://www.wso2.org) All Rights Reserved.
 *
 *  WSO2 Inc. licenses this file to you under the Apache License,
 *  Version 2.0 (the "License"); you may not use this file except
 *  in compliance with the License.
 *  You may obtain a copy of the License at
 *
 *    http://www.apache.org/licenses/LICENSE-2.0
 *
 * Unless required by applicable law or agreed to in writing,
 * software distributed under the License is distributed on an
 * "AS IS" BASIS, WITHOUT WARRANTIES OR CONDITIONS OF ANY
 * KIND, either express or implied.  See the License for the
 * specific language governing permissions and limitations
 * under the License.
 */

package org.wso2.carbon.apimgt.keymgt;

import org.apache.amber.oauth2.common.OAuth;
import org.apache.axiom.om.OMElement;
import org.apache.axiom.om.impl.builder.StAXOMBuilder;
import org.apache.axis2.util.URL;
import org.apache.commons.logging.Log;
import org.apache.commons.logging.LogFactory;
import org.apache.http.HttpEntity;
import org.apache.http.HttpResponse;
import org.apache.http.NameValuePair;
import org.apache.http.client.HttpClient;
import org.apache.http.client.entity.UrlEncodedFormEntity;
import org.apache.http.client.methods.HttpPost;
import org.apache.http.message.BasicNameValuePair;
import org.apache.http.util.EntityUtils;
import org.codehaus.jettison.json.JSONObject;
import org.json.simple.JSONArray;
import org.wso2.carbon.apimgt.api.APIManagementException;
import org.wso2.carbon.apimgt.api.model.*;
import org.wso2.carbon.apimgt.impl.APIConstants;
import org.wso2.carbon.apimgt.impl.AbstractKeyManager;
import org.wso2.carbon.apimgt.impl.clients.ApplicationManagementServiceClient;
import org.wso2.carbon.apimgt.impl.clients.OAuth2TokenValidationServiceClient;
import org.wso2.carbon.apimgt.impl.clients.OAuthAdminClient;
import org.wso2.carbon.apimgt.impl.dao.ApiMgtDAO;
import org.wso2.carbon.apimgt.impl.utils.APIUtil;
import org.wso2.carbon.apimgt.keymgt.client.SubscriberKeyMgtClient;
import org.wso2.carbon.apimgt.keymgt.util.APIKeyMgtDataHolder;
import org.wso2.carbon.apimgt.keymgt.util.APIKeyMgtUtil;
import org.wso2.carbon.identity.oauth.stub.dto.OAuthConsumerAppDTO;
import org.wso2.carbon.apimgt.keymgt.stub.types.carbon.ApplicationKeysDTO;
import org.wso2.carbon.identity.oauth2.OAuth2TokenValidationService;
import org.wso2.carbon.identity.oauth2.dto.OAuth2ClientApplicationDTO;
import org.wso2.carbon.identity.oauth2.dto.OAuth2TokenValidationRequestDTO;
import org.wso2.carbon.identity.oauth2.dto.OAuth2TokenValidationResponseDTO;


import javax.xml.stream.XMLStreamException;
import java.io.ByteArrayInputStream;
<<<<<<< HEAD
import java.util.ArrayList;
import java.util.Iterator;
import java.util.List;
import java.util.Map;
=======
import java.util.*;
>>>>>>> e832cec1

/**
 * This class holds the key manager implementation considering WSO2 as the identity provider
 * This is the default key manager supported by API Manager
 */
public class AMDefaultKeyManagerImpl extends AbstractKeyManager {

    private static final String OAUTH_RESPONSE_ACCESSTOKEN = "access_token";
    private static final String OAUTH_RESPONSE_EXPIRY_TIME = "expires_in";
    //private static final String GRANT_TYPE_VALUE = "open_keymanager";
    private static final String GRANT_TYPE_VALUE = "client_credentials";
    //private static final String GRANT_TYPE_PARAM_VALIDITY = "validity_period";

    private KeyManagerConfiguration configuration;

    private static final Log log = LogFactory.getLog(AMDefaultKeyManagerImpl.class);

    @Override
    public OAuthApplicationInfo createApplication(OauthAppRequest oauthAppRequest) throws APIManagementException {

        SubscriberKeyMgtClient keyMgtClient = APIUtil.getKeyManagementClient();
        OAuthApplicationInfo oAuthApplicationInfo = oauthAppRequest.getoAuthApplicationInfo();

        String userId = (String)oAuthApplicationInfo.getParameter(ApplicationConstants.
                OAUTH_CLIENT_USERNAME);
        String applicationName = oAuthApplicationInfo.getClientName();

        if (log.isDebugEnabled()) {
            log.debug("Trying to create OAuth application :" + applicationName);
        }

        String callBackURL = "";
        if(oAuthApplicationInfo.getParameter("callback_url") != null){
            JSONArray jsonArray = (JSONArray) oAuthApplicationInfo.getParameter("callback_url");
            for (Object callbackUrlObject : jsonArray) {
                callBackURL = (String) callbackUrlObject;
            }
        }

        String tokenScope = (String)oAuthApplicationInfo.getParameter("tokenScope");
        String tokenScopes[] = new String[1];
        tokenScopes[0]= tokenScope;

        oAuthApplicationInfo.addParameter("tokenScope", tokenScopes);
        ApplicationKeysDTO keysDTO = null;
        try {
            keysDTO = keyMgtClient.createOAuthApplication(userId, applicationName, callBackURL);
        } catch (Exception e) {
            handleException("Can not create OAuth application  : " + applicationName, e);
        }

        if(keysDTO == null || keysDTO.getConsumerKey() == null || keysDTO.getConsumerSecret() == null){
            handleException("OAuth app does not contains required data  : " + applicationName,
                    new APIManagementException("OAuth app does not contains required data"));
        }

        //set client ID.
        Object clientId = keysDTO.getConsumerKey();
        oAuthApplicationInfo.setClientId((String) clientId);

        Object clientSecret = keysDTO.getConsumerSecret();
        oAuthApplicationInfo.addParameter(ApplicationConstants.OAUTH_CLIENT_SECRET, clientSecret);

        oAuthApplicationInfo.addParameter(ApplicationConstants.OAUTH_CLIENT_GRANT, null);

        return oAuthApplicationInfo;

    }

    @Override
    public OAuthApplicationInfo updateApplication(OauthAppRequest appInfoDTO) throws APIManagementException {
        // TO DO
        return null;

    }


    @Override
    public void deleteApplication(String consumerKey) throws APIManagementException {

        SubscriberKeyMgtClient keyMgtClient = APIUtil.getKeyManagementClient();

        if (log.isDebugEnabled()) {
            log.debug("Trying to delete OAuth application for consumer key :" + consumerKey);
        }

        try {
            keyMgtClient.deleteOAuthApplication(consumerKey);
        } catch (Exception e) {
            handleException("Can not remove service provider for the given consumer key : " + consumerKey, e);
        }
    }

    @Override
    public OAuthApplicationInfo retrieveApplication(String consumerKey) throws APIManagementException {
        SubscriberKeyMgtClient keyMgtClient = APIUtil.getKeyManagementClient();

        if (log.isDebugEnabled()) {
            log.debug("Trying to retrieve OAuth application for consumer key :" + consumerKey);
        }

        OAuthApplicationInfo oAuthApplicationInfo = new OAuthApplicationInfo();
        try {
            org.wso2.carbon.apimgt.api.model.xsd.OAuthApplicationInfo info = keyMgtClient.
                    getOAuthApplication(consumerKey);
            oAuthApplicationInfo.setClientName(info.getClientName());
            oAuthApplicationInfo.setClientId(info.getClientId());
            oAuthApplicationInfo.setCallBackURL(info.getCallBackURL());

            JSONObject jsonObject  = new JSONObject(info.getJsonString());
            oAuthApplicationInfo.addParameter(ApplicationConstants.
                    OAUTH_CLIENT_SECRET, jsonObject.get(ApplicationConstants.OAUTH_CLIENT_SECRET));
            oAuthApplicationInfo.addParameter(ApplicationConstants.
                    OAUTH_REDIRECT_URIS, jsonObject.get(ApplicationConstants.OAUTH_REDIRECT_URIS));
            oAuthApplicationInfo.addParameter(ApplicationConstants.
                    OAUTH_CLIENT_NAME, jsonObject.get(ApplicationConstants.OAUTH_CLIENT_NAME));
            oAuthApplicationInfo.addParameter(ApplicationConstants.
                    OAUTH_CLIENT_GRANT, jsonObject.get(ApplicationConstants.OAUTH_CLIENT_GRANT));

        } catch (Exception e) {
            handleException("Can not retrieve OAuth application for the given consumer key : " + consumerKey, e);
        }
        return oAuthApplicationInfo;
    }

    @Override
    public AccessTokenInfo getNewApplicationAccessToken(AccessTokenRequest tokenRequest)
            throws APIManagementException {

        String newAccessToken = null;
        long validityPeriod = 0;
        AccessTokenInfo tokenInfo = null;

        if(tokenRequest == null){
            log.warn("No information available to generate Token.");
            return null;
        }

        String tokenEndpoint = configuration.getParameter(APIConstants.TOKEN_URL);
        //To revoke tokens we should call revoke API deployed in API gateway.
        String revokeEndpoint = configuration.getParameter(APIConstants.REVOKE_URL);
        URL keymgtURL = new URL(tokenEndpoint);
        int keyMgtPort = keymgtURL.getPort();
        String keyMgtProtocol = keymgtURL.getProtocol();

        // Call the /revoke only if there's a token to be revoked.
        try {
            if (tokenRequest.getTokenToRevoke() != null) {
                URL revokeEndpointURL = new URL(revokeEndpoint);
                String revokeEndpointProtocol = revokeEndpointURL.getProtocol();
                int revokeEndpointPort = revokeEndpointURL.getPort();

                HttpClient revokeEPClient = APIKeyMgtUtil.getHttpClient(revokeEndpointPort, revokeEndpointProtocol);

                HttpPost httpRevokepost = new HttpPost(revokeEndpoint);

                // Request parameters.
                List<NameValuePair> revokeParams = new ArrayList<NameValuePair>(3);
                revokeParams.add(new BasicNameValuePair(OAuth.OAUTH_CLIENT_ID, tokenRequest.getClientId()));
                revokeParams.add(new BasicNameValuePair(OAuth.OAUTH_CLIENT_SECRET, tokenRequest.getClientSecret()));
                revokeParams.add(new BasicNameValuePair("token", tokenRequest.getTokenToRevoke()));


                //Revoke the Old Access Token
                httpRevokepost.setEntity(new UrlEncodedFormEntity(revokeParams, "UTF-8"));
                HttpResponse revokeResponse = revokeEPClient.execute(httpRevokepost);

                if (revokeResponse.getStatusLine().getStatusCode() != 200) {
                    throw new RuntimeException("Token revoke failed : HTTP error code : " +
                                               revokeResponse.getStatusLine().getStatusCode());
                } else {
                    if (log.isDebugEnabled()) {
                        log.debug("Successfully submitted revoke request for old application token. HTTP status : 200");
                    }
                }
            }
            //get default application access token name from config.

            String applicationScope = APIKeyMgtDataHolder.getApplicationTokenScope();


            //Generate New Access Token
            HttpClient tokenEPClient = APIKeyMgtUtil.getHttpClient(keyMgtPort, keyMgtProtocol);
            HttpPost httpTokpost = new HttpPost(tokenEndpoint);
            List<NameValuePair> tokParams = new ArrayList<NameValuePair>(3);
            tokParams.add(new BasicNameValuePair(OAuth.OAUTH_GRANT_TYPE, GRANT_TYPE_VALUE));
            //tokParams.add(new BasicNameValuePair(GRANT_TYPE_PARAM_VALIDITY,
            //                                     Long.toString(tokenRequest.getValidityPeriod())));
            tokParams.add(new BasicNameValuePair(OAuth.OAUTH_CLIENT_ID, tokenRequest.getClientId()));
            tokParams.add(new BasicNameValuePair(OAuth.OAUTH_CLIENT_SECRET, tokenRequest.getClientSecret()));
            tokParams.add(new BasicNameValuePair("scope", applicationScope));


            httpTokpost.setEntity(new UrlEncodedFormEntity(tokParams, "UTF-8"));
            HttpResponse tokResponse = tokenEPClient.execute(httpTokpost);
            HttpEntity tokEntity = tokResponse.getEntity();

            if (tokResponse.getStatusLine().getStatusCode() != 200) {
                throw new RuntimeException("Failed : HTTP error code : " +
                                           tokResponse.getStatusLine().getStatusCode());
            } else {
                tokenInfo = new AccessTokenInfo();
                String responseStr = EntityUtils.toString(tokEntity);
                JSONObject obj = new JSONObject(responseStr);
                newAccessToken = obj.get(OAUTH_RESPONSE_ACCESSTOKEN).toString();
                validityPeriod = Long.parseLong(obj.get(OAUTH_RESPONSE_EXPIRY_TIME).toString());
                tokenInfo.setAccessToken(newAccessToken);
                tokenInfo.setValidityPeriod(validityPeriod);

            }
        } catch (Exception e) {
            String errMsg = "Error in getting new accessToken";
            log.error(errMsg, e);
            throw new APIManagementException(errMsg, e);
        }

        return tokenInfo;
    }

    @Override
    public AccessTokenInfo getTokenMetaData(String accessToken) throws APIManagementException {

        AccessTokenInfo tokenInfo = new AccessTokenInfo();
/*
        OAuth2ClientApplicationDTO oAuth2ClientApplicationDTO;
        OAuth2TokenValidationServiceClient oAuth2TokenValidationServiceClient = new
                OAuth2TokenValidationServiceClient();
        oAuth2ClientApplicationDTO = oAuth2TokenValidationServiceClient.
                validateAuthenticationRequest(accessToken);
        org.wso2.carbon.identity.oauth2.stub.dto.OAuth2TokenValidationResponseDTO oAuth2TokenValidationResponseDTO = oAuth2ClientApplicationDTO.
                getAccessTokenValidationResponse();
*/
        OAuth2TokenValidationService oAuth2TokenValidationService = new OAuth2TokenValidationService();
        OAuth2TokenValidationRequestDTO requestDTO = new OAuth2TokenValidationRequestDTO();
        OAuth2TokenValidationRequestDTO.OAuth2AccessToken token = requestDTO. new OAuth2AccessToken();

        token.setIdentifier(accessToken);
        token.setTokenType("bearer");
        requestDTO.setAccessToken(token);

        //TODO: If these values are not set, validation will fail giving an NPE. Need to see why that happens
        OAuth2TokenValidationRequestDTO.TokenValidationContextParam contextParam = requestDTO. new
                TokenValidationContextParam();
        contextParam.setKey("dummy");
        contextParam.setValue("dummy");

        OAuth2TokenValidationRequestDTO.TokenValidationContextParam[] contextParams =
                new OAuth2TokenValidationRequestDTO.TokenValidationContextParam[1];
        contextParams[0] = contextParam;
        requestDTO.setContext(contextParams);

        OAuth2ClientApplicationDTO clientApplicationDTO = oAuth2TokenValidationService.findOAuthConsumerIfTokenIsValid
                (requestDTO);
        OAuth2TokenValidationResponseDTO responseDTO = clientApplicationDTO.getAccessTokenValidationResponse();

        if (!responseDTO.isValid()) {
            log.error("Invalid OAuth Token : "+responseDTO.getErrorMsg());
            throw new APIManagementException("Invalid OAuth Token : "+responseDTO.getErrorMsg());
        }

        tokenInfo.setTokenValid(responseDTO.isValid());
        tokenInfo.setEndUserName(responseDTO.getAuthorizedUser());
        tokenInfo.setConsumerKey(clientApplicationDTO.getConsumerKey());
        tokenInfo.setValidityPeriod(responseDTO.getExpiryTime());
        tokenInfo.setIssuedTime(System.currentTimeMillis());
        tokenInfo.setScope(responseDTO.getScope());

        if(APIUtil.checkAccessTokenPartitioningEnabled() &&
           APIUtil.checkUserNameAssertionEnabled()){
            tokenInfo.setConsumerKey(ApiMgtDAO.getConsumerKeyForTokenWhenTokenPartitioningEnabled(accessToken));
        }

        return tokenInfo;
    }

    @Override
    public KeyManagerConfiguration getKeyManagerConfiguration() throws APIManagementException {
        return configuration;
    }

    @Override
    public OAuthApplicationInfo buildFromJSON(String jsonInput) throws APIManagementException {
        return null;
    }

    /**
     * This method will create a new record at CLIENT_INFO table by given OauthAppRequest.
     *
     * @param appInfoRequest oAuth application properties will contain in this object
     * @return OAuthApplicationInfo with created oAuth application details.
     * @throws org.wso2.carbon.apimgt.api.APIManagementException
     */
    @Override
    public OAuthApplicationInfo createSemiManualAuthApplication(OauthAppRequest appInfoRequest)
            throws APIManagementException {

        //initiate OAuthApplicationInfo
        OAuthApplicationInfo oAuthApplicationInfo = appInfoRequest.getoAuthApplicationInfo();
        if (log.isDebugEnabled()) {
            log.debug("Creating semi-manual application for consumer id  :  " + oAuthApplicationInfo.getClientId());
        }
        //Insert a record to CLIENT_INFO table.
        //oidcDao.createSemiManualClient(oAuthApplicationInfo);
        return oAuthApplicationInfo;
    }

    @Override
    public void loadConfiguration(String configuration) throws APIManagementException{
        if(configuration != null && !configuration.isEmpty()){
            StAXOMBuilder builder = null;
            try {
                builder = new StAXOMBuilder(new ByteArrayInputStream(configuration.getBytes()));
                OMElement document = builder.getDocumentElement();
                if(this.configuration == null) {
                    synchronized (this) {
                        this.configuration = new KeyManagerConfiguration();
                        this.configuration.setManualModeSupported(true);
                        this.configuration.setResourceRegistrationEnabled(true);
                        this.configuration.setTokenValidityConfigurable(true);
                        Iterator<OMElement> elementIterator = document.getChildElements();
                        while (elementIterator.hasNext()){
                            OMElement element = elementIterator.next();
                            this.configuration.addParameter(element.getLocalName(),element.getText());
                        }
                    }
                }

            } catch (XMLStreamException e) {
                e.printStackTrace();
            }

        }
    }

    @Override
    public boolean registerNewResource(API api, Map resourceAttributes) throws APIManagementException {
        return true;
    }

    @Override
    public Map getResourceByApiId(String apiId) throws APIManagementException {
        return null;
    }

    @Override
    public boolean updateRegisteredResource(API api, Map resourceAttributes) throws APIManagementException {
        return false;
    }

    @Override
    public void deleteRegisteredResourceByAPIId(String apiID) throws APIManagementException {

    }

    /**
     * common method to throw exceptions.
     *
     * @param msg this parameter contain error message that we need to throw.
     * @param e   Exception object.
     * @throws org.wso2.carbon.apimgt.api.APIManagementException
     */
    private void handleException(String msg, Exception e) throws APIManagementException {
        log.error(msg, e);
        throw new APIManagementException(msg, e);
    }


    /**
     * Converts OAuthConsumerAppDTO to a OAuthApplicationInfo object
     *
     * @param oAuthConsumerAppDTO - OAuthApplicationInfo
     * @return OAuthApplicationInfo object
     */
    private OAuthApplicationInfo createOAuthAppFromResponse(OAuthConsumerAppDTO oAuthConsumerAppDTO) {
        OAuthApplicationInfo info = new OAuthApplicationInfo();
        //set client ID.
        Object clientId = oAuthConsumerAppDTO.getOauthConsumerKey();
        info.setClientId((String) clientId);

        Object clientSecret = oAuthConsumerAppDTO.getOauthConsumerSecret();
        info.addParameter(ApplicationConstants.OAUTH_CLIENT_SECRET, clientSecret);

        //set client Name.
        Object clientName = oAuthConsumerAppDTO.getApplicationName();
        info.addParameter(ApplicationConstants.OAUTH_CLIENT_NAME, clientName);

        Object redirectURI = oAuthConsumerAppDTO.getCallbackUrl();
        info.addParameter(ApplicationConstants.OAUTH_REDIRECT_URIS, redirectURI);

        Object grantType = oAuthConsumerAppDTO.getGrantTypes();
        info.addParameter(ApplicationConstants.OAUTH_CLIENT_GRANT, grantType);


        return info;
    }


    /**
     * Converts AppInfoDTO object into a OAuthConsumerAppDTO object
     *
     * @param appInfoDTO - AppInfoDTO
     * @return OAuthConsumerAppDTO object
     */
    private OAuthConsumerAppDTO getOAuthConsumerAppDTOFromAppInfo(OauthAppRequest appInfoDTO) {

        OAuthConsumerAppDTO oAuthConsumerAppDTO = new OAuthConsumerAppDTO();
        OAuthApplicationInfo oAuthApplicationInfo = appInfoDTO.getoAuthApplicationInfo();

        oAuthConsumerAppDTO.setApplicationName((String) oAuthApplicationInfo.getParameter(ApplicationConstants.OAUTH_CLIENT_NAME));
        oAuthConsumerAppDTO.setOauthConsumerKey(oAuthApplicationInfo.getClientId());
        oAuthConsumerAppDTO.setOauthConsumerSecret((String) oAuthApplicationInfo.getParameter(ApplicationConstants.OAUTH_CLIENT_SECRET));
        oAuthConsumerAppDTO.setCallbackUrl((String) oAuthApplicationInfo.getParameter(ApplicationConstants.OAUTH_REDIRECT_URIS));
        oAuthConsumerAppDTO.setGrantTypes((String) oAuthApplicationInfo.getParameter(ApplicationConstants.OAUTH_CLIENT_GRANT));

        return oAuthConsumerAppDTO;
    }


}<|MERGE_RESOLUTION|>--- conflicted
+++ resolved
@@ -56,14 +56,7 @@
 
 import javax.xml.stream.XMLStreamException;
 import java.io.ByteArrayInputStream;
-<<<<<<< HEAD
-import java.util.ArrayList;
-import java.util.Iterator;
-import java.util.List;
-import java.util.Map;
-=======
 import java.util.*;
->>>>>>> e832cec1
 
 /**
  * This class holds the key manager implementation considering WSO2 as the identity provider
