<<<<<<< HEAD
/*
*Copyright (c) 2005-2010, WSO2 Inc. (http://www.wso2.org) All Rights Reserved.
*
*WSO2 Inc. licenses this file to you under the Apache License,
*Version 2.0 (the "License"); you may not use this file except
*in compliance with the License.
*You may obtain a copy of the License at
*
*http://www.apache.org/licenses/LICENSE-2.0
*
*Unless required by applicable law or agreed to in writing,
*software distributed under the License is distributed on an
*"AS IS" BASIS, WITHOUT WARRANTIES OR CONDITIONS OF ANY
*KIND, either express or implied.  See the License for the
*specific language governing permissions and limitations
*under the License.
*/

package org.wso2.carbon.apimgt.keymgt.service;

import org.apache.amber.oauth2.common.OAuth;
import org.apache.axis2.AxisFault;
import org.apache.axis2.util.URL;
import org.apache.commons.logging.Log;
import org.apache.commons.logging.LogFactory;
import org.apache.http.HttpEntity;
import org.apache.http.HttpResponse;
import org.apache.http.NameValuePair;
import org.apache.http.client.HttpClient;
import org.apache.http.client.entity.UrlEncodedFormEntity;
import org.apache.http.client.methods.HttpPost;
import org.apache.http.message.BasicNameValuePair;
import org.apache.http.util.EntityUtils;
import org.codehaus.jettison.json.JSONObject;
import org.wso2.carbon.apimgt.api.APIManagementException;
import org.wso2.carbon.apimgt.api.model.API;
import org.wso2.carbon.apimgt.api.model.Application;
import org.wso2.carbon.apimgt.api.model.SubscribedAPI;
import org.wso2.carbon.apimgt.api.model.Subscriber;
import org.wso2.carbon.apimgt.handlers.security.stub.types.APIKeyMapping;
import org.wso2.carbon.apimgt.impl.APIConstants;
import org.wso2.carbon.apimgt.impl.APIManagerConfiguration;
import org.wso2.carbon.apimgt.impl.dao.ApiMgtDAO;
import org.wso2.carbon.apimgt.impl.dto.APIInfoDTO;
import org.wso2.carbon.apimgt.impl.dto.Environment;
import org.wso2.carbon.apimgt.impl.utils.APIAuthenticationAdminClient;
import org.wso2.carbon.apimgt.keymgt.APIKeyMgtException;
import org.wso2.carbon.apimgt.keymgt.ApplicationKeysDTO;
import org.wso2.carbon.apimgt.keymgt.internal.ServiceReferenceHolder;
import org.wso2.carbon.apimgt.keymgt.util.APIKeyMgtUtil;
import org.wso2.carbon.core.AbstractAdmin;
import org.wso2.carbon.identity.base.IdentityException;
import org.wso2.carbon.identity.core.util.IdentityUtil;
import org.wso2.carbon.identity.oauth.cache.CacheKey;
import org.wso2.carbon.identity.oauth.cache.OAuthCache;
import org.wso2.carbon.identity.oauth.cache.OAuthCacheKey;
import org.wso2.carbon.identity.oauth.config.OAuthServerConfiguration;
import org.wso2.carbon.utils.CarbonUtils;

import java.util.ArrayList;
import java.util.List;
import java.util.Map;
import java.util.Set;

/**
 * This service class exposes the functionality required by the application developers who will be
 * consuming the APIs published in the API Store.
 */
public class APIKeyMgtSubscriberService extends AbstractAdmin {

    private static final Log log = LogFactory.getLog(APIKeyMgtSubscriberService.class);
    private static final String GRANT_TYPE_CLIENT_CREDENTIALS = "client_credentials";
    private static final String OAUTH_RESPONSE_ACCESSTOKEN = "access_token";
    private static final String OAUTH_RESPONSE_TOKEN_SCOPE = "scope";
    private static final String OAUTH_RESPONSE_EXPIRY_TIME = "expires_in";

    /**
     * Get the access token for a user per given API. Users/developers can use this access token
     * to consume the API by directly passing it as a bearer token as per the OAuth 2.0 specification.
     *
     * @param userId     User/Developer name
     * @param apiInfoDTO Information about the API to which the Access token will be issued.
     *                   Provider name, API name and the version should be provided to uniquely identify
     *                   an API.
     * @param tokenType  Type (scope) of the required access token
     * @return Access Token
     * @throws org.wso2.carbon.apimgt.keymgt.APIKeyMgtException Error when getting the AccessToken from the underlying token store.
     */
    public String getAccessToken(String userId, APIInfoDTO apiInfoDTO,
                                 String applicationName, String tokenType, String callbackUrl) throws APIKeyMgtException,
            APIManagementException, IdentityException {
        ApiMgtDAO apiMgtDAO = new ApiMgtDAO();
        String accessToken = apiMgtDAO.getAccessKeyForAPI(userId, applicationName, apiInfoDTO, tokenType);
        if (accessToken == null) {
            //get the tenant id for the corresponding domain
            String tenantAwareUserId = userId;
            int tenantId = IdentityUtil.getTenantIdOFUser(userId);

            String[] credentials = apiMgtDAO.addOAuthConsumer(tenantAwareUserId, tenantId, applicationName, callbackUrl);

            accessToken = apiMgtDAO.registerAccessToken(credentials[0], applicationName,
                    tenantAwareUserId, tenantId, apiInfoDTO, tokenType);
        }
        return accessToken;
    }

    /**
     * Get the access token for the specified application. This token can be used as an OAuth
     * 2.0 bearer token to access any API in the given application.
     *
     * @param userId          User/Developer name
     * @param applicationName Name of the application
     * @param tokenType       Type (scope) of the required access token
     * @param tokenScope      Scope of the token
     * @return Access token
     * @throws org.wso2.carbon.apimgt.keymgt.APIKeyMgtException on error
     */
    public ApplicationKeysDTO getApplicationAccessToken(String userId, String applicationName, String tokenType,
                                                        String callbackUrl, String[] allowedDomains,
                                                        String validityTime, String tokenScope)
            throws APIKeyMgtException, APIManagementException, IdentityException {

        ApiMgtDAO apiMgtDAO = new ApiMgtDAO();
        String[] credentials = null;
        String accessToken = apiMgtDAO.getAccessKeyForApplication(userId, applicationName, tokenType);
        if (accessToken == null) {
            //get the tenant id for the corresponding domain
            String tenantAwareUserId = userId;
            int tenantId = IdentityUtil.getTenantIdOFUser(userId);
            Application application = apiMgtDAO.getApplicationByName(applicationName, userId, null);
            String state = apiMgtDAO.getRegistrationApprovalState(application.getId(), tokenType);
            if (APIConstants.AppRegistrationStatus.REGISTRATION_APPROVED.equals(state)) {
                credentials = apiMgtDAO.addOAuthConsumer(tenantAwareUserId, tenantId, applicationName, callbackUrl);
                accessToken = apiMgtDAO.registerApplicationAccessToken(credentials[0], application.getId(), applicationName,
                        tenantAwareUserId, tokenType, allowedDomains, validityTime, tokenScope);
            }

        } else if (credentials == null) {
            credentials = apiMgtDAO.getOAuthCredentials(accessToken, tokenType);
            if (credentials == null || credentials[0] == null || credentials[1] == null) {
                throw new APIKeyMgtException("Unable to locate OAuth credentials");
            }
        }

        ApplicationKeysDTO keys = new ApplicationKeysDTO();
        keys.setApplicationAccessToken(accessToken);
        keys.setConsumerKey(credentials[0]);
        keys.setConsumerSecret(credentials[1]);
        keys.setValidityTime(validityTime);
        keys.setTokenScope(tokenScope);
        return keys;
    }

    /**
     * Get the list of subscribed APIs of a user
     *
     * @param userId User/Developer name
     * @return An array of APIInfoDTO instances, each instance containing information of provider name,
     *         api name and version.
     * @throws org.wso2.carbon.apimgt.keymgt.APIKeyMgtException Error when getting the list of APIs from the persistence store.
     */
    public APIInfoDTO[] getSubscribedAPIsOfUser(String userId) throws APIKeyMgtException,
            APIManagementException, IdentityException {
        ApiMgtDAO ApiMgtDAO = new ApiMgtDAO();
        return ApiMgtDAO.getSubscribedAPIsOfUser(userId);
    }

    /**
     * Renew the ApplicationAccesstoken, Call Token endpoint and get parameters.
     * Revoke old token.(create a post request to getNewAccessToken with client_credentials
        grant type.)
     *
     * @param tokenType
     * @param oldAccessToken
     * @param allowedDomains
     * @param clientId
     * @param clientSecret
     * @param validityTime
     * @return
     * @throws Exception
     */

    public String renewAccessToken(String tokenType, String oldAccessToken,
                                   String[] allowedDomains, String clientId, String clientSecret,
                                   String validityTime) throws Exception {
        String newAccessToken = null;
        String tokenScope = null;
        long validityPeriod = 0;


        String tokenEndpointName = ServiceReferenceHolder.getInstance().getAPIManagerConfigurationService().getAPIManagerConfiguration().
                getFirstProperty(APIConstants.API_KEY_MANAGER_TOKEN_ENDPOINT_NAME);
        String keyMgtServerURL = ServiceReferenceHolder.getInstance().getAPIManagerConfigurationService().getAPIManagerConfiguration().
                getFirstProperty(APIConstants.API_KEY_MANAGER_URL);
        URL keymgtURL = new URL(keyMgtServerURL);
        int keyMgtPort = keymgtURL.getPort();
        String keyMgtProtocol= keymgtURL.getProtocol();
        String tokenEndpoint = null;

        String webContextRoot = CarbonUtils.getServerConfiguration().getFirstProperty("WebContextRoot");

        if(webContextRoot == null || "/".equals(webContextRoot)){
            webContextRoot = "";
        }

        if (keyMgtServerURL != null) {
            String[] tmp = keyMgtServerURL.split(webContextRoot + "/services");
            tokenEndpoint = tmp[0] + tokenEndpointName;
        }
      
        //To revoke tokens we should call revoke API deployed in API gateway.
        String revokeEndpoint = ServiceReferenceHolder.getInstance().getAPIManagerConfigurationService().getAPIManagerConfiguration().
                getFirstProperty(APIConstants.API_KEY_MANAGER_REVOKE_API_URL);

		URL revokeEndpointURL = new URL(revokeEndpoint);
		String revokeEndpointProtocol = revokeEndpointURL.getProtocol();
		int revokeEndpointPort = revokeEndpointURL.getPort();
	

        HttpClient tokenEPClient =  APIKeyMgtUtil.getHttpClient(keyMgtPort, keyMgtProtocol);
        HttpClient revokeEPClient = APIKeyMgtUtil.getHttpClient(revokeEndpointPort, revokeEndpointProtocol);
        HttpPost httpTokpost = new HttpPost(tokenEndpoint);
        HttpPost httpRevokepost = new HttpPost(revokeEndpoint);

        // Request parameters.
        List<NameValuePair> tokParams = new ArrayList<NameValuePair>(3);
        List<NameValuePair> revokeParams = new ArrayList<NameValuePair>(3);

        tokParams.add(new BasicNameValuePair(OAuth.OAUTH_GRANT_TYPE, GRANT_TYPE_CLIENT_CREDENTIALS));
        tokParams.add(new BasicNameValuePair(OAuth.OAUTH_CLIENT_ID, clientId));
        tokParams.add(new BasicNameValuePair(OAuth.OAUTH_CLIENT_SECRET, clientSecret));
        tokParams.add(new BasicNameValuePair(OAuth.OAUTH_SCOPE, tokenType));

        revokeParams.add(new BasicNameValuePair(OAuth.OAUTH_CLIENT_ID, clientId));
        revokeParams.add(new BasicNameValuePair(OAuth.OAUTH_CLIENT_SECRET, clientSecret));
        revokeParams.add(new BasicNameValuePair("token", oldAccessToken));

        try {
            //Revoke the Old Access Token
            httpRevokepost.setEntity(new UrlEncodedFormEntity(revokeParams, "UTF-8"));
            HttpResponse revokeResponse = revokeEPClient.execute(httpRevokepost);

            if (revokeResponse.getStatusLine().getStatusCode() != 200) {
                throw new RuntimeException("Token revoke failed : HTTP error code : " +
                        revokeResponse.getStatusLine().getStatusCode());
            } else {
                if (log.isDebugEnabled()) {
                    log.debug("Successfully submitted revoke request for old application token. HTTP status : 200");
                }
            }

            //Generate New Access Token
            httpTokpost.setEntity(new UrlEncodedFormEntity(tokParams, "UTF-8"));
            HttpResponse tokResponse = tokenEPClient.execute(httpTokpost);
            HttpEntity tokEntity = tokResponse.getEntity();

            if (tokResponse.getStatusLine().getStatusCode() != 200) {
                throw new RuntimeException("Failed : HTTP error code : " +
                        tokResponse.getStatusLine().getStatusCode());
            } else {
                String responseStr = EntityUtils.toString(tokEntity);
                JSONObject obj = new JSONObject(responseStr);
                newAccessToken = obj.get(OAUTH_RESPONSE_ACCESSTOKEN).toString();
                validityPeriod = Long.parseLong(obj.get(OAUTH_RESPONSE_EXPIRY_TIME).toString());
                tokenScope = obj.get(OAUTH_RESPONSE_TOKEN_SCOPE).toString();

                if (validityTime != null && !"".equals(validityTime)) {
                    validityPeriod = Long.parseLong(validityTime);
                }
            }
        } catch (Exception e) {
            String errMsg = "Error in getting new accessToken";
            log.error(errMsg, e);
            throw new APIKeyMgtException(errMsg, e);
        }
        
        ApiMgtDAO apiMgtDAO = new ApiMgtDAO();
        apiMgtDAO.updateRefreshedApplicationAccessToken(tokenScope, newAccessToken,
                validityPeriod);
        return newAccessToken;

    }

    public void unsubscribeFromAPI(String userId, APIInfoDTO apiInfoDTO) {

    }

    /**
     * Revoke Access tokens by Access token string.This will change access token status to revoked and
     * remove cached access tokens from memory
     *
     * @param key Access Token String to be revoked
     * @throws APIManagementException on error in revoking
     * @throws AxisFault              on error in clearing cached key
     */
    public void revokeAccessToken(String key, String consumerKey, String authorizedUser) throws APIManagementException, AxisFault {
        ApiMgtDAO dao = new ApiMgtDAO();
        dao.revokeAccessToken(key);
        clearOAuthCache(consumerKey, authorizedUser);
    }

    /**
     * Revoke All access tokens associated with an application.This will change access tokens status to revoked and
     * remove cached access tokens from memory
     *
     * @param application Application object associated with keys to be removed
     * @throws APIManagementException on error in revoking
     * @throws AxisFault              on error in revoking cached keys
     */
    public void revokeAccessTokenForApplication(Application application) throws APIManagementException, AxisFault {
        APIManagerConfiguration config = ServiceReferenceHolder.getInstance().
                getAPIManagerConfigurationService().getAPIManagerConfiguration();
        boolean gatewayExists = config.getApiGatewayEnvironments().size() > 0;
        Set<SubscribedAPI> apiSet = null;
        Set<String> keys = null;
        ApiMgtDAO dao;
        dao = new ApiMgtDAO();
        if (gatewayExists) {
            keys = dao.getApplicationKeys(application.getId());
            apiSet = dao.getSubscribedAPIs(application.getSubscriber(), null);
        }
        List<APIKeyMapping> mappings = new ArrayList<APIKeyMapping>();
        for (String key : keys) {
            dao.revokeAccessToken(key);
            for (SubscribedAPI api : apiSet) {
                APIKeyMapping mapping = new APIKeyMapping();
                API apiDefinition = APIKeyMgtUtil.getAPI(api.getApiId());
                mapping.setApiVersion(api.getApiId().getVersion());
                mapping.setContext(apiDefinition.getContext());
                mapping.setKey(key);
                mappings.add(mapping);
            }
        }
        if (mappings.size() > 0) {
            Map<String, Environment> gatewayEnvs = config.getApiGatewayEnvironments();
            for (Environment environment : gatewayEnvs.values()) {
                APIAuthenticationAdminClient client = new APIAuthenticationAdminClient(environment);
                client.invalidateKeys(mappings);
            }
        }
    }


    /**
     * Revoke all access tokens associated by subscriber user.This will change access token status to revoked and
     * remove cached access tokens from memory
     *
     * @param subscriber Subscriber associated with the keys to be removed
     * @throws APIManagementException on error in revoking keys
     * @throws AxisFault              on error in clearing cached keys
     */
    public void revokeAccessTokenBySubscriber(Subscriber subscriber) throws
            APIManagementException, AxisFault {
        ApiMgtDAO dao;
        dao = new ApiMgtDAO();
        Application[] applications = dao.getApplications(subscriber, null);
        for (Application app : applications) {
            revokeAccessTokenForApplication(app);
        }
    }

    /**
     * Revoke all access tokens associated with the given tier.This will change access token status to revoked and
     * remove cached access tokens from memory
     *
     * @param tierName Tier associated with keys to be removed
     * @throws APIManagementException on error in revoking keys
     * @throws AxisFault              on error in clearing cached keys
     */
    public void revokeKeysByTier(String tierName) throws APIManagementException, AxisFault {
        ApiMgtDAO dao;
        dao = new ApiMgtDAO();
        Application[] applications = dao.getApplicationsByTier(tierName);
        for (Application application : applications) {
            revokeAccessTokenForApplication(application);
        }
    }

    public void clearOAuthCache(String consumerKey, String authorizedUser) {
        OAuthCache oauthCache;
        CacheKey cacheKey = new OAuthCacheKey(consumerKey + ":" + authorizedUser);
        if (OAuthServerConfiguration.getInstance().isCacheEnabled()) {
            oauthCache = OAuthCache.getInstance();
            oauthCache.clearCacheEntry(cacheKey);
        }
    }
}
=======
/*
*Copyright (c) 2005-2010, WSO2 Inc. (http://www.wso2.org) All Rights Reserved.
*
*WSO2 Inc. licenses this file to you under the Apache License,
*Version 2.0 (the "License"); you may not use this file except
*in compliance with the License.
*You may obtain a copy of the License at
*
*http://www.apache.org/licenses/LICENSE-2.0
*
*Unless required by applicable law or agreed to in writing,
*software distributed under the License is distributed on an
*"AS IS" BASIS, WITHOUT WARRANTIES OR CONDITIONS OF ANY
*KIND, either express or implied.  See the License for the
*specific language governing permissions and limitations
*under the License.
*/

package org.wso2.carbon.apimgt.keymgt.service;

import org.apache.amber.oauth2.common.OAuth;
import org.apache.axis2.AxisFault;
import org.apache.axis2.util.URL;
import org.apache.commons.logging.Log;
import org.apache.commons.logging.LogFactory;
import org.apache.http.HttpEntity;
import org.apache.http.HttpResponse;
import org.apache.http.NameValuePair;
import org.apache.http.client.HttpClient;
import org.apache.http.client.entity.UrlEncodedFormEntity;
import org.apache.http.client.methods.HttpPost;
import org.apache.http.message.BasicNameValuePair;
import org.apache.http.util.EntityUtils;
import org.codehaus.jettison.json.JSONObject;
import org.json.simple.JSONArray;
import org.wso2.carbon.apimgt.api.APIManagementException;
import org.wso2.carbon.apimgt.api.model.*;
import org.wso2.carbon.apimgt.handlers.security.stub.types.APIKeyMapping;
import org.wso2.carbon.apimgt.impl.APIConstants;
import org.wso2.carbon.apimgt.impl.APIManagerConfiguration;
import org.wso2.carbon.apimgt.impl.clients.ApplicationManagementServiceClient;
import org.wso2.carbon.apimgt.impl.clients.OAuthAdminClient;
import org.wso2.carbon.apimgt.impl.dao.ApiMgtDAO;
import org.wso2.carbon.apimgt.impl.dto.APIInfoDTO;
import org.wso2.carbon.apimgt.impl.dto.Environment;
import org.wso2.carbon.apimgt.impl.utils.APIAuthenticationAdminClient;
import org.wso2.carbon.apimgt.impl.utils.APIUtil;
import org.wso2.carbon.apimgt.keymgt.APIKeyMgtException;
import org.wso2.carbon.apimgt.keymgt.ApplicationKeysDTO;
import org.wso2.carbon.apimgt.keymgt.internal.ServiceReferenceHolder;
import org.wso2.carbon.apimgt.keymgt.util.APIKeyMgtUtil;
import org.wso2.carbon.context.CarbonContext;
import org.wso2.carbon.context.PrivilegedCarbonContext;
import org.wso2.carbon.core.AbstractAdmin;
import org.wso2.carbon.identity.application.common.IdentityApplicationManagementException;
import org.wso2.carbon.identity.application.common.model.InboundAuthenticationConfig;
import org.wso2.carbon.identity.application.common.model.InboundAuthenticationRequestConfig;
import org.wso2.carbon.identity.application.common.model.Property;
import org.wso2.carbon.identity.application.common.model.ServiceProvider;
import org.wso2.carbon.identity.application.mgt.ApplicationManagementService;
import org.wso2.carbon.identity.base.IdentityException;
import org.wso2.carbon.identity.core.util.IdentityUtil;
import org.wso2.carbon.identity.oauth.OAuthAdminService;
import org.wso2.carbon.identity.oauth.cache.CacheKey;
import org.wso2.carbon.identity.oauth.cache.OAuthCache;
import org.wso2.carbon.identity.oauth.cache.OAuthCacheKey;
import org.wso2.carbon.identity.oauth.config.OAuthServerConfiguration;
import org.wso2.carbon.identity.oauth.dto.OAuthConsumerAppDTO;
import org.wso2.carbon.identity.oauth2.IdentityOAuth2Exception;
import org.wso2.carbon.user.core.service.RealmService;
import org.wso2.carbon.utils.CarbonUtils;
import org.wso2.carbon.utils.multitenancy.MultitenantUtils;

import java.util.ArrayList;
import java.util.List;
import java.util.Map;
import java.util.Set;

/**
 * This service class exposes the functionality required by the application developers who will be
 * consuming the APIs published in the API Store.
 */
public class APIKeyMgtSubscriberService extends AbstractAdmin {

    private static final Log log = LogFactory.getLog(APIKeyMgtSubscriberService.class);
    private static final String GRANT_TYPE_CLIENT_CREDENTIALS = "client_credentials";
    private static final String OAUTH_RESPONSE_ACCESSTOKEN = "access_token";
    private static final String OAUTH_RESPONSE_TOKEN_SCOPE = "scope";
    private static final String OAUTH_RESPONSE_EXPIRY_TIME = "expires_in";

    /**
     * Get the access token for a user per given API. Users/developers can use this access token
     * to consume the API by directly passing it as a bearer token as per the OAuth 2.0 specification.
     *
     * @param userId     User/Developer name
     * @param apiInfoDTO Information about the API to which the Access token will be issued.
     *                   Provider name, API name and the version should be provided to uniquely identify
     *                   an API.
     * @param tokenType  Type (scope) of the required access token
     * @return Access Token
     * @throws APIKeyMgtException Error when getting the AccessToken from the underlying token store.
     */
    public String getAccessToken(String userId, APIInfoDTO apiInfoDTO,
                                 String applicationName, String tokenType, String callbackUrl) throws APIKeyMgtException,
            APIManagementException, IdentityException {
        ApiMgtDAO apiMgtDAO = new ApiMgtDAO();
        String accessToken = apiMgtDAO.getAccessKeyForAPI(userId, applicationName, apiInfoDTO, tokenType);
        if (accessToken == null) {
            //get the tenant id for the corresponding domain
            String tenantAwareUserId = userId;
            int tenantId = IdentityUtil.getTenantIdOFUser(userId);

            String[] credentials = apiMgtDAO.addOAuthConsumer(tenantAwareUserId, tenantId, applicationName, callbackUrl);

            accessToken = apiMgtDAO.registerAccessToken(credentials[0], applicationName,
                    tenantAwareUserId, tenantId, apiInfoDTO, tokenType);
        }
        return accessToken;
    }

    /**
     * Register an OAuth application for the given user
     * @param userId
     * @param applicationName
     * @param callbackUrl
     * @return
     * @throws APIKeyMgtException
     * @throws APIManagementException
     * @throws IdentityException
     */
    public OAuthApplicationInfo createOAuthApplication(String userId, String applicationName, String callbackUrl)
            throws APIKeyMgtException, APIManagementException, IdentityException {

        if (userId == null || userId.isEmpty()) {
            return null;
        }

        String tenantDomain = MultitenantUtils.getTenantDomain(userId);
        String baseUser = CarbonContext.getThreadLocalCarbonContext().getUsername();
        String userName = MultitenantUtils.getTenantAwareUsername(userId);

        PrivilegedCarbonContext.startTenantFlow();
        PrivilegedCarbonContext.getThreadLocalCarbonContext().setTenantDomain(tenantDomain, true);

        // Enacting as the provided user. When creating Service Provider/OAuth App,
        // username is fetched from CarbonContext.
        PrivilegedCarbonContext.getThreadLocalCarbonContext().setUsername(userName);

        try {

            // Creating OAuthApp
            OAuthAdminService oAuthAdminService = new OAuthAdminService();
            ApplicationManagementService appMgtService = ApplicationManagementService.getInstance();
            OAuthConsumerAppDTO oAuthConsumerAppDTO = new OAuthConsumerAppDTO();
            applicationName = userName + "_" + applicationName;
            oAuthConsumerAppDTO.setApplicationName(applicationName);
            oAuthConsumerAppDTO.setCallbackUrl(callbackUrl);
            log.debug("Creating OAuth App " + applicationName);
            oAuthAdminService.registerOAuthApplicationData(oAuthConsumerAppDTO);
            log.debug("Created OAuth App " + applicationName);
            OAuthConsumerAppDTO createdApp = oAuthAdminService.getOAuthApplicationDataByAppName(oAuthConsumerAppDTO
                    .getApplicationName());
            log.debug("Retrieved Details for OAuth App " + createdApp.getApplicationName());
            ServiceProvider serviceProvider = new ServiceProvider();
            serviceProvider.setApplicationName(applicationName);
            serviceProvider.setDescription("Service Provider for application " + applicationName);
            InboundAuthenticationConfig inboundAuthenticationConfig = new InboundAuthenticationConfig();
            InboundAuthenticationRequestConfig[] inboundAuthenticationRequestConfigs = new
                    InboundAuthenticationRequestConfig[1];
            InboundAuthenticationRequestConfig inboundAuthenticationRequestConfig = new
                    InboundAuthenticationRequestConfig();

            inboundAuthenticationRequestConfig.setInboundAuthKey(oAuthConsumerAppDTO.getOauthConsumerKey());
            inboundAuthenticationRequestConfig.setInboundAuthType("oauth2");
            if (oAuthConsumerAppDTO.getOauthConsumerSecret() != null && !oAuthConsumerAppDTO.
                    getOauthConsumerSecret().isEmpty()) {
                Property property = new Property();
                property.setName("oauthConsumerSecret");
                property.setValue(oAuthConsumerAppDTO.getOauthConsumerSecret());
                Property[] properties = {property};
                inboundAuthenticationRequestConfig.setProperties(properties);
            }

            inboundAuthenticationRequestConfigs[0] = inboundAuthenticationRequestConfig;
            inboundAuthenticationConfig.setInboundAuthenticationRequestConfigs(inboundAuthenticationRequestConfigs);
            serviceProvider.setInboundAuthenticationConfig(inboundAuthenticationConfig);


            appMgtService.createApplication(serviceProvider);

            OAuthApplicationInfo oAuthApplicationInfo = new OAuthApplicationInfo();
            oAuthApplicationInfo.setClientId(createdApp.getOauthConsumerKey());
            oAuthApplicationInfo.setCallBackURL(createdApp.getCallbackUrl());
            oAuthApplicationInfo.addParameter(ApplicationConstants.
                    OAUTH_CLIENT_SECRET, createdApp.getOauthConsumerSecret());
            oAuthApplicationInfo.addParameter(ApplicationConstants.
                    OAUTH_REDIRECT_URIS, createdApp.getCallbackUrl());
            oAuthApplicationInfo.addParameter(ApplicationConstants.
                    OAUTH_CLIENT_NAME, createdApp.getApplicationName());
            oAuthApplicationInfo.addParameter(ApplicationConstants.
                    OAUTH_CLIENT_GRANT, createdApp.getGrantTypes());

            return oAuthApplicationInfo;

        } catch (IdentityApplicationManagementException e) {
            APIUtil.handleException("Error occurred while creating ServiceProvider for app " + applicationName, e);
        } catch (Exception e) {
            APIUtil.handleException("Error occurred while creating OAuthApp " + applicationName, e);
        } finally {
            PrivilegedCarbonContext.getThreadLocalCarbonContext().endTenantFlow();
            PrivilegedCarbonContext.getThreadLocalCarbonContext().setUsername(baseUser);
        }
        return null;
    }

    /**
     * Retrieve OAuth application for given consumer key
     * @param consumerKey
     * @return
     * @throws APIKeyMgtException
     * @throws APIManagementException
     * @throws IdentityException
     */
    public OAuthApplicationInfo retrieveOAuthApplication(String consumerKey)
            throws APIKeyMgtException, APIManagementException, IdentityException {

        ApiMgtDAO apiMgtDAO = new ApiMgtDAO();
        OAuthApplicationInfo oAuthApplicationInfo = apiMgtDAO.getOAuthApplication(consumerKey);
        return oAuthApplicationInfo;
    }

    /**
     * Delete OAuth application for given consumer key
     * @param consumerKey
     * @throws APIKeyMgtException
     * @throws APIManagementException
     * @throws IdentityException
     */
    public void deleteOAuthApplication(String consumerKey)
            throws APIKeyMgtException, APIManagementException, IdentityException {

        if (consumerKey == null || consumerKey.isEmpty()) {
            return;
        }

        Subscriber subscriber = ApiMgtDAO.getOwnerForConsumerApp(consumerKey);
        String baseUser = CarbonContext.getThreadLocalCarbonContext().getUsername();
        String tenantAwareUsername = subscriber.getName();

        PrivilegedCarbonContext.getThreadLocalCarbonContext().startTenantFlow();
        PrivilegedCarbonContext.getThreadLocalCarbonContext().setTenantId(subscriber.getTenantId(), true);
        PrivilegedCarbonContext.getThreadLocalCarbonContext().setUsername(tenantAwareUsername);

        try {

            OAuthAdminService oAuthAdminService = new OAuthAdminService();
            ApplicationManagementService appMgtService = ApplicationManagementService.getInstance();

            log.debug("Getting OAuth App for " + consumerKey);
            OAuthConsumerAppDTO oAuthConsumerAppDTO = oAuthAdminService.getOAuthApplicationData(consumerKey);

            if (oAuthConsumerAppDTO == null) {
                log.debug("Couldn't find OAuth App for Consumer Key : " + consumerKey);
                return;
            }

            if (oAuthConsumerAppDTO.getApplicationName() != null) {
                log.debug("Getting Service Provider App for " + oAuthConsumerAppDTO.getApplicationName());
                ServiceProvider serviceProvider = appMgtService.getApplication(oAuthConsumerAppDTO.getApplicationName());

                // When deleting a non-existent ServiceProvider, AppMgtService throws and exception. It's to prevent
                // this error, the existence of the SP is checked.
                if (serviceProvider != null) {
                    log.debug("Removing Service Provider with name : " + oAuthConsumerAppDTO.getApplicationName());
                    appMgtService.deleteApplication(oAuthConsumerAppDTO.getApplicationName());
                }

                log.debug("Removing OAuth App for " + consumerKey);
                oAuthAdminService.removeOAuthApplicationData(consumerKey);
            }

        } catch (IdentityApplicationManagementException e) {
            APIUtil.handleException("Error occurred while deleting ServiceProvider", e);
        } catch (Exception e) {
            APIUtil.handleException("Error occurred while deleting OAuthApp", e);
        } finally {
            PrivilegedCarbonContext.getThreadLocalCarbonContext().endTenantFlow();
            PrivilegedCarbonContext.getThreadLocalCarbonContext().setUsername(baseUser);
        }
    }

    /**
     * Get the access token for the specified application. This token can be used as an OAuth
     * 2.0 bearer token to access any API in the given application.
     *
     * @param userId          User/Developer name
     * @param applicationName Name of the application
     * @param tokenType       Type (scope) of the required access token
     * @param tokenScope      Scope of the token
     * @return Access token
     * @throws APIKeyMgtException on error
     */
    public ApplicationKeysDTO getApplicationAccessToken(String userId, String applicationName, String tokenType,
                                                        String callbackUrl, String[] allowedDomains,
                                                        String validityTime, String tokenScope)
            throws APIKeyMgtException, APIManagementException, IdentityException {

        ApiMgtDAO apiMgtDAO = new ApiMgtDAO();

        OAuthApplicationInfo oAuthApplicationInfo = null;
        String accessToken = apiMgtDAO.getAccessKeyForApplication(userId, applicationName, tokenType);

        Application application = apiMgtDAO.getApplicationByName(applicationName, userId);
        oAuthApplicationInfo = apiMgtDAO.getProductionClientOfApplication(application.getId(), tokenType);
        if (oAuthApplicationInfo == null) {
            throw new APIKeyMgtException("Unable to locate oAuth Application");
        } else {
            if (oAuthApplicationInfo.getClientId() == null) {
                throw new APIKeyMgtException("Consumer key value is null can not get application access token");
            } else if (oAuthApplicationInfo.getParameter("client_secret") == null) {
                throw new APIKeyMgtException("Consumer secret value is null can not get application access token");

            }

            String consumerKey = oAuthApplicationInfo.getClientId();
            String consumerSecret = (String) oAuthApplicationInfo.getParameter("client_secret");
            if (accessToken == null) {
                //get the tenant id for the corresponding domain
                String tenantAwareUserId = userId;

                String state = apiMgtDAO.getRegistrationApprovalState(application.getId(), tokenType);
                if (APIConstants.AppRegistrationStatus.REGISTRATION_APPROVED.equals(state)) {
                    //credentials = apiMgtDAO.addOAuthConsumer(tenantAwareUserId, tenantId, applicationName, callbackUrl);

                    accessToken = apiMgtDAO.registerApplicationAccessToken(oAuthApplicationInfo.getClientId(), application.getId(),
                            applicationName,
                            tenantAwareUserId, tokenType, allowedDomains, validityTime,tokenScope);
                }

            }

            ApplicationKeysDTO keys = new ApplicationKeysDTO();
            keys.setApplicationAccessToken(accessToken);
            keys.setConsumerKey(consumerKey);
            keys.setConsumerSecret(consumerSecret);
            keys.setValidityTime(validityTime);
            return keys;
        }

    }

    /**
     * Get the list of subscribed APIs of a user
     *
     * @param userId User/Developer name
     * @return An array of APIInfoDTO instances, each instance containing information of provider name,
     *         api name and version.
     * @throws APIKeyMgtException Error when getting the list of APIs from the persistence store.
     */
    public APIInfoDTO[] getSubscribedAPIsOfUser(String userId) throws APIKeyMgtException,
            APIManagementException, IdentityException {
        ApiMgtDAO ApiMgtDAO = new ApiMgtDAO();
        return ApiMgtDAO.getSubscribedAPIsOfUser(userId);
    }

    /**
     * Renew the ApplicationAccesstoken, Call Token endpoint and get parameters.
     * Revoke old token.(create a post request to getNewAccessToken with client_credentials
        grant type.)
     *
     * @param tokenType
     * @param oldAccessToken
     * @param allowedDomains
     * @param clientId
     * @param clientSecret
     * @param validityTime
     * @return
     * @throws Exception
     */

    public String renewAccessToken(String tokenType, String oldAccessToken,
                                   String[] allowedDomains, String clientId, String clientSecret,
                                   String validityTime) throws Exception {
        String newAccessToken = null;
        String tokenScope = null;
        long validityPeriod = 0;


        String tokenEndpointName = ServiceReferenceHolder.getInstance().getAPIManagerConfigurationService().getAPIManagerConfiguration().
                getFirstProperty(APIConstants.API_KEY_MANAGER_TOKEN_ENDPOINT_NAME);
        String keyMgtServerURL = ServiceReferenceHolder.getInstance().getAPIManagerConfigurationService().getAPIManagerConfiguration().
                getFirstProperty(APIConstants.API_KEY_MANAGER_URL);
        URL keymgtURL = new URL(keyMgtServerURL);
        int keyMgtPort = keymgtURL.getPort();
        String keyMgtProtocol= keymgtURL.getProtocol();
        String tokenEndpoint = null;

        String webContextRoot = CarbonUtils.getServerConfiguration().getFirstProperty("WebContextRoot");

        if(webContextRoot == null || "/".equals(webContextRoot)){
            webContextRoot = "";
        }

        if (keyMgtServerURL != null) {
            String[] tmp = keyMgtServerURL.split(webContextRoot + "/services");
            tokenEndpoint = tmp[0] + tokenEndpointName;
        }
      
        //To revoke tokens we should call revoke API deployed in API gateway.
        String revokeEndpoint = ServiceReferenceHolder.getInstance().getAPIManagerConfigurationService().getAPIManagerConfiguration().
                getFirstProperty(APIConstants.API_KEY_MANAGER_REVOKE_API_URL);

		URL revokeEndpointURL = new URL(revokeEndpoint);
		String revokeEndpointProtocol = revokeEndpointURL.getProtocol();
		int revokeEndpointPort = revokeEndpointURL.getPort();
	

        HttpClient tokenEPClient =  APIKeyMgtUtil.getHttpClient(keyMgtPort, keyMgtProtocol);
        HttpClient revokeEPClient = APIKeyMgtUtil.getHttpClient(revokeEndpointPort, revokeEndpointProtocol);
        HttpPost httpTokpost = new HttpPost(tokenEndpoint);
        HttpPost httpRevokepost = new HttpPost(revokeEndpoint);

        // Request parameters.
        List<NameValuePair> tokParams = new ArrayList<NameValuePair>(3);
        List<NameValuePair> revokeParams = new ArrayList<NameValuePair>(3);

        tokParams.add(new BasicNameValuePair(OAuth.OAUTH_GRANT_TYPE, GRANT_TYPE_CLIENT_CREDENTIALS));
        tokParams.add(new BasicNameValuePair(OAuth.OAUTH_CLIENT_ID, clientId));
        tokParams.add(new BasicNameValuePair(OAuth.OAUTH_CLIENT_SECRET, clientSecret));
        tokParams.add(new BasicNameValuePair(OAuth.OAUTH_SCOPE, tokenType));

        revokeParams.add(new BasicNameValuePair(OAuth.OAUTH_CLIENT_ID, clientId));
        revokeParams.add(new BasicNameValuePair(OAuth.OAUTH_CLIENT_SECRET, clientSecret));
        revokeParams.add(new BasicNameValuePair("token", oldAccessToken));

        try {
            //Revoke the Old Access Token
            httpRevokepost.setEntity(new UrlEncodedFormEntity(revokeParams, "UTF-8"));
            HttpResponse revokeResponse = revokeEPClient.execute(httpRevokepost);

            if (revokeResponse.getStatusLine().getStatusCode() != 200) {
                throw new RuntimeException("Token revoke failed : HTTP error code : " +
                        revokeResponse.getStatusLine().getStatusCode());
            } else {
                if (log.isDebugEnabled()) {
                    log.debug("Successfully submitted revoke request for old application token. HTTP status : 200");
                }
            }

            //Generate New Access Token
            httpTokpost.setEntity(new UrlEncodedFormEntity(tokParams, "UTF-8"));
            HttpResponse tokResponse = tokenEPClient.execute(httpTokpost);
            HttpEntity tokEntity = tokResponse.getEntity();

            if (tokResponse.getStatusLine().getStatusCode() != 200) {
                throw new RuntimeException("Failed : HTTP error code : " +
                        tokResponse.getStatusLine().getStatusCode());
            } else {
                String responseStr = EntityUtils.toString(tokEntity);
                JSONObject obj = new JSONObject(responseStr);
                newAccessToken = obj.get(OAUTH_RESPONSE_ACCESSTOKEN).toString();
                validityPeriod = Long.parseLong(obj.get(OAUTH_RESPONSE_EXPIRY_TIME).toString());
                tokenScope = obj.get(OAUTH_RESPONSE_TOKEN_SCOPE).toString();

                if (validityTime != null && !"".equals(validityTime)) {
                    validityPeriod = Long.parseLong(validityTime);
                }
            }
        } catch (Exception e) {
            String errMsg = "Error in getting new accessToken";
            log.error(errMsg, e);
            throw new APIKeyMgtException(errMsg, e);
        }
        
        ApiMgtDAO apiMgtDAO = new ApiMgtDAO();
        apiMgtDAO.updateRefreshedApplicationAccessToken(tokenScope, newAccessToken,
                validityPeriod);
        return newAccessToken;

    }

    public void unsubscribeFromAPI(String userId, APIInfoDTO apiInfoDTO) {

    }

    /**
     * Revoke Access tokens by Access token string.This will change access token status to revoked and
     * remove cached access tokens from memory
     *
     * @param key Access Token String to be revoked
     * @throws APIManagementException on error in revoking
     * @throws AxisFault              on error in clearing cached key
     */
    public void revokeAccessToken(String key, String consumerKey, String authorizedUser) throws APIManagementException, AxisFault {
        ApiMgtDAO dao = new ApiMgtDAO();
        dao.revokeAccessToken(key);
        clearOAuthCache(consumerKey, authorizedUser);
    }

    /**
     * Revoke All access tokens associated with an application.This will change access tokens status to revoked and
     * remove cached access tokens from memory
     *
     * @param application Application object associated with keys to be removed
     * @throws APIManagementException on error in revoking
     * @throws AxisFault              on error in revoking cached keys
     */
    public void revokeAccessTokenForApplication(Application application) throws APIManagementException, AxisFault {
        APIManagerConfiguration config = ServiceReferenceHolder.getInstance().
                getAPIManagerConfigurationService().getAPIManagerConfiguration();
        boolean gatewayExists = config.getApiGatewayEnvironments().size() > 0;
        Set<SubscribedAPI> apiSet = null;
        Set<String> keys = null;
        ApiMgtDAO dao;
        dao = new ApiMgtDAO();
        if (gatewayExists) {
            keys = dao.getApplicationKeys(application.getId());
            apiSet = dao.getSubscribedAPIs(application.getSubscriber());
        }
        List<APIKeyMapping> mappings = new ArrayList<APIKeyMapping>();
        for (String key : keys) {
            dao.revokeAccessToken(key);
            for (SubscribedAPI api : apiSet) {
                APIKeyMapping mapping = new APIKeyMapping();
                API apiDefinition = APIKeyMgtUtil.getAPI(api.getApiId());
                mapping.setApiVersion(api.getApiId().getVersion());
                mapping.setContext(apiDefinition.getContext());
                mapping.setKey(key);
                mappings.add(mapping);
            }
        }
        if (mappings.size() > 0) {
            Map<String, Environment> gatewayEnvs = config.getApiGatewayEnvironments();
            for (Environment environment : gatewayEnvs.values()) {
                APIAuthenticationAdminClient client = new APIAuthenticationAdminClient(environment);
                client.invalidateKeys(mappings);
            }
        }
    }


    /**
     * Revoke all access tokens associated by subscriber user.This will change access token status to revoked and
     * remove cached access tokens from memory
     *
     * @param subscriber Subscriber associated with the keys to be removed
     * @throws APIManagementException on error in revoking keys
     * @throws AxisFault              on error in clearing cached keys
     */
    public void revokeAccessTokenBySubscriber(Subscriber subscriber) throws
            APIManagementException, AxisFault {
        ApiMgtDAO dao;
        dao = new ApiMgtDAO();
        Application[] applications = dao.getApplications(subscriber);
        for (Application app : applications) {
            revokeAccessTokenForApplication(app);
        }
    }

    /**
     * Revoke all access tokens associated with the given tier.This will change access token status to revoked and
     * remove cached access tokens from memory
     *
     * @param tierName Tier associated with keys to be removed
     * @throws APIManagementException on error in revoking keys
     * @throws AxisFault              on error in clearing cached keys
     */
    public void revokeKeysByTier(String tierName) throws APIManagementException, AxisFault {
        ApiMgtDAO dao;
        dao = new ApiMgtDAO();
        Application[] applications = dao.getApplicationsByTier(tierName);
        for (Application application : applications) {
            revokeAccessTokenForApplication(application);
        }
    }

    public void clearOAuthCache(String consumerKey, String authorizedUser) {
        OAuthCache oauthCache;
        CacheKey cacheKey = new OAuthCacheKey(consumerKey + ":" + authorizedUser);
        if (OAuthServerConfiguration.getInstance().isCacheEnabled()) {
            oauthCache = OAuthCache.getInstance();
            oauthCache.clearCacheEntry(cacheKey);
        }
    }
}
>>>>>>> 7162770d
<|MERGE_RESOLUTION|>--- conflicted
+++ resolved
@@ -1,392 +1,3 @@
-<<<<<<< HEAD
-/*
-*Copyright (c) 2005-2010, WSO2 Inc. (http://www.wso2.org) All Rights Reserved.
-*
-*WSO2 Inc. licenses this file to you under the Apache License,
-*Version 2.0 (the "License"); you may not use this file except
-*in compliance with the License.
-*You may obtain a copy of the License at
-*
-*http://www.apache.org/licenses/LICENSE-2.0
-*
-*Unless required by applicable law or agreed to in writing,
-*software distributed under the License is distributed on an
-*"AS IS" BASIS, WITHOUT WARRANTIES OR CONDITIONS OF ANY
-*KIND, either express or implied.  See the License for the
-*specific language governing permissions and limitations
-*under the License.
-*/
-
-package org.wso2.carbon.apimgt.keymgt.service;
-
-import org.apache.amber.oauth2.common.OAuth;
-import org.apache.axis2.AxisFault;
-import org.apache.axis2.util.URL;
-import org.apache.commons.logging.Log;
-import org.apache.commons.logging.LogFactory;
-import org.apache.http.HttpEntity;
-import org.apache.http.HttpResponse;
-import org.apache.http.NameValuePair;
-import org.apache.http.client.HttpClient;
-import org.apache.http.client.entity.UrlEncodedFormEntity;
-import org.apache.http.client.methods.HttpPost;
-import org.apache.http.message.BasicNameValuePair;
-import org.apache.http.util.EntityUtils;
-import org.codehaus.jettison.json.JSONObject;
-import org.wso2.carbon.apimgt.api.APIManagementException;
-import org.wso2.carbon.apimgt.api.model.API;
-import org.wso2.carbon.apimgt.api.model.Application;
-import org.wso2.carbon.apimgt.api.model.SubscribedAPI;
-import org.wso2.carbon.apimgt.api.model.Subscriber;
-import org.wso2.carbon.apimgt.handlers.security.stub.types.APIKeyMapping;
-import org.wso2.carbon.apimgt.impl.APIConstants;
-import org.wso2.carbon.apimgt.impl.APIManagerConfiguration;
-import org.wso2.carbon.apimgt.impl.dao.ApiMgtDAO;
-import org.wso2.carbon.apimgt.impl.dto.APIInfoDTO;
-import org.wso2.carbon.apimgt.impl.dto.Environment;
-import org.wso2.carbon.apimgt.impl.utils.APIAuthenticationAdminClient;
-import org.wso2.carbon.apimgt.keymgt.APIKeyMgtException;
-import org.wso2.carbon.apimgt.keymgt.ApplicationKeysDTO;
-import org.wso2.carbon.apimgt.keymgt.internal.ServiceReferenceHolder;
-import org.wso2.carbon.apimgt.keymgt.util.APIKeyMgtUtil;
-import org.wso2.carbon.core.AbstractAdmin;
-import org.wso2.carbon.identity.base.IdentityException;
-import org.wso2.carbon.identity.core.util.IdentityUtil;
-import org.wso2.carbon.identity.oauth.cache.CacheKey;
-import org.wso2.carbon.identity.oauth.cache.OAuthCache;
-import org.wso2.carbon.identity.oauth.cache.OAuthCacheKey;
-import org.wso2.carbon.identity.oauth.config.OAuthServerConfiguration;
-import org.wso2.carbon.utils.CarbonUtils;
-
-import java.util.ArrayList;
-import java.util.List;
-import java.util.Map;
-import java.util.Set;
-
-/**
- * This service class exposes the functionality required by the application developers who will be
- * consuming the APIs published in the API Store.
- */
-public class APIKeyMgtSubscriberService extends AbstractAdmin {
-
-    private static final Log log = LogFactory.getLog(APIKeyMgtSubscriberService.class);
-    private static final String GRANT_TYPE_CLIENT_CREDENTIALS = "client_credentials";
-    private static final String OAUTH_RESPONSE_ACCESSTOKEN = "access_token";
-    private static final String OAUTH_RESPONSE_TOKEN_SCOPE = "scope";
-    private static final String OAUTH_RESPONSE_EXPIRY_TIME = "expires_in";
-
-    /**
-     * Get the access token for a user per given API. Users/developers can use this access token
-     * to consume the API by directly passing it as a bearer token as per the OAuth 2.0 specification.
-     *
-     * @param userId     User/Developer name
-     * @param apiInfoDTO Information about the API to which the Access token will be issued.
-     *                   Provider name, API name and the version should be provided to uniquely identify
-     *                   an API.
-     * @param tokenType  Type (scope) of the required access token
-     * @return Access Token
-     * @throws org.wso2.carbon.apimgt.keymgt.APIKeyMgtException Error when getting the AccessToken from the underlying token store.
-     */
-    public String getAccessToken(String userId, APIInfoDTO apiInfoDTO,
-                                 String applicationName, String tokenType, String callbackUrl) throws APIKeyMgtException,
-            APIManagementException, IdentityException {
-        ApiMgtDAO apiMgtDAO = new ApiMgtDAO();
-        String accessToken = apiMgtDAO.getAccessKeyForAPI(userId, applicationName, apiInfoDTO, tokenType);
-        if (accessToken == null) {
-            //get the tenant id for the corresponding domain
-            String tenantAwareUserId = userId;
-            int tenantId = IdentityUtil.getTenantIdOFUser(userId);
-
-            String[] credentials = apiMgtDAO.addOAuthConsumer(tenantAwareUserId, tenantId, applicationName, callbackUrl);
-
-            accessToken = apiMgtDAO.registerAccessToken(credentials[0], applicationName,
-                    tenantAwareUserId, tenantId, apiInfoDTO, tokenType);
-        }
-        return accessToken;
-    }
-
-    /**
-     * Get the access token for the specified application. This token can be used as an OAuth
-     * 2.0 bearer token to access any API in the given application.
-     *
-     * @param userId          User/Developer name
-     * @param applicationName Name of the application
-     * @param tokenType       Type (scope) of the required access token
-     * @param tokenScope      Scope of the token
-     * @return Access token
-     * @throws org.wso2.carbon.apimgt.keymgt.APIKeyMgtException on error
-     */
-    public ApplicationKeysDTO getApplicationAccessToken(String userId, String applicationName, String tokenType,
-                                                        String callbackUrl, String[] allowedDomains,
-                                                        String validityTime, String tokenScope)
-            throws APIKeyMgtException, APIManagementException, IdentityException {
-
-        ApiMgtDAO apiMgtDAO = new ApiMgtDAO();
-        String[] credentials = null;
-        String accessToken = apiMgtDAO.getAccessKeyForApplication(userId, applicationName, tokenType);
-        if (accessToken == null) {
-            //get the tenant id for the corresponding domain
-            String tenantAwareUserId = userId;
-            int tenantId = IdentityUtil.getTenantIdOFUser(userId);
-            Application application = apiMgtDAO.getApplicationByName(applicationName, userId, null);
-            String state = apiMgtDAO.getRegistrationApprovalState(application.getId(), tokenType);
-            if (APIConstants.AppRegistrationStatus.REGISTRATION_APPROVED.equals(state)) {
-                credentials = apiMgtDAO.addOAuthConsumer(tenantAwareUserId, tenantId, applicationName, callbackUrl);
-                accessToken = apiMgtDAO.registerApplicationAccessToken(credentials[0], application.getId(), applicationName,
-                        tenantAwareUserId, tokenType, allowedDomains, validityTime, tokenScope);
-            }
-
-        } else if (credentials == null) {
-            credentials = apiMgtDAO.getOAuthCredentials(accessToken, tokenType);
-            if (credentials == null || credentials[0] == null || credentials[1] == null) {
-                throw new APIKeyMgtException("Unable to locate OAuth credentials");
-            }
-        }
-
-        ApplicationKeysDTO keys = new ApplicationKeysDTO();
-        keys.setApplicationAccessToken(accessToken);
-        keys.setConsumerKey(credentials[0]);
-        keys.setConsumerSecret(credentials[1]);
-        keys.setValidityTime(validityTime);
-        keys.setTokenScope(tokenScope);
-        return keys;
-    }
-
-    /**
-     * Get the list of subscribed APIs of a user
-     *
-     * @param userId User/Developer name
-     * @return An array of APIInfoDTO instances, each instance containing information of provider name,
-     *         api name and version.
-     * @throws org.wso2.carbon.apimgt.keymgt.APIKeyMgtException Error when getting the list of APIs from the persistence store.
-     */
-    public APIInfoDTO[] getSubscribedAPIsOfUser(String userId) throws APIKeyMgtException,
-            APIManagementException, IdentityException {
-        ApiMgtDAO ApiMgtDAO = new ApiMgtDAO();
-        return ApiMgtDAO.getSubscribedAPIsOfUser(userId);
-    }
-
-    /**
-     * Renew the ApplicationAccesstoken, Call Token endpoint and get parameters.
-     * Revoke old token.(create a post request to getNewAccessToken with client_credentials
-        grant type.)
-     *
-     * @param tokenType
-     * @param oldAccessToken
-     * @param allowedDomains
-     * @param clientId
-     * @param clientSecret
-     * @param validityTime
-     * @return
-     * @throws Exception
-     */
-
-    public String renewAccessToken(String tokenType, String oldAccessToken,
-                                   String[] allowedDomains, String clientId, String clientSecret,
-                                   String validityTime) throws Exception {
-        String newAccessToken = null;
-        String tokenScope = null;
-        long validityPeriod = 0;
-
-
-        String tokenEndpointName = ServiceReferenceHolder.getInstance().getAPIManagerConfigurationService().getAPIManagerConfiguration().
-                getFirstProperty(APIConstants.API_KEY_MANAGER_TOKEN_ENDPOINT_NAME);
-        String keyMgtServerURL = ServiceReferenceHolder.getInstance().getAPIManagerConfigurationService().getAPIManagerConfiguration().
-                getFirstProperty(APIConstants.API_KEY_MANAGER_URL);
-        URL keymgtURL = new URL(keyMgtServerURL);
-        int keyMgtPort = keymgtURL.getPort();
-        String keyMgtProtocol= keymgtURL.getProtocol();
-        String tokenEndpoint = null;
-
-        String webContextRoot = CarbonUtils.getServerConfiguration().getFirstProperty("WebContextRoot");
-
-        if(webContextRoot == null || "/".equals(webContextRoot)){
-            webContextRoot = "";
-        }
-
-        if (keyMgtServerURL != null) {
-            String[] tmp = keyMgtServerURL.split(webContextRoot + "/services");
-            tokenEndpoint = tmp[0] + tokenEndpointName;
-        }
-      
-        //To revoke tokens we should call revoke API deployed in API gateway.
-        String revokeEndpoint = ServiceReferenceHolder.getInstance().getAPIManagerConfigurationService().getAPIManagerConfiguration().
-                getFirstProperty(APIConstants.API_KEY_MANAGER_REVOKE_API_URL);
-
-		URL revokeEndpointURL = new URL(revokeEndpoint);
-		String revokeEndpointProtocol = revokeEndpointURL.getProtocol();
-		int revokeEndpointPort = revokeEndpointURL.getPort();
-	
-
-        HttpClient tokenEPClient =  APIKeyMgtUtil.getHttpClient(keyMgtPort, keyMgtProtocol);
-        HttpClient revokeEPClient = APIKeyMgtUtil.getHttpClient(revokeEndpointPort, revokeEndpointProtocol);
-        HttpPost httpTokpost = new HttpPost(tokenEndpoint);
-        HttpPost httpRevokepost = new HttpPost(revokeEndpoint);
-
-        // Request parameters.
-        List<NameValuePair> tokParams = new ArrayList<NameValuePair>(3);
-        List<NameValuePair> revokeParams = new ArrayList<NameValuePair>(3);
-
-        tokParams.add(new BasicNameValuePair(OAuth.OAUTH_GRANT_TYPE, GRANT_TYPE_CLIENT_CREDENTIALS));
-        tokParams.add(new BasicNameValuePair(OAuth.OAUTH_CLIENT_ID, clientId));
-        tokParams.add(new BasicNameValuePair(OAuth.OAUTH_CLIENT_SECRET, clientSecret));
-        tokParams.add(new BasicNameValuePair(OAuth.OAUTH_SCOPE, tokenType));
-
-        revokeParams.add(new BasicNameValuePair(OAuth.OAUTH_CLIENT_ID, clientId));
-        revokeParams.add(new BasicNameValuePair(OAuth.OAUTH_CLIENT_SECRET, clientSecret));
-        revokeParams.add(new BasicNameValuePair("token", oldAccessToken));
-
-        try {
-            //Revoke the Old Access Token
-            httpRevokepost.setEntity(new UrlEncodedFormEntity(revokeParams, "UTF-8"));
-            HttpResponse revokeResponse = revokeEPClient.execute(httpRevokepost);
-
-            if (revokeResponse.getStatusLine().getStatusCode() != 200) {
-                throw new RuntimeException("Token revoke failed : HTTP error code : " +
-                        revokeResponse.getStatusLine().getStatusCode());
-            } else {
-                if (log.isDebugEnabled()) {
-                    log.debug("Successfully submitted revoke request for old application token. HTTP status : 200");
-                }
-            }
-
-            //Generate New Access Token
-            httpTokpost.setEntity(new UrlEncodedFormEntity(tokParams, "UTF-8"));
-            HttpResponse tokResponse = tokenEPClient.execute(httpTokpost);
-            HttpEntity tokEntity = tokResponse.getEntity();
-
-            if (tokResponse.getStatusLine().getStatusCode() != 200) {
-                throw new RuntimeException("Failed : HTTP error code : " +
-                        tokResponse.getStatusLine().getStatusCode());
-            } else {
-                String responseStr = EntityUtils.toString(tokEntity);
-                JSONObject obj = new JSONObject(responseStr);
-                newAccessToken = obj.get(OAUTH_RESPONSE_ACCESSTOKEN).toString();
-                validityPeriod = Long.parseLong(obj.get(OAUTH_RESPONSE_EXPIRY_TIME).toString());
-                tokenScope = obj.get(OAUTH_RESPONSE_TOKEN_SCOPE).toString();
-
-                if (validityTime != null && !"".equals(validityTime)) {
-                    validityPeriod = Long.parseLong(validityTime);
-                }
-            }
-        } catch (Exception e) {
-            String errMsg = "Error in getting new accessToken";
-            log.error(errMsg, e);
-            throw new APIKeyMgtException(errMsg, e);
-        }
-        
-        ApiMgtDAO apiMgtDAO = new ApiMgtDAO();
-        apiMgtDAO.updateRefreshedApplicationAccessToken(tokenScope, newAccessToken,
-                validityPeriod);
-        return newAccessToken;
-
-    }
-
-    public void unsubscribeFromAPI(String userId, APIInfoDTO apiInfoDTO) {
-
-    }
-
-    /**
-     * Revoke Access tokens by Access token string.This will change access token status to revoked and
-     * remove cached access tokens from memory
-     *
-     * @param key Access Token String to be revoked
-     * @throws APIManagementException on error in revoking
-     * @throws AxisFault              on error in clearing cached key
-     */
-    public void revokeAccessToken(String key, String consumerKey, String authorizedUser) throws APIManagementException, AxisFault {
-        ApiMgtDAO dao = new ApiMgtDAO();
-        dao.revokeAccessToken(key);
-        clearOAuthCache(consumerKey, authorizedUser);
-    }
-
-    /**
-     * Revoke All access tokens associated with an application.This will change access tokens status to revoked and
-     * remove cached access tokens from memory
-     *
-     * @param application Application object associated with keys to be removed
-     * @throws APIManagementException on error in revoking
-     * @throws AxisFault              on error in revoking cached keys
-     */
-    public void revokeAccessTokenForApplication(Application application) throws APIManagementException, AxisFault {
-        APIManagerConfiguration config = ServiceReferenceHolder.getInstance().
-                getAPIManagerConfigurationService().getAPIManagerConfiguration();
-        boolean gatewayExists = config.getApiGatewayEnvironments().size() > 0;
-        Set<SubscribedAPI> apiSet = null;
-        Set<String> keys = null;
-        ApiMgtDAO dao;
-        dao = new ApiMgtDAO();
-        if (gatewayExists) {
-            keys = dao.getApplicationKeys(application.getId());
-            apiSet = dao.getSubscribedAPIs(application.getSubscriber(), null);
-        }
-        List<APIKeyMapping> mappings = new ArrayList<APIKeyMapping>();
-        for (String key : keys) {
-            dao.revokeAccessToken(key);
-            for (SubscribedAPI api : apiSet) {
-                APIKeyMapping mapping = new APIKeyMapping();
-                API apiDefinition = APIKeyMgtUtil.getAPI(api.getApiId());
-                mapping.setApiVersion(api.getApiId().getVersion());
-                mapping.setContext(apiDefinition.getContext());
-                mapping.setKey(key);
-                mappings.add(mapping);
-            }
-        }
-        if (mappings.size() > 0) {
-            Map<String, Environment> gatewayEnvs = config.getApiGatewayEnvironments();
-            for (Environment environment : gatewayEnvs.values()) {
-                APIAuthenticationAdminClient client = new APIAuthenticationAdminClient(environment);
-                client.invalidateKeys(mappings);
-            }
-        }
-    }
-
-
-    /**
-     * Revoke all access tokens associated by subscriber user.This will change access token status to revoked and
-     * remove cached access tokens from memory
-     *
-     * @param subscriber Subscriber associated with the keys to be removed
-     * @throws APIManagementException on error in revoking keys
-     * @throws AxisFault              on error in clearing cached keys
-     */
-    public void revokeAccessTokenBySubscriber(Subscriber subscriber) throws
-            APIManagementException, AxisFault {
-        ApiMgtDAO dao;
-        dao = new ApiMgtDAO();
-        Application[] applications = dao.getApplications(subscriber, null);
-        for (Application app : applications) {
-            revokeAccessTokenForApplication(app);
-        }
-    }
-
-    /**
-     * Revoke all access tokens associated with the given tier.This will change access token status to revoked and
-     * remove cached access tokens from memory
-     *
-     * @param tierName Tier associated with keys to be removed
-     * @throws APIManagementException on error in revoking keys
-     * @throws AxisFault              on error in clearing cached keys
-     */
-    public void revokeKeysByTier(String tierName) throws APIManagementException, AxisFault {
-        ApiMgtDAO dao;
-        dao = new ApiMgtDAO();
-        Application[] applications = dao.getApplicationsByTier(tierName);
-        for (Application application : applications) {
-            revokeAccessTokenForApplication(application);
-        }
-    }
-
-    public void clearOAuthCache(String consumerKey, String authorizedUser) {
-        OAuthCache oauthCache;
-        CacheKey cacheKey = new OAuthCacheKey(consumerKey + ":" + authorizedUser);
-        if (OAuthServerConfiguration.getInstance().isCacheEnabled()) {
-            oauthCache = OAuthCache.getInstance();
-            oauthCache.clearCacheEntry(cacheKey);
-        }
-    }
-}
-=======
 /*
 *Copyright (c) 2005-2010, WSO2 Inc. (http://www.wso2.org) All Rights Reserved.
 *
@@ -904,7 +515,7 @@
         dao = new ApiMgtDAO();
         if (gatewayExists) {
             keys = dao.getApplicationKeys(application.getId());
-            apiSet = dao.getSubscribedAPIs(application.getSubscriber());
+            apiSet = dao.getSubscribedAPIs(application.getSubscriber(), null);
         }
         List<APIKeyMapping> mappings = new ArrayList<APIKeyMapping>();
         for (String key : keys) {
@@ -940,7 +551,7 @@
             APIManagementException, AxisFault {
         ApiMgtDAO dao;
         dao = new ApiMgtDAO();
-        Application[] applications = dao.getApplications(subscriber);
+        Application[] applications = dao.getApplications(subscriber, null);
         for (Application app : applications) {
             revokeAccessTokenForApplication(app);
         }
@@ -972,4 +583,3 @@
         }
     }
 }
->>>>>>> 7162770d
