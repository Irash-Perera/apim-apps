/*
 *  Copyright (c) 2005-2010, WSO2 Inc. (http://www.wso2.org) All Rights Reserved.
 *
 *  WSO2 Inc. licenses this file to you under the Apache License,
 *  Version 2.0 (the "License"); you may not use this file except
 *  in compliance with the License.
 *  You may obtain a copy of the License at
 *
 *    http://www.apache.org/licenses/LICENSE-2.0
 *
 * Unless required by applicable law or agreed to in writing,
 * software distributed under the License is distributed on an
 * "AS IS" BASIS, WITHOUT WARRANTIES OR CONDITIONS OF ANY
 * KIND, either express or implied.  See the License for the
 * specific language governing permissions and limitations
 * under the License.
 */

package org.wso2.carbon.apimgt.hostobjects;

import org.apache.axis2.AxisFault;
import org.apache.axis2.client.Options;
import org.apache.axis2.client.ServiceClient;
import org.apache.axis2.context.ServiceContext;
import org.apache.axis2.transport.http.HTTPConstants;
import org.apache.axis2.transport.http.HttpTransportProperties;
import org.apache.commons.codec.binary.Base64;
import org.apache.commons.logging.Log;
import org.apache.commons.logging.LogFactory;
import org.jaggeryjs.scriptengine.exceptions.ScriptException;
import org.json.simple.JSONObject;
import org.json.simple.parser.JSONParser;
import org.json.simple.parser.ParseException;
import org.mozilla.javascript.*;
import org.wso2.carbon.apimgt.api.APIConsumer;
import org.wso2.carbon.apimgt.api.APIManagementException;
import org.wso2.carbon.apimgt.api.model.*;
import org.wso2.carbon.apimgt.hostobjects.internal.HostObjectComponent;
import org.wso2.carbon.apimgt.impl.*;
import org.wso2.carbon.apimgt.impl.dao.ApiMgtDAO;
import org.wso2.carbon.apimgt.impl.dto.Environment;
import org.wso2.carbon.apimgt.impl.dto.UserRegistrationConfigDTO;
import org.wso2.carbon.apimgt.impl.dto.WorkflowDTO;
import org.wso2.carbon.apimgt.impl.dto.xsd.APIInfoDTO;
import org.wso2.carbon.apimgt.impl.workflow.WorkflowStatus;
import org.wso2.carbon.apimgt.hostobjects.internal.ServiceReferenceHolder;
import org.wso2.carbon.apimgt.impl.utils.APIUtil;
import org.wso2.carbon.apimgt.impl.utils.SelfSignUpUtil;
import org.wso2.carbon.apimgt.impl.workflow.*;
import org.wso2.carbon.apimgt.keymgt.client.APIAuthenticationServiceClient;
import org.wso2.carbon.apimgt.keymgt.client.SubscriberKeyMgtClient;
import org.wso2.carbon.apimgt.keymgt.stub.types.carbon.ApplicationKeysDTO;
import org.wso2.carbon.apimgt.usage.client.APIUsageStatisticsClient;
import org.wso2.carbon.apimgt.usage.client.dto.*;
import org.wso2.carbon.apimgt.usage.client.exception.APIMgtUsageQueryServiceClientException;
import org.wso2.carbon.authenticator.stub.AuthenticationAdminStub;
import org.wso2.carbon.base.MultitenantConstants;
import org.wso2.carbon.context.PrivilegedCarbonContext;
import org.wso2.carbon.core.util.PermissionUpdateUtil;
import org.wso2.carbon.identity.base.IdentityConstants;
import org.wso2.carbon.identity.oauth.config.OAuthServerConfiguration;
import org.wso2.carbon.apimgt.impl.APIConstants.ApplicationStatus;
import org.wso2.carbon.identity.oauth.config.OAuthServerConfiguration;
import org.wso2.carbon.identity.oauth.internal.OAuthComponentServiceHolder;
import org.wso2.carbon.registry.core.RegistryConstants;
import org.wso2.carbon.user.core.UserCoreConstants;
import org.wso2.carbon.user.core.UserRealm;
import org.wso2.carbon.user.core.UserStoreException;
import org.wso2.carbon.user.core.UserStoreManager;
import org.wso2.carbon.user.core.service.RealmService;
import org.wso2.carbon.user.mgt.stub.UserAdminStub;
import org.wso2.carbon.user.mgt.stub.UserAdminUserAdminException;
import org.wso2.carbon.user.mgt.stub.types.carbon.FlaggedName;
import org.wso2.carbon.utils.CarbonUtils;
import org.wso2.carbon.identity.user.registration.stub.UserRegistrationAdminServiceStub;
import org.wso2.carbon.identity.user.registration.stub.dto.UserDTO;
import org.wso2.carbon.identity.user.registration.stub.dto.UserFieldDTO;
import org.wso2.carbon.utils.multitenancy.MultitenantUtils;

import java.net.URI;
import java.net.URISyntaxException;
import java.net.URL;
import java.net.URLDecoder;
import java.rmi.RemoteException;
import java.text.DateFormat;
import java.text.SimpleDateFormat;
import java.util.*;


public class APIStoreHostObject extends ScriptableObject {

    private static final long serialVersionUID = -3169012616750937045L;
    private static final Log log = LogFactory.getLog(APIStoreHostObject.class);
    private static final String hostObjectName = "APIStore";
    private static final String httpPort = "mgt.transport.http.port";
    private static final String httpsPort = "mgt.transport.https.port";
    private static final String hostName = "carbon.local.ip";

    private APIConsumer apiConsumer;

    private String username;

    // The zero-argument constructor used for create instances for runtime
    public APIStoreHostObject() throws APIManagementException {
        //apiConsumer = APIManagerFactory.getInstance().getAPIConsumer();
    }

    public APIStoreHostObject(String loggedUser) throws APIManagementException {
        if (loggedUser != null) {
            this.username = loggedUser;
            apiConsumer = APIManagerFactory.getInstance().getAPIConsumer(username);
        } else {
            apiConsumer = APIManagerFactory.getInstance().getAPIConsumer();
        }
    }

    public static void jsFunction_loadRegistryOfTenant(Context cx,
                                                       Scriptable thisObj, Object[] args, Function funObj) {
        if (!isStringArray(args)) {
            return;
        }

        String tenantDomain = args[0].toString();
        if (tenantDomain != null && !MultitenantConstants.SUPER_TENANT_DOMAIN_NAME.equals(tenantDomain)) {
            try {
                int tenantId = ServiceReferenceHolder.getInstance().getRealmService().
                        getTenantManager().getTenantId(tenantDomain);
                APIUtil.loadTenantRegistry(tenantId);
            } catch (org.wso2.carbon.user.api.UserStoreException e) {
                log.error("Could not load tenant registry. Error while getting tenant id from tenant domain " +
                        tenantDomain);
            }
        }

    }
    
	/**
	 * load axis configuration for the tenant
	 * 
	 * @param cx
	 * @param thisObj
	 * @param args
	 * @param funObj
	 */
	public static void jsFunction_loadAxisConfigOfTenant(Context cx, Scriptable thisObj,
	                                                     Object[] args, Function funObj) {
		if (!isStringArray(args)) {
			return;
		}

		String tenantDomain = args[0].toString();
		if (tenantDomain != null &&
		    !MultitenantConstants.SUPER_TENANT_DOMAIN_NAME.equals(tenantDomain)) {
			APIUtil.loadTenantConfig(tenantDomain);
		}

	}
        			    
    

    public static Scriptable jsConstructor(Context cx, Object[] args, Function Obj,
                                           boolean inNewExpr)
            throws ScriptException, APIManagementException {

        if (args != null && args.length != 0) {
            String username = (String) args[0];
            return new APIStoreHostObject(username);
        }
        return new APIStoreHostObject(null);
    }

    private static String getUsernameFromObject(Scriptable obj) {
        return ((APIStoreHostObject) obj).getUsername();
    }

    private static APIConsumer getAPIConsumer(Scriptable thisObj) {
        return ((APIStoreHostObject) thisObj).getApiConsumer();
    }

    private static void handleException(String msg) throws APIManagementException {
        log.error(msg);
        throw new APIManagementException(msg);
    }

    private static void handleException(String msg, Throwable t) throws APIManagementException {
        log.error(msg, t);
        throw new APIManagementException(msg, t);
    }

    private static APIAuthenticationServiceClient getAPIKeyManagementClient() throws APIManagementException {
        APIManagerConfiguration config = HostObjectComponent.getAPIManagerConfiguration();
        String url = config.getFirstProperty(APIConstants.API_KEY_MANAGER_URL);
        if (url == null) {
            handleException("API key manager URL unspecified");
        }

        String username = config.getFirstProperty(APIConstants.API_KEY_MANAGER_USERNAME);
        String password = config.getFirstProperty(APIConstants.API_KEY_MANAGER_PASSWORD);
        if (username == null || password == null) {
            handleException("Authentication credentials for API key manager unspecified");
        }

        try {
            return new APIAuthenticationServiceClient(url, username, password);
        } catch (Exception e) {
            handleException("Error while initializing the subscriber key management client", e);
            return null;
        }
    }

    public static NativeArray jsFunction_getFirstAccessTime(Context cx, Scriptable thisObj,
                                                            Object[] args, Function funObj)
            throws APIManagementException {

        if (!HostObjectUtils.isUsageDataSourceSpecified()) {
            NativeArray myn = new NativeArray(0);
            return myn;
        }

        List<String> list = null;
        if (args.length == 0) {
            handleException("Invalid number of parameters.");
        }
        String subscriberName = (String) args[0];
        try {
            APIUsageStatisticsClient client = new APIUsageStatisticsClient(((APIStoreHostObject) thisObj).getUsername());
            list = client.getFirstAccessTime(subscriberName, 1);
        } catch (APIMgtUsageQueryServiceClientException e) {
            log.error("Error while invoking APIUsageStatisticsClient for StoreAPIUsage", e);
        }
        NativeArray myn = new NativeArray(0);
        NativeObject row = new NativeObject();

        if (!list.isEmpty()) {
            row.put("year", row, list.get(0).toString());
            row.put("month", row, list.get(1).toString());
            row.put("day", row, list.get(2).toString());
            myn.put(0, myn, row);
        }

        return myn;
    }

    public static NativeArray jsFunction_getAppApiCallType(Context cx, Scriptable thisObj,
                                                           Object[] args, Function funObj)
            throws APIManagementException {
        NativeArray myn = new NativeArray(0);

        if (!HostObjectUtils.isUsageDataSourceSpecified()) {
            return myn;
        }

        List<AppCallTypeDTO> list = null;
        if (args == null || args.length == 0) {
            handleException("Invalid number of parameters.");
        }
        String subscriberName = (String) args[0];
        String fromDate = (String) args[1];
        String toDate = (String) args[2];
        try {
            APIUsageStatisticsClient client = new APIUsageStatisticsClient(((APIStoreHostObject) thisObj).getUsername());
            list = client.getAppApiCallType(subscriberName, fromDate, toDate, 10);
        } catch (APIMgtUsageQueryServiceClientException e) {
            handleException("Error while invoking APIUsageStatisticsClient for ProviderAPIUsage", e);
        }

        Iterator it = null;
        if (list != null) {
            it = list.iterator();
        }

        int i = 0;
        if (it != null) {
            // Sort API Usage by Application Name
            NativeObject perAPICallType;

            Map<String, NativeArray> appCallTypeUsageMap = new HashMap<String, NativeArray>();

            while (it.hasNext()) {
                AppCallTypeDTO appCallTypeDTO = (AppCallTypeDTO) it.next();
                NativeArray callType = new NativeArray(0);
                perAPICallType = new NativeObject();


                List<String> callTypeList = appCallTypeDTO.getCallType();
                int j = 0;
                for (String type : callTypeList) {
                    callType.put(j, callType, type);
                    j++;

                }

                perAPICallType.put("apiName", perAPICallType, appCallTypeDTO.getApiName());
                perAPICallType.put("callType", perAPICallType, callType);


                if (appCallTypeUsageMap.containsKey(appCallTypeDTO.getappName()) && appCallTypeUsageMap != null) {
                    NativeArray apiCallType = appCallTypeUsageMap.get(appCallTypeDTO.getappName());

                    apiCallType.put(apiCallType.size(), apiCallType, perAPICallType);
                } else {

                    NativeArray apiCalltype = new NativeArray(0);
                    apiCalltype.put(0, apiCalltype, perAPICallType);
                    appCallTypeUsageMap.put(appCallTypeDTO.getappName(), apiCalltype);
                }
            }

            for (Map.Entry entry : appCallTypeUsageMap.entrySet()) {
                NativeObject row = new NativeObject();
                row.put("appName", row, entry.getKey());
                row.put("apiCallTypeArray", row, entry.getValue());

                myn.put(i, myn, row);
                i++;
            }

        }
        return myn;
    }

    public static NativeArray jsFunction_getPerAppAPIFaultCount(Context cx, Scriptable thisObj,
                                                                Object[] args, Function funObj)
            throws APIManagementException {
        NativeArray myn = new NativeArray(0);

        if (!HostObjectUtils.isUsageDataSourceSpecified()) {
            return myn;
        }

        List<APIResponseFaultCountDTO> list = null;
        if (args == null || args.length == 0) {
            handleException("Invalid number of parameters.");
        }
        String subscriberName = (String) args[0];
        String fromDate = (String) args[1];
        String toDate = (String) args[2];
        try {
            APIUsageStatisticsClient client = new APIUsageStatisticsClient(((APIStoreHostObject) thisObj).getUsername());
            list = client.getPerAppFaultCount(subscriberName, fromDate, toDate, 10);
        } catch (APIMgtUsageQueryServiceClientException e) {
            handleException("Error while invoking APIUsageStatisticsClient for faultCount", e);
        }

        Iterator it = null;
        if (list != null) {
            it = list.iterator();
        }

        int i = 0;
        if (it != null) {
            // Sort API Usage by Application Name
            NativeObject perAPICount;

            Map<String, NativeArray> faultCountMap = new HashMap<String, NativeArray>();

            while (it.hasNext()) {
                APIResponseFaultCountDTO faultCount = (APIResponseFaultCountDTO) it.next();
                perAPICount = new NativeObject();

                perAPICount.put("apiName", perAPICount, faultCount.getApiName());
                perAPICount.put("count", perAPICount, faultCount.getCount());

                if (faultCountMap.containsKey(faultCount.getappName())) {
                    NativeArray faultCountList = faultCountMap.get(faultCount.getappName());

                    faultCountList.put(faultCountList.size(), faultCountList, perAPICount);
                } else {

                    NativeArray faultCountList = new NativeArray(0);
                    faultCountList.put(0, faultCountList, perAPICount);
                    faultCountMap.put(faultCount.getappName(), faultCountList);
                }
            }

            for (Map.Entry entry : faultCountMap.entrySet()) {
                NativeObject row = new NativeObject();
                row.put("appName", row, entry.getKey());
                row.put("apiCountArray", row, entry.getValue());

                myn.put(i, myn, row);
                i++;
            }

        }
        return myn;
    }

    public static NativeArray jsFunction_getProviderAPIUsage(Context cx, Scriptable thisObj,
                                                             Object[] args, Function funObj)
            throws APIManagementException {
        NativeArray myn = new NativeArray(0);

        if (!HostObjectUtils.isUsageDataSourceSpecified()) {
            return myn;
        }

        List<APIUsageDTO> list = null;
        if (args == null || args.length == 0) {
            handleException("Invalid number of parameters.");
        }
        String subscriberName = (String) args[0];
        String fromDate = (String) args[1];
        String toDate = (String) args[2];
        try {
            APIUsageStatisticsClient client = new APIUsageStatisticsClient(((APIStoreHostObject) thisObj).getUsername());
            list = client.perAppPerAPIUsage(subscriberName, fromDate, toDate, 10);
        } catch (APIMgtUsageQueryServiceClientException e) {
            handleException("Error while invoking APIUsageStatisticsClient for ProviderAPIUsage", e);
        }

        Iterator it = null;
        if (list != null) {
            it = list.iterator();
        }

        int i = 0;
        if (it != null) {
            // Sort API Usage by Application Name
            NativeObject perAPICount;

            Map<String, NativeArray> appAPIUsageMap = new HashMap<String, NativeArray>();

            while (it.hasNext()) {
                APIUsageDTO apiUsage = (APIUsageDTO) it.next();
                perAPICount = new NativeObject();

                perAPICount.put("apiName", perAPICount, apiUsage.getApiName());
                perAPICount.put("count", perAPICount, apiUsage.getCount());
                String APPNAME = apiUsage.getappName();

                if (appAPIUsageMap.containsKey(apiUsage.getappName()) && appAPIUsageMap != null) {
                    NativeArray appCountList = appAPIUsageMap.get(apiUsage.getappName());

                    appCountList.put(appCountList.size(), appCountList, perAPICount);
                } else {

                    NativeArray appCountList = new NativeArray(0);
                    appCountList.put(0, appCountList, perAPICount);
                    appAPIUsageMap.put(apiUsage.getappName(), appCountList);
                }
            }

            for (Map.Entry entry : appAPIUsageMap.entrySet()) {
                NativeObject row = new NativeObject();
                row.put("appName", row, entry.getKey());
                row.put("apiCountArray", row, entry.getValue());

                myn.put(i, myn, row);
                i++;
            }

        }
        return myn;
    }

    public static NativeArray jsFunction_getTopAppUsers(Context cx, Scriptable thisObj,
                                                        Object[] args, Function funObj)
            throws APIManagementException {
        List<AppUsageDTO> list = null;
        if (args == null || args.length == 0) {
            handleException("Invalid number of parameters.");
        }
        NativeArray myn = new NativeArray(0);

        if (!HostObjectUtils.isUsageDataSourceSpecified()) {
            return myn;
        }
        String subscriberName = (String) args[0];
        String fromDate = (String) args[1];
        String toDate = (String) args[2];
        try {
            APIUsageStatisticsClient client = new APIUsageStatisticsClient(((APIStoreHostObject) thisObj).getUsername());
            list = client.getTopAppUsers(subscriberName, fromDate, toDate, 10);
        } catch (APIMgtUsageQueryServiceClientException e) {
            handleException("Error while invoking APIUsageStatisticsClient for ProviderAPIUsage", e);
        }

        Iterator it = null;
        if (list != null) {
            it = list.iterator();
        }

        int i = 0;
        if (it != null) {
            // Sort API Usage by Application Name
            NativeObject userCount;


            List<String> appNames = new ArrayList<String>();
            List<NativeArray> appUsageList = new ArrayList<NativeArray>();

            while (it.hasNext()) {
                AppUsageDTO appUsageDTO = (AppUsageDTO) it.next();
                userCount = new NativeObject();


                userCount.put("user", userCount, appUsageDTO.getUserid());
                userCount.put("count", userCount, appUsageDTO.getCount());


                if (appNames.contains(appUsageDTO.getappName())) {

                    int index = appNames.indexOf(appUsageDTO.getappName());
                    NativeArray userCountList = appUsageList.get(index);

                    userCountList.put(userCountList.size(), userCountList, userCount);
                } else {
                    appNames.add(appUsageDTO.getappName());
                    NativeArray userCountList = new NativeArray(0);
                    userCountList.put(0, userCountList, userCount);
                    appUsageList.add(userCountList);

                }
            }

            for (String appName : appNames) {
                NativeObject row = new NativeObject();
                row.put("appName", row, appName);
                row.put("userCountArray", row, appUsageList.get(i));

                myn.put(i, myn, row);
                i++;
            }

        }
        return myn;
    }

    public static NativeArray jsFunction_getPerAppSubscribers(Context cx, Scriptable thisObj,
                                                              Object[] args, Function funObj)
            throws APIManagementException {
        NativeArray myn = new NativeArray(0);

        if (!HostObjectUtils.isUsageDataSourceSpecified()) {
            return myn;
        }

        List<AppRegisteredUsersDTO> list = null;
        if (args == null || args.length == 0) {
            handleException("Invalid number of parameters.");
        }
        String subscriberName = (String) args[0];
        String fromDate = (String) args[1];
        String toDate = (String) args[2];
        try {
            APIUsageStatisticsClient client = new APIUsageStatisticsClient(((APIStoreHostObject) thisObj).getUsername());
            list = client.getAppRegisteredUsers(subscriberName);
        } catch (APIMgtUsageQueryServiceClientException e) {
            handleException("Error while invoking APIUsageStatisticsClient for ProviderAPIUsage", e);
        }

        Iterator it = null;
        if (list != null) {
            it = list.iterator();
        }

        int i = 0;
        if (it != null) {
            // Sort API Usage by Application Name


            Map<String, NativeArray> appUsersMap = new HashMap<String, NativeArray>();

            while (it.hasNext()) {
                AppRegisteredUsersDTO appUser = (AppRegisteredUsersDTO) it.next();


                if (appUsersMap.containsKey(appUser.getappName()) && appUsersMap != null) {
                    NativeArray userList = appUsersMap.get(appUser.getappName());

                    userList.put(userList.size(), userList, appUser.getUser());
                } else {

                    NativeArray userList = new NativeArray(0);
                    userList.put(0, userList, appUser.getUser());
                    appUsersMap.put(appUser.getappName(), userList);
                }
            }

            for (Map.Entry entry : appUsersMap.entrySet()) {
                NativeObject row = new NativeObject();
                row.put("appName", row, entry.getKey());
                row.put("userArray", row, entry.getValue());

                myn.put(i, myn, row);
                i++;
            }

        }
        return myn;
    }

    public static String jsFunction_getAuthServerURL(Context cx, Scriptable thisObj,
                                                     Object[] args, Function funObj) throws APIManagementException {

        APIManagerConfiguration config = HostObjectComponent.getAPIManagerConfiguration();
        String url = config.getFirstProperty(APIConstants.AUTH_MANAGER_URL);
        if (url == null) {
            handleException("API key manager URL unspecified");
        }
        return url;
    }

    public static String jsFunction_getHTTPsURL(Context cx, Scriptable thisObj,
                                                Object[] args, Function funObj)
            throws APIManagementException {

        String hostName = null;
        if (args != null && isStringArray(args)) {
            hostName = (String) args[0];
            URI uri;
            try {
                uri = new URI(hostName);
                hostName = uri.getHost();
            } catch (URISyntaxException e) {
                //ignore
            }
        }

        if (hostName == null) {
            hostName = CarbonUtils.getServerConfiguration().getFirstProperty("HostName");
        }
        if (hostName == null) {
            hostName = System.getProperty("carbon.local.ip");
        }
        String backendHttpsPort = HostObjectUtils.getBackendPort("https");
        return "https://" + hostName + ":" + backendHttpsPort;

    }

    public static String jsFunction_getHTTPURL(Context cx, Scriptable thisObj,
                                               Object[] args, Function funObj)
            throws APIManagementException {
        return "http://" + System.getProperty(hostName) + ":" + System.getProperty(httpPort);
    }

    /*
     * getting key for API subscriber args[] list String subscriberID, String
	 * api, String apiVersion, String Date
	 */
    public static String jsFunction_getKey(Context cx, Scriptable thisObj,
                                           Object[] args, Function funObj)
            throws ScriptException, APIManagementException {

        if (args != null && isStringArray(args)) {
            APIInfoDTO apiInfo = new APIInfoDTO();
            apiInfo.setProviderId((String) args[0]);
            apiInfo.setApiName((String) args[1]);
            apiInfo.setVersion((String) args[2]);
            apiInfo.setContext((String) args[3]);
            try {
                SubscriberKeyMgtClient keyMgtClient = HostObjectUtils.getKeyManagementClient();
                return keyMgtClient.getAccessKey((String) args[5], apiInfo, (String) args[4], (String) args[6], (String) args[7]);
            } catch (Exception e) {
                String msg = "Error while obtaining access tokens";
                handleException(msg, e);
                return null;
            }
        } else {
            handleException("Invalid input parameters.");
            return null;
        }
    }

    /**
     * This method is responsible to create oAuth Application and Application keys for a given APIM application
     * @param cx      will be used to store information about the executing of the script.
     *                This is a object of org.mozilla.javascript.Context package.
     * @param thisObj Object of Scriptable interface provides for the management of properties and for
     *                performing conversions.
     * @param args    this will contain parameter list from jag files.
     * @param funObj  this object  provides for calling functions and constructors.
     * @return this will return response of oAuthApplication registration.
     * @throws ScriptException
     * @throws APIManagementException
     * @throws ParseException
     */
    public static NativeObject jsFunction_getApplicationKey(Context cx, Scriptable thisObj,
                                                            Object[] args, Function funObj)
            throws ScriptException, APIManagementException {
        if (args != null && args.length != 0) {
            NativeArray accessAllowDomainsArr = (NativeArray) args[4]; // args[4] is not mandatory
            String[] accessAllowDomainsArray = new String[(int) accessAllowDomainsArr.getLength()];
            for (Object domain : accessAllowDomainsArr.getIds()) {
                int index = (Integer) domain;
                accessAllowDomainsArray[index] = (String) accessAllowDomainsArr.get(index, null);
            }
            try {
                String validityPeriod = (String) args[5];

                if (null == validityPeriod || validityPeriod.isEmpty()) { // In case a validity period is unspecified
                    long defaultValidityPeriod = getApplicationAccessTokenValidityPeriodInSeconds();

                    if (defaultValidityPeriod < 0) {
                        validityPeriod = String.valueOf(Long.MAX_VALUE);
                    }
                    else {
                        validityPeriod = String.valueOf(defaultValidityPeriod);
                    }
                }
                //if length = 7 we can ensure we have additional parameters to pass.
                String jsonParams = null;
                if(args.length == 8){
                    jsonParams = (String) args[7];
                }else{
                    jsonParams = null;
                }

                Map<String, Object> keyDetails = getAPIConsumer(thisObj).requestApprovalForApplicationRegistration((String) args[0],
                        (String) args[1], (String) args[2], (String) args[3], accessAllowDomainsArray,
                        validityPeriod, jsonParams);

                NativeObject row = new NativeObject();
                String authorizedDomains = "";
                boolean first = true;
                for (String anAccessAllowDomainsArray : accessAllowDomainsArray) {
                    if (first) {
                        authorizedDomains = anAccessAllowDomainsArray;
                        first = false;
                    } else {
                        authorizedDomains = authorizedDomains + ", " + anAccessAllowDomainsArray;
                    }
                }

                Set<Map.Entry<String, Object>> entries = keyDetails.entrySet();

                for (Map.Entry<String, Object> entry : entries) {
                    row.put(entry.getKey(), row, entry.getValue());
                }

                boolean isRegenarateOptionEnabled = true;
                if (getApplicationAccessTokenValidityPeriodInSeconds() < 0) {
                    isRegenarateOptionEnabled = false;
                }
                row.put("enableRegenarate", row, isRegenarateOptionEnabled);
                row.put("accessallowdomains", row, authorizedDomains);
                return row;
            } catch (Exception e) {
                String msg = "Error while obtaining the application access token for the application:" + args[1];
                log.error(msg, e);
                throw new ScriptException(msg, e);
            }
        } else {
            handleException("Invalid input parameters.");
            return null;
        }
    }
//    /**
//     * This method is responsible to create oAuth Application and Application keys for a given APIM application
//     * @param cx      will be used to store information about the executing of the script.
//     *                This is a object of org.mozilla.javascript.Context package.
//     * @param thisObj Object of Scriptable interface provides for the management of properties and for
//     *                performing conversions.
//     * @param args    this will contain parameter list from jag files.
//     * @param funObj  this object  provides for calling functions and constructors.
//     * @return this will return response of oAuthApplication registration.
//     * @throws ScriptException
//     * @throws APIManagementException
//     * @throws ParseException
//     */
//    public static NativeObject jsFunction_getApplicationKeyOpenKM(Context cx, Scriptable thisObj,
//                                                            Object[] args, Function funObj)
//            throws ScriptException, APIManagementException, ParseException {
//        if (args != null && args.length != 0) {
//
//
//            NativeObject apiData = (NativeObject) args[0];
//            //this parameter will hold oAuthApplication properties that required to create new oAuthApplication.
//            String jsonString = (String) apiData.get(ApplicationConstants.OAUTH_CLIENT_JSONPARAMSTRING, apiData);
//            //logged in user name.
//            String userName = (String) apiData.get(ApplicationConstants.OAUTH_CLIENT_USERNAME, apiData);
//            //APIM application name.
//            String applicationName = (String) apiData.get(ApplicationConstants.OAUTH_CLIENT_APPLICATION);
//            //Key type whether its a sandBox or production oAuth application.
//            String keyType = (String) apiData.get(ApplicationConstants.APP_KEY_TYPE);
//
//            //String allowDomains = (String) apiData.get(ApplicationConstants.ALLOW_DOMAINS);
//
////            NativeArray accessAllowDomainsArr = (NativeArray) args[4]; // args[4] is not mandatory
////            String[] accessAllowDomainsArray = new String[(int) accessAllowDomainsArr.getLength()];
////            for (Object domain : accessAllowDomainsArr.getIds()) {
////                int index = (Integer) domain;
////                accessAllowDomainsArray[index] = (String) accessAllowDomainsArr.get(index, null);
////            }
//
//            Map<String, Object> keyDetails;
//            //call new application registration process.
//            keyDetails = getAPIConsumer(thisObj).requestApprovalForApplicationRegistration(userName,
//                    applicationName, keyType, jsonString);
//            //set Response.
//            Set<Map.Entry<String, Object>> entries = keyDetails.entrySet();
//            //initiate native object in order to hold response.
//            NativeObject row = new NativeObject();
//            //Read the response and set key/value pair in to Native object.
//            for (Map.Entry<String, Object> entry : entries) {
//                row.put(entry.getKey(), row, entry.getValue());
//            }
//            //return the response native object.
//            return row;
//
//        } else {
//            handleException("Invalid input parameters given while trying to get application key. ");
//            return null;
//        }
//    }

    /**
     * This method is responsible for update given oAuthApplication.
     * @param cx      will be used to store information about the executing of the script.
     *                This is a object of org.mozilla.javascript.Context package.
     * @param thisObj Object of Scriptable interface provides for the management of
     *                properties and for performing conversions.
     * @param args    this will contain parameter list from jag files.
     * @param funObj  this object  provides for calling functions and constructors.
     * @return this will return response of oAuthApplication registration.
     * @throws ScriptException
     * @throws APIManagementException
     * @throws ParseException
     */
    public static NativeObject jsFunction_updateAuthClient_new(Context cx, Scriptable thisObj,
                                                           Object[] args, Function funObj)
            throws ScriptException, APIManagementException, ParseException {
        if (args != null && args.length != 0) {


            NativeObject apiData = (NativeObject) args[0];
            //this parameter will hold oAuthApplication properties that required to create new oAuthApplication.
            String jsonString = (String) apiData.get(ApplicationConstants.OAUTH_CLIENT_JSONPARAMSTRING, apiData);
            //logged in user name.
            String userName = (String) apiData.get(ApplicationConstants.OAUTH_CLIENT_USERNAME, apiData);
            //APIM application name.
            String applicationName = (String) apiData.get(ApplicationConstants.OAUTH_CLIENT_USERNAME);
            //Key type whether its a sandBox or production oAuth application.
            String keytype = (String) apiData.get("key_type");
            //this map will hold response that we are getting from Application registration process.
            Map<String, Object> keyDetails;
            //call update application registration process.
            keyDetails = getAPIConsumer(thisObj).updateAuthClient(userName, applicationName, keytype, jsonString);
            //set Response.
            Set<Map.Entry<String, Object>> entries = keyDetails.entrySet();
            //initiate native object in order to hold response.
            NativeObject row = new NativeObject();
            //Read the response and set key/value pair in to Native object.
            for (Map.Entry<String, Object> entry : entries) {
                row.put(entry.getKey(), row, entry.getValue());
            }
            //return the response native object.
            return row;
        } else {
            handleException("Invalid input parameters given while trying to update auth client");
            return null;
        }
    }

    /**
     * This method is responsible for deleting oAuthApplication by consumerKey.
     * @param cx      will be used to store information about the executing of the script.
     *                This is a object of org.mozilla.javascript.Context package.
     * @param thisObj Object of Scriptable interface provides for the management of
     *                properties and for performing conversions.
     * @param args    this will contain parameter list from jag files.
     * @param funObj  this object  provides for calling functions and constructors.
     * @throws ScriptException
     * @throws APIManagementException
     * @throws ParseException
     */
    public static void jsFunction_deleteAuthApplication(Context cx, Scriptable thisObj,
                                                        Object[] args, Function funObj)
            throws ScriptException, APIManagementException, ParseException {

        if (args != null && args.length != 0) {
            NativeObject argsData = (NativeObject) args[0];
            //consumer key of oAuthApplication
            String consumerKey = (String) argsData.get("consumerKey", argsData);
            //delete oAuthApplication
            getAPIConsumer(thisObj).deleteAuthApplication(consumerKey);
        } else {
            handleException("Invalid input parameters given while trying to delete auth application.");
        }
    }

    /**
     * This method is responsible semi-manual client registration.
     *
     * @param cx      will be used to store information about the executing of the script.
     *                This is a object of org.mozilla.javascript.Context package.
     * @param thisObj Object of Scriptable interface provides for the management of
     *                properties and for performing conversions.
     * @param args    this will contain parameter list from jag files.
     * @param funObj  this object  provides for calling functions and constructors.
     * @throws ScriptException
     * @throws APIManagementException
     * @throws ParseException
     */
    public static void jsFunction_saveAuthapp_new(Context cx, Scriptable thisObj,
                                                      Object[] args, Function funObj)
            throws ScriptException, APIManagementException, ParseException {
        if (args != null && args.length != 0) {

            try {
                NativeObject apiData = (NativeObject) args[0];

                //this parameter will hold oAuthApplication properties that required to create new oAuthApplication.
                String jsonString = (String) apiData.get("jsonParams", apiData);
                //logged in user name.
                String userName = (String) apiData.get("username", apiData);
                //this is consumer key of the oAuthApplication.
                String clientId = (String) apiData.get("client_id", apiData);
                //APIM application name.
                String applicationName = (String) apiData.get("applicationName", apiData);
                //this map will hold response that we are getting from Application registration process.
                Map<String, Object> keyDetails;
                getAPIConsumer(thisObj).saveSemiManualClient(jsonString, userName, clientId, applicationName);

            } catch (Exception e) {
                handleException("Error while obtaining the application access token for the application" + e
                        .getMessage(), e);
            }
        } else {
            handleException("Invalid input parameters.");
        }

    }

    public static NativeObject jsFunction_login(Context cx, Scriptable thisObj,
                                                Object[] args, Function funObj) throws ScriptException,
            APIManagementException {
        if (args == null || args.length == 0 || !isStringArray(args)) {
            handleException("Invalid input parameters for the login method");
        }

        String username = (String) args[0];
        String password = (String) args[1];

        APIManagerConfiguration config = HostObjectComponent.getAPIManagerConfiguration();
        String url = config.getFirstProperty(APIConstants.AUTH_MANAGER_URL);
        if (url == null) {
            handleException("API key manager URL unspecified");
        }

        NativeObject row = new NativeObject();

        try {
            AuthenticationAdminStub authAdminStub = new AuthenticationAdminStub(null, url + "AuthenticationAdmin");
            ServiceClient client = authAdminStub._getServiceClient();
            Options options = client.getOptions();
            options.setManageSession(true);

            String tenantDomain = MultitenantUtils.getTenantDomain(username);
            //update permission cache before validate user
            int tenantId =  ServiceReferenceHolder.getInstance().getRealmService().getTenantManager()
                    .getTenantId(tenantDomain);
            PermissionUpdateUtil.updatePermissionTree(tenantId);

            String host = new URL(url).getHost();
            if (!authAdminStub.login(username, password, host)) {
                handleException("Login failed.Please recheck the username and password and try again.");
            }
            ServiceContext serviceContext = authAdminStub.
                    _getServiceClient().getLastOperationContext().getServiceContext();
            String sessionCookie = (String) serviceContext.getProperty(HTTPConstants.COOKIE_STRING);

            String usernameWithDomain = APIUtil.getLoggedInUserInfo(sessionCookie, url).getUserName();
            usernameWithDomain = APIUtil.setDomainNameToUppercase(usernameWithDomain);

            boolean isSuperTenant = false;

            if (tenantDomain.equals(MultitenantConstants.SUPER_TENANT_DOMAIN_NAME)) {
                isSuperTenant = true;
            } else {
                usernameWithDomain = usernameWithDomain + "@" + tenantDomain;
            }

            boolean authorized =
                    APIUtil.checkPermissionQuietly(usernameWithDomain, APIConstants.Permissions.API_SUBSCRIBE);
            boolean displayPublishUrlFromStore = false;
            if (config != null) {
                displayPublishUrlFromStore = Boolean.parseBoolean(config.getFirstProperty(APIConstants.SHOW_API_PUBLISHER_URL_FROM_STORE));
            }
            boolean loginUserHasPublisherAccess = false;
            if (displayPublishUrlFromStore) {
                loginUserHasPublisherAccess = APIUtil.checkPermissionQuietly(usernameWithDomain, APIConstants.Permissions.API_CREATE) ||
                        APIUtil.checkPermissionQuietly(usernameWithDomain, APIConstants.Permissions.API_PUBLISH);
            }


            if (authorized) {
                //We will clear recently added API cache when logged in.
                HostObjectUtils.invalidateRecentlyAddedAPICache(username);
                row.put("user", row, usernameWithDomain);
                row.put("sessionId", row, sessionCookie);
                row.put("isSuperTenant", row, isSuperTenant);
                row.put("error", row, false);
                row.put("hasPublisherAccess", row, loginUserHasPublisherAccess);
            } else {
                handleException("Login failed.Insufficient Privileges.");
            }
        } catch (Exception e) {
            row.put("error", row, true);
            row.put("detail", row, e.getMessage());
        }

        return row;
    }

    /**
     * This method is used to update the permission cache from jaggery side. user name should be passed as a parameter
     *
     * @param cx      Rhino context
     * @param thisObj Scriptable object
     * @param args    Passing arguments
     * @param funObj  Function object
     * @return
     * @throws APIManagementException
     */
    public static boolean jsFunction_updatePermissionCache(Context cx, Scriptable thisObj,
                                                           Object[] args, Function funObj)throws APIManagementException {
        if (args==null || args.length == 0) {
            handleException("Invalid input parameters to the login method");
        }

        boolean updated=false;
        try{
            String username = (String) args[0];

            String tenantDomain = MultitenantUtils.getTenantDomain(username);
            int tenantId =  ServiceReferenceHolder.getInstance().getRealmService().getTenantManager().getTenantId(tenantDomain);
            PermissionUpdateUtil.updatePermissionTree(tenantId);
            updated = true;
        } catch (Exception e) {
            log.error("Error while updating permissions", e);
        }
        return updated;
    }

    /**
     * Given a base 64 encoded username:password string,
     * this method checks if said user has enough privileges to advance a workflow.
     *
     * @param cx
     * @param thisObj
     * @param args
     * @param funObj
     * @return
     * @throws ScriptException
     * @throws WorkflowException
     */
    public static NativeObject jsFunction_validateWFPermission(Context cx, Scriptable thisObj,
                                                               Object[] args, Function funObj) throws ScriptException,
            APIManagementException {
        if (args == null || args.length == 0 || !isStringArray(args)) {
            throw new APIManagementException("Invalid input parameters for authorizing workflow progression.");
        }

        NativeObject row = new NativeObject();

        String reqString = (String) args[0];
        String authType = reqString.split("\\s+")[0];
        String encodedString = reqString.split("\\s+")[1];
        if (!HttpTransportProperties.Authenticator.BASIC.equals(authType)) {
            //throw new APIManagementException("Invalid Authorization Header Type");
            row.put("error", row, true);
            row.put("statusCode", row, 401);
            row.put("message", row, "Invalid Authorization Header Type");
            return row;
        }

        byte[] decoded = Base64.decodeBase64(encodedString.getBytes());

        String decodedString = new String(decoded);

        if (decodedString.isEmpty() || !decodedString.contains(":")) {
            //throw new APIManagementException("Invalid number of arguments. Please provide a valid username and password.");
            row.put("error", row, true);
            row.put("statusCode", row, 401);
            row.put("message", row, "Invalid Authorization Header Value");
            return row;
        }

        String username = decodedString.split(":")[0];
        String password = decodedString.split(":")[1];

        APIManagerConfiguration config = HostObjectComponent.getAPIManagerConfiguration();
        //String url = config.getFirstProperty(APIConstants.AUTH_MANAGER_URL);
        //if (url == null) {
        //    throw new APIManagementException("API key manager URL unspecified");
        //}

        try {

            RealmService realmService = OAuthComponentServiceHolder.getRealmService();

            int tenantId = ServiceReferenceHolder.getInstance().getRealmService().getTenantManager().getTenantId(MultitenantUtils.getTenantDomain(username));

            org.wso2.carbon.user.api.UserStoreManager userStoreManager = realmService.getTenantUserRealm(tenantId).getUserStoreManager();
            Boolean authStatus = userStoreManager.authenticate(username, password);

            if (!authStatus) {
                //throw new WorkflowException("Please recheck the username and password and try again.");
                row.put("error", row, true);
                row.put("statusCode", row, 401);
                row.put("message", row, "Authentication Failure. Please recheck username and password");
                return row;
            }

            String tenantDomain = MultitenantUtils.getTenantDomain(username);

            String usernameWithDomain = APIUtil.setDomainNameToUppercase(username);

            if (!tenantDomain.equals(MultitenantConstants.SUPER_TENANT_DOMAIN_NAME)) {
                usernameWithDomain = usernameWithDomain + "@" + tenantDomain;
            }

            boolean authorized = APIUtil.checkPermissionQuietly(usernameWithDomain, APIConstants.Permissions.API_WORKFLOWADMIN);

            if (authorized) {
                row.put("error", row, false);
                row.put("statusCode", row, 200);
                row.put("message", row, "Authorization Successful");
                return row;
            } else {
                //handleException("Login failed! Insufficient Privileges.");
                row.put("error", row, true);
                row.put("statusCode", row, 403);
                row.put("message", row, "Forbidden. User not authorized to perform action");
                return row;
            }
        } catch (Exception e) {
            row.put("error", row, true);
            row.put("statusCode", row, 500);
            row.put("message", row, e.getMessage());
            return row;
        }
    }

    public static NativeArray jsFunction_getTopRatedAPIs(Context cx,
                                                         Scriptable thisObj, Object[] args, Function funObj)
            throws ScriptException, APIManagementException {

        NativeArray myn = new NativeArray(0);
        if (args != null && isStringArray(args)) {
            String limitArg = args[0].toString();
            int limit = Integer.parseInt(limitArg);
            Set<API> apiSet;
            APIConsumer apiConsumer = getAPIConsumer(thisObj);
            try {
                apiSet = apiConsumer.getTopRatedAPIs(limit);
            } catch (APIManagementException e) {
                log.error("Error from Registry API while getting Top Rated APIs Information", e);
                return myn;
            } catch (Exception e) {
                log.error("Error while getting Top Rated APIs Information", e);
                return myn;
            }
            Iterator it = apiSet.iterator();
            int i = 0;
            while (it.hasNext()) {
                NativeObject row = new NativeObject();
                Object apiObject = it.next();
                API api = (API) apiObject;
                APIIdentifier apiIdentifier = api.getId();
                row.put("name", row, apiIdentifier.getApiName());
                row.put("provider", row, APIUtil.replaceEmailDomainBack(apiIdentifier.getProviderName()));
                row.put("version", row, apiIdentifier.getVersion());
                row.put("description", row, api.getDescription());
                row.put("rates", row, api.getRating());
                myn.put(i, myn, row);
                i++;
            }

        }// end of the if
        return myn;
    }

    public static NativeArray jsFunction_getRecentlyAddedAPIs(Context cx,
                                                              Scriptable thisObj, Object[] args, Function funObj)
            throws ScriptException, APIManagementException {
        NativeArray apiArray = new NativeArray(0);
        if (args != null && args.length != 0) {
            String limitArg = args[0].toString();
            int limit = Integer.parseInt(limitArg);
            String requestedTenantDomain = (String) args[1];
            Set<API> apiSet;
            APIConsumer apiConsumer = getAPIConsumer(thisObj);
            boolean isTenantFlowStarted = false;
            if (requestedTenantDomain == null){
                requestedTenantDomain = MultitenantConstants.SUPER_TENANT_DOMAIN_NAME;
            }
            try {
                if (!MultitenantConstants.SUPER_TENANT_DOMAIN_NAME.equals(requestedTenantDomain)) {
                    isTenantFlowStarted = true;
                    PrivilegedCarbonContext.startTenantFlow();
                    PrivilegedCarbonContext.getThreadLocalCarbonContext().setTenantDomain(requestedTenantDomain, true);
                }
                apiSet = apiConsumer.getRecentlyAddedAPIs(limit, requestedTenantDomain);
            } catch (APIManagementException e) {
                log.error("Error from Registry API while getting Recently Added APIs Information", e);
                return apiArray;
            } catch (Exception e) {
                log.error("Error while getting Recently Added APIs Information", e);
                return apiArray;
            } finally {
                if (isTenantFlowStarted) {
                    PrivilegedCarbonContext.endTenantFlow();
                }
            }

            Iterator it = apiSet.iterator();
            int i = 0;
            while (it.hasNext()) {
                NativeObject currentApi = new NativeObject();
                Object apiObject = it.next();
                API api = (API) apiObject;
                APIIdentifier apiIdentifier = api.getId();
                currentApi.put("name", currentApi, apiIdentifier.getApiName());
                currentApi.put("provider", currentApi, APIUtil.replaceEmailDomainBack(apiIdentifier.getProviderName()));
                currentApi.put("version", currentApi,
                        apiIdentifier.getVersion());
                currentApi.put("description", currentApi, api.getDescription());
                currentApi.put("rates", currentApi, api.getRating());
                if (api.getThumbnailUrl() == null) {
                    currentApi.put("thumbnailurl", currentApi, "images/api-default.png");
                } else {
                    currentApi.put("thumbnailurl", currentApi, APIUtil.prependWebContextRoot(api.getThumbnailUrl()));
                }
                currentApi.put("isAdvertiseOnly",currentApi,api.isAdvertiseOnly());
                if(api.isAdvertiseOnly()){
                    currentApi.put("owner",currentApi,APIUtil.replaceEmailDomainBack(api.getApiOwner()));
                }
                currentApi.put("visibility", currentApi, api.getVisibility());
                currentApi.put("visibleRoles", currentApi, api.getVisibleRoles());
                apiArray.put(i, apiArray, currentApi);
                i++;
            }

        }// end of the if
        return apiArray;
    }

    

    public static NativeObject jsFunction_searchPaginatedAPIsByType(Context cx,
                                                                    Scriptable thisObj, Object[] args, Function funObj)
            throws ScriptException, APIManagementException {
        NativeArray apiArray = new NativeArray(0);
        NativeObject resultObj = new NativeObject();
        Map<String, Object> result = new HashMap<String, Object>();
        if (args != null && args.length > 3) {
            String searchValue = (String) args[0];
            String tenantDomain = (String) args[1];
            int start = Integer.parseInt((String) args[2]);
            int end = Integer.parseInt((String) args[3]);
            String searchTerm;
            String searchType = null;
            Set<API> apiSet = null;
            boolean noSearchTerm = false;
            APIConsumer apiConsumer = getAPIConsumer(thisObj);
            boolean isTenantFlowStarted = false;
            try {
                if (tenantDomain != null && !MultitenantConstants.SUPER_TENANT_DOMAIN_NAME.equals(tenantDomain)) {
                    isTenantFlowStarted = true;
                    PrivilegedCarbonContext.startTenantFlow();
                    PrivilegedCarbonContext.getThreadLocalCarbonContext().setTenantDomain(tenantDomain, true);
                } else {
                	tenantDomain = MultitenantConstants.SUPER_TENANT_DOMAIN_NAME;
                    isTenantFlowStarted = true;
                    PrivilegedCarbonContext.startTenantFlow();
                    PrivilegedCarbonContext.getThreadLocalCarbonContext().setTenantDomain(tenantDomain, true);

                }
                if (searchValue.contains(":")) {
                    if (searchValue.split(":").length > 1) {
                        searchType = searchValue.split(":")[0];
                        searchTerm = searchValue.split(":")[1];
                        if( !APIConstants.DOCUMENTATION_SEARCH_TYPE_PREFIX.equalsIgnoreCase(searchType)){
                        if (!searchTerm.endsWith("*")) {
                            searchTerm = searchTerm + "*";
                        }if (!searchTerm.startsWith("*")) {
                            searchTerm = "*"+searchTerm ;
                        }
                        }
                        result = apiConsumer.searchPaginatedAPIs(searchTerm, searchType, tenantDomain, start, end);
                    } else {
                        noSearchTerm = true;
                    }

                } else {
                    if (!searchValue.endsWith("*")) {
                        searchValue = searchValue + "*";
                    }if (!searchValue.startsWith("*")) {
                        searchValue = "*"+searchValue ;
                    }
                    result = apiConsumer.searchPaginatedAPIs(searchValue, "Name", tenantDomain, start, end);
                }

            } catch (APIManagementException e) {
                log.error("Error while searching APIs by type", e);
                return resultObj;
            } catch (Exception e) {
                log.error("Error while searching APIs by type", e);
                return resultObj;
            } finally {
                if (isTenantFlowStarted) {
                    PrivilegedCarbonContext.endTenantFlow();
                }
            }

            if (noSearchTerm) {
                throw new APIManagementException("Search term is missing. Try again with valid search query.");
            }
            if (result != null) {
            	if (APIConstants.DOCUMENTATION_SEARCH_TYPE_PREFIX.equalsIgnoreCase(searchType)) {
            		Map<Documentation, API> apiDocMap = new HashMap<Documentation, API>();
            		apiDocMap = (Map<Documentation, API>)result.get("apis");
            		if (apiDocMap != null) {
            			int i = 0;
            			for (Map.Entry<Documentation, API> entry : apiDocMap.entrySet()) {
            				Documentation doc = entry.getKey();
            				API api = entry.getValue();
            				APIIdentifier apiIdentifier = api.getId();
            				
            				NativeObject currentApi = new NativeObject();
            				
            				currentApi.put("name", currentApi, apiIdentifier.getApiName());
	                        currentApi.put("provider", currentApi,
	                                APIUtil.replaceEmailDomainBack(apiIdentifier.getProviderName()));
	                        currentApi.put("version", currentApi,
	                                apiIdentifier.getVersion());
	                        currentApi.put("description", currentApi, api.getDescription());
	                        currentApi.put("rates", currentApi, api.getRating());
	                        currentApi.put("description", currentApi, api.getDescription());
	                        currentApi.put("endpoint", currentApi, api.getUrl());
	                        if (api.getThumbnailUrl() == null) {
	                            currentApi.put("thumbnailurl", currentApi, "images/api-default.png");
	                        } else {
	                            currentApi.put("thumbnailurl", currentApi, APIUtil.prependWebContextRoot(api.getThumbnailUrl()));
	                        }
	                        currentApi.put("visibility", currentApi, api.getVisibility());
	                        currentApi.put("visibleRoles", currentApi, api.getVisibleRoles());
	                        currentApi.put("description", currentApi, api.getDescription());
	                        currentApi.put("docName", currentApi, doc.getName());
	                        currentApi.put("docSummary", currentApi, doc.getSummary());
	                        currentApi.put("docSourceURL", currentApi, doc.getSourceUrl());
	                        currentApi.put("docFilePath", currentApi, doc.getFilePath());
	
	                        apiArray.put(i, apiArray, currentApi);
            				i++;
            			}
            			resultObj.put("apis", resultObj, apiArray);
	                    resultObj.put("totalLength", resultObj, result.get("length"));
            		}
            		
            	} else {
	                apiSet = (Set<API>) result.get("apis");
	                if (apiSet != null) {
	                    Iterator it = apiSet.iterator();
	                    int i = 0;
	                    while (it.hasNext()) {
	
	                        NativeObject currentApi = new NativeObject();
	                        Object apiObject = it.next();
	                        API api = (API) apiObject;
	                        APIIdentifier apiIdentifier = api.getId();
	                        currentApi.put("name", currentApi, apiIdentifier.getApiName());
	                        currentApi.put("provider", currentApi,
	                                APIUtil.replaceEmailDomainBack(apiIdentifier.getProviderName()));
	                        currentApi.put("version", currentApi,
	                                apiIdentifier.getVersion());
	                        currentApi.put("description", currentApi, api.getDescription());
	                        currentApi.put("rates", currentApi, api.getRating());
	                        currentApi.put("description", currentApi, api.getDescription());
	                        currentApi.put("endpoint", currentApi, api.getUrl());
	                        if (api.getThumbnailUrl() == null) {
	                            currentApi.put("thumbnailurl", currentApi, "images/api-default.png");
	                        } else {
	                            currentApi.put("thumbnailurl", currentApi, APIUtil.prependWebContextRoot(api.getThumbnailUrl()));
	                        }
	                        currentApi.put("visibility", currentApi, api.getVisibility());
	                        currentApi.put("visibleRoles", currentApi, api.getVisibleRoles());
	                        currentApi.put("description", currentApi, api.getDescription());
	
	                        apiArray.put(i, apiArray, currentApi);
	                        i++;
	                    }
	                    resultObj.put("apis", resultObj, apiArray);
	                    resultObj.put("totalLength", resultObj, result.get("length"));
	                }
            }
            }

        }// end of the if
        return resultObj;
    }

    public static boolean jsFunction_isSelfSignupEnabled() {
        APIManagerConfiguration config = HostObjectComponent.getAPIManagerConfiguration();
        return Boolean.parseBoolean(config.getFirstProperty(APIConstants.SELF_SIGN_UP_ENABLED));
    }
    
    public static boolean jsFunction_isSelfSignupEnabledForTenant(Context cx,
        Scriptable thisObj, Object[] args, Function funObj) {
    	
    	boolean status = false;
    	if (!isStringArray(args)) {
            return status;
        }

        String tenantDomain = args[0].toString();
        try {
	        UserRegistrationConfigDTO signupConfig =
	        		SelfSignUpUtil.getSignupConfiguration(tenantDomain);
	        status = signupConfig.isSignUpEnabled();
        } catch (APIManagementException e) {
	       log.error("error while loading configuration from registry", e);
        }
    	
		return status;
    	
    }

    public static NativeArray jsFunction_getAPIsWithTag(Context cx,
                                                        Scriptable thisObj, Object[] args, Function funObj)
            throws ScriptException, APIManagementException {
        NativeArray apiArray = new NativeArray(0);
        if (args != null && isStringArray(args)) {
            String tagName = args[0].toString();
            Set<API> apiSet;
            APIConsumer apiConsumer = getAPIConsumer(thisObj);
            try {
                apiSet = apiConsumer.getAPIsWithTag(tagName);
            } catch (APIManagementException e) {
                log.error("Error from Registry API while getting APIs With Tag Information", e);
                return apiArray;
            } catch (Exception e) {
                log.error("Error while getting APIs With Tag Information", e);
                return apiArray;
            }
            if (apiSet != null) {
                Iterator it = apiSet.iterator();
                int i = 0;
                while (it.hasNext()) {
                    NativeObject currentApi = new NativeObject();
                    Object apiObject = it.next();
                    API api = (API) apiObject;
                    APIIdentifier apiIdentifier = api.getId();
                    currentApi.put("name", currentApi, apiIdentifier.getApiName());
                    currentApi.put("provider", currentApi,
                            APIUtil.replaceEmailDomainBack(apiIdentifier.getProviderName()));
                    currentApi.put("version", currentApi,
                            apiIdentifier.getVersion());
                    currentApi.put("description", currentApi, api.getDescription());
                    currentApi.put("rates", currentApi, api.getRating());
                    if (api.getThumbnailUrl() == null) {
                        currentApi.put("thumbnailurl", currentApi,
                                "images/api-default.png");
                    } else {
                        currentApi.put("thumbnailurl", currentApi,
                                APIUtil.prependWebContextRoot(api.getThumbnailUrl()));
                    }
                    currentApi.put("visibility", currentApi, api.getVisibility());
                    currentApi.put("visibleRoles", currentApi, api.getVisibleRoles());
                    currentApi.put("description", currentApi, api.getDescription());
                    apiArray.put(i, apiArray, currentApi);
                    i++;
                }
            }

        }// end of the if
        return apiArray;
    }

    public static NativeObject jsFunction_getPaginatedAPIsWithTag(Context cx,
                                                                  Scriptable thisObj, Object[] args, Function funObj)
            throws ScriptException, APIManagementException {
        NativeArray apiArray = new NativeArray(0);
        NativeObject resultObj = new NativeObject();
        Map<String, Object> resultMap = new HashMap<String, Object>();
        if (args != null && isStringArray(args)) {
            String tagName = args[0].toString();
            int start = Integer.parseInt(args[1].toString());
            int end = Integer.parseInt(args[2].toString());
            Set<API> apiSet;
            APIConsumer apiConsumer = getAPIConsumer(thisObj);
            try {
                resultMap = apiConsumer.getPaginatedAPIsWithTag(tagName, start, end);
                apiSet = (Set<API>) resultMap.get("apis");
            } catch (APIManagementException e) {
                log.error("Error from Registry API while getting APIs With Tag Information", e);
                return resultObj;
            } catch (Exception e) {
                log.error("Error while getting APIs With Tag Information", e);
                return resultObj;
            }
            if (apiSet != null) {
                Iterator it = apiSet.iterator();
                int i = 0;
                while (it.hasNext()) {
                    NativeObject currentApi = new NativeObject();
                    Object apiObject = it.next();
                    API api = (API) apiObject;
                    APIIdentifier apiIdentifier = api.getId();
                    currentApi.put("name", currentApi, apiIdentifier.getApiName());
                    currentApi.put("provider", currentApi,
                            APIUtil.replaceEmailDomainBack(apiIdentifier.getProviderName()));
                    currentApi.put("version", currentApi,
                            apiIdentifier.getVersion());
                    currentApi.put("description", currentApi, api.getDescription());
                    currentApi.put("rates", currentApi, api.getRating());
                    if (api.getThumbnailUrl() == null) {
                        currentApi.put("thumbnailurl", currentApi,
                                "images/api-default.png");
                    } else {
                        currentApi.put("thumbnailurl", currentApi,
                                APIUtil.prependWebContextRoot(api.getThumbnailUrl()));
                    }
                    currentApi.put("visibility", currentApi, api.getVisibility());
                    currentApi.put("visibleRoles", currentApi, api.getVisibleRoles());
                    currentApi.put("description", currentApi, api.getDescription());
                    apiArray.put(i, apiArray, currentApi);
                    i++;
                }
                resultObj.put("apis", resultObj, apiArray);
                resultObj.put("totalLength", resultObj, resultMap.get("length"));
            }

        }// end of the if
        return resultObj;
    }

    public static NativeArray jsFunction_getSubscribedAPIs(Context cx,
                                                           Scriptable thisObj, Object[] args, Function funObj)
            throws ScriptException, APIManagementException {
        NativeArray apiArray = new NativeArray(0);
        if (args != null && isStringArray(args)) {
            String limitArg = args[0].toString();
            int limit = Integer.parseInt(limitArg);
            APIConsumer apiConsumer = getAPIConsumer(thisObj);
            try {
                Set<API> apiSet = apiConsumer.getTopRatedAPIs(limit);
                if (apiSet != null) {
                    Iterator it = apiSet.iterator();
                    int i = 0;
                    while (it.hasNext()) {
                        NativeObject currentApi = new NativeObject();
                        Object apiObject = it.next();
                        API api = (API) apiObject;
                        APIIdentifier apiIdentifier = api.getId();
                        currentApi.put("name", currentApi, apiIdentifier.getApiName());
                        currentApi.put("provider", currentApi,
                                apiIdentifier.getProviderName());
                        currentApi.put("version", currentApi,
                                apiIdentifier.getVersion());
                        currentApi.put("description", currentApi, api.getDescription());
                        currentApi.put("rates", currentApi, api.getRating());
                        apiArray.put(i, apiArray, currentApi);
                        i++;
                    }
                }
            } catch (APIManagementException e) {
                log.error("Error while getting API list", e);
                return apiArray;
            }
        }// end of the if
        return apiArray;
    }

    public static NativeArray jsFunction_getAllTags(Context cx,
                                                    Scriptable thisObj, Object[] args, Function funObj)
            throws ScriptException, APIManagementException {
        NativeArray tagArray = new NativeArray(0);
        Set<Tag> tags;
        String tenantDomain = null;
        if (args != null && isStringArray(args)) {
            tenantDomain = args[0].toString();
        }
        APIConsumer apiConsumer = getAPIConsumer(thisObj);
        try {
            tags = apiConsumer.getAllTags(tenantDomain);
        } catch (APIManagementException e) {
            log.error("Error from registry while getting API tags.", e);
            return tagArray;
        } catch (Exception e) {
            log.error("Error while getting API tags", e);
            return tagArray;
        }
        if (tags != null) {
            Iterator tagsI = tags.iterator();
            int i = 0;
            while (tagsI.hasNext()) {

                NativeObject currentTag = new NativeObject();
                Object tagObject = tagsI.next();
                Tag tag = (Tag) tagObject;

                currentTag.put("name", currentTag, tag.getName());
                currentTag.put("count", currentTag, tag.getNoOfOccurrences());

                tagArray.put(i, tagArray, currentTag);
                i++;
            }
        }

        return tagArray;
    }

    public static NativeArray jsFunction_getTagsWithAttributes(Context cx, Scriptable thisObj, Object[] args, Function funObj) throws APIManagementException {


        NativeArray tagArray = new NativeArray(0);
        Set<Tag> tags;
        String tenantDomain = null;

        if (args != null && isStringArray(args)) {
            tenantDomain = args[0].toString();
        }

        APIConsumer apiConsumer = getAPIConsumer(thisObj);

        try {
            tags = apiConsumer.getTagsWithAttributes(tenantDomain);
        } catch (APIManagementException e) {
            log.error("Error from registry while getting API tags.", e);
            return tagArray;
        } catch (Exception e) {
            log.error("Error while getting API tags", e);
            return tagArray;
        }
        if (tags != null) {
            Iterator tagsI = tags.iterator();
            int i = 0;
            while (tagsI.hasNext()) {

                NativeObject currentTag = new NativeObject();
                Object tagObject = tagsI.next();
                Tag tag = (Tag) tagObject;

                currentTag.put("name", currentTag, tag.getName());
                currentTag.put("description", currentTag, tag.getDescription());
                currentTag.put("isThumbnailExists", currentTag, tag.isThumbnailExists());
                currentTag.put("count", currentTag, tag.getNoOfOccurrences());

                tagArray.put(i, tagArray, currentTag);
                i++;
            }
        }

        return tagArray;
    }

    public static NativeArray jsFunction_getAllPublishedAPIs(Context cx,
                                                             Scriptable thisObj, Object[] args, Function funObj)
            throws ScriptException, APIManagementException {
        Set<API> apiSet;
        NativeArray myn = new NativeArray(0);
        APIConsumer apiConsumer = getAPIConsumer(thisObj);
        boolean isTenantFlowStarted = false;
        try {
            String tenantDomain;
            if (args != null) {
                tenantDomain = (String) args[0];
            } else {
                tenantDomain = MultitenantConstants.SUPER_TENANT_DOMAIN_NAME;
            }
            if (tenantDomain != null && !MultitenantConstants.SUPER_TENANT_DOMAIN_NAME.equals(tenantDomain)) {
                isTenantFlowStarted = true;
                PrivilegedCarbonContext.startTenantFlow();
                PrivilegedCarbonContext.getThreadLocalCarbonContext().setTenantDomain(tenantDomain, true);
            }
            apiSet = apiConsumer.getAllPublishedAPIs(tenantDomain);

        } catch (APIManagementException e) {
            log.error("Error from Registry API while getting API Information", e);
            return myn;
        } catch (Exception e) {
            log.error("Error while getting API Information", e);
            return myn;
        } finally {
            if (isTenantFlowStarted) {
                PrivilegedCarbonContext.endTenantFlow();
            }
        }
        if (apiSet != null) {
            Iterator it = apiSet.iterator();
            int i = 0;
            while (it.hasNext()) {
                NativeObject row = new NativeObject();
                Object apiObject = it.next();
                API api = (API) apiObject;
                APIIdentifier apiIdentifier = api.getId();
                row.put("name", row, apiIdentifier.getApiName());
                row.put("provider", row, APIUtil.replaceEmailDomainBack(apiIdentifier.getProviderName()));
                row.put("version", row, apiIdentifier.getVersion());
                row.put("context", row, api.getContext());
                row.put("status", row, "Deployed"); // api.getStatus().toString()
                if (api.getThumbnailUrl() == null) {
                    row.put("thumbnailurl", row, "images/api-default.png");
                } else {
                    row.put("thumbnailurl", row, APIUtil.prependWebContextRoot(api.getThumbnailUrl()));
                }
                row.put("visibility", row, api.getVisibility());
                row.put("visibleRoles", row, api.getVisibleRoles());
                row.put("description", row, api.getDescription());
                String apiOwner = api.getApiOwner();
                if (apiOwner == null) {
                    apiOwner = APIUtil.replaceEmailDomainBack(apiIdentifier.getProviderName());
                }
                row.put("apiOwner", row, apiOwner);
                row.put("isAdvertiseOnly", row, api.isAdvertiseOnly());
                myn.put(i, myn, row);
                i++;
            }
        }
        return myn;
    }
    
    public static NativeObject jsFunction_getAllPaginatedPrototypedAPIs(Context cx,
            							Scriptable thisObj, Object[] args, Function funObj)
            										throws ScriptException, APIManagementException {
    	APIConsumer apiConsumer = getAPIConsumer(thisObj);
    	String tenantDomain;
        if (args[0] != null) {
        	tenantDomain = (String) args[0];
        } else {
        	tenantDomain = MultitenantConstants.SUPER_TENANT_DOMAIN_NAME;
        }
            
        int start = Integer.parseInt((String) args[1]);
        int end = Integer.parseInt((String) args[2]);
            
        return getPaginatedAPIsByStatus(apiConsumer, tenantDomain, start, end, APIConstants.PROTOTYPED);
    	
    }

    public static NativeObject jsFunction_getAllPaginatedPublishedAPIs(Context cx,
                                                                       Scriptable thisObj, Object[] args, Function funObj)
            throws ScriptException, APIManagementException {
    	
    	APIConsumer apiConsumer = getAPIConsumer(thisObj);
    	String tenantDomain;
        if (args[0] != null) {
        	tenantDomain = (String) args[0];
        } else {
        	tenantDomain = MultitenantConstants.SUPER_TENANT_DOMAIN_NAME;
        }
            
        int start = Integer.parseInt((String) args[1]);
        int end = Integer.parseInt((String) args[2]);
            
        return getPaginatedAPIsByStatus(apiConsumer, tenantDomain, start, end, APIConstants.PUBLISHED);
            
            
    }
    
    private static NativeObject getPaginatedAPIsByStatus(APIConsumer apiConsumer, String tenantDomain, int start, 
    		int end, String status) {
    	
    	Set<API> apiSet;
        Map<String, Object> resultMap;
        NativeArray myn = new NativeArray(0);
        NativeObject result = new NativeObject();
        
        try {
            if (tenantDomain != null && !MultitenantConstants.SUPER_TENANT_DOMAIN_NAME.equals(tenantDomain)) {
                PrivilegedCarbonContext.startTenantFlow();
                PrivilegedCarbonContext.getThreadLocalCarbonContext().setTenantDomain(tenantDomain, true);
            } else {
                PrivilegedCarbonContext.startTenantFlow();
                PrivilegedCarbonContext.getThreadLocalCarbonContext().setTenantDomain(MultitenantConstants.SUPER_TENANT_DOMAIN_NAME, true);

            }
            resultMap = apiConsumer.getAllPaginatedAPIsByStatus(tenantDomain, start, end, status);

        } catch (APIManagementException e) {
            log.error("Error from Registry API while getting API Information", e);
            return result;
        } catch (Exception e) {
            log.error("Error while getting API Information", e);
            return result;
        } finally {
            PrivilegedCarbonContext.endTenantFlow();


        }
        if (resultMap != null) {
            apiSet = (Set<API>) resultMap.get("apis");
            if (apiSet != null) {
                Iterator it = apiSet.iterator();
                int i = 0;
                while (it.hasNext()) {
                    NativeObject row = new NativeObject();
                    Object apiObject = it.next();
                    API api = (API) apiObject;
                    APIIdentifier apiIdentifier = api.getId();
                    row.put("name", row, apiIdentifier.getApiName());
                    row.put("provider", row, APIUtil.replaceEmailDomainBack(apiIdentifier.getProviderName()));
                    row.put("version", row, apiIdentifier.getVersion());
                    row.put("context", row, api.getContext());
                    row.put("status", row, "Deployed"); // api.getStatus().toString()
                    if (api.getThumbnailUrl() == null) {
                        row.put("thumbnailurl", row, "images/api-default.png");
                    } else {
                        row.put("thumbnailurl", row, APIUtil.prependWebContextRoot(api.getThumbnailUrl()));
                    }
                    row.put("visibility", row, api.getVisibility());
                    row.put("visibleRoles", row, api.getVisibleRoles());
                    row.put("description", row, api.getDescription());
                    String apiOwner = APIUtil.replaceEmailDomainBack(api.getApiOwner());
                    if (apiOwner == null) {
                        apiOwner = APIUtil.replaceEmailDomainBack(apiIdentifier.getProviderName());
                    }
                    row.put("apiOwner", row, apiOwner);
                    row.put("isAdvertiseOnly", row, api.isAdvertiseOnly());
                    myn.put(i, myn, row);
                    i++;
                }
                result.put("apis", result, myn);
                result.put("totalLength", result, resultMap.get("totalLength"));

            }
        }
        return result;
    }

    public static NativeArray jsFunction_getAPI(Context cx, Scriptable thisObj,
                                                Object[] args, Function funObj) throws ScriptException,
            APIManagementException {

        String providerName;
        String apiName;
        String version;
        String username = null;
        boolean isSubscribed = false;
        NativeArray myn = new NativeArray(0);
        if (args != null && args.length != 0) {

            providerName = APIUtil.replaceEmailDomain((String) args[0]);
            apiName = (String) args[1];
            version = (String) args[2];
            if (args[3] != null) {
                username = (String) args[3];
            }
            APIIdentifier apiIdentifier = new APIIdentifier(providerName, apiName, version);
            API api;
            APIConsumer apiConsumer = getAPIConsumer(thisObj);
            boolean isTenantFlowStarted = false;
            try {
                String tenantDomain = MultitenantUtils.getTenantDomain(APIUtil.replaceEmailDomainBack(providerName));
                if (tenantDomain != null && !MultitenantConstants.SUPER_TENANT_DOMAIN_NAME.equals(tenantDomain)) {
                    isTenantFlowStarted = true;
                    PrivilegedCarbonContext.startTenantFlow();
                    PrivilegedCarbonContext.getThreadLocalCarbonContext().setTenantDomain(tenantDomain, true);
                }

                api = apiConsumer.getAPI(apiIdentifier);
                if (username != null) {
                    //TODO @sumedha : remove hardcoded tenant Id
                    isSubscribed = apiConsumer.isSubscribed(apiIdentifier, username);
                }

                if (api != null) {
                    NativeObject row = new NativeObject();
                    apiIdentifier = api.getId();
                    row.put("name", row, apiIdentifier.getApiName());
                    row.put("provider", row, APIUtil.replaceEmailDomainBack(apiIdentifier.getProviderName()));
                    row.put("version", row, apiIdentifier.getVersion());
                    row.put("description", row, api.getDescription());
                    row.put("rates", row, api.getRating());
                    row.put("endpoint", row, api.getUrl());
                    row.put("wsdl", row, api.getWsdlUrl());
                    row.put("wadl", row, api.getWadlUrl());
                    DateFormat dateFormat = new SimpleDateFormat("dd/MMM/yyyy HH:mm:ss a z");
                    String dateFormatted = dateFormat.format(api.getLastUpdated());
                    row.put("updatedDate", row, dateFormatted);
                    row.put("context", row, api.getContext());
                    row.put("status", row, api.getStatus().getStatus());

                    String user = getUsernameFromObject(thisObj);
                    if (user != null) {
                        int userRate = apiConsumer.getUserRating(apiIdentifier, user);
                        row.put("userRate", row, userRate);
                    }
                    APIManagerConfiguration config = HostObjectComponent.getAPIManagerConfiguration();
                    List<Environment> environments = config.getApiGatewayEnvironments();
                    String envDetails = "";
                    for (int i = 0; i < environments.size(); i++) {
                        Environment environment = environments.get(i);
                        envDetails += environment.getName() + ",";
                        envDetails += filterUrls(environment.getApiGatewayEndpoint(), api.getTransports());
                        if (i < environments.size() - 1) {
                            envDetails += "|";
                        }
                    }
                    //row.put("serverURL", row, config.getFirstProperty(APIConstants.API_GATEWAY_API_ENDPOINT));
                    row.put("serverURL", row, envDetails);
                    NativeArray tierArr = new NativeArray(0);
                    Set<Tier> tierSet = api.getAvailableTiers();
                    if (tierSet != null) {
                        Iterator it = tierSet.iterator();
                        int j = 0;

                        while (it.hasNext()) {
                            NativeObject tierObj = new NativeObject();
                            Object tierObject = it.next();
                            Tier tier = (Tier) tierObject;
                            tierObj.put("tierName", tierObj, tier.getName());
                            tierObj.put("tierDisplayName", tierObj, tier.getDisplayName());
                            tierObj.put("tierDescription", tierObj,
                                    tier.getDescription() != null ? tier.getDescription() : "");
                            if (tier.getTierAttributes() != null) {
                                Map<String, Object> attributes;
                                attributes = tier.getTierAttributes();
                                String attributesList = "";
                                for (Map.Entry<String, Object> attribute : attributes.entrySet()) {
                                    attributesList += attribute.getKey() + "::" + attribute.getValue() + ",";

                                }
                                tierObj.put("tierAttributes", tierObj, attributesList);
                            }
                            tierArr.put(j, tierArr, tierObj);
                            j++;

                        }
                    }
                    row.put("tiers", row, tierArr);
                    row.put("subscribed", row, isSubscribed);
                    if (api.getThumbnailUrl() == null) {
                        row.put("thumbnailurl", row, "images/api-default.png");
                    } else {
                        row.put("thumbnailurl", row, APIUtil.prependWebContextRoot(api.getThumbnailUrl()));
                    }
                    row.put("bizOwner", row, api.getBusinessOwner());
                    row.put("bizOwnerMail", row, api.getBusinessOwnerEmail());
                    row.put("techOwner", row, api.getTechnicalOwner());
                    row.put("techOwnerMail", row, api.getTechnicalOwnerEmail());
                    row.put("visibility", row, api.getVisibility());
                    row.put("visibleRoles", row, api.getVisibleRoles());

                    Set<URITemplate> uriTemplates = api.getUriTemplates();
                    List<NativeArray> uriTemplatesArr = new ArrayList<NativeArray>();
                    if (uriTemplates.size() != 0) {
                        NativeArray uriTempArr = new NativeArray(uriTemplates.size());
                        Iterator i = uriTemplates.iterator();

                        while (i.hasNext()) {
                            List<String> utArr = new ArrayList<String>();
                            URITemplate ut = (URITemplate) i.next();
                            utArr.add(ut.getUriTemplate());
                            utArr.add(ut.getMethodsAsString().replaceAll("\\s", ","));
                            utArr.add(ut.getAuthTypeAsString().replaceAll("\\s", ","));
                            utArr.add(ut.getThrottlingTiersAsString().replaceAll("\\s", ","));
                            NativeArray utNArr = new NativeArray(utArr.size());
                            for (int p = 0; p < utArr.size(); p++) {
                                utNArr.put(p, utNArr, utArr.get(p));
                            }
                            uriTemplatesArr.add(utNArr);
                        }

                        for (int c = 0; c < uriTemplatesArr.size(); c++) {
                            uriTempArr.put(c, uriTempArr, uriTemplatesArr.get(c));
                        }

                        myn.put(1, myn, uriTempArr);
                    }
                    row.put("uriTemplates", row, uriTemplatesArr.toString());
                    String apiOwner = api.getApiOwner();
                    if (apiOwner == null) {
                        apiOwner = APIUtil.replaceEmailDomainBack(apiIdentifier.getProviderName());
                    }
                    row.put("apiOwner", row, apiOwner);
                    row.put("isAdvertiseOnly", row, api.isAdvertiseOnly());
                    row.put("redirectURL", row, api.getRedirectURL());

                    row.put("subscriptionAvailability", row, api.getSubscriptionAvailability());
                    row.put("subscriptionAvailableTenants", row, api.getSubscriptionAvailableTenants());
                    row.put("isDefaultVersion",row,api.isDefaultVersion());
                    myn.put(0, myn, row);
                }


            } catch (APIManagementException e) {
                handleException("Error from Registry API while getting get API Information on " + apiName, e);

            } catch (Exception e) {
                handleException(e.getMessage(), e);
            } finally {
                if (isTenantFlowStarted) {
                    PrivilegedCarbonContext.endTenantFlow();
                }
            }
        }
        return myn;
    }
    
    /**
     * Returns all the HTTPs Gateway Endpoint URLs of all the Gateway Endpoints
     * @param cx
     * @param thisObj
     * @param args
     * @param funObj
     * @return List of HTTPs Gateway Endpoint URLs
     * @throws ScriptException
     * @throws APIManagementException
     */
    public static NativeArray jsFunction_getHTTPsGatewayEndpointURLs(Context cx, Scriptable thisObj,
                                         Object[] args, Function funObj) throws ScriptException,
                                         APIManagementException {
    	NativeArray myn = new NativeArray(0);
    	
    	APIManagerConfiguration config = HostObjectComponent.getAPIManagerConfiguration();
        List<Environment> environments = config.getApiGatewayEnvironments();
        
        int index = 0;
        for (int i = 0; i < environments.size(); i++) {
        	Environment environment = environments.get(i);
        	String apiGatewayEndpoints = environment.getApiGatewayEndpoint();
        	
        	List<String> urlsList = new ArrayList<String>();
        	urlsList.addAll(Arrays.asList(apiGatewayEndpoints.split(",")));
        	ListIterator<String> it = urlsList.listIterator();
        	
        	while (it.hasNext()) {
        		String url = it.next();
                if (url != null && url.startsWith("https:")) {
                	myn.put(index, myn, url);
                	index ++;
                }
        	}
        }
        
        return myn;
    }

    private static String filterUrls(String apiData, String transports) {
        if (apiData != null && transports != null) {
            List<String> urls = new ArrayList<String>();
            List<String> transportList = new ArrayList<String>();
            urls.addAll(Arrays.asList(apiData.split(",")));
            transportList.addAll(Arrays.asList(transports.split(",")));
            urls = filterUrlsByTransport(urls, transportList, "https");
            urls = filterUrlsByTransport(urls, transportList, "http");
            String urlString = urls.toString();
            return urlString.substring(1, urlString.length() - 1);
        }
        return apiData;
    }

    private static List<String> filterUrlsByTransport(List<String> urlsList, List<String> transportList, String transportName) {
        if (!transportList.contains(transportName)) {
            ListIterator<String> it = urlsList.listIterator();
            while (it.hasNext()) {
                String url = it.next();
                if (url.startsWith(transportName + ":")) {
                    it.remove();
                }
            }
            return urlsList;
        }
        return urlsList;
    }

    public static boolean jsFunction_isSubscribed(Context cx, Scriptable thisObj,
                                                  Object[] args, Function funObj)
            throws ScriptException,
            APIManagementException {

        String username = null;
        if (args != null && args.length != 0) {
            String providerName = (String) args[0];
            String apiName = (String) args[1];
            String version = (String) args[2];
            if (args[3] != null) {
                username = (String) args[3];
            }
            APIIdentifier apiIdentifier = new APIIdentifier(providerName, apiName, version);
            APIConsumer apiConsumer = getAPIConsumer(thisObj);
            return username != null && apiConsumer.isSubscribed(apiIdentifier, username);
        } else {
            throw new APIManagementException("No input username value.");
        }
    }

    public static NativeArray jsFunction_getAllDocumentation(Context cx,
                                                             Scriptable thisObj, Object[] args, Function funObj)
            throws ScriptException, APIManagementException {
        List<Documentation> doclist = null;
        String providerName = "";
        String apiName = "";
        String version = "";
        String username = "";
        if (args != null && args.length != 0) {
            providerName = APIUtil.replaceEmailDomain((String) args[0]);
            apiName = (String) args[1];
            version = (String) args[2];
            username = (String) args[3];
        }
        APIIdentifier apiIdentifier = new APIIdentifier(providerName, apiName, version);
        NativeArray myn = new NativeArray(0);
        APIConsumer apiConsumer = getAPIConsumer(thisObj);
        try {
            doclist = apiConsumer.getAllDocumentation(apiIdentifier, username);
        } catch (APIManagementException e) {
            handleException("Error from Registry API while getting All Documentation on " + apiName, e);
        } catch (Exception e) {
            handleException("Error while getting All Documentation " + apiName, e);
        }
        if (doclist != null) {
            Iterator it = doclist.iterator();
            int i = 0;
            while (it.hasNext()) {
                NativeObject row = new NativeObject();
                Object docObject = it.next();
                Documentation documentation = (Documentation) docObject;
                Object objectSourceType = documentation.getSourceType();
                String strSourceType = objectSourceType.toString();
                row.put("name", row, documentation.getName());
                row.put("sourceType", row, strSourceType);
                row.put("summary", row, documentation.getSummary());
                String content;
                if (strSourceType.equals("INLINE")) {
                    content = apiConsumer.getDocumentationContent(apiIdentifier, documentation.getName());
                    row.put("content", row, content);
                }
                row.put("sourceUrl", row, documentation.getSourceUrl());
                row.put("filePath", row, documentation.getFilePath());
                DocumentationType documentationType = documentation.getType();
                row.put("type", row, documentationType.getType());

                if (documentationType == DocumentationType.OTHER) {
                    row.put("otherTypeName", row, documentation.getOtherTypeName());
                }

                myn.put(i, myn, row);
                i++;
            }
        }
        return myn;

    }

    public static NativeArray jsFunction_getComments(Context cx,
                                                     Scriptable thisObj, Object[] args, Function funObj)
            throws ScriptException, APIManagementException {
        Comment[] commentlist = new Comment[0];
        String providerName = "";
        String apiName = "";
        String version = "";
        if (args != null && args.length != 0) {
            providerName = APIUtil.replaceEmailDomain((String) args[0]);
            apiName = (String) args[1];
            version = (String) args[2];
        }
        APIIdentifier apiIdentifier = new APIIdentifier(providerName, apiName,
                version);
        NativeArray myn = new NativeArray(0);
        APIConsumer apiConsumer = getAPIConsumer(thisObj);
        try {
            commentlist = apiConsumer.getComments(apiIdentifier);
        } catch (APIManagementException e) {
            handleException("Error from registry while getting  comments for " + apiName, e);
        } catch (Exception e) {
            handleException("Error while getting comments for " + apiName, e);
        }

        int i = 0;
        if (commentlist != null) {
            for (Comment n : commentlist) {
                NativeObject row = new NativeObject();
                row.put("userName", row, n.getUser());
                row.put("comment", row, n.getText());
                row.put("createdTime", row, n.getCreatedTime().getTime());
                myn.put(i, myn, row);
                i++;
            }
        }
        return myn;

    }

    public static NativeArray jsFunction_addComments(Context cx,
                                                     Scriptable thisObj, Object[] args, Function funObj)
            throws ScriptException, APIManagementException {
        String providerName = "";
        String apiName = "";
        String version = "";
        String commentStr = "";
        if (args != null && args.length != 0 && isStringArray(args)) {
            providerName = APIUtil.replaceEmailDomain((String) args[0]);
            apiName = (String) args[1];
            version = (String) args[2];
            commentStr = (String) args[3];
        }
        APIIdentifier apiIdentifier = new APIIdentifier(providerName, apiName, version);
        NativeArray myn = new NativeArray(0);
        APIConsumer apiConsumer = getAPIConsumer(thisObj);
        try {
            apiConsumer.addComment(apiIdentifier, commentStr, getUsernameFromObject(thisObj));
        } catch (APIManagementException e) {
            handleException("Error from registry while adding comments for " + apiName, e);
        } catch (Exception e) {
            handleException("Error while adding comments for " + apiName, e);
        }

        int i = 0;
        NativeObject row = new NativeObject();
        row.put("userName", row, providerName);
        row.put("comment", row, commentStr);
        myn.put(i, myn, row);

        return myn;
    }

    public static String jsFunction_addSubscription(Context cx,
                                                    Scriptable thisObj, Object[] args, Function funObj)
            throws APIManagementException {
        if (args == null || args.length == 0) {
            return "";
        }

        APIConsumer apiConsumer = getAPIConsumer(thisObj);

        String providerName = (String) args[0];
        providerName = APIUtil.replaceEmailDomain(providerName);
        String apiName = (String) args[1];
        String version = (String) args[2];
        String tier = (String) args[3];
        int applicationId = ((Number) args[4]).intValue();
        String userId = (String) args[5];
        APIIdentifier apiIdentifier = new APIIdentifier(providerName, apiName, version);
        boolean isTenantFlowStarted = false;
        try {
            String tenantDomain = MultitenantUtils.getTenantDomain(APIUtil.replaceEmailDomainBack(providerName));
            if (tenantDomain != null && !MultitenantConstants.SUPER_TENANT_DOMAIN_NAME.equals(tenantDomain)) {
                isTenantFlowStarted = true;
                PrivilegedCarbonContext.startTenantFlow();
                PrivilegedCarbonContext.getThreadLocalCarbonContext().setTenantDomain(tenantDomain, true);
            }

	        /* Validation for allowed throttling tiers*/
            API api = apiConsumer.getAPI(apiIdentifier);
            Set<Tier> tiers = api.getAvailableTiers();

            Iterator<Tier> iterator = tiers.iterator();
            boolean isTierAllowed = false;
            List<String> allowedTierList = new ArrayList<String>();
            while (iterator.hasNext()) {
                Tier t = iterator.next();
                if (t.getName() != null && (t.getName()).equals(tier)) {
                    isTierAllowed = true;
                }
                allowedTierList.add(t.getName());
            }
            if (!isTierAllowed) {
                throw new APIManagementException("Tier " + tier + " is not allowed for API " + apiName + "-" + version + ". Only "
                        + Arrays.toString(allowedTierList.toArray()) + " Tiers are alllowed.");
            }
            if (apiConsumer.isTierDeneid(tier)) {
                throw new APIManagementException("Tier " + tier + " is not allowed for user " + userId);
            }
	    	/* Tenant based validation for subscription*/
            String userDomain = MultitenantUtils.getTenantDomain(userId);
            boolean subscriptionAllowed = false;
            if (!userDomain.equals(tenantDomain)) {
                String subscriptionAvailability = api.getSubscriptionAvailability();
                if (APIConstants.SUBSCRIPTION_TO_ALL_TENANTS.equals(subscriptionAvailability)) {
                    subscriptionAllowed = true;
                } else if (APIConstants.SUBSCRIPTION_TO_SPECIFIC_TENANTS.equals(subscriptionAvailability)) {
                    String subscriptionAllowedTenants = api.getSubscriptionAvailableTenants();
                    String allowedTenants[] = null;
                    if (subscriptionAllowedTenants != null) {
                        allowedTenants = subscriptionAllowedTenants.split(",");
                        if (allowedTenants != null) {
                            for (String tenant : allowedTenants) {
                                if (tenant != null && userDomain.equals(tenant.trim())) {
                                    subscriptionAllowed = true;
                                    break;
                                }
                            }
                        }
                    }
                }
            } else {
                subscriptionAllowed = true;
            }
            if (!subscriptionAllowed) {
                throw new APIManagementException("Subscription is not allowed for " + userDomain);
            }
            apiIdentifier.setTier(tier);
            String subsStatus = apiConsumer.addSubscription(apiIdentifier, userId, applicationId);
            return subsStatus;
        } catch (APIManagementException e) {
            handleException("Error while adding subscription for user: " + userId + " Reason: " + e.getMessage(), e);
            return null;
        } finally {
            if (isTenantFlowStarted) {
                PrivilegedCarbonContext.endTenantFlow();
            }
        }
    }

    public static boolean jsFunction_addAPISubscription(Context cx,
                                                        Scriptable thisObj, Object[] args, Function funObj) throws APIManagementException {
        if (!isStringArray(args)) {
            throw new APIManagementException("Invalid input parameters for AddAPISubscription method");
        }

        String providerName = args[0].toString();
        String apiName = args[1].toString();
        String version = args[2].toString();
        String tier = args[3].toString();
        String applicationName = ((String) args[4]);
        String userId = args[5].toString();
        APIIdentifier apiIdentifier = new APIIdentifier(providerName, apiName, version);
        apiIdentifier.setTier(tier);

        APIConsumer apiConsumer = getAPIConsumer(thisObj);
        try {
            int applicationId = APIUtil.getApplicationId(applicationName, userId);
            apiConsumer.addSubscription(apiIdentifier, userId, applicationId);
        } catch (APIManagementException e) {
            handleException("Error while adding the subscription for user: " + userId, e);
        }
        return true;
    }

    public static boolean jsFunction_removeSubscriber(Context cx,
                                                      Scriptable thisObj, Object[] args, Function funObj)
            throws APIManagementException {
        String providerName = "";
        String apiName = "";
        String version = "";
        String application = "";
        String userId = "";
        if (args != null && args.length != 0) {
            providerName = (String) args[0];
            apiName = (String) args[1];
            version = (String) args[2];
            application = (String) args[3];
            userId = (String) args[4];
        }
        APIIdentifier apiIdentifier = new APIIdentifier(providerName, apiName, version);
        apiIdentifier.setApplicationId(application);
        APIConsumer apiConsumer = getAPIConsumer(thisObj);
        try {
            apiConsumer.removeSubscriber(apiIdentifier, userId);
            return true;
        } catch (APIManagementException e) {
            handleException("Error while removing subscriber: " + userId, e);
            return false;
        }

    }

    public static NativeArray jsFunction_rateAPI(Context cx,
                                                 Scriptable thisObj, Object[] args, Function funObj)
            throws ScriptException, APIManagementException {

        NativeArray myn = new NativeArray(0);
        if (args != null && args.length != 0) {
            String providerName = APIUtil.replaceEmailDomain((String) args[0]);
            String apiName = (String) args[1];
            String version = (String) args[2];
            String rateStr = (String) args[3];
            int rate;
            try {
                rate = Integer.parseInt(rateStr.substring(0, 1));
            } catch (NumberFormatException e) {
                log.error("Rate must to be number " + rateStr, e);
                return myn;
            } catch (Exception e) {
                log.error("Error from while Rating API " + rateStr, e);
                return myn;
            }
            APIIdentifier apiId;
            APIConsumer apiConsumer = getAPIConsumer(thisObj);
            try {
                apiId = new APIIdentifier(providerName, apiName, version);
                String user = getUsernameFromObject(thisObj);
                switch (rate) {
                    //Below case 0[Rate 0] - is to remove ratings from a user
                    case 0: {
                        apiConsumer.rateAPI(apiId, APIRating.RATING_ZERO, user);
                        break;
                    }
                    case 1: {
                        apiConsumer.rateAPI(apiId, APIRating.RATING_ONE, user);
                        break;
                    }
                    case 2: {
                        apiConsumer.rateAPI(apiId, APIRating.RATING_TWO, user);
                        break;
                    }
                    case 3: {
                        apiConsumer.rateAPI(apiId, APIRating.RATING_THREE, user);
                        break;
                    }
                    case 4: {
                        apiConsumer.rateAPI(apiId, APIRating.RATING_FOUR, user);
                        break;
                    }
                    case 5: {
                        apiConsumer.rateAPI(apiId, APIRating.RATING_FIVE, user);
                        break;
                    }
                    default: {
                        throw new IllegalArgumentException("Can't handle " + rate);
                    }

                }
            } catch (APIManagementException e) {
                log.error("Error while Rating API " + apiName
                        + e);
                return myn;
            } catch (Exception e) {
                log.error("Error while Rating API " + apiName + e);
                return myn;
            }

            NativeObject row = new NativeObject();
            row.put("name", row, apiName);
            row.put("provider", row, APIUtil.replaceEmailDomainBack(providerName));
            row.put("version", row, version);
            row.put("rates", row, rateStr);
            row.put("newRating", row, Float.toString(apiConsumer.getAPI(apiId).getRating()));
            myn.put(0, myn, row);

        }// end of the if
        return myn;
    }

    public static NativeArray jsFunction_removeAPIRating(Context cx,
                                                         Scriptable thisObj, Object[] args, Function funObj)
            throws ScriptException, APIManagementException {

        NativeArray myn = new NativeArray(0);
        if (args != null && args.length != 0) {
            String providerName = APIUtil.replaceEmailDomain((String) args[0]);
            String apiName = (String) args[1];
            String version = (String) args[2];
            float rating = 0;
            APIIdentifier apiId;
            APIConsumer apiConsumer = getAPIConsumer(thisObj);
            boolean isTenantFlowStarted = false;
            try {
                apiId = new APIIdentifier(providerName, apiName, version);
                String user = getUsernameFromObject(thisObj);

                String tenantDomain = MultitenantUtils.getTenantDomain(APIUtil.replaceEmailDomainBack(user));
                if (tenantDomain != null && !MultitenantConstants.SUPER_TENANT_DOMAIN_NAME.equals(tenantDomain)) {
                    isTenantFlowStarted = true;
                    PrivilegedCarbonContext.startTenantFlow();
                    PrivilegedCarbonContext.getThreadLocalCarbonContext().setTenantDomain(tenantDomain, true);
                }

                apiConsumer.removeAPIRating(apiId, user);
                rating = apiConsumer.getAPI(apiId).getRating();

            } catch (APIManagementException e) {
                throw new APIManagementException("Error while remove User Rating of the API " + apiName
                        + e);

            } catch (Exception e) {
                throw new APIManagementException("Error while remove User Rating of the API  " + apiName + e);

            } finally {
                if (isTenantFlowStarted) {
                    PrivilegedCarbonContext.endTenantFlow();
                }
            }
            NativeObject row = new NativeObject();
            row.put("newRating", row, Float.toString(rating));
            myn.put(0, myn, row);
        }// end of the if
        return myn;
    }

    public static NativeArray jsFunction_getSubscriptions(Context cx,
                                                          Scriptable thisObj, Object[] args, Function funObj)
            throws ScriptException, APIManagementException {

        NativeArray myn = new NativeArray(0);
        if (args != null && args.length != 0) {
            String providerName = (String) args[0];
            String apiName = (String) args[1];
            String version = (String) args[2];
            String user = (String) args[3];

            APIIdentifier apiIdentifier = new APIIdentifier(APIUtil.replaceEmailDomain(providerName), apiName, version);
            Subscriber subscriber = new Subscriber(user);
            APIConsumer apiConsumer = getAPIConsumer(thisObj);
            Set<SubscribedAPI> apis = apiConsumer.getSubscribedIdentifiers(subscriber, apiIdentifier);
            int i = 0;
            if (apis != null) {
                for (SubscribedAPI api : apis) {
                    NativeObject row = new NativeObject();
                    row.put("application", row, api.getApplication().getName());
                    row.put("applicationId", row, api.getApplication().getId());
                    row.put("prodKey", row, getKey(api, APIConstants.API_KEY_TYPE_PRODUCTION));
                    row.put("sandboxKey", row, getKey(api, APIConstants.API_KEY_TYPE_SANDBOX));
                    ArrayList<APIKey> keys = (ArrayList<APIKey>) api.getApplication().getKeys();
                    for(APIKey key : keys){
                        row.put(key.getType()+"_KEY", row, key.getAccessToken());
                    }
                    myn.put(i++, myn, row);
                }
            }
        }
        return myn;
    }

    public static String jsFunction_getSwaggerDiscoveryUrl(Context cx,
                                                           Scriptable thisObj, Object[] args,
                                                           Function funObj)
            throws APIManagementException {
        String apiName;
        String version;
        String providerName;

        if (args != null && args.length != 0) {

            apiName = (String) args[0];
            version = (String) args[1];
            providerName = (String) args[2];
            
            providerName = APIUtil.replaceEmailDomain(providerName);

            String apiDefinitionFilePath = APIUtil.getAPIDefinitionFilePath(apiName, version, providerName);
            apiDefinitionFilePath = RegistryConstants.PATH_SEPARATOR + "registry"
                    + RegistryConstants.PATH_SEPARATOR + "resource"
                    + RegistryConstants.PATH_SEPARATOR + "_system"
                    + RegistryConstants.PATH_SEPARATOR + "governance"
                    + apiDefinitionFilePath;

            apiDefinitionFilePath = APIUtil.prependTenantPrefix(apiDefinitionFilePath, providerName);

            return APIUtil.prependWebContextRoot(apiDefinitionFilePath);

        } else {
            handleException("Invalid input parameters.");
            return null;
        }
    }


    /**
     * Returns the Swagger definition
     * @param cx
     * @param thisObj
     * @param args
     * @param funObj
     * @return
     * @throws APIManagementException
     * @throws ScriptException
     */
    public static NativeObject jsFunction_getSwaggerResource(Context cx, Scriptable thisObj,
                                                               Object[] args,	Function funObj) throws APIManagementException, ScriptException {
        if (args==null||args.length == 0) {
            handleException("Invalid number of input parameters.");
        }


        String name = (String) args[0];
        String version = (String) args[1];
        String provider =(String)args[2];


        if (provider != null) {
            provider = APIUtil.replaceEmailDomain(provider);
        }
        provider = (provider != null ? provider.trim() : null);
        name = (name != null ? name.trim() : null);
        version = (version != null ? version.trim() : null);
        APIIdentifier apiId = new APIIdentifier(provider, name, version);
        APIConsumer apiConsumer = getAPIConsumer(thisObj);
        
        boolean isTenantFlowStarted = false;
        String apiJSON = null;
        try {
	        String tenantDomain = MultitenantUtils.getTenantDomain(APIUtil.replaceEmailDomainBack(provider));
	        if (tenantDomain != null && !MultitenantConstants.SUPER_TENANT_DOMAIN_NAME.equals(tenantDomain)) {
	            isTenantFlowStarted = true;
	            PrivilegedCarbonContext.startTenantFlow();
	            PrivilegedCarbonContext.getThreadLocalCarbonContext().setTenantDomain(tenantDomain, true);
	        }
	        apiJSON = apiConsumer.getSwaggerDefinition(apiId);
        }finally {
        	if (isTenantFlowStarted) {
                PrivilegedCarbonContext.endTenantFlow();
            }
        }
        
        NativeObject row = new NativeObject();
        row.put("swagger", row, apiJSON);

        return row;
    }


    private static APIKey getKey(SubscribedAPI api, String keyType) {
        List<APIKey> apiKeys = api.getKeys();
        return getKeyOfType(apiKeys, keyType);
    }

    private static APIKey getAppKey(Application app, String keyType) {
        List<APIKey> apiKeys = app.getKeys();
        return getKeyOfType(apiKeys, keyType);
    }

    private static APIKey getKeyOfType(List<APIKey> apiKeys, String keyType) {
        for (APIKey key : apiKeys) {
            if (keyType.equals(key.getType())) {
                return key;
            }
        }
        return null;
    }

    public static NativeObject jsFunction_createApplicationKeys(Context cx,
                                                                Scriptable thisObj, Object[] args, Function funObj)
            throws ScriptException, APIManagementException {
        if (args != null && args.length != 0) {
            try {

                Map<String, String> keyDetails = getAPIConsumer(thisObj).completeApplicationRegistration((String) args[0], (String) args[1], (String) args[2]);
                NativeObject object = new NativeObject();

                if (keyDetails != null) {
                    Iterator<Map.Entry<String, String>> entryIterator = keyDetails.entrySet().iterator();
                    Map.Entry<String, String> entry = null;
                    while (entryIterator.hasNext()) {
                        entry = entryIterator.next();
                        object.put(entry.getKey(), object, entry.getValue());
                    }
                    boolean isRegenarateOptionEnabled = true;
                    if (getApplicationAccessTokenValidityPeriodInSeconds() < 0) {
                        isRegenarateOptionEnabled = false;
                    }
                    object.put("enableRegenarate", object, isRegenarateOptionEnabled);

                }

                return object;
            } catch (APIManagementException e) {
                String msg = "Error while obtaining the application access token for the application:" + args[1];
                log.error(msg, e);
                throw new ScriptException(msg, e);
            }
        } else {
            handleException("Invalid input parameters.");
            return null;
        }
    }

    public static NativeArray jsFunction_getAllSubscriptions(Context cx,
                                                             Scriptable thisObj, Object[] args, Function funObj)
            throws ScriptException, APIManagementException {

        if (args == null || args.length == 0 || !isStringArray(args)) {
            return null;
        }

        NativeArray applicationList = new NativeArray(0);
        boolean isTenantFlowStarted = false;
        
        long startTime = 0;
        if(log.isDebugEnabled()){
            startTime = System.currentTimeMillis();
        }
        
        try {
            String username = args[0].toString();
            String appName = args[1].toString();

            String tenantDomain = MultitenantUtils.getTenantDomain(APIUtil.replaceEmailDomainBack(username));
            if (tenantDomain != null &&
                !MultitenantConstants.SUPER_TENANT_DOMAIN_NAME.equals(tenantDomain)) {
                isTenantFlowStarted = true;
                PrivilegedCarbonContext.startTenantFlow();
                PrivilegedCarbonContext.getThreadLocalCarbonContext().setTenantDomain(tenantDomain, true);
            }

            Subscriber subscriber = new Subscriber(username);
            APIConsumer apiConsumer = getAPIConsumer(thisObj);
            //Application[] applications = apiConsumer.getApplications(new Subscriber(username));
            //if (applications != null) {
            Set<SubscribedAPI> subscribedAPIs = apiConsumer.getSubscribedAPIs(subscriber);
            if (subscribedAPIs != null) {
                int i = 0;
<<<<<<< HEAD
                for (Application application : applications) {
                    if (ApplicationStatus.APPLICATION_APPROVED.equals(application.getStatus())) {
                        NativeObject appObj = new NativeObject();
                        appObj.put("id", appObj, application.getId());
                        appObj.put("name", appObj, application.getName());
                        appObj.put("callbackUrl", appObj, application.getCallbackUrl());
                        APIKey prodKey = getAppKey(application, APIConstants.API_KEY_TYPE_PRODUCTION);
                        OAuthApplicationInfo prodApp = application.getOAuthApp("PRODUCTION");

                        JSONParser parser = new JSONParser();
                        JSONObject jsonObject = null;

                        boolean prodEnableRegenarateOption = true;
                        if (prodKey != null && prodKey.getAccessToken() != null) {
                            String jsonString = prodApp.getJsonString();
                            jsonObject = (JSONObject) parser.parse(jsonString);

                            String prodConsumerKey = (String) prodApp.getClientId();
                            String prodConsumerSecret = (String) jsonObject.get(ApplicationConstants.
                                    OAUTH_CLIENT_SECRET);

                            appObj.put("prodKey", appObj, prodKey.getAccessToken());
                            appObj.put("prodConsumerKey", appObj, prodConsumerKey);
                            appObj.put("prodConsumerSecret", appObj, prodConsumerSecret);
                            if (prodKey.getValidityPeriod() == Long.MAX_VALUE) {
                                prodEnableRegenarateOption = false;
                            }
                            appObj.put("prodRegenarateOption", appObj, prodEnableRegenarateOption);
                            appObj.put("prodAuthorizedDomains", appObj, prodKey.getAuthorizedDomains());
=======
             //   for (Application application : applications) {
             //       if (ApplicationStatus.APPLICATION_APPROVED.equals(application.getStatus())) {
             //           NativeObject appObj = new NativeObject();
                for (SubscribedAPI subscribedAPI : subscribedAPIs) {
                    Application application = subscribedAPI.getApplication();
                    NativeObject appObj = new NativeObject();
                    appObj.put("id", appObj, application.getId());
                    appObj.put("name", appObj, application.getName());
                    appObj.put("callbackUrl", appObj, application.getCallbackUrl());
                    APIKey prodKey = getAppKey(application, APIConstants.API_KEY_TYPE_PRODUCTION);

                    boolean prodEnableRegenerateOption = true;
                    if (prodKey != null && prodKey.getAccessToken() != null) {
                        appObj.put("prodKey", appObj, prodKey.getAccessToken());
                        appObj.put("prodConsumerKey", appObj, prodKey.getConsumerKey());
                        appObj.put("prodConsumerSecret", appObj, prodKey.getConsumerSecret());
                        if (prodKey.getValidityPeriod() == Long.MAX_VALUE) {
                            prodEnableRegenerateOption = false;
                        }
                        appObj.put("prodRegenerateOption", appObj, prodEnableRegenerateOption);
                        appObj.put("prodAuthorizedDomains", appObj, prodKey.getAuthorizedDomains());
>>>>>>> 0db5bed9

                        if (isApplicationAccessTokenNeverExpire(prodKey.getValidityPeriod())) {
                            appObj.put("prodValidityTime", appObj, -1);
                        } else {
                            appObj.put("prodValidityTime", appObj, prodKey.getValidityPeriod());
                        }
                    } else if (prodKey != null) {
                        appObj.put("prodKey", appObj, null);
                        appObj.put("prodConsumerKey", appObj, null);
                        appObj.put("prodConsumerSecret", appObj, null);
                        appObj.put("prodRegenerateOption", appObj, prodEnableRegenerateOption);
                        appObj.put("prodAuthorizedDomains", appObj, null);
                        if (isApplicationAccessTokenNeverExpire(
                                getApplicationAccessTokenValidityPeriodInSeconds())) {
                            appObj.put("prodValidityTime", appObj, -1);
                        } else {
                            appObj.put("prodValidityTime", appObj,
                                    getApplicationAccessTokenValidityPeriodInSeconds() * 1000);
                        }
                        appObj.put("prodKeyState", appObj, prodKey.getState());
                    } else {
                        appObj.put("prodKey", appObj, null);
                        appObj.put("prodConsumerKey", appObj, null);
                        appObj.put("prodConsumerSecret", appObj, null);
                        appObj.put("prodRegenerateOption", appObj, prodEnableRegenerateOption);
                        appObj.put("prodAuthorizedDomains", appObj, null);
                        if (isApplicationAccessTokenNeverExpire(
                                getApplicationAccessTokenValidityPeriodInSeconds())) {
                            appObj.put("prodValidityTime", appObj, -1);
                        } else {
                            appObj.put("prodValidityTime", appObj,
                                    getApplicationAccessTokenValidityPeriodInSeconds() * 1000);
                        }
                    }

<<<<<<< HEAD

                        APIKey sandboxKey = getAppKey(application, APIConstants.API_KEY_TYPE_SANDBOX);
                        OAuthApplicationInfo sandApp = application.getOAuthApp("SANDBOX");

                        boolean sandEnableRegenarateOption = true;
                        if (sandboxKey != null && sandboxKey.getConsumerKey() != null) {

                            String jsonString = sandApp.getJsonString();
                            jsonObject = (JSONObject) parser.parse(jsonString);

                            String sandboxConsumerKey = (String) sandApp.getClientId();
                            String sandboxConsumerSecret = (String) jsonObject.
                                    get(ApplicationConstants.OAUTH_CLIENT_SECRET);

                            appObj.put("sandboxKey", appObj, sandboxKey.getAccessToken());
                            appObj.put("sandboxConsumerKey", appObj, sandboxConsumerKey);
                            appObj.put("sandboxConsumerSecret", appObj, sandboxConsumerSecret);
                            appObj.put("sandboxKeyState", appObj, sandboxKey.getState());
                            if (sandboxKey.getValidityPeriod() == Long.MAX_VALUE) {
                                sandEnableRegenarateOption = false;
                            }
                            appObj.put("sandboxAuthorizedDomains", appObj, sandboxKey.getAuthorizedDomains());
                            if (isApplicationAccessTokenNeverExpire(sandboxKey.getValidityPeriod())) {
                                if (tenantDomain != null &&
=======
                    APIKey sandboxKey = getAppKey(application, APIConstants.API_KEY_TYPE_SANDBOX);
                    boolean sandEnableRegenrateOption = true;
                    if (sandboxKey != null && sandboxKey.getConsumerKey() != null) {
                        appObj.put("sandboxKey", appObj, sandboxKey.getAccessToken());
                        appObj.put("sandboxConsumerKey", appObj, sandboxKey.getConsumerKey());
                        appObj.put("sandboxConsumerSecret", appObj, sandboxKey.getConsumerSecret());
                        appObj.put("sandboxKeyState", appObj, sandboxKey.getState());
                        if (sandboxKey.getValidityPeriod() == Long.MAX_VALUE) {
                            sandEnableRegenrateOption = false;
                        }
                        appObj.put("sandRegenerateOption", appObj, sandEnableRegenrateOption);
                        appObj.put("sandboxAuthorizedDomains", appObj, sandboxKey.getAuthorizedDomains());
                        if (isApplicationAccessTokenNeverExpire(sandboxKey.getValidityPeriod())) {
                            if (tenantDomain != null &&
>>>>>>> 0db5bed9
                                    !MultitenantConstants.SUPER_TENANT_DOMAIN_NAME.equals(tenantDomain)) {
                                isTenantFlowStarted = true;
                                PrivilegedCarbonContext.startTenantFlow();
                                PrivilegedCarbonContext.getThreadLocalCarbonContext()
                                        .setTenantDomain(tenantDomain, true);
                            }
                            appObj.put("sandValidityTime", appObj, -1);
                        } else {
                            appObj.put("sandValidityTime", appObj, sandboxKey.getValidityPeriod());
                        }
                    } else if (sandboxKey != null) {
                        appObj.put("sandboxKey", appObj, null);
                        appObj.put("sandboxConsumerKey", appObj, null);
                        appObj.put("sandboxConsumerSecret", appObj, null);
                        appObj.put("sandRegenerateOption", appObj, sandEnableRegenrateOption);
                        appObj.put("sandboxAuthorizedDomains", appObj, null);
                        appObj.put("sandboxKeyState", appObj, sandboxKey.getState());
                        if (isApplicationAccessTokenNeverExpire(
                                getApplicationAccessTokenValidityPeriodInSeconds())) {
                            appObj.put("sandValidityTime", appObj, -1);
                        } else {
                            appObj.put("sandValidityTime", appObj,
                                    getApplicationAccessTokenValidityPeriodInSeconds() * 1000);
                        }
                    } else {
                        appObj.put("sandboxKey", appObj, null);
                        appObj.put("sandboxConsumerKey", appObj, null);
                        appObj.put("sandboxConsumerSecret", appObj, null);
                        appObj.put("sandRegenerateOption", appObj, sandEnableRegenrateOption);
                        appObj.put("sandboxAuthorizedDomains", appObj, null);
                        if (isApplicationAccessTokenNeverExpire(
                                getApplicationAccessTokenValidityPeriodInSeconds())) {
                            appObj.put("sandValidityTime", appObj, -1);
                        } else {
                            appObj.put("sandValidityTime", appObj,
                                    getApplicationAccessTokenValidityPeriodInSeconds() * 1000);
                        }
                    }
                    NativeArray apiArray = new NativeArray(0);
                    if (appName == null || appName.isEmpty() || appName.equals(application.getName())) {

                        long startLoop = 0;
                        if (log.isDebugEnabled()) {
                            startLoop = System.currentTimeMillis();
                        }

                        //Set<SubscribedAPI> subscribedAPIs = apiConsumer.getSubscribedAPIs(subscriber,
                        //application.getName());
                        //for (SubscribedAPI subscribedAPI : subscribedAPIs) {
                        addAPIObj(subscribedAPI, apiArray, thisObj);
                        //}

                        if (log.isDebugEnabled()) {
                            log.debug("getSubscribedAPIs loop took : " +
                                    (System.currentTimeMillis() - startLoop) + "ms");
                        }
                    }
                    appObj.put("subscriptions", appObj, apiArray);
                    applicationList.put(i++, applicationList, appObj);
                }
            }
        } catch (APIManagementException e) {
            handleException("Error while obtaining application data", e);
        } catch (ParseException e) {
            handleException("Error while parsing json string..", e);
        } finally {
            if (isTenantFlowStarted) {
                PrivilegedCarbonContext.endTenantFlow();
            }
        }
        
        if (log.isDebugEnabled()) {
            log.debug("jsFunction_getMySubscriptionDetail took : " + (System.currentTimeMillis() - startTime) + "ms");
        }
        return applicationList;
    }
    public static NativeArray jsFunction_getAllSubscriptions_new(Context cx,
                                                                 Scriptable thisObj, Object[] args, Function funObj)
            throws ScriptException, APIManagementException {

        if (args == null || args.length == 0 || !isStringArray(args)) {
            return null;
        }

        NativeArray applicationList = new NativeArray(0);
        boolean isTenantFlowStarted = false;

        long startTime = 0;
        if(log.isDebugEnabled()){
            startTime = System.currentTimeMillis();
        }

        try {
            String username = args[0].toString();
            String appName = args[1].toString();

            String tenantDomain = MultitenantUtils.getTenantDomain(APIUtil.replaceEmailDomainBack(username));
            if (tenantDomain != null &&
                    !MultitenantConstants.SUPER_TENANT_DOMAIN_NAME.equals(tenantDomain)) {
                isTenantFlowStarted = true;
                PrivilegedCarbonContext.startTenantFlow();
                PrivilegedCarbonContext.getThreadLocalCarbonContext().setTenantDomain(tenantDomain, true);
            }

            Subscriber subscriber = new Subscriber(username);
            APIConsumer apiConsumer = getAPIConsumer(thisObj);
            Application[] applications = apiConsumer.getApplications(new Subscriber(username));
            if (applications != null) {
                int i = 0;
                for (Application application : applications) {
                    if (ApplicationStatus.APPLICATION_APPROVED.equals(application.getStatus())) {
                        NativeObject appObj = new NativeObject();
                        appObj.put("id", appObj, application.getId());
                        appObj.put("name", appObj, application.getName());
                        appObj.put("callbackUrl", appObj, application.getCallbackUrl());
                        //APIKey prodKey =
                        //                 getAppKey(application,
                        //                           APIConstants.API_KEY_TYPE_PRODUCTION);
                        //boolean prodEnableRegenarateOption = true;
                        JSONParser parser = new JSONParser();
                        JSONObject jsonObject = null;
                        OAuthApplicationInfo prodApp = application.getOAuthApp("PRODUCTION");

                        if (prodApp != null) {

                            if (prodApp.getJsonString() != null) {

                                String jsonString = prodApp.getJsonString();
                                jsonObject = (JSONObject) parser.parse(jsonString);

                                String prodConsumerKey = (String) prodApp.getClientId();
                                String prodConsumerSecret = (String) jsonObject.get(ApplicationConstants.
                                        OAUTH_CLIENT_SECRET);

                                appObj.put("prodKey", appObj, ApplicationConstants.OAUTH_CLIENT_NOACCESSTOKEN);
                                appObj.put("prodConsumerKey", appObj, prodConsumerKey);
                                appObj.put("prodConsumerSecret", appObj, prodConsumerSecret);

                                String configURI = (String) jsonObject.get(ApplicationConstants.
                                        OAUTH_CLIENT_REGISTRATION_CLIENT_URI);
                                if (configURI != null) {
                                    appObj.put("prodcustAppMode", appObj, ApplicationConstants.OAUTH_CLIENT_MANUAL);
                                } else {
                                    appObj.put("prodcustAppMode", appObj, null);
                                }
                                appObj.put("jsonParameters", appObj, jsonString);
                            } else {
                                appObj.put("jsonParameters", appObj, "none");
                            }
                        }
                        OAuthApplicationInfo sandApp = application.getOAuthApp("SANDBOX");

                        if (sandApp != null) {

                            if (sandApp.getJsonString() != null) {

                                String jsonString = sandApp.getJsonString();
                                jsonObject = (JSONObject) parser.parse(jsonString);

                                String sandboxConsumerKey = (String) sandApp.getClientId();
                                String sandboxConsumerSecret = (String) jsonObject.
                                        get(ApplicationConstants.OAUTH_CLIENT_SECRET);
                                String configURI = (String) jsonObject.get(ApplicationConstants.
                                        OAUTH_CLIENT_REGISTRATION_CLIENT_URI);

                                appObj.put("sandboxKey", appObj, ApplicationConstants.OAUTH_CLIENT_NOACCESSTOKEN);
                                appObj.put("sandboxConsumerKey", appObj, sandboxConsumerKey);
                                appObj.put("sandboxConsumerSecret", appObj, sandboxConsumerSecret);

                                if (configURI != null) {
                                    //application mode is set to the manual
                                    appObj.put("prodcustAppModeSandBox", appObj, ApplicationConstants.
                                            OAUTH_CLIENT_MANUAL);
                                } else {
                                    //application mode is set to the semi-manual
                                    appObj.put("prodcustAppModeSandBox", appObj, null);
                                }
                                appObj.put("jsonParametersSandBox", appObj, jsonString);
                            } else {
                                appObj.put("jsonParametersSandBox", appObj, "none");
                            }
                        }

                        NativeArray apisArray = new NativeArray(0);
                        if (((appName == null || "".equals(appName)) && i == 0) ||
                                appName.equals(application.getName())) {

                            long startLoop = 0;
                            if (log.isDebugEnabled()) {
                                startLoop = System.currentTimeMillis();
                            }

                            Set<SubscribedAPI> subscribedAPIs =
                                    apiConsumer.getSubscribedAPIs(subscriber,
                                            application.getName());
                            for (SubscribedAPI subscribedAPI : subscribedAPIs) {
                                addAPIObj(subscribedAPI, apisArray, thisObj);
                            }

                            if (log.isDebugEnabled()) {
                                log.debug("getSubscribedAPIs loop took : " +
                                        (System.currentTimeMillis() - startLoop) + "ms");
                            }
                        }
                        appObj.put("subscriptions", appObj, apisArray);
                        applicationList.put(i++, applicationList, appObj);
                    }
                }
            }
        } catch (APIManagementException e) {
            handleException("Error while obtaining application data", e);
        } catch (ParseException e) {
            handleException("Error while parsing json data." + e.getMessage(), e);
        } finally {
            if (isTenantFlowStarted) {
                PrivilegedCarbonContext.endTenantFlow();
            }
        }

        if (log.isDebugEnabled()) {
            log.debug("jsFunction_getMySubscriptionDetail took : " +
                    (System.currentTimeMillis() - startTime) + "ms");
        }
        return applicationList;
    }


    private static void addAPIObj(SubscribedAPI subscribedAPI, NativeArray apisArray,
                                  Scriptable thisObj) throws APIManagementException {
        NativeObject apiObj = new NativeObject();
        APIConsumer apiConsumer = getAPIConsumer(thisObj);
        ApiMgtDAO apiMgtDAO = new ApiMgtDAO();
        try {
            API api = apiConsumer.getAPIInfo(subscribedAPI.getApiId());
            apiObj.put("name", apiObj, subscribedAPI.getApiId().getApiName());
            apiObj.put("provider", apiObj, APIUtil.replaceEmailDomainBack(subscribedAPI.getApiId().getProviderName()));
            apiObj.put("version", apiObj, subscribedAPI.getApiId().getVersion());
            apiObj.put("status", apiObj, api.getStatus().toString());
            apiObj.put("tier", apiObj, subscribedAPI.getTier().getDisplayName());
            apiObj.put("subStatus", apiObj, subscribedAPI.getSubStatus());
            apiObj.put("thumburl", apiObj, APIUtil.prependWebContextRoot(api.getThumbnailUrl()));
            apiObj.put("context", apiObj, api.getContext());
            APIKey prodKey = getAppKey(subscribedAPI.getApplication(), APIConstants.API_KEY_TYPE_PRODUCTION);
            if (prodKey != null) {
                apiObj.put("prodKey", apiObj, prodKey.getAccessToken());
                apiObj.put("prodConsumerKey", apiObj, prodKey.getConsumerKey());
                apiObj.put("prodConsumerSecret", apiObj, prodKey.getConsumerSecret());
                apiObj.put("prodAuthorizedDomains", apiObj, prodKey.getAuthorizedDomains());
                if (isApplicationAccessTokenNeverExpire(prodKey.getValidityPeriod())) {
                    apiObj.put("prodValidityTime", apiObj, -1);
                } else {
                    apiObj.put("prodValidityTime", apiObj, prodKey.getValidityPeriod());
                }
                //apiObj.put("prodValidityRemainingTime", apiObj, apiMgtDAO.getApplicationAccessTokenRemainingValidityPeriod(prodKey.getAccessToken()));
            } else {
                apiObj.put("prodKey", apiObj, null);
                apiObj.put("prodConsumerKey", apiObj, null);
                apiObj.put("prodConsumerSecret", apiObj, null);
                apiObj.put("prodAuthorizedDomains", apiObj, null);
                if (isApplicationAccessTokenNeverExpire(getApplicationAccessTokenValidityPeriodInSeconds())) {
                    apiObj.put("prodValidityTime", apiObj, -1);
                } else {
                    apiObj.put("prodValidityTime", apiObj, getApplicationAccessTokenValidityPeriodInSeconds() * 1000);
                }
                // apiObj.put("prodValidityRemainingTime", apiObj, getApplicationAccessTokenValidityPeriodInSeconds() * 1000);
            }

            APIKey sandboxKey = getAppKey(subscribedAPI.getApplication(), APIConstants.API_KEY_TYPE_SANDBOX);
            if (sandboxKey != null) {
                apiObj.put("sandboxKey", apiObj, sandboxKey.getAccessToken());
                apiObj.put("sandboxConsumerKey", apiObj, sandboxKey.getConsumerKey());
                apiObj.put("sandboxConsumerSecret", apiObj, sandboxKey.getConsumerSecret());
                apiObj.put("sandAuthorizedDomains", apiObj, sandboxKey.getAuthorizedDomains());
                if (isApplicationAccessTokenNeverExpire(sandboxKey.getValidityPeriod())) {
                    apiObj.put("sandValidityTime", apiObj, -1);
                } else {
                    apiObj.put("sandValidityTime", apiObj, sandboxKey.getValidityPeriod());
                }
                //apiObj.put("sandValidityRemainingTime", apiObj, apiMgtDAO.getApplicationAccessTokenRemainingValidityPeriod(sandboxKey.getAccessToken()));
            } else {
                apiObj.put("sandboxKey", apiObj, null);
                apiObj.put("sandboxConsumerKey", apiObj, null);
                apiObj.put("sandboxConsumerSecret", apiObj, null);
                apiObj.put("sandAuthorizedDomains", apiObj, null);
                if (getApplicationAccessTokenValidityPeriodInSeconds() < 0) {
                    apiObj.put("sandValidityTime", apiObj, -1);
                } else {
                    apiObj.put("sandValidityTime", apiObj, getApplicationAccessTokenValidityPeriodInSeconds() * 1000);
                }
                // apiObj.put("sandValidityRemainingTime", apiObj, getApplicationAccessTokenValidityPeriodInSeconds() * 1000);
            }
            apiObj.put("hasMultipleEndpoints", apiObj, String.valueOf(api.getSandboxUrl() != null));
            apisArray.put(apisArray.getIds().length, apisArray, apiObj);
        } catch (APIManagementException e) {
            handleException("Error while obtaining application metadata", e);
        }
    }

    public static NativeObject jsFunction_getSubscriber(Context cx,
                                                        Scriptable thisObj, Object[] args, Function funObj)
            throws ScriptException, APIManagementException {

        if (args != null && isStringArray(args)) {
            NativeObject user = new NativeObject();
            String userName = args[0].toString();
            Subscriber subscriber = null;
            APIConsumer apiConsumer = getAPIConsumer(thisObj);
            try {
                subscriber = apiConsumer.getSubscriber(userName);
            } catch (APIManagementException e) {
                handleException("Error while getting Subscriber", e);
            } catch (Exception e) {
                handleException("Error while getting Subscriber", e);
            }

            if (subscriber != null) {
                user.put("name", user, subscriber.getName());
                user.put("id", user, subscriber.getId());
                user.put("email", user, subscriber.getEmail());
                user.put("subscribedDate", user, subscriber.getSubscribedDate());
                return user;
            }
        }
        return null;
    }

    public static boolean jsFunction_addSubscriber(Context cx,
                                                   Scriptable thisObj, Object[] args, Function funObj)
            throws ScriptException, APIManagementException, UserStoreException {

        if (args != null && isStringArray(args)) {
            Subscriber subscriber = new Subscriber((String) args[0]);
            subscriber.setSubscribedDate(new Date());
            //TODO : need to set the proper email
            subscriber.setEmail("");
            APIConsumer apiConsumer = getAPIConsumer(thisObj);
            try {
                int tenantId = ServiceReferenceHolder.getInstance().getRealmService().getTenantManager().getTenantId(MultitenantUtils.getTenantDomain((String) args[0]));
                subscriber.setTenantId(tenantId);
                apiConsumer.addSubscriber(subscriber);
            } catch (APIManagementException e) {
                handleException("Error while adding the subscriber" + subscriber.getName(), e);
                return false;
            } catch (Exception e) {
                handleException("Error while adding the subscriber" + subscriber.getName(), e);
                return false;
            }
            return true;
        }
        return false;
    }

    public static NativeArray jsFunction_getApplications(Context cx,
                                                         Scriptable thisObj, Object[] args, Function funObj)
            throws ScriptException, APIManagementException {

        NativeArray myn = new NativeArray(0);
        if (args != null && isStringArray(args)) {
            String username = args[0].toString();
            APIConsumer apiConsumer = getAPIConsumer(thisObj);
            Application[] applications = apiConsumer.getApplications(new Subscriber(username));
            if (applications != null) {
                int i = 0;
                for (Application application : applications) {
                    NativeObject row = new NativeObject();
                    row.put("name", row, application.getName());
                    row.put("tier", row, application.getTier());
                    row.put("id", row, application.getId());
                    row.put("callbackUrl", row, application.getCallbackUrl());
                    row.put("status", row, application.getStatus());
                    row.put("description", row, application.getDescription());
                    myn.put(i++, myn, row);
                }
            }
        }
        return myn;
    }

    /**
     * This method helps to get an APIM application by given name.
     * @param cx      will be used to store information about the executing of the script.
     *                This is a object of org.mozilla.javascript.Context package.
     * @param thisObj Object of Scriptable interface provides for the management of
     *                properties and for performing conversions.
     * @param args    this will contain parameter list from jag files.
     * @param funObj  this object  provides for calling functions and constructors.
     * @return this will return response of oAuthApplication registration.
     * @throws ScriptException
     * @throws APIManagementException
     *
     */
    public static NativeObject jsFunction_getApplicationByName(Context cx,
                                                               Scriptable thisObj, Object[] args, Function funObj)
            throws ScriptException, APIManagementException {

        NativeObject row = new NativeObject();
        if (args != null) {
            String userId = (String) args[0];
            String applicationName = (String) args[1];
            APIConsumer apiConsumer = getAPIConsumer(thisObj);
            Application application = apiConsumer.getApplicationsByName(userId, applicationName);
            if (application != null) {

                row.put("name", row, application.getName());
                row.put("tier", row, application.getTier());
                row.put("id", row, application.getId());
                row.put("callbackUrl", row, application.getCallbackUrl());
                row.put("status", row, application.getStatus());
                row.put("description", row, application.getDescription());
            }
        }
        return row;
    }

    public static String jsFunction_addApplication(Context cx,
                                                   Scriptable thisObj, Object[] args, Function funObj)
            throws ScriptException, APIManagementException {

        String status = null;
        if (args != null && isStringArray(args)) {
            String name = (String) args[0];
            String username = (String) args[1];
            String tier = (String) args[2];
            String callbackUrl = (String) args[3];
            String description = (String) args[4];

            APIConsumer apiConsumer = getAPIConsumer(thisObj);
            Subscriber subscriber = new Subscriber(username);

            Application[] apps = apiConsumer.getApplications(subscriber);
            for (Application app : apps) {
                if (app.getName().equals(name)) {
                    handleException("A duplicate application already exists by the name - " + name);
                }
            }

            Application application = new Application(name, subscriber);
            application.setTier(tier);
            application.setCallbackUrl(callbackUrl);
            application.setDescription(description);

            status = apiConsumer.addApplication(application, username);
            return status;
        }

        return status;
    }

    public static boolean jsFunction_sleep(Context cx,
                                           Scriptable thisObj, Object[] args, Function funObj) {
        if (isStringArray(args)) {
            String millis = (String) args[0];
            try {
                Thread.sleep(Long.valueOf(millis));
            } catch (InterruptedException e) {
                log.error("Sleep Thread Interrupted");
                return false;
            }
        }
        return true;
    }

    public static boolean jsFunction_removeApplication(Context cx,
                                                       Scriptable thisObj, Object[] args, Function funObj)
            throws ScriptException, APIManagementException {

        if (args != null && isStringArray(args)) {
            String name = (String) args[0];
            String username = (String) args[1];
            Subscriber subscriber = new Subscriber(username);
            APIConsumer apiConsumer = getAPIConsumer(thisObj);
            Application[] apps = apiConsumer.getApplications(subscriber);
            if (apps == null || apps.length == 0) {
                return false;
            }
            for (Application app : apps) {
                if (app.getName().equals(name)) {
                    apiConsumer.removeApplication(app);
                    return true;
                }
            }
        }
        return false;
    }

    public static NativeArray jsFunction_getSubscriptionsByApplication(Context cx,
                                                                       Scriptable thisObj, Object[] args, Function funObj)
            throws ScriptException, APIManagementException {

        NativeArray myn = new NativeArray(0);
        if (args != null && isStringArray(args)) {
            String applicationName = (String) args[0];
            String username = (String) args[1];
            boolean isTenantFlowStarted = false;
            try {
                String tenantDomain = MultitenantUtils.getTenantDomain(APIUtil.replaceEmailDomainBack(username));
                if (tenantDomain != null && !MultitenantConstants.SUPER_TENANT_DOMAIN_NAME.equals(tenantDomain)) {
                    isTenantFlowStarted = true;
                    PrivilegedCarbonContext.startTenantFlow();
                    PrivilegedCarbonContext.getThreadLocalCarbonContext().setTenantDomain(tenantDomain, true);
                }
                Subscriber subscriber = new Subscriber(username);
                APIConsumer apiConsumer = getAPIConsumer(thisObj);
                Set<SubscribedAPI> subscribedAPIs = apiConsumer.getSubscribedAPIs(subscriber, applicationName);

                int i = 0;
                for (SubscribedAPI subscribedAPI : subscribedAPIs) {
                    API api = apiConsumer.getAPI(subscribedAPI.getApiId());
                    NativeObject row = new NativeObject();
                    row.put("apiName", row, subscribedAPI.getApiId().getApiName());
                    row.put("apiVersion", row, subscribedAPI.getApiId().getVersion());
                    row.put("apiProvider", row, APIUtil.replaceEmailDomainBack(subscribedAPI.getApiId().getProviderName()));
                    row.put("description", row, api.getDescription());
                    row.put("subscribedTier", row, subscribedAPI.getTier().getName());
                    row.put("status", row, api.getStatus().getStatus());
                    myn.put(i, myn, row);
                    i++;
                }
            } finally {
                if (isTenantFlowStarted) {
                    PrivilegedCarbonContext.endTenantFlow();
                }
            }
        }
        return myn;
    }

    public static boolean jsFunction_updateApplication(Context cx,
                                                       Scriptable thisObj, Object[] args, Function funObj)
            throws ScriptException, APIManagementException {

        if (args != null && isStringArray(args)) {
            String name = (String) args[0];
            String oldName = (String) args[1];
            String username = (String) args[2];
            String tier = (String) args[3];
            String callbackUrl = (String) args[4];
            String description = (String) args[5];
            Subscriber subscriber = new Subscriber(username);
            APIConsumer apiConsumer = getAPIConsumer(thisObj);
            Application[] apps = apiConsumer.getApplications(subscriber);
            if (apps == null || apps.length == 0) {
                return false;
            }
            for (Application app : apps) {
                if (app.getName().equals(oldName)) {
                    Application application = new Application(name, subscriber);
                    application.setId(app.getId());
                    application.setTier(tier);
                    application.setCallbackUrl(callbackUrl);
                    application.setDescription(description);
                    apiConsumer.updateApplication(application);
                    return true;
                }
            }
        }
        return false;
    }

    public static NativeObject jsFunction_resumeWorkflow(Context cx,
                                                         Scriptable thisObj, Object[] args, Function funObj)
            throws ScriptException, WorkflowException {

        NativeObject row = new NativeObject();

        if (args != null && isStringArray(args)) {

            String workflowReference = (String) args[0];
            String status = (String) args[1];
            String description = null;
            if (args.length > 2) {
                description = (String) args[2];
            }

            ApiMgtDAO apiMgtDAO = new ApiMgtDAO();

            boolean isTenantFlowStarted = false;

            try {
                if (workflowReference != null) {
                    WorkflowDTO workflowDTO = apiMgtDAO.retrieveWorkflow(workflowReference);
                    String tenantDomain = workflowDTO.getTenantDomain();
                    if (tenantDomain != null && !org.wso2.carbon.utils.multitenancy.MultitenantConstants.SUPER_TENANT_DOMAIN_NAME.equals(tenantDomain)) {
                        isTenantFlowStarted = true;
                        PrivilegedCarbonContext.startTenantFlow();
                        PrivilegedCarbonContext.getThreadLocalCarbonContext().setTenantDomain(tenantDomain, true);
                    }

                    if (workflowDTO == null) {
                        log.error("Could not find workflow for reference " + workflowReference);
                        row.put("error", row, true);
                        row.put("statusCode", row, 500);
                        row.put("message", row, "Could not find workflow for reference " + workflowReference);
                        return row;
                    }

                    workflowDTO.setWorkflowDescription(description);
                    workflowDTO.setStatus(WorkflowStatus.valueOf(status));

                    String workflowType = workflowDTO.getWorkflowType();
                    WorkflowExecutor workflowExecutor = WorkflowExecutorFactory.getInstance()
                            .getWorkflowExecutor(workflowType);

                    workflowExecutor.complete(workflowDTO);
                    row.put("error", row, false);
                    row.put("statusCode", row, 200);
                    row.put("message", row, "Invoked workflow completion successfully.");
                }
            } catch (IllegalArgumentException e) {
                row.put("error", row, true);
                row.put("statusCode", row, 500);
                row.put("message", row, "Illegal argument provided. Valid values for status are APPROVED and REJECTED.");
            } catch (APIManagementException e) {
                row.put("error", row, true);
                row.put("statusCode", row, 500);
                row.put("message", row, "Error while resuming workflow. " + e.getMessage());
            } finally {
                if (isTenantFlowStarted) {
                    PrivilegedCarbonContext.endTenantFlow();
                }
            }
        }
        return row;
    }

    public static boolean jsFunction_updateApplicationTier(Context cx,
                                                           Scriptable thisObj, Object[] args, Function funObj)
            throws ScriptException, APIManagementException {

        if (args != null && isStringArray(args)) {
            String name = (String) args[0];
            String tier = (String) args[1];
            String username = (String) args[2];
            Subscriber subscriber = new Subscriber(username);
            APIConsumer apiConsumer = getAPIConsumer(thisObj);
            Application[] apps = apiConsumer.getApplications(subscriber);
            if (apps == null || apps.length == 0) {
                return false;
            }
            for (Application app : apps) {
                if (app.getName().equals(name)) {
                    app.setTier(tier);
                    apiConsumer.updateApplication(app);
                    return true;
                }
            }
        }
        return false;
    }

    public static NativeArray jsFunction_getInlineContent(Context cx,
                                                          Scriptable thisObj, Object[] args, Function funObj)
            throws ScriptException, APIManagementException {
        String apiName;
        String version;
        String providerName;
        String docName;
        String content = null;
        NativeArray myn = new NativeArray(0);


        if (args != null && isStringArray(args)) {
        	providerName = (String) args[0];
            apiName = (String) args[1];
            version = (String) args[2];
            docName = (String) args[3];
            boolean isTenantFlowStarted = false;
            try {
                String tenantDomain = MultitenantUtils.getTenantDomain(APIUtil.replaceEmailDomainBack(providerName));
                if (tenantDomain != null &&
                    !org.wso2.carbon.utils.multitenancy.MultitenantConstants.SUPER_TENANT_DOMAIN_NAME.equals(tenantDomain)) {
                    isTenantFlowStarted = true;
                    PrivilegedCarbonContext.startTenantFlow();
                    PrivilegedCarbonContext.getThreadLocalCarbonContext().setTenantDomain(tenantDomain, true);
                }
            	providerName = APIUtil.replaceEmailDomain(URLDecoder.decode(providerName, "UTF-8"));
            	APIIdentifier apiId = new APIIdentifier(providerName, apiName,
                        version);
            	
                APIConsumer apiConsumer = getAPIConsumer(thisObj);
                content = apiConsumer.getDocumentationContent(apiId, docName);
            } catch (Exception e) {
                handleException("Error while getting Inline Document Content ", e);
            } finally {
                if (isTenantFlowStarted) {
                    PrivilegedCarbonContext.endTenantFlow();
                }
            }

            if (content == null) {
                content = "";
            }

            NativeObject row = new NativeObject();
            row.put("providerName", row, providerName);
            row.put("apiName", row, apiName);
            row.put("apiVersion", row, version);
            row.put("docName", row, docName);
            row.put("content", row, content);
            myn.put(0, myn, row);

        }
        return myn;
    }

    /*
      * here return boolean with checking all objects in array is string
      */
    public static boolean isStringArray(Object[] args) {
        int argsCount = args.length;
        for (int i = 0; i < argsCount; i++) {
            if (!(args[i] instanceof String)) {
                return false;
            }
        }
        return true;

    }

    public static boolean jsFunction_hasSubscribePermission(Context cx, Scriptable thisObj,
                                                            Object[] args,
                                                            Function funObj)
            throws ScriptException {
        APIConsumer consumer = getAPIConsumer(thisObj);
        if (consumer instanceof UserAwareAPIConsumer) {
            try {
                ((UserAwareAPIConsumer) consumer).checkSubscribePermission();
                return true;
            } catch (APIManagementException e) {
                return false;
            }
        }
        return false;
    }

    public static void jsFunction_addUser(Context cx, Scriptable thisObj,
                                          Object[] args,
                                          Function funObj) throws APIManagementException {
    	String customErrorMsg = null;

        if (args != null && isStringArray(args)) {
            String username = args[0].toString();
            String password = args[1].toString();
            String fields = args[2].toString();

            APIManagerConfiguration config = HostObjectComponent.getAPIManagerConfiguration();
            /*
            boolean workFlowEnabled = Boolean.parseBoolean(config.getFirstProperty(APIConstants.SELF_SIGN_UP_ENABLED));
            if (!workFlowEnabled) {
                handleException("Self sign up has been disabled on this server");
            } */
            String serverURL = config.getFirstProperty(APIConstants.AUTH_MANAGER_URL);
            String tenantDomain = MultitenantUtils.getTenantDomain(APIUtil.replaceEmailDomainBack(username));

        /* fieldValues will contain values up to last field user entered*/
            String fieldValues[] = fields.split("\\|");
            UserFieldDTO[] userFields = getOrderedUserFieldDTO();
            for (int i = 0; i < fieldValues.length; i++) {
                if (fieldValues[i] != null) {
                    userFields[i].setFieldValue(fieldValues[i]);
                }
            }
        /* assign empty string for rest of the user fields */
            for (int i = fieldValues.length; i < userFields.length; i++) {
                userFields[i].setFieldValue("");
            }  
         
            boolean isTenantFlowStarted = false;
            
            try {

				if (tenantDomain != null &&
						!MultitenantConstants.SUPER_TENANT_DOMAIN_NAME.equals(tenantDomain)) {
					isTenantFlowStarted = true;
					PrivilegedCarbonContext.startTenantFlow();
					PrivilegedCarbonContext.getThreadLocalCarbonContext()
					.setTenantDomain(tenantDomain, true);
				}
				// get the signup configuration
				UserRegistrationConfigDTO signupConfig =
						SelfSignUpUtil.getSignupConfiguration(tenantDomain);
				// set tenant specific sign up user storage
				if (signupConfig != null && signupConfig.getSignUpDomain() != "") {
					if (!signupConfig.isSignUpEnabled()) {
						handleException("Self sign up has been disabled for this tenant domain");
					}
					int index = username.indexOf(UserCoreConstants.DOMAIN_SEPARATOR);
					/*
					 * if there is a different domain provided by the user other than one 
					 * given in the configuration, add the correct signup domain. Here signup
					 * domain refers to the user storage
					 */
				
					if (index > 0) {
						username =
								signupConfig.getSignUpDomain().toUpperCase() +
								UserCoreConstants.DOMAIN_SEPARATOR +
								username.substring(index + 1);
					} else {
						username =
								signupConfig.getSignUpDomain().toUpperCase() +
								UserCoreConstants.DOMAIN_SEPARATOR + username;
					}
				}
				
				//check whether admin credentials are correct. 
				boolean validCredentials = checkCredentialsForAuthServer(signupConfig.getAdminUserName(), 
						signupConfig.getAdminPassword(), serverURL);
				
				if(validCredentials) {
					UserDTO userDTO = new UserDTO();
					userDTO.setUserFields(userFields);
					userDTO.setUserName(username);
					userDTO.setPassword(password);
					
					

					UserRegistrationAdminServiceStub stub =
							new UserRegistrationAdminServiceStub(
							                                     null,
							                                     serverURL +
							                                     "UserRegistrationAdminService");
					ServiceClient client = stub._getServiceClient();
					Options option = client.getOptions();
					option.setManageSession(true);

					stub.addUser(userDTO);

					WorkflowExecutor userSignUpWFExecutor =
							WorkflowExecutorFactory.getInstance()
							.getWorkflowExecutor(WorkflowConstants.WF_TYPE_AM_USER_SIGNUP);

					WorkflowDTO signUpWFDto = new WorkflowDTO();
					signUpWFDto.setWorkflowReference(username);
					signUpWFDto.setStatus(WorkflowStatus.CREATED);
					signUpWFDto.setCreatedTime(System.currentTimeMillis());
					signUpWFDto.setTenantDomain(tenantDomain);

					try {
						int tenantId =
								ServiceReferenceHolder.getInstance().getRealmService()
								.getTenantManager()
								.getTenantId(tenantDomain);
						signUpWFDto.setTenantId(tenantId);
					} catch (org.wso2.carbon.user.api.UserStoreException e) {
						log.error("Error while loading Tenant ID for given tenant domain :" +
								tenantDomain);
					}

					signUpWFDto.setExternalWorkflowReference(userSignUpWFExecutor.generateUUID());
					signUpWFDto.setWorkflowType(WorkflowConstants.WF_TYPE_AM_USER_SIGNUP);
					signUpWFDto.setCallbackUrl(userSignUpWFExecutor.getCallbackURL());

					try {
						userSignUpWFExecutor.execute(signUpWFDto);
					} catch (WorkflowException e) {
						log.error("Unable to execute User SignUp Workflow", e);
						// removeUser(username, config, serverURL);
						removeTenantUser(username, signupConfig, serverURL);
						
						handleException("Unable to execute User SignUp Workflow", e);
					}
				} else {
					customErrorMsg = "Unable to add a user. Please check credentials in "
							+ "the signup-config.xml in the registry";
					handleException(customErrorMsg);
				}
				

			} catch (RemoteException e) {
				handleException(e.getMessage(), e);
			} catch (Exception e) {
				if(customErrorMsg != null) {
					handleException(customErrorMsg);
				} else {
					handleException("Error while adding the user: " + username, e);
				}
				
			} finally {
				if (isTenantFlowStarted) {
					PrivilegedCarbonContext.endTenantFlow();
				}
			}
        } else {
            handleException("Invalid input parameters.");
        }
    }

    private static void removeUser(String username, APIManagerConfiguration config, String serverURL)
			throws RemoteException,
			UserAdminUserAdminException {
		UserAdminStub userAdminStub = new UserAdminStub(null, serverURL + "UserAdmin");
		String adminUsername = config.getFirstProperty(APIConstants.AUTH_MANAGER_USERNAME);
		String adminPassword = config.getFirstProperty(APIConstants.AUTH_MANAGER_PASSWORD);

		CarbonUtils.setBasicAccessSecurityHeaders(adminUsername, adminPassword, true,
		                                          userAdminStub._getServiceClient());
		userAdminStub.deleteUser(username);
	}

	/**
	 * remove user
	 * 
	 * @param username
	 * @param signupConfig
	 *            tenant based configuration
	 * @param serverURL
	 * @throws RemoteException
	 * @throws UserAdminUserAdminException
	 */
	private static void removeTenantUser(String username, UserRegistrationConfigDTO signupConfig,
	                                     String serverURL) throws RemoteException,
	                                     UserAdminUserAdminException {
		UserAdminStub userAdminStub = new UserAdminStub(null, serverURL + "UserAdmin");
		String adminUsername = signupConfig.getAdminUserName();
		String adminPassword = signupConfig.getAdminPassword();

		CarbonUtils.setBasicAccessSecurityHeaders(adminUsername, adminPassword, true,
		                                          userAdminStub._getServiceClient());
		String tenantAwareUserName = MultitenantUtils.getTenantAwareUsername(username);
		int index = tenantAwareUserName.indexOf(UserCoreConstants.DOMAIN_SEPARATOR);
		//remove the 'PRIMARY' part from the user name		
		if (index > 0) {
			if(tenantAwareUserName.substring(0, index)
					.equalsIgnoreCase(UserCoreConstants.PRIMARY_DEFAULT_DOMAIN_NAME)){
				tenantAwareUserName = tenantAwareUserName.substring(index + 1);
			}			
		} 

		userAdminStub.deleteUser(tenantAwareUserName);
	}

	/**
	 * check whether UserAdmin service can be accessed using the admin credentials in the 
	 * @param userName
	 * @param password
	 * @param serverURL
	 * @return
	 */
	private static boolean checkCredentialsForAuthServer(String userName, String password, String serverURL) {
		
		boolean status = false;
		try {
			UserAdminStub userAdminStub = new UserAdminStub(null, serverURL + "UserAdmin");
			CarbonUtils.setBasicAccessSecurityHeaders(userName, password, true,
	                userAdminStub._getServiceClient());
			//send a request. if exception occurs, then the credentials are not correct.
			FlaggedName[] roles = userAdminStub.getRolesOfCurrentUser();
			status = true;
		} catch (RemoteException e) {
			log.error(e);
			status = false;
		} catch (UserAdminUserAdminException e) {
			log.error("Error in checking admin credentials. Please check credentials in "
						+ "the signup-config.xml in the registry. ");
			status = false;
		}		
		return status;
	}
	
    public static boolean jsFunction_isUserExists(Context cx, Scriptable thisObj,
                                                  Object[] args, Function funObj)
            throws ScriptException,
            APIManagementException, org.wso2.carbon.user.api.UserStoreException {
        if (args == null || args.length == 0) {
            handleException("Invalid input parameters to the isUserExists method");
        }

        String username = (String) args[0];
        String tenantDomain = MultitenantUtils.getTenantDomain(APIUtil.replaceEmailDomainBack(username));
        UserRegistrationConfigDTO signupConfig = SelfSignUpUtil.getSignupConfiguration(tenantDomain);
        //add user storage info 
        username = SelfSignUpUtil.getDomainSpecificUserName(username, signupConfig );
        String tenantAwareUserName = MultitenantUtils.getTenantAwareUsername(username);
        boolean exists = false;
        try {
            RealmService realmService = ServiceReferenceHolder.getInstance().getRealmService();
            //UserRealm realm = realmService.getBootstrapRealm();
            int tenantId = ServiceReferenceHolder.getInstance().getRealmService().getTenantManager()
    				.getTenantId(tenantDomain);
    		UserRealm realm = (UserRealm) realmService.getTenantUserRealm(tenantId);
            UserStoreManager manager = realm.getUserStoreManager();
            if (manager.isExistingUser(tenantAwareUserName)) {
                exists = true;
            }
        } catch (UserStoreException e) {
            handleException("Error while checking user existence for " + username);
        }
        return exists;
    }

    public static boolean jsFunction_removeSubscription(Context cx, Scriptable thisObj,
                                                        Object[] args,
                                                        Function funObj)
            throws APIManagementException {
        if (args == null || args.length == 0) {
            handleException("Invalid number of input parameters.");
        }
        String username = (String) args[0];
        int applicationId = ((Number) args[1]).intValue();
        NativeObject apiData = (NativeObject) args[2];
        String provider = APIUtil.replaceEmailDomain((String) apiData.get("provider", apiData));
        String name = (String) apiData.get("apiName", apiData);
        String version = (String) apiData.get("version", apiData);
        APIIdentifier apiId = new APIIdentifier(provider, name, version);

        APIConsumer apiConsumer = getAPIConsumer(thisObj);
        try {
            apiConsumer.removeSubscription(apiId, username, applicationId);
            return true;
        } catch (APIManagementException e) {
            handleException("Error while removing the subscription of" + name + "-" + version, e);
            return false;
        }
    }

    public static NativeArray jsFunction_getPublishedAPIsByProvider(Context cx, Scriptable thisObj,
                                                                    Object[] args,
                                                                    Function funObj)
            throws APIManagementException {
        NativeArray apiArray = new NativeArray(0);
        if (args != null && isStringArray(args)) {
            String providerName = APIUtil.replaceEmailDomain(args[0].toString());
            String username = args[1].toString();
            String limitArg = args[2].toString();
            int limit = Integer.parseInt(limitArg);
            String apiOwner = args[3].toString();
            Set<API> apiSet;
            APIConsumer apiConsumer = getAPIConsumer(thisObj);
            boolean isTenantFlowStarted = false;
            try {
                String tenantDomain = MultitenantUtils.getTenantDomain(APIUtil.replaceEmailDomainBack(username));
                if (tenantDomain != null && !MultitenantConstants.SUPER_TENANT_DOMAIN_NAME.equals(tenantDomain)) {
                    isTenantFlowStarted = true;
                    PrivilegedCarbonContext.startTenantFlow();
                    PrivilegedCarbonContext.getThreadLocalCarbonContext().setTenantDomain(tenantDomain, true);
                }
                apiSet = apiConsumer.getPublishedAPIsByProvider(providerName, username, limit, apiOwner);
            } catch (APIManagementException e) {
                handleException("Error while getting published APIs information of the provider - " +
                        providerName, e);
                return null;
            } catch (Exception e) {
                handleException("Error while getting published APIs information of the provider", e);
                return null;
            } finally {
                if (isTenantFlowStarted) {
                    PrivilegedCarbonContext.endTenantFlow();
                }
            }
            if (apiSet != null) {
                Iterator it = apiSet.iterator();
                int i = 0;
                while (it.hasNext()) {
                    NativeObject currentApi = new NativeObject();
                    Object apiObject = it.next();
                    API api = (API) apiObject;
                    APIIdentifier apiIdentifier = api.getId();
                    currentApi.put("name", currentApi, apiIdentifier.getApiName());
                    currentApi.put("provider", currentApi,
                            APIUtil.replaceEmailDomainBack(apiIdentifier.getProviderName()));
                    currentApi.put("version", currentApi,
                            apiIdentifier.getVersion());
                    currentApi.put("description", currentApi, api.getDescription());
                    //Rating should retrieve from db
                    currentApi.put("rates", currentApi, ApiMgtDAO.getAverageRating(api.getId()));
                    if (api.getThumbnailUrl() == null) {
                        currentApi.put("thumbnailurl", currentApi, "images/api-default.png");
                    } else {
                        currentApi.put("thumbnailurl", currentApi, APIUtil.prependWebContextRoot(api.getThumbnailUrl()));
                    }
                    currentApi.put("visibility", currentApi, api.getVisibility());
                    currentApi.put("visibleRoles", currentApi, api.getVisibleRoles());
                    apiArray.put(i, apiArray, currentApi);
                    i++;
                }
            }
            return apiArray;

        } else {
            handleException("Invalid types of input parameters.");
            return null;
        }
    }

    public static NativeObject jsFunction_refreshToken(Context cx, Scriptable thisObj,
                                                       Object[] args,
                                                       Function funObj)
            throws AxisFault, APIManagementException {

        NativeObject row = new NativeObject();
        if (args != null && args.length != 0) {
            //String tokenType = (String) args[2];
            //Token type would be default with new scopes implementation introduced in 1.7.0
            String tokenType = "default";
            String oldAccessToken = (String) args[3];
            NativeArray accessAllowDomainsArr = (NativeArray) args[4];
            String[] accessAllowDomainsArray = new String[(int) accessAllowDomainsArr.getLength()];
            String clientId = (String) args[5];
            String clientSecret = (String) args[6];
            String validityTime = (String) args[7];

            //TODO:should take JSON input as an argument.
            String jsonInput = null;

            for (Object domain : accessAllowDomainsArr.getIds()) {
                int index = (Integer) domain;
                accessAllowDomainsArray[index] = (String) accessAllowDomainsArr.get(index, null);
            }

            APIConsumer apiConsumer = getAPIConsumer(thisObj);
            //Check whether old access token is already available

            AccessTokenInfo response = null;
            try {
                response = apiConsumer.renewAccessToken(oldAccessToken, clientId, clientSecret,
                                                        validityTime,
                                                        accessAllowDomainsArray, jsonInput);
            } catch (APIManagementException e) {
                handleException("Error while renewing AccessToken");
            }

            row.put("accessToken", row, response.getAccessToken());
            row.put("consumerKey", row, response.getConsumerKey());
            row.put("consumerSecret", row, response.getConsumerKey());
            row.put("validityTime", row, response.getValidityPeriod());
            row.put("responseParams", row, response.getJSONString());

            boolean isRegenarateOptionEnabled = true;
            if (getApplicationAccessTokenValidityPeriodInSeconds() < 0) {
                isRegenarateOptionEnabled = false;
            }
            row.put("enableRegenarate", row, isRegenarateOptionEnabled);
            return row;
        }
        return null;
    }

    public static void jsFunction_updateAccessAllowDomains(Context cx, Scriptable thisObj,
                                                           Object[] args,
                                                           Function funObj) throws APIManagementException, AxisFault {
        String accessToken = (String) args[0];
        NativeArray accessAllowDomainsArr = (NativeArray) args[1];
        String[] accessAllowDomainsArray = new String[(int) accessAllowDomainsArr.getLength()];
        for (Object domain : accessAllowDomainsArr.getIds()) {
            int index = (Integer) domain;
            accessAllowDomainsArray[index] = (String) accessAllowDomainsArr.get(index, null);
        }
        try {
            APIConsumer apiConsumer = getAPIConsumer(thisObj);
            apiConsumer.updateAccessAllowDomains(accessToken, accessAllowDomainsArray);
        } catch (Exception e) {
            handleException(e.getMessage(), e);
        }
    }

    /**
     * Given a name of a user the function checks whether the subscriber role is present
     *
     * @param cx
     * @param thisObj
     * @param args
     * @param funObj
     * @return
     * @throws APIManagementException
     * @throws AxisFault
     */
    public static NativeObject jsFunction_checkIfSubscriberRoleAttached(Context cx, Scriptable thisObj,
                                                                        Object[] args,
                                                                        Function funObj) throws APIManagementException, AxisFault {
        String userName = (String) args[0];
        Boolean valid;

        NativeObject row = new NativeObject();
    

        if (userName != null) {
            APIManagerConfiguration config = HostObjectComponent.getAPIManagerConfiguration();
            String serverURL = config.getFirstProperty(APIConstants.AUTH_MANAGER_URL);

            UserAdminStub userAdminStub = new UserAdminStub(null, serverURL + "UserAdmin");
            String adminUsername = config.getFirstProperty(APIConstants.AUTH_MANAGER_USERNAME);
            String adminPassword = config.getFirstProperty(APIConstants.AUTH_MANAGER_PASSWORD);

            CarbonUtils.setBasicAccessSecurityHeaders(adminUsername, adminPassword,
                    true, userAdminStub._getServiceClient());
            
            String tenantDomain = MultitenantUtils.getTenantDomain(APIUtil.replaceEmailDomainBack(userName));
            UserRegistrationConfigDTO signupConfig = SelfSignUpUtil.getSignupConfiguration(tenantDomain);
            //add user storage info 
			userName = SelfSignUpUtil.getDomainSpecificUserName(userName, signupConfig );
            try {
                valid = APIUtil.checkPermissionQuietly(userName, APIConstants.Permissions.API_SUBSCRIBE);
                if (valid) {
                    row.put("error", row, false);
                    return row;
                }
            } catch (Exception e) {
                handleException(e.getMessage(), e);
                row.put("error", row, true);
                row.put("message", row, "Error while checking if " + userName + " has subscriber role.");
                return row;
            }
            row.put("error", row, true);
            row.put("message", row, "User does not have subscriber role.");
            return row;
        } else {
            row.put("error", row, true);
            row.put("message", row, "Please provide a valid username");
            return row;
        }
    }

    public static NativeArray jsFunction_getAPIUsageforSubscriber(Context cx, Scriptable thisObj,
                                                                  Object[] args, Function funObj)
            throws APIManagementException {
        List<APIVersionUserUsageDTO> list = null;
        if (args == null || args.length == 0) {
            handleException("Invalid number of parameters.");
        }
        NativeArray myn = new NativeArray(0);
        if (!HostObjectUtils.isUsageDataSourceSpecified()) {
            return myn;
        }
        String subscriberName = (String) args[0];
        String period = (String) args[1];

        try {
            APIUsageStatisticsClient client = new APIUsageStatisticsClient(((APIStoreHostObject) thisObj).getUsername());
            list = client.getUsageBySubscriber(subscriberName, period);
        } catch (APIMgtUsageQueryServiceClientException e) {
            handleException("Error while invoking APIUsageStatisticsClient for ProviderAPIUsage", e);
        } catch (Exception e) {
            handleException("Error while invoking APIUsageStatisticsClient for ProviderAPIUsage", e);
        }

        Iterator it = null;

        if (list != null) {
            it = list.iterator();
        }
        int i = 0;
        if (it != null) {
            while (it.hasNext()) {
                NativeObject row = new NativeObject();
                Object usageObject = it.next();
                APIVersionUserUsageDTO usage = (APIVersionUserUsageDTO) usageObject;
                row.put("api", row, usage.getApiname());
                row.put("version", row, usage.getVersion());
                row.put("count", row, usage.getCount());
                row.put("costPerAPI", row, usage.getCostPerAPI());
                row.put("cost", row, usage.getCost());
                myn.put(i, myn, row);
                i++;

            }
        }
        return myn;
    }

    /**
     * Check the APIs' adding comment is turned on or off
     *
     * @param cx
     * @param thisObj
     * @param args
     * @param funObj
     * @return
     * @throws APIManagementException
     */
    public static boolean jsFunction_isCommentActivated() throws APIManagementException {

        boolean commentActivated = false;
        APIManagerConfiguration config =
                ServiceReferenceHolder.getInstance()
                        .getAPIManagerConfigurationService()
                        .getAPIManagerConfiguration();

        commentActivated = Boolean.valueOf(config.getFirstProperty(APIConstants.API_STORE_DISPLAY_COMMENTS));

        if (commentActivated) {
            return true;
        } else {
            return false;
        }
    }

    /**
     * Check the APIs' adding rating facility is turned on or off
     *
     * @param cx
     * @param thisObj
     * @param args
     * @param funObj
     * @return
     * @throws APIManagementException
     */
    public static boolean jsFunction_isRatingActivated() throws APIManagementException {

        boolean ratingActivated = false;
        APIManagerConfiguration config =
                ServiceReferenceHolder.getInstance()
                        .getAPIManagerConfigurationService()
                        .getAPIManagerConfiguration();

        ratingActivated = Boolean.valueOf(config.getFirstProperty(APIConstants.API_STORE_DISPLAY_RATINGS));

        if (ratingActivated) {
            return true;
        } else {
            return false;
        }
    }

    /**
     * @return true if billing enabled else false
     * @throws APIManagementException
     */
    public static boolean jsFunction_isBillingEnabled()
            throws APIManagementException {
        APIManagerConfiguration config = HostObjectComponent.getAPIManagerConfiguration();
        String billingConfig = config.getFirstProperty(APIConstants.BILLING_AND_USAGE_CONFIGURATION);
        return Boolean.parseBoolean(billingConfig);
    }

    public static NativeArray jsFunction_getTiers(Context cx, Scriptable thisObj,
                                                  Object[] args,
                                                  Function funObj) {
        NativeArray myn = new NativeArray(0);
        APIConsumer apiConsumer = getAPIConsumer(thisObj);
        Set<Tier> tiers;
        try {
            //If tenant domain is present in url we will use it to get available tiers
            if (args.length > 0 && args[0] != null) {
                tiers = apiConsumer.getTiers((String) args[0]);
            } else {
                tiers = apiConsumer.getTiers();
            }
            int i = 0;
            for (Tier tier : tiers) {
                NativeObject row = new NativeObject();
                row.put("tierName", row, tier.getName());
                row.put("tierDisplayName", row, tier.getDisplayName());
                row.put("tierDescription", row,
                        tier.getDescription() != null ? tier.getDescription() : "");
                myn.put(i, myn, row);
                i++;
            }
        } catch (Exception e) {
            log.error("Error while getting available tiers", e);
        }
        return myn;
    }

    public static NativeArray jsFunction_getDeniedTiers(Context cx, Scriptable thisObj,
                                                        Object[] args,
                                                        Function funObj) throws APIManagementException {

        NativeArray myn = new NativeArray(0);
        APIConsumer apiConsumer = getAPIConsumer(thisObj);

        try {
            Set<String> tiers = apiConsumer.getDeniedTiers();
            int i = 0;
            for (String tier : tiers) {
                NativeObject row = new NativeObject();
                row.put("tierName", row, tier);
                myn.put(i, myn, row);
                i++;
            }
        } catch (Exception e) {
            log.error("Error while getting available tiers", e);
        }
        return myn;
    }

    public static NativeArray jsFunction_getUserFields(Context cx,
                                                       Scriptable thisObj, Object[] args, Function funObj)
            throws ScriptException {
        UserFieldDTO[] userFields = getOrderedUserFieldDTO();
        NativeArray myn = new NativeArray(0);
        int limit = userFields.length;
        for (int i = 0; i < limit; i++) {
            NativeObject row = new NativeObject();
            row.put("fieldName", row, userFields[i].getFieldName());
            row.put("claimUri", row, userFields[i].getClaimUri());
            row.put("required", row, userFields[i].getRequired());
            myn.put(i, myn, row);
        }
        return myn;
    }

    public static boolean jsFunction_hasUserPermissions(Context cx,
                                                        Scriptable thisObj, Object[] args,
                                                        Function funObj)
            throws ScriptException, APIManagementException {
        if (args != null && isStringArray(args)) {
            String username = args[0].toString();
            return APIUtil.checkPermissionQuietly(username, APIConstants.Permissions.API_SUBSCRIBE);
        } else {
            handleException("Invalid types of input parameters.");
        }
        return false;
    }

    private static UserFieldDTO[] getOrderedUserFieldDTO() {
        UserRegistrationAdminServiceStub stub;
        UserFieldDTO[] userFields = null;
        try {
            APIManagerConfiguration config = HostObjectComponent.getAPIManagerConfiguration();
            String url = config.getFirstProperty(APIConstants.AUTH_MANAGER_URL);
            if (url == null) {
                handleException("API key manager URL unspecified");
            }
            stub = new UserRegistrationAdminServiceStub(null, url + "UserRegistrationAdminService");
            ServiceClient client = stub._getServiceClient();
            Options option = client.getOptions();
            option.setManageSession(true);
            userFields = stub.readUserFieldsForUserRegistration(UserCoreConstants.DEFAULT_CARBON_DIALECT);
            Arrays.sort(userFields, new HostObjectUtils.RequiredUserFieldComparator());
            Arrays.sort(userFields, new HostObjectUtils.UserFieldComparator());
        } catch (Exception e) {
            log.error("Error while retrieving User registration Fields", e);
        }
        return userFields;
    }

	
    private static void updateRolesOfUser(String serverURL, String adminUsername,
                                          String adminPassword, String userName, String role) throws Exception {
        String url = serverURL + "UserAdmin";

        UserAdminStub userAdminStub = new UserAdminStub(url);
        CarbonUtils.setBasicAccessSecurityHeaders(adminUsername, adminPassword,
                true, userAdminStub._getServiceClient());
        FlaggedName[] flaggedNames = userAdminStub.getRolesOfUser(userName, "*", -1);
        List<String> roles = new ArrayList<String>();
        if (flaggedNames != null) {
            for (int i = 0; i < flaggedNames.length; i++) {
                if (flaggedNames[i].getSelected()) {
                    roles.add(flaggedNames[i].getItemName());
                }
            }
        }
        roles.add(role);
        userAdminStub.updateRolesOfUser(userName, roles.toArray(new String[roles.size()]));
    }

    private static long getApplicationAccessTokenValidityPeriodInSeconds() {
        return OAuthServerConfiguration.getInstance().getApplicationAccessTokenValidityPeriodInSeconds();
    }

    public static NativeArray jsFunction_getActiveTenantDomains(Context cx, Scriptable thisObj,
                                                                Object[] args, Function funObj)
            throws APIManagementException {

        try {
            Set<String> tenantDomains = APIUtil.getActiveTenantDomains();
            NativeArray domains = null;
            int i = 0;
            if (tenantDomains == null || tenantDomains.size() == 0) {
                return domains;
            } else {
                domains = new NativeArray(tenantDomains.size());
                for (String tenantDomain : tenantDomains) {
                    domains.put(i, domains, tenantDomain);
                    i++;
                }
            }
            return domains;
        } catch (org.wso2.carbon.user.api.UserStoreException e) {
            throw new APIManagementException("Error while checking the APIStore is running in tenant mode or not.", e);
        }


    }

    private static boolean isApplicationAccessTokenNeverExpire(long validityPeriod) {
        return validityPeriod == Long.MAX_VALUE;
    }

    public static boolean jsFunction_isEnableEmailUsername(Context cx,
                                                           Scriptable thisObj, Object[] args,
                                                           Function funObj) {
        return Boolean.parseBoolean(CarbonUtils.getServerConfiguration().getFirstProperty("EnableEmailUserName"));
    }

    public static String jsFunction_getAPIPublisherURL(Context cx,
                                                       Scriptable thisObj, Object[] args,
                                                       Function funObj) {

        APIManagerConfiguration config = HostObjectComponent.getAPIManagerConfiguration();
        if (config != null) {
            return config.getFirstProperty(APIConstants.API_PUBLISHER_URL);
        }
        return null;
    }

    public static boolean jsFunction_hasPublisherAccess(Context cx,
                                                        Scriptable thisObj, Object[] args,
                                                        Function funObj) {
        String usernameWithDomain = (String) args[0];
        String tenantDomain = MultitenantUtils.getTenantDomain(usernameWithDomain);
        boolean isSuperTenant = false;
        if (!tenantDomain.equals(MultitenantConstants.SUPER_TENANT_DOMAIN_NAME)) {
            usernameWithDomain = usernameWithDomain + "@" + tenantDomain;
        }
        boolean displayPublishUrlFromStore = false;
        APIManagerConfiguration config = HostObjectComponent.getAPIManagerConfiguration();
        if (config != null) {
            displayPublishUrlFromStore = Boolean.parseBoolean(config.getFirstProperty(APIConstants.SHOW_API_PUBLISHER_URL_FROM_STORE));
        }
        boolean loginUserHasPublisherAccess = false;
        if (displayPublishUrlFromStore) {
            loginUserHasPublisherAccess = APIUtil.checkPermissionQuietly(usernameWithDomain, APIConstants.Permissions.API_CREATE) ||
                    APIUtil.checkPermissionQuietly(usernameWithDomain, APIConstants.Permissions.API_PUBLISH);
        }
        return loginUserHasPublisherAccess;
    }

    public static boolean jsFunction_isDataPublishingEnabled(Context cx, Scriptable thisObj,
                                                             Object[] args, Function funObj)
            throws APIManagementException {
        if (HostObjectUtils.checkDataPublishingEnabled()) {
            return true;
        }
        return false;
    }
    	
    public String getUsername() {
        return username;
    }

    @Override
    public String getClassName() {
        return hostObjectName;
    }

    public APIConsumer getApiConsumer() {
        return apiConsumer;
    }

    public static NativeObject jsFunction_getDomainMappings(Context cx, Scriptable thisObj,
                                                  Object[] args,
                                                  Function funObj) {
        NativeObject myn = new NativeObject();
        APIConsumer apiConsumer = getAPIConsumer(thisObj);
        Map<String, String> domains = new HashMap<String, String>();
        try {
            //If tenant domain is present in url we will use it to get available tiers
            if (args.length > 0 && args[0] != null) {
                domains = apiConsumer.getTenantDomainMappings((String) args[0]);
            }
            if(domains == null || domains.size() == 0 ){
                return null;
            }
            Iterator entries = domains.entrySet().iterator();
            while (entries.hasNext()) {
                Map.Entry thisEntry = (Map.Entry) entries.next();
                String key = (String) thisEntry.getKey();
                String value = (String) thisEntry.getValue();
                myn.put(key,myn,value);
            }
        } catch (Exception e) {
            log.error("Error while getting available domain mappings", e);
        }
        return myn;
    }

    /**
     * This method is to Download API-DOCS from APIStore
     *
     * @param cx      Rhino context
     * @param thisObj Scriptable object
     * @param args    Passing arguments
     * @param funObj  Function object
     * @return NativeObject that contains Input stream of Downloaded File
     * @throws APIManagementException Wrapped exception by org.wso2.carbon.apimgt.api.APIManagementException
     */
    public static NativeObject jsFunction_getDocument(Context cx, Scriptable thisObj,
                                                      Object[] args, Function funObj)
            throws ScriptException,
                   APIManagementException {
        if (args == null || args.length != 2 || !isStringArray(args)) {
            handleException("Invalid input parameters expected resource Url and tenantDomain");
        }
        NativeObject data = new NativeObject();

        String username = getUsernameFromObject(thisObj);
        // Set anonymous user if no user is login to the system
        if (username == null) {
            username = APIConstants.END_USER_ANONYMOUS;
        }
        String resource = (String) args[1];
        String tenantDomain = (String) args[0];
        Map<String, Object> docResourceMap = APIUtil.getDocument(username, resource, tenantDomain);
        if (!docResourceMap.isEmpty()) {
            data.put("Data", data,
                     cx.newObject(thisObj, "Stream", new Object[] { docResourceMap.get("Data") }));
            data.put("contentType", data, docResourceMap.get("contentType"));
            data.put("name", data, docResourceMap.get("name"));
        }

        return data;
    }
}<|MERGE_RESOLUTION|>--- conflicted
+++ resolved
@@ -2686,37 +2686,6 @@
             Set<SubscribedAPI> subscribedAPIs = apiConsumer.getSubscribedAPIs(subscriber);
             if (subscribedAPIs != null) {
                 int i = 0;
-<<<<<<< HEAD
-                for (Application application : applications) {
-                    if (ApplicationStatus.APPLICATION_APPROVED.equals(application.getStatus())) {
-                        NativeObject appObj = new NativeObject();
-                        appObj.put("id", appObj, application.getId());
-                        appObj.put("name", appObj, application.getName());
-                        appObj.put("callbackUrl", appObj, application.getCallbackUrl());
-                        APIKey prodKey = getAppKey(application, APIConstants.API_KEY_TYPE_PRODUCTION);
-                        OAuthApplicationInfo prodApp = application.getOAuthApp("PRODUCTION");
-
-                        JSONParser parser = new JSONParser();
-                        JSONObject jsonObject = null;
-
-                        boolean prodEnableRegenarateOption = true;
-                        if (prodKey != null && prodKey.getAccessToken() != null) {
-                            String jsonString = prodApp.getJsonString();
-                            jsonObject = (JSONObject) parser.parse(jsonString);
-
-                            String prodConsumerKey = (String) prodApp.getClientId();
-                            String prodConsumerSecret = (String) jsonObject.get(ApplicationConstants.
-                                    OAUTH_CLIENT_SECRET);
-
-                            appObj.put("prodKey", appObj, prodKey.getAccessToken());
-                            appObj.put("prodConsumerKey", appObj, prodConsumerKey);
-                            appObj.put("prodConsumerSecret", appObj, prodConsumerSecret);
-                            if (prodKey.getValidityPeriod() == Long.MAX_VALUE) {
-                                prodEnableRegenarateOption = false;
-                            }
-                            appObj.put("prodRegenarateOption", appObj, prodEnableRegenarateOption);
-                            appObj.put("prodAuthorizedDomains", appObj, prodKey.getAuthorizedDomains());
-=======
              //   for (Application application : applications) {
              //       if (ApplicationStatus.APPLICATION_APPROVED.equals(application.getStatus())) {
              //           NativeObject appObj = new NativeObject();
@@ -2728,17 +2697,29 @@
                     appObj.put("callbackUrl", appObj, application.getCallbackUrl());
                     APIKey prodKey = getAppKey(application, APIConstants.API_KEY_TYPE_PRODUCTION);
 
-                    boolean prodEnableRegenerateOption = true;
-                    if (prodKey != null && prodKey.getAccessToken() != null) {
-                        appObj.put("prodKey", appObj, prodKey.getAccessToken());
-                        appObj.put("prodConsumerKey", appObj, prodKey.getConsumerKey());
-                        appObj.put("prodConsumerSecret", appObj, prodKey.getConsumerSecret());
-                        if (prodKey.getValidityPeriod() == Long.MAX_VALUE) {
-                            prodEnableRegenerateOption = false;
-                        }
-                        appObj.put("prodRegenerateOption", appObj, prodEnableRegenerateOption);
-                        appObj.put("prodAuthorizedDomains", appObj, prodKey.getAuthorizedDomains());
->>>>>>> 0db5bed9
+                        OAuthApplicationInfo prodApp = application.getOAuthApp("PRODUCTION");
+
+                        JSONParser parser = new JSONParser();
+                        JSONObject jsonObject = null;
+
+                        boolean prodEnableRegenarateOption = true;
+                        if (prodKey != null && prodKey.getAccessToken() != null) {
+                            String jsonString = prodApp.getJsonString();
+                            jsonObject = (JSONObject) parser.parse(jsonString);
+
+                            String prodConsumerKey = (String) prodApp.getClientId();
+                            String prodConsumerSecret = (String) jsonObject.get(ApplicationConstants.
+                                    OAUTH_CLIENT_SECRET);
+
+                            appObj.put("prodKey", appObj, prodKey.getAccessToken());
+                            appObj.put("prodConsumerKey", appObj, prodConsumerKey);
+                            appObj.put("prodConsumerSecret", appObj, prodConsumerSecret);
+                            if (prodKey.getValidityPeriod() == Long.MAX_VALUE) {
+                                prodEnableRegenarateOption = false;
+                            }
+                            appObj.put("prodRegenarateOption", appObj, prodEnableRegenarateOption);
+                            appObj.put("prodAuthorizedDomains", appObj, prodKey.getAuthorizedDomains());
+
 
                         if (isApplicationAccessTokenNeverExpire(prodKey.getValidityPeriod())) {
                             appObj.put("prodValidityTime", appObj, -1);
@@ -2774,7 +2755,7 @@
                         }
                     }
 
-<<<<<<< HEAD
+
 
                         APIKey sandboxKey = getAppKey(application, APIConstants.API_KEY_TYPE_SANDBOX);
                         OAuthApplicationInfo sandApp = application.getOAuthApp("SANDBOX");
@@ -2799,22 +2780,7 @@
                             appObj.put("sandboxAuthorizedDomains", appObj, sandboxKey.getAuthorizedDomains());
                             if (isApplicationAccessTokenNeverExpire(sandboxKey.getValidityPeriod())) {
                                 if (tenantDomain != null &&
-=======
-                    APIKey sandboxKey = getAppKey(application, APIConstants.API_KEY_TYPE_SANDBOX);
-                    boolean sandEnableRegenrateOption = true;
-                    if (sandboxKey != null && sandboxKey.getConsumerKey() != null) {
-                        appObj.put("sandboxKey", appObj, sandboxKey.getAccessToken());
-                        appObj.put("sandboxConsumerKey", appObj, sandboxKey.getConsumerKey());
-                        appObj.put("sandboxConsumerSecret", appObj, sandboxKey.getConsumerSecret());
-                        appObj.put("sandboxKeyState", appObj, sandboxKey.getState());
-                        if (sandboxKey.getValidityPeriod() == Long.MAX_VALUE) {
-                            sandEnableRegenrateOption = false;
-                        }
-                        appObj.put("sandRegenerateOption", appObj, sandEnableRegenrateOption);
-                        appObj.put("sandboxAuthorizedDomains", appObj, sandboxKey.getAuthorizedDomains());
-                        if (isApplicationAccessTokenNeverExpire(sandboxKey.getValidityPeriod())) {
-                            if (tenantDomain != null &&
->>>>>>> 0db5bed9
+
                                     !MultitenantConstants.SUPER_TENANT_DOMAIN_NAME.equals(tenantDomain)) {
                                 isTenantFlowStarted = true;
                                 PrivilegedCarbonContext.startTenantFlow();
