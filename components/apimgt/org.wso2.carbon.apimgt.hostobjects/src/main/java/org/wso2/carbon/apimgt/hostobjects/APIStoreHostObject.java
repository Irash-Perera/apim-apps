--- conflicted
+++ resolved
@@ -2661,19 +2661,19 @@
 
         NativeArray applicationList = new NativeArray(0);
         boolean isTenantFlowStarted = false;
-
+        
         long startTime = 0;
-        if (log.isDebugEnabled()) {
+        if(log.isDebugEnabled()){
             startTime = System.currentTimeMillis();
         }
-
+        
         try {
             String username = args[0].toString();
             String appName = args[1].toString();
 
             String tenantDomain = MultitenantUtils.getTenantDomain(APIUtil.replaceEmailDomainBack(username));
             if (tenantDomain != null &&
-                    !MultitenantConstants.SUPER_TENANT_DOMAIN_NAME.equals(tenantDomain)) {
+                !MultitenantConstants.SUPER_TENANT_DOMAIN_NAME.equals(tenantDomain)) {
                 isTenantFlowStarted = true;
                 PrivilegedCarbonContext.startTenantFlow();
                 PrivilegedCarbonContext.getThreadLocalCarbonContext().setTenantDomain(tenantDomain, true);
@@ -2691,7 +2691,7 @@
                         appObj.put("name", appObj, application.getName());
                         appObj.put("callbackUrl", appObj, application.getCallbackUrl());
                         APIKey prodKey = getAppKey(application, APIConstants.API_KEY_TYPE_PRODUCTION);
-<<<<<<< HEAD
+
                         OAuthApplicationInfo prodApp = application.getOAuthApp("PRODUCTION");
                         JSONParser parser = new JSONParser();
                         JSONObject jsonObject = null;
@@ -2709,19 +2709,7 @@
                             if (prodKey.getValidityPeriod() == Long.MAX_VALUE) {
                                 prodEnableRegenarateOption = false;
                             }
-                            appObj.put("prodRegenarateOption", appObj, prodEnableRegenarateOption);
-=======
-
-                        boolean prodEnableRegenerateOption = true;
-                        if (prodKey != null && prodKey.getAccessToken() != null) {
-                            appObj.put("prodKey", appObj, prodKey.getAccessToken());
-                            appObj.put("prodConsumerKey", appObj, prodKey.getConsumerKey());
-                            appObj.put("prodConsumerSecret", appObj, prodKey.getConsumerSecret());
-                            if (prodKey.getValidityPeriod() == Long.MAX_VALUE) {
-                                prodEnableRegenerateOption = false;
-                            }
                             appObj.put("prodRegenerateOption", appObj, prodEnableRegenerateOption);
->>>>>>> 3483750b
                             appObj.put("prodAuthorizedDomains", appObj, prodKey.getAuthorizedDomains());
 
                             if (isApplicationAccessTokenNeverExpire(prodKey.getValidityPeriod())) {
@@ -2733,11 +2721,7 @@
                             appObj.put("prodKey", appObj, null);
                             appObj.put("prodConsumerKey", appObj, null);
                             appObj.put("prodConsumerSecret", appObj, null);
-<<<<<<< HEAD
-                            appObj.put("prodRegenarateOption", appObj, prodEnableRegenarateOption);
-=======
                             appObj.put("prodRegenerateOption", appObj, prodEnableRegenerateOption);
->>>>>>> 3483750b
                             appObj.put("prodAuthorizedDomains", appObj, null);
                             if (isApplicationAccessTokenNeverExpire(
                                     getApplicationAccessTokenValidityPeriodInSeconds())) {
@@ -2751,11 +2735,7 @@
                             appObj.put("prodKey", appObj, null);
                             appObj.put("prodConsumerKey", appObj, null);
                             appObj.put("prodConsumerSecret", appObj, null);
-<<<<<<< HEAD
-                            appObj.put("prodRegenarateOption", appObj, prodEnableRegenarateOption);
-=======
                             appObj.put("prodRegenerateOption", appObj, prodEnableRegenerateOption);
->>>>>>> 3483750b
                             appObj.put("prodAuthorizedDomains", appObj, null);
                             if (isApplicationAccessTokenNeverExpire(
                                     getApplicationAccessTokenValidityPeriodInSeconds())) {
@@ -2764,7 +2744,7 @@
                                 appObj.put("prodValidityTime", appObj,
                                         getApplicationAccessTokenValidityPeriodInSeconds() * 1000);
                             }
-<<<<<<< HEAD
+
                         }
 
                         APIKey sandboxKey = getAppKey(application, APIConstants.API_KEY_TYPE_SANDBOX);
@@ -2858,233 +2838,12 @@
                 PrivilegedCarbonContext.endTenantFlow();
             }
         }
-
+        
         if (log.isDebugEnabled()) {
             log.debug("jsFunction_getMySubscriptionDetail took : " + (System.currentTimeMillis() - startTime) + "ms");
         }
         return applicationList;
     }
-    public static NativeArray jsFunction_getAllSubscriptions_new(Context cx,
-                                                                 Scriptable thisObj, Object[] args, Function funObj)
-            throws ScriptException, APIManagementException {
-
-        if (args == null || args.length == 0 || !isStringArray(args)) {
-            return null;
-        }
-
-        NativeArray applicationList = new NativeArray(0);
-        boolean isTenantFlowStarted = false;
-
-        long startTime = 0;
-        if(log.isDebugEnabled()){
-            startTime = System.currentTimeMillis();
-        }
-
-        try {
-            String username = args[0].toString();
-            String appName = args[1].toString();
-
-            String tenantDomain = MultitenantUtils.getTenantDomain(APIUtil.replaceEmailDomainBack(username));
-            if (tenantDomain != null &&
-                    !MultitenantConstants.SUPER_TENANT_DOMAIN_NAME.equals(tenantDomain)) {
-                isTenantFlowStarted = true;
-                PrivilegedCarbonContext.startTenantFlow();
-                PrivilegedCarbonContext.getThreadLocalCarbonContext().setTenantDomain(tenantDomain, true);
-            }
-
-            Subscriber subscriber = new Subscriber(username);
-            APIConsumer apiConsumer = getAPIConsumer(thisObj);
-            Application[] applications = apiConsumer.getApplications(new Subscriber(username));
-            if (applications != null) {
-                int i = 0;
-                for (Application application : applications) {
-                    if (ApplicationStatus.APPLICATION_APPROVED.equals(application.getStatus())) {
-                        NativeObject appObj = new NativeObject();
-                        appObj.put("id", appObj, application.getId());
-                        appObj.put("name", appObj, application.getName());
-                        appObj.put("callbackUrl", appObj, application.getCallbackUrl());
-                        //APIKey prodKey =
-                        //                 getAppKey(application,
-                        //                           APIConstants.API_KEY_TYPE_PRODUCTION);
-                        //boolean prodEnableRegenarateOption = true;
-                        JSONParser parser = new JSONParser();
-                        JSONObject jsonObject = null;
-                        OAuthApplicationInfo prodApp = application.getOAuthApp("PRODUCTION");
-
-                        if (prodApp != null) {
-
-                            if (prodApp.getJsonString() != null) {
-
-                                String jsonString = prodApp.getJsonString();
-                                jsonObject = (JSONObject) parser.parse(jsonString);
-
-                                String prodConsumerKey = (String) prodApp.getClientId();
-                                String prodConsumerSecret = (String) jsonObject.get(ApplicationConstants.
-                                        OAUTH_CLIENT_SECRET);
-
-                                appObj.put("prodKey", appObj, ApplicationConstants.OAUTH_CLIENT_NOACCESSTOKEN);
-                                appObj.put("prodConsumerKey", appObj, prodConsumerKey);
-                                appObj.put("prodConsumerSecret", appObj, prodConsumerSecret);
-
-                                String configURI = (String) jsonObject.get(ApplicationConstants.
-                                        OAUTH_CLIENT_REGISTRATION_CLIENT_URI);
-                                if (configURI != null) {
-                                    appObj.put("prodcustAppMode", appObj, ApplicationConstants.OAUTH_CLIENT_MANUAL);
-                                } else {
-                                    appObj.put("prodcustAppMode", appObj, null);
-                                }
-                                appObj.put("jsonParameters", appObj, jsonString);
-                            } else {
-                                appObj.put("jsonParameters", appObj, "none");
-                            }
-                        }
-                        OAuthApplicationInfo sandApp = application.getOAuthApp("SANDBOX");
-
-                        if (sandApp != null) {
-
-                            if (sandApp.getJsonString() != null) {
-
-                                String jsonString = sandApp.getJsonString();
-                                jsonObject = (JSONObject) parser.parse(jsonString);
-
-                                String sandboxConsumerKey = (String) sandApp.getClientId();
-                                String sandboxConsumerSecret = (String) jsonObject.
-                                        get(ApplicationConstants.OAUTH_CLIENT_SECRET);
-                                String configURI = (String) jsonObject.get(ApplicationConstants.
-                                        OAUTH_CLIENT_REGISTRATION_CLIENT_URI);
-
-                                appObj.put("sandboxKey", appObj, ApplicationConstants.OAUTH_CLIENT_NOACCESSTOKEN);
-                                appObj.put("sandboxConsumerKey", appObj, sandboxConsumerKey);
-                                appObj.put("sandboxConsumerSecret", appObj, sandboxConsumerSecret);
-
-                                if (configURI != null) {
-                                    //application mode is set to the manual
-                                    appObj.put("prodcustAppModeSandBox", appObj, ApplicationConstants.
-                                            OAUTH_CLIENT_MANUAL);
-                                } else {
-                                    //application mode is set to the semi-manual
-                                    appObj.put("prodcustAppModeSandBox", appObj, null);
-                                }
-                                appObj.put("jsonParametersSandBox", appObj, jsonString);
-                            } else {
-                                appObj.put("jsonParametersSandBox", appObj, "none");
-                            }
-                        }
-
-                        NativeArray apisArray = new NativeArray(0);
-                        if (((appName == null || "".equals(appName)) && i == 0) ||
-                                appName.equals(application.getName())) {
-
-                            long startLoop = 0;
-                            if (log.isDebugEnabled()) {
-                                startLoop = System.currentTimeMillis();
-                            }
-
-                            Set<SubscribedAPI> subscribedAPIs =
-                                    apiConsumer.getSubscribedAPIs(subscriber,
-                                            application.getName());
-                            for (SubscribedAPI subscribedAPI : subscribedAPIs) {
-                                addAPIObj(subscribedAPI, apisArray, thisObj);
-=======
-                        }
-
-                        APIKey sandboxKey = getAppKey(application, APIConstants.API_KEY_TYPE_SANDBOX);
-                        boolean sandEnableRegenrateOption = true;
-                        if (sandboxKey != null && sandboxKey.getConsumerKey() != null) {
-                            appObj.put("sandboxKey", appObj, sandboxKey.getAccessToken());
-                            appObj.put("sandboxConsumerKey", appObj, sandboxKey.getConsumerKey());
-                            appObj.put("sandboxConsumerSecret", appObj, sandboxKey.getConsumerSecret());
-                            appObj.put("sandboxKeyState", appObj, sandboxKey.getState());
-                            if (sandboxKey.getValidityPeriod() == Long.MAX_VALUE) {
-                                sandEnableRegenrateOption = false;
-                            }
-                            appObj.put("sandRegenerateOption", appObj, sandEnableRegenrateOption);
-                            appObj.put("sandboxAuthorizedDomains", appObj, sandboxKey.getAuthorizedDomains());
-                            if (isApplicationAccessTokenNeverExpire(sandboxKey.getValidityPeriod())) {
-                                if (tenantDomain != null &&
-                                        !MultitenantConstants.SUPER_TENANT_DOMAIN_NAME.equals(tenantDomain)) {
-                                    isTenantFlowStarted = true;
-                                    PrivilegedCarbonContext.startTenantFlow();
-                                    PrivilegedCarbonContext.getThreadLocalCarbonContext()
-                                            .setTenantDomain(tenantDomain, true);
-                                }
-                                appObj.put("sandValidityTime", appObj, -1);
-                            } else {
-                                appObj.put("sandValidityTime", appObj, sandboxKey.getValidityPeriod());
-                            }
-                        } else if (sandboxKey != null) {
-                            appObj.put("sandboxKey", appObj, null);
-                            appObj.put("sandboxConsumerKey", appObj, null);
-                            appObj.put("sandboxConsumerSecret", appObj, null);
-                            appObj.put("sandRegenerateOption", appObj, sandEnableRegenrateOption);
-                            appObj.put("sandboxAuthorizedDomains", appObj, null);
-                            appObj.put("sandboxKeyState", appObj, sandboxKey.getState());
-                            if (isApplicationAccessTokenNeverExpire(
-                                    getApplicationAccessTokenValidityPeriodInSeconds())) {
-                                appObj.put("sandValidityTime", appObj, -1);
-                            } else {
-                                appObj.put("sandValidityTime", appObj,
-                                        getApplicationAccessTokenValidityPeriodInSeconds() * 1000);
-                            }
-                        } else {
-                            appObj.put("sandboxKey", appObj, null);
-                            appObj.put("sandboxConsumerKey", appObj, null);
-                            appObj.put("sandboxConsumerSecret", appObj, null);
-                            appObj.put("sandRegenerateOption", appObj, sandEnableRegenrateOption);
-                            appObj.put("sandboxAuthorizedDomains", appObj, null);
-                            if (isApplicationAccessTokenNeverExpire(
-                                    getApplicationAccessTokenValidityPeriodInSeconds())) {
-                                appObj.put("sandValidityTime", appObj, -1);
-                            } else {
-                                appObj.put("sandValidityTime", appObj,
-                                        getApplicationAccessTokenValidityPeriodInSeconds() * 1000);
-                            }
-                        }
-                        NativeArray apiArray = new NativeArray(0);
-                        if (appName == null || appName.isEmpty() || appName.equals(application.getName())) {
-
-                            long startLoop = 0;
-                            if (log.isDebugEnabled()) {
-                                startLoop = System.currentTimeMillis();
-                            }
-
-                            Set<SubscribedAPI> subscribedAPIs = apiConsumer.getSubscribedAPIs(subscriber, application.getName());
-                            for (SubscribedAPI subscribedAPI : subscribedAPIs) {
-                                addAPIObj(subscribedAPI, apiArray, thisObj, application);
->>>>>>> 3483750b
-                            }
-
-                            if (log.isDebugEnabled()) {
-                                log.debug("getSubscribedAPIs loop took : " +
-                                        (System.currentTimeMillis() - startLoop) + "ms");
-                            }
-                        }
-<<<<<<< HEAD
-                        appObj.put("subscriptions", appObj, apisArray);
-=======
-                        appObj.put("subscriptions", appObj, apiArray);
->>>>>>> 3483750b
-                        applicationList.put(i++, applicationList, appObj);
-                    }
-                }
-            }
-        } catch (APIManagementException e) {
-            handleException("Error while obtaining application data", e);
-        } catch (ParseException e) {
-            handleException("Error while parsing json data." + e.getMessage(), e);
-        } finally {
-            if (isTenantFlowStarted) {
-                PrivilegedCarbonContext.endTenantFlow();
-            }
-        }
-
-        if (log.isDebugEnabled()) {
-            log.debug("jsFunction_getMySubscriptionDetail took : " +
-                    (System.currentTimeMillis() - startTime) + "ms");
-        }
-        return applicationList;
-    }
-
 
     private static void addAPIObj(SubscribedAPI subscribedAPI, NativeArray apisArray,
                                   Scriptable thisObj, Application appObject) throws APIManagementException {
