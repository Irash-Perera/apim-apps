--- conflicted
+++ resolved
@@ -735,16 +735,11 @@
 		            authScopeString = APIConstants.OAUTH2_DEFAULT_SCOPE;
 	            }
 
-<<<<<<< HEAD
                 Map<String, Object> keyDetails = getAPIConsumer(thisObj).requestApprovalForApplicationRegistration(
 		                (String) args[0], (String) args[1], (String) args[2], (String) args[3],
-		                accessAllowDomainsArray, validityPeriod, authScopeString,jsonParams);
-
-=======
-                Map<String, String> keyDetails = getAPIConsumer(thisObj).requestApprovalForApplicationRegistration(
-		                username, (String) args[1], (String) args[2], (String) args[3],
-		                accessAllowDomainsArray, validityPeriod, authScopeString,  Integer.parseInt((String)args[7]));
->>>>>>> 1623ce35
+		                accessAllowDomainsArray, validityPeriod, authScopeString, Integer.parseInt((String)args[7]), jsonParams);
+
+
 
                 NativeObject row = new NativeObject();
                 String authorizedDomains = "";
