<<<<<<< HEAD
/*
*  Copyright (c) 2005-2010, WSO2 Inc. (http://www.wso2.org) All Rights Reserved.
*
*  WSO2 Inc. licenses this file to you under the Apache License,
*  Version 2.0 (the "License"); you may not use this file except
*  in compliance with the License.
*  You may obtain a copy of the License at
*
*    http://www.apache.org/licenses/LICENSE-2.0
*
* Unless required by applicable law or agreed to in writing,
* software distributed under the License is distributed on an
* "AS IS" BASIS, WITHOUT WARRANTIES OR CONDITIONS OF ANY
* KIND, either express or implied.  See the License for the
* specific language governing permissions and limitations
* under the License.
*/

package org.wso2.carbon.apimgt.hostobjects;


import org.apache.axis2.client.Options;
import org.apache.axis2.client.ServiceClient;
import org.apache.axis2.context.ServiceContext;
import org.apache.axis2.transport.http.HTTPConstants;
import org.apache.commons.lang.StringEscapeUtils;
import org.apache.commons.logging.Log;
import org.apache.commons.logging.LogFactory;
import org.apache.http.HttpHost;
import org.apache.http.HttpResponse;
import org.apache.http.client.HttpClient;
import org.apache.http.client.methods.HttpHead;
import org.apache.http.conn.params.ConnRoutePNames;
import org.apache.http.impl.client.DefaultHttpClient;
import org.apache.woden.WSDLFactory;
import org.apache.woden.WSDLReader;
import org.jaggeryjs.hostobjects.file.FileHostObject;
import org.jaggeryjs.scriptengine.exceptions.ScriptException;
import org.json.simple.JSONArray;
import org.json.simple.JSONObject;
import org.json.simple.JSONValue;
import org.json.simple.parser.JSONParser;
import org.json.simple.parser.ParseException;
import org.mozilla.javascript.*;
import org.wso2.carbon.apimgt.api.APIManagementException;
import org.wso2.carbon.apimgt.api.APIProvider;
import org.wso2.carbon.apimgt.api.FaultGatewaysException;
import org.wso2.carbon.apimgt.api.dto.UserApplicationAPIUsage;
import org.wso2.carbon.apimgt.api.model.*;
import org.wso2.carbon.apimgt.hostobjects.internal.HostObjectComponent;
import org.wso2.carbon.apimgt.hostobjects.internal.ServiceReferenceHolder;
import org.wso2.carbon.apimgt.impl.APIConstants;
import org.wso2.carbon.apimgt.impl.APIManagerConfiguration;
import org.wso2.carbon.apimgt.impl.APIManagerFactory;
import org.wso2.carbon.apimgt.impl.UserAwareAPIProvider;
import org.wso2.carbon.apimgt.impl.factory.KeyManagerFactory;
import org.wso2.carbon.apimgt.impl.dto.Environment;
import org.wso2.carbon.apimgt.impl.dto.TierPermissionDTO;
import org.wso2.carbon.apimgt.impl.utils.APIAuthenticationAdminClient;
import org.wso2.carbon.apimgt.impl.utils.APIUtil;
import org.wso2.carbon.apimgt.impl.utils.APIVersionComparator;
import org.wso2.carbon.apimgt.impl.utils.APIVersionStringComparator;
import org.wso2.carbon.apimgt.keymgt.client.SubscriberKeyMgtClient;
import org.wso2.carbon.apimgt.keymgt.client.ProviderKeyMgtClient;
import org.wso2.carbon.apimgt.usage.client.APIUsageStatisticsClient;
import org.wso2.carbon.apimgt.usage.client.dto.*;
import org.wso2.carbon.apimgt.usage.client.exception.APIMgtUsageQueryServiceClientException;
import org.wso2.carbon.authenticator.stub.AuthenticationAdminStub;
import org.wso2.carbon.base.ServerConfiguration;
import org.wso2.carbon.context.PrivilegedCarbonContext;
import org.wso2.carbon.core.util.PermissionUpdateUtil;
import org.wso2.carbon.registry.core.RegistryConstants;
import org.wso2.carbon.user.api.UserStoreException;
import org.wso2.carbon.user.mgt.stub.UserAdminStub;
import org.wso2.carbon.utils.CarbonUtils;
import org.wso2.carbon.utils.multitenancy.MultitenantConstants;
import org.wso2.carbon.utils.multitenancy.MultitenantUtils;

import javax.cache.Caching;
import javax.net.ssl.HostnameVerifier;
import javax.net.ssl.SSLSession;

import java.io.BufferedReader;
import java.io.IOException;
import java.io.InputStreamReader;
import java.net.*;
import java.util.*;
import java.util.concurrent.ConcurrentHashMap;
import java.util.regex.Matcher;
import java.util.regex.Pattern;

@SuppressWarnings("unused")
public class APIProviderHostObject extends ScriptableObject {

    private static final Log log = LogFactory.getLog(APIProviderHostObject.class);
    //private static Pattern endpointURIPattern=Pattern.compile("^((http(?:s)?:\\/\\/)?([a-zA-Z0-9\\-\\.]{1,})+((\\:([0-9]{1,5}))?)(?:(\\/?|(?:\\/((\\{uri\\.var\\.[\\w]+\\})|[\\w\\-]+)))*)(?:\\/?|\\/\\w+\\.[a-zA-Z0-9]{1,})(?:\\?|(\\?(?:[\\w]+)(?:\\=([\\w\\-]+|\\{uri\\.var\\.[\\w]+\\}))?))?(?:\\&|(\\&(?:[\\w]+)(?:\\=([\\w\\-]+|\\{uri\\.var\\.[\\w]+\\}))?))*)$");
    private static Pattern pathParamExtractorPattern=Pattern.compile("\\{.*?\\}");
    private static Pattern pathParamValidatorPattern=Pattern.compile("\\{uri\\.var\\.[\\w]+\\}");

    private String username;
    private static String VERSION_PARAM="{version}";

    private APIProvider apiProvider;

    public String getClassName() {
        return "APIProvider";
    }

    // The zero-argument constructor used for create instances for runtime
    public APIProviderHostObject() throws APIManagementException {

    }

    public APIProviderHostObject(String loggedUser) throws APIManagementException {
        username = loggedUser;
        apiProvider = APIManagerFactory.getInstance().getAPIProvider(loggedUser);
    }

    public String getUsername() {
        return username;
    }

    public static Scriptable jsConstructor(Context cx, Object[] args, Function Obj,
                                           boolean inNewExpr)
            throws APIManagementException {


        if (args!=null && args.length != 0) {
            String username = (String) args[0];
            return new APIProviderHostObject(username);
        }
        return new APIProviderHostObject();
    }

    public APIProvider getApiProvider() {
        return apiProvider;
    }

    private static APIProvider getAPIProvider(Scriptable thisObj) {
        return ((APIProviderHostObject) thisObj).getApiProvider();
    }

    private static void handleException(String msg) throws APIManagementException {
        log.error(msg);
        throw new APIManagementException(msg);
    }

    private static void handleException(String msg, Throwable t) throws APIManagementException {
        log.error(msg, t);
        throw new APIManagementException(msg, t);
    }
    private static void handleFaultGateWayException(FaultGatewaysException e) throws FaultGatewaysException {
        throw e;
    }
    public static NativeObject jsFunction_login(Context cx, Scriptable thisObj,
                                                Object[] args, Function funObj)
            throws APIManagementException {

        if (args==null || args.length == 0 || !isStringValues(args)) {
            handleException("Invalid input parameters to the login method");
        }

        String username = (String) args[0];
        String password = (String) args[1];

        APIManagerConfiguration config = HostObjectComponent.getAPIManagerConfiguration();
        String url = config.getFirstProperty(APIConstants.AUTH_MANAGER_URL);
        if (url == null) {
            handleException("API key manager URL unspecified");
        }

        NativeObject row = new NativeObject();
        try {

            UserAdminStub userAdminStub = new UserAdminStub(url + "UserAdmin");
            CarbonUtils.setBasicAccessSecurityHeaders(username, password,
                                                      true, userAdminStub._getServiceClient());
            //If multiple user stores are in use, and if the user hasn't specified the domain to which
            //he needs to login to
            /* Below condition is commented out as per new multiple users-store implementation,users from
            different user-stores not needed to input domain names when tried to login,APIMANAGER-1392*/
           // if (userAdminStub.hasMultipleUserStores() && !username.contains("/")) {
           //      handleException("Domain not specified. Please provide your username as domain/username");
           // }
        } catch (Exception e) {
            log.error("Error occurred while checking for multiple user stores");
        }

        try {
            AuthenticationAdminStub authAdminStub = new AuthenticationAdminStub(null, url + "AuthenticationAdmin");
            ServiceClient client = authAdminStub._getServiceClient();
            Options options = client.getOptions();
            options.setManageSession(true);

            String tenantDomain = MultitenantUtils.getTenantDomain(username);
            //update permission cache before validate user
            int tenantId =  ServiceReferenceHolder.getInstance().getRealmService().getTenantManager()
                    .getTenantId(tenantDomain);
            PermissionUpdateUtil.updatePermissionTree(tenantId);

            String host = new URL(url).getHost();
            if (!authAdminStub.login(username, password, host)) {
                handleException("Login failed.Please recheck the username and password and try again..");
            }
            ServiceContext serviceContext = authAdminStub.
                    _getServiceClient().getLastOperationContext().getServiceContext();
            String sessionCookie = (String) serviceContext.getProperty(HTTPConstants.COOKIE_STRING);

            String usernameWithDomain = APIUtil.getLoggedInUserInfo(sessionCookie,url).getUserName();
            usernameWithDomain = APIUtil.setDomainNameToUppercase(usernameWithDomain);
            boolean isSuperTenant = false;

            if (tenantDomain.equals(MultitenantConstants.SUPER_TENANT_DOMAIN_NAME)) {
            	isSuperTenant = true;
            }else {
                usernameWithDomain = usernameWithDomain+"@"+tenantDomain;
            }

            boolean   authorized =
                    APIUtil.checkPermissionQuietly(usernameWithDomain, APIConstants.Permissions.API_CREATE) ||
                            APIUtil.checkPermissionQuietly(usernameWithDomain, APIConstants.Permissions.API_PUBLISH);

            boolean displayStoreUrlFromPublisher =false;
            if(config!=null){
                displayStoreUrlFromPublisher = Boolean.parseBoolean(config.getFirstProperty(APIConstants.SHOW_API_STORE_URL_FROM_PUBLISHER));
            }
            if (authorized) {

                row.put("user", row, usernameWithDomain);
                row.put("sessionId", row, sessionCookie);
                row.put("isSuperTenant", row, isSuperTenant);
                row.put("error", row, false);
                row.put("showStoreURL", row, displayStoreUrlFromPublisher);
            } else {
                handleException("Login failed.Insufficient privileges.");
            }
        } catch (Exception e) {
            row.put("error", row, true);
            row.put("detail", row, e.getMessage());
        }

        return row;
    }


    /**
     * This method is used to update the permission cache from jaggery side. user name should be passed as a parameter
     *
     * @param cx      Rhino context
     * @param thisObj Scriptable object
     * @param args    Passing arguments
     * @param funObj  Function object
     * @return true if update successful, false otherwise
     * @throws APIManagementException
     */
    public static boolean jsFunction_updatePermissionCache(Context cx, Scriptable thisObj,
                                                           Object[] args, Function funObj)
            throws APIManagementException {
        if (args == null || args.length == 0) {
            handleException("Invalid input parameters to the login method");
        }
        String username = (String) args[0];
        boolean updated = false;
        try {

            APIUtil.updatePermissionCache(username);
            updated = true;
        } catch (Exception e) {
            // If the user creation or permission change done in another node in distributed setup, users may not be
            // able to login into the system using SSO until permission cache updated. We call this method internally
            // to update the permission cache, when user trying to login into the system. If this request fails user
            // may not able to login into the systems and user will be getting an invalid credentials message. User
            // can login into the system once permission cache automatically updated in predefined interval.
            log.error("Error while updating permissions for user " + username, e);
        }
        return updated;
    }

    public static String jsFunction_getAuthServerURL(Context cx, Scriptable thisObj,
                                                     Object[] args, Function funObj)
            throws APIManagementException {

        APIManagerConfiguration config = HostObjectComponent.getAPIManagerConfiguration();
        String url = config.getFirstProperty(APIConstants.AUTH_MANAGER_URL);
        if (url == null) {
            handleException("API key manager URL unspecified");
        }
        return url;
    }

    public static String jsFunction_getHTTPsURL(Context cx, Scriptable thisObj,
                                                Object[] args, Function funObj)
            throws APIManagementException {
        String hostName = CarbonUtils.getServerConfiguration().getFirstProperty("HostName");
        String backendHttpsPort = HostObjectUtils.getBackendPort("https");
        if (hostName == null) {
            hostName = System.getProperty("carbon.local.ip");
        }
        return "https://" + hostName + ":" + backendHttpsPort;

    }
    
    /**
     * This method is to functionality of managing an API in API-Provider     *
     * @param cx      Rhino context
     * @param thisObj Scriptable object
     * @param args    Passing arguments
     * @param funObj  Function object
     * @return true if the API was added successfully
     * @throws APIManagementException Wrapped exception by org.wso2.carbon.apimgt.api.APIManagementException
     */
    public static boolean jsFunction_manageAPI(Context cx, Scriptable thisObj,
                                               Object[] args, Function funObj)
            throws APIManagementException, ScriptException, FaultGatewaysException {
    	boolean success = false;
    	
    	if (args==null||args.length == 0) {
            handleException("Invalid number of input parameters.");
        }
    	        
        NativeObject apiData = (NativeObject) args[0];
        String provider = String.valueOf(apiData.get("provider", apiData));
        String name = (String) apiData.get("apiName", apiData);
        String version = (String) apiData.get("version", apiData);

        String swaggerContent = (String) apiData.get("swagger", apiData);
        JSONParser parser = new JSONParser();
        JSONObject resourceConfigs = null;
        Set<Scope> scopeList = new LinkedHashSet<Scope>();
        try {
            JSONObject apiDocument = (JSONObject) parser.parse(swaggerContent);
            if(apiDocument.get("api_doc") != null){
                resourceConfigs = (JSONObject) apiDocument.get("api_doc");
                if (resourceConfigs.get("authorizations") != null) {
                    JSONObject authorizations = (JSONObject) resourceConfigs.get("authorizations");
                    if (authorizations.get("oauth2") != null) {
                        JSONObject oauth2 = (JSONObject) authorizations.get("oauth2");
                        if (oauth2.get("scopes") != null) {
                            JSONArray scopes = (JSONArray) oauth2.get("scopes");

                            if (scopes != null) {
                                for (int i=0; i < scopes.size(); i++)
                                {
                                    Map scope = (Map) scopes.get(i);
                                    if (scope.get("key") != null) {
                                        Scope scopeObj = new Scope();
                                        scopeObj.setKey((String) scope.get("key"));
                                        scopeObj.setName((String) scope.get("name"));
                                        scopeObj.setRoles((String) scope.get("roles"));
                                        scopeObj.setDescription((String) scope.get("description"));
                                        scopeList.add(scopeObj);
                                    }
                                }
                            }
                        }
                    }
                }
            }
        } catch (ParseException e) {
            handleException("Error while processing Api Definition.");
        }

        String subscriptionAvailability = (String) apiData.get("subscriptionAvailability", apiData);
        String subscriptionAvailableTenants = "";
        if (subscriptionAvailability != null && subscriptionAvailability.equals(APIConstants.SUBSCRIPTION_TO_SPECIFIC_TENANTS)) {
        	subscriptionAvailableTenants = (String) apiData.get("subscriptionTenants", apiData);
        }
        
        String defaultVersion=(String)apiData.get("defaultVersion",apiData);
        String transport = getTransports(apiData);

        String tier = (String) apiData.get("tier", apiData);

        String inSequence =  (String) apiData.get("inSequence", apiData);
        String outSequence = (String) apiData.get("outSequence", apiData);
        String faultSequence = (String) apiData.get("faultSequence", apiData);
        String businessOwner = (String) apiData.get("bizOwner", apiData);
	String businessOwnerEmail = (String) apiData.get("bizOwnerMail", apiData);
	String technicalOwner = (String) apiData.get("techOwner", apiData);
	String technicalOwnerEmail = (String) apiData.get("techOwnerMail", apiData);
        String environments = (String) apiData.get("environments", apiData);
        String responseCache = (String) apiData.get("responseCache", apiData);
        int cacheTimeOut = APIConstants.API_RESPONSE_CACHE_TIMEOUT;
        if (APIConstants.ENABLED.equalsIgnoreCase(responseCache)) {
        	responseCache = APIConstants.ENABLED;
            try {
             	cacheTimeOut = Integer.parseInt ((String) apiData.get("cacheTimeout", apiData));
            } catch (NumberFormatException e) {
                		//ignore
            }
        } else {
           	responseCache = APIConstants.DISABLED;
        }
        
        
        if (provider != null) {
            provider = APIUtil.replaceEmailDomain(provider);
        }        
        provider = (provider != null ? provider.trim() : null);
        name = (name != null ? name.trim() : null);
        version = (version != null ? version.trim() : null);
        
        APIIdentifier apiId = new APIIdentifier(provider, name, version);
        APIProvider apiProvider = getAPIProvider(thisObj);
        API api = null;
        boolean isTenantFlowStarted = false;
        try {
            String tenantDomain = MultitenantUtils.getTenantDomain(APIUtil.replaceEmailDomainBack(provider));
            if(tenantDomain != null && !MultitenantConstants.SUPER_TENANT_DOMAIN_NAME.equals(tenantDomain)) {
            	isTenantFlowStarted = true;
                PrivilegedCarbonContext.startTenantFlow();
                PrivilegedCarbonContext.getThreadLocalCarbonContext().setTenantDomain(tenantDomain, true);
            }
            api = apiProvider.getAPI(apiId);
        } finally {
        	if (isTenantFlowStarted) {
        		PrivilegedCarbonContext.endTenantFlow();
        	}
        }
        
        api.setTransports(transport);
        api.setSubscriptionAvailability(subscriptionAvailability);
        api.setSubscriptionAvailableTenants(subscriptionAvailableTenants);
        api.setResponseCache(responseCache);
        api.setCacheTimeout(cacheTimeOut);
        api.setAsDefaultVersion("default_version".equals(defaultVersion) ? true : false);
        api.setScopes(scopeList);

		api.removeCustomSequences();
		if (!"none".equals(inSequence)) {
			api.setInSequence(inSequence);
		}
		if (!"none".equals(outSequence)) {
			api.setOutSequence(outSequence);
		}
		
		List<String> sequenceList = apiProvider.getCustomFaultSequences();
		if (!"none".equals(faultSequence) && sequenceList.contains(faultSequence)) {
			api.setFaultSequence(faultSequence);
		}
	
        if(!"none".equals(businessOwner)){
            api.setBusinessOwner(businessOwner);
        }
        if(!"none".equals(businessOwnerEmail)){
            api.setBusinessOwnerEmail(businessOwnerEmail);
        }
        if(!"none".equals(technicalOwner)){
            api.setTechnicalOwner(technicalOwner);
        }
        if(!"none".equals(technicalOwnerEmail)){
            api.setTechnicalOwnerEmail(technicalOwnerEmail);
        }
        api.setEnvironments(APIUtil.extractEnvironmentsForAPI(environments));

        Set<Tier> availableTier = new HashSet<Tier>();
        String[] tierNames;
        if (tier != null) {
        	tierNames = tier.split(",");
        	for (String tierName : tierNames) {
        		availableTier.add(new Tier(tierName));
        	}
            api.removeAllTiers();
        	api.addAvailableTiers(availableTier);
        }
        api.setLastUpdated(new Date());

        if (apiData.get("swagger", apiData) != null) {
            Set<URITemplate> uriTemplates = parseResourceConfig(apiProvider, apiId, (String) apiData
                    .get("swagger", apiData), api, true);
            api.setUriTemplates(uriTemplates);
        }

        // removing scopes from cache
        ProviderKeyMgtClient providerClient = HostObjectUtils.getProviderClient();
        try {
            String[] consumerKeys = apiProvider.getConsumerKeys(new APIIdentifier(provider, name, version));
            if (consumerKeys != null && consumerKeys.length != 0) {
                providerClient.removeScopeCache(consumerKeys);
            }

        } catch (APIManagementException e) {
            //swallowing the excepion since the api update should happen even if cache update fails
            log.error("Error while removing the scope cache", e);
        }
        //get new key manager instance for  resource registration.
        KeyManager keyManager = KeyManagerFactory.getKeyManager();

        Map registeredResource = keyManager.getResourceByApiId(api.getId().toString());

        if (registeredResource == null) {
            boolean isNewResourceRegistered = keyManager.registerNewResource(api , null);
            if (!isNewResourceRegistered) {
                handleException("APIResource registration is failed while adding the API- " + api.getId().getApiName
                        () + "-" + api
                        .getId().getVersion());
            }
        } else {
            //update APIResource.
            String resourceId = (String) registeredResource.get("resourceId");
            if (resourceId == null) {
                handleException("APIResource update is failed because of empty resourceID.");
            }
            keyManager.updateRegisteredResource(api , registeredResource);
        }
        
        return saveAPI(apiProvider, api, null, false);
    }
    
    
    /**
     * This method is to functionality of update implementation of an API in API-Provider     *
     * @param cx      Rhino context
     * @param thisObj Scriptable object
     * @param args    Passing arguments
     * @param funObj  Function object
     * @return true if the API was added successfully
     * @throws APIManagementException Wrapped exception by org.wso2.carbon.apimgt.api.APIManagementException
     */
    public static boolean jsFunction_updateAPIImplementation(Context cx, Scriptable thisObj,
                                                            Object[] args, Function funObj)
            throws APIManagementException, ScriptException, FaultGatewaysException {
    	
    	if (args==null||args.length == 0) {
            handleException("Invalid number of input parameters.");
        }
    	        
        NativeObject apiData = (NativeObject) args[0];
        String provider = String.valueOf(apiData.get("provider", apiData));
        String name = (String) apiData.get("apiName", apiData);
        String version = (String) apiData.get("version", apiData);
        String implementationType = (String) apiData.get("implementation_type", apiData);
        
        if (provider != null) {
            provider = APIUtil.replaceEmailDomain(provider);
        }        
        provider = (provider != null ? provider.trim() : null);
        name = (name != null ? name.trim() : null);
        version = (version != null ? version.trim() : null);
        
        APIIdentifier apiId = new APIIdentifier(provider, name, version);
        APIProvider apiProvider = getAPIProvider(thisObj);
        API api = null;
        boolean isTenantFlowStarted = false;
        try {
            String tenantDomain = MultitenantUtils.getTenantDomain(APIUtil.replaceEmailDomainBack(provider));
            if(tenantDomain != null && !MultitenantConstants.SUPER_TENANT_DOMAIN_NAME.equals(tenantDomain)) {
            	isTenantFlowStarted = true;
                PrivilegedCarbonContext.startTenantFlow();
                PrivilegedCarbonContext.getThreadLocalCarbonContext().setTenantDomain(tenantDomain, true);
            }
            api = apiProvider.getAPI(apiId);
        } finally {
        	if (isTenantFlowStarted) {
        		PrivilegedCarbonContext.endTenantFlow();
        	}
        }
        
        api.setLastUpdated(new Date());
        
        api.setImplementation(implementationType);
                        
        String wsdl = (String) apiData.get("wsdl", apiData);
        String wadl = (String) apiData.get("wadl", apiData);
        String endpointSecured = (String) apiData.get("endpointSecured", apiData);
        String endpointUTUsername = (String) apiData.get("endpointUTUsername", apiData);
        String endpointUTPassword = (String) apiData.get("endpointUTPassword", apiData);
            
        api.setWadlUrl(wadl);
        api.setWsdlUrl(wsdl);
        api.setEndpointConfig((String) apiData.get("endpoint_config", apiData));
        
        // Validate endpoint URI format
        validateEndpointURI(api.getEndpointConfig());

        String destinationStats = (String) apiData.get("destinationStats", apiData);
        if (APIConstants.ENABLED.equalsIgnoreCase(destinationStats)) {
            destinationStats = APIConstants.ENABLED;
        } else {
            destinationStats = APIConstants.DISABLED;
        }
        api.setDestinationStatsEnabled(destinationStats);

        //set secured endpoint parameters
        if ("secured".equals(endpointSecured)) {
        	api.setEndpointSecured(true);
        	api.setEndpointUTUsername(endpointUTUsername);
        	api.setEndpointUTPassword(endpointUTPassword);
        }
        	        
        
        if (apiData.get("swagger", apiData) != null) {
            Set<URITemplate> uriTemplates = parseResourceConfig(apiProvider, apiId, (String) apiData
                    .get("swagger", apiData), api, false);
            api.setUriTemplates(uriTemplates);
        }
                
        return saveAPI(apiProvider, api, null, false);
    	
    }
    
    /**
     * This method is to functionality of update design API in API-Provider     *
     * @param cx      Rhino context
     * @param thisObj Scriptable object
     * @param args    Passing arguments
     * @param funObj  Function object
     * @return true if the API was added successfully
     * @throws APIManagementException Wrapped exception by org.wso2.carbon.apimgt.api.APIManagementException
     */
    public static boolean jsFunction_updateAPIDesign(Context cx, Scriptable thisObj,
                                                     Object[] args, Function funObj)
            throws APIManagementException, ScriptException, FaultGatewaysException {

        if (args==null||args.length == 0) {
            handleException("Invalid number of input parameters.");
        }

        boolean success = false;
        
        NativeObject apiData = (NativeObject) args[0];
        String provider = String.valueOf(apiData.get("provider", apiData));
        String name = (String) apiData.get("apiName", apiData);
        String version = (String) apiData.get("version", apiData);
        FileHostObject fileHostObject = (FileHostObject) apiData.get("imageUrl", apiData);
        String contextVal = (String) apiData.get("context", apiData);
        String description = (String) apiData.get("description", apiData);
        
        /* Business Information*/
        String techOwner = (String) apiData.get("techOwner", apiData);
        String techOwnerEmail = (String) apiData.get("techOwnerEmail", apiData);
        String bizOwner = (String) apiData.get("bizOwner", apiData);
        String bizOwnerEmail = (String) apiData.get("bizOwnerEmail", apiData);
        
        String context = contextVal.startsWith("/") ? contextVal : ("/" + contextVal);
        String providerDomain = MultitenantUtils.getTenantDomain(provider);
        if(!MultitenantConstants.SUPER_TENANT_DOMAIN_NAME.equalsIgnoreCase(providerDomain))
        {
            //Create tenant aware context for API
            context= "/t/"+ providerDomain+context;
        }
        
        String tags = (String) apiData.get("tags", apiData);                
        Set<String> tag = new HashSet<String>();

        if (tags != null) {
            if (tags.indexOf(",") >= 0) {
                String[] userTag = tags.split(",");
                tag.addAll(Arrays.asList(userTag).subList(0, tags.split(",").length));
            } else {
                tag.add(tags);
            }
        }
        
        String visibility = (String) apiData.get("visibility", apiData);
        String visibleRoles = "";


        if (visibility != null && visibility.equals(APIConstants.API_RESTRICTED_VISIBILITY)) {
        	visibleRoles = (String) apiData.get("visibleRoles", apiData);
        }
        
        if (provider != null) {
            provider = APIUtil.replaceEmailDomain(provider);
        }
        provider = (provider != null ? provider.trim() : null);
        name = (name != null ? name.trim() : null);
        version = (version != null ? version.trim() : null);
        APIIdentifier apiId = new APIIdentifier(provider, name, version);
        APIProvider apiProvider = getAPIProvider(thisObj);
        API api = null;
        boolean isTenantFlowStarted = false;
        try {
            String tenantDomain = MultitenantUtils.getTenantDomain(APIUtil.replaceEmailDomainBack(provider));
            if(tenantDomain != null && !MultitenantConstants.SUPER_TENANT_DOMAIN_NAME.equals(tenantDomain)) {
            	isTenantFlowStarted = true;
                PrivilegedCarbonContext.startTenantFlow();
                PrivilegedCarbonContext.getThreadLocalCarbonContext().setTenantDomain(tenantDomain, true);
            }
            api = apiProvider.getAPI(apiId);
        } finally {
        	if (isTenantFlowStarted) {
        		PrivilegedCarbonContext.endTenantFlow();
        	}
        }
        
        if (apiData.get("swagger", apiData) != null) {
            Set<URITemplate> uriTemplates = parseResourceConfig(apiProvider, apiId, (String) apiData
                    .get("swagger", apiData), api, false);
            api.setUriTemplates(uriTemplates);
        }
                
        api.setDescription(StringEscapeUtils.escapeHtml(description));
        HashSet<String> deletedTags = new HashSet<String>(api.getTags());
        deletedTags.removeAll(tag);
        api.removeTags(deletedTags);
        api.addTags(tag);
        api.setBusinessOwner(bizOwner);
        api.setBusinessOwnerEmail(bizOwnerEmail);
        api.setTechnicalOwner(techOwner);
        api.setTechnicalOwnerEmail(techOwnerEmail);
        api.setVisibility(visibility);
        api.setVisibleRoles(visibleRoles != null ? visibleRoles.trim() : null);
        api.setLastUpdated(new Date());
        
        checkFileSize(fileHostObject);
        
        return saveAPI(apiProvider, api, fileHostObject, false);
    }
    
    /**
     * This method is to functionality of create a new API in API-Provider     *
     * @param cx      Rhino context
     * @param thisObj Scriptable object
     * @param args    Passing arguments
     * @param funObj  Function object
     * @return true if the API was added successfully
     * @throws APIManagementException Wrapped exception by org.wso2.carbon.apimgt.api.APIManagementException
     */
    public static boolean jsFunction_createAPI(Context cx, Scriptable thisObj,
                                               Object[] args, Function funObj)
            throws APIManagementException, ScriptException, FaultGatewaysException {

        if (args==null||args.length == 0) {
            handleException("Invalid number of input parameters.");
        }


        NativeObject apiData = (NativeObject) args[0];
        
        String provider = String.valueOf(apiData.get("provider", apiData));
        String name = (String) apiData.get("apiName", apiData);
        String version = (String) apiData.get("version", apiData);
        String contextVal = (String) apiData.get("context", apiData);
        
        String providerDomain = MultitenantUtils.getTenantDomain(provider);
        
        String context = contextVal.startsWith("/") ? contextVal : ("/" + contextVal);
        if(!MultitenantConstants.SUPER_TENANT_DOMAIN_NAME.equalsIgnoreCase(providerDomain)) {
            //Create tenant aware context for API
            context= "/t/" + providerDomain + context;
        }
        
        if (provider != null) {
            provider = APIUtil.replaceEmailDomain(provider);
        }
        provider = (provider != null ? provider.trim() : null);
        name = (name != null ? name.trim() : null);
        version = (version != null ? version.trim() : null);

        APIIdentifier apiId = new APIIdentifier(provider, name, version);
        APIProvider apiProvider = getAPIProvider(thisObj);

        if (apiProvider.isAPIAvailable(apiId)) {
            handleException("Error occurred while adding the API. A duplicate API already exists for " +
                            name + "-" + version);
        }

        API api = new API(apiId);
        api.setStatus(APIStatus.CREATED);

        // This is to support the new Pluggable version strategy
        // if the context does not contain any {version} segment, we use the default version strategy.
        context = checkAndSetVersionParam(context);
        api.setContextTemplate(context);

        context = updateContextWithVersion(version, contextVal, context);

        api.setContext(context);
        api.setVisibility(APIConstants.API_GLOBAL_VISIBILITY);
        api.setLastUpdated(new Date());
        
        return saveAPI(apiProvider, api, null, true);
    }
    
    /**
     * Returns the Swagger12 definition 
     * @param cx
     * @param thisObj
     * @param args
     * @param funObj
     * @return
     * @throws APIManagementException
     * @throws ScriptException
     */
    public static NativeObject jsFunction_getSwagger12Resource(Context cx, Scriptable thisObj,
			Object[] args,	Function funObj) throws APIManagementException, ScriptException {
    	if (args==null||args.length == 0) {
            handleException("Invalid number of input parameters.");
        }

        NativeObject apiData = (NativeObject) args[0];
        String provider = String.valueOf(apiData.get("provider", apiData));
        String name = (String) apiData.get("apiName", apiData);
        String version = (String) apiData.get("version", apiData);
        
        if (provider != null) {
            provider = APIUtil.replaceEmailDomain(provider);
        }
        provider = (provider != null ? provider.trim() : null);
        name = (name != null ? name.trim() : null);
        version = (version != null ? version.trim() : null);
        APIIdentifier apiId = new APIIdentifier(provider, name, version);
        APIProvider apiProvider = getAPIProvider(thisObj);
        
        boolean isTenantFlowStarted = false;
        String apiJSON = null;
        try {
            String tenantDomain = MultitenantUtils.getTenantDomain(APIUtil.replaceEmailDomainBack(provider));
            if(tenantDomain != null && !MultitenantConstants.SUPER_TENANT_DOMAIN_NAME.equals(tenantDomain)) {
            	isTenantFlowStarted = true;
                PrivilegedCarbonContext.startTenantFlow();
                PrivilegedCarbonContext.getThreadLocalCarbonContext().setTenantDomain(tenantDomain, true);
            }
        
            apiJSON = apiProvider.getSwagger12Definition(apiId);
        } finally {
        	if (isTenantFlowStarted) {
        		PrivilegedCarbonContext.endTenantFlow();
        	}
        }
        
        NativeObject row = new NativeObject();
        
        row.put("swagger", row, apiJSON);
        
        return row;
    }
    
    /**
     * This method save or update the API object
     * @param apiProvider
     * @param api
     * @param fileHostObject
     * @param create
     * @return true if the API was added successfully
     * @throws APIManagementException
     */
    private static boolean saveAPI(APIProvider apiProvider,API api,
                                  FileHostObject fileHostObject, boolean create)
            throws APIManagementException, FaultGatewaysException {
    	boolean success = false;
    	boolean isTenantFlowStarted = false;
        try {
            String tenantDomain =
                    MultitenantUtils.getTenantDomain(APIUtil.replaceEmailDomainBack(api.getId().getProviderName()));
            if(tenantDomain != null && !MultitenantConstants.SUPER_TENANT_DOMAIN_NAME.equals(tenantDomain)) {
            	isTenantFlowStarted = true;
                PrivilegedCarbonContext.startTenantFlow();
                PrivilegedCarbonContext.getThreadLocalCarbonContext().setTenantDomain(tenantDomain, true);
            }
            if (fileHostObject != null && fileHostObject.getJavaScriptFile().getLength() != 0) {
                Icon icon = new Icon(fileHostObject.getInputStream(),
                                     fileHostObject.getJavaScriptFile().getContentType());
                String thumbPath = APIUtil.getIconPath(api.getId());

                String thumbnailUrl = apiProvider.addIcon(thumbPath, icon);
                api.setThumbnailUrl(APIUtil.prependTenantPrefix(thumbnailUrl, api.getId().getProviderName()));

                /*Set permissions to anonymous role for thumbPath*/
                APIUtil.setResourcePermissions(api.getId().getProviderName(), null, null, thumbPath);
            }  
            if (create) {
            	apiProvider.addAPI(api);
            } else {
                apiProvider.updateAPI(api);
            }
            success = true;
        } catch (ScriptException e) {
            handleException("Error while adding the API- " + api.getId().getApiName() + "-" + api.getId().getVersion(),
                            e);
            return false;
        } catch (FaultGatewaysException e) {
            handleFaultGateWayException(e);
            return false;
        } finally {
        	if (isTenantFlowStarted) {
        		PrivilegedCarbonContext.endTenantFlow();
        	}
        }
        
    	return success;
    }

    /**
     * This method parses the JSON resource config and returns the UriTemplates. Also it saves the swagger
     * 1.2 resources in the registry
     * @param resourceConfigsJSON
     * @return set of Uri Templates according to api
     * @throws APIManagementException
     */
    private static Set<URITemplate> parseResourceConfig(APIProvider apiProvider,
                                                        APIIdentifier apiId,
                                                        String resourceConfigsJSON, API api, boolean isManagePhase)
            throws APIManagementException {
        JSONParser parser = new JSONParser();
        JSONObject resourceConfigs = null;
        JSONObject api_doc = null;
        Set<URITemplate> uriTemplates = new LinkedHashSet<URITemplate>();
        Set<Scope> scopeList = new LinkedHashSet<Scope>();
        boolean isTenantFlowStarted = false;
        try {
            resourceConfigs = (JSONObject) parser.parse(resourceConfigsJSON);
            api_doc = (JSONObject) resourceConfigs.get("api_doc");
            String apiJSON = api_doc.toJSONString();
            
            String tenantDomain = MultitenantUtils.getTenantDomain(APIUtil.replaceEmailDomainBack(apiId.getProviderName()));
            if(tenantDomain != null && !MultitenantConstants.SUPER_TENANT_DOMAIN_NAME.equals(tenantDomain)) {
            	isTenantFlowStarted = true;
                PrivilegedCarbonContext.startTenantFlow();
                PrivilegedCarbonContext.getThreadLocalCarbonContext().setTenantDomain(tenantDomain, true);
            }
            apiProvider.updateSwagger12Definition(apiId, APIConstants.API_DOC_1_2_RESOURCE_NAME, apiJSON);
            
            /* Get Scopes*/
            if (api_doc.get("authorizations") != null) {
            	JSONObject authorizations = (JSONObject) api_doc.get("authorizations");
            	if (authorizations.get("oauth2") != null) {
            		JSONObject oauth2 = (JSONObject) authorizations.get("oauth2");
            		if (oauth2.get("scopes") != null) {
            			JSONArray scopes = (JSONArray) oauth2.get("scopes");
                        
                        if (scopes != null) {
            	            for (int i=0; i < scopes.size(); i++)
            	            {
            	                Map scope = (Map) scopes.get(i); 
            	                if (scope.get("key") != null) {
	            	                Scope scopeObj = new Scope();
	            	                scopeObj.setKey((String) scope.get("key"));
	            	                scopeObj.setName((String) scope.get("name"));
                                    scopeObj.setRoles((String) scope.get("roles"));
	            	                scopeObj.setDescription((String) scope.get("description"));
	            	                scopeList.add(scopeObj);
            	                }
            	            }
                        }
            		}
            	}
            }

	        JSONArray resources = (JSONArray) resourceConfigs.get("resources");
	                
	        //Iterating each resourcePath config
	        for (int i = 0; i < resources.size(); i++) {
	            JSONObject resourceConfig = (JSONObject) resources.get(i);
                APIManagerConfiguration config = ServiceReferenceHolder.getInstance().getAPIManagerConfigurationService().getAPIManagerConfiguration();
                Map<String, Environment> environments = config.getApiGatewayEnvironments();
                Environment env = null;
                String ep = "";
                if(environments!=null) {
                    Set<String> publishedEnvironments = api.getEnvironments();
                    if (publishedEnvironments.isEmpty() || publishedEnvironments.contains("none")) {

                        env = environments.values()
                                          .toArray(new Environment[environments.size()])[0];
                    String gatewayEndpoint = env.getApiGatewayEndpoint();
                    if (gatewayEndpoint.contains(",")) {
                        ep = gatewayEndpoint.split(",")[0];
                    } else {
                        ep = gatewayEndpoint;
                    }
                    } else {
                        for (String environmentName : publishedEnvironments) {
                            // find environment that have hybrid type
                            if (APIConstants.GATEWAY_ENV_TYPE_HYBRID
                                    .equals(environments.get(environmentName).getType())) {
                                env = environments.get(environmentName);
                                break;
                            }
                        }
                        //if not having any hybrid environment give 1st environment in api published list
                        if (env == null) {
                            env = environments.get(publishedEnvironments.toArray()[0]);
                        }
                        String gatewayEndpoint = env.getApiGatewayEndpoint();
                        if (gatewayEndpoint != null && gatewayEndpoint.contains(",")) {
                            ep = gatewayEndpoint.split(",")[0];
                        } else {
                            ep = gatewayEndpoint;
                        }
                    }
                }
                String apiPath = APIUtil.getAPIPath(apiId);
                if(ep.endsWith(RegistryConstants.PATH_SEPARATOR)){
                    ep.substring(0,ep.length()-1);
                }
                // We do not need the version in the base path since with the context version strategy, the version is
                // embedded in the context
                String basePath = ep+api.getContext();
//                String basePath = ep+api.getContext()+RegistryConstants.PATH_SEPARATOR+apiId.getVersion();
                resourceConfig.put("basePath",basePath);
	            String resourceJSON = resourceConfig.toJSONString();
	            
	            String resourcePath = (String) resourceConfig.get("resourcePath");
	            
	            apiProvider.updateSwagger12Definition(apiId, resourcePath, resourceConfig.toJSONString());
	            
	            JSONArray resource_configs = (JSONArray) resourceConfig.get("apis");
	            
	            //Iterating each Sub resourcePath config
	            for (int j = 0; j < resource_configs.size(); j++) {
	            	JSONObject resource = (JSONObject) resource_configs.get(j);
	            	String uriTempVal = (String) resource.get("path");
	                uriTempVal = uriTempVal.startsWith("/") ? uriTempVal : ("/" + uriTempVal);
	                
	                JSONArray operations = (JSONArray) resource.get("operations");
	            	//Iterating each operation config
	                for (int k = 0; k < operations.size(); k++) {
	                	JSONObject operation = (JSONObject) operations.get(k);
	                	String httpVerb = (String) operation.get("method");
	                	/* Right Now PATCH is not supported. Need to remove
	                	 * this check when PATCH is supported*/
	                	if (!"PATCH".equals(httpVerb)) {
	                		URITemplate template = new URITemplate();
		                	Scope scope= APIUtil.findScopeByKey(scopeList,(String) operation.get("scope"));
		                	
		                	 String authType = (String) operation.get("auth_type");
		                     if (authType != null) {
			                	 if (authType.equals("Application & Application User")) {
			                         authType = APIConstants.AUTH_APPLICATION_OR_USER_LEVEL_TOKEN;
			                     }
			                     if (authType.equals("Application User")) {
			                         authType = "Application_User";
			                     }
		                     } else if (isManagePhase) {
		                    	 authType = APIConstants.AUTH_NO_AUTHENTICATION;
		                     } else { //saving new resources in design/implement phase
		                         authType = APIConstants.AUTH_APPLICATION_OR_USER_LEVEL_TOKEN;
		                     }
		                     template.setThrottlingTier((String) operation.get("throttling_tier"));
		                     template.setMediationScript((String) operation.get("mediation_script"));
		                     template.setUriTemplate(uriTempVal);
		                 	 template.setHTTPVerb(httpVerb);
		                 	 template.setAuthType(authType);
		                 	 template.setScope(scope);
		                 	 
		                 	 uriTemplates.add(template);
	                	}
	                }
	            	
	            }
	        }
        } catch(ParseException e) {
            handleException("Invalid resource config", e);
        } catch(ClassCastException e) {
            handleException("Unable to create JSON object from resource config", e);
        } finally {
        	if (isTenantFlowStarted) {
        		PrivilegedCarbonContext.endTenantFlow();
        	}
        }
        return uriTemplates;
    }
    /**
     * This method is to functionality of add a new API in API-Provider
     *
     * @param cx      Rhino context
     * @param thisObj Scriptable object
     * @param args    Passing arguments
     * @param funObj  Function object
     * @return true if the API was added successfully
     * @throws APIManagementException Wrapped exception by org.wso2.carbon.apimgt.api.APIManagementException
     */
    public static boolean jsFunction_addAPI(Context cx, Scriptable thisObj,
                                            Object[] args,
                                            Function funObj)
            throws APIManagementException, ScriptException {
        if (args==null||args.length == 0) {
            handleException("Invalid number of input parameters.");
        }

        boolean success;
        NativeObject apiData = (NativeObject) args[0];
        String provider = String.valueOf(apiData.get("provider", apiData));
        if (provider != null) {
            provider = APIUtil.replaceEmailDomain(provider);
        }

        String name = (String) apiData.get("apiName", apiData);
        String version = (String) apiData.get("version", apiData);
        String defaultVersion=(String)apiData.get("defaultVersion",apiData);
        String description = (String) apiData.get("description", apiData);
        String endpoint = (String) apiData.get("endpoint", apiData);
        String sandboxUrl = (String) apiData.get("sandbox", apiData);
        String visibility = (String) apiData.get("visibility", apiData);
        String visibleRoles = "";


        if (visibility != null && visibility.equals(APIConstants.API_RESTRICTED_VISIBILITY)) {
        	visibleRoles = (String) apiData.get("visibleRoles", apiData);
        }

        String visibleTenants = "";
        if (visibility != null && visibility.equals(APIConstants.API_CONTROLLED_VISIBILITY)) {
        	visibleTenants = (String) apiData.get("visibleTenants", apiData);
        }

        if (sandboxUrl != null && sandboxUrl.trim().length() == 0) {
            sandboxUrl = null;
        }

        if (endpoint != null && endpoint.trim().length() == 0) {
            endpoint = null;
        }

        if(endpoint != null && !endpoint.startsWith("http") && !endpoint.startsWith("https")){
            endpoint = "http://" + endpoint;
        }
        if(sandboxUrl != null && !sandboxUrl.startsWith("http") && !sandboxUrl.startsWith("https")){
            sandboxUrl = "http://" + sandboxUrl;
        }

        String redirectURL = (String) apiData.get("redirectURL", apiData);
        boolean advertiseOnly = Boolean.parseBoolean((String) apiData.get("advertiseOnly", apiData));
        String apiOwner = (String) apiData.get("apiOwner", apiData);

        if (apiOwner == null || apiOwner.equals("")) {
        	apiOwner = provider;
        }

        String wsdl = (String) apiData.get("wsdl", apiData);
        String wadl = (String) apiData.get("wadl", apiData);
        String tags = (String) apiData.get("tags", apiData);

        String subscriptionAvailability = (String) apiData.get("subscriptionAvailability", apiData);
        String subscriptionAvailableTenants = "";
        if (subscriptionAvailability != null && subscriptionAvailability.equals(APIConstants.SUBSCRIPTION_TO_SPECIFIC_TENANTS)) {
        	subscriptionAvailableTenants = (String) apiData.get("subscriptionTenants", apiData);
        }

        Set<String> tag = new HashSet<String>();

        if (tags != null) {
            if (tags.indexOf(",") >= 0) {
                String[] userTag = tags.split(",");
                tag.addAll(Arrays.asList(userTag).subList(0, tags.split(",").length));
            } else {
                tag.add(tags);
            }
        }

        String transport = getTransports(apiData);

        String tier = (String) apiData.get("tier", apiData);
        FileHostObject fileHostObject = (FileHostObject) apiData.get("imageUrl", apiData);
        String contextVal = (String) apiData.get("context", apiData);
        APIProvider apiProvider = getAPIProvider(thisObj);
        //check for context exists
        if (apiProvider.isContextExist(contextVal)) {
            handleException("Error occurred while adding the API. A duplicate API context already exists for " + contextVal);
        }
        String context = contextVal.startsWith("/") ? contextVal : ("/" + contextVal);
        String providerDomain=MultitenantUtils.getTenantDomain(String.valueOf(apiData.get("provider", apiData)));
        if(!MultitenantConstants.SUPER_TENANT_DOMAIN_NAME.equalsIgnoreCase(providerDomain))
        {
            //Create tenant aware context for API
            context= "/t/"+ providerDomain+context;
        }

        // This is to support the new Pluggable version strategy
        // if the context does not contain any {version} segment, we use the default version strategy.
        context = checkAndSetVersionParam(context);

        String contextTemplate = context;
        context = updateContextWithVersion(version, contextVal, context);

        NativeArray uriTemplateArr = (NativeArray) apiData.get("uriTemplateArr", apiData);

        String techOwner = (String) apiData.get("techOwner", apiData);
        String techOwnerEmail = (String) apiData.get("techOwnerEmail", apiData);
        String bizOwner = (String) apiData.get("bizOwner", apiData);
        String bizOwnerEmail = (String) apiData.get("bizOwnerEmail", apiData);

        String endpointSecured = (String) apiData.get("endpointSecured", apiData);
        String endpointUTUsername = (String) apiData.get("endpointUTUsername", apiData);
        String endpointUTPassword = (String) apiData.get("endpointUTPassword", apiData);

        String inSequence =  (String) apiData.get("inSequence", apiData);
        String outSequence = (String) apiData.get("outSequence", apiData);
        String faultSequence = (String) apiData.get("faultSequence", apiData);

        String responseCache = (String) apiData.get("responseCache", apiData);
        int cacheTimeOut = APIConstants.API_RESPONSE_CACHE_TIMEOUT;
        if (APIConstants.ENABLED.equalsIgnoreCase(responseCache)) {
        	responseCache = APIConstants.ENABLED;
        	try {
        		cacheTimeOut = Integer.parseInt ((String) apiData.get("cacheTimeout", apiData));
        	} catch (NumberFormatException e) {
        		//ignore
        	}
        } else {
        	responseCache = APIConstants.DISABLED;
        }

        String destinationStats = (String) apiData.get("destinationStats", apiData);
        if (APIConstants.ENABLED.equalsIgnoreCase(destinationStats)) {
        	destinationStats = APIConstants.ENABLED;
        } else {
        	destinationStats = APIConstants.DISABLED;
        }

        provider = (provider != null ? provider.trim() : null);
        name = (name != null ? name.trim() : null);
        version = (version != null ? version.trim() : null);
        APIIdentifier apiId = new APIIdentifier(provider, name, version);

        if (apiProvider.isAPIAvailable(apiId)) {
            handleException("Error occurred while adding the API. A duplicate API already exists for " +
                            name + "-" + version);
        }

        API api = new API(apiId);

        //to keep the backword compatibility if resource_config not set process the old way.
        if(apiData.get("resource_config", apiData) != null){
            Set<URITemplate> uriTemplates = new LinkedHashSet<URITemplate>();
            JSONParser parser = new JSONParser();
            JSONObject resourceConfig =null;

            try{
                resourceConfig = (JSONObject) parser.parse((String) apiData.get("resource_config", apiData));
            }catch(ParseException e){
                handleException("Invalid resource config", e);
            }catch(ClassCastException e){
                handleException("Unable to create JSON object from resource config", e);
            }

            //process scopes
            JSONArray scopes = (JSONArray) resourceConfig.get("scopes");
            Set<Scope> scopeList = new LinkedHashSet<Scope>();
            for (int i=0; i < scopes.size(); i++)
            {
                Map scope = (Map) scopes.get(i); //access with get() method
                Scope scopeObj = new Scope();
                scopeObj.setKey((String) scope.get("key"));
                scopeObj.setName((String) scope.get("name"));
                scopeObj.setRoles((String) scope.get("roles"));
                scopeObj.setDescription((String) scope.get("description"));
                scopeList.add(scopeObj);
            }
            api.setScopes(scopeList);


            JSONArray resources = (JSONArray) resourceConfig.get("resources");
            for (int k = 0; k < resources.size(); k++) {
                JSONObject resource = (JSONObject) resources.get(k);


                Map http_verbs = (Map) resource.get("http_verbs");
                Iterator iterator = http_verbs.entrySet().iterator();

                while (iterator.hasNext()) {
                    Map.Entry mapEntry = (Map.Entry) iterator.next();
                    Map mapEntryValue = (Map) mapEntry.getValue();

                    URITemplate template = new URITemplate();
                    String uriTempVal = (String) resource.get("url_pattern");
                    uriTempVal = uriTempVal.startsWith("/") ? uriTempVal : ("/" + uriTempVal);
                    template.setUriTemplate(uriTempVal);
                    template.setHTTPVerb((String)mapEntry.getKey());
                    String authType = (String) mapEntryValue.get("auth_type");
                    if (authType.equals("Application & Application User")) {
                        authType = APIConstants.AUTH_APPLICATION_OR_USER_LEVEL_TOKEN;
                    }
                    if (authType.equals("Application User")) {
                        authType = "Application_User";
                    }
                    template.setThrottlingTier((String) mapEntryValue.get("throttling_tier"));
                    template.setAuthType(authType);
                    template.setResourceURI(endpoint);
                    template.setResourceSandboxURI(sandboxUrl);
                    Scope scope= APIUtil.findScopeByKey(scopeList,(String) mapEntryValue.get("scope"));
                    template.setScope(scope);
                    uriTemplates.add(template);
                }
            }
            //todo handle casting exceptions
            api.setUriTemplates(uriTemplates);
            //todo clean out the code.
        }else{
            //following is the old fashioned way of processing resources
            NativeArray uriMethodArr = (NativeArray) apiData.get("uriMethodArr", apiData);
            NativeArray authTypeArr = (NativeArray) apiData.get("uriAuthMethodArr", apiData);
            NativeArray throttlingTierArr = (NativeArray) apiData.get("throttlingTierArr", apiData);
            if (uriTemplateArr != null && uriMethodArr != null && authTypeArr != null) {
                if (uriTemplateArr.getLength() == uriMethodArr.getLength()) {
                    Set<URITemplate> uriTemplates = new LinkedHashSet<URITemplate>();
                    for (int i = 0; i < uriTemplateArr.getLength(); i++) {
                        String uriMethods = (String) uriMethodArr.get(i, uriMethodArr);
                        String uriMethodsAuthTypes = (String) authTypeArr.get(i, authTypeArr);
                        String[] uriMethodArray = uriMethods.split(",");
                        String[] authTypeArray = uriMethodsAuthTypes.split(",");
                        String uriMethodsThrottlingTiers = (String) throttlingTierArr.get(i, throttlingTierArr);
                        String[] throttlingTierArray = uriMethodsThrottlingTiers.split(",");
                        for (int k = 0; k < uriMethodArray.length; k++) {
                            for (int j = 0; j < authTypeArray.length; j++) {
                                if (j == k) {
                                    URITemplate template = new URITemplate();
                                    String uriTemp = (String) uriTemplateArr.get(i, uriTemplateArr);
                                    String uriTempVal = uriTemp.startsWith("/") ? uriTemp : ("/" + uriTemp);
                                    template.setUriTemplate(uriTempVal);
                                    String throttlingTier = throttlingTierArray[j];
                                    template.setHTTPVerb(uriMethodArray[k]);
                                    String authType = authTypeArray[j];
                                    if (authType.equals("Application & Application User")) {
                                        authType = APIConstants.AUTH_APPLICATION_OR_USER_LEVEL_TOKEN;
                                    }
                                    if (authType.equals("Application User")) {
                                        authType = "Application_User";
                                    }
                                    template.setThrottlingTier(throttlingTier);
                                    template.setAuthType(authType);
                                    template.setResourceURI(endpoint);
                                    template.setResourceSandboxURI(sandboxUrl);

                                    uriTemplates.add(template);
                                    break;
                                }

                            }
                        }

                    }
                    api.setUriTemplates(uriTemplates);
                }
            }
        }

        api.setDescription(StringEscapeUtils.escapeHtml(description));
        api.setWsdlUrl(wsdl);
        api.setWadlUrl(wadl);
        api.setLastUpdated(new Date());
        api.setUrl(endpoint);
        api.setSandboxUrl(sandboxUrl);
        api.addTags(tag);
        api.setTransports(transport);
        api.setApiOwner(apiOwner);
        api.setAdvertiseOnly(advertiseOnly);
        api.setRedirectURL(redirectURL);
        api.setSubscriptionAvailability(subscriptionAvailability);
        api.setSubscriptionAvailableTenants(subscriptionAvailableTenants);
        api.setResponseCache(responseCache);
        api.setCacheTimeout(cacheTimeOut);
        api.setDestinationStatsEnabled(destinationStats);
        api.setAsDefaultVersion("default_version".equals(defaultVersion) ? true : false);

        if(!"none".equals(inSequence)){
            api.setInSequence(inSequence);
        }
        if(!"none".equals(outSequence)){
            api.setOutSequence(outSequence);
        }
        
        List<String> sequenceList = apiProvider.getCustomFaultSequences();
        if(!"none".equals(faultSequence) && sequenceList.contains(faultSequence)) {
            api.setFaultSequence(faultSequence);
        }

        Set<Tier> availableTier = new HashSet<Tier>();
        String[] tierNames;
        if (tier != null) {
            tierNames = tier.split(",");
            for (String tierName : tierNames) {
                availableTier.add(new Tier(tierName));
            }
            api.addAvailableTiers(availableTier);
        }
        api.setStatus(APIStatus.CREATED);
        api.setContext(context);
        api.setContextTemplate(contextTemplate);
        api.setBusinessOwner(bizOwner);
        api.setBusinessOwnerEmail(bizOwnerEmail);
        api.setTechnicalOwner(techOwner);
        api.setTechnicalOwnerEmail(techOwnerEmail);
        api.setVisibility(visibility);
        api.setVisibleRoles(visibleRoles != null ? visibleRoles.trim() : null);
        api.setVisibleTenants(visibleTenants != null ? visibleTenants.trim() : null);

        // @todo needs to be validated
        api.setEndpointConfig((String) apiData.get("endpoint_config", apiData));
        //Validate endpoint URI format
        validateEndpointURI(api.getEndpointConfig());

        //set secured endpoint parameters
        if ("secured".equals(endpointSecured)) {
            api.setEndpointSecured(true);
            api.setEndpointUTUsername(endpointUTUsername);
            api.setEndpointUTPassword(endpointUTPassword);
        }

        checkFileSize(fileHostObject);
        boolean isTenantFlowStarted = false;
        try {
            String tenantDomain = MultitenantUtils.getTenantDomain(APIUtil.replaceEmailDomainBack(provider));
            if(tenantDomain != null && !MultitenantConstants.SUPER_TENANT_DOMAIN_NAME.equals(tenantDomain)) {
            	isTenantFlowStarted = true;
                PrivilegedCarbonContext.startTenantFlow();
                PrivilegedCarbonContext.getThreadLocalCarbonContext().setTenantDomain(tenantDomain, true);
            }

            apiProvider.addAPI(api);

            if (fileHostObject != null && fileHostObject.getJavaScriptFile().getLength() != 0) {
                Icon icon = new Icon(fileHostObject.getInputStream(),
                                     fileHostObject.getJavaScriptFile().getContentType());
                String thumbPath = APIUtil.getIconPath(apiId);

                String thumbnailUrl = apiProvider.addIcon(thumbPath, icon);
                api.setThumbnailUrl(APIUtil.prependTenantPrefix(thumbnailUrl, provider));

                /*Set permissions to anonymous role for thumbPath*/
                APIUtil.setResourcePermissions(api.getId().getProviderName(), null, null, thumbPath);
                apiProvider.updateAPI(api);
            }
            NativeArray externalAPIStores = (NativeArray) apiData.get("externalAPIStores", apiData);
            int tenantId = ServiceReferenceHolder.getInstance().getRealmService().
                    getTenantManager().getTenantId(tenantDomain);
            if (externalAPIStores.getLength() != 0) {
                Set<APIStore> apiStores = new HashSet<APIStore>();
                for (int k = 0; k < externalAPIStores.getLength(); k++) {
                    String apiStoreName = externalAPIStores.get(k, externalAPIStores).toString();
                    apiStores.add(APIUtil.getExternalAPIStore(apiStoreName, tenantId));
                }
            apiProvider.publishToExternalAPIStores(api, apiStores);
            }
            success = true;

        } catch (Exception e) {
            handleException("Error while adding the API- " + name + "-" + version, e);
            return false;
        } finally {
        	if (isTenantFlowStarted) {
        		PrivilegedCarbonContext.endTenantFlow();
        	}
        }
        return success;

    }

    private static String checkAndSetVersionParam(String context) {
        // This is to support the new Pluggable version strategy
        // if the context does not contain any {version} segment, we use the default version strategy.
        if(!context.contains(VERSION_PARAM)){
            if(!context.endsWith("/")){
                context = context + "/";
            }
            context = context + VERSION_PARAM;
        }
        return context;
    }

    private static String getTransports(NativeObject apiData) {
        String transportStr = String.valueOf(apiData.get("transports", apiData));
        String transport  = transportStr;
        if (transportStr != null) {
            if ((transportStr.indexOf(",") == 0) || (transportStr.indexOf(",") == (transportStr.length()-1))) {
                transport =transportStr.replace(",","");
            }
        }
        return transport;
    }


    public static boolean jsFunction_updateAPI(Context cx, Scriptable thisObj,
                                               Object[] args,
                                               Function funObj) throws APIManagementException {

        if (args==null || args.length == 0) {
            handleException("Invalid number of input parameters.");
        }

        NativeObject apiData = (NativeObject) args[0];
        boolean success;
        String provider = String.valueOf(apiData.get("provider", apiData));
        if (provider != null) {
            provider = APIUtil.replaceEmailDomain(provider);
        }
        String name = (String) apiData.get("apiName", apiData);
        String version = (String) apiData.get("version", apiData);
        String defaultVersion=(String)apiData.get("defaultVersion",apiData);
        String description = (String) apiData.get("description", apiData);
        FileHostObject fileHostObject = (FileHostObject) apiData.get("imageUrl", apiData);
        String endpoint = (String) apiData.get("endpoint", apiData);
        String sandboxUrl = (String) apiData.get("sandbox", apiData);
        String techOwner = (String) apiData.get("techOwner", apiData);
        String techOwnerEmail = (String) apiData.get("techOwnerEmail", apiData);
        String bizOwner = (String) apiData.get("bizOwner", apiData);
        String bizOwnerEmail = (String) apiData.get("bizOwnerEmail", apiData);
        String visibility = (String) apiData.get("visibility", apiData);
        String visibleRoles = "";
        if (visibility != null && visibility.equals(APIConstants.API_RESTRICTED_VISIBILITY)) {
        	visibleRoles = (String) apiData.get("visibleRoles", apiData);
        }

        String visibleTenants = "";
        if (visibility != null && visibility.equals(APIConstants.API_CONTROLLED_VISIBILITY)) {
        	visibleTenants = (String) apiData.get("visibleTenants", apiData);
        }
        String endpointSecured = (String) apiData.get("endpointSecured", apiData);
        String endpointUTUsername = (String) apiData.get("endpointUTUsername", apiData);
        String endpointUTPassword = (String) apiData.get("endpointUTPassword", apiData);

        String inSequence =  (String) apiData.get("inSequence", apiData);
        String outSequence = (String) apiData.get("outSequence", apiData);
        String faultSequence = (String) apiData.get("faultSequence", apiData);

        String responseCache = (String) apiData.get("responseCache", apiData);
        int cacheTimeOut = APIConstants.API_RESPONSE_CACHE_TIMEOUT;
        if (APIConstants.ENABLED.equalsIgnoreCase(responseCache)) {
        	responseCache = APIConstants.ENABLED;
        	try {
        		cacheTimeOut = Integer.parseInt ((String) apiData.get("cacheTimeout", apiData));
        	} catch (NumberFormatException e) {
        		//ignore
        	}
        } else {
        	responseCache = APIConstants.DISABLED;
        }

        String destinationStats = (String) apiData.get("destinationStats", apiData);
        if (APIConstants.ENABLED.equalsIgnoreCase(destinationStats)) {
        	destinationStats = APIConstants.ENABLED;
        } else {
        	destinationStats = APIConstants.DISABLED;
        }

        if (sandboxUrl != null && sandboxUrl.trim().length() == 0) {
            sandboxUrl = null;
        }

        if (endpoint != null && endpoint.trim().length() == 0) {
            endpoint = null;
        }

        if(endpoint != null && !endpoint.startsWith("http") && !endpoint.startsWith("https")){
            endpoint = "http://" + endpoint;
        }
        if(sandboxUrl != null && !sandboxUrl.startsWith("http") && !sandboxUrl.startsWith("https")){
            sandboxUrl = "http://" + sandboxUrl;
        }

        String redirectURL = (String) apiData.get("redirectURL", apiData);
        boolean advertiseOnly = Boolean.parseBoolean((String) apiData.get("advertiseOnly", apiData));
        String apiOwner = (String) apiData.get("apiOwner", apiData);

        if (apiOwner == null || apiOwner.equals("")) {
        	apiOwner = provider;
        }

        String wsdl = (String) apiData.get("wsdl", apiData);
        String wadl = (String) apiData.get("wadl", apiData);
        String subscriptionAvailability = (String) apiData.get("subscriptionAvailability", apiData);
        String subscriptionAvailableTenants = "";
        if (subscriptionAvailability != null && subscriptionAvailability.equals(APIConstants.SUBSCRIPTION_TO_SPECIFIC_TENANTS)) {
        	subscriptionAvailableTenants = (String) apiData.get("subscriptionTenants", apiData);
        }

        String tags = (String) apiData.get("tags", apiData);
        Set<String> tag = new HashSet<String>();
        if (tags != null) {
            if (tags.indexOf(",") >= 0) {
                String[] userTag = tags.split(",");
                tag.addAll(Arrays.asList(userTag).subList(0, tags.split(",").length));
            } else {
                tag.add(tags);
            }
        }
        provider = (provider != null ? provider.trim() : null);
        name = (name != null ? name.trim() : null);
        version = (version != null ? version.trim() : null);
        APIIdentifier oldApiId = new APIIdentifier(provider, name, version);
        APIProvider apiProvider = getAPIProvider(thisObj);
        boolean isTenantFlowStarted = false;
        String tenantDomain = MultitenantUtils.getTenantDomain(APIUtil.replaceEmailDomainBack(provider));
        if(tenantDomain != null && !MultitenantConstants.SUPER_TENANT_DOMAIN_NAME.equals(tenantDomain)){
        	isTenantFlowStarted = true;
            PrivilegedCarbonContext.startTenantFlow();
            PrivilegedCarbonContext.getThreadLocalCarbonContext().setTenantDomain(tenantDomain, true);
        }

        API oldApi = apiProvider.getAPI(oldApiId);

        String transport = getTransports(apiData);

        String tier = (String) apiData.get("tier", apiData);
        String contextVal = (String) apiData.get("context", apiData);
        String context = contextVal.startsWith("/") ? contextVal : ("/" + contextVal);
        String providerDomain=MultitenantUtils.getTenantDomain(String.valueOf(apiData.get("provider", apiData)));
        if(!MultitenantConstants.SUPER_TENANT_DOMAIN_NAME.equalsIgnoreCase(providerDomain) && !context.contains("/t/"+ providerDomain))
        {
            //Create tenant aware context for API
            context= "/t/"+ providerDomain+context;
        }

        // This is to support the new Pluggable version strategy
        // if the context does not contain any {version} segment, we use the default version strategy.
        context = checkAndSetVersionParam(context);

        String contextTemplate = context;
        context = updateContextWithVersion(version, contextVal, context);

        APIIdentifier apiId = new APIIdentifier(provider, name, version);
        API api = new API(apiId);

        //to keep the backword compatibility if resource_config not set process the old way.
        if(apiData.get("resource_config", apiData) != null){
            Set<URITemplate> uriTemplates = new LinkedHashSet<URITemplate>();
            JSONParser parser = new JSONParser();
            JSONObject resourceConfig =null;
            try{
                resourceConfig = (JSONObject) parser.parse((String) apiData.get("resource_config", apiData));
            }catch(ParseException e){
                handleException("Invalid resource config", e);
            }catch(ClassCastException e){
                handleException("Unable to create JSON object from resource config", e);
            }

            //process scopes
            JSONArray scopes = (JSONArray) resourceConfig.get("scopes");
            Set<Scope> scopeList = new LinkedHashSet<Scope>();
            for (int i=0; i < scopes.size(); i++)
            {
                Map scope = (Map) scopes.get(i); //access with get() method
                Scope scopeObj = new Scope();
                scopeObj.setKey((String) scope.get("key"));
                scopeObj.setName((String) scope.get("name"));
                scopeObj.setRoles((String) scope.get("roles"));
                scopeObj.setDescription((String) scope.get("description"));
                scopeList.add(scopeObj);
            }
            api.setScopes(scopeList);


            JSONArray resources = (JSONArray) resourceConfig.get("resources");
            for (int k = 0; k < resources.size(); k++) {
                JSONObject resource = (JSONObject) resources.get(k);


                Map http_verbs = (Map) resource.get("http_verbs");
                Iterator iterator = http_verbs.entrySet().iterator();

                while (iterator.hasNext()) {
                    Map.Entry mapEntry = (Map.Entry) iterator.next();
                    Map mapEntryValue = (Map) mapEntry.getValue();

                    URITemplate template = new URITemplate();
                    String uriTempVal = (String) resource.get("url_pattern");
                    uriTempVal = uriTempVal.startsWith("/") ? uriTempVal : ("/" + uriTempVal);
                    template.setUriTemplate(uriTempVal);
                    template.setHTTPVerb((String)mapEntry.getKey());
                    String authType = (String) mapEntryValue.get("auth_type");
                    if (authType.equals("Application & Application User")) {
                        authType = APIConstants.AUTH_APPLICATION_OR_USER_LEVEL_TOKEN;
                    }
                    if (authType.equals("Application User")) {
                        authType = "Application_User";
                    }
                    template.setThrottlingTier((String) mapEntryValue.get("throttling_tier"));
                    template.setAuthType(authType);
                    template.setResourceURI(endpoint);
                    template.setResourceSandboxURI(sandboxUrl);
                    Scope scope= APIUtil.findScopeByKey(scopeList,(String) mapEntryValue.get("scope"));
                    template.setScope(scope);
                    uriTemplates.add(template);
                }
            }
            //todo handle casting exceptions
            api.setUriTemplates(uriTemplates);
            //todo clean out the code.
        }else{
            //following is the old fashioned way of processing resources
            NativeArray uriMethodArr = (NativeArray) apiData.get("uriMethodArr", apiData);
            NativeArray authTypeArr = (NativeArray) apiData.get("uriAuthMethodArr", apiData);
            NativeArray throttlingTierArr = (NativeArray) apiData.get("throttlingTierArr", apiData);
            NativeArray uriTemplateArr = (NativeArray) apiData.get("uriTemplateArr", apiData);
            if (uriTemplateArr != null && uriMethodArr != null && authTypeArr != null) {
                if (uriTemplateArr.getLength() == uriMethodArr.getLength()) {
                    Set<URITemplate> uriTemplates = new LinkedHashSet<URITemplate>();
                    for (int i = 0; i < uriTemplateArr.getLength(); i++) {
                        String uriMethods = (String) uriMethodArr.get(i, uriMethodArr);
                        String uriMethodsAuthTypes = (String) authTypeArr.get(i, authTypeArr);
                        String[] uriMethodArray = uriMethods.split(",");
                        String[] authTypeArray = uriMethodsAuthTypes.split(",");
                        String uriMethodsThrottlingTiers = (String) throttlingTierArr.get(i, throttlingTierArr);
                        String[] throttlingTierArray = uriMethodsThrottlingTiers.split(",");
                        for (int k = 0; k < uriMethodArray.length; k++) {
                            for (int j = 0; j < authTypeArray.length; j++) {
                                if (j == k) {
                                    URITemplate template = new URITemplate();
                                    String uriTemp = (String) uriTemplateArr.get(i, uriTemplateArr);
                                    String uriTempVal = uriTemp.startsWith("/") ? uriTemp : ("/" + uriTemp);
                                    template.setUriTemplate(uriTempVal);
                                    String throttlingTier = throttlingTierArray[j];
                                    template.setHTTPVerb(uriMethodArray[k]);
                                    String authType = authTypeArray[j];
                                    if (authType.equals("Application & Application User")) {
                                        authType = APIConstants.AUTH_APPLICATION_OR_USER_LEVEL_TOKEN;
                                    }
                                    if (authType.equals("Application User")) {
                                        authType = "Application_User";
                                    }
                                    template.setThrottlingTier(throttlingTier);
                                    template.setAuthType(authType);
                                    template.setResourceURI(endpoint);
                                    template.setResourceSandboxURI(sandboxUrl);

                                    uriTemplates.add(template);
                                    break;
                                }

                            }
                        }

                    }
                    api.setUriTemplates(uriTemplates);
                }
            }
        }

        api.setDescription(StringEscapeUtils.escapeHtml(description));
        api.setLastUpdated(new Date());
        api.setUrl(endpoint);
        api.setSandboxUrl(sandboxUrl);
        api.addTags(tag);
        api.setContext(context);
        api.setContextTemplate(contextTemplate);
        api.setVisibility(visibility);
        api.setVisibleRoles(visibleRoles != null ? visibleRoles.trim() : null);
        api.setVisibleTenants(visibleTenants != null ? visibleTenants.trim() : null);
        Set<Tier> availableTier = new HashSet<Tier>();
        if (tier != null) {
            String[] tierNames = tier.split(",");
            for (String tierName : tierNames) {
                availableTier.add(new Tier(tierName));
            }
            api.addAvailableTiers(availableTier);
        }
        api.setStatus(oldApi.getStatus());
        api.setWsdlUrl(wsdl);
        api.setWadlUrl(wadl);
        api.setLastUpdated(new Date());
        api.setBusinessOwner(bizOwner);
        api.setBusinessOwnerEmail(bizOwnerEmail);
        api.setTechnicalOwner(techOwner);
        api.setTechnicalOwnerEmail(techOwnerEmail);
        api.setTransports(transport);
        if(!"none".equals(inSequence)){
            api.setInSequence(inSequence);
        }
        if(!"none".equals(outSequence)){
            api.setOutSequence(outSequence);
        }
        
        List<String> sequenceList = apiProvider.getCustomFaultSequences();
        if(!"none".equals(faultSequence) && sequenceList.contains(faultSequence)) {
            api.setFaultSequence(faultSequence);
        }
        api.setOldInSequence(oldApi.getInSequence());
        api.setOldOutSequence(oldApi.getOutSequence());
        api.setOldFaultSequence(oldApi.getFaultSequence());
        api.setRedirectURL(redirectURL);
        api.setApiOwner(apiOwner);
        api.setAdvertiseOnly(advertiseOnly);

        // @todo needs to be validated
        api.setEndpointConfig((String) apiData.get("endpoint_config", apiData));
        //Validate endpoint URI format
        validateEndpointURI(api.getEndpointConfig());

        api.setSubscriptionAvailability(subscriptionAvailability);
        api.setSubscriptionAvailableTenants(subscriptionAvailableTenants);
        api.setResponseCache(responseCache);
        api.setCacheTimeout(cacheTimeOut);
        api.setDestinationStatsEnabled(destinationStats);
        api.setAsDefaultVersion("default_version".equals(defaultVersion) ? true : false);
        //set secured endpoint parameters
        if ("secured".equals(endpointSecured)) {
            api.setEndpointSecured(true);
            api.setEndpointUTUsername(endpointUTUsername);
            api.setEndpointUTPassword(endpointUTPassword);
        }

        try {
            checkFileSize(fileHostObject);

            if (fileHostObject != null && fileHostObject.getJavaScriptFile().getLength() != 0) {
                Icon icon = new Icon(fileHostObject.getInputStream(),
                                     fileHostObject.getJavaScriptFile().getContentType());
                String thumbPath = APIUtil.getIconPath(apiId);



                    String thumbnailUrl = apiProvider.addIcon(thumbPath, icon);
                    api.setThumbnailUrl(APIUtil.prependTenantPrefix(thumbnailUrl, provider));


                /*Set permissions to anonymous role for thumbPath*/
                APIUtil.setResourcePermissions(api.getId().getProviderName(), null, null, thumbPath);
            } else if (oldApi.getThumbnailUrl() != null) {
                // retain the previously uploaded image
                api.setThumbnailUrl(oldApi.getThumbnailUrl());
            }
            apiProvider.updateAPI(api);
            boolean hasAPIUpdated=false;
            if(!oldApi.equals(api)){
            hasAPIUpdated=true;
            }

            success = true;
        } catch (Exception e) {
            handleException("Error while updating the API- " + name + "-" + version, e);
            return false;
        } finally {
        	if (isTenantFlowStarted) {
        		PrivilegedCarbonContext.endTenantFlow();
        	}
        }
        return success;
    }

    private static String updateContextWithVersion(String version, String contextVal, String context) {
        // This condition should not be true for any occasion but we keep it so that there are no loopholes in
        // the flow.
        if (version == null) {
            // context template patterns - /{version}/foo or /foo/{version}
            // if the version is null, then we remove the /{version} part from the context
            context = contextVal.replace("/" + VERSION_PARAM, "");
        }else{
            context = context.replace(VERSION_PARAM, version);
        }
        return context;
    }
    /**
     *
     * @param cx Rhino context
     * @param thisObj Scriptable object
     * @param args Passing arguments
     * @param funObj Function object
     * @return true if the API was added successfully
     * @throws APIManagementException
     */
    public static boolean jsFunction_updateAPIStatus(Context cx, Scriptable thisObj,
                                                    Object[] args,
                                                    Function funObj)
            throws APIManagementException, FaultGatewaysException {
        if (args == null || args.length == 0) {
            handleException("Invalid number of input parameters.");
        }

        NativeObject apiData = (NativeObject) args[0];
        boolean success = false;
        String provider = (String) apiData.get("provider", apiData);
        String providerTenantMode = (String) apiData.get("provider", apiData);
        provider = APIUtil.replaceEmailDomain(provider);
        String name = (String) apiData.get("apiName", apiData);
        String version = (String) apiData.get("version", apiData);
        String status = (String) apiData.get("status", apiData);
        boolean publishToGateway = Boolean.parseBoolean((String) apiData.get("publishToGateway", apiData));
        boolean deprecateOldVersions = Boolean.parseBoolean((String) apiData.get("deprecateOldVersions", apiData));
        boolean makeKeysForwardCompatible =
                                            Boolean.parseBoolean((String) apiData.get("makeKeysForwardCompatible",
                                                                                      apiData));
        boolean isTenantFlowStarted = false;
        try {
            String tenantDomain = MultitenantUtils.getTenantDomain(APIUtil.replaceEmailDomainBack(providerTenantMode));
            if (tenantDomain != null && !MultitenantConstants.SUPER_TENANT_DOMAIN_NAME.equals(tenantDomain)) {
                isTenantFlowStarted = true;
                PrivilegedCarbonContext.startTenantFlow();
                PrivilegedCarbonContext.getThreadLocalCarbonContext().setTenantDomain(tenantDomain, true);
            }
            APIProvider apiProvider = getAPIProvider(thisObj);
            APIIdentifier apiId = new APIIdentifier(provider, name, version);
            API api = apiProvider.getAPI(apiId);
            if (api != null) {
                APIStatus oldStatus = api.getStatus();
                APIStatus newStatus = getApiStatus(status);
                String currentUser = ((APIProviderHostObject) thisObj).getUsername();
                apiProvider.changeAPIStatus(api, newStatus, currentUser, publishToGateway);

                if (oldStatus.equals(APIStatus.CREATED) && newStatus.equals(APIStatus.PUBLISHED)) {
                    if (makeKeysForwardCompatible) {
                        apiProvider.makeAPIKeysForwardCompatible(api);
                    }

                    if (deprecateOldVersions) {
                        List<API> apiList = apiProvider.getAPIsByProvider(provider);
                        APIVersionComparator versionComparator = new APIVersionComparator();
                        for (API oldAPI : apiList) {
                            if (oldAPI.getId().getApiName().equals(name) &&
                                versionComparator.compare(oldAPI, api) < 0 &&
                                (oldAPI.getStatus().equals(APIStatus.PUBLISHED))) {
                                apiProvider.changeAPIStatus(oldAPI, APIStatus.DEPRECATED,
                                                                             currentUser, publishToGateway);
                            }
                        }
                    }
                }
                success = true;
            } else {
                handleException("Couldn't find an API with the name-" + name + "version-" + version);
            }
        } catch (APIManagementException e) {
            handleException("Error while updating API status", e);
            return false;
        } catch (FaultGatewaysException e) {
            handleFaultGateWayException(e);
            return false;
        } finally {
        	if (isTenantFlowStarted) {
        		PrivilegedCarbonContext.endTenantFlow();
        	}
        }
        return success;
    }

    public static boolean jsFunction_updateSubscriptionStatus(Context cx, Scriptable thisObj,
                                                              Object[] args,
                                                              Function funObj)
            throws APIManagementException {
        if (args==null ||args.length == 0) {
            handleException("Invalid input parameters.");
        }

        NativeObject apiData = (NativeObject) args[0];
        boolean success = false;
        String provider = (String) apiData.get("provider", apiData);
        String name = (String) apiData.get("name", apiData);
        String version = (String) apiData.get("version", apiData);
        String newStatus = (String) args[1];
        int appId = Integer.parseInt((String) args[2]);

        try {
            APIProvider apiProvider = getAPIProvider(thisObj);
            APIIdentifier apiId = new APIIdentifier(provider, name, version);
            apiProvider.updateSubscription(apiId, newStatus, appId);
            return true;

        } catch (APIManagementException e) {
            handleException("Error while updating subscription status", e);
            return false;
        }

    }

    private static void checkFileSize(FileHostObject fileHostObject)
            throws ScriptException, APIManagementException {
        if (fileHostObject != null) {
            long length = fileHostObject.getJavaScriptFile().getLength();
            if (length / 1024.0 > 1024) {
                handleException("Image file exceeds the maximum limit of 1MB");
            }
        }
    }

    public static boolean jsFunction_updateTierPermissions(Context cx, Scriptable thisObj,
            Object[] args,
            Function funObj)
            		throws APIManagementException {
    	if (args == null ||args.length == 0) {
    		handleException("Invalid input parameters.");
    	}

    	NativeObject tierData = (NativeObject) args[0];
    	boolean success = false;
    	String tierName = (String) tierData.get("tierName", tierData);
    	String permissiontype = (String) tierData.get("permissiontype", tierData);
    	String roles = (String) tierData.get("roles", tierData);

    	try {
    		APIProvider apiProvider = getAPIProvider(thisObj);
    		apiProvider.updateTierPermissions(tierName, permissiontype, roles);
    		return true;

    	} catch (APIManagementException e) {
    		handleException("Error while updating subscription status", e);
    		return false;
    	}

    }

    public static NativeArray jsFunction_getTierPermissions(Context cx, Scriptable thisObj,
            Object[] args,
            Function funObj) {
    	 NativeArray myn = new NativeArray(0);
         APIProvider apiProvider = getAPIProvider(thisObj);
         /* Create an array with everyone role */
         String everyOneRoleName = ServiceReferenceHolder.getInstance().getRealmService().
			 		getBootstrapRealmConfiguration().getEveryOneRoleName();
         String defaultRoleArray[] = new String[1];
         defaultRoleArray[0] = everyOneRoleName;
         try {
        	 Set<Tier> tiers = apiProvider.getTiers();
             Set<TierPermissionDTO> tierPermissions = apiProvider.getTierPermissions();
             int i = 0;
             if (tiers != null) {

            	 for (Tier tier: tiers) {
            		 NativeObject row = new NativeObject();
            		 boolean found = false;
            		 for (TierPermissionDTO permission : tierPermissions) {
            			 if (permission.getTierName().equals(tier.getName())) {
            				 row.put("tierName", row, permission.getTierName());
            				 row.put("tierDisplayName", row, tier.getDisplayName());
                             row.put("permissionType", row,
                            		 permission.getPermissionType());
                             String[] roles = permission.getRoles();
                             /*If no roles defined return default role list*/
                             if (roles == null ||  roles.length == 0) {
                            	 row.put("roles", row, defaultRoleArray);
                             } else {
                            	 row.put("roles", row,
                            		 permission.getRoles());
                             }
            				 found = true;
            				 break;
            			 }
            		 }
            		 /* If no permissions has defined for this tier*/
            		 if (!found) {
            			 row.put("tierName", row, tier.getName());
            			 row.put("tierDisplayName", row, tier.getDisplayName());
                         row.put("permissionType", row,
                        		 APIConstants.TIER_PERMISSION_ALLOW);
                         row.put("roles", row, defaultRoleArray);
                     }
            		 myn.put(i, myn, row);
                     i++;
            	 }
             }
         } catch (Exception e) {
             log.error("Error while getting available tiers", e);
         }
         return myn;
    }

    public static String jsFunction_getDefaultAPIVersion(Context cx,Scriptable thisObj, Object[] args,
                                                         Function funObj) throws APIManagementException {
        String provider =args[0].toString();
        provider=APIUtil.replaceEmailDomain(provider);
        String apiname=args[1].toString();
        String version=""; // unused attribute

        APIIdentifier apiid=new APIIdentifier(provider,apiname,version);
        APIProvider apiProvider1=getAPIProvider(thisObj);
        return apiProvider1.getDefaultVersion(apiid);
    }

    public static boolean jsFunction_checkIfResourceExists(Context cx, Scriptable thisObj,
                                                Object[] args,
                                                Function funObj) throws APIManagementException {
        boolean result = false;
        NativeArray myn = new NativeArray(0);

        if (args == null || args.length == 0) {
            handleException("Invalid number of parameters or their types.");
        }

        NativeObject apiData = (NativeObject) args[0];

        String providerName = String.valueOf(apiData.get("provider", apiData));
        String providerNameTenantFlow = args[0].toString();
        providerName = APIUtil.replaceEmailDomain(providerName);
        String apiName = (String) apiData.get("apiName", apiData);
        String version = (String) apiData.get("version", apiData);

        APIIdentifier apiId = new APIIdentifier(providerName, apiName, version);
        APIProvider apiProvider = getAPIProvider(thisObj);
        boolean isTenantFlowStarted = false;
        try {
            String tenantDomain = MultitenantUtils.
                    getTenantDomain(APIUtil.replaceEmailDomainBack(providerName));
            if (tenantDomain != null &&
                !MultitenantConstants.SUPER_TENANT_DOMAIN_NAME.equals(tenantDomain)) {
                isTenantFlowStarted = true;
                PrivilegedCarbonContext.startTenantFlow();
                PrivilegedCarbonContext.getThreadLocalCarbonContext().
                        setTenantDomain(tenantDomain, true);
            }
            result = apiProvider.checkIfAPIExists(apiId);
        } catch (Exception e) {
            handleException("Error occurred while checking if API exists " + apiName +
                            "-" + version, e);
        } finally {
            if (isTenantFlowStarted) {
                PrivilegedCarbonContext.endTenantFlow();
            }
        }
        return result;
    }

    public static NativeArray jsFunction_getScopes(Context cx, Scriptable thisObj,
                                                Object[] args,
                                                Function funObj) throws APIManagementException {
        NativeArray myn = new NativeArray(0);

        if (args == null || !isStringValues(args)) {
            handleException("Invalid number of parameters or their types.");
        }
        String providerName = args[0].toString();
        String providerNameTenantFlow = args[0].toString();
        providerName = APIUtil.replaceEmailDomain(providerName);
        String scopeKey = args[1].toString();

        if(scopeKey != null && providerName != null) {
            Set<Scope> scopeSet = APIUtil.getScopeByScopeKey(scopeKey, providerName);
            JSONArray scopesNative = new JSONArray();
            for(Scope scope:scopeSet){
                JSONObject scopeNative = new JSONObject();
                scopeNative.put("id",scope.getId());
                scopeNative.put("key", scope.getKey());
                scopeNative.put("name",scope.getName());
                scopeNative.put("roles", scope.getRoles());
                scopeNative.put("description", scope.getDescription());
                scopesNative.add(scopeNative);
            }
            myn.put(41, myn, scopesNative.toJSONString());
        }else{
            handleException("Scope Key or Provider Name not valid.");
        }
        return myn;
    }

    /**
     * This method is to functionality of getting an existing API to API-Provider based
     *
     * @param cx      Rhino context
     * @param thisObj Scriptable object
     * @param args    Passing arguments
     * @param funObj  Function object
     * @return a native array
     * @throws APIManagementException Wrapped exception by org.wso2.carbon.apimgt.api.APIManagementException
     */

    public static NativeArray jsFunction_getAPI(Context cx, Scriptable thisObj,
                                                Object[] args,
                                                Function funObj) throws APIManagementException {
        NativeArray myn = new NativeArray(0);

        if (args == null || !isStringValues(args)) {
            handleException("Invalid number of parameters or their types.");
        }
        String providerName = args[0].toString();
        String providerNameTenantFlow = args[0].toString();
        providerName=APIUtil.replaceEmailDomain(providerName);
        String apiName = args[1].toString();
        String version = args[2].toString();

        APIIdentifier apiId = new APIIdentifier(providerName, apiName, version);
        APIProvider apiProvider = getAPIProvider(thisObj);
        boolean isTenantFlowStarted = false;
        try {
            String tenantDomain = MultitenantUtils.getTenantDomain(APIUtil.replaceEmailDomainBack(providerNameTenantFlow));
            if(tenantDomain != null && !MultitenantConstants.SUPER_TENANT_DOMAIN_NAME.equals(tenantDomain)) {
            	isTenantFlowStarted = true;
                PrivilegedCarbonContext.startTenantFlow();
                PrivilegedCarbonContext.getThreadLocalCarbonContext().setTenantDomain(tenantDomain, true);
            }
            API api = apiProvider.getAPI(apiId);
            if (api != null) {
                Set<URITemplate> uriTemplates = api.getUriTemplates();

                myn.put(0, myn, checkValue(api.getId().getApiName()));
                myn.put(1, myn, checkValue(api.getDescription()));
                myn.put(2, myn, checkValue(api.getUrl()));
                myn.put(3, myn, checkValue(api.getWsdlUrl()));
                myn.put(4, myn, checkValue(api.getId().getVersion()));
                StringBuilder tagsSet = new StringBuilder("");
                for (int k = 0; k < api.getTags().toArray().length; k++) {
                    tagsSet.append(api.getTags().toArray()[k].toString());
                    if (k != api.getTags().toArray().length - 1) {
                        tagsSet.append(",");
                    }
                }
                myn.put(5, myn, checkValue(tagsSet.toString()));
                StringBuilder tiersSet = new StringBuilder("");
                StringBuilder tiersDisplayNamesSet = new StringBuilder("");
                StringBuilder tiersDescSet = new StringBuilder("");
                Set<Tier> tierSet = api.getAvailableTiers();
                Iterator it = tierSet.iterator();
                int j = 0;
                while (it.hasNext()) {
                    Object tierObject = it.next();
                    Tier tier = (Tier) tierObject;
                    tiersSet.append(tier.getName());
                    tiersDisplayNamesSet.append(tier.getDisplayName());
                    tiersDescSet.append(tier.getDescription());
                    if (j != tierSet.size() - 1) {
                        tiersSet.append(",");
                        tiersDisplayNamesSet.append(",");
                        tiersDescSet.append(",");
                    }
                    j++;
                }

                myn.put(6, myn, checkValue(tiersSet.toString()));
                myn.put(7, myn, checkValue(api.getStatus().toString()));
                myn.put(8, myn, getWebContextRoot(api.getThumbnailUrl()));
                myn.put(9, myn, api.getContext());
                myn.put(10, myn, checkValue(Long.valueOf(api.getLastUpdated().getTime()).toString()));
                myn.put(11, myn, getSubscriberCount(apiId, thisObj));

                if (uriTemplates.size() != 0) {
                    NativeArray uriTempArr = new NativeArray(uriTemplates.size());
                    Iterator i = uriTemplates.iterator();
                    List<NativeArray> uriTemplatesArr = new ArrayList<NativeArray>();
                    while (i.hasNext()) {
                        List<String> utArr = new ArrayList<String>();
                        URITemplate ut = (URITemplate) i.next();
                        utArr.add(ut.getUriTemplate());
                        utArr.add(ut.getMethodsAsString().replaceAll("\\s", ","));
                        utArr.add(ut.getAuthTypeAsString().replaceAll("\\s", ","));
                        utArr.add(ut.getThrottlingTiersAsString().replaceAll("\\s", ","));
                        NativeArray utNArr = new NativeArray(utArr.size());
                        for (int p = 0; p < utArr.size(); p++) {
                            utNArr.put(p, utNArr, utArr.get(p));
                        }
                        uriTemplatesArr.add(utNArr);
                    }

                    for (int c = 0; c < uriTemplatesArr.size(); c++) {
                        uriTempArr.put(c, uriTempArr, uriTemplatesArr.get(c));
                    }

                    myn.put(12, myn, uriTempArr);
                }

                myn.put(13, myn, checkValue(api.getSandboxUrl()));
                myn.put(14, myn, checkValue(tiersDescSet.toString()));
                myn.put(15, myn, checkValue(api.getBusinessOwner()));
                myn.put(16, myn, checkValue(api.getBusinessOwnerEmail()));
                myn.put(17, myn, checkValue(api.getTechnicalOwner()));
                myn.put(18, myn, checkValue(api.getTechnicalOwnerEmail()));
                myn.put(19, myn, checkValue(api.getWadlUrl()));
                myn.put(20, myn, checkValue(api.getVisibility()));
                myn.put(21, myn, checkValue(api.getVisibleRoles()));
                myn.put(22, myn, checkValue(api.getVisibleTenants()));
                myn.put(23, myn, checkValue(api.getEndpointUTUsername()));
                myn.put(24, myn, checkValue(api.getEndpointUTPassword()));
                myn.put(25, myn, checkValue(Boolean.toString(api.isEndpointSecured())));
                myn.put(26, myn, APIUtil.replaceEmailDomainBack(checkValue(api.getId().getProviderName())));
                myn.put(27, myn, checkTransport("http",api.getTransports()));
                myn.put(28, myn, checkTransport("https",api.getTransports()));
                Set<APIStore> storesSet=apiProvider.getExternalAPIStores(api.getId());
                if(storesSet!=null && storesSet.size()!=0){
                    NativeArray apiStoresArray=new NativeArray(0);
                    int i=0;
                    for(APIStore store:storesSet){
                        NativeObject storeObject=new NativeObject();
                        storeObject.put("name",storeObject,store.getName());
                        storeObject.put("displayName",storeObject,store.getDisplayName());
                        storeObject.put("published",storeObject,store.isPublished());
                        apiStoresArray.put(i,apiStoresArray,storeObject);
                        i++;
                    }
                    myn.put(29, myn, apiStoresArray);
                }
                myn.put(30, myn, checkValue(api.getInSequence()));
                myn.put(31, myn, checkValue(api.getOutSequence()));

                myn.put(32, myn, checkValue(api.getSubscriptionAvailability()));
                myn.put(33, myn, checkValue(api.getSubscriptionAvailableTenants()));

                //@todo need to handle backword compatibility
                myn.put(34, myn, checkValue(api.getEndpointConfig()));

                myn.put(35, myn, checkValue(api.getResponseCache()));
                myn.put(36, myn, checkValue(Integer.toString(api.getCacheTimeout())));
                myn.put(37, myn, checkValue(tiersDisplayNamesSet.toString()));

                myn.put(38, myn, checkValue(api.getFaultSequence()));
                myn.put(39, myn, checkValue(api.getDestinationStatsEnabled()));

///??????
                myn.put(39, myn, checkValue(api.getDestinationStatsEnabled()));
                myn.put(39, myn, checkValue(api.getDestinationStatsEnabled()));
////?????

                //todo implement resource load

                if (uriTemplates.size() != 0) {
                    JSONArray resourceArray = new JSONArray();
                    Iterator i = uriTemplates.iterator();
                    List<NativeArray> uriTemplatesArr = new ArrayList<NativeArray>();
                    while (i.hasNext()) {
                        JSONObject resourceObj = new JSONObject();
                        URITemplate ut = (URITemplate) i.next();

                        resourceObj.put("url_pattern",ut.getUriTemplate());
                        resourceObj.put("http_verbs",JSONValue.parse(ut.getResourceMap()));

                        resourceArray.add(resourceObj);
                    }

                    myn.put(40, myn, JSONValue.toJSONString(resourceArray));
                }


                Set<Scope> scopes = api.getScopes();
                JSONArray scopesNative = new JSONArray();
                for(Scope scope:scopes){
                    JSONObject scopeNative = new JSONObject();
                    scopeNative.put("id",scope.getId());
                    scopeNative.put("key", scope.getKey());
                    scopeNative.put("name",scope.getName());
                    scopeNative.put("roles", scope.getRoles());
                    scopeNative.put("description", scope.getDescription());
                    scopesNative.add(scopeNative);
                }
                myn.put(41, myn, scopesNative.toJSONString());
                myn.put(42, myn, checkValue(Boolean.toString(api.isDefaultVersion())));
                myn.put(43, myn, api.getImplementation());
                myn.put(44, myn, APIUtil.writeEnvironmentsToArtifact(api));
                //get new key manager
                KeyManager keyManager = KeyManagerFactory.getKeyManager();
                Map registeredResource = keyManager.getResourceByApiId(api.getId().toString());
                myn.put(45, myn, JSONObject.toJSONString(registeredResource));

//                //get new key manager
//                ResourceManager resourceManager = ApplicationCreator.getResourceManager();
//                Map registeredResource = resourceManager.getResourceByApiId(api.getId().toString());
//                myn.put(44, myn, JSONObject.toJSONString(registeredResource));

            } else {
                handleException("Cannot find the requested API- " + apiName +
                                "-" + version);
            }
        } catch (Exception e) {
            handleException("Error occurred while getting API information of the api- " + apiName +
                            "-" + version, e);
        } finally {
        	if (isTenantFlowStarted) {
        		PrivilegedCarbonContext.endTenantFlow();
        	}
        }
        return myn;
    }

    public static NativeArray jsFunction_getSubscriberCountByAPIs(Context cx, Scriptable thisObj,
                                                                  Object[] args,
                                                                  Function funObj)
            throws APIManagementException {
        NativeArray myn = new NativeArray(0);
        String providerName = null;
        APIProvider apiProvider = getAPIProvider(thisObj);
        if (args == null ||  args.length==0) {
            handleException("Invalid input parameters.");
        }
        boolean isTenantFlowStarted = false;
        try {
            providerName = APIUtil.replaceEmailDomain((String) args[0]);
            String tenantDomain = MultitenantUtils.getTenantDomain(APIUtil.replaceEmailDomainBack(providerName));
            if(tenantDomain != null && !MultitenantConstants.SUPER_TENANT_DOMAIN_NAME.equals(tenantDomain)){
            		isTenantFlowStarted = true;
                    PrivilegedCarbonContext.startTenantFlow();
                    PrivilegedCarbonContext.getThreadLocalCarbonContext().setTenantDomain(tenantDomain, true);
            }

            if (providerName != null) {
                List<API> apiSet;
                if (providerName.equals("__all_providers__")) {
                    apiSet = apiProvider.getAllAPIs();
                } else {
                    apiSet = apiProvider.getAPIsByProvider(APIUtil.replaceEmailDomain(providerName));
                }

                Map<String, Long> subscriptions = new TreeMap<String, Long>();
                for (API api : apiSet) {
                    if (api.getStatus() == APIStatus.CREATED) {
                        continue;
                    }
                    long count = apiProvider.getAPISubscriptionCountByAPI(api.getId());
                    if (count == 0) {
                        continue;
                    }

                    String[] apiData = {api.getId().getApiName(), api.getId().getVersion(),  api.getId().getProviderName()};
                    String key = "[\""+apiData[0]+"\",\""+apiData[1]+"\",\""+apiData[2]+"\"]";
                    Long currentCount = subscriptions.get(key);
                    if (currentCount != null) {
                        subscriptions.put(key, currentCount + count);
                    } else {
                        subscriptions.put(key, count);
                    }
                }

                List<APISubscription> subscriptionData = new ArrayList<APISubscription>();
                for (Map.Entry<String, Long> entry : subscriptions.entrySet()) {
                    APISubscription sub = new APISubscription();
                    sub.name = entry.getKey();
                    sub.count = entry.getValue();
                    subscriptionData.add(sub);
                }
//                Collections.sort(subscriptionData, new Comparator<APISubscription>() {
//                    public int compare(APISubscription o1, APISubscription o2) {
//                        // Note that o2 appears before o1
//                        // This is because we need to sort in the descending order
//                        return (int) (o2.count - o1.count);
//                    }
//                });
//                if (subscriptionData.size() > 10) {
//                    APISubscription other = new APISubscription();
//                    other.name = "[Other]";
//                    for (int i = 10; i < subscriptionData.size(); i++) {
//                        other.count = other.count + subscriptionData.get(i).count;
//                    }
//                    while (subscriptionData.size() > 10) {
//                        subscriptionData.remove(10);
//                    }
//                    subscriptionData.add(other);
//                }

                int i = 0;
                for (APISubscription sub : subscriptionData) {
                    NativeObject row = new NativeObject();
                    row.put("apiName", row, sub.name);
                    row.put("count", row, sub.count);
                    myn.put(i, myn, row);
                    i++;
                }
            }
        } catch (Exception e) {
            handleException("Error while getting subscribers of the provider: " + providerName, e);
        } finally {
        	if (isTenantFlowStarted) {
        		PrivilegedCarbonContext.endTenantFlow();
        	}
        }
        return myn;
    }

    public static NativeArray jsFunction_getTiers(Context cx, Scriptable thisObj,
                                                  Object[] args,
                                                  Function funObj) {
        NativeArray myn = new NativeArray(1);
        APIProvider apiProvider = getAPIProvider(thisObj);
        try {
            Set<Tier> tiers = apiProvider.getTiers();
            int i = 0;
            if (tiers != null) {
                for (Tier tier : tiers) {
                    NativeObject row = new NativeObject();
                    row.put("tierName", row, tier.getName());
                    row.put("tierDisplayName", row, tier.getDisplayName());
                    row.put("tierDescription", row,
                            tier.getDescription() != null ? tier.getDescription() : "");
                    myn.put(i, myn, row);
                    i++;
                }
            }
        } catch (Exception e) {
            log.error("Error while getting available tiers", e);
        }
        return myn;
    }

    public static NativeArray jsFunction_getSubscriberCountByAPIVersions(Context cx,
                                                                         Scriptable thisObj,
                                                                         Object[] args,
                                                                         Function funObj)
            throws APIManagementException {
        NativeArray myn = new NativeArray(0);
        String providerName = null;
        String apiName = null;
        APIProvider apiProvider = getAPIProvider(thisObj);
        if (args == null || args.length==0) {
            handleException("Invalid input parameters.");
        }
        boolean isTenantFlowStarted = false;
        try {
            providerName = APIUtil.replaceEmailDomain((String) args[0]);
            String tenantDomain = MultitenantUtils.getTenantDomain(APIUtil.replaceEmailDomainBack(providerName));
            if(tenantDomain != null && !MultitenantConstants.SUPER_TENANT_DOMAIN_NAME.equals(tenantDomain)) {
            		isTenantFlowStarted = true;
                    PrivilegedCarbonContext.startTenantFlow();
                    PrivilegedCarbonContext.getThreadLocalCarbonContext().setTenantDomain(tenantDomain, true);
            }
            apiName = (String) args[1];
            if (providerName != null && apiName != null) {
                Map<String, Long> subscriptions = new TreeMap<String, Long>();
                Set<String> versions = apiProvider.getAPIVersions(APIUtil.replaceEmailDomain(providerName), apiName);
                for (String version : versions) {
                    APIIdentifier id = new APIIdentifier(providerName, apiName, version);
                    API api = apiProvider.getAPI(id);
                    if (api.getStatus() == APIStatus.CREATED) {
                        continue;
                    }
                    long count = apiProvider.getAPISubscriptionCountByAPI(api.getId());
                    if (count == 0) {
                        continue;
                    }
                    subscriptions.put(api.getId().getVersion(), count);
                }

                int i = 0;
                for (Map.Entry<String, Long> entry : subscriptions.entrySet()) {
                    NativeObject row = new NativeObject();
                    row.put("apiVersion", row, entry.getKey());
                    row.put("count", row, entry.getValue().longValue());
                    myn.put(i, myn, row);
                    i++;
                }
            }
        } catch (Exception e) {
            log.error("Error while getting subscribers of the " +
                      "provider: " + providerName + " and API: " + apiName, e);
        }finally {
        	if (isTenantFlowStarted) {
        		PrivilegedCarbonContext.endTenantFlow();
        	}
        }
        return myn;
    }

    private static int getSubscriberCount(APIIdentifier apiId, Scriptable thisObj)
            throws APIManagementException {
        APIProvider apiProvider = getAPIProvider(thisObj);
        Set<Subscriber> subs = apiProvider.getSubscribersOfAPI(apiId);
        Set<String> subscriberNames = new HashSet<String>();
        if (subs != null) {
            for (Subscriber sub : subs) {
                subscriberNames.add(sub.getName());
            }
            return subscriberNames.size();
        } else {
            return 0;
        }
    }

    private static String checkTransport(String compare, String transport)
            throws APIManagementException {
        if(transport!=null){
            List<String> transportList = new ArrayList<String>();
            transportList.addAll(Arrays.asList(transport.split(",")));
            if(transportList.contains(compare)){
                return "checked";
            }else{
                return "";
            }

        }else{
            return "";
        }
    }

    /**
     * This method is to functionality of getting all the APIs stored
     *
     * @param cx      Rhino context
     * @param thisObj Scriptable object
     * @param args    Passing arguments
     * @param funObj  Function object
     * @return a native array
     * @throws APIManagementException Wrapped exception by org.wso2.carbon.apimgt.api.APIManagementException
     */
    public static NativeArray jsFunction_getAllAPIs(Context cx, Scriptable thisObj,
                                                    Object[] args,
                                                    Function funObj)
            throws APIManagementException {
        NativeArray myn = new NativeArray(0);
        APIProvider apiProvider = getAPIProvider(thisObj);
        /*String tenantDomain = MultitenantUtils.getTenantDomain(APIUtil.replaceEmailDomainBack(providerName));
        if(tenantDomain != null && !MultitenantConstants.SUPER_TENANT_DOMAIN_NAME.equals(tenantDomain)) {
                PrivilegedCarbonContext.startTenantFlow();
                PrivilegedCarbonContext.getThreadLocalCarbonContext().setTenantDomain(tenantDomain, true);
        }*/
        try {
            List<API> apiList = apiProvider.getAllAPIs();
            if (apiList != null) {
                Iterator it = apiList.iterator();
                int i = 0;
                while (it.hasNext()) {
                    NativeObject row = new NativeObject();
                    Object apiObject = it.next();
                    API api = (API) apiObject;
                    APIIdentifier apiIdentifier = api.getId();
                    row.put("name", row, apiIdentifier.getApiName());
                    row.put("version", row, apiIdentifier.getVersion());
                    row.put("provider", row, APIUtil.replaceEmailDomainBack(apiIdentifier.getProviderName()));
                    row.put("status", row, checkValue(api.getStatus().toString()));
                    row.put("thumb", row, getWebContextRoot(api.getThumbnailUrl()));
                    row.put("subs", row, getSubscriberCount(apiIdentifier, thisObj));
                    myn.put(i, myn, row);
                    i++;

                }
            }
        } catch (Exception e) {
            handleException("Error occurred while getting the APIs", e);
        }
        return myn;
    }

    /**
     * This method is to functionality of getting all the APIs stored per provider
     *
     * @param cx      Rhino context
     * @param thisObj Scriptable object
     * @param args    Passing arguments
     * @param funObj  Function object
     * @return a native array
     * @throws APIManagementException Wrapped exception by org.wso2.carbon.apimgt.api.APIManagementException
     */
    public static NativeArray jsFunction_getAPIsByProvider(Context cx, Scriptable thisObj,
                                                           Object[] args,
                                                           Function funObj)
            throws APIManagementException {
        NativeArray myn = new NativeArray(0);
        if (args==null ||args.length == 0) {
            handleException("Invalid number of parameters.");
        }
        String providerName = (String) args[0];
        if (providerName != null) {
        	APIProvider apiProvider = getAPIProvider(thisObj);
        	boolean isTenantFlowStarted = false;
            try {
            	String tenantDomain = MultitenantUtils.getTenantDomain(APIUtil.replaceEmailDomainBack(providerName));
                if(tenantDomain != null && !MultitenantConstants.SUPER_TENANT_DOMAIN_NAME.equals(tenantDomain)) {
                		isTenantFlowStarted = true;
                        PrivilegedCarbonContext.startTenantFlow();
                        PrivilegedCarbonContext.getThreadLocalCarbonContext().setTenantDomain(tenantDomain, true);
                }
                List<API> apiList = apiProvider.getAPIsByProvider(APIUtil.replaceEmailDomain(providerName));
                if (apiList != null) {
                    Iterator it = apiList.iterator();
                    int i = 0;
                    while (it.hasNext()) {
                        NativeObject row = new NativeObject();
                        Object apiObject = it.next();
                        API api = (API) apiObject;
                        APIIdentifier apiIdentifier = api.getId();
                        row.put("name", row, apiIdentifier.getApiName());
                        row.put("version", row, apiIdentifier.getVersion());
                        row.put("provider", row, APIUtil.replaceEmailDomainBack(apiIdentifier.getProviderName()));
                        row.put("lastUpdatedDate", row, api.getLastUpdated().toString());
                        myn.put(i, myn, row);
                        i++;
                    }
                }
            } catch (Exception e) {
                handleException("Error occurred while getting APIs for " +
                                "the provider: " + providerName, e);
            } finally {
            	if (isTenantFlowStarted) {
            		PrivilegedCarbonContext.endTenantFlow();
            	}
            }
        }
        return myn;
    }

    public static NativeArray jsFunction_getSubscribedAPIs(Context cx, Scriptable thisObj,
                                                           Object[] args,
                                                           Function funObj)
            throws APIManagementException {
        String userName = null;
        NativeArray myn = new NativeArray(0);
        APIProvider apiProvider = getAPIProvider(thisObj);

        if (args == null || !isStringValues(args)) {
            handleException("Invalid number of parameters or their types.");
        }
        try {
            userName = (String) args[0];
            Subscriber subscriber = new Subscriber(userName);
            Set<API> apiSet = apiProvider.getSubscriberAPIs(subscriber);
            if (apiSet != null) {
                Iterator it = apiSet.iterator();
                int i = 0;
                while (it.hasNext()) {
                    NativeObject row = new NativeObject();
                    Object apiObject = it.next();
                    API api = (API) apiObject;
                    APIIdentifier apiIdentifier = api.getId();
                    row.put("apiName", row, apiIdentifier.getApiName());
                    row.put("version", row, apiIdentifier.getVersion());
                    row.put("provider", row,APIUtil.replaceEmailDomainBack(apiIdentifier.getProviderName()));
                    row.put("updatedDate", row, api.getLastUpdated().toString());
                    myn.put(i, myn, row);
                    i++;
                }
            }
        } catch (Exception e) {
            handleException("Error occurred while getting the subscribed APIs information " +
                            "for the subscriber-" + userName, e);
        }
        return myn;
    }

    public static NativeArray jsFunction_getAllAPIUsageByProvider(Context cx, Scriptable thisObj,
                                                                  Object[] args, Function funObj)
            throws APIManagementException {

        NativeArray myn = new NativeArray(0);
        String providerName = null;
        APIProvider apiProvider = getAPIProvider(thisObj);

        if (args == null || !isStringValues(args)) {
            handleException("Invalid input parameters.");
        }
        try {
            providerName = (String) args[0];
            if (providerName != null) {
                UserApplicationAPIUsage[] apiUsages = apiProvider.getAllAPIUsageByProvider(providerName);
                for (int i = 0; i < apiUsages.length; i++) {
                    NativeObject row = new NativeObject();
                    row.put("userName", row, apiUsages[i].getUserId());
                    row.put("application", row, apiUsages[i].getApplicationName());
                    row.put("appId", row, "" + apiUsages[i].getAppId());
                    row.put("token", row, apiUsages[i].getAccessToken());
                    row.put("tokenStatus", row, apiUsages[i].getAccessTokenStatus());
                    row.put("subStatus", row, apiUsages[i].getSubStatus());

                    StringBuilder apiSet = new StringBuilder("");
                    for (int k = 0; k < apiUsages[i].getApiSubscriptions().length; k++) {
                        apiSet.append(apiUsages[i].getApiSubscriptions()[k].getSubStatus());
                        apiSet.append("::");
                        apiSet.append(apiUsages[i].getApiSubscriptions()[k].getApiId().getApiName());
                        apiSet.append("::");
                        apiSet.append(apiUsages[i].getApiSubscriptions()[k].getApiId().getVersion());
                        if (k != apiUsages[i].getApiSubscriptions().length - 1) {
                            apiSet.append(",");
                        }
                    }
                    row.put("apis", row, apiSet.toString());
                    myn.put(i, myn, row);
                }
            }
        } catch (Exception e) {
            handleException("Error occurred while getting subscribers of the provider: " + providerName, e);
        }
        return myn;
    }

    public static NativeArray jsFunction_getAllDocumentation(Context cx, Scriptable thisObj,
                                                             Object[] args, Function funObj)
            throws APIManagementException {
        String apiName = null;
        String version = null;
        String providerName;
        NativeArray myn = new NativeArray(0);
        APIProvider apiProvider = getAPIProvider(thisObj);
        if (args == null || !isStringValues(args)) {
            handleException("Invalid number of parameters or their types.");
        }
        boolean isTenantFlowStarted = false;
        try {
            providerName = (String) args[0];
            String tenantDomain = MultitenantUtils.getTenantDomain(APIUtil.replaceEmailDomainBack(providerName));
            if(tenantDomain != null && !MultitenantConstants.SUPER_TENANT_DOMAIN_NAME.equals(tenantDomain)) {
            	isTenantFlowStarted = true;
                PrivilegedCarbonContext.startTenantFlow();
                PrivilegedCarbonContext.getThreadLocalCarbonContext().setTenantDomain(tenantDomain, true);
            }
            apiName = (String) args[1];
            version = (String) args[2];
            APIIdentifier apiId = new APIIdentifier(APIUtil.replaceEmailDomain(providerName), apiName, version);

            List<Documentation> docsList = apiProvider.getAllDocumentation(apiId);
            Iterator it = docsList.iterator();
            int i = 0;
            while (it.hasNext()) {

                NativeObject row = new NativeObject();
                Object docsObject = it.next();
                Documentation doc = (Documentation) docsObject;
                Object objectSourceType = doc.getSourceType();
                String strSourceType = objectSourceType.toString();
                row.put("docName", row, doc.getName());
                row.put("docType", row, doc.getType().getType());
                row.put("sourceType", row, strSourceType);
                row.put("visibility", row, doc.getVisibility().name());
                row.put("docLastUpdated", row, (Long.valueOf(doc.getLastUpdated().getTime()).toString()));
                //row.put("sourceType", row, doc.getSourceType());
                if (Documentation.DocumentSourceType.URL.equals(doc.getSourceType())) {
                    row.put("sourceUrl", row, doc.getSourceUrl());
                }

                if (Documentation.DocumentSourceType.FILE.equals(doc.getSourceType())) {
                    row.put("filePath", row, doc.getFilePath());
                }

                if (doc.getType() == DocumentationType.OTHER) {
                    row.put("otherTypeName", row, doc.getOtherTypeName());
                }

                row.put("summary", row, doc.getSummary());
                myn.put(i, myn, row);
                i++;

            }

        } catch (Exception e) {
            handleException("Error occurred while getting documentation of the api - " +
                            apiName + "-" + version, e);
        } finally {
        	if (isTenantFlowStarted) {
        		PrivilegedCarbonContext.endTenantFlow();
        	}
        }
        return myn;
    }

    public static NativeArray jsFunction_getInlineContent(Context cx,
                                                          Scriptable thisObj, Object[] args,
                                                          Function funObj)
            throws APIManagementException {
        String apiName;
        String version;
        String providerName;
        String docName;
        String content;
        NativeArray myn = new NativeArray(0);

        if (args == null || !isStringValues(args)) {
            handleException("Invalid number of parameters or their types.");
        }
        providerName = (String) args[0];
        apiName = (String) args[1];
        version = (String) args[2];
        docName = (String) args[3];
        APIIdentifier apiId = new APIIdentifier(APIUtil.replaceEmailDomain(providerName), apiName, version);
        APIProvider apiProvider = getAPIProvider(thisObj);

        boolean isTenantFlowStarted = false;

        try {
        	String tenantDomain = MultitenantUtils.getTenantDomain(APIUtil.replaceEmailDomainBack(providerName));
            if(tenantDomain != null && !MultitenantConstants.SUPER_TENANT_DOMAIN_NAME.equals(tenantDomain)){
            		isTenantFlowStarted = true;
                    PrivilegedCarbonContext.startTenantFlow();
                    PrivilegedCarbonContext.getThreadLocalCarbonContext().setTenantDomain(tenantDomain, true);
            }

            content = apiProvider.getDocumentationContent(apiId, docName);
        } catch (Exception e) {
            handleException("Error while getting Inline Document Content ", e);
            return null;
        } finally {
        	if (isTenantFlowStarted) {
        		PrivilegedCarbonContext.endTenantFlow();
        	}
        }
        NativeObject row = new NativeObject();
        row.put("providerName", row,APIUtil.replaceEmailDomainBack(providerName));
        row.put("apiName", row, apiName);
        row.put("apiVersion", row, version);
        row.put("docName", row, docName);
        row.put("content", row, content);
        myn.put(0, myn, row);
        return myn;
    }

    public static void jsFunction_addInlineContent(Context cx,
                                                   Scriptable thisObj, Object[] args,
                                                   Function funObj)
            throws APIManagementException {
        String apiName;
        String version;
        String providerName;
        String docName;
        String docContent;

        if (args == null || !isStringValues(args)) {
            handleException("Invalid number of parameters or their types.");
        }
        providerName = (String) args[0];
        apiName = (String) args[1];
        version = (String) args[2];
        docName = (String) args[3];
        docContent = (String) args[4];
        if (docContent != null) {
            docContent = docContent.replaceAll("\n", "");
        }
        APIIdentifier apiId = new APIIdentifier(APIUtil.replaceEmailDomain(providerName), apiName,
                                                version);
        APIProvider apiProvider = getAPIProvider(thisObj);
        String tenantDomain = MultitenantUtils.getTenantDomain(APIUtil.replaceEmailDomainBack(providerName));
        boolean isTenantFlowStarted = false;
        if(tenantDomain != null && !MultitenantConstants.SUPER_TENANT_DOMAIN_NAME.equals(tenantDomain)) {
        	isTenantFlowStarted = true;
            PrivilegedCarbonContext.startTenantFlow();
            PrivilegedCarbonContext.getThreadLocalCarbonContext().setTenantDomain(tenantDomain, true);
        }
        try {
            if (docName.equals(APIConstants.API_DEFINITION_DOC_NAME)) {
                apiProvider.addAPIDefinitionContent(apiId, docName, docContent);
            } else {
            	API api = apiProvider.getAPI(apiId);
            	apiProvider.addDocumentationContent(api, docName, docContent);
            }
        } catch (APIManagementException e) {
            handleException("Error occurred while adding the content of the documentation- " + docName, e);
        } finally {
        	if (isTenantFlowStarted) {
        		PrivilegedCarbonContext.endTenantFlow();
        	}
        }
    }

    public static boolean jsFunction_addDocumentation(Context cx, Scriptable thisObj,
                                                      Object[] args, Function funObj)
            throws APIManagementException {
        if (args == null || args.length==0) {
            handleException("Invalid number of parameters or their types.");
        }
        boolean success;
        String providerName = (String) args[0];
        String apiName = (String) args[1];
        String version = (String) args[2];
        String docName = (String) args[3];
        String docType = (String) args[4];
        String summary = (String) args[5];
        String sourceType = (String) args[6];
        String visibility = (String) args[11];
        FileHostObject fileHostObject = null;
        String sourceURL = null;

        APIIdentifier apiId = new APIIdentifier(APIUtil.replaceEmailDomain(providerName), apiName, version);
        Documentation doc = new Documentation(getDocType(docType), docName);
        if (doc.getType() == DocumentationType.OTHER) {
            doc.setOtherTypeName(args[9].toString());
        }

        if (sourceType.equalsIgnoreCase(Documentation.DocumentSourceType.URL.toString())) {
            doc.setSourceType(Documentation.DocumentSourceType.URL);
            sourceURL = args[7].toString();
        } else if (sourceType.equalsIgnoreCase(Documentation.DocumentSourceType.FILE.toString())) {
            doc.setSourceType(Documentation.DocumentSourceType.FILE);
            fileHostObject = (FileHostObject) args[8];
        } else {
            doc.setSourceType(Documentation.DocumentSourceType.INLINE);
        }

        doc.setSummary(summary);
        doc.setSourceUrl(sourceURL);
        if(visibility==null){visibility=APIConstants.DOC_API_BASED_VISIBILITY;}
        if (visibility.equalsIgnoreCase(Documentation.DocumentVisibility.API_LEVEL.toString())) {
            doc.setVisibility(Documentation.DocumentVisibility.API_LEVEL);
        } else if (visibility.equalsIgnoreCase(Documentation.DocumentVisibility.PRIVATE.toString())) {
            doc.setVisibility(Documentation.DocumentVisibility.PRIVATE);
        } else {
            doc.setVisibility(Documentation.DocumentVisibility.OWNER_ONLY);
        }
        APIProvider apiProvider = getAPIProvider(thisObj);
        try {

            if (fileHostObject != null && fileHostObject.getJavaScriptFile().getLength() != 0) {
            	String contentType = (String) args[10];
                Icon icon = new Icon(fileHostObject.getInputStream(), contentType);
                
                String filePath = APIUtil.getDocumentationFilePath(apiId, fileHostObject.getName());
                String fname = fileHostObject.getName();
                API api = apiProvider.getAPI(apiId);
                String apiPath=APIUtil.getAPIPath(apiId);
                String visibleRolesList = api.getVisibleRoles();
                String[] visibleRoles = new String[0];
                if (visibleRolesList != null) {
                    visibleRoles = visibleRolesList.split(",");
                }
                APIUtil.setResourcePermissions(api.getId().getProviderName(),
                                               api.getVisibility(), visibleRoles,filePath);
                doc.setFilePath(apiProvider.addIcon(filePath, icon));
            } else if (sourceType.equalsIgnoreCase(Documentation.DocumentSourceType.FILE.toString())) {
                throw new APIManagementException("Empty File Attachment.");
            }

        } catch (Exception e) {
            handleException("Error while creating an attachment for Document- " + docName + "-" + version + ". " +
                                    e.getMessage(), e);
            return false;
        }
        boolean isTenantFlowStarted = false;
        try {
            String tenantDomain = MultitenantUtils.getTenantDomain(APIUtil.replaceEmailDomainBack(providerName));
            if(tenantDomain != null && !MultitenantConstants.SUPER_TENANT_DOMAIN_NAME.equals(tenantDomain)) {
            		isTenantFlowStarted = true;
                    PrivilegedCarbonContext.startTenantFlow();
                    PrivilegedCarbonContext.getThreadLocalCarbonContext().setTenantDomain(tenantDomain, true);
             }
            apiProvider.addDocumentation(apiId, doc);
            success = true;
        } catch (APIManagementException e) {
            handleException("Error occurred while adding the document- " + docName, e);
            return false;
        } finally {
        	if (isTenantFlowStarted) {
        		PrivilegedCarbonContext.endTenantFlow();
        	}
        }
        return success;
    }

    public static boolean jsFunction_removeDocumentation(Context cx, Scriptable thisObj,
                                                         Object[] args, Function funObj)
            throws APIManagementException {
        if (args == null || !isStringValues(args)) {
            handleException("Invalid number of parameters or their types.");
        }
        boolean success;
        String providerName = (String) args[0];
        String apiName = (String) args[1];
        String version = (String) args[2];
        String docName = (String) args[3];
        String docType = (String) args[4];

        APIIdentifier apiId = new APIIdentifier(APIUtil.replaceEmailDomain(providerName), apiName, version);

        APIProvider apiProvider = getAPIProvider(thisObj);
        boolean isTenantFlowStarted = false;
        try {
            String tenantDomain = MultitenantUtils.getTenantDomain(APIUtil.replaceEmailDomainBack(providerName));
            if(tenantDomain != null && !MultitenantConstants.SUPER_TENANT_DOMAIN_NAME.equals(tenantDomain)) {
            	isTenantFlowStarted = true;
                PrivilegedCarbonContext.startTenantFlow();
                PrivilegedCarbonContext.getThreadLocalCarbonContext().setTenantDomain(tenantDomain, true);
            }

            apiProvider.removeDocumentation(apiId, docName, docType);
            success = true;
        } catch (APIManagementException e) {
            handleException("Error occurred while removing the document- " + docName +
                            ".", e);
            return false;
        } finally {
        	if (isTenantFlowStarted) {
        		PrivilegedCarbonContext.endTenantFlow();
        	}
        }
        return success;
    }

    public static boolean jsFunction_createNewAPIVersion(Context cx, Scriptable thisObj,
                                                         Object[] args, Function funObj)
            throws APIManagementException {

        boolean success;
        if (args == null || !isStringValues(args)) {
            handleException("Invalid number of parameters or their types.");
        }
        String providerName = (String) args[0];
        String apiName = (String) args[1];
        String version = (String) args[2];
        String newVersion = (String) args[3];
        String defaultVersion=(String) args[4];

        APIIdentifier apiId = new APIIdentifier(APIUtil.replaceEmailDomain(providerName), apiName, version);
        API api = new API(apiId);
        api.setAsDefaultVersion(defaultVersion.equals("default_version") ? true : false);

        APIProvider apiProvider = getAPIProvider(thisObj);
        boolean isTenantFlowStarted = false;
        try {
            String tenantDomain = MultitenantUtils.getTenantDomain(APIUtil.replaceEmailDomainBack(providerName));
            if(tenantDomain != null && !MultitenantConstants.SUPER_TENANT_DOMAIN_NAME.equals(tenantDomain)) {
            	isTenantFlowStarted = true;
                PrivilegedCarbonContext.startTenantFlow();
                PrivilegedCarbonContext.getThreadLocalCarbonContext().setTenantDomain(tenantDomain, true);
            }
            apiProvider.createNewAPIVersion(api, newVersion);
            success = true;
        } catch (DuplicateAPIException e) {
            handleException("Error occurred while creating a new API version. A duplicate API " +
                            "already exists by the same name.", e);
            return false;
        } catch (Exception e) {
            handleException("Error occurred while creating a new API version- " + newVersion, e);
            return false;
        } finally {
        	if (isTenantFlowStarted) {
        		PrivilegedCarbonContext.endTenantFlow();
        	}
        }
        return success;
    }

    public static NativeArray jsFunction_getSubscribersOfAPI(Context cx, Scriptable thisObj,
                                                             Object[] args, Function funObj)
            throws APIManagementException {
        String apiName;
        String version;
        String providerName;
        NativeArray myn = new NativeArray(0);
        if (args == null || !isStringValues(args)) {
            handleException("Invalid number of parameters or their types.");
        }

        providerName = (String) args[0];
        apiName = (String) args[1];
        version = (String) args[2];

        APIIdentifier apiId = new APIIdentifier(providerName, apiName, version);
        Set<Subscriber> subscribers;
        APIProvider apiProvider = getAPIProvider(thisObj);
        try {
            subscribers = apiProvider.getSubscribersOfAPI(apiId);
            Iterator it = subscribers.iterator();
            int i = 0;
            while (it.hasNext()) {
                NativeObject row = new NativeObject();
                Object subscriberObject = it.next();
                Subscriber user = (Subscriber) subscriberObject;
                row.put("userName", row, user.getName());
                row.put("subscribedDate", row, checkValue(Long.valueOf(user.getSubscribedDate().getTime()).toString()));
                myn.put(i, myn, row);
                i++;
            }

        } catch (APIManagementException e) {
            handleException("Error occurred while getting subscribers of the API- " + apiName +
                            "-" + version, e);
        }
        return myn;
    }

    public static String jsFunction_isContextExist(Context cx, Scriptable thisObj,
                                                   Object[] args, Function funObj)
            throws APIManagementException {
        Boolean contextExist = false;
        if (args != null && isStringValues(args)) {
            String context = (String) args[0];
            String oldContext = (String) args[1];

            if (context.equals(oldContext)) {
                return contextExist.toString();
            }
            APIProvider apiProvider = getAPIProvider(thisObj);
            try {
                contextExist = apiProvider.isContextExist(context);
            } catch (APIManagementException e) {
                handleException("Error from registry while checking the input context is already exist", e);
            }
        } else {
            handleException("Input context value is null");
        }
        return contextExist.toString();
    }

    public static String jsFunction_isApiNameExist(Context cx, Scriptable thisObj,
                                                   Object[] args, Function funObj)
            throws APIManagementException {
        Boolean apiExist = false;
        if (args != null && isStringValues(args)) {
            String apiName = (String) args[0];
            APIProvider apiProvider = getAPIProvider(thisObj);
            try {
                apiExist = apiProvider.isApiNameExist(apiName);
            } catch (APIManagementException e) {
                handleException("Error from registry while checking the api name is already exist", e);
            }
        } else {
            handleException("Input api name value is null");
        }
        return apiExist.toString();
    }

    private static DocumentationType getDocType(String docType) {
        DocumentationType docsType = null;
        for (DocumentationType type : DocumentationType.values()) {
            if (type.getType().equalsIgnoreCase(docType)) {
                docsType = type;
            }
        }
        return docsType;
    }

    private static boolean isStringValues(Object[] args) {
        int i = 0;
        for (Object arg : args) {

            if (!(arg instanceof String)) {
                return false;

            }
            i++;
        }
        return true;
    }

    private static String checkValue(String input) {
        return input != null ? input : "";
    }


    private static APIStatus getApiStatus(String status) {
        APIStatus apiStatus = null;
        for (APIStatus aStatus : APIStatus.values()) {
            if (aStatus.getStatus().equalsIgnoreCase(status)) {
                apiStatus = aStatus;
            }

        }
        return apiStatus;
    }

    public static NativeArray jsFunction_getProviderAPIVersionUsage(Context cx, Scriptable thisObj,
                                                                    Object[] args, Function funObj)
            throws APIManagementException {
        List<APIVersionUsageDTO> list = null;
        if (args == null || args.length==0) {
            handleException("Invalid input parameters.");
        }
        NativeArray myn = new NativeArray(0);
        if (!HostObjectUtils.isUsageDataSourceSpecified()) {
            return myn;
        }
        String providerName = (String) args[0];
        String apiName = (String) args[1];
        try {
            APIUsageStatisticsClient client = new APIUsageStatisticsClient(((APIProviderHostObject) thisObj).getUsername());
            list = client.getUsageByAPIVersions(providerName, apiName);
        } catch (APIMgtUsageQueryServiceClientException e) {
            log.error("Error while invoking APIUsageStatisticsClient for ProviderAPIVersionUsage", e);
        }
        Iterator it = null;
        if (list != null) {
            it = list.iterator();
        }
        int i = 0;
        if (it != null) {
            while (it.hasNext()) {
                NativeObject row = new NativeObject();
                Object usageObject = it.next();
                APIVersionUsageDTO usage = (APIVersionUsageDTO) usageObject;
                row.put("version", row, usage.getVersion());
                row.put("count", row, usage.getCount());
                myn.put(i, myn, row);
                i++;
            }
        }
        return myn;
    }

    public static NativeArray jsFunction_getProviderAPIUsage(Context cx, Scriptable thisObj,
                                                             Object[] args, Function funObj)
            throws APIManagementException {

        if (!HostObjectUtils.isUsageDataSourceSpecified()) {
            NativeArray myn = new NativeArray(0);
            return myn;
        }

        List<APIUsageDTO> list = null;
        if (args == null ||  args.length==0) {
            handleException("Invalid number of parameters.");
        }
        String providerName = (String) args[0];
        String fromDate = (String) args[1];
        String toDate = (String) args[2];
        try {
            APIUsageStatisticsClient client = new APIUsageStatisticsClient(((APIProviderHostObject) thisObj).getUsername());
            list = client.getUsageByAPIs(providerName, fromDate, toDate, 10);
        } catch (APIMgtUsageQueryServiceClientException e) {
            handleException("Error while invoking APIUsageStatisticsClient for ProviderAPIUsage", e);
        }
        NativeArray myn = new NativeArray(0);
        Iterator it = null;
        if (list != null) {
            it = list.iterator();
        }
        int i = 0;
        if (it != null) {
            while (it.hasNext()) {
                NativeObject row = new NativeObject();
                Object usageObject = it.next();
                APIUsageDTO usage = (APIUsageDTO) usageObject;
                row.put("apiName", row, usage.getApiName());
                row.put("count", row, usage.getCount());
                myn.put(i, myn, row);
                i++;

            }
        }
        return myn;
    }

    public static NativeArray jsFunction_getProviderAPIUserUsage(Context cx, Scriptable thisObj,
                                                                 Object[] args, Function funObj)
            throws APIManagementException {
        List<PerUserAPIUsageDTO> list = null;
        if (args == null ||  args.length==0) {
            handleException("Invalid number of parameters.");
        }
        NativeArray myn = new NativeArray(0);
        if (!HostObjectUtils.isUsageDataSourceSpecified()) {
            return myn;
        }
        String providerName = (String) args[0];
        String apiName = (String) args[1];
        try {
            APIUsageStatisticsClient client = new APIUsageStatisticsClient(((APIProviderHostObject) thisObj).getUsername());
            list = client.getUsageBySubscribers(providerName, apiName, 10);
        } catch (APIMgtUsageQueryServiceClientException e) {
            handleException("Error while invoking APIUsageStatisticsClient for ProviderAPIUserUsage", e);
        }
        Iterator it = null;
        if (list != null) {
            it = list.iterator();
        }
        int i = 0;
        if (it != null) {
            while (it.hasNext()) {
                NativeObject row = new NativeObject();
                Object usageObject = it.next();
                PerUserAPIUsageDTO usage = (PerUserAPIUsageDTO) usageObject;
                row.put("user", row, usage.getUsername());
                row.put("count", row, usage.getCount());
                myn.put(i, myn, row);
                i++;
            }
        }
        return myn;
    }

    public static NativeArray jsFunction_getAPIUsageByResourcePath(Context cx, Scriptable thisObj,
                                                                   Object[] args, Function funObj)
            throws APIManagementException {
        List<APIResourcePathUsageDTO> list = null;
        NativeArray myn = new NativeArray(0);
        if (!HostObjectUtils.isUsageDataSourceSpecified()) {
            return myn;
        }
        if (args == null ||  args.length==0) {
            handleException("Invalid input parameters.");
        }

        String providerName = (String) args[0];
        String fromDate = (String) args[1];
        String toDate = (String) args[2];

        try {
            APIUsageStatisticsClient client =
                    new APIUsageStatisticsClient(((APIProviderHostObject) thisObj).getUsername());
            list = client.getAPIUsageByResourcePath(providerName, fromDate, toDate);
        } catch (APIMgtUsageQueryServiceClientException e) {
            log.error("Error while invoking APIUsageStatisticsClient for ProviderAPIUsage", e);
        }

        Iterator it = null;
        if (list != null) {
            it = list.iterator();
        }
        int i = 0;
        if (it != null) {
            while (it.hasNext()) {
                NativeObject row = new NativeObject();
                Object usageObject = it.next();
                APIResourcePathUsageDTO usage = (APIResourcePathUsageDTO) usageObject;
                row.put("apiName", row, usage.getApiName());
                row.put("version", row, usage.getVersion());
                row.put("method", row, usage.getMethod());
                row.put("context", row, usage.getContext());
                row.put("count", row, usage.getCount());
                row.put("time", row, usage.getTime());
                myn.put(i, myn, row);
                i++;
            }
        }
        return myn;
    }

    public static NativeArray jsFunction_getAPIUsageByDestination(Context cx, Scriptable thisObj,
    		            Object[] args, Function funObj) throws APIManagementException {
    	List<APIDestinationUsageDTO> list = null;
    	NativeArray myn = new NativeArray(0);
    	if (!HostObjectUtils.isUsageDataSourceSpecified()) {
    		return myn;
    	}
    	if (args == null ||  args.length==0) {
    		handleException("Invalid input parameters.");
    	}

    	String providerName = (String) args[0];
    	String fromDate = (String) args[1];
    	String toDate = (String) args[2];

    	try {
    		APIUsageStatisticsClient client =
    				new APIUsageStatisticsClient(((APIProviderHostObject) thisObj).getUsername());
    		list = client.getAPIUsageByDestination(providerName, fromDate, toDate);
    	} catch (APIMgtUsageQueryServiceClientException e) {
    		          log.error("Error while invoking APIUsageStatisticsClient for ProviderAPIUsage ", e);
    	}

    	Iterator it = null;
    	if (list != null) {
    		it = list.iterator();
    	}
    	int i = 0;
    	if (it != null) {
    		while (it.hasNext()) {
    			NativeObject row = new NativeObject();
    		    Object usageObject = it.next();
    		    APIDestinationUsageDTO usage = (APIDestinationUsageDTO) usageObject;
    		    row.put("apiName", row, usage.getApiName());
    		    row.put("version", row, usage.getVersion());
    		    row.put("destination", row, usage.getDestination());
    		    row.put("context", row, usage.getContext());
    		    row.put("count", row, usage.getCount());
    		    myn.put(i, myn, row);
    		    i++;
    		    }
    	}
    	return myn;
    }

    public static NativeArray jsFunction_getAPIUsageByUser(Context cx, Scriptable thisObj,
                                                           Object[] args, Function funObj)
            throws APIManagementException {
        List<APIUsageByUserDTO> list = null;
        NativeArray myn = new NativeArray(0);
        if(!HostObjectUtils.isUsageDataSourceSpecified()){
            return myn;
        }
        if (args.length == 0) {
            handleException("Invalid number of parameters.");
        }

        String providerName = (String) args[0];
        String fromDate = (String) args[1];
        String toDate = (String) args[2];

        try {
            APIUsageStatisticsClient client =
                    new APIUsageStatisticsClient(((APIProviderHostObject) thisObj).getUsername());
            list = client.getAPIUsageByUser(providerName,fromDate,toDate);
        } catch (APIMgtUsageQueryServiceClientException e) {
            log.error("Error while invoking APIUsageStatisticsClient for ProviderAPIUsage", e);
        }

        Iterator it = null;
        if (list != null) {
            it = list.iterator();
        }
        int i = 0;
        if (it != null) {
            while (it.hasNext()) {
                NativeObject row = new NativeObject();
                Object usageObject = it.next();
                APIUsageByUserDTO usage = (APIUsageByUserDTO) usageObject;
                row.put("apiName", row, usage.getApiName());
                row.put("version", row, usage.getVersion());
                row.put("userId", row, usage.getUserID());
                row.put("count", row, usage.getCount());
                myn.put(i, myn, row);
                i++;
            }
        }
        return myn;
    }

    public static NativeArray jsFunction_getProviderAPIVersionUserUsage(Context cx,
                                                                        Scriptable thisObj,
                                                                        Object[] args,
                                                                        Function funObj)
            throws APIManagementException {
        List<PerUserAPIUsageDTO> list = null;
        if (args == null ||  args.length==0) {
            handleException("Invalid number of parameters.");
        }
        NativeArray myn = new NativeArray(0);
        if (!HostObjectUtils.isUsageDataSourceSpecified()) {
            return myn;
        }
        String providerName = (String) args[0];
        String apiName = (String) args[1];
        String version = (String) args[2];
        try {
            APIUsageStatisticsClient client = new APIUsageStatisticsClient(((APIProviderHostObject) thisObj).getUsername());
            list = client.getUsageBySubscribers(providerName, apiName, version, 10);
        } catch (APIMgtUsageQueryServiceClientException e) {
            log.error("Error while invoking APIUsageStatisticsClient for ProviderAPIUserUsage", e);
        }
        Iterator it = null;
        if (list != null) {
            it = list.iterator();
        }
        int i = 0;
        if (it != null) {
            while (it.hasNext()) {
                NativeObject row = new NativeObject();
                Object usageObject = it.next();
                PerUserAPIUsageDTO usage = (PerUserAPIUsageDTO) usageObject;
                row.put("user", row, usage.getUsername());
                row.put("count", row, usage.getCount());
                myn.put(i, myn, row);
                i++;
            }
        }
        return myn;
    }

    public static NativeArray jsFunction_getProviderAPIVersionUserLastAccess(Context cx,
                                                                             Scriptable thisObj,
                                                                             Object[] args,
                                                                             Function funObj)
            throws APIManagementException {
        List<APIVersionLastAccessTimeDTO> list = null;
        if (args == null ||  args.length==0) {
            handleException("Invalid number of parameters.");
        }
        NativeArray myn = new NativeArray(0);
        if (!HostObjectUtils.isUsageDataSourceSpecified()) {
            return myn;
        }

        String providerName = (String) args[0];
        String fromDate = (String) args[1];
        String toDate = (String) args[2];
        try {
            APIUsageStatisticsClient client = new APIUsageStatisticsClient(((APIProviderHostObject) thisObj).getUsername());
            list = client.getLastAccessTimesByAPI(providerName, fromDate, toDate, 50);
        } catch (APIMgtUsageQueryServiceClientException e) {
            log.error("Error while invoking APIUsageStatisticsClient for ProviderAPIVersionLastAccess", e);
        }
        Iterator it = null;
        if (list != null) {
            it = list.iterator();
        }
        int i = 0;
        if (it != null) {
            while (it.hasNext()) {
                NativeObject row = new NativeObject();
                Object usageObject = it.next();
                APIVersionLastAccessTimeDTO usage = (APIVersionLastAccessTimeDTO) usageObject;
                row.put("api_name", row, usage.getApiName());
                row.put("api_version", row, usage.getApiVersion());
                row.put("user", row, usage.getUser());
                Date date = new Date(String.valueOf(usage.getLastAccessTime()));
                row.put("lastAccess", row, Long.valueOf(date.getTime()).toString());
                myn.put(i, myn, row);
                i++;
            }
        }
        return myn;
    }

    public static NativeArray jsFunction_getProviderAPIServiceTime(Context cx, Scriptable thisObj,
                                                                   Object[] args, Function funObj)
            throws APIManagementException {
        List<APIResponseTimeDTO> list = null;
        if (args == null ||  args.length==0) {
            handleException("Invalid number of parameters.");
        }
        NativeArray myn = new NativeArray(0);
        if (!HostObjectUtils.isUsageDataSourceSpecified()) {
            return myn;
        }

        String providerName = (String) args[0];
        String fromDate = (String) args[1];
        String toDate = (String) args[2];

        try {
            APIUsageStatisticsClient client = new APIUsageStatisticsClient(((APIProviderHostObject) thisObj).getUsername());
            list = client.getResponseTimesByAPIs(providerName, fromDate, toDate, 50);
        } catch (APIMgtUsageQueryServiceClientException e) {
            log.error("Error while invoking APIUsageStatisticsClient for ProviderAPIServiceTime", e);
        }
        Iterator it = null;
        if (list != null) {
            it = list.iterator();
        }
        int i = 0;
        if (it != null) {
            while (it.hasNext()) {
                NativeObject row = new NativeObject();
                Object usageObject = it.next();
                APIResponseTimeDTO usage = (APIResponseTimeDTO) usageObject;
                row.put("apiName", row, usage.getApiName());
                row.put("serviceTime", row, usage.getServiceTime());
                myn.put(i, myn, row);
                i++;
            }
        }
        return myn;
    }

    public static NativeArray jsFunction_searchAPIs(Context cx, Scriptable thisObj,
                                                    Object[] args,
                                                    Function funObj) throws APIManagementException {
        NativeArray myn = new NativeArray(0);

        if (args == null || args.length==0) {
            handleException("Invalid number of parameters.");
        }
        String providerName = (String) args[0];
        providerName=APIUtil.replaceEmailDomain(providerName);
        String searchValue = (String) args[1];
        String searchTerm;
        String searchType;

        if (searchValue.contains(":")) {
            if (searchValue.split(":").length > 1) {
                searchType = searchValue.split(":")[0];
                searchTerm = searchValue.split(":")[1];
            } else {
                throw new APIManagementException("Search term is missing. Try again with valid search query.");
            }

        } else {
            searchTerm = searchValue;
            searchType = "default";
        }
        try {
            if ("*".equals(searchTerm) || searchTerm.startsWith("*")) {
                searchTerm = searchTerm.replaceFirst("\\*", ".*");
            }
            APIProvider apiProvider = getAPIProvider(thisObj);
            
            if (APIConstants.DOCUMENTATION_SEARCH_TYPE_PREFIX.equalsIgnoreCase(searchType)) {
            	Map<Documentation, API> apiDocMap = apiProvider.searchAPIsByDoc(searchTerm, searchType);
            	if (apiDocMap != null) {
        			int i = 0;
        			for (Map.Entry<Documentation, API> entry : apiDocMap.entrySet()) {
        				Documentation doc = entry.getKey();
        				API api = entry.getValue();
        				APIIdentifier apiIdentifier = api.getId();
        				
        				NativeObject currentApi = new NativeObject();
        				
        				currentApi.put("name", currentApi, apiIdentifier.getApiName());
                        currentApi.put("provider", currentApi,
                                APIUtil.replaceEmailDomainBack(apiIdentifier.getProviderName()));
                        currentApi.put("version", currentApi,
                                apiIdentifier.getVersion());
                        currentApi.put("status", currentApi, checkValue(api.getStatus().toString()));
                        currentApi.put("thumb", currentApi, getWebContextRoot(api.getThumbnailUrl()));
                        currentApi.put("subs", currentApi, apiProvider.getSubscribersOfAPI(api.getId()).size());
                        if (providerName != null) {
                        	currentApi.put("lastUpdatedDate", currentApi, checkValue(api.getLastUpdated().toString()));
                        }
                        
                        currentApi.put("docName", currentApi, doc.getName());
                        currentApi.put("docSummary", currentApi, doc.getSummary());
                        currentApi.put("docSourceURL", currentApi, doc.getSourceUrl());
                        currentApi.put("docFilePath", currentApi, doc.getFilePath());

                        myn.put(i, myn, currentApi);
        				i++;
        			}
        		}
	            
            } else {
            	List<API> searchedList = apiProvider.searchAPIs(searchTerm, searchType, providerName);
	            Iterator it = searchedList.iterator();
	            int i = 0;
	            while (it.hasNext()) {
	                NativeObject row = new NativeObject();
	                Object apiObject = it.next();
	                API api = (API) apiObject;
	                APIIdentifier apiIdentifier = api.getId();
	                row.put("name", row, apiIdentifier.getApiName());
	                row.put("provider", row, APIUtil.replaceEmailDomainBack(apiIdentifier.getProviderName()));
	                row.put("version", row, apiIdentifier.getVersion());
	                row.put("status", row, checkValue(api.getStatus().toString()));
	                row.put("thumb", row, getWebContextRoot(api.getThumbnailUrl()));
	                row.put("subs", row, apiProvider.getSubscribersOfAPI(api.getId()).size());
	                if (providerName != null) {
	                    row.put("lastUpdatedDate", row, checkValue(api.getLastUpdated().toString()));
	                }
	                myn.put(i, myn, row);
	                i++;
	
	
	            } 
            }
        } catch (Exception e) {
            handleException("Error occurred while getting the searched API- " + searchValue, e);
        }
        return myn;
    }


    public static boolean jsFunction_hasCreatePermission(Context cx, Scriptable thisObj,
                                                         Object[] args,
                                                         Function funObj) {
        APIProvider provider = getAPIProvider(thisObj);
        if (provider instanceof UserAwareAPIProvider) {
            try {
                ((UserAwareAPIProvider) provider).checkCreatePermission();
                return true;
            } catch (APIManagementException e) {
                return false;
            }
        }
        return false;
    }

    public static boolean jsFunction_hasManageTierPermission(Context cx, Scriptable thisObj,
            Object[] args,
            Function funObj) {
    	APIProvider provider = getAPIProvider(thisObj);
    	if (provider instanceof UserAwareAPIProvider) {
    		try {
    			((UserAwareAPIProvider) provider).checkManageTiersPermission();
    			return true;
    		} catch (APIManagementException e) {
    			return false;
    		}
    	}
    	return false;
    }

    public static boolean jsFunction_hasUserPermissions(Context cx, Scriptable thisObj,
                                                        Object[] args,
                                                        Function funObj)
            throws APIManagementException {
        if (args == null || !isStringValues(args)) {
            handleException("Invalid input parameters.");
        }
        String username = (String) args[0];
        return APIUtil.checkPermissionQuietly(username, APIConstants.Permissions.API_CREATE) ||
               APIUtil.checkPermissionQuietly(username, APIConstants.Permissions.API_PUBLISH);
    }

    public static boolean jsFunction_hasPublishPermission(Context cx, Scriptable thisObj,
                                                          Object[] args,
                                                          Function funObj) {
        APIProvider provider = getAPIProvider(thisObj);
        if (provider instanceof UserAwareAPIProvider) {
            try {
                ((UserAwareAPIProvider) provider).checkPublishPermission();
                return true;
            } catch (APIManagementException e) {
                return false;
            }
        }
        return false;
    }

    public static void jsFunction_loadRegistryOfTenant(Context cx,
                                                       Scriptable thisObj, Object[] args, Function funObj){
        String tenantDomain = args[0].toString();
        if(tenantDomain != null && !org.wso2.carbon.base.MultitenantConstants.SUPER_TENANT_DOMAIN_NAME.equals(tenantDomain)){
            try {
                int tenantId = ServiceReferenceHolder.getInstance().getRealmService().
                        getTenantManager().getTenantId(tenantDomain);
                APIUtil.loadTenantRegistry(tenantId);
            } catch (org.wso2.carbon.user.api.UserStoreException e) {
                log.error("Could not load tenant registry. Error while getting tenant id from tenant domain " +
                        tenantDomain);
            }
        }

    }
    
        
	/**
	 * load axis configuration for the tenant
	 * 
	 * @param cx
	 * @param thisObj
	 * @param args
	 * @param funObj
	 */
	public static void jsFunction_loadAxisConfigOfTenant(Context cx, Scriptable thisObj,
	                                                     Object[] args, Function funObj) {
		String tenantDomain = args[0].toString();
		if (tenantDomain != null &&
		    !org.wso2.carbon.base.MultitenantConstants.SUPER_TENANT_DOMAIN_NAME.equals(tenantDomain)) {
			APIUtil.loadTenantConfig(tenantDomain);
		}
	}

    public static NativeArray jsFunction_getLifeCycleEvents(Context cx, Scriptable thisObj,
                                                            Object[] args,
                                                            Function funObj)
            throws APIManagementException {
        NativeArray lifeCycles = new NativeArray(0);
        if (args == null) {
            handleException("Invalid input parameters.");
        }
        NativeObject apiData = (NativeObject) args[0];
        String provider = (String) apiData.get("provider", apiData);
        String name = (String) apiData.get("name", apiData);
        String version = (String) apiData.get("version", apiData);
        APIIdentifier apiId = new APIIdentifier(provider, name, version);
        APIProvider apiProvider = getAPIProvider(thisObj);
        try {
            List<LifeCycleEvent> lifeCycleEvents = apiProvider.getLifeCycleEvents(apiId);
            int i = 0;
            if (lifeCycleEvents != null) {
                for (LifeCycleEvent lcEvent : lifeCycleEvents) {
                    NativeObject event = new NativeObject();
                    event.put("username", event, APIUtil.replaceEmailDomainBack(checkValue(lcEvent.getUserId())));
                    event.put("newStatus", event, lcEvent.getNewStatus() != null ? lcEvent.getNewStatus().toString() : "");
                    event.put("oldStatus", event, lcEvent.getOldStatus() != null ? lcEvent.getOldStatus().toString() : "");

                    event.put("date", event, checkValue(Long.valueOf(lcEvent.getDate().getTime()).toString()));
                    lifeCycles.put(i, lifeCycles, event);
                    i++;
                }
            }
        } catch (APIManagementException e) {
            log.error("Error from registry while checking the input context is already exist", e);
        }
        return lifeCycles;
    }

    public static void jsFunction_removeAPI(Context cx, Scriptable thisObj,
                                            Object[] args,
                                            Function funObj)
            throws APIManagementException {
        if (args == null) {
            handleException("Invalid input parameters.");
        }
        NativeObject apiData = (NativeObject) args[0];

        String provider = (String) apiData.get("provider", apiData);
        provider=APIUtil.replaceEmailDomain(provider);
        String name = (String) apiData.get("name", apiData);
        String version = (String) apiData.get("version", apiData);
        APIIdentifier apiId = new APIIdentifier(provider, name, version);
        boolean isTenantFlowStarted = false;
        try{
            String tenantDomain = MultitenantUtils.getTenantDomain(APIUtil.replaceEmailDomainBack(provider));
            if(tenantDomain != null && !MultitenantConstants.SUPER_TENANT_DOMAIN_NAME.equals(tenantDomain)) {
            	isTenantFlowStarted = true;
                PrivilegedCarbonContext.startTenantFlow();
                PrivilegedCarbonContext.getThreadLocalCarbonContext().setTenantDomain(tenantDomain, true);
            }
            APIProvider apiProvider = getAPIProvider(thisObj);
            apiProvider.deleteAPI(apiId);
            KeyManager keyManager = KeyManagerFactory.getKeyManager();

            if (apiId.toString() != null) {
                keyManager.deleteRegisteredResourceByAPIId(apiId.toString());
            }

        } finally {
        	if (isTenantFlowStarted) {
        		PrivilegedCarbonContext.endTenantFlow();
        	}
        }
    }

    private static class APISubscription {
        private String name;
        private long count;
        private String version;
    }

    public static boolean jsFunction_updateDocumentation(Context cx, Scriptable thisObj,
                                                         Object[] args, Function funObj)
            throws APIManagementException {
        if (args == null || args.length==0) {
            handleException("Invalid number of parameters or their types.");
        }
        boolean success;
        String providerName = (String) args[0];
        providerName=APIUtil.replaceEmailDomain(providerName);
        String apiName = (String) args[1];
        String version = (String) args[2];
        String docName = (String) args[3];
        String docType = (String) args[4];
        String summary = (String) args[5];
        String sourceType = (String) args[6];
        String visibility = (String) args[10];
        String sourceURL = null;
        FileHostObject fileHostObject = null;

        APIIdentifier apiId = new APIIdentifier(providerName, apiName, version);
        Documentation doc = new Documentation(getDocType(docType), docName);

        if (doc.getType() == DocumentationType.OTHER) {
            doc.setOtherTypeName(args[9].toString());
        }

        if (sourceType.equalsIgnoreCase(Documentation.DocumentSourceType.URL.toString())) {
            doc.setSourceType(Documentation.DocumentSourceType.URL);
            sourceURL = args[7].toString();
        } else if (sourceType.equalsIgnoreCase(Documentation.DocumentSourceType.FILE.toString())) {
            doc.setSourceType(Documentation.DocumentSourceType.FILE);
            fileHostObject = (FileHostObject) args[8];
        } else {
            doc.setSourceType(Documentation.DocumentSourceType.INLINE);
        }
        doc.setSummary(summary);
        doc.setSourceUrl(sourceURL);
        if(visibility==null){visibility=APIConstants.DOC_API_BASED_VISIBILITY;}
        if (visibility.equalsIgnoreCase(Documentation.DocumentVisibility.API_LEVEL.toString())) {
            doc.setVisibility(Documentation.DocumentVisibility.API_LEVEL);
        } else if (visibility.equalsIgnoreCase(Documentation.DocumentVisibility.PRIVATE.toString())) {
            doc.setVisibility(Documentation.DocumentVisibility.PRIVATE);
        } else {
            doc.setVisibility(Documentation.DocumentVisibility.OWNER_ONLY);
        }
        APIProvider apiProvider = getAPIProvider(thisObj);
        if(!docName.equals(APIConstants.API_DEFINITION_DOC_NAME)){
        Documentation oldDoc = apiProvider.getDocumentation(apiId, doc.getType(), doc.getName());

        try {

            if (fileHostObject != null && fileHostObject.getJavaScriptFile().getLength() != 0) {
                Icon icon = new Icon(fileHostObject.getInputStream(),
                                     fileHostObject.getJavaScriptFile().getContentType());
                String filePath = APIUtil.getDocumentationFilePath(apiId, fileHostObject.getName());
                doc.setFilePath(apiProvider.addIcon(filePath, icon));
            } else if (oldDoc.getFilePath() != null) {
                doc.setFilePath(oldDoc.getFilePath());
            }

        } catch (Exception e) {
            handleException("Error while creating an attachment for Document- " + docName + "-" + version, e);
            return false;
        }
        }
        boolean isTenantFlowStarted = false;
        try {
            String tenantDomain = MultitenantUtils.getTenantDomain(APIUtil.replaceEmailDomainBack(providerName));
            if(tenantDomain != null && !MultitenantConstants.SUPER_TENANT_DOMAIN_NAME.equals(tenantDomain)) {
            	isTenantFlowStarted = true;
                PrivilegedCarbonContext.startTenantFlow();
                PrivilegedCarbonContext.getThreadLocalCarbonContext().setTenantDomain(tenantDomain, true);
            }
            apiProvider.updateDocumentation(apiId, doc);
            success = true;
        } catch (APIManagementException e) {
            handleException("Error occurred while adding the document- " + docName, e);
            return false;
        } finally {
        	if (isTenantFlowStarted) {
        		PrivilegedCarbonContext.endTenantFlow();
        	}
        }
        return success;
    }

    public static boolean jsFunction_isAPIOlderVersionExist(Context cx, Scriptable thisObj,
                                                            Object[] args, Function funObj)
            throws APIManagementException {
        boolean apiOlderVersionExist = false;
        if (args==null ||args.length == 0) {
            handleException("Invalid number of input parameters.");
        }

        NativeObject apiData = (NativeObject) args[0];
        String provider = (String) apiData.get("provider", apiData);
        provider=APIUtil.replaceEmailDomain(provider);
        String name = (String) apiData.get("name", apiData);
        String currentVersion = (String) apiData.get("version", apiData);
        boolean isTenantFlowStarted = false;
        try {
	        String tenantDomain = MultitenantUtils.getTenantDomain(APIUtil.replaceEmailDomainBack(provider));
	        if(tenantDomain != null && !MultitenantConstants.SUPER_TENANT_DOMAIN_NAME.equals(tenantDomain)) {
	        		isTenantFlowStarted = true;
	                PrivilegedCarbonContext.startTenantFlow();
	                PrivilegedCarbonContext.getThreadLocalCarbonContext().setTenantDomain(tenantDomain, true);
	        }

	        APIProvider apiProvider = getAPIProvider(thisObj);
	        Set<String> versions = apiProvider.getAPIVersions(provider, name);
	        APIVersionStringComparator comparator = new APIVersionStringComparator();
	        for (String version : versions) {
	            if (comparator.compare(version, currentVersion) < 0) {
	                apiOlderVersionExist = true;
	                break;
	            }
	        }
        } finally {
        	if (isTenantFlowStarted) {
        		PrivilegedCarbonContext.endTenantFlow();
        	}
        }
        return apiOlderVersionExist;
    }

	public static String jsFunction_isURLValid(Context cx, Scriptable thisObj, Object[] args,
	                                           Function funObj) throws APIManagementException {
		String response = "";
		if (args == null || !isStringValues(args)) {
			handleException("Invalid input parameters.");
		}
		String urlVal = (String) args[1];
		String type = (String) args[0];
		if (urlVal != null && !urlVal.isEmpty()) {
			URLConnection conn = null;
			try {
				URL url = new URL(urlVal);
				if (type != null && type.equals("wsdl")) {
					validateWsdl(urlVal);
					response = "success";
				}
				// checking http,https endpoints up to resource level by doing
				// http HEAD. And other end point
				// validation do through basic url connect
                else if (url.getProtocol().matches("https")) {
                    ServerConfiguration serverConfig = CarbonUtils.getServerConfiguration();
                    String trustStorePath = serverConfig.getFirstProperty("Security.TrustStore.Location");
                    String trustStorePassword = serverConfig.getFirstProperty("Security.TrustStore.Password");
                    System.setProperty("javax.net.ssl.trustStore", trustStorePath);
                    System.setProperty("javax.net.ssl.trustStorePassword", trustStorePassword);

                    return sendHttpHEADRequest(urlVal);
                } else if (url.getProtocol().matches("http")) {
                    return sendHttpHEADRequest(urlVal);
                } else {
                    return "error while connecting";
                }
            } catch (Exception e) {
				response = e.getMessage();
			} finally {
				if (conn != null) {
					conn = null;
				}
			}
		}
		return response;

	} 

	private static HostnameVerifier DO_NOT_VERIFY = new HostnameVerifier() {
		public boolean verify(String hostname, SSLSession session) {
			return true;
		}
	};
		 
		 
    private boolean resourceMethodMatches(String[] resourceMethod1,
                                          String[] resourceMethod2) {
        for (String m1 : resourceMethod1) {
            for (String m2 : resourceMethod2) {
                if (m1.equals(m2)) {
                    return true;
                }
            }
        }
        return false;
    }

    private static void validateWsdl(String url) throws Exception {

        URL wsdl = new URL(url);
        BufferedReader in = new BufferedReader(new InputStreamReader(wsdl.openStream()));
        String inputLine;
        boolean isWsdl2 = false;
        boolean isWsdl10 = false;
        StringBuilder urlContent = new StringBuilder();
        while ((inputLine = in.readLine()) != null) {
            String wsdl2NameSpace = "http://www.w3.org/ns/wsdl";
            String wsdl10NameSpace = "http://schemas.xmlsoap.org/wsdl/";
            urlContent.append(inputLine);
            isWsdl2 = urlContent.indexOf(wsdl2NameSpace) > 0;
            isWsdl10 = urlContent.indexOf(wsdl10NameSpace) > 0;
        }
        in.close();
        if (isWsdl10) {
            javax.wsdl.xml.WSDLReader wsdlReader11 = javax.wsdl.factory.WSDLFactory.newInstance().newWSDLReader();
            wsdlReader11.readWSDL(url);
        } else if (isWsdl2) {
            WSDLReader wsdlReader20 = WSDLFactory.newInstance().newWSDLReader();
            wsdlReader20.readWSDL(url);
        } else {
            handleException("URL is not in format of wsdl1/wsdl2");
        }

    }

    private static String getWebContextRoot(String postfixUrl) {
        String webContext = CarbonUtils.getServerConfiguration().getFirstProperty("WebContextRoot");
        if (postfixUrl != null && webContext != null && !webContext.equals("/")) {
            postfixUrl = webContext + postfixUrl;
        }
        return postfixUrl;
    }


    public static NativeArray jsFunction_searchAccessTokens(Context cx, Scriptable thisObj,
                                                            Object[] args,
                                                            Function funObj)
            throws Exception {
        NativeObject tokenInfo;
        NativeArray tokenInfoArr = new NativeArray(0);
        if (args == null || !isStringValues(args)) {
            handleException("Invalid input parameters.");
        }
        String searchValue = (String) args[0];
        String searchTerm;
        String searchType;
        APIProvider apiProvider = getAPIProvider(thisObj);
        Map<Integer, APIKey> tokenData = null;
        String loggedInUser = ((APIProviderHostObject) thisObj).getUsername();

        if (searchValue.contains(":")) {
            searchTerm = searchValue.split(":")[1];
            searchType = searchValue.split(":")[0];
            if ("*".equals(searchTerm) || searchTerm.startsWith("*")) {
                searchTerm = searchTerm.replaceFirst("\\*", ".*");
            }
            tokenData = apiProvider.searchAccessToken(searchType, searchTerm, loggedInUser);
        } else {
            //Check whether old access token is already available
            if (apiProvider.isApplicationTokenExists(searchValue)) {
                APIKey tokenDetails = apiProvider.getAccessTokenData(searchValue);
                if (tokenDetails.getAccessToken() == null) {
                    throw new APIManagementException("The requested access token is already revoked or No access token available as per requested.");
                }
                tokenData = new HashMap<Integer, APIKey>();
                tokenData.put(0, tokenDetails);
            } else {
                if ("*".equals(searchValue) || searchValue.startsWith("*")) {
                    searchValue = searchValue.replaceFirst("\\*", ".*");
                }
                tokenData = apiProvider.searchAccessToken(null, searchValue, loggedInUser);
            }
        }
        if (tokenData != null && tokenData.size() != 0) {
            for (int i = 0; i < tokenData.size(); i++) {
                tokenInfo = new NativeObject();
                tokenInfo.put("token", tokenInfo, tokenData.get(i).getAccessToken());
                tokenInfo.put("user", tokenInfo, tokenData.get(i).getAuthUser());
                tokenInfo.put("scope", tokenInfo, tokenData.get(i).getTokenScope());
                tokenInfo.put("createTime", tokenInfo, tokenData.get(i).getCreatedDate());
                if (tokenData.get(i).getValidityPeriod() == Long.MAX_VALUE) {
                    tokenInfo.put("validTime", tokenInfo, "Won't Expire");
                } else {
                    tokenInfo.put("validTime", tokenInfo, tokenData.get(i).getValidityPeriod());
                }
                tokenInfo.put("consumerKey", tokenInfo, tokenData.get(i).getConsumerKey());
                tokenInfoArr.put(i, tokenInfoArr, tokenInfo);
            }
        } else {
            throw new APIManagementException("The requested access token is already revoked or No access token available as per requested.");
        }

        return tokenInfoArr;

    }

    public static void jsFunction_revokeAccessToken(Context cx, Scriptable thisObj,
                                                    Object[] args,
                                                    Function funObj)
            throws Exception {
        if (args == null || !isStringValues(args)) {
            handleException("Invalid input parameters.");
        }
        String accessToken = (String) args[0];
        String consumerKey = (String) args[1];
        String authUser = (String) args[2];
        APIProvider apiProvider = getAPIProvider(thisObj);

        try {
            SubscriberKeyMgtClient keyMgtClient = HostObjectUtils.getKeyManagementClient();
            keyMgtClient.revokeAccessToken(accessToken, consumerKey, authUser);

            Set<APIIdentifier> apiIdentifierSet = apiProvider.getAPIByAccessToken(accessToken);
            List<org.wso2.carbon.apimgt.handlers.security.stub.types.APIKeyMapping> mappings = new ArrayList<org.wso2.carbon.apimgt.handlers.security.stub.types.APIKeyMapping>();
            for (APIIdentifier apiIdentifier : apiIdentifierSet) {
                org.wso2.carbon.apimgt.handlers.security.stub.types.APIKeyMapping mapping = new org.wso2.carbon.apimgt.handlers.security.stub.types.APIKeyMapping();
                API apiDefinition = apiProvider.getAPI(apiIdentifier);
                mapping.setApiVersion(apiIdentifier.getVersion());
                mapping.setContext(apiDefinition.getContext());
                mapping.setKey(accessToken);
                mappings.add(mapping);
            }
            if (mappings.size() > 0) {
                APIManagerConfiguration config = ServiceReferenceHolder.getInstance().
                        getAPIManagerConfigurationService().getAPIManagerConfiguration();
                Map<String, Environment> gatewayEnvs = config.getApiGatewayEnvironments();
                for (Environment environment : gatewayEnvs.values()) {
                    APIAuthenticationAdminClient client = new APIAuthenticationAdminClient(environment);
                    client.invalidateKeys(mappings);
                }


            }
        } catch (Exception e) {
            handleException("Error while revoking the access token: " + accessToken, e);

        }


    }

    public static NativeArray jsFunction_getAPIResponseFaultCount(Context cx, Scriptable thisObj,
                                                                  Object[] args, Function funObj)
            throws APIManagementException {
        List<APIResponseFaultCountDTO> list = null;
        NativeArray myn = new NativeArray(0);
        if (!HostObjectUtils.isUsageDataSourceSpecified()) {
            return myn;
        }
        if (args == null || args.length==0) {
            handleException("Invalid number of parameters.");
        }
        String providerName = (String) args[0];
        String fromDate = (String) args[1];
        String toDate = (String) args[2];
        try {
            APIUsageStatisticsClient client =
                    new APIUsageStatisticsClient(((APIProviderHostObject) thisObj).getUsername());
            list = client.getAPIResponseFaultCount(providerName,fromDate,toDate);
        } catch (APIMgtUsageQueryServiceClientException e) {
            log.error("Error while invoking APIUsageStatisticsClient for ProviderAPIUsage", e);
        }

        Iterator it = null;
        if (list != null) {
            it = list.iterator();
        }
        int i = 0;
        if (it != null) {
            while (it.hasNext()) {
                NativeObject row = new NativeObject();
                Object faultObject = it.next();
                APIResponseFaultCountDTO fault = (APIResponseFaultCountDTO) faultObject;
                row.put("apiName", row, fault.getApiName());
                row.put("version", row, fault.getVersion());
                row.put("context", row, fault.getContext());
                row.put("count", row, fault.getCount());
                row.put("faultPercentage", row, fault.getFaultPercentage());
                row.put("totalRequestCount",row,fault.getRequestCount());
                myn.put(i, myn, row);
                i++;
            }
        }
        return myn;
    }

    public static NativeArray jsFunction_getAPIFaultyAnalyzeByTime(Context cx, Scriptable thisObj,
                                                                   Object[] args, Function funObj)
            throws APIManagementException {
        List<APIResponseFaultCountDTO> list = null;
        NativeArray myn = new NativeArray(0);
        if (!HostObjectUtils.isUsageDataSourceSpecified()) {
            return myn;
        }
        if (args == null || args.length==0) {
            handleException("Invalid number of parameters.");
        }
        String providerName = (String) args[0];
        try {
            APIUsageStatisticsClient client =
                    new APIUsageStatisticsClient(((APIProviderHostObject) thisObj).getUsername());
            list = client.getAPIFaultyAnalyzeByTime(providerName);
        } catch (APIMgtUsageQueryServiceClientException e) {
            log.error("Error while invoking APIUsageStatisticsClient for ProviderAPIUsage", e);
        }

        Iterator it = null;
        if (list != null) {
            it = list.iterator();
        }
        int i = 0;
        if (it != null) {
            while (it.hasNext()) {
                NativeObject row = new NativeObject();
                Object faultObject = it.next();
                APIResponseFaultCountDTO fault = (APIResponseFaultCountDTO) faultObject;
                long faultTime = Long.parseLong(fault.getRequestTime());
                row.put("apiName", row, fault.getApiName());
                row.put("version", row, fault.getVersion());
                row.put("context", row, fault.getContext());
                row.put("requestTime", row, faultTime);
                myn.put(i, myn, row);
                i++;
            }
        }
        return myn;
    }

    public static NativeArray jsFunction_getFirstAccessTime(Context cx, Scriptable thisObj,
                                                            Object[] args, Function funObj)
            throws APIManagementException {

        if(!HostObjectUtils.isUsageDataSourceSpecified()){
            NativeArray myn = new NativeArray(0);
            return myn;
        }

        List<String> list = null;
        if (args.length == 0) {
            handleException("Invalid number of parameters.");
        }
        String providerName = (String) args[0];
        try {
            APIUsageStatisticsClient client = new APIUsageStatisticsClient(((APIProviderHostObject) thisObj).getUsername());
            list = client.getFirstAccessTime(providerName,1);
        } catch (APIMgtUsageQueryServiceClientException e) {
            log.error("Error while invoking APIUsageStatisticsClient for ProviderAPIUsage", e);
        }
        NativeArray myn = new NativeArray(0);
        NativeObject row = new NativeObject();

        if (!list.isEmpty()) {
            row.put("year",row,list.get(0).toString());
            row.put("month",row,list.get(1).toString());
            row.put("day",row,list.get(2).toString());
            myn.put(0,myn,row);
        }

        return myn;
    }

    public static boolean jsFunction_validateRoles(Context cx,
                                                   Scriptable thisObj, Object[] args,
                                                   Function funObj) {
        if (args == null || args.length==0) {
            return false;
        }

        boolean valid=false;
        String inputRolesSet = (String)args[0];
        String username=  (String) args[1];
        String[] inputRoles=null;
        if (inputRolesSet != null) {
            inputRoles = inputRolesSet.split(",");
        }

        try {
            String[] roles=APIUtil.getRoleNames(username);

            if (roles != null && inputRoles != null) {
                for (String inputRole : inputRoles) {
                    for (String role : roles) {
                        valid= (inputRole.equals(role));
                        if(valid){ //If we found a match for the input role,then no need to process the for loop further
                            break;
                        }
                    }
                    //If the input role doesn't match with any of the role existing in the system
                    if(!valid){
                        return valid;
                    }

                }
                return valid;
            }
        }catch (Exception e) {
            log.error("Error while validating the input roles.",e);
        }

        return valid;
    }

   /* public static NativeArray jsFunction_getExternalAPIStores(Context cx,
                                                              Scriptable thisObj, Object[] args,
                                                              Function funObj)
            throws APIManagementException {
        Set<APIStore> apistoresList = APIUtil.getExternalAPIStores();
        NativeArray myn = new NativeArray(0);
        if (apistoresList == null) {
            return null;
        } else {
            Iterator it = apistoresList.iterator();
            int i = 0;
            while (it.hasNext()) {
                NativeObject row = new NativeObject();
                Object apistoreObject = it.next();
                APIStore apiStore = (APIStore) apistoreObject;
                row.put("displayName", row, apiStore.getDisplayName());
                row.put("name", row, apiStore.getName());
                row.put("endpoint", row, apiStore.getEndpoint());

                myn.put(i, myn, row);
                i++;

            }
            return myn;
        }

    }*/

    /**
     * Retrieves custom sequences from registry
     * @param cx
     * @param thisObj
     * @param args
     * @param funObj
     * @return
     * @throws APIManagementException
     */
	public static NativeArray jsFunction_getCustomOutSequences(Context cx, Scriptable thisObj,
	                                                        Object[] args, Function funObj)
	                                                                                       throws APIManagementException {
		APIProvider apiProvider = getAPIProvider(thisObj);
		List<String> sequenceList = apiProvider.getCustomOutSequences();

		NativeArray myn = new NativeArray(0);
		if (sequenceList == null) {
			return null;
		} else {
			for (int i = 0; i < sequenceList.size(); i++) {
				myn.put(i, myn, sequenceList.get(i));
			}
			return myn;
		}

	}

	/**
     * Retrieves custom sequences from registry
     * @param cx
     * @param thisObj
     * @param args
     * @param funObj
     * @return
     * @throws APIManagementException
     */
	public static NativeArray jsFunction_getCustomInSequences(Context cx, Scriptable thisObj,
	                                                        Object[] args, Function funObj)
	                                                                                       throws APIManagementException {
		APIProvider apiProvider = getAPIProvider(thisObj);
		List<String> sequenceList = apiProvider.getCustomInSequences();

		NativeArray myn = new NativeArray(0);
		if (sequenceList == null) {
			return null;
		} else {
			for (int i = 0; i < sequenceList.size(); i++) {
				myn.put(i, myn, sequenceList.get(i));
			}
			return myn;
		}

	}

    /**
     * Retrieves custom fault sequences from registry
     * @param cx
     * @param thisObj
     * @param args
     * @param funObj
     * @return
     * @throws APIManagementException
     */
    public static NativeArray jsFunction_getCustomFaultSequences(Context cx, Scriptable thisObj,
                                                              Object[] args, Function funObj)
            throws APIManagementException {
        APIProvider apiProvider = getAPIProvider(thisObj);
        List<String> sequenceList = apiProvider.getCustomFaultSequences();

        NativeArray myn = new NativeArray(0);
        if (sequenceList == null) {
            return null;
        } else {
            for (int i = 0; i < sequenceList.size(); i++) {
                myn.put(i, myn, sequenceList.get(i));
            }
            return myn;
        }
    }

	public static boolean jsFunction_isSynapseGateway(Context cx, Scriptable thisObj,
            Object[] args,
            Function funObj) throws APIManagementException {
		APIProvider provider = getAPIProvider(thisObj);
		if (!provider.isSynapseGateway()) {
			return false;
		}
		return true;
	}

    public static boolean jsFunction_updateExternalAPIStores(Context cx,Scriptable thisObj, Object[] args,
                                                              Function funObj)
                throws APIManagementException {
                boolean updated=false;
                boolean isTenantFlowStarted = false;

                NativeObject apiData = (NativeObject) args[0];
                String provider = String.valueOf(apiData.get("provider", apiData));
                if (provider != null) {
                        provider = APIUtil.replaceEmailDomain(provider);
                    }
                String name = (String) apiData.get("apiName", apiData);
                String version = (String) apiData.get("version", apiData);

                try {
	                String tenantDomain = MultitenantUtils.getTenantDomain(APIUtil.replaceEmailDomainBack(provider));
	    	        if(tenantDomain != null && !MultitenantConstants.SUPER_TENANT_DOMAIN_NAME.equals(tenantDomain)) {
	    	        		isTenantFlowStarted = true;
	    	                PrivilegedCarbonContext.startTenantFlow();
	    	                PrivilegedCarbonContext.getThreadLocalCarbonContext().setTenantDomain(tenantDomain, true);
	    	        }

	                APIProvider apiProvider = getAPIProvider(thisObj);

	                APIIdentifier apiId = new APIIdentifier(provider, name, version);
	                API api = apiProvider.getAPI(apiId);
	                //Getting selected external API stores from UI and publish API to them.
	                NativeArray externalAPIStores = (NativeArray) apiData.get("externalAPIStores", apiData);
	                int tenantId = ServiceReferenceHolder.getInstance().getRealmService().
	                        getTenantManager().getTenantId(tenantDomain);
	                //Check if no external APIStore selected from UI
	                if (externalAPIStores != null) {
		                Set<APIStore> inputStores = new HashSet<APIStore>();
		                for (Object store : externalAPIStores) {
		                	inputStores.add(APIUtil.getExternalAPIStore((String) store, tenantId));
		                }
                        updated = apiProvider.updateAPIsInExternalAPIStores(api,inputStores);

                    }
	                return updated;
                } catch (UserStoreException e) {
                	handleException("Error while updating external api stores", e);
                    return false;
				} finally {
                	if (isTenantFlowStarted) {
                		PrivilegedCarbonContext.endTenantFlow();
                	}
                }
            }

    public static String jsFunction_getAPIStoreURL(Context cx,Scriptable thisObj, Object[] args,
                                                   Function funObj) {

	    APIManagerConfiguration config = HostObjectComponent.getAPIManagerConfiguration();
	    if	(config != null)	{
	    	return config.getFirstProperty(APIConstants.API_STORE_URL);
	    }	else	{
	    	return null;
	    }
	}

    public static boolean jsFunction_isDataPublishingEnabled(Context cx, Scriptable thisObj,
            Object[] args, Function funObj)
            		throws APIManagementException {
    	if (HostObjectUtils.checkDataPublishingEnabled()) {
    		return true;
    	}
    	return false;
    }

    public static boolean jsFunction_showAPIStoreURL(Context cx,Scriptable thisObj, Object[] args,
                                                     Function funObj) {

    APIManagerConfiguration config = HostObjectComponent.getAPIManagerConfiguration();
    if(config!=null){
    return Boolean.parseBoolean(config.getFirstProperty(APIConstants.SHOW_API_STORE_URL_FROM_PUBLISHER));
    }else{
    return false;
    }
    }

    public static boolean jsFunction_showAPIDocVisibility(Context cx,Scriptable thisObj, Object[] args,
                                                     Function funObj) {

    APIManagerConfiguration config = HostObjectComponent.getAPIManagerConfiguration();
    if(config!=null){
    return Boolean.parseBoolean(config.getFirstProperty(APIConstants.API_PUBLISHER_ENABLE_API_DOC_VISIBILITY_LEVELS));
    }else{
    return false;
    }
    }

    /**
     * Evaluate HTTP end-point URI to validate path parameter and query
     * parameter formats<br>
     * Sample URI format<br>
     * http[s]//[www.]anyhost[.com][:port]/{uri.var.param}?param1=value&param2={uri.var.value}
     *
     * @param endpointConfig JSON representation of end-point configuration.
     * @return true if valid URI
     * @throws APIManagementException If the endpointConfig is invalid or URI is invalid
     */
    private static boolean validateEndpointURI(String endpointConfig)
            throws APIManagementException {
        if (endpointConfig != null) {
            try {
                JSONParser parser = new JSONParser();
                JSONObject jsonObject = (JSONObject) parser.parse(endpointConfig);
                Object epType = jsonObject.get("endpoint_type");
                if (epType instanceof String && "http".equals(epType)) {
                    // extract production uri from config
                    Object prodEPs = (JSONObject) jsonObject.get("production_endpoints");
                    if (prodEPs instanceof JSONObject) {
                        Object url = ((JSONObject) prodEPs).get("url");
                        if (url instanceof String && !isValidURI(url.toString())) {
                            handleException("Invalid Production Endpoint URI. Please refer HTTP Endpoint " +
                                            "documentation of the WSO2 ESB for details.");
                        }
                    }
                    // extract sandbox uri from config
                    Object sandEPs = (JSONObject) jsonObject.get("sandbox_endpoints");
                    if (sandEPs instanceof JSONObject) {
                        Object url = ((JSONObject) sandEPs).get("url");
                        if (url instanceof String && !isValidURI(url.toString())) {
                            handleException("Invalid Sandbox Endpoint URI. Please refer HTTP Endpoint " +
                                            "documentation of the WSO2 ESB for details.");
                        }
                    }
                }
            } catch (ParseException e) {
                handleException("Invalid Endpoint config", e);
            }
        }
        return true;
    }

    /**
     * This method returns whether the given url is contain valid uri params or not
     *
     * @param url URL to be validated
     * @return true if URI doesn't contain params or contains valid params
     */
    private static boolean isValidURI(String url) {
        boolean isInvalid = false;
        // validate only if uri contains { or }
        if (url != null && (url.contains("{") || url.contains("}"))) {
            // check { and } are matched or not. otherwise invalid
            int startCount = 0, endCount = 0;
            for (char c : url.toCharArray()) {
                if (c == '{') {
                    startCount++;
                } else if (c == '}') {
                    endCount++;
                }
                // this check guarantee the order of '{' and '}'. Ex: {uri.var.name} not }uri.var.name{
                if (endCount > startCount) {
                    isInvalid = true;
                    break;
                }
            }
            // continue only if the matching no of brackets are found. otherwise invalid
            if (startCount == endCount) {
                // extract content including { } brackets
                Matcher pathParamMatcher = pathParamExtractorPattern.matcher(url);
                while (pathParamMatcher.find()) {
                    // validate the format of { } content
                    Matcher formatMatcher = pathParamValidatorPattern.matcher(pathParamMatcher.group());
                    if (!formatMatcher.matches()) {
                        isInvalid = true;
                        break;
                    }
                }
            } else {
                isInvalid = true;
            }
        }
        return !isInvalid;
    }

    /**
     * Validate the backend by sending HTTP HEAD
     *
     * @param urlVal - backend URL
     * @return - status of HTTP HEAD Request to backend
     */
    private static String sendHttpHEADRequest(String urlVal) {

        String response = "error while connecting";

        HttpClient client = new DefaultHttpClient();
        HttpHead head = new HttpHead(urlVal);
        client.getParams().setParameter("http.socket.timeout", 4000);
        client.getParams().setParameter("http.connection.timeout", 4000);


        if (System.getProperty(APIConstants.HTTP_PROXY_HOST) != null &&
            System.getProperty(APIConstants.HTTP_PROXY_PORT) != null) {
            if (log.isDebugEnabled()) {
                log.debug("Proxy configured, hence routing through configured proxy");
            }
            String proxyHost = System.getProperty(APIConstants.HTTP_PROXY_HOST);
            String proxyPort = System.getProperty(APIConstants.HTTP_PROXY_PORT);
            client.getParams().setParameter(ConnRoutePNames.DEFAULT_PROXY,
                        new HttpHost(proxyHost, new Integer(proxyPort)));
        }

        try {
            HttpResponse httpResponse = client.execute(head);
            int statusCode = httpResponse.getStatusLine().getStatusCode();

            //If the endpoint doesn't support HTTP HEAD or if status code is < 400
            if (statusCode == 405 || statusCode / 100 < 4) {
                if (log.isDebugEnabled() && statusCode == 405) {
                    log.debug("Endpoint doesn't support HTTP HEAD");
                }
                response = "success";
            }
        } catch (IOException e) {
            // sending a default error message.
            log.error("Error occurred while connecting backend : " + urlVal + ", reason : " + e.getMessage());
        } finally {
            client.getConnectionManager().shutdown();
        }
        return response;
    }
    /**
     * retrieves active tenant domains and return true or false to display private
     * visibility
     *
     * @return boolean true If display private visibility
     */
    public static boolean jsFunction_isMultipleTenantsAvailable() {
        int tenantsDomainSize;
        Object cacheObj = Caching.getCacheManager(APIConstants.API_MANAGER_CACHE_MANAGER).
                getCache(APIConstants.APIPROVIDER_HOSTCACHE).get(APIConstants.TENANTCOUNT_CACHEKEY);
        //if tenantDomainSize is not in the cache, Then the cache object is null
        if (cacheObj == null) {
            tenantsDomainSize = 0;
        } else {
            tenantsDomainSize = Integer.parseInt(cacheObj.toString());
        }
        //if there only super tenant in the system, tenantDomainSize is 1
        if (tenantsDomainSize < 2) {
            try {
                Set<String> tenantDomains = APIUtil.getActiveTenantDomains();
                //if there is more than than one tenant
                if (tenantDomains.size() > 1) {
                    Caching.getCacheManager(APIConstants.API_MANAGER_CACHE_MANAGER).
                            getCache(APIConstants.APIPROVIDER_HOSTCACHE).
                            put(APIConstants.TENANTCOUNT_CACHEKEY, String.valueOf(tenantDomains.size()));
                    return true;
                } else {
                    return false;
                }
            } catch (UserStoreException e) {
                /*If there are errors in getting active tenant domains from user store,
                 Minimum privileges are allocated to the user
                */
                log.error("Errors in getting active tenants form UserStore " + e.getMessage(), e);
                return false;
            }
        } else {
            return true;
        }
    }

    /*
	* here return boolean with checking all objects in array is string
	*/
    public static boolean isStringArray(Object[] args) {
        int argsCount = args.length;
        for (Object arg : args) {
            if (!(arg instanceof String)) {
                return false;
            }
        }
        return true;

    }

    /**
     * This method is to Download API-DOCS from APIPublisher
     *
     * @param cx      Rhino context
     * @param thisObj Scriptable object
     * @param args    Passing arguments
     * @param funObj  Function object
     * @return NativeObject that contains Input stream of Downloaded File
     * @throws APIManagementException Wrapped exception by org.wso2.carbon.apimgt.api.APIManagementException
     */
    public static NativeObject jsFunction_getDocument(Context cx, Scriptable thisObj,
                                                      Object[] args, Function funObj)
            throws ScriptException,
                   APIManagementException {
        if (args == null || args.length != 2 || !isStringArray(args)) {
            handleException("Invalid input parameters expected resource Url and tenantDomain");
        }
        NativeObject data = new NativeObject();

        String username = ((APIProviderHostObject) thisObj).getUsername();
        // Set anonymous user if no user is login to the system
        if (username == null) {
            username = APIConstants.END_USER_ANONYMOUS;
        }
        String resource = (String) args[1];
        String tenantDomain = (String) args[0];
        Map<String, Object> docResourceMap = APIUtil.getDocument(username, resource, tenantDomain);
        if (!docResourceMap.isEmpty()) {
            data.put("Data", data,
                     cx.newObject(thisObj, "Stream", new Object[] { docResourceMap.get("Data") }));
            data.put("contentType", data, docResourceMap.get("contentType"));
            data.put("name", data, docResourceMap.get("name"));
        } else {
            handleException("Resource couldn't found for " + resource);
        }

        return data;
    }

    /**
     * This method is to functionality of get list of environments that list in api-manager.xml
     *
     * @param cx      Rhino context
     * @param thisObj Scriptable object
     * @param args    Passing arguments
     * @param funObj  Function object
     * @return list of environments with details of environments
     */
    public static NativeArray jsFunction_getEnvironments(Context cx, Scriptable thisObj,
                                                         Object[] args,
                                                         Function funObj) {
        NativeArray myn = new NativeArray(1);
        APIManagerConfiguration config =
                ServiceReferenceHolder.getInstance().getAPIManagerConfigurationService()
                                      .getAPIManagerConfiguration();
        Map<String, Environment> environments = config.getApiGatewayEnvironments();
        int i = 0;
        if (environments != null) {
            for (Environment environment : environments.values()) {
                NativeObject row = new NativeObject();
                row.put("name", row, environment.getName());
                row.put("description", row, environment.getDescription());
                row.put("type", row, environment.getType());
                myn.put(i, myn, row);
                i++;
            }
        }
        return myn;
    }
}
=======
/*
*  Copyright (c) 2005-2010, WSO2 Inc. (http://www.wso2.org) All Rights Reserved.
*
*  WSO2 Inc. licenses this file to you under the Apache License,
*  Version 2.0 (the "License"); you may not use this file except
*  in compliance with the License.
*  You may obtain a copy of the License at
*
*    http://www.apache.org/licenses/LICENSE-2.0
*
* Unless required by applicable law or agreed to in writing,
* software distributed under the License is distributed on an
* "AS IS" BASIS, WITHOUT WARRANTIES OR CONDITIONS OF ANY
* KIND, either express or implied.  See the License for the
* specific language governing permissions and limitations
* under the License.
*/

package org.wso2.carbon.apimgt.hostobjects;


import org.apache.axis2.client.Options;
import org.apache.axis2.client.ServiceClient;
import org.apache.axis2.context.ServiceContext;
import org.apache.axis2.transport.http.HTTPConstants;
import org.apache.commons.lang.StringEscapeUtils;
import org.apache.commons.logging.Log;
import org.apache.commons.logging.LogFactory;
import org.apache.http.HttpHost;
import org.apache.http.HttpResponse;
import org.apache.http.client.HttpClient;
import org.apache.http.client.methods.HttpHead;
import org.apache.http.conn.params.ConnRoutePNames;
import org.apache.http.impl.client.DefaultHttpClient;
import org.apache.woden.WSDLFactory;
import org.apache.woden.WSDLReader;
import org.jaggeryjs.hostobjects.file.FileHostObject;
import org.jaggeryjs.scriptengine.exceptions.ScriptException;
import org.json.simple.JSONArray;
import org.json.simple.JSONObject;
import org.json.simple.JSONValue;
import org.json.simple.parser.JSONParser;
import org.json.simple.parser.ParseException;
import org.mozilla.javascript.*;
import org.wso2.carbon.apimgt.api.APIManagementException;
import org.wso2.carbon.apimgt.api.APIProvider;
import org.wso2.carbon.apimgt.api.FaultGatewaysException;
import org.wso2.carbon.apimgt.api.dto.UserApplicationAPIUsage;
import org.wso2.carbon.apimgt.api.model.*;
import org.wso2.carbon.apimgt.hostobjects.internal.HostObjectComponent;
import org.wso2.carbon.apimgt.hostobjects.internal.ServiceReferenceHolder;
import org.wso2.carbon.apimgt.impl.APIConstants;
import org.wso2.carbon.apimgt.impl.APIManagerConfiguration;
import org.wso2.carbon.apimgt.impl.APIManagerFactory;
import org.wso2.carbon.apimgt.impl.UserAwareAPIProvider;
import org.wso2.carbon.apimgt.impl.dto.Environment;
import org.wso2.carbon.apimgt.impl.dto.TierPermissionDTO;
import org.wso2.carbon.apimgt.impl.utils.APIAuthenticationAdminClient;
import org.wso2.carbon.apimgt.impl.utils.APIUtil;
import org.wso2.carbon.apimgt.impl.utils.APIVersionComparator;
import org.wso2.carbon.apimgt.impl.utils.APIVersionStringComparator;
import org.wso2.carbon.apimgt.keymgt.client.SubscriberKeyMgtClient;
import org.wso2.carbon.apimgt.keymgt.client.ProviderKeyMgtClient;
import org.wso2.carbon.apimgt.usage.client.APIUsageStatisticsClient;
import org.wso2.carbon.apimgt.usage.client.dto.*;
import org.wso2.carbon.apimgt.usage.client.exception.APIMgtUsageQueryServiceClientException;
import org.wso2.carbon.authenticator.stub.AuthenticationAdminStub;
import org.wso2.carbon.base.ServerConfiguration;
import org.wso2.carbon.context.PrivilegedCarbonContext;
import org.wso2.carbon.core.util.PermissionUpdateUtil;
import org.wso2.carbon.registry.core.RegistryConstants;
import org.wso2.carbon.user.api.UserStoreException;
import org.wso2.carbon.user.mgt.stub.UserAdminStub;
import org.wso2.carbon.utils.CarbonUtils;
import org.wso2.carbon.utils.multitenancy.MultitenantConstants;
import org.wso2.carbon.utils.multitenancy.MultitenantUtils;

import javax.cache.Caching;
import javax.net.ssl.HostnameVerifier;
import javax.net.ssl.SSLSession;

import java.io.BufferedReader;
import java.io.IOException;
import java.io.InputStreamReader;
import java.net.*;
import java.util.*;
import java.util.concurrent.ConcurrentHashMap;
import java.util.regex.Matcher;
import java.util.regex.Pattern;

@SuppressWarnings("unused")
public class APIProviderHostObject extends ScriptableObject {

    private static final Log log = LogFactory.getLog(APIProviderHostObject.class);
    //private static Pattern endpointURIPattern=Pattern.compile("^((http(?:s)?:\\/\\/)?([a-zA-Z0-9\\-\\.]{1,})+((\\:([0-9]{1,5}))?)(?:(\\/?|(?:\\/((\\{uri\\.var\\.[\\w]+\\})|[\\w\\-]+)))*)(?:\\/?|\\/\\w+\\.[a-zA-Z0-9]{1,})(?:\\?|(\\?(?:[\\w]+)(?:\\=([\\w\\-]+|\\{uri\\.var\\.[\\w]+\\}))?))?(?:\\&|(\\&(?:[\\w]+)(?:\\=([\\w\\-]+|\\{uri\\.var\\.[\\w]+\\}))?))*)$");
    private static Pattern pathParamExtractorPattern=Pattern.compile("\\{.*?\\}");
    private static Pattern pathParamValidatorPattern=Pattern.compile("\\{uri\\.var\\.[\\w]+\\}");

    private String username;
    private static String VERSION_PARAM="{version}";

    private APIProvider apiProvider;

    public String getClassName() {
        return "APIProvider";
    }

    // The zero-argument constructor used for create instances for runtime
    public APIProviderHostObject() throws APIManagementException {

    }

    public APIProviderHostObject(String loggedUser) throws APIManagementException {
        username = loggedUser;
        apiProvider = APIManagerFactory.getInstance().getAPIProvider(loggedUser);
    }

    public String getUsername() {
        return username;
    }

    public static Scriptable jsConstructor(Context cx, Object[] args, Function Obj,
                                           boolean inNewExpr)
            throws APIManagementException {


        if (args!=null && args.length != 0) {
            String username = (String) args[0];
            return new APIProviderHostObject(username);
        }
        return new APIProviderHostObject();
    }

    public APIProvider getApiProvider() {
        return apiProvider;
    }

    private static APIProvider getAPIProvider(Scriptable thisObj) {
        return ((APIProviderHostObject) thisObj).getApiProvider();
    }

    private static void handleException(String msg) throws APIManagementException {
        log.error(msg);
        throw new APIManagementException(msg);
    }

    private static void handleException(String msg, Throwable t) throws APIManagementException {
        log.error(msg, t);
        throw new APIManagementException(msg, t);
    }
    private static void handleFaultGateWayException(FaultGatewaysException e) throws FaultGatewaysException {
        throw e;
    }
    public static NativeObject jsFunction_login(Context cx, Scriptable thisObj,
                                                Object[] args, Function funObj)
            throws APIManagementException {

        if (args==null || args.length == 0 || !isStringValues(args)) {
            handleException("Invalid input parameters to the login method");
        }

        String username = (String) args[0];
        String password = (String) args[1];

        APIManagerConfiguration config = HostObjectComponent.getAPIManagerConfiguration();
        String url = config.getFirstProperty(APIConstants.AUTH_MANAGER_URL);
        if (url == null) {
            handleException("API key manager URL unspecified");
        }

        NativeObject row = new NativeObject();
        try {

            UserAdminStub userAdminStub = new UserAdminStub(url + "UserAdmin");
            CarbonUtils.setBasicAccessSecurityHeaders(username, password,
                                                      true, userAdminStub._getServiceClient());
            //If multiple user stores are in use, and if the user hasn't specified the domain to which
            //he needs to login to
            /* Below condition is commented out as per new multiple users-store implementation,users from
            different user-stores not needed to input domain names when tried to login,APIMANAGER-1392*/
           // if (userAdminStub.hasMultipleUserStores() && !username.contains("/")) {
           //      handleException("Domain not specified. Please provide your username as domain/username");
           // }
        } catch (Exception e) {
            log.error("Error occurred while checking for multiple user stores");
        }

        try {
            AuthenticationAdminStub authAdminStub = new AuthenticationAdminStub(null, url + "AuthenticationAdmin");
            ServiceClient client = authAdminStub._getServiceClient();
            Options options = client.getOptions();
            options.setManageSession(true);

            String tenantDomain = MultitenantUtils.getTenantDomain(username);
            //update permission cache before validate user
            int tenantId =  ServiceReferenceHolder.getInstance().getRealmService().getTenantManager()
                    .getTenantId(tenantDomain);
            PermissionUpdateUtil.updatePermissionTree(tenantId);

            String host = new URL(url).getHost();
            if (!authAdminStub.login(username, password, host)) {
                handleException("Login failed.Please recheck the username and password and try again..");
            }
            ServiceContext serviceContext = authAdminStub.
                    _getServiceClient().getLastOperationContext().getServiceContext();
            String sessionCookie = (String) serviceContext.getProperty(HTTPConstants.COOKIE_STRING);

            String usernameWithDomain = APIUtil.getLoggedInUserInfo(sessionCookie,url).getUserName();
            usernameWithDomain = APIUtil.setDomainNameToUppercase(usernameWithDomain);
            boolean isSuperTenant = false;

            if (tenantDomain.equals(MultitenantConstants.SUPER_TENANT_DOMAIN_NAME)) {
            	isSuperTenant = true;
            }else {
                usernameWithDomain = usernameWithDomain+"@"+tenantDomain;
            }

            boolean   authorized =
                    APIUtil.checkPermissionQuietly(usernameWithDomain, APIConstants.Permissions.API_CREATE) ||
                            APIUtil.checkPermissionQuietly(usernameWithDomain, APIConstants.Permissions.API_PUBLISH);

            boolean displayStoreUrlFromPublisher =false;
            if(config!=null){
                displayStoreUrlFromPublisher = Boolean.parseBoolean(config.getFirstProperty(APIConstants.SHOW_API_STORE_URL_FROM_PUBLISHER));
            }
            if (authorized) {

                row.put("user", row, usernameWithDomain);
                row.put("sessionId", row, sessionCookie);
                row.put("isSuperTenant", row, isSuperTenant);
                row.put("error", row, false);
                row.put("showStoreURL", row, displayStoreUrlFromPublisher);
            } else {
                handleException("Login failed.Insufficient privileges.");
            }
        } catch (Exception e) {
            row.put("error", row, true);
            row.put("detail", row, e.getMessage());
        }

        return row;
    }

    /**
     * This method is used to update the permission cache from jaggery side. user name should be passed as a parameter
     *
     * @param cx      Rhino context
     * @param thisObj Scriptable object
     * @param args    Passing arguments
     * @param funObj  Function object
     * @return true if update successful, false otherwise
     * @throws APIManagementException
     */
    public static boolean jsFunction_updatePermissionCache(Context cx, Scriptable thisObj,
                                                           Object[] args, Function funObj)
            throws APIManagementException {
        if (args == null || args.length == 0) {
            handleException("Invalid input parameters to the login method");
        }
        String username = (String) args[0];
        boolean updated = false;
        try {

            APIUtil.updatePermissionCache(username);
            updated = true;
        } catch (Exception e) {
            // If the user creation or permission change done in another node in distributed setup, users may not be
            // able to login into the system using SSO until permission cache updated. We call this method internally
            // to update the permission cache, when user trying to login into the system. If this request fails user
            // may not able to login into the systems and user will be getting an invalid credentials message. User
            // can login into the system once permission cache automatically updated in predefined interval.
            log.error("Error while updating permissions for user " + username, e);
        }
        return updated;
    }

    public static String jsFunction_getAuthServerURL(Context cx, Scriptable thisObj,
                                                     Object[] args, Function funObj)
            throws APIManagementException {

        APIManagerConfiguration config = HostObjectComponent.getAPIManagerConfiguration();
        String url = config.getFirstProperty(APIConstants.AUTH_MANAGER_URL);
        if (url == null) {
            handleException("API key manager URL unspecified");
        }
        return url;
    }

    public static String jsFunction_getHTTPsURL(Context cx, Scriptable thisObj,
                                                Object[] args, Function funObj)
            throws APIManagementException {
        String hostName = CarbonUtils.getServerConfiguration().getFirstProperty("HostName");
        String backendHttpsPort = HostObjectUtils.getBackendPort("https");
        if (hostName == null) {
            hostName = System.getProperty("carbon.local.ip");
        }
        return "https://" + hostName + ":" + backendHttpsPort;

    }
    
    /**
     * This method is to functionality of managing an API in API-Provider     *
     * @param cx      Rhino context
     * @param thisObj Scriptable object
     * @param args    Passing arguments
     * @param funObj  Function object
     * @return true if the API was added successfully
     * @throws APIManagementException Wrapped exception by org.wso2.carbon.apimgt.api.APIManagementException
     */
    public static boolean jsFunction_manageAPI(Context cx, Scriptable thisObj,
                                               Object[] args, Function funObj)
            throws APIManagementException, ScriptException, FaultGatewaysException {
    	boolean success = false;
    	
    	if (args==null||args.length == 0) {
            handleException("Invalid number of input parameters.");
        }
    	        
        NativeObject apiData = (NativeObject) args[0];
        String provider = String.valueOf(apiData.get("provider", apiData));
        String name = (String) apiData.get("apiName", apiData);
        String version = (String) apiData.get("version", apiData);

        String swaggerContent = (String) apiData.get("swagger", apiData);
        JSONParser parser = new JSONParser();
        JSONObject resourceConfigs = null;
        Set<Scope> scopeList = new LinkedHashSet<Scope>();
        try {
            JSONObject apiDocument = (JSONObject) parser.parse(swaggerContent);
            if(apiDocument.get("api_doc") != null){
                resourceConfigs = (JSONObject) apiDocument.get("api_doc");
                if (resourceConfigs.get("authorizations") != null) {
                    JSONObject authorizations = (JSONObject) resourceConfigs.get("authorizations");
                    if (authorizations.get("oauth2") != null) {
                        JSONObject oauth2 = (JSONObject) authorizations.get("oauth2");
                        if (oauth2.get("scopes") != null) {
                            JSONArray scopes = (JSONArray) oauth2.get("scopes");

                            if (scopes != null) {
                                for (int i=0; i < scopes.size(); i++)
                                {
                                    Map scope = (Map) scopes.get(i);
                                    if (scope.get("key") != null) {
                                        Scope scopeObj = new Scope();
                                        scopeObj.setKey((String) scope.get("key"));
                                        scopeObj.setName((String) scope.get("name"));
                                        scopeObj.setRoles((String) scope.get("roles"));
                                        scopeObj.setDescription((String) scope.get("description"));
                                        scopeList.add(scopeObj);
                                    }
                                }
                            }
                        }
                    }
                }
            }
        } catch (ParseException e) {
            handleException("Error while processing Api Definition.");
        }

        String subscriptionAvailability = (String) apiData.get("subscriptionAvailability", apiData);
        String subscriptionAvailableTenants = "";
        if (subscriptionAvailability != null && subscriptionAvailability.equals(APIConstants.SUBSCRIPTION_TO_SPECIFIC_TENANTS)) {
        	subscriptionAvailableTenants = (String) apiData.get("subscriptionTenants", apiData);
        }
        
        String defaultVersion=(String)apiData.get("defaultVersion",apiData);
        String transport = getTransports(apiData);

        String tier = (String) apiData.get("tier", apiData);

        String inSequence =  (String) apiData.get("inSequence", apiData);
        String outSequence = (String) apiData.get("outSequence", apiData);
        String faultSequence = (String) apiData.get("faultSequence", apiData);
        String businessOwner = (String) apiData.get("bizOwner", apiData);
	String businessOwnerEmail = (String) apiData.get("bizOwnerMail", apiData);
	String technicalOwner = (String) apiData.get("techOwner", apiData);
	String technicalOwnerEmail = (String) apiData.get("techOwnerMail", apiData);
        String environments = (String) apiData.get("environments", apiData);
        String responseCache = (String) apiData.get("responseCache", apiData);
        int cacheTimeOut = APIConstants.API_RESPONSE_CACHE_TIMEOUT;
        if (APIConstants.ENABLED.equalsIgnoreCase(responseCache)) {
        	responseCache = APIConstants.ENABLED;
            try {
             	cacheTimeOut = Integer.parseInt ((String) apiData.get("cacheTimeout", apiData));
            } catch (NumberFormatException e) {
                		//ignore
            }
        } else {
           	responseCache = APIConstants.DISABLED;
        }
        
        
        if (provider != null) {
            provider = APIUtil.replaceEmailDomain(provider);
        }        
        provider = (provider != null ? provider.trim() : null);
        name = (name != null ? name.trim() : null);
        version = (version != null ? version.trim() : null);
        
        APIIdentifier apiId = new APIIdentifier(provider, name, version);
        APIProvider apiProvider = getAPIProvider(thisObj);
        API api = null;
        boolean isTenantFlowStarted = false;
        try {
            String tenantDomain = MultitenantUtils.getTenantDomain(APIUtil.replaceEmailDomainBack(provider));
            if(tenantDomain != null && !MultitenantConstants.SUPER_TENANT_DOMAIN_NAME.equals(tenantDomain)) {
            	isTenantFlowStarted = true;
                PrivilegedCarbonContext.startTenantFlow();
                PrivilegedCarbonContext.getThreadLocalCarbonContext().setTenantDomain(tenantDomain, true);
            }
            api = apiProvider.getAPI(apiId);
        } finally {
        	if (isTenantFlowStarted) {
        		PrivilegedCarbonContext.endTenantFlow();
        	}
        }
        
        api.setTransports(transport);
        api.setSubscriptionAvailability(subscriptionAvailability);
        api.setSubscriptionAvailableTenants(subscriptionAvailableTenants);
        api.setResponseCache(responseCache);
        api.setCacheTimeout(cacheTimeOut);
        api.setAsDefaultVersion("default_version".equals(defaultVersion) ? true : false);
        api.setScopes(scopeList);

		api.removeCustomSequences();
		if (!"none".equals(inSequence)) {
			api.setInSequence(inSequence);
		}
		if (!"none".equals(outSequence)) {
			api.setOutSequence(outSequence);
		}
		
		List<String> sequenceList = apiProvider.getCustomFaultSequences();
		if (!"none".equals(faultSequence) && sequenceList.contains(faultSequence)) {
			api.setFaultSequence(faultSequence);
		}
	
        if(!"none".equals(businessOwner)){
            api.setBusinessOwner(businessOwner);
        }
        if(!"none".equals(businessOwnerEmail)){
            api.setBusinessOwnerEmail(businessOwnerEmail);
        }
        if(!"none".equals(technicalOwner)){
            api.setTechnicalOwner(technicalOwner);
        }
        if(!"none".equals(technicalOwnerEmail)){
            api.setTechnicalOwnerEmail(technicalOwnerEmail);
        }
        api.setEnvironments(APIUtil.extractEnvironmentsForAPI(environments));

        Set<Tier> availableTier = new HashSet<Tier>();
        String[] tierNames;
        if (tier != null) {
        	tierNames = tier.split(",");
        	for (String tierName : tierNames) {
        		availableTier.add(new Tier(tierName));
        	}
            api.removeAllTiers();
        	api.addAvailableTiers(availableTier);
        }
        api.setLastUpdated(new Date());

        if (apiData.get("swagger", apiData) != null) {
            Set<URITemplate> uriTemplates = parseResourceConfig(apiProvider, apiId, (String) apiData
                    .get("swagger", apiData), api, true);
            api.setUriTemplates(uriTemplates);
        }

        // removing scopes from cache
        ProviderKeyMgtClient providerClient = HostObjectUtils.getProviderClient();
        try {
            String[] consumerKeys = apiProvider.getConsumerKeys(new APIIdentifier(provider, name, version));
            if (consumerKeys != null && consumerKeys.length != 0) {
                providerClient.removeScopeCache(consumerKeys);
            }

        } catch (APIManagementException e) {
            //swallowing the excepion since the api update should happen even if cache update fails
            log.error("Error while removing the scope cache", e);
        }
        
        return saveAPI(apiProvider, api, null, false);
    }
    
    
    /**
     * This method is to functionality of update implementation of an API in API-Provider     *
     * @param cx      Rhino context
     * @param thisObj Scriptable object
     * @param args    Passing arguments
     * @param funObj  Function object
     * @return true if the API was added successfully
     * @throws APIManagementException Wrapped exception by org.wso2.carbon.apimgt.api.APIManagementException
     */
    public static boolean jsFunction_updateAPIImplementation(Context cx, Scriptable thisObj,
                                                            Object[] args, Function funObj)
            throws APIManagementException, ScriptException, FaultGatewaysException {
    	
    	if (args==null||args.length == 0) {
            handleException("Invalid number of input parameters.");
        }
    	        
        NativeObject apiData = (NativeObject) args[0];
        String provider = String.valueOf(apiData.get("provider", apiData));
        String name = (String) apiData.get("apiName", apiData);
        String version = (String) apiData.get("version", apiData);
        String implementationType = (String) apiData.get("implementation_type", apiData);
        
        if (provider != null) {
            provider = APIUtil.replaceEmailDomain(provider);
        }        
        provider = (provider != null ? provider.trim() : null);
        name = (name != null ? name.trim() : null);
        version = (version != null ? version.trim() : null);
        
        APIIdentifier apiId = new APIIdentifier(provider, name, version);
        APIProvider apiProvider = getAPIProvider(thisObj);
        API api = null;
        boolean isTenantFlowStarted = false;
        try {
            String tenantDomain = MultitenantUtils.getTenantDomain(APIUtil.replaceEmailDomainBack(provider));
            if(tenantDomain != null && !MultitenantConstants.SUPER_TENANT_DOMAIN_NAME.equals(tenantDomain)) {
            	isTenantFlowStarted = true;
                PrivilegedCarbonContext.startTenantFlow();
                PrivilegedCarbonContext.getThreadLocalCarbonContext().setTenantDomain(tenantDomain, true);
            }
            api = apiProvider.getAPI(apiId);
        } finally {
        	if (isTenantFlowStarted) {
        		PrivilegedCarbonContext.endTenantFlow();
        	}
        }
        
        api.setLastUpdated(new Date());
        
        api.setImplementation(implementationType);
                        
        String wsdl = (String) apiData.get("wsdl", apiData);
        String wadl = (String) apiData.get("wadl", apiData);
        String endpointSecured = (String) apiData.get("endpointSecured", apiData);
        String endpointUTUsername = (String) apiData.get("endpointUTUsername", apiData);
        String endpointUTPassword = (String) apiData.get("endpointUTPassword", apiData);
            
        api.setWadlUrl(wadl);
        api.setWsdlUrl(wsdl);
        api.setEndpointConfig((String) apiData.get("endpoint_config", apiData));
        
        // Validate endpoint URI format
        validateEndpointURI(api.getEndpointConfig());

        String destinationStats = (String) apiData.get("destinationStats", apiData);
        if (APIConstants.ENABLED.equalsIgnoreCase(destinationStats)) {
            destinationStats = APIConstants.ENABLED;
        } else {
            destinationStats = APIConstants.DISABLED;
        }
        api.setDestinationStatsEnabled(destinationStats);

        //set secured endpoint parameters
        if ("secured".equals(endpointSecured)) {
        	api.setEndpointSecured(true);
        	api.setEndpointUTUsername(endpointUTUsername);
        	api.setEndpointUTPassword(endpointUTPassword);
        }
        	        
        
        if (apiData.get("swagger", apiData) != null) {
            Set<URITemplate> uriTemplates = parseResourceConfig(apiProvider, apiId, (String) apiData
                    .get("swagger", apiData), api, false);
            api.setUriTemplates(uriTemplates);
        }
                
        return saveAPI(apiProvider, api, null, false);
    	
    }
    
    /**
     * This method is to functionality of update design API in API-Provider     *
     * @param cx      Rhino context
     * @param thisObj Scriptable object
     * @param args    Passing arguments
     * @param funObj  Function object
     * @return true if the API was added successfully
     * @throws APIManagementException Wrapped exception by org.wso2.carbon.apimgt.api.APIManagementException
     */
    public static boolean jsFunction_updateAPIDesign(Context cx, Scriptable thisObj,
                                                     Object[] args, Function funObj)
            throws APIManagementException, ScriptException, FaultGatewaysException {

        if (args==null||args.length == 0) {
            handleException("Invalid number of input parameters.");
        }

        boolean success = false;
        
        NativeObject apiData = (NativeObject) args[0];
        String provider = String.valueOf(apiData.get("provider", apiData));
        String name = (String) apiData.get("apiName", apiData);
        String version = (String) apiData.get("version", apiData);
        FileHostObject fileHostObject = (FileHostObject) apiData.get("imageUrl", apiData);
        String contextVal = (String) apiData.get("context", apiData);
        String description = (String) apiData.get("description", apiData);
        
        /* Business Information*/
        String techOwner = (String) apiData.get("techOwner", apiData);
        String techOwnerEmail = (String) apiData.get("techOwnerEmail", apiData);
        String bizOwner = (String) apiData.get("bizOwner", apiData);
        String bizOwnerEmail = (String) apiData.get("bizOwnerEmail", apiData);
        
        String context = contextVal.startsWith("/") ? contextVal : ("/" + contextVal);
        String providerDomain = MultitenantUtils.getTenantDomain(provider);
        if(!MultitenantConstants.SUPER_TENANT_DOMAIN_NAME.equalsIgnoreCase(providerDomain))
        {
            //Create tenant aware context for API
            context= "/t/"+ providerDomain+context;
        }
        
        String tags = (String) apiData.get("tags", apiData);                
        Set<String> tag = new HashSet<String>();

        if (tags != null) {
            if (tags.indexOf(",") >= 0) {
                String[] userTag = tags.split(",");
                tag.addAll(Arrays.asList(userTag).subList(0, tags.split(",").length));
            } else {
                tag.add(tags);
            }
        }
        
        String visibility = (String) apiData.get("visibility", apiData);
        String visibleRoles = "";


        if (visibility != null && visibility.equals(APIConstants.API_RESTRICTED_VISIBILITY)) {
        	visibleRoles = (String) apiData.get("visibleRoles", apiData);
        }
        
        if (provider != null) {
            provider = APIUtil.replaceEmailDomain(provider);
        }
        provider = (provider != null ? provider.trim() : null);
        name = (name != null ? name.trim() : null);
        version = (version != null ? version.trim() : null);
        APIIdentifier apiId = new APIIdentifier(provider, name, version);
        APIProvider apiProvider = getAPIProvider(thisObj);
        API api = null;
        boolean isTenantFlowStarted = false;
        try {
            String tenantDomain = MultitenantUtils.getTenantDomain(APIUtil.replaceEmailDomainBack(provider));
            if(tenantDomain != null && !MultitenantConstants.SUPER_TENANT_DOMAIN_NAME.equals(tenantDomain)) {
            	isTenantFlowStarted = true;
                PrivilegedCarbonContext.startTenantFlow();
                PrivilegedCarbonContext.getThreadLocalCarbonContext().setTenantDomain(tenantDomain, true);
            }
            api = apiProvider.getAPI(apiId);
        } finally {
        	if (isTenantFlowStarted) {
        		PrivilegedCarbonContext.endTenantFlow();
        	}
        }
        
        if (apiData.get("swagger", apiData) != null) {
            Set<URITemplate> uriTemplates = parseResourceConfig(apiProvider, apiId, (String) apiData
                    .get("swagger", apiData), api, false);
            api.setUriTemplates(uriTemplates);
        }
                
        api.setDescription(StringEscapeUtils.escapeHtml(description));
        HashSet<String> deletedTags = new HashSet<String>(api.getTags());
        deletedTags.removeAll(tag);
        api.removeTags(deletedTags);
        api.addTags(tag);
        api.setBusinessOwner(bizOwner);
        api.setBusinessOwnerEmail(bizOwnerEmail);
        api.setTechnicalOwner(techOwner);
        api.setTechnicalOwnerEmail(techOwnerEmail);
        api.setVisibility(visibility);
        api.setVisibleRoles(visibleRoles != null ? visibleRoles.trim() : null);
        api.setLastUpdated(new Date());
        
        checkFileSize(fileHostObject);
        
        return saveAPI(apiProvider, api, fileHostObject, false);
    }
    
    /**
     * This method is to functionality of create a new API in API-Provider     *
     * @param cx      Rhino context
     * @param thisObj Scriptable object
     * @param args    Passing arguments
     * @param funObj  Function object
     * @return true if the API was added successfully
     * @throws APIManagementException Wrapped exception by org.wso2.carbon.apimgt.api.APIManagementException
     */
    public static boolean jsFunction_createAPI(Context cx, Scriptable thisObj,
                                               Object[] args, Function funObj)
            throws APIManagementException, ScriptException, FaultGatewaysException {

        if (args==null||args.length == 0) {
            handleException("Invalid number of input parameters.");
        }


        NativeObject apiData = (NativeObject) args[0];
        
        String provider = String.valueOf(apiData.get("provider", apiData));
        String name = (String) apiData.get("apiName", apiData);
        String version = (String) apiData.get("version", apiData);
        String contextVal = (String) apiData.get("context", apiData);
        
        String providerDomain = MultitenantUtils.getTenantDomain(provider);
        
        String context = contextVal.startsWith("/") ? contextVal : ("/" + contextVal);
        if(!MultitenantConstants.SUPER_TENANT_DOMAIN_NAME.equalsIgnoreCase(providerDomain)) {
            //Create tenant aware context for API
            context= "/t/" + providerDomain + context;
        }
        
        if (provider != null) {
            provider = APIUtil.replaceEmailDomain(provider);
        }
        provider = (provider != null ? provider.trim() : null);
        name = (name != null ? name.trim() : null);
        version = (version != null ? version.trim() : null);

        APIIdentifier apiId = new APIIdentifier(provider, name, version);
        APIProvider apiProvider = getAPIProvider(thisObj);

        if (apiProvider.isAPIAvailable(apiId)) {
            handleException("Error occurred while adding the API. A duplicate API already exists for " +
                            name + "-" + version);
        }

        API api = new API(apiId);
        api.setStatus(APIStatus.CREATED);

        // This is to support the new Pluggable version strategy
        // if the context does not contain any {version} segment, we use the default version strategy.
        context = checkAndSetVersionParam(context);
        api.setContextTemplate(context);

        context = updateContextWithVersion(version, contextVal, context);

        api.setContext(context);
        api.setVisibility(APIConstants.API_GLOBAL_VISIBILITY);
        api.setLastUpdated(new Date());
        
        return saveAPI(apiProvider, api, null, true);
    }
    
    /**
     * Returns the Swagger12 definition 
     * @param cx
     * @param thisObj
     * @param args
     * @param funObj
     * @return
     * @throws APIManagementException
     * @throws ScriptException
     */
    public static NativeObject jsFunction_getSwagger12Resource(Context cx, Scriptable thisObj,
			Object[] args,	Function funObj) throws APIManagementException, ScriptException {
    	if (args==null||args.length == 0) {
            handleException("Invalid number of input parameters.");
        }

        NativeObject apiData = (NativeObject) args[0];
        String provider = String.valueOf(apiData.get("provider", apiData));
        String name = (String) apiData.get("apiName", apiData);
        String version = (String) apiData.get("version", apiData);
        
        if (provider != null) {
            provider = APIUtil.replaceEmailDomain(provider);
        }
        provider = (provider != null ? provider.trim() : null);
        name = (name != null ? name.trim() : null);
        version = (version != null ? version.trim() : null);
        APIIdentifier apiId = new APIIdentifier(provider, name, version);
        APIProvider apiProvider = getAPIProvider(thisObj);
        
        boolean isTenantFlowStarted = false;
        String apiJSON = null;
        try {
            String tenantDomain = MultitenantUtils.getTenantDomain(APIUtil.replaceEmailDomainBack(provider));
            if(tenantDomain != null && !MultitenantConstants.SUPER_TENANT_DOMAIN_NAME.equals(tenantDomain)) {
            	isTenantFlowStarted = true;
                PrivilegedCarbonContext.startTenantFlow();
                PrivilegedCarbonContext.getThreadLocalCarbonContext().setTenantDomain(tenantDomain, true);
            }
        
            apiJSON = apiProvider.getSwagger12Definition(apiId);
        } finally {
        	if (isTenantFlowStarted) {
        		PrivilegedCarbonContext.endTenantFlow();
        	}
        }
        
        NativeObject row = new NativeObject();
        
        row.put("swagger", row, apiJSON);
        
        return row;
    }
    
    /**
     * This method save or update the API object
     * @param apiProvider
     * @param api
     * @param fileHostObject
     * @param create
     * @return true if the API was added successfully
     * @throws APIManagementException
     */
    private static boolean saveAPI(APIProvider apiProvider,API api,
                                  FileHostObject fileHostObject, boolean create)
            throws APIManagementException, FaultGatewaysException {
    	boolean success = false;
    	boolean isTenantFlowStarted = false;
        try {
            String tenantDomain =
                    MultitenantUtils.getTenantDomain(APIUtil.replaceEmailDomainBack(api.getId().getProviderName()));
            if(tenantDomain != null && !MultitenantConstants.SUPER_TENANT_DOMAIN_NAME.equals(tenantDomain)) {
            	isTenantFlowStarted = true;
                PrivilegedCarbonContext.startTenantFlow();
                PrivilegedCarbonContext.getThreadLocalCarbonContext().setTenantDomain(tenantDomain, true);
            }
            if (fileHostObject != null && fileHostObject.getJavaScriptFile().getLength() != 0) {
                Icon icon = new Icon(fileHostObject.getInputStream(),
                                     fileHostObject.getJavaScriptFile().getContentType());
                String thumbPath = APIUtil.getIconPath(api.getId());

                String thumbnailUrl = apiProvider.addIcon(thumbPath, icon);
                api.setThumbnailUrl(APIUtil.prependTenantPrefix(thumbnailUrl, api.getId().getProviderName()));

                /*Set permissions to anonymous role for thumbPath*/
                APIUtil.setResourcePermissions(api.getId().getProviderName(), null, null, thumbPath);
            }  
            if (create) {
            	apiProvider.addAPI(api);
            } else {
                apiProvider.updateAPI(api);
            }
            success = true;
        } catch (ScriptException e) {
            handleException("Error while adding the API- " + api.getId().getApiName() + "-" + api.getId().getVersion(),
                            e);
            return false;
        } catch (FaultGatewaysException e) {
            handleFaultGateWayException(e);
            return false;
        } finally {
        	if (isTenantFlowStarted) {
        		PrivilegedCarbonContext.endTenantFlow();
        	}
        }
        
    	return success;
    }

    /**
     * This method parses the JSON resource config and returns the UriTemplates. Also it saves the swagger
     * 1.2 resources in the registry
     * @param resourceConfigsJSON
     * @return set of Uri Templates according to api
     * @throws APIManagementException
     */
    private static Set<URITemplate> parseResourceConfig(APIProvider apiProvider,
                                                        APIIdentifier apiId,
                                                        String resourceConfigsJSON, API api, boolean isManagePhase)
            throws APIManagementException {
        JSONParser parser = new JSONParser();
        JSONObject resourceConfigs = null;
        JSONObject api_doc = null;
        Set<URITemplate> uriTemplates = new LinkedHashSet<URITemplate>();
        Set<Scope> scopeList = new LinkedHashSet<Scope>();
        boolean isTenantFlowStarted = false;
        try {
            resourceConfigs = (JSONObject) parser.parse(resourceConfigsJSON);
            api_doc = (JSONObject) resourceConfigs.get("api_doc");
            String apiJSON = api_doc.toJSONString();
            
            String tenantDomain = MultitenantUtils.getTenantDomain(APIUtil.replaceEmailDomainBack(apiId.getProviderName()));
            if(tenantDomain != null && !MultitenantConstants.SUPER_TENANT_DOMAIN_NAME.equals(tenantDomain)) {
            	isTenantFlowStarted = true;
                PrivilegedCarbonContext.startTenantFlow();
                PrivilegedCarbonContext.getThreadLocalCarbonContext().setTenantDomain(tenantDomain, true);
            }
            apiProvider.updateSwagger12Definition(apiId, APIConstants.API_DOC_1_2_RESOURCE_NAME, apiJSON);
            
            /* Get Scopes*/
            if (api_doc.get("authorizations") != null) {
            	JSONObject authorizations = (JSONObject) api_doc.get("authorizations");
            	if (authorizations.get("oauth2") != null) {
            		JSONObject oauth2 = (JSONObject) authorizations.get("oauth2");
            		if (oauth2.get("scopes") != null) {
            			JSONArray scopes = (JSONArray) oauth2.get("scopes");
                        
                        if (scopes != null) {
            	            for (int i=0; i < scopes.size(); i++)
            	            {
            	                Map scope = (Map) scopes.get(i); 
            	                if (scope.get("key") != null) {
	            	                Scope scopeObj = new Scope();
	            	                scopeObj.setKey((String) scope.get("key"));
	            	                scopeObj.setName((String) scope.get("name"));
                                    scopeObj.setRoles((String) scope.get("roles"));
	            	                scopeObj.setDescription((String) scope.get("description"));
	            	                scopeList.add(scopeObj);
            	                }
            	            }
                        }
            		}
            	}
            }

	        JSONArray resources = (JSONArray) resourceConfigs.get("resources");
	                
	        //Iterating each resourcePath config
	        for (int i = 0; i < resources.size(); i++) {
	            JSONObject resourceConfig = (JSONObject) resources.get(i);
                APIManagerConfiguration config = ServiceReferenceHolder.getInstance().getAPIManagerConfigurationService().getAPIManagerConfiguration();
                Map<String, Environment> environments = config.getApiGatewayEnvironments();
                Environment env = null;
                String ep = "";
                if(environments!=null) {
                    Set<String> publishedEnvironments = api.getEnvironments();
                    if (publishedEnvironments.isEmpty() || publishedEnvironments.contains("none")) {

                        env = environments.values()
                                          .toArray(new Environment[environments.size()])[0];
                    String gatewayEndpoint = env.getApiGatewayEndpoint();
                    if (gatewayEndpoint.contains(",")) {
                        ep = gatewayEndpoint.split(",")[0];
                    } else {
                        ep = gatewayEndpoint;
                    }
                    } else {
                        for (String environmentName : publishedEnvironments) {
                            // find environment that have hybrid type
                            if (APIConstants.GATEWAY_ENV_TYPE_HYBRID
                                    .equals(environments.get(environmentName).getType())) {
                                env = environments.get(environmentName);
                                break;
                            }
                        }
                        //if not having any hybrid environment give 1st environment in api published list
                        if (env == null) {
                            env = environments.get(publishedEnvironments.toArray()[0]);
                        }
                        String gatewayEndpoint = env.getApiGatewayEndpoint();
                        if (gatewayEndpoint != null && gatewayEndpoint.contains(",")) {
                            ep = gatewayEndpoint.split(",")[0];
                        } else {
                            ep = gatewayEndpoint;
                        }
                    }
                }
                String apiPath = APIUtil.getAPIPath(apiId);
                if(ep.endsWith(RegistryConstants.PATH_SEPARATOR)){
                    ep.substring(0,ep.length()-1);
                }
                // We do not need the version in the base path since with the context version strategy, the version is
                // embedded in the context
                String basePath = ep+api.getContext();
//                String basePath = ep+api.getContext()+RegistryConstants.PATH_SEPARATOR+apiId.getVersion();
                resourceConfig.put("basePath",basePath);
	            String resourceJSON = resourceConfig.toJSONString();
	            
	            String resourcePath = (String) resourceConfig.get("resourcePath");
	            
	            apiProvider.updateSwagger12Definition(apiId, resourcePath, resourceConfig.toJSONString());
	            
	            JSONArray resource_configs = (JSONArray) resourceConfig.get("apis");
	            
	            //Iterating each Sub resourcePath config
	            for (int j = 0; j < resource_configs.size(); j++) {
	            	JSONObject resource = (JSONObject) resource_configs.get(j);
	            	String uriTempVal = (String) resource.get("path");
	                uriTempVal = uriTempVal.startsWith("/") ? uriTempVal : ("/" + uriTempVal);
	                
	                JSONArray operations = (JSONArray) resource.get("operations");
	            	//Iterating each operation config
	                for (int k = 0; k < operations.size(); k++) {
	                	JSONObject operation = (JSONObject) operations.get(k);
	                	String httpVerb = (String) operation.get("method");
	                	/* Right Now PATCH is not supported. Need to remove
	                	 * this check when PATCH is supported*/
	                	if (!"PATCH".equals(httpVerb)) {
	                		URITemplate template = new URITemplate();
		                	Scope scope= APIUtil.findScopeByKey(scopeList,(String) operation.get("scope"));
		                	
		                	 String authType = (String) operation.get("auth_type");
		                     if (authType != null) {
			                	 if (authType.equals("Application & Application User")) {
			                         authType = APIConstants.AUTH_APPLICATION_OR_USER_LEVEL_TOKEN;
			                     }
			                     if (authType.equals("Application User")) {
			                         authType = "Application_User";
			                     }
		                     } else if (isManagePhase) {
		                    	 authType = APIConstants.AUTH_NO_AUTHENTICATION;
		                     } else { //saving new resources in design/implement phase
		                         authType = APIConstants.AUTH_APPLICATION_OR_USER_LEVEL_TOKEN;
		                     }
		                     template.setThrottlingTier((String) operation.get("throttling_tier"));
		                     template.setMediationScript((String) operation.get("mediation_script"));
		                     template.setUriTemplate(uriTempVal);
		                 	 template.setHTTPVerb(httpVerb);
		                 	 template.setAuthType(authType);
		                 	 template.setScope(scope);
		                 	 
		                 	 uriTemplates.add(template);
	                	}
	                }
	            	
	            }
	        }
        } catch(ParseException e) {
            handleException("Invalid resource config", e);
        } catch(ClassCastException e) {
            handleException("Unable to create JSON object from resource config", e);
        } finally {
        	if (isTenantFlowStarted) {
        		PrivilegedCarbonContext.endTenantFlow();
        	}
        }
        return uriTemplates;
    }
    /**
     * This method is to functionality of add a new API in API-Provider
     *
     * @param cx      Rhino context
     * @param thisObj Scriptable object
     * @param args    Passing arguments
     * @param funObj  Function object
     * @return true if the API was added successfully
     * @throws APIManagementException Wrapped exception by org.wso2.carbon.apimgt.api.APIManagementException
     */
    public static boolean jsFunction_addAPI(Context cx, Scriptable thisObj,
                                            Object[] args,
                                            Function funObj)
            throws APIManagementException, ScriptException {
        if (args==null||args.length == 0) {
            handleException("Invalid number of input parameters.");
        }

        boolean success;
        NativeObject apiData = (NativeObject) args[0];
        String provider = String.valueOf(apiData.get("provider", apiData));
        if (provider != null) {
            provider = APIUtil.replaceEmailDomain(provider);
        }

        String name = (String) apiData.get("apiName", apiData);
        String version = (String) apiData.get("version", apiData);
        String defaultVersion=(String)apiData.get("defaultVersion",apiData);
        String description = (String) apiData.get("description", apiData);
        String endpoint = (String) apiData.get("endpoint", apiData);
        String sandboxUrl = (String) apiData.get("sandbox", apiData);
        String visibility = (String) apiData.get("visibility", apiData);
        String visibleRoles = "";


        if (visibility != null && visibility.equals(APIConstants.API_RESTRICTED_VISIBILITY)) {
        	visibleRoles = (String) apiData.get("visibleRoles", apiData);
        }

        String visibleTenants = "";
        if (visibility != null && visibility.equals(APIConstants.API_CONTROLLED_VISIBILITY)) {
        	visibleTenants = (String) apiData.get("visibleTenants", apiData);
        }

        if (sandboxUrl != null && sandboxUrl.trim().length() == 0) {
            sandboxUrl = null;
        }

        if (endpoint != null && endpoint.trim().length() == 0) {
            endpoint = null;
        }

        if(endpoint != null && !endpoint.startsWith("http") && !endpoint.startsWith("https")){
            endpoint = "http://" + endpoint;
        }
        if(sandboxUrl != null && !sandboxUrl.startsWith("http") && !sandboxUrl.startsWith("https")){
            sandboxUrl = "http://" + sandboxUrl;
        }

        String redirectURL = (String) apiData.get("redirectURL", apiData);
        boolean advertiseOnly = Boolean.parseBoolean((String) apiData.get("advertiseOnly", apiData));
        String apiOwner = (String) apiData.get("apiOwner", apiData);

        if (apiOwner == null || apiOwner.equals("")) {
        	apiOwner = provider;
        }

        String wsdl = (String) apiData.get("wsdl", apiData);
        String wadl = (String) apiData.get("wadl", apiData);
        String tags = (String) apiData.get("tags", apiData);

        String subscriptionAvailability = (String) apiData.get("subscriptionAvailability", apiData);
        String subscriptionAvailableTenants = "";
        if (subscriptionAvailability != null && subscriptionAvailability.equals(APIConstants.SUBSCRIPTION_TO_SPECIFIC_TENANTS)) {
        	subscriptionAvailableTenants = (String) apiData.get("subscriptionTenants", apiData);
        }

        Set<String> tag = new HashSet<String>();

        if (tags != null) {
            if (tags.indexOf(",") >= 0) {
                String[] userTag = tags.split(",");
                tag.addAll(Arrays.asList(userTag).subList(0, tags.split(",").length));
            } else {
                tag.add(tags);
            }
        }

        String transport = getTransports(apiData);

        String tier = (String) apiData.get("tier", apiData);
        FileHostObject fileHostObject = (FileHostObject) apiData.get("imageUrl", apiData);
        String contextVal = (String) apiData.get("context", apiData);
        APIProvider apiProvider = getAPIProvider(thisObj);
        //check for context exists
        if (apiProvider.isContextExist(contextVal)) {
            handleException("Error occurred while adding the API. A duplicate API context already exists for " + contextVal);
        }
        String context = contextVal.startsWith("/") ? contextVal : ("/" + contextVal);
        String providerDomain=MultitenantUtils.getTenantDomain(String.valueOf(apiData.get("provider", apiData)));
        if(!MultitenantConstants.SUPER_TENANT_DOMAIN_NAME.equalsIgnoreCase(providerDomain))
        {
            //Create tenant aware context for API
            context= "/t/"+ providerDomain+context;
        }

        // This is to support the new Pluggable version strategy
        // if the context does not contain any {version} segment, we use the default version strategy.
        context = checkAndSetVersionParam(context);

        String contextTemplate = context;
        context = updateContextWithVersion(version, contextVal, context);

        NativeArray uriTemplateArr = (NativeArray) apiData.get("uriTemplateArr", apiData);

        String techOwner = (String) apiData.get("techOwner", apiData);
        String techOwnerEmail = (String) apiData.get("techOwnerEmail", apiData);
        String bizOwner = (String) apiData.get("bizOwner", apiData);
        String bizOwnerEmail = (String) apiData.get("bizOwnerEmail", apiData);

        String endpointSecured = (String) apiData.get("endpointSecured", apiData);
        String endpointUTUsername = (String) apiData.get("endpointUTUsername", apiData);
        String endpointUTPassword = (String) apiData.get("endpointUTPassword", apiData);

        String inSequence =  (String) apiData.get("inSequence", apiData);
        String outSequence = (String) apiData.get("outSequence", apiData);
        String faultSequence = (String) apiData.get("faultSequence", apiData);

        String responseCache = (String) apiData.get("responseCache", apiData);
        int cacheTimeOut = APIConstants.API_RESPONSE_CACHE_TIMEOUT;
        if (APIConstants.ENABLED.equalsIgnoreCase(responseCache)) {
        	responseCache = APIConstants.ENABLED;
        	try {
        		cacheTimeOut = Integer.parseInt ((String) apiData.get("cacheTimeout", apiData));
        	} catch (NumberFormatException e) {
        		//ignore
        	}
        } else {
        	responseCache = APIConstants.DISABLED;
        }

        String destinationStats = (String) apiData.get("destinationStats", apiData);
        if (APIConstants.ENABLED.equalsIgnoreCase(destinationStats)) {
        	destinationStats = APIConstants.ENABLED;
        } else {
        	destinationStats = APIConstants.DISABLED;
        }

        provider = (provider != null ? provider.trim() : null);
        name = (name != null ? name.trim() : null);
        version = (version != null ? version.trim() : null);
        APIIdentifier apiId = new APIIdentifier(provider, name, version);

        if (apiProvider.isAPIAvailable(apiId)) {
            handleException("Error occurred while adding the API. A duplicate API already exists for " +
                            name + "-" + version);
        }

        API api = new API(apiId);

        //to keep the backword compatibility if resource_config not set process the old way.
        if(apiData.get("resource_config", apiData) != null){
            Set<URITemplate> uriTemplates = new LinkedHashSet<URITemplate>();
            JSONParser parser = new JSONParser();
            JSONObject resourceConfig =null;

            try{
                resourceConfig = (JSONObject) parser.parse((String) apiData.get("resource_config", apiData));
            }catch(ParseException e){
                handleException("Invalid resource config", e);
            }catch(ClassCastException e){
                handleException("Unable to create JSON object from resource config", e);
            }

            //process scopes
            JSONArray scopes = (JSONArray) resourceConfig.get("scopes");
            Set<Scope> scopeList = new LinkedHashSet<Scope>();
            for (int i=0; i < scopes.size(); i++)
            {
                Map scope = (Map) scopes.get(i); //access with get() method
                Scope scopeObj = new Scope();
                scopeObj.setKey((String) scope.get("key"));
                scopeObj.setName((String) scope.get("name"));
                scopeObj.setRoles((String) scope.get("roles"));
                scopeObj.setDescription((String) scope.get("description"));
                scopeList.add(scopeObj);
            }
            api.setScopes(scopeList);


            JSONArray resources = (JSONArray) resourceConfig.get("resources");
            for (int k = 0; k < resources.size(); k++) {
                JSONObject resource = (JSONObject) resources.get(k);


                Map http_verbs = (Map) resource.get("http_verbs");
                Iterator iterator = http_verbs.entrySet().iterator();

                while (iterator.hasNext()) {
                    Map.Entry mapEntry = (Map.Entry) iterator.next();
                    Map mapEntryValue = (Map) mapEntry.getValue();

                    URITemplate template = new URITemplate();
                    String uriTempVal = (String) resource.get("url_pattern");
                    uriTempVal = uriTempVal.startsWith("/") ? uriTempVal : ("/" + uriTempVal);
                    template.setUriTemplate(uriTempVal);
                    template.setHTTPVerb((String)mapEntry.getKey());
                    String authType = (String) mapEntryValue.get("auth_type");
                    if (authType.equals("Application & Application User")) {
                        authType = APIConstants.AUTH_APPLICATION_OR_USER_LEVEL_TOKEN;
                    }
                    if (authType.equals("Application User")) {
                        authType = "Application_User";
                    }
                    template.setThrottlingTier((String) mapEntryValue.get("throttling_tier"));
                    template.setAuthType(authType);
                    template.setResourceURI(endpoint);
                    template.setResourceSandboxURI(sandboxUrl);
                    Scope scope= APIUtil.findScopeByKey(scopeList,(String) mapEntryValue.get("scope"));
                    template.setScope(scope);
                    uriTemplates.add(template);
                }
            }
            //todo handle casting exceptions
            api.setUriTemplates(uriTemplates);
            //todo clean out the code.
        }else{
            //following is the old fashioned way of processing resources
            NativeArray uriMethodArr = (NativeArray) apiData.get("uriMethodArr", apiData);
            NativeArray authTypeArr = (NativeArray) apiData.get("uriAuthMethodArr", apiData);
            NativeArray throttlingTierArr = (NativeArray) apiData.get("throttlingTierArr", apiData);
            if (uriTemplateArr != null && uriMethodArr != null && authTypeArr != null) {
                if (uriTemplateArr.getLength() == uriMethodArr.getLength()) {
                    Set<URITemplate> uriTemplates = new LinkedHashSet<URITemplate>();
                    for (int i = 0; i < uriTemplateArr.getLength(); i++) {
                        String uriMethods = (String) uriMethodArr.get(i, uriMethodArr);
                        String uriMethodsAuthTypes = (String) authTypeArr.get(i, authTypeArr);
                        String[] uriMethodArray = uriMethods.split(",");
                        String[] authTypeArray = uriMethodsAuthTypes.split(",");
                        String uriMethodsThrottlingTiers = (String) throttlingTierArr.get(i, throttlingTierArr);
                        String[] throttlingTierArray = uriMethodsThrottlingTiers.split(",");
                        for (int k = 0; k < uriMethodArray.length; k++) {
                            for (int j = 0; j < authTypeArray.length; j++) {
                                if (j == k) {
                                    URITemplate template = new URITemplate();
                                    String uriTemp = (String) uriTemplateArr.get(i, uriTemplateArr);
                                    String uriTempVal = uriTemp.startsWith("/") ? uriTemp : ("/" + uriTemp);
                                    template.setUriTemplate(uriTempVal);
                                    String throttlingTier = throttlingTierArray[j];
                                    template.setHTTPVerb(uriMethodArray[k]);
                                    String authType = authTypeArray[j];
                                    if (authType.equals("Application & Application User")) {
                                        authType = APIConstants.AUTH_APPLICATION_OR_USER_LEVEL_TOKEN;
                                    }
                                    if (authType.equals("Application User")) {
                                        authType = "Application_User";
                                    }
                                    template.setThrottlingTier(throttlingTier);
                                    template.setAuthType(authType);
                                    template.setResourceURI(endpoint);
                                    template.setResourceSandboxURI(sandboxUrl);

                                    uriTemplates.add(template);
                                    break;
                                }

                            }
                        }

                    }
                    api.setUriTemplates(uriTemplates);
                }
            }
        }

        api.setDescription(StringEscapeUtils.escapeHtml(description));
        api.setWsdlUrl(wsdl);
        api.setWadlUrl(wadl);
        api.setLastUpdated(new Date());
        api.setUrl(endpoint);
        api.setSandboxUrl(sandboxUrl);
        api.addTags(tag);
        api.setTransports(transport);
        api.setApiOwner(apiOwner);
        api.setAdvertiseOnly(advertiseOnly);
        api.setRedirectURL(redirectURL);
        api.setSubscriptionAvailability(subscriptionAvailability);
        api.setSubscriptionAvailableTenants(subscriptionAvailableTenants);
        api.setResponseCache(responseCache);
        api.setCacheTimeout(cacheTimeOut);
        api.setDestinationStatsEnabled(destinationStats);
        api.setAsDefaultVersion("default_version".equals(defaultVersion) ? true : false);

        if(!"none".equals(inSequence)){
            api.setInSequence(inSequence);
        }
        if(!"none".equals(outSequence)){
            api.setOutSequence(outSequence);
        }
        
        List<String> sequenceList = apiProvider.getCustomFaultSequences();
        if(!"none".equals(faultSequence) && sequenceList.contains(faultSequence)) {
            api.setFaultSequence(faultSequence);
        }

        Set<Tier> availableTier = new HashSet<Tier>();
        String[] tierNames;
        if (tier != null) {
            tierNames = tier.split(",");
            for (String tierName : tierNames) {
                availableTier.add(new Tier(tierName));
            }
            api.addAvailableTiers(availableTier);
        }
        api.setStatus(APIStatus.CREATED);
        api.setContext(context);
        api.setContextTemplate(contextTemplate);
        api.setBusinessOwner(bizOwner);
        api.setBusinessOwnerEmail(bizOwnerEmail);
        api.setTechnicalOwner(techOwner);
        api.setTechnicalOwnerEmail(techOwnerEmail);
        api.setVisibility(visibility);
        api.setVisibleRoles(visibleRoles != null ? visibleRoles.trim() : null);
        api.setVisibleTenants(visibleTenants != null ? visibleTenants.trim() : null);

        // @todo needs to be validated
        api.setEndpointConfig((String) apiData.get("endpoint_config", apiData));
        //Validate endpoint URI format
        validateEndpointURI(api.getEndpointConfig());

        //set secured endpoint parameters
        if ("secured".equals(endpointSecured)) {
            api.setEndpointSecured(true);
            api.setEndpointUTUsername(endpointUTUsername);
            api.setEndpointUTPassword(endpointUTPassword);
        }

        checkFileSize(fileHostObject);
        boolean isTenantFlowStarted = false;
        try {
            String tenantDomain = MultitenantUtils.getTenantDomain(APIUtil.replaceEmailDomainBack(provider));
            if(tenantDomain != null && !MultitenantConstants.SUPER_TENANT_DOMAIN_NAME.equals(tenantDomain)) {
            	isTenantFlowStarted = true;
                PrivilegedCarbonContext.startTenantFlow();
                PrivilegedCarbonContext.getThreadLocalCarbonContext().setTenantDomain(tenantDomain, true);
            }

            apiProvider.addAPI(api);

            if (fileHostObject != null && fileHostObject.getJavaScriptFile().getLength() != 0) {
                Icon icon = new Icon(fileHostObject.getInputStream(),
                                     fileHostObject.getJavaScriptFile().getContentType());
                String thumbPath = APIUtil.getIconPath(apiId);

                String thumbnailUrl = apiProvider.addIcon(thumbPath, icon);
                api.setThumbnailUrl(APIUtil.prependTenantPrefix(thumbnailUrl, provider));

                /*Set permissions to anonymous role for thumbPath*/
                APIUtil.setResourcePermissions(api.getId().getProviderName(), null, null, thumbPath);
                apiProvider.updateAPI(api);
            }
            NativeArray externalAPIStores = (NativeArray) apiData.get("externalAPIStores", apiData);
            int tenantId = ServiceReferenceHolder.getInstance().getRealmService().
                    getTenantManager().getTenantId(tenantDomain);
            if (externalAPIStores.getLength() != 0) {
                Set<APIStore> apiStores = new HashSet<APIStore>();
                for (int k = 0; k < externalAPIStores.getLength(); k++) {
                    String apiStoreName = externalAPIStores.get(k, externalAPIStores).toString();
                    apiStores.add(APIUtil.getExternalAPIStore(apiStoreName, tenantId));
                }
            apiProvider.publishToExternalAPIStores(api, apiStores);
            }
            success = true;

        } catch (Exception e) {
            handleException("Error while adding the API- " + name + "-" + version, e);
            return false;
        } finally {
        	if (isTenantFlowStarted) {
        		PrivilegedCarbonContext.endTenantFlow();
        	}
        }
        return success;

    }

    private static String checkAndSetVersionParam(String context) {
        // This is to support the new Pluggable version strategy
        // if the context does not contain any {version} segment, we use the default version strategy.
        if(!context.contains(VERSION_PARAM)){
            if(!context.endsWith("/")){
                context = context + "/";
            }
            context = context + VERSION_PARAM;
        }
        return context;
    }

    private static String getTransports(NativeObject apiData) {
        String transportStr = String.valueOf(apiData.get("transports", apiData));
        String transport  = transportStr;
        if (transportStr != null) {
            if ((transportStr.indexOf(",") == 0) || (transportStr.indexOf(",") == (transportStr.length()-1))) {
                transport =transportStr.replace(",","");
            }
        }
        return transport;
    }


    public static boolean jsFunction_updateAPI(Context cx, Scriptable thisObj,
                                               Object[] args,
                                               Function funObj) throws APIManagementException {

        if (args==null || args.length == 0) {
            handleException("Invalid number of input parameters.");
        }

        NativeObject apiData = (NativeObject) args[0];
        boolean success;
        String provider = String.valueOf(apiData.get("provider", apiData));
        if (provider != null) {
            provider = APIUtil.replaceEmailDomain(provider);
        }
        String name = (String) apiData.get("apiName", apiData);
        String version = (String) apiData.get("version", apiData);
        String defaultVersion=(String)apiData.get("defaultVersion",apiData);
        String description = (String) apiData.get("description", apiData);
        FileHostObject fileHostObject = (FileHostObject) apiData.get("imageUrl", apiData);
        String endpoint = (String) apiData.get("endpoint", apiData);
        String sandboxUrl = (String) apiData.get("sandbox", apiData);
        String techOwner = (String) apiData.get("techOwner", apiData);
        String techOwnerEmail = (String) apiData.get("techOwnerEmail", apiData);
        String bizOwner = (String) apiData.get("bizOwner", apiData);
        String bizOwnerEmail = (String) apiData.get("bizOwnerEmail", apiData);
        String visibility = (String) apiData.get("visibility", apiData);
        String visibleRoles = "";
        if (visibility != null && visibility.equals(APIConstants.API_RESTRICTED_VISIBILITY)) {
        	visibleRoles = (String) apiData.get("visibleRoles", apiData);
        }

        String visibleTenants = "";
        if (visibility != null && visibility.equals(APIConstants.API_CONTROLLED_VISIBILITY)) {
        	visibleTenants = (String) apiData.get("visibleTenants", apiData);
        }
        String endpointSecured = (String) apiData.get("endpointSecured", apiData);
        String endpointUTUsername = (String) apiData.get("endpointUTUsername", apiData);
        String endpointUTPassword = (String) apiData.get("endpointUTPassword", apiData);

        String inSequence =  (String) apiData.get("inSequence", apiData);
        String outSequence = (String) apiData.get("outSequence", apiData);
        String faultSequence = (String) apiData.get("faultSequence", apiData);

        String responseCache = (String) apiData.get("responseCache", apiData);
        int cacheTimeOut = APIConstants.API_RESPONSE_CACHE_TIMEOUT;
        if (APIConstants.ENABLED.equalsIgnoreCase(responseCache)) {
        	responseCache = APIConstants.ENABLED;
        	try {
        		cacheTimeOut = Integer.parseInt ((String) apiData.get("cacheTimeout", apiData));
        	} catch (NumberFormatException e) {
        		//ignore
        	}
        } else {
        	responseCache = APIConstants.DISABLED;
        }

        String destinationStats = (String) apiData.get("destinationStats", apiData);
        if (APIConstants.ENABLED.equalsIgnoreCase(destinationStats)) {
        	destinationStats = APIConstants.ENABLED;
        } else {
        	destinationStats = APIConstants.DISABLED;
        }

        if (sandboxUrl != null && sandboxUrl.trim().length() == 0) {
            sandboxUrl = null;
        }

        if (endpoint != null && endpoint.trim().length() == 0) {
            endpoint = null;
        }

        if(endpoint != null && !endpoint.startsWith("http") && !endpoint.startsWith("https")){
            endpoint = "http://" + endpoint;
        }
        if(sandboxUrl != null && !sandboxUrl.startsWith("http") && !sandboxUrl.startsWith("https")){
            sandboxUrl = "http://" + sandboxUrl;
        }

        String redirectURL = (String) apiData.get("redirectURL", apiData);
        boolean advertiseOnly = Boolean.parseBoolean((String) apiData.get("advertiseOnly", apiData));
        String apiOwner = (String) apiData.get("apiOwner", apiData);

        if (apiOwner == null || apiOwner.equals("")) {
        	apiOwner = provider;
        }

        String wsdl = (String) apiData.get("wsdl", apiData);
        String wadl = (String) apiData.get("wadl", apiData);
        String subscriptionAvailability = (String) apiData.get("subscriptionAvailability", apiData);
        String subscriptionAvailableTenants = "";
        if (subscriptionAvailability != null && subscriptionAvailability.equals(APIConstants.SUBSCRIPTION_TO_SPECIFIC_TENANTS)) {
        	subscriptionAvailableTenants = (String) apiData.get("subscriptionTenants", apiData);
        }

        String tags = (String) apiData.get("tags", apiData);
        Set<String> tag = new HashSet<String>();
        if (tags != null) {
            if (tags.indexOf(",") >= 0) {
                String[] userTag = tags.split(",");
                tag.addAll(Arrays.asList(userTag).subList(0, tags.split(",").length));
            } else {
                tag.add(tags);
            }
        }
        provider = (provider != null ? provider.trim() : null);
        name = (name != null ? name.trim() : null);
        version = (version != null ? version.trim() : null);
        APIIdentifier oldApiId = new APIIdentifier(provider, name, version);
        APIProvider apiProvider = getAPIProvider(thisObj);
        boolean isTenantFlowStarted = false;
        String tenantDomain = MultitenantUtils.getTenantDomain(APIUtil.replaceEmailDomainBack(provider));
        if(tenantDomain != null && !MultitenantConstants.SUPER_TENANT_DOMAIN_NAME.equals(tenantDomain)){
        	isTenantFlowStarted = true;
            PrivilegedCarbonContext.startTenantFlow();
            PrivilegedCarbonContext.getThreadLocalCarbonContext().setTenantDomain(tenantDomain, true);
        }

        API oldApi = apiProvider.getAPI(oldApiId);

        String transport = getTransports(apiData);

        String tier = (String) apiData.get("tier", apiData);
        String contextVal = (String) apiData.get("context", apiData);
        String context = contextVal.startsWith("/") ? contextVal : ("/" + contextVal);
        String providerDomain=MultitenantUtils.getTenantDomain(String.valueOf(apiData.get("provider", apiData)));
        if(!MultitenantConstants.SUPER_TENANT_DOMAIN_NAME.equalsIgnoreCase(providerDomain) && !context.contains("/t/"+ providerDomain))
        {
            //Create tenant aware context for API
            context= "/t/"+ providerDomain+context;
        }

        // This is to support the new Pluggable version strategy
        // if the context does not contain any {version} segment, we use the default version strategy.
        context = checkAndSetVersionParam(context);

        String contextTemplate = context;
        context = updateContextWithVersion(version, contextVal, context);

        APIIdentifier apiId = new APIIdentifier(provider, name, version);
        API api = new API(apiId);

        //to keep the backword compatibility if resource_config not set process the old way.
        if(apiData.get("resource_config", apiData) != null){
            Set<URITemplate> uriTemplates = new LinkedHashSet<URITemplate>();
            JSONParser parser = new JSONParser();
            JSONObject resourceConfig =null;
            try{
                resourceConfig = (JSONObject) parser.parse((String) apiData.get("resource_config", apiData));
            }catch(ParseException e){
                handleException("Invalid resource config", e);
            }catch(ClassCastException e){
                handleException("Unable to create JSON object from resource config", e);
            }

            //process scopes
            JSONArray scopes = (JSONArray) resourceConfig.get("scopes");
            Set<Scope> scopeList = new LinkedHashSet<Scope>();
            for (int i=0; i < scopes.size(); i++)
            {
                Map scope = (Map) scopes.get(i); //access with get() method
                Scope scopeObj = new Scope();
                scopeObj.setKey((String) scope.get("key"));
                scopeObj.setName((String) scope.get("name"));
                scopeObj.setRoles((String) scope.get("roles"));
                scopeObj.setDescription((String) scope.get("description"));
                scopeList.add(scopeObj);
            }
            api.setScopes(scopeList);


            JSONArray resources = (JSONArray) resourceConfig.get("resources");
            for (int k = 0; k < resources.size(); k++) {
                JSONObject resource = (JSONObject) resources.get(k);


                Map http_verbs = (Map) resource.get("http_verbs");
                Iterator iterator = http_verbs.entrySet().iterator();

                while (iterator.hasNext()) {
                    Map.Entry mapEntry = (Map.Entry) iterator.next();
                    Map mapEntryValue = (Map) mapEntry.getValue();

                    URITemplate template = new URITemplate();
                    String uriTempVal = (String) resource.get("url_pattern");
                    uriTempVal = uriTempVal.startsWith("/") ? uriTempVal : ("/" + uriTempVal);
                    template.setUriTemplate(uriTempVal);
                    template.setHTTPVerb((String)mapEntry.getKey());
                    String authType = (String) mapEntryValue.get("auth_type");
                    if (authType.equals("Application & Application User")) {
                        authType = APIConstants.AUTH_APPLICATION_OR_USER_LEVEL_TOKEN;
                    }
                    if (authType.equals("Application User")) {
                        authType = "Application_User";
                    }
                    template.setThrottlingTier((String) mapEntryValue.get("throttling_tier"));
                    template.setAuthType(authType);
                    template.setResourceURI(endpoint);
                    template.setResourceSandboxURI(sandboxUrl);
                    Scope scope= APIUtil.findScopeByKey(scopeList,(String) mapEntryValue.get("scope"));
                    template.setScope(scope);
                    uriTemplates.add(template);
                }
            }
            //todo handle casting exceptions
            api.setUriTemplates(uriTemplates);
            //todo clean out the code.
        }else{
            //following is the old fashioned way of processing resources
            NativeArray uriMethodArr = (NativeArray) apiData.get("uriMethodArr", apiData);
            NativeArray authTypeArr = (NativeArray) apiData.get("uriAuthMethodArr", apiData);
            NativeArray throttlingTierArr = (NativeArray) apiData.get("throttlingTierArr", apiData);
            NativeArray uriTemplateArr = (NativeArray) apiData.get("uriTemplateArr", apiData);
            if (uriTemplateArr != null && uriMethodArr != null && authTypeArr != null) {
                if (uriTemplateArr.getLength() == uriMethodArr.getLength()) {
                    Set<URITemplate> uriTemplates = new LinkedHashSet<URITemplate>();
                    for (int i = 0; i < uriTemplateArr.getLength(); i++) {
                        String uriMethods = (String) uriMethodArr.get(i, uriMethodArr);
                        String uriMethodsAuthTypes = (String) authTypeArr.get(i, authTypeArr);
                        String[] uriMethodArray = uriMethods.split(",");
                        String[] authTypeArray = uriMethodsAuthTypes.split(",");
                        String uriMethodsThrottlingTiers = (String) throttlingTierArr.get(i, throttlingTierArr);
                        String[] throttlingTierArray = uriMethodsThrottlingTiers.split(",");
                        for (int k = 0; k < uriMethodArray.length; k++) {
                            for (int j = 0; j < authTypeArray.length; j++) {
                                if (j == k) {
                                    URITemplate template = new URITemplate();
                                    String uriTemp = (String) uriTemplateArr.get(i, uriTemplateArr);
                                    String uriTempVal = uriTemp.startsWith("/") ? uriTemp : ("/" + uriTemp);
                                    template.setUriTemplate(uriTempVal);
                                    String throttlingTier = throttlingTierArray[j];
                                    template.setHTTPVerb(uriMethodArray[k]);
                                    String authType = authTypeArray[j];
                                    if (authType.equals("Application & Application User")) {
                                        authType = APIConstants.AUTH_APPLICATION_OR_USER_LEVEL_TOKEN;
                                    }
                                    if (authType.equals("Application User")) {
                                        authType = "Application_User";
                                    }
                                    template.setThrottlingTier(throttlingTier);
                                    template.setAuthType(authType);
                                    template.setResourceURI(endpoint);
                                    template.setResourceSandboxURI(sandboxUrl);

                                    uriTemplates.add(template);
                                    break;
                                }

                            }
                        }

                    }
                    api.setUriTemplates(uriTemplates);
                }
            }
        }

        api.setDescription(StringEscapeUtils.escapeHtml(description));
        api.setLastUpdated(new Date());
        api.setUrl(endpoint);
        api.setSandboxUrl(sandboxUrl);
        api.addTags(tag);
        api.setContext(context);
        api.setContextTemplate(contextTemplate);
        api.setVisibility(visibility);
        api.setVisibleRoles(visibleRoles != null ? visibleRoles.trim() : null);
        api.setVisibleTenants(visibleTenants != null ? visibleTenants.trim() : null);
        Set<Tier> availableTier = new HashSet<Tier>();
        if (tier != null) {
            String[] tierNames = tier.split(",");
            for (String tierName : tierNames) {
                availableTier.add(new Tier(tierName));
            }
            api.addAvailableTiers(availableTier);
        }
        api.setStatus(oldApi.getStatus());
        api.setWsdlUrl(wsdl);
        api.setWadlUrl(wadl);
        api.setLastUpdated(new Date());
        api.setBusinessOwner(bizOwner);
        api.setBusinessOwnerEmail(bizOwnerEmail);
        api.setTechnicalOwner(techOwner);
        api.setTechnicalOwnerEmail(techOwnerEmail);
        api.setTransports(transport);
        if(!"none".equals(inSequence)){
            api.setInSequence(inSequence);
        }
        if(!"none".equals(outSequence)){
            api.setOutSequence(outSequence);
        }
        
        List<String> sequenceList = apiProvider.getCustomFaultSequences();
        if(!"none".equals(faultSequence) && sequenceList.contains(faultSequence)) {
            api.setFaultSequence(faultSequence);
        }
        api.setOldInSequence(oldApi.getInSequence());
        api.setOldOutSequence(oldApi.getOutSequence());
        api.setOldFaultSequence(oldApi.getFaultSequence());
        api.setRedirectURL(redirectURL);
        api.setApiOwner(apiOwner);
        api.setAdvertiseOnly(advertiseOnly);

        // @todo needs to be validated
        api.setEndpointConfig((String) apiData.get("endpoint_config", apiData));
        //Validate endpoint URI format
        validateEndpointURI(api.getEndpointConfig());

        api.setSubscriptionAvailability(subscriptionAvailability);
        api.setSubscriptionAvailableTenants(subscriptionAvailableTenants);
        api.setResponseCache(responseCache);
        api.setCacheTimeout(cacheTimeOut);
        api.setDestinationStatsEnabled(destinationStats);
        api.setAsDefaultVersion("default_version".equals(defaultVersion) ? true : false);
        //set secured endpoint parameters
        if ("secured".equals(endpointSecured)) {
            api.setEndpointSecured(true);
            api.setEndpointUTUsername(endpointUTUsername);
            api.setEndpointUTPassword(endpointUTPassword);
        }

        try {
            checkFileSize(fileHostObject);

            if (fileHostObject != null && fileHostObject.getJavaScriptFile().getLength() != 0) {
                Icon icon = new Icon(fileHostObject.getInputStream(),
                                     fileHostObject.getJavaScriptFile().getContentType());
                String thumbPath = APIUtil.getIconPath(apiId);



                    String thumbnailUrl = apiProvider.addIcon(thumbPath, icon);
                    api.setThumbnailUrl(APIUtil.prependTenantPrefix(thumbnailUrl, provider));


                /*Set permissions to anonymous role for thumbPath*/
                APIUtil.setResourcePermissions(api.getId().getProviderName(), null, null, thumbPath);
            } else if (oldApi.getThumbnailUrl() != null) {
                // retain the previously uploaded image
                api.setThumbnailUrl(oldApi.getThumbnailUrl());
            }
            apiProvider.updateAPI(api);
            boolean hasAPIUpdated=false;
            if(!oldApi.equals(api)){
            hasAPIUpdated=true;
            }

            success = true;
        } catch (Exception e) {
            handleException("Error while updating the API- " + name + "-" + version, e);
            return false;
        } finally {
        	if (isTenantFlowStarted) {
        		PrivilegedCarbonContext.endTenantFlow();
        	}
        }
        return success;
    }

    private static String updateContextWithVersion(String version, String contextVal, String context) {
        // This condition should not be true for any occasion but we keep it so that there are no loopholes in
        // the flow.
        if (version == null) {
            // context template patterns - /{version}/foo or /foo/{version}
            // if the version is null, then we remove the /{version} part from the context
            context = contextVal.replace("/" + VERSION_PARAM, "");
        }else{
            context = context.replace(VERSION_PARAM, version);
        }
        return context;
    }
    /**
     *
     * @param cx Rhino context
     * @param thisObj Scriptable object
     * @param args Passing arguments
     * @param funObj Function object
     * @return true if the API was added successfully
     * @throws APIManagementException
     */
    public static boolean jsFunction_updateAPIStatus(Context cx, Scriptable thisObj,
                                                    Object[] args,
                                                    Function funObj)
            throws APIManagementException, FaultGatewaysException {
        if (args == null || args.length == 0) {
            handleException("Invalid number of input parameters.");
        }

        NativeObject apiData = (NativeObject) args[0];
        boolean success = false;
        String provider = (String) apiData.get("provider", apiData);
        String providerTenantMode = (String) apiData.get("provider", apiData);
        provider = APIUtil.replaceEmailDomain(provider);
        String name = (String) apiData.get("apiName", apiData);
        String version = (String) apiData.get("version", apiData);
        String status = (String) apiData.get("status", apiData);
        boolean publishToGateway = Boolean.parseBoolean((String) apiData.get("publishToGateway", apiData));
        boolean deprecateOldVersions = Boolean.parseBoolean((String) apiData.get("deprecateOldVersions", apiData));
        boolean makeKeysForwardCompatible =
                                            Boolean.parseBoolean((String) apiData.get("makeKeysForwardCompatible",
                                                                                      apiData));
        boolean isTenantFlowStarted = false;
        try {
            String tenantDomain = MultitenantUtils.getTenantDomain(APIUtil.replaceEmailDomainBack(providerTenantMode));
            if (tenantDomain != null && !MultitenantConstants.SUPER_TENANT_DOMAIN_NAME.equals(tenantDomain)) {
                isTenantFlowStarted = true;
                PrivilegedCarbonContext.startTenantFlow();
                PrivilegedCarbonContext.getThreadLocalCarbonContext().setTenantDomain(tenantDomain, true);
            }
            APIProvider apiProvider = getAPIProvider(thisObj);
            APIIdentifier apiId = new APIIdentifier(provider, name, version);
            API api = apiProvider.getAPI(apiId);
            if (api != null) {
                APIStatus oldStatus = api.getStatus();
                APIStatus newStatus = getApiStatus(status);
                String currentUser = ((APIProviderHostObject) thisObj).getUsername();
                apiProvider.changeAPIStatus(api, newStatus, currentUser, publishToGateway);

                if (oldStatus.equals(APIStatus.CREATED) && newStatus.equals(APIStatus.PUBLISHED)) {
                    if (makeKeysForwardCompatible) {
                        apiProvider.makeAPIKeysForwardCompatible(api);
                    }

                    if (deprecateOldVersions) {
                        List<API> apiList = apiProvider.getAPIsByProvider(provider);
                        APIVersionComparator versionComparator = new APIVersionComparator();
                        for (API oldAPI : apiList) {
                            if (oldAPI.getId().getApiName().equals(name) &&
                                versionComparator.compare(oldAPI, api) < 0 &&
                                (oldAPI.getStatus().equals(APIStatus.PUBLISHED))) {
                                apiProvider.changeAPIStatus(oldAPI, APIStatus.DEPRECATED,
                                                                             currentUser, publishToGateway);
                            }
                        }
                    }
                }
                success = true;
            } else {
                handleException("Couldn't find an API with the name-" + name + "version-" + version);
            }
        } catch (APIManagementException e) {
            handleException("Error while updating API status", e);
            return false;
        } catch (FaultGatewaysException e) {
            handleFaultGateWayException(e);
            return false;
        } finally {
        	if (isTenantFlowStarted) {
        		PrivilegedCarbonContext.endTenantFlow();
        	}
        }
        return success;
    }

    public static boolean jsFunction_updateSubscriptionStatus(Context cx, Scriptable thisObj,
                                                              Object[] args,
                                                              Function funObj)
            throws APIManagementException {
        if (args==null ||args.length == 0) {
            handleException("Invalid input parameters.");
        }

        NativeObject apiData = (NativeObject) args[0];
        boolean success = false;
        String provider = (String) apiData.get("provider", apiData);
        String name = (String) apiData.get("name", apiData);
        String version = (String) apiData.get("version", apiData);
        String newStatus = (String) args[1];
        int appId = Integer.parseInt((String) args[2]);

        try {
            APIProvider apiProvider = getAPIProvider(thisObj);
            APIIdentifier apiId = new APIIdentifier(provider, name, version);
            apiProvider.updateSubscription(apiId, newStatus, appId);
            return true;

        } catch (APIManagementException e) {
            handleException("Error while updating subscription status", e);
            return false;
        }

    }

    private static void checkFileSize(FileHostObject fileHostObject)
            throws ScriptException, APIManagementException {
        if (fileHostObject != null) {
            long length = fileHostObject.getJavaScriptFile().getLength();
            if (length / 1024.0 > 1024) {
                handleException("Image file exceeds the maximum limit of 1MB");
            }
        }
    }

    public static boolean jsFunction_updateTierPermissions(Context cx, Scriptable thisObj,
            Object[] args,
            Function funObj)
            		throws APIManagementException {
    	if (args == null ||args.length == 0) {
    		handleException("Invalid input parameters.");
    	}

    	NativeObject tierData = (NativeObject) args[0];
    	boolean success = false;
    	String tierName = (String) tierData.get("tierName", tierData);
    	String permissiontype = (String) tierData.get("permissiontype", tierData);
    	String roles = (String) tierData.get("roles", tierData);

    	try {
    		APIProvider apiProvider = getAPIProvider(thisObj);
    		apiProvider.updateTierPermissions(tierName, permissiontype, roles);
    		return true;

    	} catch (APIManagementException e) {
    		handleException("Error while updating subscription status", e);
    		return false;
    	}

    }

    public static NativeArray jsFunction_getTierPermissions(Context cx, Scriptable thisObj,
            Object[] args,
            Function funObj) {
    	 NativeArray myn = new NativeArray(0);
         APIProvider apiProvider = getAPIProvider(thisObj);
         /* Create an array with everyone role */
         String everyOneRoleName = ServiceReferenceHolder.getInstance().getRealmService().
			 		getBootstrapRealmConfiguration().getEveryOneRoleName();
         String defaultRoleArray[] = new String[1];
         defaultRoleArray[0] = everyOneRoleName;
         try {
        	 Set<Tier> tiers = apiProvider.getTiers();
             Set<TierPermissionDTO> tierPermissions = apiProvider.getTierPermissions();
             int i = 0;
             if (tiers != null) {

            	 for (Tier tier: tiers) {
            		 NativeObject row = new NativeObject();
            		 boolean found = false;
            		 for (TierPermissionDTO permission : tierPermissions) {
            			 if (permission.getTierName().equals(tier.getName())) {
            				 row.put("tierName", row, permission.getTierName());
            				 row.put("tierDisplayName", row, tier.getDisplayName());
                             row.put("permissionType", row,
                            		 permission.getPermissionType());
                             String[] roles = permission.getRoles();
                             /*If no roles defined return default role list*/
                             if (roles == null ||  roles.length == 0) {
                            	 row.put("roles", row, defaultRoleArray);
                             } else {
                            	 row.put("roles", row,
                            		 permission.getRoles());
                             }
            				 found = true;
            				 break;
            			 }
            		 }
            		 /* If no permissions has defined for this tier*/
            		 if (!found) {
            			 row.put("tierName", row, tier.getName());
            			 row.put("tierDisplayName", row, tier.getDisplayName());
                         row.put("permissionType", row,
                        		 APIConstants.TIER_PERMISSION_ALLOW);
                         row.put("roles", row, defaultRoleArray);
                     }
            		 myn.put(i, myn, row);
                     i++;
            	 }
             }
         } catch (Exception e) {
             log.error("Error while getting available tiers", e);
         }
         return myn;
    }

    public static String jsFunction_getDefaultAPIVersion(Context cx,Scriptable thisObj, Object[] args,
                                                         Function funObj) throws APIManagementException {
        String provider =args[0].toString();
        provider=APIUtil.replaceEmailDomain(provider);
        String apiname=args[1].toString();
        String version=""; // unused attribute

        APIIdentifier apiid=new APIIdentifier(provider,apiname,version);
        APIProvider apiProvider1=getAPIProvider(thisObj);
        return apiProvider1.getDefaultVersion(apiid);
    }

    public static boolean jsFunction_checkIfResourceExists(Context cx, Scriptable thisObj,
                                                Object[] args,
                                                Function funObj) throws APIManagementException {
        boolean result = false;
        NativeArray myn = new NativeArray(0);

        if (args == null || args.length == 0) {
            handleException("Invalid number of parameters or their types.");
        }

        NativeObject apiData = (NativeObject) args[0];

        String providerName = String.valueOf(apiData.get("provider", apiData));
        String providerNameTenantFlow = args[0].toString();
        providerName = APIUtil.replaceEmailDomain(providerName);
        String apiName = (String) apiData.get("apiName", apiData);
        String version = (String) apiData.get("version", apiData);

        APIIdentifier apiId = new APIIdentifier(providerName, apiName, version);
        APIProvider apiProvider = getAPIProvider(thisObj);
        boolean isTenantFlowStarted = false;
        try {
            String tenantDomain = MultitenantUtils.
                    getTenantDomain(APIUtil.replaceEmailDomainBack(providerName));
            if (tenantDomain != null &&
                !MultitenantConstants.SUPER_TENANT_DOMAIN_NAME.equals(tenantDomain)) {
                isTenantFlowStarted = true;
                PrivilegedCarbonContext.startTenantFlow();
                PrivilegedCarbonContext.getThreadLocalCarbonContext().
                        setTenantDomain(tenantDomain, true);
            }
            result = apiProvider.checkIfAPIExists(apiId);
        } catch (Exception e) {
            handleException("Error occurred while checking if API exists " + apiName +
                            "-" + version, e);
        } finally {
            if (isTenantFlowStarted) {
                PrivilegedCarbonContext.endTenantFlow();
            }
        }
        return result;
    }

    public static NativeArray jsFunction_getScopes(Context cx, Scriptable thisObj,
                                                Object[] args,
                                                Function funObj) throws APIManagementException {
        NativeArray myn = new NativeArray(0);

        if (args == null || !isStringValues(args)) {
            handleException("Invalid number of parameters or their types.");
        }
        String providerName = args[0].toString();
        String providerNameTenantFlow = args[0].toString();
        providerName = APIUtil.replaceEmailDomain(providerName);
        String scopeKey = args[1].toString();

        if(scopeKey != null && providerName != null) {
            Set<Scope> scopeSet = APIUtil.getScopeByScopeKey(scopeKey, providerName);
            JSONArray scopesNative = new JSONArray();
            for(Scope scope:scopeSet){
                JSONObject scopeNative = new JSONObject();
                scopeNative.put("id",scope.getId());
                scopeNative.put("key", scope.getKey());
                scopeNative.put("name",scope.getName());
                scopeNative.put("roles", scope.getRoles());
                scopeNative.put("description", scope.getDescription());
                scopesNative.add(scopeNative);
            }
            myn.put(41, myn, scopesNative.toJSONString());
        }else{
            handleException("Scope Key or Provider Name not valid.");
        }
        return myn;
    }

    /**
     * This method is to functionality of getting an existing API to API-Provider based
     *
     * @param cx      Rhino context
     * @param thisObj Scriptable object
     * @param args    Passing arguments
     * @param funObj  Function object
     * @return a native array
     * @throws APIManagementException Wrapped exception by org.wso2.carbon.apimgt.api.APIManagementException
     */

    public static NativeArray jsFunction_getAPI(Context cx, Scriptable thisObj,
                                                Object[] args,
                                                Function funObj) throws APIManagementException {
        NativeArray myn = new NativeArray(0);

        if (args == null || !isStringValues(args)) {
            handleException("Invalid number of parameters or their types.");
        }
        String providerName = args[0].toString();
        String providerNameTenantFlow = args[0].toString();
        providerName=APIUtil.replaceEmailDomain(providerName);
        String apiName = args[1].toString();
        String version = args[2].toString();

        APIIdentifier apiId = new APIIdentifier(providerName, apiName, version);
        APIProvider apiProvider = getAPIProvider(thisObj);
        boolean isTenantFlowStarted = false;
        try {
            String tenantDomain = MultitenantUtils.getTenantDomain(APIUtil.replaceEmailDomainBack(providerNameTenantFlow));
            if(tenantDomain != null && !MultitenantConstants.SUPER_TENANT_DOMAIN_NAME.equals(tenantDomain)) {
            	isTenantFlowStarted = true;
                PrivilegedCarbonContext.startTenantFlow();
                PrivilegedCarbonContext.getThreadLocalCarbonContext().setTenantDomain(tenantDomain, true);
            }
            API api = apiProvider.getAPI(apiId);
            if (api != null) {
                Set<URITemplate> uriTemplates = api.getUriTemplates();

                myn.put(0, myn, checkValue(api.getId().getApiName()));
                myn.put(1, myn, checkValue(api.getDescription()));
                myn.put(2, myn, checkValue(api.getUrl()));
                myn.put(3, myn, checkValue(api.getWsdlUrl()));
                myn.put(4, myn, checkValue(api.getId().getVersion()));
                StringBuilder tagsSet = new StringBuilder("");
                for (int k = 0; k < api.getTags().toArray().length; k++) {
                    tagsSet.append(api.getTags().toArray()[k].toString());
                    if (k != api.getTags().toArray().length - 1) {
                        tagsSet.append(",");
                    }
                }
                myn.put(5, myn, checkValue(tagsSet.toString()));
                StringBuilder tiersSet = new StringBuilder("");
                StringBuilder tiersDisplayNamesSet = new StringBuilder("");
                StringBuilder tiersDescSet = new StringBuilder("");
                Set<Tier> tierSet = api.getAvailableTiers();
                Iterator it = tierSet.iterator();
                int j = 0;
                while (it.hasNext()) {
                    Object tierObject = it.next();
                    Tier tier = (Tier) tierObject;
                    tiersSet.append(tier.getName());
                    tiersDisplayNamesSet.append(tier.getDisplayName());
                    tiersDescSet.append(tier.getDescription());
                    if (j != tierSet.size() - 1) {
                        tiersSet.append(",");
                        tiersDisplayNamesSet.append(",");
                        tiersDescSet.append(",");
                    }
                    j++;
                }

                myn.put(6, myn, checkValue(tiersSet.toString()));
                myn.put(7, myn, checkValue(api.getStatus().toString()));
                myn.put(8, myn, getWebContextRoot(api.getThumbnailUrl()));
                myn.put(9, myn, api.getContext());
                myn.put(10, myn, checkValue(Long.valueOf(api.getLastUpdated().getTime()).toString()));
                myn.put(11, myn, getSubscriberCount(apiId, thisObj));

                if (uriTemplates.size() != 0) {
                    NativeArray uriTempArr = new NativeArray(uriTemplates.size());
                    Iterator i = uriTemplates.iterator();
                    List<NativeArray> uriTemplatesArr = new ArrayList<NativeArray>();
                    while (i.hasNext()) {
                        List<String> utArr = new ArrayList<String>();
                        URITemplate ut = (URITemplate) i.next();
                        utArr.add(ut.getUriTemplate());
                        utArr.add(ut.getMethodsAsString().replaceAll("\\s", ","));
                        utArr.add(ut.getAuthTypeAsString().replaceAll("\\s", ","));
                        utArr.add(ut.getThrottlingTiersAsString().replaceAll("\\s", ","));
                        NativeArray utNArr = new NativeArray(utArr.size());
                        for (int p = 0; p < utArr.size(); p++) {
                            utNArr.put(p, utNArr, utArr.get(p));
                        }
                        uriTemplatesArr.add(utNArr);
                    }

                    for (int c = 0; c < uriTemplatesArr.size(); c++) {
                        uriTempArr.put(c, uriTempArr, uriTemplatesArr.get(c));
                    }

                    myn.put(12, myn, uriTempArr);
                }

                myn.put(13, myn, checkValue(api.getSandboxUrl()));
                myn.put(14, myn, checkValue(tiersDescSet.toString()));
                myn.put(15, myn, checkValue(api.getBusinessOwner()));
                myn.put(16, myn, checkValue(api.getBusinessOwnerEmail()));
                myn.put(17, myn, checkValue(api.getTechnicalOwner()));
                myn.put(18, myn, checkValue(api.getTechnicalOwnerEmail()));
                myn.put(19, myn, checkValue(api.getWadlUrl()));
                myn.put(20, myn, checkValue(api.getVisibility()));
                myn.put(21, myn, checkValue(api.getVisibleRoles()));
                myn.put(22, myn, checkValue(api.getVisibleTenants()));
                myn.put(23, myn, checkValue(api.getEndpointUTUsername()));
                myn.put(24, myn, checkValue(api.getEndpointUTPassword()));
                myn.put(25, myn, checkValue(Boolean.toString(api.isEndpointSecured())));
                myn.put(26, myn, APIUtil.replaceEmailDomainBack(checkValue(api.getId().getProviderName())));
                myn.put(27, myn, checkTransport("http",api.getTransports()));
                myn.put(28, myn, checkTransport("https",api.getTransports()));
                Set<APIStore> storesSet=apiProvider.getExternalAPIStores(api.getId());
                if(storesSet!=null && storesSet.size()!=0){
                    NativeArray apiStoresArray=new NativeArray(0);
                    int i=0;
                    for(APIStore store:storesSet){
                        NativeObject storeObject=new NativeObject();
                        storeObject.put("name",storeObject,store.getName());
                        storeObject.put("displayName",storeObject,store.getDisplayName());
                        storeObject.put("published",storeObject,store.isPublished());
                        apiStoresArray.put(i,apiStoresArray,storeObject);
                        i++;
                    }
                    myn.put(29, myn, apiStoresArray);
                }
                myn.put(30, myn, checkValue(api.getInSequence()));
                myn.put(31, myn, checkValue(api.getOutSequence()));

                myn.put(32, myn, checkValue(api.getSubscriptionAvailability()));
                myn.put(33, myn, checkValue(api.getSubscriptionAvailableTenants()));

                //@todo need to handle backword compatibility
                myn.put(34, myn, checkValue(api.getEndpointConfig()));

                myn.put(35, myn, checkValue(api.getResponseCache()));
                myn.put(36, myn, checkValue(Integer.toString(api.getCacheTimeout())));
                myn.put(37, myn, checkValue(tiersDisplayNamesSet.toString()));

                myn.put(38, myn, checkValue(api.getFaultSequence()));
                myn.put(39, myn, checkValue(api.getDestinationStatsEnabled()));

///??????
                myn.put(39, myn, checkValue(api.getDestinationStatsEnabled()));
                myn.put(39, myn, checkValue(api.getDestinationStatsEnabled()));
////?????

                //todo implement resource load

                if (uriTemplates.size() != 0) {
                    JSONArray resourceArray = new JSONArray();
                    Iterator i = uriTemplates.iterator();
                    List<NativeArray> uriTemplatesArr = new ArrayList<NativeArray>();
                    while (i.hasNext()) {
                        JSONObject resourceObj = new JSONObject();
                        URITemplate ut = (URITemplate) i.next();

                        resourceObj.put("url_pattern",ut.getUriTemplate());
                        resourceObj.put("http_verbs",JSONValue.parse(ut.getResourceMap()));

                        resourceArray.add(resourceObj);
                    }

                    myn.put(40, myn, JSONValue.toJSONString(resourceArray));
                }


                Set<Scope> scopes = api.getScopes();
                JSONArray scopesNative = new JSONArray();
                for(Scope scope:scopes){
                    JSONObject scopeNative = new JSONObject();
                    scopeNative.put("id",scope.getId());
                    scopeNative.put("key", scope.getKey());
                    scopeNative.put("name",scope.getName());
                    scopeNative.put("roles", scope.getRoles());
                    scopeNative.put("description", scope.getDescription());
                    scopesNative.add(scopeNative);
                }
                myn.put(41, myn, scopesNative.toJSONString());
                myn.put(42, myn, checkValue(Boolean.toString(api.isDefaultVersion())));
                myn.put(43, myn, api.getImplementation());
                myn.put(44, myn, APIUtil.writeEnvironmentsToArtifact(api));


            } else {
                handleException("Cannot find the requested API- " + apiName +
                                "-" + version);
            }
        } catch (Exception e) {
            handleException("Error occurred while getting API information of the api- " + apiName +
                            "-" + version, e);
        } finally {
        	if (isTenantFlowStarted) {
        		PrivilegedCarbonContext.endTenantFlow();
        	}
        }
        return myn;
    }

    public static NativeArray jsFunction_getSubscriberCountByAPIs(Context cx, Scriptable thisObj,
                                                                  Object[] args,
                                                                  Function funObj)
            throws APIManagementException {
        NativeArray myn = new NativeArray(0);
        String providerName = null;
        APIProvider apiProvider = getAPIProvider(thisObj);
        if (args == null ||  args.length==0) {
            handleException("Invalid input parameters.");
        }
        boolean isTenantFlowStarted = false;
        try {
            providerName = APIUtil.replaceEmailDomain((String) args[0]);
            String tenantDomain = MultitenantUtils.getTenantDomain(APIUtil.replaceEmailDomainBack(providerName));
            if(tenantDomain != null && !MultitenantConstants.SUPER_TENANT_DOMAIN_NAME.equals(tenantDomain)){
            		isTenantFlowStarted = true;
                    PrivilegedCarbonContext.startTenantFlow();
                    PrivilegedCarbonContext.getThreadLocalCarbonContext().setTenantDomain(tenantDomain, true);
            }

            if (providerName != null) {
                List<API> apiSet;
                if (providerName.equals("__all_providers__")) {
                    apiSet = apiProvider.getAllAPIs();
                } else {
                    apiSet = apiProvider.getAPIsByProvider(APIUtil.replaceEmailDomain(providerName));
                }

                Map<String, Long> subscriptions = new TreeMap<String, Long>();
                for (API api : apiSet) {
                    if (api.getStatus() == APIStatus.CREATED) {
                        continue;
                    }
                    long count = apiProvider.getAPISubscriptionCountByAPI(api.getId());
                    if (count == 0) {
                        continue;
                    }

                    String[] apiData = {api.getId().getApiName(), api.getId().getVersion(),  api.getId().getProviderName()};
                    String key = "[\""+apiData[0]+"\",\""+apiData[1]+"\",\""+apiData[2]+"\"]";
                    Long currentCount = subscriptions.get(key);
                    if (currentCount != null) {
                        subscriptions.put(key, currentCount + count);
                    } else {
                        subscriptions.put(key, count);
                    }
                }

                List<APISubscription> subscriptionData = new ArrayList<APISubscription>();
                for (Map.Entry<String, Long> entry : subscriptions.entrySet()) {
                    APISubscription sub = new APISubscription();
                    sub.name = entry.getKey();
                    sub.count = entry.getValue();
                    subscriptionData.add(sub);
                }
//                Collections.sort(subscriptionData, new Comparator<APISubscription>() {
//                    public int compare(APISubscription o1, APISubscription o2) {
//                        // Note that o2 appears before o1
//                        // This is because we need to sort in the descending order
//                        return (int) (o2.count - o1.count);
//                    }
//                });
//                if (subscriptionData.size() > 10) {
//                    APISubscription other = new APISubscription();
//                    other.name = "[Other]";
//                    for (int i = 10; i < subscriptionData.size(); i++) {
//                        other.count = other.count + subscriptionData.get(i).count;
//                    }
//                    while (subscriptionData.size() > 10) {
//                        subscriptionData.remove(10);
//                    }
//                    subscriptionData.add(other);
//                }

                int i = 0;
                for (APISubscription sub : subscriptionData) {
                    NativeObject row = new NativeObject();
                    row.put("apiName", row, sub.name);
                    row.put("count", row, sub.count);
                    myn.put(i, myn, row);
                    i++;
                }
            }
        } catch (Exception e) {
            handleException("Error while getting subscribers of the provider: " + providerName, e);
        } finally {
        	if (isTenantFlowStarted) {
        		PrivilegedCarbonContext.endTenantFlow();
        	}
        }
        return myn;
    }

    public static NativeArray jsFunction_getTiers(Context cx, Scriptable thisObj,
                                                  Object[] args,
                                                  Function funObj) {
        NativeArray myn = new NativeArray(1);
        APIProvider apiProvider = getAPIProvider(thisObj);
        try {
            Set<Tier> tiers = apiProvider.getTiers();
            int i = 0;
            if (tiers != null) {
                for (Tier tier : tiers) {
                    NativeObject row = new NativeObject();
                    row.put("tierName", row, tier.getName());
                    row.put("tierDisplayName", row, tier.getDisplayName());
                    row.put("tierDescription", row,
                            tier.getDescription() != null ? tier.getDescription() : "");
                    myn.put(i, myn, row);
                    i++;
                }
            }
        } catch (Exception e) {
            log.error("Error while getting available tiers", e);
        }
        return myn;
    }

    public static NativeArray jsFunction_getSubscriberCountByAPIVersions(Context cx,
                                                                         Scriptable thisObj,
                                                                         Object[] args,
                                                                         Function funObj)
            throws APIManagementException {
        NativeArray myn = new NativeArray(0);
        String providerName = null;
        String apiName = null;
        APIProvider apiProvider = getAPIProvider(thisObj);
        if (args == null || args.length==0) {
            handleException("Invalid input parameters.");
        }
        boolean isTenantFlowStarted = false;
        try {
            providerName = APIUtil.replaceEmailDomain((String) args[0]);
            String tenantDomain = MultitenantUtils.getTenantDomain(APIUtil.replaceEmailDomainBack(providerName));
            if(tenantDomain != null && !MultitenantConstants.SUPER_TENANT_DOMAIN_NAME.equals(tenantDomain)) {
            		isTenantFlowStarted = true;
                    PrivilegedCarbonContext.startTenantFlow();
                    PrivilegedCarbonContext.getThreadLocalCarbonContext().setTenantDomain(tenantDomain, true);
            }
            apiName = (String) args[1];
            if (providerName != null && apiName != null) {
                Map<String, Long> subscriptions = new TreeMap<String, Long>();
                Set<String> versions = apiProvider.getAPIVersions(APIUtil.replaceEmailDomain(providerName), apiName);
                for (String version : versions) {
                    APIIdentifier id = new APIIdentifier(providerName, apiName, version);
                    API api = apiProvider.getAPI(id);
                    if (api.getStatus() == APIStatus.CREATED) {
                        continue;
                    }
                    long count = apiProvider.getAPISubscriptionCountByAPI(api.getId());
                    if (count == 0) {
                        continue;
                    }
                    subscriptions.put(api.getId().getVersion(), count);
                }

                int i = 0;
                for (Map.Entry<String, Long> entry : subscriptions.entrySet()) {
                    NativeObject row = new NativeObject();
                    row.put("apiVersion", row, entry.getKey());
                    row.put("count", row, entry.getValue().longValue());
                    myn.put(i, myn, row);
                    i++;
                }
            }
        } catch (Exception e) {
            log.error("Error while getting subscribers of the " +
                      "provider: " + providerName + " and API: " + apiName, e);
        }finally {
        	if (isTenantFlowStarted) {
        		PrivilegedCarbonContext.endTenantFlow();
        	}
        }
        return myn;
    }

    private static int getSubscriberCount(APIIdentifier apiId, Scriptable thisObj)
            throws APIManagementException {
        APIProvider apiProvider = getAPIProvider(thisObj);
        Set<Subscriber> subs = apiProvider.getSubscribersOfAPI(apiId);
        Set<String> subscriberNames = new HashSet<String>();
        if (subs != null) {
            for (Subscriber sub : subs) {
                subscriberNames.add(sub.getName());
            }
            return subscriberNames.size();
        } else {
            return 0;
        }
    }

    private static String checkTransport(String compare, String transport)
            throws APIManagementException {
        if(transport!=null){
            List<String> transportList = new ArrayList<String>();
            transportList.addAll(Arrays.asList(transport.split(",")));
            if(transportList.contains(compare)){
                return "checked";
            }else{
                return "";
            }

        }else{
            return "";
        }
    }

    /**
     * This method is to functionality of getting all the APIs stored
     *
     * @param cx      Rhino context
     * @param thisObj Scriptable object
     * @param args    Passing arguments
     * @param funObj  Function object
     * @return a native array
     * @throws APIManagementException Wrapped exception by org.wso2.carbon.apimgt.api.APIManagementException
     */
    public static NativeArray jsFunction_getAllAPIs(Context cx, Scriptable thisObj,
                                                    Object[] args,
                                                    Function funObj)
            throws APIManagementException {
        NativeArray myn = new NativeArray(0);
        APIProvider apiProvider = getAPIProvider(thisObj);
        /*String tenantDomain = MultitenantUtils.getTenantDomain(APIUtil.replaceEmailDomainBack(providerName));
        if(tenantDomain != null && !MultitenantConstants.SUPER_TENANT_DOMAIN_NAME.equals(tenantDomain)) {
                PrivilegedCarbonContext.startTenantFlow();
                PrivilegedCarbonContext.getThreadLocalCarbonContext().setTenantDomain(tenantDomain, true);
        }*/
        try {
            List<API> apiList = apiProvider.getAllAPIs();
            if (apiList != null) {
                Iterator it = apiList.iterator();
                int i = 0;
                while (it.hasNext()) {
                    NativeObject row = new NativeObject();
                    Object apiObject = it.next();
                    API api = (API) apiObject;
                    APIIdentifier apiIdentifier = api.getId();
                    row.put("name", row, apiIdentifier.getApiName());
                    row.put("version", row, apiIdentifier.getVersion());
                    row.put("provider", row, APIUtil.replaceEmailDomainBack(apiIdentifier.getProviderName()));
                    row.put("status", row, checkValue(api.getStatus().toString()));
                    row.put("thumb", row, getWebContextRoot(api.getThumbnailUrl()));
                    row.put("subs", row, getSubscriberCount(apiIdentifier, thisObj));
                    myn.put(i, myn, row);
                    i++;

                }
            }
        } catch (Exception e) {
            handleException("Error occurred while getting the APIs", e);
        }
        return myn;
    }

    /**
     * This method is to functionality of getting all the APIs stored per provider
     *
     * @param cx      Rhino context
     * @param thisObj Scriptable object
     * @param args    Passing arguments
     * @param funObj  Function object
     * @return a native array
     * @throws APIManagementException Wrapped exception by org.wso2.carbon.apimgt.api.APIManagementException
     */
    public static NativeArray jsFunction_getAPIsByProvider(Context cx, Scriptable thisObj,
                                                           Object[] args,
                                                           Function funObj)
            throws APIManagementException {
        NativeArray myn = new NativeArray(0);
        if (args==null ||args.length == 0) {
            handleException("Invalid number of parameters.");
        }
        String providerName = (String) args[0];
        if (providerName != null) {
        	APIProvider apiProvider = getAPIProvider(thisObj);
        	boolean isTenantFlowStarted = false;
            try {
            	String tenantDomain = MultitenantUtils.getTenantDomain(APIUtil.replaceEmailDomainBack(providerName));
                if(tenantDomain != null && !MultitenantConstants.SUPER_TENANT_DOMAIN_NAME.equals(tenantDomain)) {
                		isTenantFlowStarted = true;
                        PrivilegedCarbonContext.startTenantFlow();
                        PrivilegedCarbonContext.getThreadLocalCarbonContext().setTenantDomain(tenantDomain, true);
                }
                List<API> apiList = apiProvider.getAPIsByProvider(APIUtil.replaceEmailDomain(providerName));
                if (apiList != null) {
                    Iterator it = apiList.iterator();
                    int i = 0;
                    while (it.hasNext()) {
                        NativeObject row = new NativeObject();
                        Object apiObject = it.next();
                        API api = (API) apiObject;
                        APIIdentifier apiIdentifier = api.getId();
                        row.put("name", row, apiIdentifier.getApiName());
                        row.put("version", row, apiIdentifier.getVersion());
                        row.put("provider", row, APIUtil.replaceEmailDomainBack(apiIdentifier.getProviderName()));
                        row.put("lastUpdatedDate", row, api.getLastUpdated().toString());
                        myn.put(i, myn, row);
                        i++;
                    }
                }
            } catch (Exception e) {
                handleException("Error occurred while getting APIs for " +
                                "the provider: " + providerName, e);
            } finally {
            	if (isTenantFlowStarted) {
            		PrivilegedCarbonContext.endTenantFlow();
            	}
            }
        }
        return myn;
    }

    public static NativeArray jsFunction_getSubscribedAPIs(Context cx, Scriptable thisObj,
                                                           Object[] args,
                                                           Function funObj)
            throws APIManagementException {
        String userName = null;
        NativeArray myn = new NativeArray(0);
        APIProvider apiProvider = getAPIProvider(thisObj);

        if (args == null || !isStringValues(args)) {
            handleException("Invalid number of parameters or their types.");
        }
        try {
            userName = (String) args[0];
            Subscriber subscriber = new Subscriber(userName);
            Set<API> apiSet = apiProvider.getSubscriberAPIs(subscriber);
            if (apiSet != null) {
                Iterator it = apiSet.iterator();
                int i = 0;
                while (it.hasNext()) {
                    NativeObject row = new NativeObject();
                    Object apiObject = it.next();
                    API api = (API) apiObject;
                    APIIdentifier apiIdentifier = api.getId();
                    row.put("apiName", row, apiIdentifier.getApiName());
                    row.put("version", row, apiIdentifier.getVersion());
                    row.put("provider", row,APIUtil.replaceEmailDomainBack(apiIdentifier.getProviderName()));
                    row.put("updatedDate", row, api.getLastUpdated().toString());
                    myn.put(i, myn, row);
                    i++;
                }
            }
        } catch (Exception e) {
            handleException("Error occurred while getting the subscribed APIs information " +
                            "for the subscriber-" + userName, e);
        }
        return myn;
    }

    public static NativeArray jsFunction_getAllAPIUsageByProvider(Context cx, Scriptable thisObj,
                                                                  Object[] args, Function funObj)
            throws APIManagementException {

        NativeArray myn = new NativeArray(0);
        String providerName = null;
        APIProvider apiProvider = getAPIProvider(thisObj);

        if (args == null || !isStringValues(args)) {
            handleException("Invalid input parameters.");
        }
        try {
            providerName = (String) args[0];
            if (providerName != null) {
                UserApplicationAPIUsage[] apiUsages = apiProvider.getAllAPIUsageByProvider(providerName);
                for (int i = 0; i < apiUsages.length; i++) {
                    NativeObject row = new NativeObject();
                    row.put("userName", row, apiUsages[i].getUserId());
                    row.put("application", row, apiUsages[i].getApplicationName());
                    row.put("appId", row, "" + apiUsages[i].getAppId());
                    row.put("token", row, apiUsages[i].getAccessToken());
                    row.put("tokenStatus", row, apiUsages[i].getAccessTokenStatus());
                    row.put("subStatus", row, apiUsages[i].getSubStatus());

                    StringBuilder apiSet = new StringBuilder("");
                    for (int k = 0; k < apiUsages[i].getApiSubscriptions().length; k++) {
                        apiSet.append(apiUsages[i].getApiSubscriptions()[k].getSubStatus());
                        apiSet.append("::");
                        apiSet.append(apiUsages[i].getApiSubscriptions()[k].getApiId().getApiName());
                        apiSet.append("::");
                        apiSet.append(apiUsages[i].getApiSubscriptions()[k].getApiId().getVersion());
                        if (k != apiUsages[i].getApiSubscriptions().length - 1) {
                            apiSet.append(",");
                        }
                    }
                    row.put("apis", row, apiSet.toString());
                    myn.put(i, myn, row);
                }
            }
        } catch (Exception e) {
            handleException("Error occurred while getting subscribers of the provider: " + providerName, e);
        }
        return myn;
    }

    public static NativeArray jsFunction_getAllDocumentation(Context cx, Scriptable thisObj,
                                                             Object[] args, Function funObj)
            throws APIManagementException {
        String apiName = null;
        String version = null;
        String providerName;
        NativeArray myn = new NativeArray(0);
        APIProvider apiProvider = getAPIProvider(thisObj);
        if (args == null || !isStringValues(args)) {
            handleException("Invalid number of parameters or their types.");
        }
        boolean isTenantFlowStarted = false;
        try {
            providerName = (String) args[0];
            String tenantDomain = MultitenantUtils.getTenantDomain(APIUtil.replaceEmailDomainBack(providerName));
            if(tenantDomain != null && !MultitenantConstants.SUPER_TENANT_DOMAIN_NAME.equals(tenantDomain)) {
            	isTenantFlowStarted = true;
                PrivilegedCarbonContext.startTenantFlow();
                PrivilegedCarbonContext.getThreadLocalCarbonContext().setTenantDomain(tenantDomain, true);
            }
            apiName = (String) args[1];
            version = (String) args[2];
            APIIdentifier apiId = new APIIdentifier(APIUtil.replaceEmailDomain(providerName), apiName, version);

            List<Documentation> docsList = apiProvider.getAllDocumentation(apiId);
            Iterator it = docsList.iterator();
            int i = 0;
            while (it.hasNext()) {

                NativeObject row = new NativeObject();
                Object docsObject = it.next();
                Documentation doc = (Documentation) docsObject;
                Object objectSourceType = doc.getSourceType();
                String strSourceType = objectSourceType.toString();
                row.put("docName", row, doc.getName());
                row.put("docType", row, doc.getType().getType());
                row.put("sourceType", row, strSourceType);
                row.put("visibility", row, doc.getVisibility().name());
                row.put("docLastUpdated", row, (Long.valueOf(doc.getLastUpdated().getTime()).toString()));
                //row.put("sourceType", row, doc.getSourceType());
                if (Documentation.DocumentSourceType.URL.equals(doc.getSourceType())) {
                    row.put("sourceUrl", row, doc.getSourceUrl());
                }

                if (Documentation.DocumentSourceType.FILE.equals(doc.getSourceType())) {
                    row.put("filePath", row, doc.getFilePath());
                }

                if (doc.getType() == DocumentationType.OTHER) {
                    row.put("otherTypeName", row, doc.getOtherTypeName());
                }

                row.put("summary", row, doc.getSummary());
                myn.put(i, myn, row);
                i++;

            }

        } catch (Exception e) {
            handleException("Error occurred while getting documentation of the api - " +
                            apiName + "-" + version, e);
        } finally {
        	if (isTenantFlowStarted) {
        		PrivilegedCarbonContext.endTenantFlow();
        	}
        }
        return myn;
    }

    public static NativeArray jsFunction_getInlineContent(Context cx,
                                                          Scriptable thisObj, Object[] args,
                                                          Function funObj)
            throws APIManagementException {
        String apiName;
        String version;
        String providerName;
        String docName;
        String content;
        NativeArray myn = new NativeArray(0);

        if (args == null || !isStringValues(args)) {
            handleException("Invalid number of parameters or their types.");
        }
        providerName = (String) args[0];
        apiName = (String) args[1];
        version = (String) args[2];
        docName = (String) args[3];
        APIIdentifier apiId = new APIIdentifier(APIUtil.replaceEmailDomain(providerName), apiName, version);
        APIProvider apiProvider = getAPIProvider(thisObj);

        boolean isTenantFlowStarted = false;

        try {
        	String tenantDomain = MultitenantUtils.getTenantDomain(APIUtil.replaceEmailDomainBack(providerName));
            if(tenantDomain != null && !MultitenantConstants.SUPER_TENANT_DOMAIN_NAME.equals(tenantDomain)){
            		isTenantFlowStarted = true;
                    PrivilegedCarbonContext.startTenantFlow();
                    PrivilegedCarbonContext.getThreadLocalCarbonContext().setTenantDomain(tenantDomain, true);
            }

            content = apiProvider.getDocumentationContent(apiId, docName);
        } catch (Exception e) {
            handleException("Error while getting Inline Document Content ", e);
            return null;
        } finally {
        	if (isTenantFlowStarted) {
        		PrivilegedCarbonContext.endTenantFlow();
        	}
        }
        NativeObject row = new NativeObject();
        row.put("providerName", row,APIUtil.replaceEmailDomainBack(providerName));
        row.put("apiName", row, apiName);
        row.put("apiVersion", row, version);
        row.put("docName", row, docName);
        row.put("content", row, content);
        myn.put(0, myn, row);
        return myn;
    }

    public static void jsFunction_addInlineContent(Context cx,
                                                   Scriptable thisObj, Object[] args,
                                                   Function funObj)
            throws APIManagementException {
        String apiName;
        String version;
        String providerName;
        String docName;
        String docContent;

        if (args == null || !isStringValues(args)) {
            handleException("Invalid number of parameters or their types.");
        }
        providerName = (String) args[0];
        apiName = (String) args[1];
        version = (String) args[2];
        docName = (String) args[3];
        docContent = (String) args[4];
        if (docContent != null) {
            docContent = docContent.replaceAll("\n", "");
        }
        APIIdentifier apiId = new APIIdentifier(APIUtil.replaceEmailDomain(providerName), apiName,
                                                version);
        APIProvider apiProvider = getAPIProvider(thisObj);
        String tenantDomain = MultitenantUtils.getTenantDomain(APIUtil.replaceEmailDomainBack(providerName));
        boolean isTenantFlowStarted = false;
        if(tenantDomain != null && !MultitenantConstants.SUPER_TENANT_DOMAIN_NAME.equals(tenantDomain)) {
        	isTenantFlowStarted = true;
            PrivilegedCarbonContext.startTenantFlow();
            PrivilegedCarbonContext.getThreadLocalCarbonContext().setTenantDomain(tenantDomain, true);
        }
        try {
            if (docName.equals(APIConstants.API_DEFINITION_DOC_NAME)) {
                apiProvider.addAPIDefinitionContent(apiId, docName, docContent);
            } else {
            	API api = apiProvider.getAPI(apiId);
            	apiProvider.addDocumentationContent(api, docName, docContent);
            }
        } catch (APIManagementException e) {
            handleException("Error occurred while adding the content of the documentation- " + docName, e);
        } finally {
        	if (isTenantFlowStarted) {
        		PrivilegedCarbonContext.endTenantFlow();
        	}
        }
    }

    public static boolean jsFunction_addDocumentation(Context cx, Scriptable thisObj,
                                                      Object[] args, Function funObj)
            throws APIManagementException {
        if (args == null || args.length==0) {
            handleException("Invalid number of parameters or their types.");
        }
        boolean success;
        String providerName = (String) args[0];
        String apiName = (String) args[1];
        String version = (String) args[2];
        String docName = (String) args[3];
        String docType = (String) args[4];
        String summary = (String) args[5];
        String sourceType = (String) args[6];
        String visibility = (String) args[11];
        FileHostObject fileHostObject = null;
        String sourceURL = null;

        APIIdentifier apiId = new APIIdentifier(APIUtil.replaceEmailDomain(providerName), apiName, version);
        Documentation doc = new Documentation(getDocType(docType), docName);
        if (doc.getType() == DocumentationType.OTHER) {
            doc.setOtherTypeName(args[9].toString());
        }

        if (sourceType.equalsIgnoreCase(Documentation.DocumentSourceType.URL.toString())) {
            doc.setSourceType(Documentation.DocumentSourceType.URL);
            sourceURL = args[7].toString();
        } else if (sourceType.equalsIgnoreCase(Documentation.DocumentSourceType.FILE.toString())) {
            doc.setSourceType(Documentation.DocumentSourceType.FILE);
            fileHostObject = (FileHostObject) args[8];
        } else {
            doc.setSourceType(Documentation.DocumentSourceType.INLINE);
        }

        doc.setSummary(summary);
        doc.setSourceUrl(sourceURL);
        if(visibility==null){visibility=APIConstants.DOC_API_BASED_VISIBILITY;}
        if (visibility.equalsIgnoreCase(Documentation.DocumentVisibility.API_LEVEL.toString())) {
            doc.setVisibility(Documentation.DocumentVisibility.API_LEVEL);
        } else if (visibility.equalsIgnoreCase(Documentation.DocumentVisibility.PRIVATE.toString())) {
            doc.setVisibility(Documentation.DocumentVisibility.PRIVATE);
        } else {
            doc.setVisibility(Documentation.DocumentVisibility.OWNER_ONLY);
        }
        APIProvider apiProvider = getAPIProvider(thisObj);
        try {

            if (fileHostObject != null && fileHostObject.getJavaScriptFile().getLength() != 0) {
            	String contentType = (String) args[10];
                Icon icon = new Icon(fileHostObject.getInputStream(), contentType);
                
                String filePath = APIUtil.getDocumentationFilePath(apiId, fileHostObject.getName());
                String fname = fileHostObject.getName();
                API api = apiProvider.getAPI(apiId);
                String apiPath=APIUtil.getAPIPath(apiId);
                String visibleRolesList = api.getVisibleRoles();
                String[] visibleRoles = new String[0];
                if (visibleRolesList != null) {
                    visibleRoles = visibleRolesList.split(",");
                }
                APIUtil.setResourcePermissions(api.getId().getProviderName(),
                                               api.getVisibility(), visibleRoles,filePath);
                doc.setFilePath(apiProvider.addIcon(filePath, icon));
            } else if (sourceType.equalsIgnoreCase(Documentation.DocumentSourceType.FILE.toString())) {
                throw new APIManagementException("Empty File Attachment.");
            }

        } catch (Exception e) {
            handleException("Error while creating an attachment for Document- " + docName + "-" + version + ". " +
                                    e.getMessage(), e);
            return false;
        }
        boolean isTenantFlowStarted = false;
        try {
            String tenantDomain = MultitenantUtils.getTenantDomain(APIUtil.replaceEmailDomainBack(providerName));
            if(tenantDomain != null && !MultitenantConstants.SUPER_TENANT_DOMAIN_NAME.equals(tenantDomain)) {
            		isTenantFlowStarted = true;
                    PrivilegedCarbonContext.startTenantFlow();
                    PrivilegedCarbonContext.getThreadLocalCarbonContext().setTenantDomain(tenantDomain, true);
             }
            apiProvider.addDocumentation(apiId, doc);
            success = true;
        } catch (APIManagementException e) {
            handleException("Error occurred while adding the document- " + docName, e);
            return false;
        } finally {
        	if (isTenantFlowStarted) {
        		PrivilegedCarbonContext.endTenantFlow();
        	}
        }
        return success;
    }

    public static boolean jsFunction_removeDocumentation(Context cx, Scriptable thisObj,
                                                         Object[] args, Function funObj)
            throws APIManagementException {
        if (args == null || !isStringValues(args)) {
            handleException("Invalid number of parameters or their types.");
        }
        boolean success;
        String providerName = (String) args[0];
        String apiName = (String) args[1];
        String version = (String) args[2];
        String docName = (String) args[3];
        String docType = (String) args[4];

        APIIdentifier apiId = new APIIdentifier(APIUtil.replaceEmailDomain(providerName), apiName, version);

        APIProvider apiProvider = getAPIProvider(thisObj);
        boolean isTenantFlowStarted = false;
        try {
            String tenantDomain = MultitenantUtils.getTenantDomain(APIUtil.replaceEmailDomainBack(providerName));
            if(tenantDomain != null && !MultitenantConstants.SUPER_TENANT_DOMAIN_NAME.equals(tenantDomain)) {
            	isTenantFlowStarted = true;
                PrivilegedCarbonContext.startTenantFlow();
                PrivilegedCarbonContext.getThreadLocalCarbonContext().setTenantDomain(tenantDomain, true);
            }

            apiProvider.removeDocumentation(apiId, docName, docType);
            success = true;
        } catch (APIManagementException e) {
            handleException("Error occurred while removing the document- " + docName +
                            ".", e);
            return false;
        } finally {
        	if (isTenantFlowStarted) {
        		PrivilegedCarbonContext.endTenantFlow();
        	}
        }
        return success;
    }

    public static boolean jsFunction_createNewAPIVersion(Context cx, Scriptable thisObj,
                                                         Object[] args, Function funObj)
            throws APIManagementException {

        boolean success;
        if (args == null || !isStringValues(args)) {
            handleException("Invalid number of parameters or their types.");
        }
        String providerName = (String) args[0];
        String apiName = (String) args[1];
        String version = (String) args[2];
        String newVersion = (String) args[3];
        String defaultVersion=(String) args[4];

        APIIdentifier apiId = new APIIdentifier(APIUtil.replaceEmailDomain(providerName), apiName, version);
        API api = new API(apiId);
        api.setAsDefaultVersion(defaultVersion.equals("default_version") ? true : false);

        APIProvider apiProvider = getAPIProvider(thisObj);
        boolean isTenantFlowStarted = false;
        try {
            String tenantDomain = MultitenantUtils.getTenantDomain(APIUtil.replaceEmailDomainBack(providerName));
            if(tenantDomain != null && !MultitenantConstants.SUPER_TENANT_DOMAIN_NAME.equals(tenantDomain)) {
            	isTenantFlowStarted = true;
                PrivilegedCarbonContext.startTenantFlow();
                PrivilegedCarbonContext.getThreadLocalCarbonContext().setTenantDomain(tenantDomain, true);
            }
            apiProvider.createNewAPIVersion(api, newVersion);
            success = true;
        } catch (DuplicateAPIException e) {
            handleException("Error occurred while creating a new API version. A duplicate API " +
                            "already exists by the same name.", e);
            return false;
        } catch (Exception e) {
            handleException("Error occurred while creating a new API version- " + newVersion, e);
            return false;
        } finally {
        	if (isTenantFlowStarted) {
        		PrivilegedCarbonContext.endTenantFlow();
        	}
        }
        return success;
    }

    public static NativeArray jsFunction_getSubscribersOfAPI(Context cx, Scriptable thisObj,
                                                             Object[] args, Function funObj)
            throws APIManagementException {
        String apiName;
        String version;
        String providerName;
        NativeArray myn = new NativeArray(0);
        if (args == null || !isStringValues(args)) {
            handleException("Invalid number of parameters or their types.");
        }

        providerName = (String) args[0];
        apiName = (String) args[1];
        version = (String) args[2];

        APIIdentifier apiId = new APIIdentifier(providerName, apiName, version);
        Set<Subscriber> subscribers;
        APIProvider apiProvider = getAPIProvider(thisObj);
        try {
            subscribers = apiProvider.getSubscribersOfAPI(apiId);
            Iterator it = subscribers.iterator();
            int i = 0;
            while (it.hasNext()) {
                NativeObject row = new NativeObject();
                Object subscriberObject = it.next();
                Subscriber user = (Subscriber) subscriberObject;
                row.put("userName", row, user.getName());
                row.put("subscribedDate", row, checkValue(Long.valueOf(user.getSubscribedDate().getTime()).toString()));
                myn.put(i, myn, row);
                i++;
            }

        } catch (APIManagementException e) {
            handleException("Error occurred while getting subscribers of the API- " + apiName +
                            "-" + version, e);
        }
        return myn;
    }

    public static String jsFunction_isContextExist(Context cx, Scriptable thisObj,
                                                   Object[] args, Function funObj)
            throws APIManagementException {
        Boolean contextExist = false;
        if (args != null && isStringValues(args)) {
            String context = (String) args[0];
            String oldContext = (String) args[1];

            if (context.equals(oldContext)) {
                return contextExist.toString();
            }
            APIProvider apiProvider = getAPIProvider(thisObj);
            try {
                contextExist = apiProvider.isContextExist(context);
            } catch (APIManagementException e) {
                handleException("Error from registry while checking the input context is already exist", e);
            }
        } else {
            handleException("Input context value is null");
        }
        return contextExist.toString();
    }

    public static String jsFunction_isApiNameExist(Context cx, Scriptable thisObj,
                                                   Object[] args, Function funObj)
            throws APIManagementException {
        Boolean apiExist = false;
        if (args != null && isStringValues(args)) {
            String apiName = (String) args[0];
            APIProvider apiProvider = getAPIProvider(thisObj);
            try {
                apiExist = apiProvider.isApiNameExist(apiName);
            } catch (APIManagementException e) {
                handleException("Error from registry while checking the api name is already exist", e);
            }
        } else {
            handleException("Input api name value is null");
        }
        return apiExist.toString();
    }

    private static DocumentationType getDocType(String docType) {
        DocumentationType docsType = null;
        for (DocumentationType type : DocumentationType.values()) {
            if (type.getType().equalsIgnoreCase(docType)) {
                docsType = type;
            }
        }
        return docsType;
    }

    private static boolean isStringValues(Object[] args) {
        int i = 0;
        for (Object arg : args) {

            if (!(arg instanceof String)) {
                return false;

            }
            i++;
        }
        return true;
    }

    private static String checkValue(String input) {
        return input != null ? input : "";
    }


    private static APIStatus getApiStatus(String status) {
        APIStatus apiStatus = null;
        for (APIStatus aStatus : APIStatus.values()) {
            if (aStatus.getStatus().equalsIgnoreCase(status)) {
                apiStatus = aStatus;
            }

        }
        return apiStatus;
    }

    public static NativeArray jsFunction_getProviderAPIVersionUsage(Context cx, Scriptable thisObj,
                                                                    Object[] args, Function funObj)
            throws APIManagementException {
        List<APIVersionUsageDTO> list = null;
        if (args == null || args.length==0) {
            handleException("Invalid input parameters.");
        }
        NativeArray myn = new NativeArray(0);
        if (!HostObjectUtils.isStatPublishingEnabled()) {
            return myn;
        }
        if (!HostObjectUtils.isUsageDataSourceSpecified()) {
            return myn;
        }
        String providerName = (String) args[0];
        String apiName = (String) args[1];
        try {
            APIUsageStatisticsClient client = new APIUsageStatisticsClient(((APIProviderHostObject) thisObj).getUsername());
            list = client.getUsageByAPIVersions(providerName, apiName);
        } catch (APIMgtUsageQueryServiceClientException e) {
            log.error("Error while invoking APIUsageStatisticsClient for ProviderAPIVersionUsage", e);
        }
        Iterator it = null;
        if (list != null) {
            it = list.iterator();
        }
        int i = 0;
        if (it != null) {
            while (it.hasNext()) {
                NativeObject row = new NativeObject();
                Object usageObject = it.next();
                APIVersionUsageDTO usage = (APIVersionUsageDTO) usageObject;
                row.put("version", row, usage.getVersion());
                row.put("count", row, usage.getCount());
                myn.put(i, myn, row);
                i++;
            }
        }
        return myn;
    }

    public static NativeArray jsFunction_getProviderAPIUsage(Context cx, Scriptable thisObj,
                                                             Object[] args, Function funObj)
            throws APIManagementException {

        NativeArray myn = new NativeArray(0);
        if (!HostObjectUtils.isStatPublishingEnabled()) {
            return myn;
        }
        if (!HostObjectUtils.isUsageDataSourceSpecified()) {
            return myn;
        }

        List<APIUsageDTO> list = null;
        if (args == null ||  args.length==0) {
            handleException("Invalid number of parameters.");
        }
        String providerName = (String) args[0];
        String fromDate = (String) args[1];
        String toDate = (String) args[2];
        try {
            APIUsageStatisticsClient client = new APIUsageStatisticsClient(((APIProviderHostObject) thisObj).getUsername());
            list = client.getUsageByAPIs(providerName, fromDate, toDate, 10);
        } catch (APIMgtUsageQueryServiceClientException e) {
            handleException("Error while invoking APIUsageStatisticsClient for ProviderAPIUsage", e);
        }
        Iterator it = null;
        if (list != null) {
            it = list.iterator();
        }
        int i = 0;
        if (it != null) {
            while (it.hasNext()) {
                NativeObject row = new NativeObject();
                Object usageObject = it.next();
                APIUsageDTO usage = (APIUsageDTO) usageObject;
                row.put("apiName", row, usage.getApiName());
                row.put("count", row, usage.getCount());
                myn.put(i, myn, row);
                i++;


            }
        }
        return myn;
    }

    public static NativeArray jsFunction_getProviderAPIUserUsage(Context cx, Scriptable thisObj,
                                                                 Object[] args, Function funObj)
            throws APIManagementException {
        List<PerUserAPIUsageDTO> list = null;
        if (args == null ||  args.length==0) {
            handleException("Invalid number of parameters.");
        }
        NativeArray myn = new NativeArray(0);
        if (!HostObjectUtils.isStatPublishingEnabled()) {
            return myn;
        }
        if (!HostObjectUtils.isUsageDataSourceSpecified()) {
            return myn;
        }
        String providerName = (String) args[0];
        String apiName = (String) args[1];
        try {
            APIUsageStatisticsClient client = new APIUsageStatisticsClient(((APIProviderHostObject) thisObj).getUsername());
            list = client.getUsageBySubscribers(providerName, apiName, 10);
        } catch (APIMgtUsageQueryServiceClientException e) {
            handleException("Error while invoking APIUsageStatisticsClient for ProviderAPIUserUsage", e);
        }
        Iterator it = null;
        if (list != null) {
            it = list.iterator();
        }
        int i = 0;
        if (it != null) {
            while (it.hasNext()) {
                NativeObject row = new NativeObject();
                Object usageObject = it.next();
                PerUserAPIUsageDTO usage = (PerUserAPIUsageDTO) usageObject;
                row.put("user", row, usage.getUsername());
                row.put("count", row, usage.getCount());
                myn.put(i, myn, row);
                i++;
            }
        }
        return myn;
    }

    public static NativeArray jsFunction_getAPIUsageByResourcePath(Context cx, Scriptable thisObj,
                                                                   Object[] args, Function funObj)
            throws APIManagementException {
        List<APIResourcePathUsageDTO> list = null;
        NativeArray myn = new NativeArray(0);
        if (!HostObjectUtils.isStatPublishingEnabled()) {
            return myn;
        }
        if (!HostObjectUtils.isUsageDataSourceSpecified()) {
            return myn;
        }
        if (args == null ||  args.length==0) {
            handleException("Invalid input parameters.");
        }

        String providerName = (String) args[0];
        String fromDate = (String) args[1];
        String toDate = (String) args[2];

        try {
            APIUsageStatisticsClient client =
                    new APIUsageStatisticsClient(((APIProviderHostObject) thisObj).getUsername());
            list = client.getAPIUsageByResourcePath(providerName, fromDate, toDate);
        } catch (APIMgtUsageQueryServiceClientException e) {
            log.error("Error while invoking APIUsageStatisticsClient for ProviderAPIUsage", e);
        }

        Iterator it = null;
        if (list != null) {
            it = list.iterator();
        }
        int i = 0;
        if (it != null) {
            while (it.hasNext()) {
                NativeObject row = new NativeObject();
                Object usageObject = it.next();
                APIResourcePathUsageDTO usage = (APIResourcePathUsageDTO) usageObject;
                row.put("apiName", row, usage.getApiName());
                row.put("version", row, usage.getVersion());
                row.put("method", row, usage.getMethod());
                row.put("context", row, usage.getContext());
                row.put("count", row, usage.getCount());
                row.put("time", row, usage.getTime());
                myn.put(i, myn, row);
                i++;
            }
        }
        return myn;
    }

    public static NativeArray jsFunction_getAPIUsageByDestination(Context cx, Scriptable thisObj,
    		            Object[] args, Function funObj) throws APIManagementException {
    	List<APIDestinationUsageDTO> list = null;
    	NativeArray myn = new NativeArray(0);
        if (!HostObjectUtils.isStatPublishingEnabled()) {
            return myn;
        }
    	if (!HostObjectUtils.isUsageDataSourceSpecified()) {
    		return myn;
    	}
    	if (args == null ||  args.length==0) {
    		handleException("Invalid input parameters.");
    	}

    	String providerName = (String) args[0];
    	String fromDate = (String) args[1];
    	String toDate = (String) args[2];

    	try {
    		APIUsageStatisticsClient client =
    				new APIUsageStatisticsClient(((APIProviderHostObject) thisObj).getUsername());
    		list = client.getAPIUsageByDestination(providerName, fromDate, toDate);
    	} catch (APIMgtUsageQueryServiceClientException e) {
    		          log.error("Error while invoking APIUsageStatisticsClient for ProviderAPIUsage ", e);
    	}

    	Iterator it = null;
    	if (list != null) {
    		it = list.iterator();
    	}
    	int i = 0;
    	if (it != null) {
    		while (it.hasNext()) {
    			NativeObject row = new NativeObject();
    		    Object usageObject = it.next();
    		    APIDestinationUsageDTO usage = (APIDestinationUsageDTO) usageObject;
    		    row.put("apiName", row, usage.getApiName());
    		    row.put("version", row, usage.getVersion());
    		    row.put("destination", row, usage.getDestination());
    		    row.put("context", row, usage.getContext());
    		    row.put("count", row, usage.getCount());
    		    myn.put(i, myn, row);
    		    i++;
    		    }
    	}
    	return myn;
    }

    public static NativeArray jsFunction_getAPIUsageByUser(Context cx, Scriptable thisObj,
                                                           Object[] args, Function funObj)
            throws APIManagementException {
        List<APIUsageByUserDTO> list = null;
        NativeArray myn = new NativeArray(0);
        if (!HostObjectUtils.isStatPublishingEnabled()) {
            return myn;
        }
        if(!HostObjectUtils.isUsageDataSourceSpecified()){
            return myn;
        }
        if (args.length == 0) {
            handleException("Invalid number of parameters.");
        }

        String providerName = (String) args[0];
        String fromDate = (String) args[1];
        String toDate = (String) args[2];

        try {
            APIUsageStatisticsClient client =
                    new APIUsageStatisticsClient(((APIProviderHostObject) thisObj).getUsername());
            list = client.getAPIUsageByUser(providerName,fromDate,toDate);
        } catch (APIMgtUsageQueryServiceClientException e) {
            log.error("Error while invoking APIUsageStatisticsClient for ProviderAPIUsage", e);
        }

        Iterator it = null;
        if (list != null) {
            it = list.iterator();
        }
        int i = 0;
        if (it != null) {
            while (it.hasNext()) {
                NativeObject row = new NativeObject();
                Object usageObject = it.next();
                APIUsageByUserDTO usage = (APIUsageByUserDTO) usageObject;
                row.put("apiName", row, usage.getApiName());
                row.put("version", row, usage.getVersion());
                row.put("userId", row, usage.getUserID());
                row.put("count", row, usage.getCount());
                myn.put(i, myn, row);
                i++;
            }
        }
        return myn;
    }

    public static NativeArray jsFunction_getProviderAPIVersionUserUsage(Context cx,
                                                                        Scriptable thisObj,
                                                                        Object[] args,
                                                                        Function funObj)
            throws APIManagementException {
        List<PerUserAPIUsageDTO> list = null;
        if (args == null ||  args.length==0) {
            handleException("Invalid number of parameters.");
        }
        NativeArray myn = new NativeArray(0);
        if (!HostObjectUtils.isStatPublishingEnabled()) {
            return myn;
        }
        if (!HostObjectUtils.isUsageDataSourceSpecified()) {
            return myn;
        }
        String providerName = (String) args[0];
        String apiName = (String) args[1];
        String version = (String) args[2];
        try {
            APIUsageStatisticsClient client = new APIUsageStatisticsClient(((APIProviderHostObject) thisObj).getUsername());
            list = client.getUsageBySubscribers(providerName, apiName, version, 10);
        } catch (APIMgtUsageQueryServiceClientException e) {
            log.error("Error while invoking APIUsageStatisticsClient for ProviderAPIUserUsage", e);
        }
        Iterator it = null;
        if (list != null) {
            it = list.iterator();
        }
        int i = 0;
        if (it != null) {
            while (it.hasNext()) {
                NativeObject row = new NativeObject();
                Object usageObject = it.next();
                PerUserAPIUsageDTO usage = (PerUserAPIUsageDTO) usageObject;
                row.put("user", row, usage.getUsername());
                row.put("count", row, usage.getCount());
                myn.put(i, myn, row);
                i++;
            }
        }
        return myn;
    }

    public static NativeArray jsFunction_getProviderAPIVersionUserLastAccess(Context cx,
                                                                             Scriptable thisObj,
                                                                             Object[] args,
                                                                             Function funObj)
            throws APIManagementException {
        List<APIVersionLastAccessTimeDTO> list = null;
        if (args == null ||  args.length==0) {
            handleException("Invalid number of parameters.");
        }
        NativeArray myn = new NativeArray(0);
        if (!HostObjectUtils.isStatPublishingEnabled()) {
            return myn;
        }
        if (!HostObjectUtils.isUsageDataSourceSpecified()) {
            return myn;
        }

        String providerName = (String) args[0];
        String fromDate = (String) args[1];
        String toDate = (String) args[2];
        try {
            APIUsageStatisticsClient client = new APIUsageStatisticsClient(((APIProviderHostObject) thisObj).getUsername());
            list = client.getLastAccessTimesByAPI(providerName, fromDate, toDate, 50);
        } catch (APIMgtUsageQueryServiceClientException e) {
            log.error("Error while invoking APIUsageStatisticsClient for ProviderAPIVersionLastAccess", e);
        }
        Iterator it = null;
        if (list != null) {
            it = list.iterator();
        }
        int i = 0;
        if (it != null) {
            while (it.hasNext()) {
                NativeObject row = new NativeObject();
                Object usageObject = it.next();
                APIVersionLastAccessTimeDTO usage = (APIVersionLastAccessTimeDTO) usageObject;
                row.put("api_name", row, usage.getApiName());
                row.put("api_version", row, usage.getApiVersion());
                row.put("user", row, usage.getUser());
                Date date = new Date(String.valueOf(usage.getLastAccessTime()));
                row.put("lastAccess", row, Long.valueOf(date.getTime()).toString());
                myn.put(i, myn, row);
                i++;
            }
        }
        return myn;
    }

    public static NativeArray jsFunction_getProviderAPIServiceTime(Context cx, Scriptable thisObj,
                                                                   Object[] args, Function funObj)
            throws APIManagementException {
        List<APIResponseTimeDTO> list = null;
        if (args == null ||  args.length==0) {
            handleException("Invalid number of parameters.");
        }
        NativeArray myn = new NativeArray(0);
        if (!HostObjectUtils.isStatPublishingEnabled()) {
            return myn;
        }
        if (!HostObjectUtils.isUsageDataSourceSpecified()) {
            return myn;
        }

        String providerName = (String) args[0];
        String fromDate = (String) args[1];
        String toDate = (String) args[2];

        try {
            APIUsageStatisticsClient client = new APIUsageStatisticsClient(((APIProviderHostObject) thisObj).getUsername());
            list = client.getResponseTimesByAPIs(providerName, fromDate, toDate, 50);
        } catch (APIMgtUsageQueryServiceClientException e) {
            log.error("Error while invoking APIUsageStatisticsClient for ProviderAPIServiceTime", e);
        }
        Iterator it = null;
        if (list != null) {
            it = list.iterator();
        }
        int i = 0;
        if (it != null) {
            while (it.hasNext()) {
                NativeObject row = new NativeObject();
                Object usageObject = it.next();
                APIResponseTimeDTO usage = (APIResponseTimeDTO) usageObject;
                row.put("apiName", row, usage.getApiName());
                row.put("serviceTime", row, usage.getServiceTime());
                myn.put(i, myn, row);
                i++;
            }
        }
        return myn;
    }

    public static NativeArray jsFunction_searchAPIs(Context cx, Scriptable thisObj,
                                                    Object[] args,
                                                    Function funObj) throws APIManagementException {
        NativeArray myn = new NativeArray(0);

        if (args == null || args.length==0) {
            handleException("Invalid number of parameters.");
        }
        String providerName = (String) args[0];
        providerName=APIUtil.replaceEmailDomain(providerName);
        String searchValue = (String) args[1];
        String searchTerm;
        String searchType;

        if (searchValue.contains(":")) {
            if (searchValue.split(":").length > 1) {
                searchType = searchValue.split(":")[0];
                searchTerm = searchValue.split(":")[1];
            } else {
                throw new APIManagementException("Search term is missing. Try again with valid search query.");
            }

        } else {
            searchTerm = searchValue;
            searchType = "default";
        }
        try {
            if ("*".equals(searchTerm) || searchTerm.startsWith("*")) {
                searchTerm = searchTerm.replaceFirst("\\*", ".*");
            }
            APIProvider apiProvider = getAPIProvider(thisObj);
            
            if (APIConstants.DOCUMENTATION_SEARCH_TYPE_PREFIX.equalsIgnoreCase(searchType)) {
            	Map<Documentation, API> apiDocMap = apiProvider.searchAPIsByDoc(searchTerm, searchType);
            	if (apiDocMap != null) {
        			int i = 0;
        			for (Map.Entry<Documentation, API> entry : apiDocMap.entrySet()) {
        				Documentation doc = entry.getKey();
        				API api = entry.getValue();
        				APIIdentifier apiIdentifier = api.getId();
        				
        				NativeObject currentApi = new NativeObject();
        				
        				currentApi.put("name", currentApi, apiIdentifier.getApiName());
                        currentApi.put("provider", currentApi,
                                APIUtil.replaceEmailDomainBack(apiIdentifier.getProviderName()));
                        currentApi.put("version", currentApi,
                                apiIdentifier.getVersion());
                        currentApi.put("status", currentApi, checkValue(api.getStatus().toString()));
                        currentApi.put("thumb", currentApi, getWebContextRoot(api.getThumbnailUrl()));
                        currentApi.put("subs", currentApi, apiProvider.getSubscribersOfAPI(api.getId()).size());
                        if (providerName != null) {
                        	currentApi.put("lastUpdatedDate", currentApi, checkValue(api.getLastUpdated().toString()));
                        }
                        
                        currentApi.put("docName", currentApi, doc.getName());
                        currentApi.put("docSummary", currentApi, doc.getSummary());
                        currentApi.put("docSourceURL", currentApi, doc.getSourceUrl());
                        currentApi.put("docFilePath", currentApi, doc.getFilePath());

                        myn.put(i, myn, currentApi);
        				i++;
        			}
        		}
	            
            } else {
            	List<API> searchedList = apiProvider.searchAPIs(searchTerm, searchType, providerName);
	            Iterator it = searchedList.iterator();
	            int i = 0;
	            while (it.hasNext()) {
	                NativeObject row = new NativeObject();
	                Object apiObject = it.next();
	                API api = (API) apiObject;
	                APIIdentifier apiIdentifier = api.getId();
	                row.put("name", row, apiIdentifier.getApiName());
	                row.put("provider", row, APIUtil.replaceEmailDomainBack(apiIdentifier.getProviderName()));
	                row.put("version", row, apiIdentifier.getVersion());
	                row.put("status", row, checkValue(api.getStatus().toString()));
	                row.put("thumb", row, getWebContextRoot(api.getThumbnailUrl()));
	                row.put("subs", row, apiProvider.getSubscribersOfAPI(api.getId()).size());
	                if (providerName != null) {
	                    row.put("lastUpdatedDate", row, checkValue(api.getLastUpdated().toString()));
	                }
	                myn.put(i, myn, row);
	                i++;
	
	
	            } 
            }
        } catch (Exception e) {
            handleException("Error occurred while getting the searched API- " + searchValue, e);
        }
        return myn;
    }


    public static boolean jsFunction_hasCreatePermission(Context cx, Scriptable thisObj,
                                                         Object[] args,
                                                         Function funObj) {
        APIProvider provider = getAPIProvider(thisObj);
        if (provider instanceof UserAwareAPIProvider) {
            try {
                ((UserAwareAPIProvider) provider).checkCreatePermission();
                return true;
            } catch (APIManagementException e) {
                return false;
            }
        }
        return false;
    }

    public static boolean jsFunction_hasManageTierPermission(Context cx, Scriptable thisObj,
            Object[] args,
            Function funObj) {
    	APIProvider provider = getAPIProvider(thisObj);
    	if (provider instanceof UserAwareAPIProvider) {
    		try {
    			((UserAwareAPIProvider) provider).checkManageTiersPermission();
    			return true;
    		} catch (APIManagementException e) {
    			return false;
    		}
    	}
    	return false;
    }

    public static boolean jsFunction_hasUserPermissions(Context cx, Scriptable thisObj,
                                                        Object[] args,
                                                        Function funObj)
            throws APIManagementException {
        if (args == null || !isStringValues(args)) {
            handleException("Invalid input parameters.");
        }
        String username = (String) args[0];
        return APIUtil.checkPermissionQuietly(username, APIConstants.Permissions.API_CREATE) ||
               APIUtil.checkPermissionQuietly(username, APIConstants.Permissions.API_PUBLISH);
    }

    public static boolean jsFunction_hasPublishPermission(Context cx, Scriptable thisObj,
                                                          Object[] args,
                                                          Function funObj) {
        APIProvider provider = getAPIProvider(thisObj);
        if (provider instanceof UserAwareAPIProvider) {
            try {
                ((UserAwareAPIProvider) provider).checkPublishPermission();
                return true;
            } catch (APIManagementException e) {
                return false;
            }
        }
        return false;
    }

    public static void jsFunction_loadRegistryOfTenant(Context cx,
                                                       Scriptable thisObj, Object[] args, Function funObj){
        String tenantDomain = args[0].toString();
        if(tenantDomain != null && !org.wso2.carbon.base.MultitenantConstants.SUPER_TENANT_DOMAIN_NAME.equals(tenantDomain)){
            try {
                int tenantId = ServiceReferenceHolder.getInstance().getRealmService().
                        getTenantManager().getTenantId(tenantDomain);
                APIUtil.loadTenantRegistry(tenantId);
            } catch (org.wso2.carbon.user.api.UserStoreException e) {
                log.error("Could not load tenant registry. Error while getting tenant id from tenant domain " +
                        tenantDomain);
            }
        }

    }
    
        
	/**
	 * load axis configuration for the tenant
	 * 
	 * @param cx
	 * @param thisObj
	 * @param args
	 * @param funObj
	 */
	public static void jsFunction_loadAxisConfigOfTenant(Context cx, Scriptable thisObj,
	                                                     Object[] args, Function funObj) {
		String tenantDomain = args[0].toString();
		if (tenantDomain != null &&
		    !org.wso2.carbon.base.MultitenantConstants.SUPER_TENANT_DOMAIN_NAME.equals(tenantDomain)) {
			APIUtil.loadTenantConfig(tenantDomain);
		}
	}

    public static NativeArray jsFunction_getLifeCycleEvents(Context cx, Scriptable thisObj,
                                                            Object[] args,
                                                            Function funObj)
            throws APIManagementException {
        NativeArray lifeCycles = new NativeArray(0);
        if (args == null) {
            handleException("Invalid input parameters.");
        }
        NativeObject apiData = (NativeObject) args[0];
        String provider = (String) apiData.get("provider", apiData);
        String name = (String) apiData.get("name", apiData);
        String version = (String) apiData.get("version", apiData);
        APIIdentifier apiId = new APIIdentifier(provider, name, version);
        APIProvider apiProvider = getAPIProvider(thisObj);
        try {
            List<LifeCycleEvent> lifeCycleEvents = apiProvider.getLifeCycleEvents(apiId);
            int i = 0;
            if (lifeCycleEvents != null) {
                for (LifeCycleEvent lcEvent : lifeCycleEvents) {
                    NativeObject event = new NativeObject();
                    event.put("username", event, APIUtil.replaceEmailDomainBack(checkValue(lcEvent.getUserId())));
                    event.put("newStatus", event, lcEvent.getNewStatus() != null ? lcEvent.getNewStatus().toString() : "");
                    event.put("oldStatus", event, lcEvent.getOldStatus() != null ? lcEvent.getOldStatus().toString() : "");

                    event.put("date", event, checkValue(Long.valueOf(lcEvent.getDate().getTime()).toString()));
                    lifeCycles.put(i, lifeCycles, event);
                    i++;
                }
            }
        } catch (APIManagementException e) {
            log.error("Error from registry while checking the input context is already exist", e);
        }
        return lifeCycles;
    }

    public static void jsFunction_removeAPI(Context cx, Scriptable thisObj,
                                            Object[] args,
                                            Function funObj)
            throws APIManagementException {
        if (args == null) {
            handleException("Invalid input parameters.");
        }
        NativeObject apiData = (NativeObject) args[0];

        String provider = (String) apiData.get("provider", apiData);
        provider=APIUtil.replaceEmailDomain(provider);
        String name = (String) apiData.get("name", apiData);
        String version = (String) apiData.get("version", apiData);
        APIIdentifier apiId = new APIIdentifier(provider, name, version);
        boolean isTenantFlowStarted = false;
        try{
            String tenantDomain = MultitenantUtils.getTenantDomain(APIUtil.replaceEmailDomainBack(provider));
            if(tenantDomain != null && !MultitenantConstants.SUPER_TENANT_DOMAIN_NAME.equals(tenantDomain)) {
            	isTenantFlowStarted = true;
                PrivilegedCarbonContext.startTenantFlow();
                PrivilegedCarbonContext.getThreadLocalCarbonContext().setTenantDomain(tenantDomain, true);
            }
            APIProvider apiProvider = getAPIProvider(thisObj);
            apiProvider.deleteAPI(apiId);
        } finally {
        	if (isTenantFlowStarted) {
        		PrivilegedCarbonContext.endTenantFlow();
        	}
        }
    }

    private static class APISubscription {
        private String name;
        private long count;
        private String version;
    }

    public static boolean jsFunction_updateDocumentation(Context cx, Scriptable thisObj,
                                                         Object[] args, Function funObj)
            throws APIManagementException {
        if (args == null || args.length==0) {
            handleException("Invalid number of parameters or their types.");
        }
        boolean success;
        String providerName = (String) args[0];
        providerName=APIUtil.replaceEmailDomain(providerName);
        String apiName = (String) args[1];
        String version = (String) args[2];
        String docName = (String) args[3];
        String docType = (String) args[4];
        String summary = (String) args[5];
        String sourceType = (String) args[6];
        String visibility = (String) args[10];
        String sourceURL = null;
        FileHostObject fileHostObject = null;

        APIIdentifier apiId = new APIIdentifier(providerName, apiName, version);
        Documentation doc = new Documentation(getDocType(docType), docName);

        if (doc.getType() == DocumentationType.OTHER) {
            doc.setOtherTypeName(args[9].toString());
        }

        if (sourceType.equalsIgnoreCase(Documentation.DocumentSourceType.URL.toString())) {
            doc.setSourceType(Documentation.DocumentSourceType.URL);
            sourceURL = args[7].toString();
        } else if (sourceType.equalsIgnoreCase(Documentation.DocumentSourceType.FILE.toString())) {
            doc.setSourceType(Documentation.DocumentSourceType.FILE);
            fileHostObject = (FileHostObject) args[8];
        } else {
            doc.setSourceType(Documentation.DocumentSourceType.INLINE);
        }
        doc.setSummary(summary);
        doc.setSourceUrl(sourceURL);
        if(visibility==null){visibility=APIConstants.DOC_API_BASED_VISIBILITY;}
        if (visibility.equalsIgnoreCase(Documentation.DocumentVisibility.API_LEVEL.toString())) {
            doc.setVisibility(Documentation.DocumentVisibility.API_LEVEL);
        } else if (visibility.equalsIgnoreCase(Documentation.DocumentVisibility.PRIVATE.toString())) {
            doc.setVisibility(Documentation.DocumentVisibility.PRIVATE);
        } else {
            doc.setVisibility(Documentation.DocumentVisibility.OWNER_ONLY);
        }
        APIProvider apiProvider = getAPIProvider(thisObj);
        if(!docName.equals(APIConstants.API_DEFINITION_DOC_NAME)){
        Documentation oldDoc = apiProvider.getDocumentation(apiId, doc.getType(), doc.getName());

        try {

            if (fileHostObject != null && fileHostObject.getJavaScriptFile().getLength() != 0) {
                Icon icon = new Icon(fileHostObject.getInputStream(),
                                     fileHostObject.getJavaScriptFile().getContentType());
                String filePath = APIUtil.getDocumentationFilePath(apiId, fileHostObject.getName());
                doc.setFilePath(apiProvider.addIcon(filePath, icon));
            } else if (oldDoc.getFilePath() != null) {
                doc.setFilePath(oldDoc.getFilePath());
            }

        } catch (Exception e) {
            handleException("Error while creating an attachment for Document- " + docName + "-" + version, e);
            return false;
        }
        }
        boolean isTenantFlowStarted = false;
        try {
            String tenantDomain = MultitenantUtils.getTenantDomain(APIUtil.replaceEmailDomainBack(providerName));
            if(tenantDomain != null && !MultitenantConstants.SUPER_TENANT_DOMAIN_NAME.equals(tenantDomain)) {
            	isTenantFlowStarted = true;
                PrivilegedCarbonContext.startTenantFlow();
                PrivilegedCarbonContext.getThreadLocalCarbonContext().setTenantDomain(tenantDomain, true);
            }
            apiProvider.updateDocumentation(apiId, doc);
            success = true;
        } catch (APIManagementException e) {
            handleException("Error occurred while adding the document- " + docName, e);
            return false;
        } finally {
        	if (isTenantFlowStarted) {
        		PrivilegedCarbonContext.endTenantFlow();
        	}
        }
        return success;
    }

    public static boolean jsFunction_isAPIOlderVersionExist(Context cx, Scriptable thisObj,
                                                            Object[] args, Function funObj)
            throws APIManagementException {
        boolean apiOlderVersionExist = false;
        if (args==null ||args.length == 0) {
            handleException("Invalid number of input parameters.");
        }

        NativeObject apiData = (NativeObject) args[0];
        String provider = (String) apiData.get("provider", apiData);
        provider=APIUtil.replaceEmailDomain(provider);
        String name = (String) apiData.get("name", apiData);
        String currentVersion = (String) apiData.get("version", apiData);
        boolean isTenantFlowStarted = false;
        try {
	        String tenantDomain = MultitenantUtils.getTenantDomain(APIUtil.replaceEmailDomainBack(provider));
	        if(tenantDomain != null && !MultitenantConstants.SUPER_TENANT_DOMAIN_NAME.equals(tenantDomain)) {
	        		isTenantFlowStarted = true;
	                PrivilegedCarbonContext.startTenantFlow();
	                PrivilegedCarbonContext.getThreadLocalCarbonContext().setTenantDomain(tenantDomain, true);
	        }

	        APIProvider apiProvider = getAPIProvider(thisObj);
	        Set<String> versions = apiProvider.getAPIVersions(provider, name);
	        APIVersionStringComparator comparator = new APIVersionStringComparator();
	        for (String version : versions) {
	            if (comparator.compare(version, currentVersion) < 0) {
	                apiOlderVersionExist = true;
	                break;
	            }
	        }
        } finally {
        	if (isTenantFlowStarted) {
        		PrivilegedCarbonContext.endTenantFlow();
        	}
        }
        return apiOlderVersionExist;
    }

	public static String jsFunction_isURLValid(Context cx, Scriptable thisObj, Object[] args,
	                                           Function funObj) throws APIManagementException {
		String response = "";
		if (args == null || !isStringValues(args)) {
			handleException("Invalid input parameters.");
		}
		String urlVal = (String) args[1];
		String type = (String) args[0];
		if (urlVal != null && !urlVal.isEmpty()) {
			URLConnection conn = null;
			try {
				URL url = new URL(urlVal);
				if (type != null && type.equals("wsdl")) {
					validateWsdl(urlVal);
					response = "success";
				}
				// checking http,https endpoints up to resource level by doing
				// http HEAD. And other end point
				// validation do through basic url connect
                else if (url.getProtocol().matches("https")) {
                    ServerConfiguration serverConfig = CarbonUtils.getServerConfiguration();
                    String trustStorePath = serverConfig.getFirstProperty("Security.TrustStore.Location");
                    String trustStorePassword = serverConfig.getFirstProperty("Security.TrustStore.Password");
                    System.setProperty("javax.net.ssl.trustStore", trustStorePath);
                    System.setProperty("javax.net.ssl.trustStorePassword", trustStorePassword);

                    return sendHttpHEADRequest(urlVal);
                } else if (url.getProtocol().matches("http")) {
                    return sendHttpHEADRequest(urlVal);
                } else {
                    return "error while connecting";
                }
            } catch (Exception e) {
				response = e.getMessage();
			} finally {
				if (conn != null) {
					conn = null;
				}
			}
		}
		return response;

	} 

	private static HostnameVerifier DO_NOT_VERIFY = new HostnameVerifier() {
		public boolean verify(String hostname, SSLSession session) {
			return true;
		}
	};
		 
		 
    private boolean resourceMethodMatches(String[] resourceMethod1,
                                          String[] resourceMethod2) {
        for (String m1 : resourceMethod1) {
            for (String m2 : resourceMethod2) {
                if (m1.equals(m2)) {
                    return true;
                }
            }
        }
        return false;
    }

    private static void validateWsdl(String url) throws Exception {

        URL wsdl = new URL(url);
        BufferedReader in = new BufferedReader(new InputStreamReader(wsdl.openStream()));
        String inputLine;
        boolean isWsdl2 = false;
        boolean isWsdl10 = false;
        StringBuilder urlContent = new StringBuilder();
        while ((inputLine = in.readLine()) != null) {
            String wsdl2NameSpace = "http://www.w3.org/ns/wsdl";
            String wsdl10NameSpace = "http://schemas.xmlsoap.org/wsdl/";
            urlContent.append(inputLine);
            isWsdl2 = urlContent.indexOf(wsdl2NameSpace) > 0;
            isWsdl10 = urlContent.indexOf(wsdl10NameSpace) > 0;
        }
        in.close();
        if (isWsdl10) {
            javax.wsdl.xml.WSDLReader wsdlReader11 = javax.wsdl.factory.WSDLFactory.newInstance().newWSDLReader();
            wsdlReader11.readWSDL(url);
        } else if (isWsdl2) {
            WSDLReader wsdlReader20 = WSDLFactory.newInstance().newWSDLReader();
            wsdlReader20.readWSDL(url);
        } else {
            handleException("URL is not in format of wsdl1/wsdl2");
        }

    }

    private static String getWebContextRoot(String postfixUrl) {
        String webContext = CarbonUtils.getServerConfiguration().getFirstProperty("WebContextRoot");
        if (postfixUrl != null && webContext != null && !webContext.equals("/")) {
            postfixUrl = webContext + postfixUrl;
        }
        return postfixUrl;
    }


    public static NativeArray jsFunction_searchAccessTokens(Context cx, Scriptable thisObj,
                                                            Object[] args,
                                                            Function funObj)
            throws Exception {
        NativeObject tokenInfo;
        NativeArray tokenInfoArr = new NativeArray(0);
        if (args == null || !isStringValues(args)) {
            handleException("Invalid input parameters.");
        }
        String searchValue = (String) args[0];
        String searchTerm;
        String searchType;
        APIProvider apiProvider = getAPIProvider(thisObj);
        Map<Integer, APIKey> tokenData = null;
        String loggedInUser = ((APIProviderHostObject) thisObj).getUsername();

        if (searchValue.contains(":")) {
            searchTerm = searchValue.split(":")[1];
            searchType = searchValue.split(":")[0];
            if ("*".equals(searchTerm) || searchTerm.startsWith("*")) {
                searchTerm = searchTerm.replaceFirst("\\*", ".*");
            }
            tokenData = apiProvider.searchAccessToken(searchType, searchTerm, loggedInUser);
        } else {
            //Check whether old access token is already available
            if (apiProvider.isApplicationTokenExists(searchValue)) {
                APIKey tokenDetails = apiProvider.getAccessTokenData(searchValue);
                if (tokenDetails.getAccessToken() == null) {
                    throw new APIManagementException("The requested access token is already revoked or No access token available as per requested.");
                }
                tokenData = new HashMap<Integer, APIKey>();
                tokenData.put(0, tokenDetails);
            } else {
                if ("*".equals(searchValue) || searchValue.startsWith("*")) {
                    searchValue = searchValue.replaceFirst("\\*", ".*");
                }
                tokenData = apiProvider.searchAccessToken(null, searchValue, loggedInUser);
            }
        }
        if (tokenData != null && tokenData.size() != 0) {
            for (int i = 0; i < tokenData.size(); i++) {
                tokenInfo = new NativeObject();
                tokenInfo.put("token", tokenInfo, tokenData.get(i).getAccessToken());
                tokenInfo.put("user", tokenInfo, tokenData.get(i).getAuthUser());
                tokenInfo.put("scope", tokenInfo, tokenData.get(i).getTokenScope());
                tokenInfo.put("createTime", tokenInfo, tokenData.get(i).getCreatedDate());
                if (tokenData.get(i).getValidityPeriod() == Long.MAX_VALUE) {
                    tokenInfo.put("validTime", tokenInfo, "Won't Expire");
                } else {
                    tokenInfo.put("validTime", tokenInfo, tokenData.get(i).getValidityPeriod());
                }
                tokenInfo.put("consumerKey", tokenInfo, tokenData.get(i).getConsumerKey());
                tokenInfoArr.put(i, tokenInfoArr, tokenInfo);
            }
        } else {
            throw new APIManagementException("The requested access token is already revoked or No access token available as per requested.");
        }

        return tokenInfoArr;

    }

    public static void jsFunction_revokeAccessToken(Context cx, Scriptable thisObj,
                                                    Object[] args,
                                                    Function funObj)
            throws Exception {
        if (args == null || !isStringValues(args)) {
            handleException("Invalid input parameters.");
        }
        String accessToken = (String) args[0];
        String consumerKey = (String) args[1];
        String authUser = (String) args[2];
        APIProvider apiProvider = getAPIProvider(thisObj);

        try {
            SubscriberKeyMgtClient keyMgtClient = HostObjectUtils.getKeyManagementClient();
            keyMgtClient.revokeAccessToken(accessToken, consumerKey, authUser);

            Set<APIIdentifier> apiIdentifierSet = apiProvider.getAPIByAccessToken(accessToken);
            List<org.wso2.carbon.apimgt.handlers.security.stub.types.APIKeyMapping> mappings = new ArrayList<org.wso2.carbon.apimgt.handlers.security.stub.types.APIKeyMapping>();
            for (APIIdentifier apiIdentifier : apiIdentifierSet) {
                org.wso2.carbon.apimgt.handlers.security.stub.types.APIKeyMapping mapping = new org.wso2.carbon.apimgt.handlers.security.stub.types.APIKeyMapping();
                API apiDefinition = apiProvider.getAPI(apiIdentifier);
                mapping.setApiVersion(apiIdentifier.getVersion());
                mapping.setContext(apiDefinition.getContext());
                mapping.setKey(accessToken);
                mappings.add(mapping);
            }
            if (mappings.size() > 0) {
                APIManagerConfiguration config = ServiceReferenceHolder.getInstance().
                        getAPIManagerConfigurationService().getAPIManagerConfiguration();
                Map<String, Environment> gatewayEnvs = config.getApiGatewayEnvironments();
                for (Environment environment : gatewayEnvs.values()) {
                    APIAuthenticationAdminClient client = new APIAuthenticationAdminClient(environment);
                    client.invalidateKeys(mappings);
                }


            }
        } catch (Exception e) {
            handleException("Error while revoking the access token: " + accessToken, e);

        }


    }

    public static NativeArray jsFunction_getAPIResponseFaultCount(Context cx, Scriptable thisObj,
                                                                  Object[] args, Function funObj)
            throws APIManagementException {
        List<APIResponseFaultCountDTO> list = null;
        NativeArray myn = new NativeArray(0);
        if (!HostObjectUtils.isStatPublishingEnabled()) {
            return myn;
        }
        if (!HostObjectUtils.isUsageDataSourceSpecified()) {
            return myn;
        }
        if (args == null || args.length==0) {
            handleException("Invalid number of parameters.");
        }
        String providerName = (String) args[0];
        String fromDate = (String) args[1];
        String toDate = (String) args[2];
        try {
            APIUsageStatisticsClient client =
                    new APIUsageStatisticsClient(((APIProviderHostObject) thisObj).getUsername());
            list = client.getAPIResponseFaultCount(providerName,fromDate,toDate);
        } catch (APIMgtUsageQueryServiceClientException e) {
            log.error("Error while invoking APIUsageStatisticsClient for ProviderAPIUsage", e);
        }

        Iterator it = null;
        if (list != null) {
            it = list.iterator();
        }
        int i = 0;
        if (it != null) {
            while (it.hasNext()) {
                NativeObject row = new NativeObject();
                Object faultObject = it.next();
                APIResponseFaultCountDTO fault = (APIResponseFaultCountDTO) faultObject;
                row.put("apiName", row, fault.getApiName());
                row.put("version", row, fault.getVersion());
                row.put("context", row, fault.getContext());
                row.put("count", row, fault.getCount());
                row.put("faultPercentage", row, fault.getFaultPercentage());
                row.put("totalRequestCount",row,fault.getRequestCount());
                myn.put(i, myn, row);
                i++;
            }
        }
        return myn;
    }

    public static NativeArray jsFunction_getAPIFaultyAnalyzeByTime(Context cx, Scriptable thisObj,
                                                                   Object[] args, Function funObj)
            throws APIManagementException {
        List<APIResponseFaultCountDTO> list = null;
        NativeArray myn = new NativeArray(0);
        if (!HostObjectUtils.isStatPublishingEnabled()) {
            return myn;
        }
        if (!HostObjectUtils.isUsageDataSourceSpecified()) {
            return myn;
        }
        if (args == null || args.length==0) {
            handleException("Invalid number of parameters.");
        }
        String providerName = (String) args[0];
        try {
            APIUsageStatisticsClient client =
                    new APIUsageStatisticsClient(((APIProviderHostObject) thisObj).getUsername());
            list = client.getAPIFaultyAnalyzeByTime(providerName);
        } catch (APIMgtUsageQueryServiceClientException e) {
            log.error("Error while invoking APIUsageStatisticsClient for ProviderAPIUsage", e);
        }

        Iterator it = null;
        if (list != null) {
            it = list.iterator();
        }
        int i = 0;
        if (it != null) {
            while (it.hasNext()) {
                NativeObject row = new NativeObject();
                Object faultObject = it.next();
                APIResponseFaultCountDTO fault = (APIResponseFaultCountDTO) faultObject;
                long faultTime = Long.parseLong(fault.getRequestTime());
                row.put("apiName", row, fault.getApiName());
                row.put("version", row, fault.getVersion());
                row.put("context", row, fault.getContext());
                row.put("requestTime", row, faultTime);
                myn.put(i, myn, row);
                i++;
            }
        }
        return myn;
    }

    public static NativeArray jsFunction_getFirstAccessTime(Context cx, Scriptable thisObj,
                                                            Object[] args, Function funObj)
            throws APIManagementException {

        NativeArray myn = new NativeArray(0);
        if (!HostObjectUtils.isStatPublishingEnabled()) {
            return myn;
        }
        if(!HostObjectUtils.isUsageDataSourceSpecified()){
            return myn;
        }

        List<String> list = null;
        if (args.length == 0) {
            handleException("Invalid number of parameters.");
        }
        String providerName = (String) args[0];
        try {
            APIUsageStatisticsClient client = new APIUsageStatisticsClient(((APIProviderHostObject) thisObj).getUsername());
            list = client.getFirstAccessTime(providerName,1);
        } catch (APIMgtUsageQueryServiceClientException e) {
            log.error("Error while invoking APIUsageStatisticsClient for ProviderAPIUsage", e);
        }
        NativeObject row = new NativeObject();

        if (!list.isEmpty()) {
            row.put("year",row,list.get(0).toString());
            row.put("month",row,list.get(1).toString());
            row.put("day",row,list.get(2).toString());
            myn.put(0,myn,row);
        }

        return myn;
    }

    public static boolean jsFunction_validateRoles(Context cx,
                                                   Scriptable thisObj, Object[] args,
                                                   Function funObj) {
        if (args == null || args.length==0) {
            return false;
        }

        boolean valid=false;
        String inputRolesSet = (String)args[0];
        String username=  (String) args[1];
        String[] inputRoles=null;
        if (inputRolesSet != null) {
            inputRoles = inputRolesSet.split(",");
        }

        try {
            String[] roles=APIUtil.getRoleNames(username);

            if (roles != null && inputRoles != null) {
                for (String inputRole : inputRoles) {
                    for (String role : roles) {
                        valid= (inputRole.equals(role));
                        if(valid){ //If we found a match for the input role,then no need to process the for loop further
                            break;
                        }
                    }
                    //If the input role doesn't match with any of the role existing in the system
                    if(!valid){
                        return valid;
                    }

                }
                return valid;
            }
        }catch (Exception e) {
            log.error("Error while validating the input roles.",e);
        }

        return valid;
    }

   /* public static NativeArray jsFunction_getExternalAPIStores(Context cx,
                                                              Scriptable thisObj, Object[] args,
                                                              Function funObj)
            throws APIManagementException {
        Set<APIStore> apistoresList = APIUtil.getExternalAPIStores();
        NativeArray myn = new NativeArray(0);
        if (apistoresList == null) {
            return null;
        } else {
            Iterator it = apistoresList.iterator();
            int i = 0;
            while (it.hasNext()) {
                NativeObject row = new NativeObject();
                Object apistoreObject = it.next();
                APIStore apiStore = (APIStore) apistoreObject;
                row.put("displayName", row, apiStore.getDisplayName());
                row.put("name", row, apiStore.getName());
                row.put("endpoint", row, apiStore.getEndpoint());

                myn.put(i, myn, row);
                i++;

            }
            return myn;
        }

    }*/

    /**
     * Retrieves custom sequences from registry
     * @param cx
     * @param thisObj
     * @param args
     * @param funObj
     * @return
     * @throws APIManagementException
     */
	public static NativeArray jsFunction_getCustomOutSequences(Context cx, Scriptable thisObj,
	                                                        Object[] args, Function funObj)
	                                                                                       throws APIManagementException {
		APIProvider apiProvider = getAPIProvider(thisObj);
		List<String> sequenceList = apiProvider.getCustomOutSequences();

		NativeArray myn = new NativeArray(0);
		if (sequenceList == null) {
			return null;
		} else {
			for (int i = 0; i < sequenceList.size(); i++) {
				myn.put(i, myn, sequenceList.get(i));
			}
			return myn;
		}

	}

	/**
     * Retrieves custom sequences from registry
     * @param cx
     * @param thisObj
     * @param args
     * @param funObj
     * @return
     * @throws APIManagementException
     */
	public static NativeArray jsFunction_getCustomInSequences(Context cx, Scriptable thisObj,
	                                                        Object[] args, Function funObj)
	                                                                                       throws APIManagementException {
		APIProvider apiProvider = getAPIProvider(thisObj);
		List<String> sequenceList = apiProvider.getCustomInSequences();

		NativeArray myn = new NativeArray(0);
		if (sequenceList == null) {
			return null;
		} else {
			for (int i = 0; i < sequenceList.size(); i++) {
				myn.put(i, myn, sequenceList.get(i));
			}
			return myn;
		}

	}

    /**
     * Retrieves custom fault sequences from registry
     * @param cx
     * @param thisObj
     * @param args
     * @param funObj
     * @return
     * @throws APIManagementException
     */
    public static NativeArray jsFunction_getCustomFaultSequences(Context cx, Scriptable thisObj,
                                                              Object[] args, Function funObj)
            throws APIManagementException {
        APIProvider apiProvider = getAPIProvider(thisObj);
        List<String> sequenceList = apiProvider.getCustomFaultSequences();

        NativeArray myn = new NativeArray(0);
        if (sequenceList == null) {
            return null;
        } else {
            for (int i = 0; i < sequenceList.size(); i++) {
                myn.put(i, myn, sequenceList.get(i));
            }
            return myn;
        }
    }

	public static boolean jsFunction_isSynapseGateway(Context cx, Scriptable thisObj,
            Object[] args,
            Function funObj) throws APIManagementException {
		APIProvider provider = getAPIProvider(thisObj);
		if (!provider.isSynapseGateway()) {
			return false;
		}
		return true;
	}

    public static boolean jsFunction_updateExternalAPIStores(Context cx,Scriptable thisObj, Object[] args,
                                                              Function funObj)
                throws APIManagementException {
                boolean updated=false;
                boolean isTenantFlowStarted = false;

                NativeObject apiData = (NativeObject) args[0];
                String provider = String.valueOf(apiData.get("provider", apiData));
                if (provider != null) {
                        provider = APIUtil.replaceEmailDomain(provider);
                    }
                String name = (String) apiData.get("apiName", apiData);
                String version = (String) apiData.get("version", apiData);

                try {
	                String tenantDomain = MultitenantUtils.getTenantDomain(APIUtil.replaceEmailDomainBack(provider));
	    	        if(tenantDomain != null && !MultitenantConstants.SUPER_TENANT_DOMAIN_NAME.equals(tenantDomain)) {
	    	        		isTenantFlowStarted = true;
	    	                PrivilegedCarbonContext.startTenantFlow();
	    	                PrivilegedCarbonContext.getThreadLocalCarbonContext().setTenantDomain(tenantDomain, true);
	    	        }

	                APIProvider apiProvider = getAPIProvider(thisObj);

	                APIIdentifier apiId = new APIIdentifier(provider, name, version);
	                API api = apiProvider.getAPI(apiId);
	                //Getting selected external API stores from UI and publish API to them.
	                NativeArray externalAPIStores = (NativeArray) apiData.get("externalAPIStores", apiData);
	                int tenantId = ServiceReferenceHolder.getInstance().getRealmService().
	                        getTenantManager().getTenantId(tenantDomain);
	                //Check if no external APIStore selected from UI
	                if (externalAPIStores != null) {
		                Set<APIStore> inputStores = new HashSet<APIStore>();
		                for (Object store : externalAPIStores) {
		                	inputStores.add(APIUtil.getExternalAPIStore((String) store, tenantId));
		                }
                        updated = apiProvider.updateAPIsInExternalAPIStores(api,inputStores);

                    }
	                return updated;
                } catch (UserStoreException e) {
                	handleException("Error while updating external api stores", e);
                    return false;
				} finally {
                	if (isTenantFlowStarted) {
                		PrivilegedCarbonContext.endTenantFlow();
                	}
                }
            }

    public static String jsFunction_getAPIStoreURL(Context cx,Scriptable thisObj, Object[] args,
                                                   Function funObj) {

	    APIManagerConfiguration config = HostObjectComponent.getAPIManagerConfiguration();
	    if	(config != null)	{
	    	return config.getFirstProperty(APIConstants.API_STORE_URL);
	    }	else	{
	    	return null;
	    }
	}

    public static boolean jsFunction_isDataPublishingEnabled(Context cx, Scriptable thisObj,
            Object[] args, Function funObj)
            		throws APIManagementException {
    	if (HostObjectUtils.checkDataPublishingEnabled()) {
    		return true;
    	}
    	return false;
    }

    public static boolean jsFunction_showAPIStoreURL(Context cx,Scriptable thisObj, Object[] args,
                                                     Function funObj) {

    APIManagerConfiguration config = HostObjectComponent.getAPIManagerConfiguration();
    if(config!=null){
    return Boolean.parseBoolean(config.getFirstProperty(APIConstants.SHOW_API_STORE_URL_FROM_PUBLISHER));
    }else{
    return false;
    }
    }

    public static boolean jsFunction_showAPIDocVisibility(Context cx,Scriptable thisObj, Object[] args,
                                                     Function funObj) {

    APIManagerConfiguration config = HostObjectComponent.getAPIManagerConfiguration();
    if(config!=null){
    return Boolean.parseBoolean(config.getFirstProperty(APIConstants.API_PUBLISHER_ENABLE_API_DOC_VISIBILITY_LEVELS));
    }else{
    return false;
    }
    }

    /**
     * Evaluate HTTP end-point URI to validate path parameter and query
     * parameter formats<br>
     * Sample URI format<br>
     * http[s]//[www.]anyhost[.com][:port]/{uri.var.param}?param1=value&param2={uri.var.value}
     *
     * @param endpointConfig JSON representation of end-point configuration.
     * @return true if valid URI
     * @throws APIManagementException If the endpointConfig is invalid or URI is invalid
     */
    private static boolean validateEndpointURI(String endpointConfig)
            throws APIManagementException {
        if (endpointConfig != null) {
            try {
                JSONParser parser = new JSONParser();
                JSONObject jsonObject = (JSONObject) parser.parse(endpointConfig);
                Object epType = jsonObject.get("endpoint_type");
                if (epType instanceof String && "http".equals(epType)) {
                    // extract production uri from config
                    Object prodEPs = (JSONObject) jsonObject.get("production_endpoints");
                    if (prodEPs instanceof JSONObject) {
                        Object url = ((JSONObject) prodEPs).get("url");
                        if (url instanceof String && !isValidURI(url.toString())) {
                            handleException("Invalid Production Endpoint URI. Please refer HTTP Endpoint " +
                                            "documentation of the WSO2 ESB for details.");
                        }
                    }
                    // extract sandbox uri from config
                    Object sandEPs = (JSONObject) jsonObject.get("sandbox_endpoints");
                    if (sandEPs instanceof JSONObject) {
                        Object url = ((JSONObject) sandEPs).get("url");
                        if (url instanceof String && !isValidURI(url.toString())) {
                            handleException("Invalid Sandbox Endpoint URI. Please refer HTTP Endpoint " +
                                            "documentation of the WSO2 ESB for details.");
                        }
                    }
                }
            } catch (ParseException e) {
                handleException("Invalid Endpoint config", e);
            }
        }
        return true;
    }

    /**
     * This method returns whether the given url is contain valid uri params or not
     *
     * @param url URL to be validated
     * @return true if URI doesn't contain params or contains valid params
     */
    private static boolean isValidURI(String url) {
        boolean isInvalid = false;
        // validate only if uri contains { or }
        if (url != null && (url.contains("{") || url.contains("}"))) {
            // check { and } are matched or not. otherwise invalid
            int startCount = 0, endCount = 0;
            for (char c : url.toCharArray()) {
                if (c == '{') {
                    startCount++;
                } else if (c == '}') {
                    endCount++;
                }
                // this check guarantee the order of '{' and '}'. Ex: {uri.var.name} not }uri.var.name{
                if (endCount > startCount) {
                    isInvalid = true;
                    break;
                }
            }
            // continue only if the matching no of brackets are found. otherwise invalid
            if (startCount == endCount) {
                // extract content including { } brackets
                Matcher pathParamMatcher = pathParamExtractorPattern.matcher(url);
                while (pathParamMatcher.find()) {
                    // validate the format of { } content
                    Matcher formatMatcher = pathParamValidatorPattern.matcher(pathParamMatcher.group());
                    if (!formatMatcher.matches()) {
                        isInvalid = true;
                        break;
                    }
                }
            } else {
                isInvalid = true;
            }
        }
        return !isInvalid;
    }

    /**
     * Validate the backend by sending HTTP HEAD
     *
     * @param urlVal - backend URL
     * @return - status of HTTP HEAD Request to backend
     */
    private static String sendHttpHEADRequest(String urlVal) {

        String response = "error while connecting";

        HttpClient client = new DefaultHttpClient();
        HttpHead head = new HttpHead(urlVal);
        client.getParams().setParameter("http.socket.timeout", 4000);
        client.getParams().setParameter("http.connection.timeout", 4000);


        if (System.getProperty(APIConstants.HTTP_PROXY_HOST) != null &&
            System.getProperty(APIConstants.HTTP_PROXY_PORT) != null) {
            if (log.isDebugEnabled()) {
                log.debug("Proxy configured, hence routing through configured proxy");
            }
            String proxyHost = System.getProperty(APIConstants.HTTP_PROXY_HOST);
            String proxyPort = System.getProperty(APIConstants.HTTP_PROXY_PORT);
            client.getParams().setParameter(ConnRoutePNames.DEFAULT_PROXY,
                        new HttpHost(proxyHost, new Integer(proxyPort)));
        }

        try {
            HttpResponse httpResponse = client.execute(head);
            int statusCode = httpResponse.getStatusLine().getStatusCode();

            //If the endpoint doesn't support HTTP HEAD or if status code is < 400
            if (statusCode == 405 || statusCode / 100 < 4) {
                if (log.isDebugEnabled() && statusCode == 405) {
                    log.debug("Endpoint doesn't support HTTP HEAD");
                }
                response = "success";
            }
        } catch (IOException e) {
            // sending a default error message.
            log.error("Error occurred while connecting backend : " + urlVal + ", reason : " + e.getMessage());
        } finally {
            client.getConnectionManager().shutdown();
        }
        return response;
    }
    /**
     * retrieves active tenant domains and return true or false to display private
     * visibility
     *
     * @return boolean true If display private visibility
     */
    public static boolean jsFunction_isMultipleTenantsAvailable() {
        int tenantsDomainSize;
        Object cacheObj = Caching.getCacheManager(APIConstants.API_MANAGER_CACHE_MANAGER).
                getCache(APIConstants.APIPROVIDER_HOSTCACHE).get(APIConstants.TENANTCOUNT_CACHEKEY);
        //if tenantDomainSize is not in the cache, Then the cache object is null
        if (cacheObj == null) {
            tenantsDomainSize = 0;
        } else {
            tenantsDomainSize = Integer.parseInt(cacheObj.toString());
        }
        //if there only super tenant in the system, tenantDomainSize is 1
        if (tenantsDomainSize < 2) {
            try {
                Set<String> tenantDomains = APIUtil.getActiveTenantDomains();
                //if there is more than than one tenant
                if (tenantDomains.size() > 1) {
                    Caching.getCacheManager(APIConstants.API_MANAGER_CACHE_MANAGER).
                            getCache(APIConstants.APIPROVIDER_HOSTCACHE).
                            put(APIConstants.TENANTCOUNT_CACHEKEY, String.valueOf(tenantDomains.size()));
                    return true;
                } else {
                    return false;
                }
            } catch (UserStoreException e) {
                /*If there are errors in getting active tenant domains from user store,
                 Minimum privileges are allocated to the user
                */
                log.error("Errors in getting active tenants form UserStore " + e.getMessage(), e);
                return false;
            }
        } else {
            return true;
        }
    }

    /*
	* here return boolean with checking all objects in array is string
	*/
    public static boolean isStringArray(Object[] args) {
        int argsCount = args.length;
        for (Object arg : args) {
            if (!(arg instanceof String)) {
                return false;
            }
        }
        return true;

    }

    /**
     * This method is to Download API-DOCS from APIPublisher
     *
     * @param cx      Rhino context
     * @param thisObj Scriptable object
     * @param args    Passing arguments
     * @param funObj  Function object
     * @return NativeObject that contains Input stream of Downloaded File
     * @throws APIManagementException Wrapped exception by org.wso2.carbon.apimgt.api.APIManagementException
     */
    public static NativeObject jsFunction_getDocument(Context cx, Scriptable thisObj,
                                                      Object[] args, Function funObj)
            throws ScriptException,
                   APIManagementException {
        if (args == null || args.length != 2 || !isStringArray(args)) {
            handleException("Invalid input parameters expected resource Url and tenantDomain");
        }
        NativeObject data = new NativeObject();

        String username = ((APIProviderHostObject) thisObj).getUsername();
        // Set anonymous user if no user is login to the system
        if (username == null) {
            username = APIConstants.END_USER_ANONYMOUS;
        }
        String resource = (String) args[1];
        String tenantDomain = (String) args[0];
        Map<String, Object> docResourceMap = APIUtil.getDocument(username, resource, tenantDomain);
        if (!docResourceMap.isEmpty()) {
            data.put("Data", data,
                     cx.newObject(thisObj, "Stream", new Object[] { docResourceMap.get("Data") }));
            data.put("contentType", data, docResourceMap.get("contentType"));
            data.put("name", data, docResourceMap.get("name"));
        } else {
            handleException("Resource couldn't found for " + resource);
        }

        return data;
    }

    /**
     * This method is to functionality of get list of environments that list in api-manager.xml
     *
     * @param cx      Rhino context
     * @param thisObj Scriptable object
     * @param args    Passing arguments
     * @param funObj  Function object
     * @return list of environments with details of environments
     */
    public static NativeArray jsFunction_getEnvironments(Context cx, Scriptable thisObj,
                                                         Object[] args,
                                                         Function funObj) {
        NativeArray myn = new NativeArray(1);
        APIManagerConfiguration config =
                ServiceReferenceHolder.getInstance().getAPIManagerConfigurationService()
                                      .getAPIManagerConfiguration();
        Map<String, Environment> environments = config.getApiGatewayEnvironments();
        int i = 0;
        if (environments != null) {
            for (Environment environment : environments.values()) {
                NativeObject row = new NativeObject();
                row.put("name", row, environment.getName());
                row.put("description", row, environment.getDescription());
                row.put("type", row, environment.getType());
                myn.put(i, myn, row);
                i++;
            }
        }
        return myn;
    }

    /**
     * @param failedGateways map of failed environments
     * @return json string of input map
     */
    private static String createFailedGatewaysAsJsonString(Map<String, List<String>> failedGateways) {
        String failedJson = "{\"PUBLISHED\" : \"\" ,\"UNPUBLISHED\":\"\"}";
        if (failedGateways != null) {
            if (!failedGateways.isEmpty()) {
                StringBuilder failedToPublish = new StringBuilder();
                StringBuilder failedToUnPublish = new StringBuilder();
                for (String environmentName : failedGateways.get("PUBLISHED")) {
                    failedToPublish.append(environmentName + ",");
                }
                for (String environmentName : failedGateways.get("UNPUBLISHED")) {
                    failedToUnPublish.append(environmentName + ",");
                }
                if (!"".equals(failedToPublish.toString())) {
                    failedToPublish.deleteCharAt(failedToPublish.length() - 1);
                }
                if (!"".equals(failedToUnPublish.toString())) {
                    failedToUnPublish.deleteCharAt(failedToUnPublish.length() - 1);
                }
                failedJson = "{\"PUBLISHED\" : \"" + failedToPublish.toString() + "\" ,\"UNPUBLISHED\":\"" +
                             failedToUnPublish.toString() + "\"}";
            }
        }
        return failedJson;
    }

}
>>>>>>> 38306784
<|MERGE_RESOLUTION|>--- conflicted
+++ resolved
@@ -1,4 +1,3 @@
-<<<<<<< HEAD
 /*
 *  Copyright (c) 2005-2010, WSO2 Inc. (http://www.wso2.org) All Rights Reserved.
 *
@@ -2316,10 +2315,6 @@
                 Map registeredResource = keyManager.getResourceByApiId(api.getId().toString());
                 myn.put(45, myn, JSONObject.toJSONString(registeredResource));
 
-//                //get new key manager
-//                ResourceManager resourceManager = ApplicationCreator.getResourceManager();
-//                Map registeredResource = resourceManager.getResourceByApiId(api.getId().toString());
-//                myn.put(44, myn, JSONObject.toJSONString(registeredResource));
 
             } else {
                 handleException("Cannot find the requested API- " + apiName +
@@ -3201,6 +3196,9 @@
             handleException("Invalid input parameters.");
         }
         NativeArray myn = new NativeArray(0);
+        if (!HostObjectUtils.isStatPublishingEnabled()) {
+            return myn;
+        }
         if (!HostObjectUtils.isUsageDataSourceSpecified()) {
             return myn;
         }
@@ -3235,8 +3233,11 @@
                                                              Object[] args, Function funObj)
             throws APIManagementException {
 
+        NativeArray myn = new NativeArray(0);
+        if (!HostObjectUtils.isStatPublishingEnabled()) {
+            return myn;
+        }
         if (!HostObjectUtils.isUsageDataSourceSpecified()) {
-            NativeArray myn = new NativeArray(0);
             return myn;
         }
 
@@ -3253,7 +3254,6 @@
         } catch (APIMgtUsageQueryServiceClientException e) {
             handleException("Error while invoking APIUsageStatisticsClient for ProviderAPIUsage", e);
         }
-        NativeArray myn = new NativeArray(0);
         Iterator it = null;
         if (list != null) {
             it = list.iterator();
@@ -3269,6 +3269,7 @@
                 myn.put(i, myn, row);
                 i++;
 
+
             }
         }
         return myn;
@@ -3282,6 +3283,9 @@
             handleException("Invalid number of parameters.");
         }
         NativeArray myn = new NativeArray(0);
+        if (!HostObjectUtils.isStatPublishingEnabled()) {
+            return myn;
+        }
         if (!HostObjectUtils.isUsageDataSourceSpecified()) {
             return myn;
         }
@@ -3317,6 +3321,9 @@
             throws APIManagementException {
         List<APIResourcePathUsageDTO> list = null;
         NativeArray myn = new NativeArray(0);
+        if (!HostObjectUtils.isStatPublishingEnabled()) {
+            return myn;
+        }
         if (!HostObjectUtils.isUsageDataSourceSpecified()) {
             return myn;
         }
@@ -3363,6 +3370,9 @@
     		            Object[] args, Function funObj) throws APIManagementException {
     	List<APIDestinationUsageDTO> list = null;
     	NativeArray myn = new NativeArray(0);
+        if (!HostObjectUtils.isStatPublishingEnabled()) {
+            return myn;
+        }
     	if (!HostObjectUtils.isUsageDataSourceSpecified()) {
     		return myn;
     	}
@@ -3409,6 +3419,9 @@
             throws APIManagementException {
         List<APIUsageByUserDTO> list = null;
         NativeArray myn = new NativeArray(0);
+        if (!HostObjectUtils.isStatPublishingEnabled()) {
+            return myn;
+        }
         if(!HostObjectUtils.isUsageDataSourceSpecified()){
             return myn;
         }
@@ -3459,6 +3472,9 @@
             handleException("Invalid number of parameters.");
         }
         NativeArray myn = new NativeArray(0);
+        if (!HostObjectUtils.isStatPublishingEnabled()) {
+            return myn;
+        }
         if (!HostObjectUtils.isUsageDataSourceSpecified()) {
             return myn;
         }
@@ -3500,6 +3516,9 @@
             handleException("Invalid number of parameters.");
         }
         NativeArray myn = new NativeArray(0);
+        if (!HostObjectUtils.isStatPublishingEnabled()) {
+            return myn;
+        }
         if (!HostObjectUtils.isUsageDataSourceSpecified()) {
             return myn;
         }
@@ -3543,6 +3562,9 @@
             handleException("Invalid number of parameters.");
         }
         NativeArray myn = new NativeArray(0);
+        if (!HostObjectUtils.isStatPublishingEnabled()) {
+            return myn;
+        }
         if (!HostObjectUtils.isUsageDataSourceSpecified()) {
             return myn;
         }
@@ -4178,6 +4200,9 @@
             throws APIManagementException {
         List<APIResponseFaultCountDTO> list = null;
         NativeArray myn = new NativeArray(0);
+        if (!HostObjectUtils.isStatPublishingEnabled()) {
+            return myn;
+        }
         if (!HostObjectUtils.isUsageDataSourceSpecified()) {
             return myn;
         }
@@ -4223,6 +4248,9 @@
             throws APIManagementException {
         List<APIResponseFaultCountDTO> list = null;
         NativeArray myn = new NativeArray(0);
+        if (!HostObjectUtils.isStatPublishingEnabled()) {
+            return myn;
+        }
         if (!HostObjectUtils.isUsageDataSourceSpecified()) {
             return myn;
         }
@@ -4264,8 +4292,11 @@
                                                             Object[] args, Function funObj)
             throws APIManagementException {
 
+        NativeArray myn = new NativeArray(0);
+        if (!HostObjectUtils.isStatPublishingEnabled()) {
+            return myn;
+        }
         if(!HostObjectUtils.isUsageDataSourceSpecified()){
-            NativeArray myn = new NativeArray(0);
             return myn;
         }
 
@@ -4280,7 +4311,6 @@
         } catch (APIMgtUsageQueryServiceClientException e) {
             log.error("Error while invoking APIUsageStatisticsClient for ProviderAPIUsage", e);
         }
-        NativeArray myn = new NativeArray(0);
         NativeObject row = new NativeObject();
 
         if (!list.isEmpty()) {
@@ -4801,4809 +4831,6 @@
         }
         return myn;
     }
-}
-=======
-/*
-*  Copyright (c) 2005-2010, WSO2 Inc. (http://www.wso2.org) All Rights Reserved.
-*
-*  WSO2 Inc. licenses this file to you under the Apache License,
-*  Version 2.0 (the "License"); you may not use this file except
-*  in compliance with the License.
-*  You may obtain a copy of the License at
-*
-*    http://www.apache.org/licenses/LICENSE-2.0
-*
-* Unless required by applicable law or agreed to in writing,
-* software distributed under the License is distributed on an
-* "AS IS" BASIS, WITHOUT WARRANTIES OR CONDITIONS OF ANY
-* KIND, either express or implied.  See the License for the
-* specific language governing permissions and limitations
-* under the License.
-*/
-
-package org.wso2.carbon.apimgt.hostobjects;
-
-
-import org.apache.axis2.client.Options;
-import org.apache.axis2.client.ServiceClient;
-import org.apache.axis2.context.ServiceContext;
-import org.apache.axis2.transport.http.HTTPConstants;
-import org.apache.commons.lang.StringEscapeUtils;
-import org.apache.commons.logging.Log;
-import org.apache.commons.logging.LogFactory;
-import org.apache.http.HttpHost;
-import org.apache.http.HttpResponse;
-import org.apache.http.client.HttpClient;
-import org.apache.http.client.methods.HttpHead;
-import org.apache.http.conn.params.ConnRoutePNames;
-import org.apache.http.impl.client.DefaultHttpClient;
-import org.apache.woden.WSDLFactory;
-import org.apache.woden.WSDLReader;
-import org.jaggeryjs.hostobjects.file.FileHostObject;
-import org.jaggeryjs.scriptengine.exceptions.ScriptException;
-import org.json.simple.JSONArray;
-import org.json.simple.JSONObject;
-import org.json.simple.JSONValue;
-import org.json.simple.parser.JSONParser;
-import org.json.simple.parser.ParseException;
-import org.mozilla.javascript.*;
-import org.wso2.carbon.apimgt.api.APIManagementException;
-import org.wso2.carbon.apimgt.api.APIProvider;
-import org.wso2.carbon.apimgt.api.FaultGatewaysException;
-import org.wso2.carbon.apimgt.api.dto.UserApplicationAPIUsage;
-import org.wso2.carbon.apimgt.api.model.*;
-import org.wso2.carbon.apimgt.hostobjects.internal.HostObjectComponent;
-import org.wso2.carbon.apimgt.hostobjects.internal.ServiceReferenceHolder;
-import org.wso2.carbon.apimgt.impl.APIConstants;
-import org.wso2.carbon.apimgt.impl.APIManagerConfiguration;
-import org.wso2.carbon.apimgt.impl.APIManagerFactory;
-import org.wso2.carbon.apimgt.impl.UserAwareAPIProvider;
-import org.wso2.carbon.apimgt.impl.dto.Environment;
-import org.wso2.carbon.apimgt.impl.dto.TierPermissionDTO;
-import org.wso2.carbon.apimgt.impl.utils.APIAuthenticationAdminClient;
-import org.wso2.carbon.apimgt.impl.utils.APIUtil;
-import org.wso2.carbon.apimgt.impl.utils.APIVersionComparator;
-import org.wso2.carbon.apimgt.impl.utils.APIVersionStringComparator;
-import org.wso2.carbon.apimgt.keymgt.client.SubscriberKeyMgtClient;
-import org.wso2.carbon.apimgt.keymgt.client.ProviderKeyMgtClient;
-import org.wso2.carbon.apimgt.usage.client.APIUsageStatisticsClient;
-import org.wso2.carbon.apimgt.usage.client.dto.*;
-import org.wso2.carbon.apimgt.usage.client.exception.APIMgtUsageQueryServiceClientException;
-import org.wso2.carbon.authenticator.stub.AuthenticationAdminStub;
-import org.wso2.carbon.base.ServerConfiguration;
-import org.wso2.carbon.context.PrivilegedCarbonContext;
-import org.wso2.carbon.core.util.PermissionUpdateUtil;
-import org.wso2.carbon.registry.core.RegistryConstants;
-import org.wso2.carbon.user.api.UserStoreException;
-import org.wso2.carbon.user.mgt.stub.UserAdminStub;
-import org.wso2.carbon.utils.CarbonUtils;
-import org.wso2.carbon.utils.multitenancy.MultitenantConstants;
-import org.wso2.carbon.utils.multitenancy.MultitenantUtils;
-
-import javax.cache.Caching;
-import javax.net.ssl.HostnameVerifier;
-import javax.net.ssl.SSLSession;
-
-import java.io.BufferedReader;
-import java.io.IOException;
-import java.io.InputStreamReader;
-import java.net.*;
-import java.util.*;
-import java.util.concurrent.ConcurrentHashMap;
-import java.util.regex.Matcher;
-import java.util.regex.Pattern;
-
-@SuppressWarnings("unused")
-public class APIProviderHostObject extends ScriptableObject {
-
-    private static final Log log = LogFactory.getLog(APIProviderHostObject.class);
-    //private static Pattern endpointURIPattern=Pattern.compile("^((http(?:s)?:\\/\\/)?([a-zA-Z0-9\\-\\.]{1,})+((\\:([0-9]{1,5}))?)(?:(\\/?|(?:\\/((\\{uri\\.var\\.[\\w]+\\})|[\\w\\-]+)))*)(?:\\/?|\\/\\w+\\.[a-zA-Z0-9]{1,})(?:\\?|(\\?(?:[\\w]+)(?:\\=([\\w\\-]+|\\{uri\\.var\\.[\\w]+\\}))?))?(?:\\&|(\\&(?:[\\w]+)(?:\\=([\\w\\-]+|\\{uri\\.var\\.[\\w]+\\}))?))*)$");
-    private static Pattern pathParamExtractorPattern=Pattern.compile("\\{.*?\\}");
-    private static Pattern pathParamValidatorPattern=Pattern.compile("\\{uri\\.var\\.[\\w]+\\}");
-
-    private String username;
-    private static String VERSION_PARAM="{version}";
-
-    private APIProvider apiProvider;
-
-    public String getClassName() {
-        return "APIProvider";
-    }
-
-    // The zero-argument constructor used for create instances for runtime
-    public APIProviderHostObject() throws APIManagementException {
-
-    }
-
-    public APIProviderHostObject(String loggedUser) throws APIManagementException {
-        username = loggedUser;
-        apiProvider = APIManagerFactory.getInstance().getAPIProvider(loggedUser);
-    }
-
-    public String getUsername() {
-        return username;
-    }
-
-    public static Scriptable jsConstructor(Context cx, Object[] args, Function Obj,
-                                           boolean inNewExpr)
-            throws APIManagementException {
-
-
-        if (args!=null && args.length != 0) {
-            String username = (String) args[0];
-            return new APIProviderHostObject(username);
-        }
-        return new APIProviderHostObject();
-    }
-
-    public APIProvider getApiProvider() {
-        return apiProvider;
-    }
-
-    private static APIProvider getAPIProvider(Scriptable thisObj) {
-        return ((APIProviderHostObject) thisObj).getApiProvider();
-    }
-
-    private static void handleException(String msg) throws APIManagementException {
-        log.error(msg);
-        throw new APIManagementException(msg);
-    }
-
-    private static void handleException(String msg, Throwable t) throws APIManagementException {
-        log.error(msg, t);
-        throw new APIManagementException(msg, t);
-    }
-    private static void handleFaultGateWayException(FaultGatewaysException e) throws FaultGatewaysException {
-        throw e;
-    }
-    public static NativeObject jsFunction_login(Context cx, Scriptable thisObj,
-                                                Object[] args, Function funObj)
-            throws APIManagementException {
-
-        if (args==null || args.length == 0 || !isStringValues(args)) {
-            handleException("Invalid input parameters to the login method");
-        }
-
-        String username = (String) args[0];
-        String password = (String) args[1];
-
-        APIManagerConfiguration config = HostObjectComponent.getAPIManagerConfiguration();
-        String url = config.getFirstProperty(APIConstants.AUTH_MANAGER_URL);
-        if (url == null) {
-            handleException("API key manager URL unspecified");
-        }
-
-        NativeObject row = new NativeObject();
-        try {
-
-            UserAdminStub userAdminStub = new UserAdminStub(url + "UserAdmin");
-            CarbonUtils.setBasicAccessSecurityHeaders(username, password,
-                                                      true, userAdminStub._getServiceClient());
-            //If multiple user stores are in use, and if the user hasn't specified the domain to which
-            //he needs to login to
-            /* Below condition is commented out as per new multiple users-store implementation,users from
-            different user-stores not needed to input domain names when tried to login,APIMANAGER-1392*/
-           // if (userAdminStub.hasMultipleUserStores() && !username.contains("/")) {
-           //      handleException("Domain not specified. Please provide your username as domain/username");
-           // }
-        } catch (Exception e) {
-            log.error("Error occurred while checking for multiple user stores");
-        }
-
-        try {
-            AuthenticationAdminStub authAdminStub = new AuthenticationAdminStub(null, url + "AuthenticationAdmin");
-            ServiceClient client = authAdminStub._getServiceClient();
-            Options options = client.getOptions();
-            options.setManageSession(true);
-
-            String tenantDomain = MultitenantUtils.getTenantDomain(username);
-            //update permission cache before validate user
-            int tenantId =  ServiceReferenceHolder.getInstance().getRealmService().getTenantManager()
-                    .getTenantId(tenantDomain);
-            PermissionUpdateUtil.updatePermissionTree(tenantId);
-
-            String host = new URL(url).getHost();
-            if (!authAdminStub.login(username, password, host)) {
-                handleException("Login failed.Please recheck the username and password and try again..");
-            }
-            ServiceContext serviceContext = authAdminStub.
-                    _getServiceClient().getLastOperationContext().getServiceContext();
-            String sessionCookie = (String) serviceContext.getProperty(HTTPConstants.COOKIE_STRING);
-
-            String usernameWithDomain = APIUtil.getLoggedInUserInfo(sessionCookie,url).getUserName();
-            usernameWithDomain = APIUtil.setDomainNameToUppercase(usernameWithDomain);
-            boolean isSuperTenant = false;
-
-            if (tenantDomain.equals(MultitenantConstants.SUPER_TENANT_DOMAIN_NAME)) {
-            	isSuperTenant = true;
-            }else {
-                usernameWithDomain = usernameWithDomain+"@"+tenantDomain;
-            }
-
-            boolean   authorized =
-                    APIUtil.checkPermissionQuietly(usernameWithDomain, APIConstants.Permissions.API_CREATE) ||
-                            APIUtil.checkPermissionQuietly(usernameWithDomain, APIConstants.Permissions.API_PUBLISH);
-
-            boolean displayStoreUrlFromPublisher =false;
-            if(config!=null){
-                displayStoreUrlFromPublisher = Boolean.parseBoolean(config.getFirstProperty(APIConstants.SHOW_API_STORE_URL_FROM_PUBLISHER));
-            }
-            if (authorized) {
-
-                row.put("user", row, usernameWithDomain);
-                row.put("sessionId", row, sessionCookie);
-                row.put("isSuperTenant", row, isSuperTenant);
-                row.put("error", row, false);
-                row.put("showStoreURL", row, displayStoreUrlFromPublisher);
-            } else {
-                handleException("Login failed.Insufficient privileges.");
-            }
-        } catch (Exception e) {
-            row.put("error", row, true);
-            row.put("detail", row, e.getMessage());
-        }
-
-        return row;
-    }
-
-    /**
-     * This method is used to update the permission cache from jaggery side. user name should be passed as a parameter
-     *
-     * @param cx      Rhino context
-     * @param thisObj Scriptable object
-     * @param args    Passing arguments
-     * @param funObj  Function object
-     * @return true if update successful, false otherwise
-     * @throws APIManagementException
-     */
-    public static boolean jsFunction_updatePermissionCache(Context cx, Scriptable thisObj,
-                                                           Object[] args, Function funObj)
-            throws APIManagementException {
-        if (args == null || args.length == 0) {
-            handleException("Invalid input parameters to the login method");
-        }
-        String username = (String) args[0];
-        boolean updated = false;
-        try {
-
-            APIUtil.updatePermissionCache(username);
-            updated = true;
-        } catch (Exception e) {
-            // If the user creation or permission change done in another node in distributed setup, users may not be
-            // able to login into the system using SSO until permission cache updated. We call this method internally
-            // to update the permission cache, when user trying to login into the system. If this request fails user
-            // may not able to login into the systems and user will be getting an invalid credentials message. User
-            // can login into the system once permission cache automatically updated in predefined interval.
-            log.error("Error while updating permissions for user " + username, e);
-        }
-        return updated;
-    }
-
-    public static String jsFunction_getAuthServerURL(Context cx, Scriptable thisObj,
-                                                     Object[] args, Function funObj)
-            throws APIManagementException {
-
-        APIManagerConfiguration config = HostObjectComponent.getAPIManagerConfiguration();
-        String url = config.getFirstProperty(APIConstants.AUTH_MANAGER_URL);
-        if (url == null) {
-            handleException("API key manager URL unspecified");
-        }
-        return url;
-    }
-
-    public static String jsFunction_getHTTPsURL(Context cx, Scriptable thisObj,
-                                                Object[] args, Function funObj)
-            throws APIManagementException {
-        String hostName = CarbonUtils.getServerConfiguration().getFirstProperty("HostName");
-        String backendHttpsPort = HostObjectUtils.getBackendPort("https");
-        if (hostName == null) {
-            hostName = System.getProperty("carbon.local.ip");
-        }
-        return "https://" + hostName + ":" + backendHttpsPort;
-
-    }
-    
-    /**
-     * This method is to functionality of managing an API in API-Provider     *
-     * @param cx      Rhino context
-     * @param thisObj Scriptable object
-     * @param args    Passing arguments
-     * @param funObj  Function object
-     * @return true if the API was added successfully
-     * @throws APIManagementException Wrapped exception by org.wso2.carbon.apimgt.api.APIManagementException
-     */
-    public static boolean jsFunction_manageAPI(Context cx, Scriptable thisObj,
-                                               Object[] args, Function funObj)
-            throws APIManagementException, ScriptException, FaultGatewaysException {
-    	boolean success = false;
-    	
-    	if (args==null||args.length == 0) {
-            handleException("Invalid number of input parameters.");
-        }
-    	        
-        NativeObject apiData = (NativeObject) args[0];
-        String provider = String.valueOf(apiData.get("provider", apiData));
-        String name = (String) apiData.get("apiName", apiData);
-        String version = (String) apiData.get("version", apiData);
-
-        String swaggerContent = (String) apiData.get("swagger", apiData);
-        JSONParser parser = new JSONParser();
-        JSONObject resourceConfigs = null;
-        Set<Scope> scopeList = new LinkedHashSet<Scope>();
-        try {
-            JSONObject apiDocument = (JSONObject) parser.parse(swaggerContent);
-            if(apiDocument.get("api_doc") != null){
-                resourceConfigs = (JSONObject) apiDocument.get("api_doc");
-                if (resourceConfigs.get("authorizations") != null) {
-                    JSONObject authorizations = (JSONObject) resourceConfigs.get("authorizations");
-                    if (authorizations.get("oauth2") != null) {
-                        JSONObject oauth2 = (JSONObject) authorizations.get("oauth2");
-                        if (oauth2.get("scopes") != null) {
-                            JSONArray scopes = (JSONArray) oauth2.get("scopes");
-
-                            if (scopes != null) {
-                                for (int i=0; i < scopes.size(); i++)
-                                {
-                                    Map scope = (Map) scopes.get(i);
-                                    if (scope.get("key") != null) {
-                                        Scope scopeObj = new Scope();
-                                        scopeObj.setKey((String) scope.get("key"));
-                                        scopeObj.setName((String) scope.get("name"));
-                                        scopeObj.setRoles((String) scope.get("roles"));
-                                        scopeObj.setDescription((String) scope.get("description"));
-                                        scopeList.add(scopeObj);
-                                    }
-                                }
-                            }
-                        }
-                    }
-                }
-            }
-        } catch (ParseException e) {
-            handleException("Error while processing Api Definition.");
-        }
-
-        String subscriptionAvailability = (String) apiData.get("subscriptionAvailability", apiData);
-        String subscriptionAvailableTenants = "";
-        if (subscriptionAvailability != null && subscriptionAvailability.equals(APIConstants.SUBSCRIPTION_TO_SPECIFIC_TENANTS)) {
-        	subscriptionAvailableTenants = (String) apiData.get("subscriptionTenants", apiData);
-        }
-        
-        String defaultVersion=(String)apiData.get("defaultVersion",apiData);
-        String transport = getTransports(apiData);
-
-        String tier = (String) apiData.get("tier", apiData);
-
-        String inSequence =  (String) apiData.get("inSequence", apiData);
-        String outSequence = (String) apiData.get("outSequence", apiData);
-        String faultSequence = (String) apiData.get("faultSequence", apiData);
-        String businessOwner = (String) apiData.get("bizOwner", apiData);
-	String businessOwnerEmail = (String) apiData.get("bizOwnerMail", apiData);
-	String technicalOwner = (String) apiData.get("techOwner", apiData);
-	String technicalOwnerEmail = (String) apiData.get("techOwnerMail", apiData);
-        String environments = (String) apiData.get("environments", apiData);
-        String responseCache = (String) apiData.get("responseCache", apiData);
-        int cacheTimeOut = APIConstants.API_RESPONSE_CACHE_TIMEOUT;
-        if (APIConstants.ENABLED.equalsIgnoreCase(responseCache)) {
-        	responseCache = APIConstants.ENABLED;
-            try {
-             	cacheTimeOut = Integer.parseInt ((String) apiData.get("cacheTimeout", apiData));
-            } catch (NumberFormatException e) {
-                		//ignore
-            }
-        } else {
-           	responseCache = APIConstants.DISABLED;
-        }
-        
-        
-        if (provider != null) {
-            provider = APIUtil.replaceEmailDomain(provider);
-        }        
-        provider = (provider != null ? provider.trim() : null);
-        name = (name != null ? name.trim() : null);
-        version = (version != null ? version.trim() : null);
-        
-        APIIdentifier apiId = new APIIdentifier(provider, name, version);
-        APIProvider apiProvider = getAPIProvider(thisObj);
-        API api = null;
-        boolean isTenantFlowStarted = false;
-        try {
-            String tenantDomain = MultitenantUtils.getTenantDomain(APIUtil.replaceEmailDomainBack(provider));
-            if(tenantDomain != null && !MultitenantConstants.SUPER_TENANT_DOMAIN_NAME.equals(tenantDomain)) {
-            	isTenantFlowStarted = true;
-                PrivilegedCarbonContext.startTenantFlow();
-                PrivilegedCarbonContext.getThreadLocalCarbonContext().setTenantDomain(tenantDomain, true);
-            }
-            api = apiProvider.getAPI(apiId);
-        } finally {
-        	if (isTenantFlowStarted) {
-        		PrivilegedCarbonContext.endTenantFlow();
-        	}
-        }
-        
-        api.setTransports(transport);
-        api.setSubscriptionAvailability(subscriptionAvailability);
-        api.setSubscriptionAvailableTenants(subscriptionAvailableTenants);
-        api.setResponseCache(responseCache);
-        api.setCacheTimeout(cacheTimeOut);
-        api.setAsDefaultVersion("default_version".equals(defaultVersion) ? true : false);
-        api.setScopes(scopeList);
-
-		api.removeCustomSequences();
-		if (!"none".equals(inSequence)) {
-			api.setInSequence(inSequence);
-		}
-		if (!"none".equals(outSequence)) {
-			api.setOutSequence(outSequence);
-		}
-		
-		List<String> sequenceList = apiProvider.getCustomFaultSequences();
-		if (!"none".equals(faultSequence) && sequenceList.contains(faultSequence)) {
-			api.setFaultSequence(faultSequence);
-		}
-	
-        if(!"none".equals(businessOwner)){
-            api.setBusinessOwner(businessOwner);
-        }
-        if(!"none".equals(businessOwnerEmail)){
-            api.setBusinessOwnerEmail(businessOwnerEmail);
-        }
-        if(!"none".equals(technicalOwner)){
-            api.setTechnicalOwner(technicalOwner);
-        }
-        if(!"none".equals(technicalOwnerEmail)){
-            api.setTechnicalOwnerEmail(technicalOwnerEmail);
-        }
-        api.setEnvironments(APIUtil.extractEnvironmentsForAPI(environments));
-
-        Set<Tier> availableTier = new HashSet<Tier>();
-        String[] tierNames;
-        if (tier != null) {
-        	tierNames = tier.split(",");
-        	for (String tierName : tierNames) {
-        		availableTier.add(new Tier(tierName));
-        	}
-            api.removeAllTiers();
-        	api.addAvailableTiers(availableTier);
-        }
-        api.setLastUpdated(new Date());
-
-        if (apiData.get("swagger", apiData) != null) {
-            Set<URITemplate> uriTemplates = parseResourceConfig(apiProvider, apiId, (String) apiData
-                    .get("swagger", apiData), api, true);
-            api.setUriTemplates(uriTemplates);
-        }
-
-        // removing scopes from cache
-        ProviderKeyMgtClient providerClient = HostObjectUtils.getProviderClient();
-        try {
-            String[] consumerKeys = apiProvider.getConsumerKeys(new APIIdentifier(provider, name, version));
-            if (consumerKeys != null && consumerKeys.length != 0) {
-                providerClient.removeScopeCache(consumerKeys);
-            }
-
-        } catch (APIManagementException e) {
-            //swallowing the excepion since the api update should happen even if cache update fails
-            log.error("Error while removing the scope cache", e);
-        }
-        
-        return saveAPI(apiProvider, api, null, false);
-    }
-    
-    
-    /**
-     * This method is to functionality of update implementation of an API in API-Provider     *
-     * @param cx      Rhino context
-     * @param thisObj Scriptable object
-     * @param args    Passing arguments
-     * @param funObj  Function object
-     * @return true if the API was added successfully
-     * @throws APIManagementException Wrapped exception by org.wso2.carbon.apimgt.api.APIManagementException
-     */
-    public static boolean jsFunction_updateAPIImplementation(Context cx, Scriptable thisObj,
-                                                            Object[] args, Function funObj)
-            throws APIManagementException, ScriptException, FaultGatewaysException {
-    	
-    	if (args==null||args.length == 0) {
-            handleException("Invalid number of input parameters.");
-        }
-    	        
-        NativeObject apiData = (NativeObject) args[0];
-        String provider = String.valueOf(apiData.get("provider", apiData));
-        String name = (String) apiData.get("apiName", apiData);
-        String version = (String) apiData.get("version", apiData);
-        String implementationType = (String) apiData.get("implementation_type", apiData);
-        
-        if (provider != null) {
-            provider = APIUtil.replaceEmailDomain(provider);
-        }        
-        provider = (provider != null ? provider.trim() : null);
-        name = (name != null ? name.trim() : null);
-        version = (version != null ? version.trim() : null);
-        
-        APIIdentifier apiId = new APIIdentifier(provider, name, version);
-        APIProvider apiProvider = getAPIProvider(thisObj);
-        API api = null;
-        boolean isTenantFlowStarted = false;
-        try {
-            String tenantDomain = MultitenantUtils.getTenantDomain(APIUtil.replaceEmailDomainBack(provider));
-            if(tenantDomain != null && !MultitenantConstants.SUPER_TENANT_DOMAIN_NAME.equals(tenantDomain)) {
-            	isTenantFlowStarted = true;
-                PrivilegedCarbonContext.startTenantFlow();
-                PrivilegedCarbonContext.getThreadLocalCarbonContext().setTenantDomain(tenantDomain, true);
-            }
-            api = apiProvider.getAPI(apiId);
-        } finally {
-        	if (isTenantFlowStarted) {
-        		PrivilegedCarbonContext.endTenantFlow();
-        	}
-        }
-        
-        api.setLastUpdated(new Date());
-        
-        api.setImplementation(implementationType);
-                        
-        String wsdl = (String) apiData.get("wsdl", apiData);
-        String wadl = (String) apiData.get("wadl", apiData);
-        String endpointSecured = (String) apiData.get("endpointSecured", apiData);
-        String endpointUTUsername = (String) apiData.get("endpointUTUsername", apiData);
-        String endpointUTPassword = (String) apiData.get("endpointUTPassword", apiData);
-            
-        api.setWadlUrl(wadl);
-        api.setWsdlUrl(wsdl);
-        api.setEndpointConfig((String) apiData.get("endpoint_config", apiData));
-        
-        // Validate endpoint URI format
-        validateEndpointURI(api.getEndpointConfig());
-
-        String destinationStats = (String) apiData.get("destinationStats", apiData);
-        if (APIConstants.ENABLED.equalsIgnoreCase(destinationStats)) {
-            destinationStats = APIConstants.ENABLED;
-        } else {
-            destinationStats = APIConstants.DISABLED;
-        }
-        api.setDestinationStatsEnabled(destinationStats);
-
-        //set secured endpoint parameters
-        if ("secured".equals(endpointSecured)) {
-        	api.setEndpointSecured(true);
-        	api.setEndpointUTUsername(endpointUTUsername);
-        	api.setEndpointUTPassword(endpointUTPassword);
-        }
-        	        
-        
-        if (apiData.get("swagger", apiData) != null) {
-            Set<URITemplate> uriTemplates = parseResourceConfig(apiProvider, apiId, (String) apiData
-                    .get("swagger", apiData), api, false);
-            api.setUriTemplates(uriTemplates);
-        }
-                
-        return saveAPI(apiProvider, api, null, false);
-    	
-    }
-    
-    /**
-     * This method is to functionality of update design API in API-Provider     *
-     * @param cx      Rhino context
-     * @param thisObj Scriptable object
-     * @param args    Passing arguments
-     * @param funObj  Function object
-     * @return true if the API was added successfully
-     * @throws APIManagementException Wrapped exception by org.wso2.carbon.apimgt.api.APIManagementException
-     */
-    public static boolean jsFunction_updateAPIDesign(Context cx, Scriptable thisObj,
-                                                     Object[] args, Function funObj)
-            throws APIManagementException, ScriptException, FaultGatewaysException {
-
-        if (args==null||args.length == 0) {
-            handleException("Invalid number of input parameters.");
-        }
-
-        boolean success = false;
-        
-        NativeObject apiData = (NativeObject) args[0];
-        String provider = String.valueOf(apiData.get("provider", apiData));
-        String name = (String) apiData.get("apiName", apiData);
-        String version = (String) apiData.get("version", apiData);
-        FileHostObject fileHostObject = (FileHostObject) apiData.get("imageUrl", apiData);
-        String contextVal = (String) apiData.get("context", apiData);
-        String description = (String) apiData.get("description", apiData);
-        
-        /* Business Information*/
-        String techOwner = (String) apiData.get("techOwner", apiData);
-        String techOwnerEmail = (String) apiData.get("techOwnerEmail", apiData);
-        String bizOwner = (String) apiData.get("bizOwner", apiData);
-        String bizOwnerEmail = (String) apiData.get("bizOwnerEmail", apiData);
-        
-        String context = contextVal.startsWith("/") ? contextVal : ("/" + contextVal);
-        String providerDomain = MultitenantUtils.getTenantDomain(provider);
-        if(!MultitenantConstants.SUPER_TENANT_DOMAIN_NAME.equalsIgnoreCase(providerDomain))
-        {
-            //Create tenant aware context for API
-            context= "/t/"+ providerDomain+context;
-        }
-        
-        String tags = (String) apiData.get("tags", apiData);                
-        Set<String> tag = new HashSet<String>();
-
-        if (tags != null) {
-            if (tags.indexOf(",") >= 0) {
-                String[] userTag = tags.split(",");
-                tag.addAll(Arrays.asList(userTag).subList(0, tags.split(",").length));
-            } else {
-                tag.add(tags);
-            }
-        }
-        
-        String visibility = (String) apiData.get("visibility", apiData);
-        String visibleRoles = "";
-
-
-        if (visibility != null && visibility.equals(APIConstants.API_RESTRICTED_VISIBILITY)) {
-        	visibleRoles = (String) apiData.get("visibleRoles", apiData);
-        }
-        
-        if (provider != null) {
-            provider = APIUtil.replaceEmailDomain(provider);
-        }
-        provider = (provider != null ? provider.trim() : null);
-        name = (name != null ? name.trim() : null);
-        version = (version != null ? version.trim() : null);
-        APIIdentifier apiId = new APIIdentifier(provider, name, version);
-        APIProvider apiProvider = getAPIProvider(thisObj);
-        API api = null;
-        boolean isTenantFlowStarted = false;
-        try {
-            String tenantDomain = MultitenantUtils.getTenantDomain(APIUtil.replaceEmailDomainBack(provider));
-            if(tenantDomain != null && !MultitenantConstants.SUPER_TENANT_DOMAIN_NAME.equals(tenantDomain)) {
-            	isTenantFlowStarted = true;
-                PrivilegedCarbonContext.startTenantFlow();
-                PrivilegedCarbonContext.getThreadLocalCarbonContext().setTenantDomain(tenantDomain, true);
-            }
-            api = apiProvider.getAPI(apiId);
-        } finally {
-        	if (isTenantFlowStarted) {
-        		PrivilegedCarbonContext.endTenantFlow();
-        	}
-        }
-        
-        if (apiData.get("swagger", apiData) != null) {
-            Set<URITemplate> uriTemplates = parseResourceConfig(apiProvider, apiId, (String) apiData
-                    .get("swagger", apiData), api, false);
-            api.setUriTemplates(uriTemplates);
-        }
-                
-        api.setDescription(StringEscapeUtils.escapeHtml(description));
-        HashSet<String> deletedTags = new HashSet<String>(api.getTags());
-        deletedTags.removeAll(tag);
-        api.removeTags(deletedTags);
-        api.addTags(tag);
-        api.setBusinessOwner(bizOwner);
-        api.setBusinessOwnerEmail(bizOwnerEmail);
-        api.setTechnicalOwner(techOwner);
-        api.setTechnicalOwnerEmail(techOwnerEmail);
-        api.setVisibility(visibility);
-        api.setVisibleRoles(visibleRoles != null ? visibleRoles.trim() : null);
-        api.setLastUpdated(new Date());
-        
-        checkFileSize(fileHostObject);
-        
-        return saveAPI(apiProvider, api, fileHostObject, false);
-    }
-    
-    /**
-     * This method is to functionality of create a new API in API-Provider     *
-     * @param cx      Rhino context
-     * @param thisObj Scriptable object
-     * @param args    Passing arguments
-     * @param funObj  Function object
-     * @return true if the API was added successfully
-     * @throws APIManagementException Wrapped exception by org.wso2.carbon.apimgt.api.APIManagementException
-     */
-    public static boolean jsFunction_createAPI(Context cx, Scriptable thisObj,
-                                               Object[] args, Function funObj)
-            throws APIManagementException, ScriptException, FaultGatewaysException {
-
-        if (args==null||args.length == 0) {
-            handleException("Invalid number of input parameters.");
-        }
-
-
-        NativeObject apiData = (NativeObject) args[0];
-        
-        String provider = String.valueOf(apiData.get("provider", apiData));
-        String name = (String) apiData.get("apiName", apiData);
-        String version = (String) apiData.get("version", apiData);
-        String contextVal = (String) apiData.get("context", apiData);
-        
-        String providerDomain = MultitenantUtils.getTenantDomain(provider);
-        
-        String context = contextVal.startsWith("/") ? contextVal : ("/" + contextVal);
-        if(!MultitenantConstants.SUPER_TENANT_DOMAIN_NAME.equalsIgnoreCase(providerDomain)) {
-            //Create tenant aware context for API
-            context= "/t/" + providerDomain + context;
-        }
-        
-        if (provider != null) {
-            provider = APIUtil.replaceEmailDomain(provider);
-        }
-        provider = (provider != null ? provider.trim() : null);
-        name = (name != null ? name.trim() : null);
-        version = (version != null ? version.trim() : null);
-
-        APIIdentifier apiId = new APIIdentifier(provider, name, version);
-        APIProvider apiProvider = getAPIProvider(thisObj);
-
-        if (apiProvider.isAPIAvailable(apiId)) {
-            handleException("Error occurred while adding the API. A duplicate API already exists for " +
-                            name + "-" + version);
-        }
-
-        API api = new API(apiId);
-        api.setStatus(APIStatus.CREATED);
-
-        // This is to support the new Pluggable version strategy
-        // if the context does not contain any {version} segment, we use the default version strategy.
-        context = checkAndSetVersionParam(context);
-        api.setContextTemplate(context);
-
-        context = updateContextWithVersion(version, contextVal, context);
-
-        api.setContext(context);
-        api.setVisibility(APIConstants.API_GLOBAL_VISIBILITY);
-        api.setLastUpdated(new Date());
-        
-        return saveAPI(apiProvider, api, null, true);
-    }
-    
-    /**
-     * Returns the Swagger12 definition 
-     * @param cx
-     * @param thisObj
-     * @param args
-     * @param funObj
-     * @return
-     * @throws APIManagementException
-     * @throws ScriptException
-     */
-    public static NativeObject jsFunction_getSwagger12Resource(Context cx, Scriptable thisObj,
-			Object[] args,	Function funObj) throws APIManagementException, ScriptException {
-    	if (args==null||args.length == 0) {
-            handleException("Invalid number of input parameters.");
-        }
-
-        NativeObject apiData = (NativeObject) args[0];
-        String provider = String.valueOf(apiData.get("provider", apiData));
-        String name = (String) apiData.get("apiName", apiData);
-        String version = (String) apiData.get("version", apiData);
-        
-        if (provider != null) {
-            provider = APIUtil.replaceEmailDomain(provider);
-        }
-        provider = (provider != null ? provider.trim() : null);
-        name = (name != null ? name.trim() : null);
-        version = (version != null ? version.trim() : null);
-        APIIdentifier apiId = new APIIdentifier(provider, name, version);
-        APIProvider apiProvider = getAPIProvider(thisObj);
-        
-        boolean isTenantFlowStarted = false;
-        String apiJSON = null;
-        try {
-            String tenantDomain = MultitenantUtils.getTenantDomain(APIUtil.replaceEmailDomainBack(provider));
-            if(tenantDomain != null && !MultitenantConstants.SUPER_TENANT_DOMAIN_NAME.equals(tenantDomain)) {
-            	isTenantFlowStarted = true;
-                PrivilegedCarbonContext.startTenantFlow();
-                PrivilegedCarbonContext.getThreadLocalCarbonContext().setTenantDomain(tenantDomain, true);
-            }
-        
-            apiJSON = apiProvider.getSwagger12Definition(apiId);
-        } finally {
-        	if (isTenantFlowStarted) {
-        		PrivilegedCarbonContext.endTenantFlow();
-        	}
-        }
-        
-        NativeObject row = new NativeObject();
-        
-        row.put("swagger", row, apiJSON);
-        
-        return row;
-    }
-    
-    /**
-     * This method save or update the API object
-     * @param apiProvider
-     * @param api
-     * @param fileHostObject
-     * @param create
-     * @return true if the API was added successfully
-     * @throws APIManagementException
-     */
-    private static boolean saveAPI(APIProvider apiProvider,API api,
-                                  FileHostObject fileHostObject, boolean create)
-            throws APIManagementException, FaultGatewaysException {
-    	boolean success = false;
-    	boolean isTenantFlowStarted = false;
-        try {
-            String tenantDomain =
-                    MultitenantUtils.getTenantDomain(APIUtil.replaceEmailDomainBack(api.getId().getProviderName()));
-            if(tenantDomain != null && !MultitenantConstants.SUPER_TENANT_DOMAIN_NAME.equals(tenantDomain)) {
-            	isTenantFlowStarted = true;
-                PrivilegedCarbonContext.startTenantFlow();
-                PrivilegedCarbonContext.getThreadLocalCarbonContext().setTenantDomain(tenantDomain, true);
-            }
-            if (fileHostObject != null && fileHostObject.getJavaScriptFile().getLength() != 0) {
-                Icon icon = new Icon(fileHostObject.getInputStream(),
-                                     fileHostObject.getJavaScriptFile().getContentType());
-                String thumbPath = APIUtil.getIconPath(api.getId());
-
-                String thumbnailUrl = apiProvider.addIcon(thumbPath, icon);
-                api.setThumbnailUrl(APIUtil.prependTenantPrefix(thumbnailUrl, api.getId().getProviderName()));
-
-                /*Set permissions to anonymous role for thumbPath*/
-                APIUtil.setResourcePermissions(api.getId().getProviderName(), null, null, thumbPath);
-            }  
-            if (create) {
-            	apiProvider.addAPI(api);
-            } else {
-                apiProvider.updateAPI(api);
-            }
-            success = true;
-        } catch (ScriptException e) {
-            handleException("Error while adding the API- " + api.getId().getApiName() + "-" + api.getId().getVersion(),
-                            e);
-            return false;
-        } catch (FaultGatewaysException e) {
-            handleFaultGateWayException(e);
-            return false;
-        } finally {
-        	if (isTenantFlowStarted) {
-        		PrivilegedCarbonContext.endTenantFlow();
-        	}
-        }
-        
-    	return success;
-    }
-
-    /**
-     * This method parses the JSON resource config and returns the UriTemplates. Also it saves the swagger
-     * 1.2 resources in the registry
-     * @param resourceConfigsJSON
-     * @return set of Uri Templates according to api
-     * @throws APIManagementException
-     */
-    private static Set<URITemplate> parseResourceConfig(APIProvider apiProvider,
-                                                        APIIdentifier apiId,
-                                                        String resourceConfigsJSON, API api, boolean isManagePhase)
-            throws APIManagementException {
-        JSONParser parser = new JSONParser();
-        JSONObject resourceConfigs = null;
-        JSONObject api_doc = null;
-        Set<URITemplate> uriTemplates = new LinkedHashSet<URITemplate>();
-        Set<Scope> scopeList = new LinkedHashSet<Scope>();
-        boolean isTenantFlowStarted = false;
-        try {
-            resourceConfigs = (JSONObject) parser.parse(resourceConfigsJSON);
-            api_doc = (JSONObject) resourceConfigs.get("api_doc");
-            String apiJSON = api_doc.toJSONString();
-            
-            String tenantDomain = MultitenantUtils.getTenantDomain(APIUtil.replaceEmailDomainBack(apiId.getProviderName()));
-            if(tenantDomain != null && !MultitenantConstants.SUPER_TENANT_DOMAIN_NAME.equals(tenantDomain)) {
-            	isTenantFlowStarted = true;
-                PrivilegedCarbonContext.startTenantFlow();
-                PrivilegedCarbonContext.getThreadLocalCarbonContext().setTenantDomain(tenantDomain, true);
-            }
-            apiProvider.updateSwagger12Definition(apiId, APIConstants.API_DOC_1_2_RESOURCE_NAME, apiJSON);
-            
-            /* Get Scopes*/
-            if (api_doc.get("authorizations") != null) {
-            	JSONObject authorizations = (JSONObject) api_doc.get("authorizations");
-            	if (authorizations.get("oauth2") != null) {
-            		JSONObject oauth2 = (JSONObject) authorizations.get("oauth2");
-            		if (oauth2.get("scopes") != null) {
-            			JSONArray scopes = (JSONArray) oauth2.get("scopes");
-                        
-                        if (scopes != null) {
-            	            for (int i=0; i < scopes.size(); i++)
-            	            {
-            	                Map scope = (Map) scopes.get(i); 
-            	                if (scope.get("key") != null) {
-	            	                Scope scopeObj = new Scope();
-	            	                scopeObj.setKey((String) scope.get("key"));
-	            	                scopeObj.setName((String) scope.get("name"));
-                                    scopeObj.setRoles((String) scope.get("roles"));
-	            	                scopeObj.setDescription((String) scope.get("description"));
-	            	                scopeList.add(scopeObj);
-            	                }
-            	            }
-                        }
-            		}
-            	}
-            }
-
-	        JSONArray resources = (JSONArray) resourceConfigs.get("resources");
-	                
-	        //Iterating each resourcePath config
-	        for (int i = 0; i < resources.size(); i++) {
-	            JSONObject resourceConfig = (JSONObject) resources.get(i);
-                APIManagerConfiguration config = ServiceReferenceHolder.getInstance().getAPIManagerConfigurationService().getAPIManagerConfiguration();
-                Map<String, Environment> environments = config.getApiGatewayEnvironments();
-                Environment env = null;
-                String ep = "";
-                if(environments!=null) {
-                    Set<String> publishedEnvironments = api.getEnvironments();
-                    if (publishedEnvironments.isEmpty() || publishedEnvironments.contains("none")) {
-
-                        env = environments.values()
-                                          .toArray(new Environment[environments.size()])[0];
-                    String gatewayEndpoint = env.getApiGatewayEndpoint();
-                    if (gatewayEndpoint.contains(",")) {
-                        ep = gatewayEndpoint.split(",")[0];
-                    } else {
-                        ep = gatewayEndpoint;
-                    }
-                    } else {
-                        for (String environmentName : publishedEnvironments) {
-                            // find environment that have hybrid type
-                            if (APIConstants.GATEWAY_ENV_TYPE_HYBRID
-                                    .equals(environments.get(environmentName).getType())) {
-                                env = environments.get(environmentName);
-                                break;
-                            }
-                        }
-                        //if not having any hybrid environment give 1st environment in api published list
-                        if (env == null) {
-                            env = environments.get(publishedEnvironments.toArray()[0]);
-                        }
-                        String gatewayEndpoint = env.getApiGatewayEndpoint();
-                        if (gatewayEndpoint != null && gatewayEndpoint.contains(",")) {
-                            ep = gatewayEndpoint.split(",")[0];
-                        } else {
-                            ep = gatewayEndpoint;
-                        }
-                    }
-                }
-                String apiPath = APIUtil.getAPIPath(apiId);
-                if(ep.endsWith(RegistryConstants.PATH_SEPARATOR)){
-                    ep.substring(0,ep.length()-1);
-                }
-                // We do not need the version in the base path since with the context version strategy, the version is
-                // embedded in the context
-                String basePath = ep+api.getContext();
-//                String basePath = ep+api.getContext()+RegistryConstants.PATH_SEPARATOR+apiId.getVersion();
-                resourceConfig.put("basePath",basePath);
-	            String resourceJSON = resourceConfig.toJSONString();
-	            
-	            String resourcePath = (String) resourceConfig.get("resourcePath");
-	            
-	            apiProvider.updateSwagger12Definition(apiId, resourcePath, resourceConfig.toJSONString());
-	            
-	            JSONArray resource_configs = (JSONArray) resourceConfig.get("apis");
-	            
-	            //Iterating each Sub resourcePath config
-	            for (int j = 0; j < resource_configs.size(); j++) {
-	            	JSONObject resource = (JSONObject) resource_configs.get(j);
-	            	String uriTempVal = (String) resource.get("path");
-	                uriTempVal = uriTempVal.startsWith("/") ? uriTempVal : ("/" + uriTempVal);
-	                
-	                JSONArray operations = (JSONArray) resource.get("operations");
-	            	//Iterating each operation config
-	                for (int k = 0; k < operations.size(); k++) {
-	                	JSONObject operation = (JSONObject) operations.get(k);
-	                	String httpVerb = (String) operation.get("method");
-	                	/* Right Now PATCH is not supported. Need to remove
-	                	 * this check when PATCH is supported*/
-	                	if (!"PATCH".equals(httpVerb)) {
-	                		URITemplate template = new URITemplate();
-		                	Scope scope= APIUtil.findScopeByKey(scopeList,(String) operation.get("scope"));
-		                	
-		                	 String authType = (String) operation.get("auth_type");
-		                     if (authType != null) {
-			                	 if (authType.equals("Application & Application User")) {
-			                         authType = APIConstants.AUTH_APPLICATION_OR_USER_LEVEL_TOKEN;
-			                     }
-			                     if (authType.equals("Application User")) {
-			                         authType = "Application_User";
-			                     }
-		                     } else if (isManagePhase) {
-		                    	 authType = APIConstants.AUTH_NO_AUTHENTICATION;
-		                     } else { //saving new resources in design/implement phase
-		                         authType = APIConstants.AUTH_APPLICATION_OR_USER_LEVEL_TOKEN;
-		                     }
-		                     template.setThrottlingTier((String) operation.get("throttling_tier"));
-		                     template.setMediationScript((String) operation.get("mediation_script"));
-		                     template.setUriTemplate(uriTempVal);
-		                 	 template.setHTTPVerb(httpVerb);
-		                 	 template.setAuthType(authType);
-		                 	 template.setScope(scope);
-		                 	 
-		                 	 uriTemplates.add(template);
-	                	}
-	                }
-	            	
-	            }
-	        }
-        } catch(ParseException e) {
-            handleException("Invalid resource config", e);
-        } catch(ClassCastException e) {
-            handleException("Unable to create JSON object from resource config", e);
-        } finally {
-        	if (isTenantFlowStarted) {
-        		PrivilegedCarbonContext.endTenantFlow();
-        	}
-        }
-        return uriTemplates;
-    }
-    /**
-     * This method is to functionality of add a new API in API-Provider
-     *
-     * @param cx      Rhino context
-     * @param thisObj Scriptable object
-     * @param args    Passing arguments
-     * @param funObj  Function object
-     * @return true if the API was added successfully
-     * @throws APIManagementException Wrapped exception by org.wso2.carbon.apimgt.api.APIManagementException
-     */
-    public static boolean jsFunction_addAPI(Context cx, Scriptable thisObj,
-                                            Object[] args,
-                                            Function funObj)
-            throws APIManagementException, ScriptException {
-        if (args==null||args.length == 0) {
-            handleException("Invalid number of input parameters.");
-        }
-
-        boolean success;
-        NativeObject apiData = (NativeObject) args[0];
-        String provider = String.valueOf(apiData.get("provider", apiData));
-        if (provider != null) {
-            provider = APIUtil.replaceEmailDomain(provider);
-        }
-
-        String name = (String) apiData.get("apiName", apiData);
-        String version = (String) apiData.get("version", apiData);
-        String defaultVersion=(String)apiData.get("defaultVersion",apiData);
-        String description = (String) apiData.get("description", apiData);
-        String endpoint = (String) apiData.get("endpoint", apiData);
-        String sandboxUrl = (String) apiData.get("sandbox", apiData);
-        String visibility = (String) apiData.get("visibility", apiData);
-        String visibleRoles = "";
-
-
-        if (visibility != null && visibility.equals(APIConstants.API_RESTRICTED_VISIBILITY)) {
-        	visibleRoles = (String) apiData.get("visibleRoles", apiData);
-        }
-
-        String visibleTenants = "";
-        if (visibility != null && visibility.equals(APIConstants.API_CONTROLLED_VISIBILITY)) {
-        	visibleTenants = (String) apiData.get("visibleTenants", apiData);
-        }
-
-        if (sandboxUrl != null && sandboxUrl.trim().length() == 0) {
-            sandboxUrl = null;
-        }
-
-        if (endpoint != null && endpoint.trim().length() == 0) {
-            endpoint = null;
-        }
-
-        if(endpoint != null && !endpoint.startsWith("http") && !endpoint.startsWith("https")){
-            endpoint = "http://" + endpoint;
-        }
-        if(sandboxUrl != null && !sandboxUrl.startsWith("http") && !sandboxUrl.startsWith("https")){
-            sandboxUrl = "http://" + sandboxUrl;
-        }
-
-        String redirectURL = (String) apiData.get("redirectURL", apiData);
-        boolean advertiseOnly = Boolean.parseBoolean((String) apiData.get("advertiseOnly", apiData));
-        String apiOwner = (String) apiData.get("apiOwner", apiData);
-
-        if (apiOwner == null || apiOwner.equals("")) {
-        	apiOwner = provider;
-        }
-
-        String wsdl = (String) apiData.get("wsdl", apiData);
-        String wadl = (String) apiData.get("wadl", apiData);
-        String tags = (String) apiData.get("tags", apiData);
-
-        String subscriptionAvailability = (String) apiData.get("subscriptionAvailability", apiData);
-        String subscriptionAvailableTenants = "";
-        if (subscriptionAvailability != null && subscriptionAvailability.equals(APIConstants.SUBSCRIPTION_TO_SPECIFIC_TENANTS)) {
-        	subscriptionAvailableTenants = (String) apiData.get("subscriptionTenants", apiData);
-        }
-
-        Set<String> tag = new HashSet<String>();
-
-        if (tags != null) {
-            if (tags.indexOf(",") >= 0) {
-                String[] userTag = tags.split(",");
-                tag.addAll(Arrays.asList(userTag).subList(0, tags.split(",").length));
-            } else {
-                tag.add(tags);
-            }
-        }
-
-        String transport = getTransports(apiData);
-
-        String tier = (String) apiData.get("tier", apiData);
-        FileHostObject fileHostObject = (FileHostObject) apiData.get("imageUrl", apiData);
-        String contextVal = (String) apiData.get("context", apiData);
-        APIProvider apiProvider = getAPIProvider(thisObj);
-        //check for context exists
-        if (apiProvider.isContextExist(contextVal)) {
-            handleException("Error occurred while adding the API. A duplicate API context already exists for " + contextVal);
-        }
-        String context = contextVal.startsWith("/") ? contextVal : ("/" + contextVal);
-        String providerDomain=MultitenantUtils.getTenantDomain(String.valueOf(apiData.get("provider", apiData)));
-        if(!MultitenantConstants.SUPER_TENANT_DOMAIN_NAME.equalsIgnoreCase(providerDomain))
-        {
-            //Create tenant aware context for API
-            context= "/t/"+ providerDomain+context;
-        }
-
-        // This is to support the new Pluggable version strategy
-        // if the context does not contain any {version} segment, we use the default version strategy.
-        context = checkAndSetVersionParam(context);
-
-        String contextTemplate = context;
-        context = updateContextWithVersion(version, contextVal, context);
-
-        NativeArray uriTemplateArr = (NativeArray) apiData.get("uriTemplateArr", apiData);
-
-        String techOwner = (String) apiData.get("techOwner", apiData);
-        String techOwnerEmail = (String) apiData.get("techOwnerEmail", apiData);
-        String bizOwner = (String) apiData.get("bizOwner", apiData);
-        String bizOwnerEmail = (String) apiData.get("bizOwnerEmail", apiData);
-
-        String endpointSecured = (String) apiData.get("endpointSecured", apiData);
-        String endpointUTUsername = (String) apiData.get("endpointUTUsername", apiData);
-        String endpointUTPassword = (String) apiData.get("endpointUTPassword", apiData);
-
-        String inSequence =  (String) apiData.get("inSequence", apiData);
-        String outSequence = (String) apiData.get("outSequence", apiData);
-        String faultSequence = (String) apiData.get("faultSequence", apiData);
-
-        String responseCache = (String) apiData.get("responseCache", apiData);
-        int cacheTimeOut = APIConstants.API_RESPONSE_CACHE_TIMEOUT;
-        if (APIConstants.ENABLED.equalsIgnoreCase(responseCache)) {
-        	responseCache = APIConstants.ENABLED;
-        	try {
-        		cacheTimeOut = Integer.parseInt ((String) apiData.get("cacheTimeout", apiData));
-        	} catch (NumberFormatException e) {
-        		//ignore
-        	}
-        } else {
-        	responseCache = APIConstants.DISABLED;
-        }
-
-        String destinationStats = (String) apiData.get("destinationStats", apiData);
-        if (APIConstants.ENABLED.equalsIgnoreCase(destinationStats)) {
-        	destinationStats = APIConstants.ENABLED;
-        } else {
-        	destinationStats = APIConstants.DISABLED;
-        }
-
-        provider = (provider != null ? provider.trim() : null);
-        name = (name != null ? name.trim() : null);
-        version = (version != null ? version.trim() : null);
-        APIIdentifier apiId = new APIIdentifier(provider, name, version);
-
-        if (apiProvider.isAPIAvailable(apiId)) {
-            handleException("Error occurred while adding the API. A duplicate API already exists for " +
-                            name + "-" + version);
-        }
-
-        API api = new API(apiId);
-
-        //to keep the backword compatibility if resource_config not set process the old way.
-        if(apiData.get("resource_config", apiData) != null){
-            Set<URITemplate> uriTemplates = new LinkedHashSet<URITemplate>();
-            JSONParser parser = new JSONParser();
-            JSONObject resourceConfig =null;
-
-            try{
-                resourceConfig = (JSONObject) parser.parse((String) apiData.get("resource_config", apiData));
-            }catch(ParseException e){
-                handleException("Invalid resource config", e);
-            }catch(ClassCastException e){
-                handleException("Unable to create JSON object from resource config", e);
-            }
-
-            //process scopes
-            JSONArray scopes = (JSONArray) resourceConfig.get("scopes");
-            Set<Scope> scopeList = new LinkedHashSet<Scope>();
-            for (int i=0; i < scopes.size(); i++)
-            {
-                Map scope = (Map) scopes.get(i); //access with get() method
-                Scope scopeObj = new Scope();
-                scopeObj.setKey((String) scope.get("key"));
-                scopeObj.setName((String) scope.get("name"));
-                scopeObj.setRoles((String) scope.get("roles"));
-                scopeObj.setDescription((String) scope.get("description"));
-                scopeList.add(scopeObj);
-            }
-            api.setScopes(scopeList);
-
-
-            JSONArray resources = (JSONArray) resourceConfig.get("resources");
-            for (int k = 0; k < resources.size(); k++) {
-                JSONObject resource = (JSONObject) resources.get(k);
-
-
-                Map http_verbs = (Map) resource.get("http_verbs");
-                Iterator iterator = http_verbs.entrySet().iterator();
-
-                while (iterator.hasNext()) {
-                    Map.Entry mapEntry = (Map.Entry) iterator.next();
-                    Map mapEntryValue = (Map) mapEntry.getValue();
-
-                    URITemplate template = new URITemplate();
-                    String uriTempVal = (String) resource.get("url_pattern");
-                    uriTempVal = uriTempVal.startsWith("/") ? uriTempVal : ("/" + uriTempVal);
-                    template.setUriTemplate(uriTempVal);
-                    template.setHTTPVerb((String)mapEntry.getKey());
-                    String authType = (String) mapEntryValue.get("auth_type");
-                    if (authType.equals("Application & Application User")) {
-                        authType = APIConstants.AUTH_APPLICATION_OR_USER_LEVEL_TOKEN;
-                    }
-                    if (authType.equals("Application User")) {
-                        authType = "Application_User";
-                    }
-                    template.setThrottlingTier((String) mapEntryValue.get("throttling_tier"));
-                    template.setAuthType(authType);
-                    template.setResourceURI(endpoint);
-                    template.setResourceSandboxURI(sandboxUrl);
-                    Scope scope= APIUtil.findScopeByKey(scopeList,(String) mapEntryValue.get("scope"));
-                    template.setScope(scope);
-                    uriTemplates.add(template);
-                }
-            }
-            //todo handle casting exceptions
-            api.setUriTemplates(uriTemplates);
-            //todo clean out the code.
-        }else{
-            //following is the old fashioned way of processing resources
-            NativeArray uriMethodArr = (NativeArray) apiData.get("uriMethodArr", apiData);
-            NativeArray authTypeArr = (NativeArray) apiData.get("uriAuthMethodArr", apiData);
-            NativeArray throttlingTierArr = (NativeArray) apiData.get("throttlingTierArr", apiData);
-            if (uriTemplateArr != null && uriMethodArr != null && authTypeArr != null) {
-                if (uriTemplateArr.getLength() == uriMethodArr.getLength()) {
-                    Set<URITemplate> uriTemplates = new LinkedHashSet<URITemplate>();
-                    for (int i = 0; i < uriTemplateArr.getLength(); i++) {
-                        String uriMethods = (String) uriMethodArr.get(i, uriMethodArr);
-                        String uriMethodsAuthTypes = (String) authTypeArr.get(i, authTypeArr);
-                        String[] uriMethodArray = uriMethods.split(",");
-                        String[] authTypeArray = uriMethodsAuthTypes.split(",");
-                        String uriMethodsThrottlingTiers = (String) throttlingTierArr.get(i, throttlingTierArr);
-                        String[] throttlingTierArray = uriMethodsThrottlingTiers.split(",");
-                        for (int k = 0; k < uriMethodArray.length; k++) {
-                            for (int j = 0; j < authTypeArray.length; j++) {
-                                if (j == k) {
-                                    URITemplate template = new URITemplate();
-                                    String uriTemp = (String) uriTemplateArr.get(i, uriTemplateArr);
-                                    String uriTempVal = uriTemp.startsWith("/") ? uriTemp : ("/" + uriTemp);
-                                    template.setUriTemplate(uriTempVal);
-                                    String throttlingTier = throttlingTierArray[j];
-                                    template.setHTTPVerb(uriMethodArray[k]);
-                                    String authType = authTypeArray[j];
-                                    if (authType.equals("Application & Application User")) {
-                                        authType = APIConstants.AUTH_APPLICATION_OR_USER_LEVEL_TOKEN;
-                                    }
-                                    if (authType.equals("Application User")) {
-                                        authType = "Application_User";
-                                    }
-                                    template.setThrottlingTier(throttlingTier);
-                                    template.setAuthType(authType);
-                                    template.setResourceURI(endpoint);
-                                    template.setResourceSandboxURI(sandboxUrl);
-
-                                    uriTemplates.add(template);
-                                    break;
-                                }
-
-                            }
-                        }
-
-                    }
-                    api.setUriTemplates(uriTemplates);
-                }
-            }
-        }
-
-        api.setDescription(StringEscapeUtils.escapeHtml(description));
-        api.setWsdlUrl(wsdl);
-        api.setWadlUrl(wadl);
-        api.setLastUpdated(new Date());
-        api.setUrl(endpoint);
-        api.setSandboxUrl(sandboxUrl);
-        api.addTags(tag);
-        api.setTransports(transport);
-        api.setApiOwner(apiOwner);
-        api.setAdvertiseOnly(advertiseOnly);
-        api.setRedirectURL(redirectURL);
-        api.setSubscriptionAvailability(subscriptionAvailability);
-        api.setSubscriptionAvailableTenants(subscriptionAvailableTenants);
-        api.setResponseCache(responseCache);
-        api.setCacheTimeout(cacheTimeOut);
-        api.setDestinationStatsEnabled(destinationStats);
-        api.setAsDefaultVersion("default_version".equals(defaultVersion) ? true : false);
-
-        if(!"none".equals(inSequence)){
-            api.setInSequence(inSequence);
-        }
-        if(!"none".equals(outSequence)){
-            api.setOutSequence(outSequence);
-        }
-        
-        List<String> sequenceList = apiProvider.getCustomFaultSequences();
-        if(!"none".equals(faultSequence) && sequenceList.contains(faultSequence)) {
-            api.setFaultSequence(faultSequence);
-        }
-
-        Set<Tier> availableTier = new HashSet<Tier>();
-        String[] tierNames;
-        if (tier != null) {
-            tierNames = tier.split(",");
-            for (String tierName : tierNames) {
-                availableTier.add(new Tier(tierName));
-            }
-            api.addAvailableTiers(availableTier);
-        }
-        api.setStatus(APIStatus.CREATED);
-        api.setContext(context);
-        api.setContextTemplate(contextTemplate);
-        api.setBusinessOwner(bizOwner);
-        api.setBusinessOwnerEmail(bizOwnerEmail);
-        api.setTechnicalOwner(techOwner);
-        api.setTechnicalOwnerEmail(techOwnerEmail);
-        api.setVisibility(visibility);
-        api.setVisibleRoles(visibleRoles != null ? visibleRoles.trim() : null);
-        api.setVisibleTenants(visibleTenants != null ? visibleTenants.trim() : null);
-
-        // @todo needs to be validated
-        api.setEndpointConfig((String) apiData.get("endpoint_config", apiData));
-        //Validate endpoint URI format
-        validateEndpointURI(api.getEndpointConfig());
-
-        //set secured endpoint parameters
-        if ("secured".equals(endpointSecured)) {
-            api.setEndpointSecured(true);
-            api.setEndpointUTUsername(endpointUTUsername);
-            api.setEndpointUTPassword(endpointUTPassword);
-        }
-
-        checkFileSize(fileHostObject);
-        boolean isTenantFlowStarted = false;
-        try {
-            String tenantDomain = MultitenantUtils.getTenantDomain(APIUtil.replaceEmailDomainBack(provider));
-            if(tenantDomain != null && !MultitenantConstants.SUPER_TENANT_DOMAIN_NAME.equals(tenantDomain)) {
-            	isTenantFlowStarted = true;
-                PrivilegedCarbonContext.startTenantFlow();
-                PrivilegedCarbonContext.getThreadLocalCarbonContext().setTenantDomain(tenantDomain, true);
-            }
-
-            apiProvider.addAPI(api);
-
-            if (fileHostObject != null && fileHostObject.getJavaScriptFile().getLength() != 0) {
-                Icon icon = new Icon(fileHostObject.getInputStream(),
-                                     fileHostObject.getJavaScriptFile().getContentType());
-                String thumbPath = APIUtil.getIconPath(apiId);
-
-                String thumbnailUrl = apiProvider.addIcon(thumbPath, icon);
-                api.setThumbnailUrl(APIUtil.prependTenantPrefix(thumbnailUrl, provider));
-
-                /*Set permissions to anonymous role for thumbPath*/
-                APIUtil.setResourcePermissions(api.getId().getProviderName(), null, null, thumbPath);
-                apiProvider.updateAPI(api);
-            }
-            NativeArray externalAPIStores = (NativeArray) apiData.get("externalAPIStores", apiData);
-            int tenantId = ServiceReferenceHolder.getInstance().getRealmService().
-                    getTenantManager().getTenantId(tenantDomain);
-            if (externalAPIStores.getLength() != 0) {
-                Set<APIStore> apiStores = new HashSet<APIStore>();
-                for (int k = 0; k < externalAPIStores.getLength(); k++) {
-                    String apiStoreName = externalAPIStores.get(k, externalAPIStores).toString();
-                    apiStores.add(APIUtil.getExternalAPIStore(apiStoreName, tenantId));
-                }
-            apiProvider.publishToExternalAPIStores(api, apiStores);
-            }
-            success = true;
-
-        } catch (Exception e) {
-            handleException("Error while adding the API- " + name + "-" + version, e);
-            return false;
-        } finally {
-        	if (isTenantFlowStarted) {
-        		PrivilegedCarbonContext.endTenantFlow();
-        	}
-        }
-        return success;
-
-    }
-
-    private static String checkAndSetVersionParam(String context) {
-        // This is to support the new Pluggable version strategy
-        // if the context does not contain any {version} segment, we use the default version strategy.
-        if(!context.contains(VERSION_PARAM)){
-            if(!context.endsWith("/")){
-                context = context + "/";
-            }
-            context = context + VERSION_PARAM;
-        }
-        return context;
-    }
-
-    private static String getTransports(NativeObject apiData) {
-        String transportStr = String.valueOf(apiData.get("transports", apiData));
-        String transport  = transportStr;
-        if (transportStr != null) {
-            if ((transportStr.indexOf(",") == 0) || (transportStr.indexOf(",") == (transportStr.length()-1))) {
-                transport =transportStr.replace(",","");
-            }
-        }
-        return transport;
-    }
-
-
-    public static boolean jsFunction_updateAPI(Context cx, Scriptable thisObj,
-                                               Object[] args,
-                                               Function funObj) throws APIManagementException {
-
-        if (args==null || args.length == 0) {
-            handleException("Invalid number of input parameters.");
-        }
-
-        NativeObject apiData = (NativeObject) args[0];
-        boolean success;
-        String provider = String.valueOf(apiData.get("provider", apiData));
-        if (provider != null) {
-            provider = APIUtil.replaceEmailDomain(provider);
-        }
-        String name = (String) apiData.get("apiName", apiData);
-        String version = (String) apiData.get("version", apiData);
-        String defaultVersion=(String)apiData.get("defaultVersion",apiData);
-        String description = (String) apiData.get("description", apiData);
-        FileHostObject fileHostObject = (FileHostObject) apiData.get("imageUrl", apiData);
-        String endpoint = (String) apiData.get("endpoint", apiData);
-        String sandboxUrl = (String) apiData.get("sandbox", apiData);
-        String techOwner = (String) apiData.get("techOwner", apiData);
-        String techOwnerEmail = (String) apiData.get("techOwnerEmail", apiData);
-        String bizOwner = (String) apiData.get("bizOwner", apiData);
-        String bizOwnerEmail = (String) apiData.get("bizOwnerEmail", apiData);
-        String visibility = (String) apiData.get("visibility", apiData);
-        String visibleRoles = "";
-        if (visibility != null && visibility.equals(APIConstants.API_RESTRICTED_VISIBILITY)) {
-        	visibleRoles = (String) apiData.get("visibleRoles", apiData);
-        }
-
-        String visibleTenants = "";
-        if (visibility != null && visibility.equals(APIConstants.API_CONTROLLED_VISIBILITY)) {
-        	visibleTenants = (String) apiData.get("visibleTenants", apiData);
-        }
-        String endpointSecured = (String) apiData.get("endpointSecured", apiData);
-        String endpointUTUsername = (String) apiData.get("endpointUTUsername", apiData);
-        String endpointUTPassword = (String) apiData.get("endpointUTPassword", apiData);
-
-        String inSequence =  (String) apiData.get("inSequence", apiData);
-        String outSequence = (String) apiData.get("outSequence", apiData);
-        String faultSequence = (String) apiData.get("faultSequence", apiData);
-
-        String responseCache = (String) apiData.get("responseCache", apiData);
-        int cacheTimeOut = APIConstants.API_RESPONSE_CACHE_TIMEOUT;
-        if (APIConstants.ENABLED.equalsIgnoreCase(responseCache)) {
-        	responseCache = APIConstants.ENABLED;
-        	try {
-        		cacheTimeOut = Integer.parseInt ((String) apiData.get("cacheTimeout", apiData));
-        	} catch (NumberFormatException e) {
-        		//ignore
-        	}
-        } else {
-        	responseCache = APIConstants.DISABLED;
-        }
-
-        String destinationStats = (String) apiData.get("destinationStats", apiData);
-        if (APIConstants.ENABLED.equalsIgnoreCase(destinationStats)) {
-        	destinationStats = APIConstants.ENABLED;
-        } else {
-        	destinationStats = APIConstants.DISABLED;
-        }
-
-        if (sandboxUrl != null && sandboxUrl.trim().length() == 0) {
-            sandboxUrl = null;
-        }
-
-        if (endpoint != null && endpoint.trim().length() == 0) {
-            endpoint = null;
-        }
-
-        if(endpoint != null && !endpoint.startsWith("http") && !endpoint.startsWith("https")){
-            endpoint = "http://" + endpoint;
-        }
-        if(sandboxUrl != null && !sandboxUrl.startsWith("http") && !sandboxUrl.startsWith("https")){
-            sandboxUrl = "http://" + sandboxUrl;
-        }
-
-        String redirectURL = (String) apiData.get("redirectURL", apiData);
-        boolean advertiseOnly = Boolean.parseBoolean((String) apiData.get("advertiseOnly", apiData));
-        String apiOwner = (String) apiData.get("apiOwner", apiData);
-
-        if (apiOwner == null || apiOwner.equals("")) {
-        	apiOwner = provider;
-        }
-
-        String wsdl = (String) apiData.get("wsdl", apiData);
-        String wadl = (String) apiData.get("wadl", apiData);
-        String subscriptionAvailability = (String) apiData.get("subscriptionAvailability", apiData);
-        String subscriptionAvailableTenants = "";
-        if (subscriptionAvailability != null && subscriptionAvailability.equals(APIConstants.SUBSCRIPTION_TO_SPECIFIC_TENANTS)) {
-        	subscriptionAvailableTenants = (String) apiData.get("subscriptionTenants", apiData);
-        }
-
-        String tags = (String) apiData.get("tags", apiData);
-        Set<String> tag = new HashSet<String>();
-        if (tags != null) {
-            if (tags.indexOf(",") >= 0) {
-                String[] userTag = tags.split(",");
-                tag.addAll(Arrays.asList(userTag).subList(0, tags.split(",").length));
-            } else {
-                tag.add(tags);
-            }
-        }
-        provider = (provider != null ? provider.trim() : null);
-        name = (name != null ? name.trim() : null);
-        version = (version != null ? version.trim() : null);
-        APIIdentifier oldApiId = new APIIdentifier(provider, name, version);
-        APIProvider apiProvider = getAPIProvider(thisObj);
-        boolean isTenantFlowStarted = false;
-        String tenantDomain = MultitenantUtils.getTenantDomain(APIUtil.replaceEmailDomainBack(provider));
-        if(tenantDomain != null && !MultitenantConstants.SUPER_TENANT_DOMAIN_NAME.equals(tenantDomain)){
-        	isTenantFlowStarted = true;
-            PrivilegedCarbonContext.startTenantFlow();
-            PrivilegedCarbonContext.getThreadLocalCarbonContext().setTenantDomain(tenantDomain, true);
-        }
-
-        API oldApi = apiProvider.getAPI(oldApiId);
-
-        String transport = getTransports(apiData);
-
-        String tier = (String) apiData.get("tier", apiData);
-        String contextVal = (String) apiData.get("context", apiData);
-        String context = contextVal.startsWith("/") ? contextVal : ("/" + contextVal);
-        String providerDomain=MultitenantUtils.getTenantDomain(String.valueOf(apiData.get("provider", apiData)));
-        if(!MultitenantConstants.SUPER_TENANT_DOMAIN_NAME.equalsIgnoreCase(providerDomain) && !context.contains("/t/"+ providerDomain))
-        {
-            //Create tenant aware context for API
-            context= "/t/"+ providerDomain+context;
-        }
-
-        // This is to support the new Pluggable version strategy
-        // if the context does not contain any {version} segment, we use the default version strategy.
-        context = checkAndSetVersionParam(context);
-
-        String contextTemplate = context;
-        context = updateContextWithVersion(version, contextVal, context);
-
-        APIIdentifier apiId = new APIIdentifier(provider, name, version);
-        API api = new API(apiId);
-
-        //to keep the backword compatibility if resource_config not set process the old way.
-        if(apiData.get("resource_config", apiData) != null){
-            Set<URITemplate> uriTemplates = new LinkedHashSet<URITemplate>();
-            JSONParser parser = new JSONParser();
-            JSONObject resourceConfig =null;
-            try{
-                resourceConfig = (JSONObject) parser.parse((String) apiData.get("resource_config", apiData));
-            }catch(ParseException e){
-                handleException("Invalid resource config", e);
-            }catch(ClassCastException e){
-                handleException("Unable to create JSON object from resource config", e);
-            }
-
-            //process scopes
-            JSONArray scopes = (JSONArray) resourceConfig.get("scopes");
-            Set<Scope> scopeList = new LinkedHashSet<Scope>();
-            for (int i=0; i < scopes.size(); i++)
-            {
-                Map scope = (Map) scopes.get(i); //access with get() method
-                Scope scopeObj = new Scope();
-                scopeObj.setKey((String) scope.get("key"));
-                scopeObj.setName((String) scope.get("name"));
-                scopeObj.setRoles((String) scope.get("roles"));
-                scopeObj.setDescription((String) scope.get("description"));
-                scopeList.add(scopeObj);
-            }
-            api.setScopes(scopeList);
-
-
-            JSONArray resources = (JSONArray) resourceConfig.get("resources");
-            for (int k = 0; k < resources.size(); k++) {
-                JSONObject resource = (JSONObject) resources.get(k);
-
-
-                Map http_verbs = (Map) resource.get("http_verbs");
-                Iterator iterator = http_verbs.entrySet().iterator();
-
-                while (iterator.hasNext()) {
-                    Map.Entry mapEntry = (Map.Entry) iterator.next();
-                    Map mapEntryValue = (Map) mapEntry.getValue();
-
-                    URITemplate template = new URITemplate();
-                    String uriTempVal = (String) resource.get("url_pattern");
-                    uriTempVal = uriTempVal.startsWith("/") ? uriTempVal : ("/" + uriTempVal);
-                    template.setUriTemplate(uriTempVal);
-                    template.setHTTPVerb((String)mapEntry.getKey());
-                    String authType = (String) mapEntryValue.get("auth_type");
-                    if (authType.equals("Application & Application User")) {
-                        authType = APIConstants.AUTH_APPLICATION_OR_USER_LEVEL_TOKEN;
-                    }
-                    if (authType.equals("Application User")) {
-                        authType = "Application_User";
-                    }
-                    template.setThrottlingTier((String) mapEntryValue.get("throttling_tier"));
-                    template.setAuthType(authType);
-                    template.setResourceURI(endpoint);
-                    template.setResourceSandboxURI(sandboxUrl);
-                    Scope scope= APIUtil.findScopeByKey(scopeList,(String) mapEntryValue.get("scope"));
-                    template.setScope(scope);
-                    uriTemplates.add(template);
-                }
-            }
-            //todo handle casting exceptions
-            api.setUriTemplates(uriTemplates);
-            //todo clean out the code.
-        }else{
-            //following is the old fashioned way of processing resources
-            NativeArray uriMethodArr = (NativeArray) apiData.get("uriMethodArr", apiData);
-            NativeArray authTypeArr = (NativeArray) apiData.get("uriAuthMethodArr", apiData);
-            NativeArray throttlingTierArr = (NativeArray) apiData.get("throttlingTierArr", apiData);
-            NativeArray uriTemplateArr = (NativeArray) apiData.get("uriTemplateArr", apiData);
-            if (uriTemplateArr != null && uriMethodArr != null && authTypeArr != null) {
-                if (uriTemplateArr.getLength() == uriMethodArr.getLength()) {
-                    Set<URITemplate> uriTemplates = new LinkedHashSet<URITemplate>();
-                    for (int i = 0; i < uriTemplateArr.getLength(); i++) {
-                        String uriMethods = (String) uriMethodArr.get(i, uriMethodArr);
-                        String uriMethodsAuthTypes = (String) authTypeArr.get(i, authTypeArr);
-                        String[] uriMethodArray = uriMethods.split(",");
-                        String[] authTypeArray = uriMethodsAuthTypes.split(",");
-                        String uriMethodsThrottlingTiers = (String) throttlingTierArr.get(i, throttlingTierArr);
-                        String[] throttlingTierArray = uriMethodsThrottlingTiers.split(",");
-                        for (int k = 0; k < uriMethodArray.length; k++) {
-                            for (int j = 0; j < authTypeArray.length; j++) {
-                                if (j == k) {
-                                    URITemplate template = new URITemplate();
-                                    String uriTemp = (String) uriTemplateArr.get(i, uriTemplateArr);
-                                    String uriTempVal = uriTemp.startsWith("/") ? uriTemp : ("/" + uriTemp);
-                                    template.setUriTemplate(uriTempVal);
-                                    String throttlingTier = throttlingTierArray[j];
-                                    template.setHTTPVerb(uriMethodArray[k]);
-                                    String authType = authTypeArray[j];
-                                    if (authType.equals("Application & Application User")) {
-                                        authType = APIConstants.AUTH_APPLICATION_OR_USER_LEVEL_TOKEN;
-                                    }
-                                    if (authType.equals("Application User")) {
-                                        authType = "Application_User";
-                                    }
-                                    template.setThrottlingTier(throttlingTier);
-                                    template.setAuthType(authType);
-                                    template.setResourceURI(endpoint);
-                                    template.setResourceSandboxURI(sandboxUrl);
-
-                                    uriTemplates.add(template);
-                                    break;
-                                }
-
-                            }
-                        }
-
-                    }
-                    api.setUriTemplates(uriTemplates);
-                }
-            }
-        }
-
-        api.setDescription(StringEscapeUtils.escapeHtml(description));
-        api.setLastUpdated(new Date());
-        api.setUrl(endpoint);
-        api.setSandboxUrl(sandboxUrl);
-        api.addTags(tag);
-        api.setContext(context);
-        api.setContextTemplate(contextTemplate);
-        api.setVisibility(visibility);
-        api.setVisibleRoles(visibleRoles != null ? visibleRoles.trim() : null);
-        api.setVisibleTenants(visibleTenants != null ? visibleTenants.trim() : null);
-        Set<Tier> availableTier = new HashSet<Tier>();
-        if (tier != null) {
-            String[] tierNames = tier.split(",");
-            for (String tierName : tierNames) {
-                availableTier.add(new Tier(tierName));
-            }
-            api.addAvailableTiers(availableTier);
-        }
-        api.setStatus(oldApi.getStatus());
-        api.setWsdlUrl(wsdl);
-        api.setWadlUrl(wadl);
-        api.setLastUpdated(new Date());
-        api.setBusinessOwner(bizOwner);
-        api.setBusinessOwnerEmail(bizOwnerEmail);
-        api.setTechnicalOwner(techOwner);
-        api.setTechnicalOwnerEmail(techOwnerEmail);
-        api.setTransports(transport);
-        if(!"none".equals(inSequence)){
-            api.setInSequence(inSequence);
-        }
-        if(!"none".equals(outSequence)){
-            api.setOutSequence(outSequence);
-        }
-        
-        List<String> sequenceList = apiProvider.getCustomFaultSequences();
-        if(!"none".equals(faultSequence) && sequenceList.contains(faultSequence)) {
-            api.setFaultSequence(faultSequence);
-        }
-        api.setOldInSequence(oldApi.getInSequence());
-        api.setOldOutSequence(oldApi.getOutSequence());
-        api.setOldFaultSequence(oldApi.getFaultSequence());
-        api.setRedirectURL(redirectURL);
-        api.setApiOwner(apiOwner);
-        api.setAdvertiseOnly(advertiseOnly);
-
-        // @todo needs to be validated
-        api.setEndpointConfig((String) apiData.get("endpoint_config", apiData));
-        //Validate endpoint URI format
-        validateEndpointURI(api.getEndpointConfig());
-
-        api.setSubscriptionAvailability(subscriptionAvailability);
-        api.setSubscriptionAvailableTenants(subscriptionAvailableTenants);
-        api.setResponseCache(responseCache);
-        api.setCacheTimeout(cacheTimeOut);
-        api.setDestinationStatsEnabled(destinationStats);
-        api.setAsDefaultVersion("default_version".equals(defaultVersion) ? true : false);
-        //set secured endpoint parameters
-        if ("secured".equals(endpointSecured)) {
-            api.setEndpointSecured(true);
-            api.setEndpointUTUsername(endpointUTUsername);
-            api.setEndpointUTPassword(endpointUTPassword);
-        }
-
-        try {
-            checkFileSize(fileHostObject);
-
-            if (fileHostObject != null && fileHostObject.getJavaScriptFile().getLength() != 0) {
-                Icon icon = new Icon(fileHostObject.getInputStream(),
-                                     fileHostObject.getJavaScriptFile().getContentType());
-                String thumbPath = APIUtil.getIconPath(apiId);
-
-
-
-                    String thumbnailUrl = apiProvider.addIcon(thumbPath, icon);
-                    api.setThumbnailUrl(APIUtil.prependTenantPrefix(thumbnailUrl, provider));
-
-
-                /*Set permissions to anonymous role for thumbPath*/
-                APIUtil.setResourcePermissions(api.getId().getProviderName(), null, null, thumbPath);
-            } else if (oldApi.getThumbnailUrl() != null) {
-                // retain the previously uploaded image
-                api.setThumbnailUrl(oldApi.getThumbnailUrl());
-            }
-            apiProvider.updateAPI(api);
-            boolean hasAPIUpdated=false;
-            if(!oldApi.equals(api)){
-            hasAPIUpdated=true;
-            }
-
-            success = true;
-        } catch (Exception e) {
-            handleException("Error while updating the API- " + name + "-" + version, e);
-            return false;
-        } finally {
-        	if (isTenantFlowStarted) {
-        		PrivilegedCarbonContext.endTenantFlow();
-        	}
-        }
-        return success;
-    }
-
-    private static String updateContextWithVersion(String version, String contextVal, String context) {
-        // This condition should not be true for any occasion but we keep it so that there are no loopholes in
-        // the flow.
-        if (version == null) {
-            // context template patterns - /{version}/foo or /foo/{version}
-            // if the version is null, then we remove the /{version} part from the context
-            context = contextVal.replace("/" + VERSION_PARAM, "");
-        }else{
-            context = context.replace(VERSION_PARAM, version);
-        }
-        return context;
-    }
-    /**
-     *
-     * @param cx Rhino context
-     * @param thisObj Scriptable object
-     * @param args Passing arguments
-     * @param funObj Function object
-     * @return true if the API was added successfully
-     * @throws APIManagementException
-     */
-    public static boolean jsFunction_updateAPIStatus(Context cx, Scriptable thisObj,
-                                                    Object[] args,
-                                                    Function funObj)
-            throws APIManagementException, FaultGatewaysException {
-        if (args == null || args.length == 0) {
-            handleException("Invalid number of input parameters.");
-        }
-
-        NativeObject apiData = (NativeObject) args[0];
-        boolean success = false;
-        String provider = (String) apiData.get("provider", apiData);
-        String providerTenantMode = (String) apiData.get("provider", apiData);
-        provider = APIUtil.replaceEmailDomain(provider);
-        String name = (String) apiData.get("apiName", apiData);
-        String version = (String) apiData.get("version", apiData);
-        String status = (String) apiData.get("status", apiData);
-        boolean publishToGateway = Boolean.parseBoolean((String) apiData.get("publishToGateway", apiData));
-        boolean deprecateOldVersions = Boolean.parseBoolean((String) apiData.get("deprecateOldVersions", apiData));
-        boolean makeKeysForwardCompatible =
-                                            Boolean.parseBoolean((String) apiData.get("makeKeysForwardCompatible",
-                                                                                      apiData));
-        boolean isTenantFlowStarted = false;
-        try {
-            String tenantDomain = MultitenantUtils.getTenantDomain(APIUtil.replaceEmailDomainBack(providerTenantMode));
-            if (tenantDomain != null && !MultitenantConstants.SUPER_TENANT_DOMAIN_NAME.equals(tenantDomain)) {
-                isTenantFlowStarted = true;
-                PrivilegedCarbonContext.startTenantFlow();
-                PrivilegedCarbonContext.getThreadLocalCarbonContext().setTenantDomain(tenantDomain, true);
-            }
-            APIProvider apiProvider = getAPIProvider(thisObj);
-            APIIdentifier apiId = new APIIdentifier(provider, name, version);
-            API api = apiProvider.getAPI(apiId);
-            if (api != null) {
-                APIStatus oldStatus = api.getStatus();
-                APIStatus newStatus = getApiStatus(status);
-                String currentUser = ((APIProviderHostObject) thisObj).getUsername();
-                apiProvider.changeAPIStatus(api, newStatus, currentUser, publishToGateway);
-
-                if (oldStatus.equals(APIStatus.CREATED) && newStatus.equals(APIStatus.PUBLISHED)) {
-                    if (makeKeysForwardCompatible) {
-                        apiProvider.makeAPIKeysForwardCompatible(api);
-                    }
-
-                    if (deprecateOldVersions) {
-                        List<API> apiList = apiProvider.getAPIsByProvider(provider);
-                        APIVersionComparator versionComparator = new APIVersionComparator();
-                        for (API oldAPI : apiList) {
-                            if (oldAPI.getId().getApiName().equals(name) &&
-                                versionComparator.compare(oldAPI, api) < 0 &&
-                                (oldAPI.getStatus().equals(APIStatus.PUBLISHED))) {
-                                apiProvider.changeAPIStatus(oldAPI, APIStatus.DEPRECATED,
-                                                                             currentUser, publishToGateway);
-                            }
-                        }
-                    }
-                }
-                success = true;
-            } else {
-                handleException("Couldn't find an API with the name-" + name + "version-" + version);
-            }
-        } catch (APIManagementException e) {
-            handleException("Error while updating API status", e);
-            return false;
-        } catch (FaultGatewaysException e) {
-            handleFaultGateWayException(e);
-            return false;
-        } finally {
-        	if (isTenantFlowStarted) {
-        		PrivilegedCarbonContext.endTenantFlow();
-        	}
-        }
-        return success;
-    }
-
-    public static boolean jsFunction_updateSubscriptionStatus(Context cx, Scriptable thisObj,
-                                                              Object[] args,
-                                                              Function funObj)
-            throws APIManagementException {
-        if (args==null ||args.length == 0) {
-            handleException("Invalid input parameters.");
-        }
-
-        NativeObject apiData = (NativeObject) args[0];
-        boolean success = false;
-        String provider = (String) apiData.get("provider", apiData);
-        String name = (String) apiData.get("name", apiData);
-        String version = (String) apiData.get("version", apiData);
-        String newStatus = (String) args[1];
-        int appId = Integer.parseInt((String) args[2]);
-
-        try {
-            APIProvider apiProvider = getAPIProvider(thisObj);
-            APIIdentifier apiId = new APIIdentifier(provider, name, version);
-            apiProvider.updateSubscription(apiId, newStatus, appId);
-            return true;
-
-        } catch (APIManagementException e) {
-            handleException("Error while updating subscription status", e);
-            return false;
-        }
-
-    }
-
-    private static void checkFileSize(FileHostObject fileHostObject)
-            throws ScriptException, APIManagementException {
-        if (fileHostObject != null) {
-            long length = fileHostObject.getJavaScriptFile().getLength();
-            if (length / 1024.0 > 1024) {
-                handleException("Image file exceeds the maximum limit of 1MB");
-            }
-        }
-    }
-
-    public static boolean jsFunction_updateTierPermissions(Context cx, Scriptable thisObj,
-            Object[] args,
-            Function funObj)
-            		throws APIManagementException {
-    	if (args == null ||args.length == 0) {
-    		handleException("Invalid input parameters.");
-    	}
-
-    	NativeObject tierData = (NativeObject) args[0];
-    	boolean success = false;
-    	String tierName = (String) tierData.get("tierName", tierData);
-    	String permissiontype = (String) tierData.get("permissiontype", tierData);
-    	String roles = (String) tierData.get("roles", tierData);
-
-    	try {
-    		APIProvider apiProvider = getAPIProvider(thisObj);
-    		apiProvider.updateTierPermissions(tierName, permissiontype, roles);
-    		return true;
-
-    	} catch (APIManagementException e) {
-    		handleException("Error while updating subscription status", e);
-    		return false;
-    	}
-
-    }
-
-    public static NativeArray jsFunction_getTierPermissions(Context cx, Scriptable thisObj,
-            Object[] args,
-            Function funObj) {
-    	 NativeArray myn = new NativeArray(0);
-         APIProvider apiProvider = getAPIProvider(thisObj);
-         /* Create an array with everyone role */
-         String everyOneRoleName = ServiceReferenceHolder.getInstance().getRealmService().
-			 		getBootstrapRealmConfiguration().getEveryOneRoleName();
-         String defaultRoleArray[] = new String[1];
-         defaultRoleArray[0] = everyOneRoleName;
-         try {
-        	 Set<Tier> tiers = apiProvider.getTiers();
-             Set<TierPermissionDTO> tierPermissions = apiProvider.getTierPermissions();
-             int i = 0;
-             if (tiers != null) {
-
-            	 for (Tier tier: tiers) {
-            		 NativeObject row = new NativeObject();
-            		 boolean found = false;
-            		 for (TierPermissionDTO permission : tierPermissions) {
-            			 if (permission.getTierName().equals(tier.getName())) {
-            				 row.put("tierName", row, permission.getTierName());
-            				 row.put("tierDisplayName", row, tier.getDisplayName());
-                             row.put("permissionType", row,
-                            		 permission.getPermissionType());
-                             String[] roles = permission.getRoles();
-                             /*If no roles defined return default role list*/
-                             if (roles == null ||  roles.length == 0) {
-                            	 row.put("roles", row, defaultRoleArray);
-                             } else {
-                            	 row.put("roles", row,
-                            		 permission.getRoles());
-                             }
-            				 found = true;
-            				 break;
-            			 }
-            		 }
-            		 /* If no permissions has defined for this tier*/
-            		 if (!found) {
-            			 row.put("tierName", row, tier.getName());
-            			 row.put("tierDisplayName", row, tier.getDisplayName());
-                         row.put("permissionType", row,
-                        		 APIConstants.TIER_PERMISSION_ALLOW);
-                         row.put("roles", row, defaultRoleArray);
-                     }
-            		 myn.put(i, myn, row);
-                     i++;
-            	 }
-             }
-         } catch (Exception e) {
-             log.error("Error while getting available tiers", e);
-         }
-         return myn;
-    }
-
-    public static String jsFunction_getDefaultAPIVersion(Context cx,Scriptable thisObj, Object[] args,
-                                                         Function funObj) throws APIManagementException {
-        String provider =args[0].toString();
-        provider=APIUtil.replaceEmailDomain(provider);
-        String apiname=args[1].toString();
-        String version=""; // unused attribute
-
-        APIIdentifier apiid=new APIIdentifier(provider,apiname,version);
-        APIProvider apiProvider1=getAPIProvider(thisObj);
-        return apiProvider1.getDefaultVersion(apiid);
-    }
-
-    public static boolean jsFunction_checkIfResourceExists(Context cx, Scriptable thisObj,
-                                                Object[] args,
-                                                Function funObj) throws APIManagementException {
-        boolean result = false;
-        NativeArray myn = new NativeArray(0);
-
-        if (args == null || args.length == 0) {
-            handleException("Invalid number of parameters or their types.");
-        }
-
-        NativeObject apiData = (NativeObject) args[0];
-
-        String providerName = String.valueOf(apiData.get("provider", apiData));
-        String providerNameTenantFlow = args[0].toString();
-        providerName = APIUtil.replaceEmailDomain(providerName);
-        String apiName = (String) apiData.get("apiName", apiData);
-        String version = (String) apiData.get("version", apiData);
-
-        APIIdentifier apiId = new APIIdentifier(providerName, apiName, version);
-        APIProvider apiProvider = getAPIProvider(thisObj);
-        boolean isTenantFlowStarted = false;
-        try {
-            String tenantDomain = MultitenantUtils.
-                    getTenantDomain(APIUtil.replaceEmailDomainBack(providerName));
-            if (tenantDomain != null &&
-                !MultitenantConstants.SUPER_TENANT_DOMAIN_NAME.equals(tenantDomain)) {
-                isTenantFlowStarted = true;
-                PrivilegedCarbonContext.startTenantFlow();
-                PrivilegedCarbonContext.getThreadLocalCarbonContext().
-                        setTenantDomain(tenantDomain, true);
-            }
-            result = apiProvider.checkIfAPIExists(apiId);
-        } catch (Exception e) {
-            handleException("Error occurred while checking if API exists " + apiName +
-                            "-" + version, e);
-        } finally {
-            if (isTenantFlowStarted) {
-                PrivilegedCarbonContext.endTenantFlow();
-            }
-        }
-        return result;
-    }
-
-    public static NativeArray jsFunction_getScopes(Context cx, Scriptable thisObj,
-                                                Object[] args,
-                                                Function funObj) throws APIManagementException {
-        NativeArray myn = new NativeArray(0);
-
-        if (args == null || !isStringValues(args)) {
-            handleException("Invalid number of parameters or their types.");
-        }
-        String providerName = args[0].toString();
-        String providerNameTenantFlow = args[0].toString();
-        providerName = APIUtil.replaceEmailDomain(providerName);
-        String scopeKey = args[1].toString();
-
-        if(scopeKey != null && providerName != null) {
-            Set<Scope> scopeSet = APIUtil.getScopeByScopeKey(scopeKey, providerName);
-            JSONArray scopesNative = new JSONArray();
-            for(Scope scope:scopeSet){
-                JSONObject scopeNative = new JSONObject();
-                scopeNative.put("id",scope.getId());
-                scopeNative.put("key", scope.getKey());
-                scopeNative.put("name",scope.getName());
-                scopeNative.put("roles", scope.getRoles());
-                scopeNative.put("description", scope.getDescription());
-                scopesNative.add(scopeNative);
-            }
-            myn.put(41, myn, scopesNative.toJSONString());
-        }else{
-            handleException("Scope Key or Provider Name not valid.");
-        }
-        return myn;
-    }
-
-    /**
-     * This method is to functionality of getting an existing API to API-Provider based
-     *
-     * @param cx      Rhino context
-     * @param thisObj Scriptable object
-     * @param args    Passing arguments
-     * @param funObj  Function object
-     * @return a native array
-     * @throws APIManagementException Wrapped exception by org.wso2.carbon.apimgt.api.APIManagementException
-     */
-
-    public static NativeArray jsFunction_getAPI(Context cx, Scriptable thisObj,
-                                                Object[] args,
-                                                Function funObj) throws APIManagementException {
-        NativeArray myn = new NativeArray(0);
-
-        if (args == null || !isStringValues(args)) {
-            handleException("Invalid number of parameters or their types.");
-        }
-        String providerName = args[0].toString();
-        String providerNameTenantFlow = args[0].toString();
-        providerName=APIUtil.replaceEmailDomain(providerName);
-        String apiName = args[1].toString();
-        String version = args[2].toString();
-
-        APIIdentifier apiId = new APIIdentifier(providerName, apiName, version);
-        APIProvider apiProvider = getAPIProvider(thisObj);
-        boolean isTenantFlowStarted = false;
-        try {
-            String tenantDomain = MultitenantUtils.getTenantDomain(APIUtil.replaceEmailDomainBack(providerNameTenantFlow));
-            if(tenantDomain != null && !MultitenantConstants.SUPER_TENANT_DOMAIN_NAME.equals(tenantDomain)) {
-            	isTenantFlowStarted = true;
-                PrivilegedCarbonContext.startTenantFlow();
-                PrivilegedCarbonContext.getThreadLocalCarbonContext().setTenantDomain(tenantDomain, true);
-            }
-            API api = apiProvider.getAPI(apiId);
-            if (api != null) {
-                Set<URITemplate> uriTemplates = api.getUriTemplates();
-
-                myn.put(0, myn, checkValue(api.getId().getApiName()));
-                myn.put(1, myn, checkValue(api.getDescription()));
-                myn.put(2, myn, checkValue(api.getUrl()));
-                myn.put(3, myn, checkValue(api.getWsdlUrl()));
-                myn.put(4, myn, checkValue(api.getId().getVersion()));
-                StringBuilder tagsSet = new StringBuilder("");
-                for (int k = 0; k < api.getTags().toArray().length; k++) {
-                    tagsSet.append(api.getTags().toArray()[k].toString());
-                    if (k != api.getTags().toArray().length - 1) {
-                        tagsSet.append(",");
-                    }
-                }
-                myn.put(5, myn, checkValue(tagsSet.toString()));
-                StringBuilder tiersSet = new StringBuilder("");
-                StringBuilder tiersDisplayNamesSet = new StringBuilder("");
-                StringBuilder tiersDescSet = new StringBuilder("");
-                Set<Tier> tierSet = api.getAvailableTiers();
-                Iterator it = tierSet.iterator();
-                int j = 0;
-                while (it.hasNext()) {
-                    Object tierObject = it.next();
-                    Tier tier = (Tier) tierObject;
-                    tiersSet.append(tier.getName());
-                    tiersDisplayNamesSet.append(tier.getDisplayName());
-                    tiersDescSet.append(tier.getDescription());
-                    if (j != tierSet.size() - 1) {
-                        tiersSet.append(",");
-                        tiersDisplayNamesSet.append(",");
-                        tiersDescSet.append(",");
-                    }
-                    j++;
-                }
-
-                myn.put(6, myn, checkValue(tiersSet.toString()));
-                myn.put(7, myn, checkValue(api.getStatus().toString()));
-                myn.put(8, myn, getWebContextRoot(api.getThumbnailUrl()));
-                myn.put(9, myn, api.getContext());
-                myn.put(10, myn, checkValue(Long.valueOf(api.getLastUpdated().getTime()).toString()));
-                myn.put(11, myn, getSubscriberCount(apiId, thisObj));
-
-                if (uriTemplates.size() != 0) {
-                    NativeArray uriTempArr = new NativeArray(uriTemplates.size());
-                    Iterator i = uriTemplates.iterator();
-                    List<NativeArray> uriTemplatesArr = new ArrayList<NativeArray>();
-                    while (i.hasNext()) {
-                        List<String> utArr = new ArrayList<String>();
-                        URITemplate ut = (URITemplate) i.next();
-                        utArr.add(ut.getUriTemplate());
-                        utArr.add(ut.getMethodsAsString().replaceAll("\\s", ","));
-                        utArr.add(ut.getAuthTypeAsString().replaceAll("\\s", ","));
-                        utArr.add(ut.getThrottlingTiersAsString().replaceAll("\\s", ","));
-                        NativeArray utNArr = new NativeArray(utArr.size());
-                        for (int p = 0; p < utArr.size(); p++) {
-                            utNArr.put(p, utNArr, utArr.get(p));
-                        }
-                        uriTemplatesArr.add(utNArr);
-                    }
-
-                    for (int c = 0; c < uriTemplatesArr.size(); c++) {
-                        uriTempArr.put(c, uriTempArr, uriTemplatesArr.get(c));
-                    }
-
-                    myn.put(12, myn, uriTempArr);
-                }
-
-                myn.put(13, myn, checkValue(api.getSandboxUrl()));
-                myn.put(14, myn, checkValue(tiersDescSet.toString()));
-                myn.put(15, myn, checkValue(api.getBusinessOwner()));
-                myn.put(16, myn, checkValue(api.getBusinessOwnerEmail()));
-                myn.put(17, myn, checkValue(api.getTechnicalOwner()));
-                myn.put(18, myn, checkValue(api.getTechnicalOwnerEmail()));
-                myn.put(19, myn, checkValue(api.getWadlUrl()));
-                myn.put(20, myn, checkValue(api.getVisibility()));
-                myn.put(21, myn, checkValue(api.getVisibleRoles()));
-                myn.put(22, myn, checkValue(api.getVisibleTenants()));
-                myn.put(23, myn, checkValue(api.getEndpointUTUsername()));
-                myn.put(24, myn, checkValue(api.getEndpointUTPassword()));
-                myn.put(25, myn, checkValue(Boolean.toString(api.isEndpointSecured())));
-                myn.put(26, myn, APIUtil.replaceEmailDomainBack(checkValue(api.getId().getProviderName())));
-                myn.put(27, myn, checkTransport("http",api.getTransports()));
-                myn.put(28, myn, checkTransport("https",api.getTransports()));
-                Set<APIStore> storesSet=apiProvider.getExternalAPIStores(api.getId());
-                if(storesSet!=null && storesSet.size()!=0){
-                    NativeArray apiStoresArray=new NativeArray(0);
-                    int i=0;
-                    for(APIStore store:storesSet){
-                        NativeObject storeObject=new NativeObject();
-                        storeObject.put("name",storeObject,store.getName());
-                        storeObject.put("displayName",storeObject,store.getDisplayName());
-                        storeObject.put("published",storeObject,store.isPublished());
-                        apiStoresArray.put(i,apiStoresArray,storeObject);
-                        i++;
-                    }
-                    myn.put(29, myn, apiStoresArray);
-                }
-                myn.put(30, myn, checkValue(api.getInSequence()));
-                myn.put(31, myn, checkValue(api.getOutSequence()));
-
-                myn.put(32, myn, checkValue(api.getSubscriptionAvailability()));
-                myn.put(33, myn, checkValue(api.getSubscriptionAvailableTenants()));
-
-                //@todo need to handle backword compatibility
-                myn.put(34, myn, checkValue(api.getEndpointConfig()));
-
-                myn.put(35, myn, checkValue(api.getResponseCache()));
-                myn.put(36, myn, checkValue(Integer.toString(api.getCacheTimeout())));
-                myn.put(37, myn, checkValue(tiersDisplayNamesSet.toString()));
-
-                myn.put(38, myn, checkValue(api.getFaultSequence()));
-                myn.put(39, myn, checkValue(api.getDestinationStatsEnabled()));
-
-///??????
-                myn.put(39, myn, checkValue(api.getDestinationStatsEnabled()));
-                myn.put(39, myn, checkValue(api.getDestinationStatsEnabled()));
-////?????
-
-                //todo implement resource load
-
-                if (uriTemplates.size() != 0) {
-                    JSONArray resourceArray = new JSONArray();
-                    Iterator i = uriTemplates.iterator();
-                    List<NativeArray> uriTemplatesArr = new ArrayList<NativeArray>();
-                    while (i.hasNext()) {
-                        JSONObject resourceObj = new JSONObject();
-                        URITemplate ut = (URITemplate) i.next();
-
-                        resourceObj.put("url_pattern",ut.getUriTemplate());
-                        resourceObj.put("http_verbs",JSONValue.parse(ut.getResourceMap()));
-
-                        resourceArray.add(resourceObj);
-                    }
-
-                    myn.put(40, myn, JSONValue.toJSONString(resourceArray));
-                }
-
-
-                Set<Scope> scopes = api.getScopes();
-                JSONArray scopesNative = new JSONArray();
-                for(Scope scope:scopes){
-                    JSONObject scopeNative = new JSONObject();
-                    scopeNative.put("id",scope.getId());
-                    scopeNative.put("key", scope.getKey());
-                    scopeNative.put("name",scope.getName());
-                    scopeNative.put("roles", scope.getRoles());
-                    scopeNative.put("description", scope.getDescription());
-                    scopesNative.add(scopeNative);
-                }
-                myn.put(41, myn, scopesNative.toJSONString());
-                myn.put(42, myn, checkValue(Boolean.toString(api.isDefaultVersion())));
-                myn.put(43, myn, api.getImplementation());
-                myn.put(44, myn, APIUtil.writeEnvironmentsToArtifact(api));
-
-
-            } else {
-                handleException("Cannot find the requested API- " + apiName +
-                                "-" + version);
-            }
-        } catch (Exception e) {
-            handleException("Error occurred while getting API information of the api- " + apiName +
-                            "-" + version, e);
-        } finally {
-        	if (isTenantFlowStarted) {
-        		PrivilegedCarbonContext.endTenantFlow();
-        	}
-        }
-        return myn;
-    }
-
-    public static NativeArray jsFunction_getSubscriberCountByAPIs(Context cx, Scriptable thisObj,
-                                                                  Object[] args,
-                                                                  Function funObj)
-            throws APIManagementException {
-        NativeArray myn = new NativeArray(0);
-        String providerName = null;
-        APIProvider apiProvider = getAPIProvider(thisObj);
-        if (args == null ||  args.length==0) {
-            handleException("Invalid input parameters.");
-        }
-        boolean isTenantFlowStarted = false;
-        try {
-            providerName = APIUtil.replaceEmailDomain((String) args[0]);
-            String tenantDomain = MultitenantUtils.getTenantDomain(APIUtil.replaceEmailDomainBack(providerName));
-            if(tenantDomain != null && !MultitenantConstants.SUPER_TENANT_DOMAIN_NAME.equals(tenantDomain)){
-            		isTenantFlowStarted = true;
-                    PrivilegedCarbonContext.startTenantFlow();
-                    PrivilegedCarbonContext.getThreadLocalCarbonContext().setTenantDomain(tenantDomain, true);
-            }
-
-            if (providerName != null) {
-                List<API> apiSet;
-                if (providerName.equals("__all_providers__")) {
-                    apiSet = apiProvider.getAllAPIs();
-                } else {
-                    apiSet = apiProvider.getAPIsByProvider(APIUtil.replaceEmailDomain(providerName));
-                }
-
-                Map<String, Long> subscriptions = new TreeMap<String, Long>();
-                for (API api : apiSet) {
-                    if (api.getStatus() == APIStatus.CREATED) {
-                        continue;
-                    }
-                    long count = apiProvider.getAPISubscriptionCountByAPI(api.getId());
-                    if (count == 0) {
-                        continue;
-                    }
-
-                    String[] apiData = {api.getId().getApiName(), api.getId().getVersion(),  api.getId().getProviderName()};
-                    String key = "[\""+apiData[0]+"\",\""+apiData[1]+"\",\""+apiData[2]+"\"]";
-                    Long currentCount = subscriptions.get(key);
-                    if (currentCount != null) {
-                        subscriptions.put(key, currentCount + count);
-                    } else {
-                        subscriptions.put(key, count);
-                    }
-                }
-
-                List<APISubscription> subscriptionData = new ArrayList<APISubscription>();
-                for (Map.Entry<String, Long> entry : subscriptions.entrySet()) {
-                    APISubscription sub = new APISubscription();
-                    sub.name = entry.getKey();
-                    sub.count = entry.getValue();
-                    subscriptionData.add(sub);
-                }
-//                Collections.sort(subscriptionData, new Comparator<APISubscription>() {
-//                    public int compare(APISubscription o1, APISubscription o2) {
-//                        // Note that o2 appears before o1
-//                        // This is because we need to sort in the descending order
-//                        return (int) (o2.count - o1.count);
-//                    }
-//                });
-//                if (subscriptionData.size() > 10) {
-//                    APISubscription other = new APISubscription();
-//                    other.name = "[Other]";
-//                    for (int i = 10; i < subscriptionData.size(); i++) {
-//                        other.count = other.count + subscriptionData.get(i).count;
-//                    }
-//                    while (subscriptionData.size() > 10) {
-//                        subscriptionData.remove(10);
-//                    }
-//                    subscriptionData.add(other);
-//                }
-
-                int i = 0;
-                for (APISubscription sub : subscriptionData) {
-                    NativeObject row = new NativeObject();
-                    row.put("apiName", row, sub.name);
-                    row.put("count", row, sub.count);
-                    myn.put(i, myn, row);
-                    i++;
-                }
-            }
-        } catch (Exception e) {
-            handleException("Error while getting subscribers of the provider: " + providerName, e);
-        } finally {
-        	if (isTenantFlowStarted) {
-        		PrivilegedCarbonContext.endTenantFlow();
-        	}
-        }
-        return myn;
-    }
-
-    public static NativeArray jsFunction_getTiers(Context cx, Scriptable thisObj,
-                                                  Object[] args,
-                                                  Function funObj) {
-        NativeArray myn = new NativeArray(1);
-        APIProvider apiProvider = getAPIProvider(thisObj);
-        try {
-            Set<Tier> tiers = apiProvider.getTiers();
-            int i = 0;
-            if (tiers != null) {
-                for (Tier tier : tiers) {
-                    NativeObject row = new NativeObject();
-                    row.put("tierName", row, tier.getName());
-                    row.put("tierDisplayName", row, tier.getDisplayName());
-                    row.put("tierDescription", row,
-                            tier.getDescription() != null ? tier.getDescription() : "");
-                    myn.put(i, myn, row);
-                    i++;
-                }
-            }
-        } catch (Exception e) {
-            log.error("Error while getting available tiers", e);
-        }
-        return myn;
-    }
-
-    public static NativeArray jsFunction_getSubscriberCountByAPIVersions(Context cx,
-                                                                         Scriptable thisObj,
-                                                                         Object[] args,
-                                                                         Function funObj)
-            throws APIManagementException {
-        NativeArray myn = new NativeArray(0);
-        String providerName = null;
-        String apiName = null;
-        APIProvider apiProvider = getAPIProvider(thisObj);
-        if (args == null || args.length==0) {
-            handleException("Invalid input parameters.");
-        }
-        boolean isTenantFlowStarted = false;
-        try {
-            providerName = APIUtil.replaceEmailDomain((String) args[0]);
-            String tenantDomain = MultitenantUtils.getTenantDomain(APIUtil.replaceEmailDomainBack(providerName));
-            if(tenantDomain != null && !MultitenantConstants.SUPER_TENANT_DOMAIN_NAME.equals(tenantDomain)) {
-            		isTenantFlowStarted = true;
-                    PrivilegedCarbonContext.startTenantFlow();
-                    PrivilegedCarbonContext.getThreadLocalCarbonContext().setTenantDomain(tenantDomain, true);
-            }
-            apiName = (String) args[1];
-            if (providerName != null && apiName != null) {
-                Map<String, Long> subscriptions = new TreeMap<String, Long>();
-                Set<String> versions = apiProvider.getAPIVersions(APIUtil.replaceEmailDomain(providerName), apiName);
-                for (String version : versions) {
-                    APIIdentifier id = new APIIdentifier(providerName, apiName, version);
-                    API api = apiProvider.getAPI(id);
-                    if (api.getStatus() == APIStatus.CREATED) {
-                        continue;
-                    }
-                    long count = apiProvider.getAPISubscriptionCountByAPI(api.getId());
-                    if (count == 0) {
-                        continue;
-                    }
-                    subscriptions.put(api.getId().getVersion(), count);
-                }
-
-                int i = 0;
-                for (Map.Entry<String, Long> entry : subscriptions.entrySet()) {
-                    NativeObject row = new NativeObject();
-                    row.put("apiVersion", row, entry.getKey());
-                    row.put("count", row, entry.getValue().longValue());
-                    myn.put(i, myn, row);
-                    i++;
-                }
-            }
-        } catch (Exception e) {
-            log.error("Error while getting subscribers of the " +
-                      "provider: " + providerName + " and API: " + apiName, e);
-        }finally {
-        	if (isTenantFlowStarted) {
-        		PrivilegedCarbonContext.endTenantFlow();
-        	}
-        }
-        return myn;
-    }
-
-    private static int getSubscriberCount(APIIdentifier apiId, Scriptable thisObj)
-            throws APIManagementException {
-        APIProvider apiProvider = getAPIProvider(thisObj);
-        Set<Subscriber> subs = apiProvider.getSubscribersOfAPI(apiId);
-        Set<String> subscriberNames = new HashSet<String>();
-        if (subs != null) {
-            for (Subscriber sub : subs) {
-                subscriberNames.add(sub.getName());
-            }
-            return subscriberNames.size();
-        } else {
-            return 0;
-        }
-    }
-
-    private static String checkTransport(String compare, String transport)
-            throws APIManagementException {
-        if(transport!=null){
-            List<String> transportList = new ArrayList<String>();
-            transportList.addAll(Arrays.asList(transport.split(",")));
-            if(transportList.contains(compare)){
-                return "checked";
-            }else{
-                return "";
-            }
-
-        }else{
-            return "";
-        }
-    }
-
-    /**
-     * This method is to functionality of getting all the APIs stored
-     *
-     * @param cx      Rhino context
-     * @param thisObj Scriptable object
-     * @param args    Passing arguments
-     * @param funObj  Function object
-     * @return a native array
-     * @throws APIManagementException Wrapped exception by org.wso2.carbon.apimgt.api.APIManagementException
-     */
-    public static NativeArray jsFunction_getAllAPIs(Context cx, Scriptable thisObj,
-                                                    Object[] args,
-                                                    Function funObj)
-            throws APIManagementException {
-        NativeArray myn = new NativeArray(0);
-        APIProvider apiProvider = getAPIProvider(thisObj);
-        /*String tenantDomain = MultitenantUtils.getTenantDomain(APIUtil.replaceEmailDomainBack(providerName));
-        if(tenantDomain != null && !MultitenantConstants.SUPER_TENANT_DOMAIN_NAME.equals(tenantDomain)) {
-                PrivilegedCarbonContext.startTenantFlow();
-                PrivilegedCarbonContext.getThreadLocalCarbonContext().setTenantDomain(tenantDomain, true);
-        }*/
-        try {
-            List<API> apiList = apiProvider.getAllAPIs();
-            if (apiList != null) {
-                Iterator it = apiList.iterator();
-                int i = 0;
-                while (it.hasNext()) {
-                    NativeObject row = new NativeObject();
-                    Object apiObject = it.next();
-                    API api = (API) apiObject;
-                    APIIdentifier apiIdentifier = api.getId();
-                    row.put("name", row, apiIdentifier.getApiName());
-                    row.put("version", row, apiIdentifier.getVersion());
-                    row.put("provider", row, APIUtil.replaceEmailDomainBack(apiIdentifier.getProviderName()));
-                    row.put("status", row, checkValue(api.getStatus().toString()));
-                    row.put("thumb", row, getWebContextRoot(api.getThumbnailUrl()));
-                    row.put("subs", row, getSubscriberCount(apiIdentifier, thisObj));
-                    myn.put(i, myn, row);
-                    i++;
-
-                }
-            }
-        } catch (Exception e) {
-            handleException("Error occurred while getting the APIs", e);
-        }
-        return myn;
-    }
-
-    /**
-     * This method is to functionality of getting all the APIs stored per provider
-     *
-     * @param cx      Rhino context
-     * @param thisObj Scriptable object
-     * @param args    Passing arguments
-     * @param funObj  Function object
-     * @return a native array
-     * @throws APIManagementException Wrapped exception by org.wso2.carbon.apimgt.api.APIManagementException
-     */
-    public static NativeArray jsFunction_getAPIsByProvider(Context cx, Scriptable thisObj,
-                                                           Object[] args,
-                                                           Function funObj)
-            throws APIManagementException {
-        NativeArray myn = new NativeArray(0);
-        if (args==null ||args.length == 0) {
-            handleException("Invalid number of parameters.");
-        }
-        String providerName = (String) args[0];
-        if (providerName != null) {
-        	APIProvider apiProvider = getAPIProvider(thisObj);
-        	boolean isTenantFlowStarted = false;
-            try {
-            	String tenantDomain = MultitenantUtils.getTenantDomain(APIUtil.replaceEmailDomainBack(providerName));
-                if(tenantDomain != null && !MultitenantConstants.SUPER_TENANT_DOMAIN_NAME.equals(tenantDomain)) {
-                		isTenantFlowStarted = true;
-                        PrivilegedCarbonContext.startTenantFlow();
-                        PrivilegedCarbonContext.getThreadLocalCarbonContext().setTenantDomain(tenantDomain, true);
-                }
-                List<API> apiList = apiProvider.getAPIsByProvider(APIUtil.replaceEmailDomain(providerName));
-                if (apiList != null) {
-                    Iterator it = apiList.iterator();
-                    int i = 0;
-                    while (it.hasNext()) {
-                        NativeObject row = new NativeObject();
-                        Object apiObject = it.next();
-                        API api = (API) apiObject;
-                        APIIdentifier apiIdentifier = api.getId();
-                        row.put("name", row, apiIdentifier.getApiName());
-                        row.put("version", row, apiIdentifier.getVersion());
-                        row.put("provider", row, APIUtil.replaceEmailDomainBack(apiIdentifier.getProviderName()));
-                        row.put("lastUpdatedDate", row, api.getLastUpdated().toString());
-                        myn.put(i, myn, row);
-                        i++;
-                    }
-                }
-            } catch (Exception e) {
-                handleException("Error occurred while getting APIs for " +
-                                "the provider: " + providerName, e);
-            } finally {
-            	if (isTenantFlowStarted) {
-            		PrivilegedCarbonContext.endTenantFlow();
-            	}
-            }
-        }
-        return myn;
-    }
-
-    public static NativeArray jsFunction_getSubscribedAPIs(Context cx, Scriptable thisObj,
-                                                           Object[] args,
-                                                           Function funObj)
-            throws APIManagementException {
-        String userName = null;
-        NativeArray myn = new NativeArray(0);
-        APIProvider apiProvider = getAPIProvider(thisObj);
-
-        if (args == null || !isStringValues(args)) {
-            handleException("Invalid number of parameters or their types.");
-        }
-        try {
-            userName = (String) args[0];
-            Subscriber subscriber = new Subscriber(userName);
-            Set<API> apiSet = apiProvider.getSubscriberAPIs(subscriber);
-            if (apiSet != null) {
-                Iterator it = apiSet.iterator();
-                int i = 0;
-                while (it.hasNext()) {
-                    NativeObject row = new NativeObject();
-                    Object apiObject = it.next();
-                    API api = (API) apiObject;
-                    APIIdentifier apiIdentifier = api.getId();
-                    row.put("apiName", row, apiIdentifier.getApiName());
-                    row.put("version", row, apiIdentifier.getVersion());
-                    row.put("provider", row,APIUtil.replaceEmailDomainBack(apiIdentifier.getProviderName()));
-                    row.put("updatedDate", row, api.getLastUpdated().toString());
-                    myn.put(i, myn, row);
-                    i++;
-                }
-            }
-        } catch (Exception e) {
-            handleException("Error occurred while getting the subscribed APIs information " +
-                            "for the subscriber-" + userName, e);
-        }
-        return myn;
-    }
-
-    public static NativeArray jsFunction_getAllAPIUsageByProvider(Context cx, Scriptable thisObj,
-                                                                  Object[] args, Function funObj)
-            throws APIManagementException {
-
-        NativeArray myn = new NativeArray(0);
-        String providerName = null;
-        APIProvider apiProvider = getAPIProvider(thisObj);
-
-        if (args == null || !isStringValues(args)) {
-            handleException("Invalid input parameters.");
-        }
-        try {
-            providerName = (String) args[0];
-            if (providerName != null) {
-                UserApplicationAPIUsage[] apiUsages = apiProvider.getAllAPIUsageByProvider(providerName);
-                for (int i = 0; i < apiUsages.length; i++) {
-                    NativeObject row = new NativeObject();
-                    row.put("userName", row, apiUsages[i].getUserId());
-                    row.put("application", row, apiUsages[i].getApplicationName());
-                    row.put("appId", row, "" + apiUsages[i].getAppId());
-                    row.put("token", row, apiUsages[i].getAccessToken());
-                    row.put("tokenStatus", row, apiUsages[i].getAccessTokenStatus());
-                    row.put("subStatus", row, apiUsages[i].getSubStatus());
-
-                    StringBuilder apiSet = new StringBuilder("");
-                    for (int k = 0; k < apiUsages[i].getApiSubscriptions().length; k++) {
-                        apiSet.append(apiUsages[i].getApiSubscriptions()[k].getSubStatus());
-                        apiSet.append("::");
-                        apiSet.append(apiUsages[i].getApiSubscriptions()[k].getApiId().getApiName());
-                        apiSet.append("::");
-                        apiSet.append(apiUsages[i].getApiSubscriptions()[k].getApiId().getVersion());
-                        if (k != apiUsages[i].getApiSubscriptions().length - 1) {
-                            apiSet.append(",");
-                        }
-                    }
-                    row.put("apis", row, apiSet.toString());
-                    myn.put(i, myn, row);
-                }
-            }
-        } catch (Exception e) {
-            handleException("Error occurred while getting subscribers of the provider: " + providerName, e);
-        }
-        return myn;
-    }
-
-    public static NativeArray jsFunction_getAllDocumentation(Context cx, Scriptable thisObj,
-                                                             Object[] args, Function funObj)
-            throws APIManagementException {
-        String apiName = null;
-        String version = null;
-        String providerName;
-        NativeArray myn = new NativeArray(0);
-        APIProvider apiProvider = getAPIProvider(thisObj);
-        if (args == null || !isStringValues(args)) {
-            handleException("Invalid number of parameters or their types.");
-        }
-        boolean isTenantFlowStarted = false;
-        try {
-            providerName = (String) args[0];
-            String tenantDomain = MultitenantUtils.getTenantDomain(APIUtil.replaceEmailDomainBack(providerName));
-            if(tenantDomain != null && !MultitenantConstants.SUPER_TENANT_DOMAIN_NAME.equals(tenantDomain)) {
-            	isTenantFlowStarted = true;
-                PrivilegedCarbonContext.startTenantFlow();
-                PrivilegedCarbonContext.getThreadLocalCarbonContext().setTenantDomain(tenantDomain, true);
-            }
-            apiName = (String) args[1];
-            version = (String) args[2];
-            APIIdentifier apiId = new APIIdentifier(APIUtil.replaceEmailDomain(providerName), apiName, version);
-
-            List<Documentation> docsList = apiProvider.getAllDocumentation(apiId);
-            Iterator it = docsList.iterator();
-            int i = 0;
-            while (it.hasNext()) {
-
-                NativeObject row = new NativeObject();
-                Object docsObject = it.next();
-                Documentation doc = (Documentation) docsObject;
-                Object objectSourceType = doc.getSourceType();
-                String strSourceType = objectSourceType.toString();
-                row.put("docName", row, doc.getName());
-                row.put("docType", row, doc.getType().getType());
-                row.put("sourceType", row, strSourceType);
-                row.put("visibility", row, doc.getVisibility().name());
-                row.put("docLastUpdated", row, (Long.valueOf(doc.getLastUpdated().getTime()).toString()));
-                //row.put("sourceType", row, doc.getSourceType());
-                if (Documentation.DocumentSourceType.URL.equals(doc.getSourceType())) {
-                    row.put("sourceUrl", row, doc.getSourceUrl());
-                }
-
-                if (Documentation.DocumentSourceType.FILE.equals(doc.getSourceType())) {
-                    row.put("filePath", row, doc.getFilePath());
-                }
-
-                if (doc.getType() == DocumentationType.OTHER) {
-                    row.put("otherTypeName", row, doc.getOtherTypeName());
-                }
-
-                row.put("summary", row, doc.getSummary());
-                myn.put(i, myn, row);
-                i++;
-
-            }
-
-        } catch (Exception e) {
-            handleException("Error occurred while getting documentation of the api - " +
-                            apiName + "-" + version, e);
-        } finally {
-        	if (isTenantFlowStarted) {
-        		PrivilegedCarbonContext.endTenantFlow();
-        	}
-        }
-        return myn;
-    }
-
-    public static NativeArray jsFunction_getInlineContent(Context cx,
-                                                          Scriptable thisObj, Object[] args,
-                                                          Function funObj)
-            throws APIManagementException {
-        String apiName;
-        String version;
-        String providerName;
-        String docName;
-        String content;
-        NativeArray myn = new NativeArray(0);
-
-        if (args == null || !isStringValues(args)) {
-            handleException("Invalid number of parameters or their types.");
-        }
-        providerName = (String) args[0];
-        apiName = (String) args[1];
-        version = (String) args[2];
-        docName = (String) args[3];
-        APIIdentifier apiId = new APIIdentifier(APIUtil.replaceEmailDomain(providerName), apiName, version);
-        APIProvider apiProvider = getAPIProvider(thisObj);
-
-        boolean isTenantFlowStarted = false;
-
-        try {
-        	String tenantDomain = MultitenantUtils.getTenantDomain(APIUtil.replaceEmailDomainBack(providerName));
-            if(tenantDomain != null && !MultitenantConstants.SUPER_TENANT_DOMAIN_NAME.equals(tenantDomain)){
-            		isTenantFlowStarted = true;
-                    PrivilegedCarbonContext.startTenantFlow();
-                    PrivilegedCarbonContext.getThreadLocalCarbonContext().setTenantDomain(tenantDomain, true);
-            }
-
-            content = apiProvider.getDocumentationContent(apiId, docName);
-        } catch (Exception e) {
-            handleException("Error while getting Inline Document Content ", e);
-            return null;
-        } finally {
-        	if (isTenantFlowStarted) {
-        		PrivilegedCarbonContext.endTenantFlow();
-        	}
-        }
-        NativeObject row = new NativeObject();
-        row.put("providerName", row,APIUtil.replaceEmailDomainBack(providerName));
-        row.put("apiName", row, apiName);
-        row.put("apiVersion", row, version);
-        row.put("docName", row, docName);
-        row.put("content", row, content);
-        myn.put(0, myn, row);
-        return myn;
-    }
-
-    public static void jsFunction_addInlineContent(Context cx,
-                                                   Scriptable thisObj, Object[] args,
-                                                   Function funObj)
-            throws APIManagementException {
-        String apiName;
-        String version;
-        String providerName;
-        String docName;
-        String docContent;
-
-        if (args == null || !isStringValues(args)) {
-            handleException("Invalid number of parameters or their types.");
-        }
-        providerName = (String) args[0];
-        apiName = (String) args[1];
-        version = (String) args[2];
-        docName = (String) args[3];
-        docContent = (String) args[4];
-        if (docContent != null) {
-            docContent = docContent.replaceAll("\n", "");
-        }
-        APIIdentifier apiId = new APIIdentifier(APIUtil.replaceEmailDomain(providerName), apiName,
-                                                version);
-        APIProvider apiProvider = getAPIProvider(thisObj);
-        String tenantDomain = MultitenantUtils.getTenantDomain(APIUtil.replaceEmailDomainBack(providerName));
-        boolean isTenantFlowStarted = false;
-        if(tenantDomain != null && !MultitenantConstants.SUPER_TENANT_DOMAIN_NAME.equals(tenantDomain)) {
-        	isTenantFlowStarted = true;
-            PrivilegedCarbonContext.startTenantFlow();
-            PrivilegedCarbonContext.getThreadLocalCarbonContext().setTenantDomain(tenantDomain, true);
-        }
-        try {
-            if (docName.equals(APIConstants.API_DEFINITION_DOC_NAME)) {
-                apiProvider.addAPIDefinitionContent(apiId, docName, docContent);
-            } else {
-            	API api = apiProvider.getAPI(apiId);
-            	apiProvider.addDocumentationContent(api, docName, docContent);
-            }
-        } catch (APIManagementException e) {
-            handleException("Error occurred while adding the content of the documentation- " + docName, e);
-        } finally {
-        	if (isTenantFlowStarted) {
-        		PrivilegedCarbonContext.endTenantFlow();
-        	}
-        }
-    }
-
-    public static boolean jsFunction_addDocumentation(Context cx, Scriptable thisObj,
-                                                      Object[] args, Function funObj)
-            throws APIManagementException {
-        if (args == null || args.length==0) {
-            handleException("Invalid number of parameters or their types.");
-        }
-        boolean success;
-        String providerName = (String) args[0];
-        String apiName = (String) args[1];
-        String version = (String) args[2];
-        String docName = (String) args[3];
-        String docType = (String) args[4];
-        String summary = (String) args[5];
-        String sourceType = (String) args[6];
-        String visibility = (String) args[11];
-        FileHostObject fileHostObject = null;
-        String sourceURL = null;
-
-        APIIdentifier apiId = new APIIdentifier(APIUtil.replaceEmailDomain(providerName), apiName, version);
-        Documentation doc = new Documentation(getDocType(docType), docName);
-        if (doc.getType() == DocumentationType.OTHER) {
-            doc.setOtherTypeName(args[9].toString());
-        }
-
-        if (sourceType.equalsIgnoreCase(Documentation.DocumentSourceType.URL.toString())) {
-            doc.setSourceType(Documentation.DocumentSourceType.URL);
-            sourceURL = args[7].toString();
-        } else if (sourceType.equalsIgnoreCase(Documentation.DocumentSourceType.FILE.toString())) {
-            doc.setSourceType(Documentation.DocumentSourceType.FILE);
-            fileHostObject = (FileHostObject) args[8];
-        } else {
-            doc.setSourceType(Documentation.DocumentSourceType.INLINE);
-        }
-
-        doc.setSummary(summary);
-        doc.setSourceUrl(sourceURL);
-        if(visibility==null){visibility=APIConstants.DOC_API_BASED_VISIBILITY;}
-        if (visibility.equalsIgnoreCase(Documentation.DocumentVisibility.API_LEVEL.toString())) {
-            doc.setVisibility(Documentation.DocumentVisibility.API_LEVEL);
-        } else if (visibility.equalsIgnoreCase(Documentation.DocumentVisibility.PRIVATE.toString())) {
-            doc.setVisibility(Documentation.DocumentVisibility.PRIVATE);
-        } else {
-            doc.setVisibility(Documentation.DocumentVisibility.OWNER_ONLY);
-        }
-        APIProvider apiProvider = getAPIProvider(thisObj);
-        try {
-
-            if (fileHostObject != null && fileHostObject.getJavaScriptFile().getLength() != 0) {
-            	String contentType = (String) args[10];
-                Icon icon = new Icon(fileHostObject.getInputStream(), contentType);
-                
-                String filePath = APIUtil.getDocumentationFilePath(apiId, fileHostObject.getName());
-                String fname = fileHostObject.getName();
-                API api = apiProvider.getAPI(apiId);
-                String apiPath=APIUtil.getAPIPath(apiId);
-                String visibleRolesList = api.getVisibleRoles();
-                String[] visibleRoles = new String[0];
-                if (visibleRolesList != null) {
-                    visibleRoles = visibleRolesList.split(",");
-                }
-                APIUtil.setResourcePermissions(api.getId().getProviderName(),
-                                               api.getVisibility(), visibleRoles,filePath);
-                doc.setFilePath(apiProvider.addIcon(filePath, icon));
-            } else if (sourceType.equalsIgnoreCase(Documentation.DocumentSourceType.FILE.toString())) {
-                throw new APIManagementException("Empty File Attachment.");
-            }
-
-        } catch (Exception e) {
-            handleException("Error while creating an attachment for Document- " + docName + "-" + version + ". " +
-                                    e.getMessage(), e);
-            return false;
-        }
-        boolean isTenantFlowStarted = false;
-        try {
-            String tenantDomain = MultitenantUtils.getTenantDomain(APIUtil.replaceEmailDomainBack(providerName));
-            if(tenantDomain != null && !MultitenantConstants.SUPER_TENANT_DOMAIN_NAME.equals(tenantDomain)) {
-            		isTenantFlowStarted = true;
-                    PrivilegedCarbonContext.startTenantFlow();
-                    PrivilegedCarbonContext.getThreadLocalCarbonContext().setTenantDomain(tenantDomain, true);
-             }
-            apiProvider.addDocumentation(apiId, doc);
-            success = true;
-        } catch (APIManagementException e) {
-            handleException("Error occurred while adding the document- " + docName, e);
-            return false;
-        } finally {
-        	if (isTenantFlowStarted) {
-        		PrivilegedCarbonContext.endTenantFlow();
-        	}
-        }
-        return success;
-    }
-
-    public static boolean jsFunction_removeDocumentation(Context cx, Scriptable thisObj,
-                                                         Object[] args, Function funObj)
-            throws APIManagementException {
-        if (args == null || !isStringValues(args)) {
-            handleException("Invalid number of parameters or their types.");
-        }
-        boolean success;
-        String providerName = (String) args[0];
-        String apiName = (String) args[1];
-        String version = (String) args[2];
-        String docName = (String) args[3];
-        String docType = (String) args[4];
-
-        APIIdentifier apiId = new APIIdentifier(APIUtil.replaceEmailDomain(providerName), apiName, version);
-
-        APIProvider apiProvider = getAPIProvider(thisObj);
-        boolean isTenantFlowStarted = false;
-        try {
-            String tenantDomain = MultitenantUtils.getTenantDomain(APIUtil.replaceEmailDomainBack(providerName));
-            if(tenantDomain != null && !MultitenantConstants.SUPER_TENANT_DOMAIN_NAME.equals(tenantDomain)) {
-            	isTenantFlowStarted = true;
-                PrivilegedCarbonContext.startTenantFlow();
-                PrivilegedCarbonContext.getThreadLocalCarbonContext().setTenantDomain(tenantDomain, true);
-            }
-
-            apiProvider.removeDocumentation(apiId, docName, docType);
-            success = true;
-        } catch (APIManagementException e) {
-            handleException("Error occurred while removing the document- " + docName +
-                            ".", e);
-            return false;
-        } finally {
-        	if (isTenantFlowStarted) {
-        		PrivilegedCarbonContext.endTenantFlow();
-        	}
-        }
-        return success;
-    }
-
-    public static boolean jsFunction_createNewAPIVersion(Context cx, Scriptable thisObj,
-                                                         Object[] args, Function funObj)
-            throws APIManagementException {
-
-        boolean success;
-        if (args == null || !isStringValues(args)) {
-            handleException("Invalid number of parameters or their types.");
-        }
-        String providerName = (String) args[0];
-        String apiName = (String) args[1];
-        String version = (String) args[2];
-        String newVersion = (String) args[3];
-        String defaultVersion=(String) args[4];
-
-        APIIdentifier apiId = new APIIdentifier(APIUtil.replaceEmailDomain(providerName), apiName, version);
-        API api = new API(apiId);
-        api.setAsDefaultVersion(defaultVersion.equals("default_version") ? true : false);
-
-        APIProvider apiProvider = getAPIProvider(thisObj);
-        boolean isTenantFlowStarted = false;
-        try {
-            String tenantDomain = MultitenantUtils.getTenantDomain(APIUtil.replaceEmailDomainBack(providerName));
-            if(tenantDomain != null && !MultitenantConstants.SUPER_TENANT_DOMAIN_NAME.equals(tenantDomain)) {
-            	isTenantFlowStarted = true;
-                PrivilegedCarbonContext.startTenantFlow();
-                PrivilegedCarbonContext.getThreadLocalCarbonContext().setTenantDomain(tenantDomain, true);
-            }
-            apiProvider.createNewAPIVersion(api, newVersion);
-            success = true;
-        } catch (DuplicateAPIException e) {
-            handleException("Error occurred while creating a new API version. A duplicate API " +
-                            "already exists by the same name.", e);
-            return false;
-        } catch (Exception e) {
-            handleException("Error occurred while creating a new API version- " + newVersion, e);
-            return false;
-        } finally {
-        	if (isTenantFlowStarted) {
-        		PrivilegedCarbonContext.endTenantFlow();
-        	}
-        }
-        return success;
-    }
-
-    public static NativeArray jsFunction_getSubscribersOfAPI(Context cx, Scriptable thisObj,
-                                                             Object[] args, Function funObj)
-            throws APIManagementException {
-        String apiName;
-        String version;
-        String providerName;
-        NativeArray myn = new NativeArray(0);
-        if (args == null || !isStringValues(args)) {
-            handleException("Invalid number of parameters or their types.");
-        }
-
-        providerName = (String) args[0];
-        apiName = (String) args[1];
-        version = (String) args[2];
-
-        APIIdentifier apiId = new APIIdentifier(providerName, apiName, version);
-        Set<Subscriber> subscribers;
-        APIProvider apiProvider = getAPIProvider(thisObj);
-        try {
-            subscribers = apiProvider.getSubscribersOfAPI(apiId);
-            Iterator it = subscribers.iterator();
-            int i = 0;
-            while (it.hasNext()) {
-                NativeObject row = new NativeObject();
-                Object subscriberObject = it.next();
-                Subscriber user = (Subscriber) subscriberObject;
-                row.put("userName", row, user.getName());
-                row.put("subscribedDate", row, checkValue(Long.valueOf(user.getSubscribedDate().getTime()).toString()));
-                myn.put(i, myn, row);
-                i++;
-            }
-
-        } catch (APIManagementException e) {
-            handleException("Error occurred while getting subscribers of the API- " + apiName +
-                            "-" + version, e);
-        }
-        return myn;
-    }
-
-    public static String jsFunction_isContextExist(Context cx, Scriptable thisObj,
-                                                   Object[] args, Function funObj)
-            throws APIManagementException {
-        Boolean contextExist = false;
-        if (args != null && isStringValues(args)) {
-            String context = (String) args[0];
-            String oldContext = (String) args[1];
-
-            if (context.equals(oldContext)) {
-                return contextExist.toString();
-            }
-            APIProvider apiProvider = getAPIProvider(thisObj);
-            try {
-                contextExist = apiProvider.isContextExist(context);
-            } catch (APIManagementException e) {
-                handleException("Error from registry while checking the input context is already exist", e);
-            }
-        } else {
-            handleException("Input context value is null");
-        }
-        return contextExist.toString();
-    }
-
-    public static String jsFunction_isApiNameExist(Context cx, Scriptable thisObj,
-                                                   Object[] args, Function funObj)
-            throws APIManagementException {
-        Boolean apiExist = false;
-        if (args != null && isStringValues(args)) {
-            String apiName = (String) args[0];
-            APIProvider apiProvider = getAPIProvider(thisObj);
-            try {
-                apiExist = apiProvider.isApiNameExist(apiName);
-            } catch (APIManagementException e) {
-                handleException("Error from registry while checking the api name is already exist", e);
-            }
-        } else {
-            handleException("Input api name value is null");
-        }
-        return apiExist.toString();
-    }
-
-    private static DocumentationType getDocType(String docType) {
-        DocumentationType docsType = null;
-        for (DocumentationType type : DocumentationType.values()) {
-            if (type.getType().equalsIgnoreCase(docType)) {
-                docsType = type;
-            }
-        }
-        return docsType;
-    }
-
-    private static boolean isStringValues(Object[] args) {
-        int i = 0;
-        for (Object arg : args) {
-
-            if (!(arg instanceof String)) {
-                return false;
-
-            }
-            i++;
-        }
-        return true;
-    }
-
-    private static String checkValue(String input) {
-        return input != null ? input : "";
-    }
-
-
-    private static APIStatus getApiStatus(String status) {
-        APIStatus apiStatus = null;
-        for (APIStatus aStatus : APIStatus.values()) {
-            if (aStatus.getStatus().equalsIgnoreCase(status)) {
-                apiStatus = aStatus;
-            }
-
-        }
-        return apiStatus;
-    }
-
-    public static NativeArray jsFunction_getProviderAPIVersionUsage(Context cx, Scriptable thisObj,
-                                                                    Object[] args, Function funObj)
-            throws APIManagementException {
-        List<APIVersionUsageDTO> list = null;
-        if (args == null || args.length==0) {
-            handleException("Invalid input parameters.");
-        }
-        NativeArray myn = new NativeArray(0);
-        if (!HostObjectUtils.isStatPublishingEnabled()) {
-            return myn;
-        }
-        if (!HostObjectUtils.isUsageDataSourceSpecified()) {
-            return myn;
-        }
-        String providerName = (String) args[0];
-        String apiName = (String) args[1];
-        try {
-            APIUsageStatisticsClient client = new APIUsageStatisticsClient(((APIProviderHostObject) thisObj).getUsername());
-            list = client.getUsageByAPIVersions(providerName, apiName);
-        } catch (APIMgtUsageQueryServiceClientException e) {
-            log.error("Error while invoking APIUsageStatisticsClient for ProviderAPIVersionUsage", e);
-        }
-        Iterator it = null;
-        if (list != null) {
-            it = list.iterator();
-        }
-        int i = 0;
-        if (it != null) {
-            while (it.hasNext()) {
-                NativeObject row = new NativeObject();
-                Object usageObject = it.next();
-                APIVersionUsageDTO usage = (APIVersionUsageDTO) usageObject;
-                row.put("version", row, usage.getVersion());
-                row.put("count", row, usage.getCount());
-                myn.put(i, myn, row);
-                i++;
-            }
-        }
-        return myn;
-    }
-
-    public static NativeArray jsFunction_getProviderAPIUsage(Context cx, Scriptable thisObj,
-                                                             Object[] args, Function funObj)
-            throws APIManagementException {
-
-        NativeArray myn = new NativeArray(0);
-        if (!HostObjectUtils.isStatPublishingEnabled()) {
-            return myn;
-        }
-        if (!HostObjectUtils.isUsageDataSourceSpecified()) {
-            return myn;
-        }
-
-        List<APIUsageDTO> list = null;
-        if (args == null ||  args.length==0) {
-            handleException("Invalid number of parameters.");
-        }
-        String providerName = (String) args[0];
-        String fromDate = (String) args[1];
-        String toDate = (String) args[2];
-        try {
-            APIUsageStatisticsClient client = new APIUsageStatisticsClient(((APIProviderHostObject) thisObj).getUsername());
-            list = client.getUsageByAPIs(providerName, fromDate, toDate, 10);
-        } catch (APIMgtUsageQueryServiceClientException e) {
-            handleException("Error while invoking APIUsageStatisticsClient for ProviderAPIUsage", e);
-        }
-        Iterator it = null;
-        if (list != null) {
-            it = list.iterator();
-        }
-        int i = 0;
-        if (it != null) {
-            while (it.hasNext()) {
-                NativeObject row = new NativeObject();
-                Object usageObject = it.next();
-                APIUsageDTO usage = (APIUsageDTO) usageObject;
-                row.put("apiName", row, usage.getApiName());
-                row.put("count", row, usage.getCount());
-                myn.put(i, myn, row);
-                i++;
-
-
-            }
-        }
-        return myn;
-    }
-
-    public static NativeArray jsFunction_getProviderAPIUserUsage(Context cx, Scriptable thisObj,
-                                                                 Object[] args, Function funObj)
-            throws APIManagementException {
-        List<PerUserAPIUsageDTO> list = null;
-        if (args == null ||  args.length==0) {
-            handleException("Invalid number of parameters.");
-        }
-        NativeArray myn = new NativeArray(0);
-        if (!HostObjectUtils.isStatPublishingEnabled()) {
-            return myn;
-        }
-        if (!HostObjectUtils.isUsageDataSourceSpecified()) {
-            return myn;
-        }
-        String providerName = (String) args[0];
-        String apiName = (String) args[1];
-        try {
-            APIUsageStatisticsClient client = new APIUsageStatisticsClient(((APIProviderHostObject) thisObj).getUsername());
-            list = client.getUsageBySubscribers(providerName, apiName, 10);
-        } catch (APIMgtUsageQueryServiceClientException e) {
-            handleException("Error while invoking APIUsageStatisticsClient for ProviderAPIUserUsage", e);
-        }
-        Iterator it = null;
-        if (list != null) {
-            it = list.iterator();
-        }
-        int i = 0;
-        if (it != null) {
-            while (it.hasNext()) {
-                NativeObject row = new NativeObject();
-                Object usageObject = it.next();
-                PerUserAPIUsageDTO usage = (PerUserAPIUsageDTO) usageObject;
-                row.put("user", row, usage.getUsername());
-                row.put("count", row, usage.getCount());
-                myn.put(i, myn, row);
-                i++;
-            }
-        }
-        return myn;
-    }
-
-    public static NativeArray jsFunction_getAPIUsageByResourcePath(Context cx, Scriptable thisObj,
-                                                                   Object[] args, Function funObj)
-            throws APIManagementException {
-        List<APIResourcePathUsageDTO> list = null;
-        NativeArray myn = new NativeArray(0);
-        if (!HostObjectUtils.isStatPublishingEnabled()) {
-            return myn;
-        }
-        if (!HostObjectUtils.isUsageDataSourceSpecified()) {
-            return myn;
-        }
-        if (args == null ||  args.length==0) {
-            handleException("Invalid input parameters.");
-        }
-
-        String providerName = (String) args[0];
-        String fromDate = (String) args[1];
-        String toDate = (String) args[2];
-
-        try {
-            APIUsageStatisticsClient client =
-                    new APIUsageStatisticsClient(((APIProviderHostObject) thisObj).getUsername());
-            list = client.getAPIUsageByResourcePath(providerName, fromDate, toDate);
-        } catch (APIMgtUsageQueryServiceClientException e) {
-            log.error("Error while invoking APIUsageStatisticsClient for ProviderAPIUsage", e);
-        }
-
-        Iterator it = null;
-        if (list != null) {
-            it = list.iterator();
-        }
-        int i = 0;
-        if (it != null) {
-            while (it.hasNext()) {
-                NativeObject row = new NativeObject();
-                Object usageObject = it.next();
-                APIResourcePathUsageDTO usage = (APIResourcePathUsageDTO) usageObject;
-                row.put("apiName", row, usage.getApiName());
-                row.put("version", row, usage.getVersion());
-                row.put("method", row, usage.getMethod());
-                row.put("context", row, usage.getContext());
-                row.put("count", row, usage.getCount());
-                row.put("time", row, usage.getTime());
-                myn.put(i, myn, row);
-                i++;
-            }
-        }
-        return myn;
-    }
-
-    public static NativeArray jsFunction_getAPIUsageByDestination(Context cx, Scriptable thisObj,
-    		            Object[] args, Function funObj) throws APIManagementException {
-    	List<APIDestinationUsageDTO> list = null;
-    	NativeArray myn = new NativeArray(0);
-        if (!HostObjectUtils.isStatPublishingEnabled()) {
-            return myn;
-        }
-    	if (!HostObjectUtils.isUsageDataSourceSpecified()) {
-    		return myn;
-    	}
-    	if (args == null ||  args.length==0) {
-    		handleException("Invalid input parameters.");
-    	}
-
-    	String providerName = (String) args[0];
-    	String fromDate = (String) args[1];
-    	String toDate = (String) args[2];
-
-    	try {
-    		APIUsageStatisticsClient client =
-    				new APIUsageStatisticsClient(((APIProviderHostObject) thisObj).getUsername());
-    		list = client.getAPIUsageByDestination(providerName, fromDate, toDate);
-    	} catch (APIMgtUsageQueryServiceClientException e) {
-    		          log.error("Error while invoking APIUsageStatisticsClient for ProviderAPIUsage ", e);
-    	}
-
-    	Iterator it = null;
-    	if (list != null) {
-    		it = list.iterator();
-    	}
-    	int i = 0;
-    	if (it != null) {
-    		while (it.hasNext()) {
-    			NativeObject row = new NativeObject();
-    		    Object usageObject = it.next();
-    		    APIDestinationUsageDTO usage = (APIDestinationUsageDTO) usageObject;
-    		    row.put("apiName", row, usage.getApiName());
-    		    row.put("version", row, usage.getVersion());
-    		    row.put("destination", row, usage.getDestination());
-    		    row.put("context", row, usage.getContext());
-    		    row.put("count", row, usage.getCount());
-    		    myn.put(i, myn, row);
-    		    i++;
-    		    }
-    	}
-    	return myn;
-    }
-
-    public static NativeArray jsFunction_getAPIUsageByUser(Context cx, Scriptable thisObj,
-                                                           Object[] args, Function funObj)
-            throws APIManagementException {
-        List<APIUsageByUserDTO> list = null;
-        NativeArray myn = new NativeArray(0);
-        if (!HostObjectUtils.isStatPublishingEnabled()) {
-            return myn;
-        }
-        if(!HostObjectUtils.isUsageDataSourceSpecified()){
-            return myn;
-        }
-        if (args.length == 0) {
-            handleException("Invalid number of parameters.");
-        }
-
-        String providerName = (String) args[0];
-        String fromDate = (String) args[1];
-        String toDate = (String) args[2];
-
-        try {
-            APIUsageStatisticsClient client =
-                    new APIUsageStatisticsClient(((APIProviderHostObject) thisObj).getUsername());
-            list = client.getAPIUsageByUser(providerName,fromDate,toDate);
-        } catch (APIMgtUsageQueryServiceClientException e) {
-            log.error("Error while invoking APIUsageStatisticsClient for ProviderAPIUsage", e);
-        }
-
-        Iterator it = null;
-        if (list != null) {
-            it = list.iterator();
-        }
-        int i = 0;
-        if (it != null) {
-            while (it.hasNext()) {
-                NativeObject row = new NativeObject();
-                Object usageObject = it.next();
-                APIUsageByUserDTO usage = (APIUsageByUserDTO) usageObject;
-                row.put("apiName", row, usage.getApiName());
-                row.put("version", row, usage.getVersion());
-                row.put("userId", row, usage.getUserID());
-                row.put("count", row, usage.getCount());
-                myn.put(i, myn, row);
-                i++;
-            }
-        }
-        return myn;
-    }
-
-    public static NativeArray jsFunction_getProviderAPIVersionUserUsage(Context cx,
-                                                                        Scriptable thisObj,
-                                                                        Object[] args,
-                                                                        Function funObj)
-            throws APIManagementException {
-        List<PerUserAPIUsageDTO> list = null;
-        if (args == null ||  args.length==0) {
-            handleException("Invalid number of parameters.");
-        }
-        NativeArray myn = new NativeArray(0);
-        if (!HostObjectUtils.isStatPublishingEnabled()) {
-            return myn;
-        }
-        if (!HostObjectUtils.isUsageDataSourceSpecified()) {
-            return myn;
-        }
-        String providerName = (String) args[0];
-        String apiName = (String) args[1];
-        String version = (String) args[2];
-        try {
-            APIUsageStatisticsClient client = new APIUsageStatisticsClient(((APIProviderHostObject) thisObj).getUsername());
-            list = client.getUsageBySubscribers(providerName, apiName, version, 10);
-        } catch (APIMgtUsageQueryServiceClientException e) {
-            log.error("Error while invoking APIUsageStatisticsClient for ProviderAPIUserUsage", e);
-        }
-        Iterator it = null;
-        if (list != null) {
-            it = list.iterator();
-        }
-        int i = 0;
-        if (it != null) {
-            while (it.hasNext()) {
-                NativeObject row = new NativeObject();
-                Object usageObject = it.next();
-                PerUserAPIUsageDTO usage = (PerUserAPIUsageDTO) usageObject;
-                row.put("user", row, usage.getUsername());
-                row.put("count", row, usage.getCount());
-                myn.put(i, myn, row);
-                i++;
-            }
-        }
-        return myn;
-    }
-
-    public static NativeArray jsFunction_getProviderAPIVersionUserLastAccess(Context cx,
-                                                                             Scriptable thisObj,
-                                                                             Object[] args,
-                                                                             Function funObj)
-            throws APIManagementException {
-        List<APIVersionLastAccessTimeDTO> list = null;
-        if (args == null ||  args.length==0) {
-            handleException("Invalid number of parameters.");
-        }
-        NativeArray myn = new NativeArray(0);
-        if (!HostObjectUtils.isStatPublishingEnabled()) {
-            return myn;
-        }
-        if (!HostObjectUtils.isUsageDataSourceSpecified()) {
-            return myn;
-        }
-
-        String providerName = (String) args[0];
-        String fromDate = (String) args[1];
-        String toDate = (String) args[2];
-        try {
-            APIUsageStatisticsClient client = new APIUsageStatisticsClient(((APIProviderHostObject) thisObj).getUsername());
-            list = client.getLastAccessTimesByAPI(providerName, fromDate, toDate, 50);
-        } catch (APIMgtUsageQueryServiceClientException e) {
-            log.error("Error while invoking APIUsageStatisticsClient for ProviderAPIVersionLastAccess", e);
-        }
-        Iterator it = null;
-        if (list != null) {
-            it = list.iterator();
-        }
-        int i = 0;
-        if (it != null) {
-            while (it.hasNext()) {
-                NativeObject row = new NativeObject();
-                Object usageObject = it.next();
-                APIVersionLastAccessTimeDTO usage = (APIVersionLastAccessTimeDTO) usageObject;
-                row.put("api_name", row, usage.getApiName());
-                row.put("api_version", row, usage.getApiVersion());
-                row.put("user", row, usage.getUser());
-                Date date = new Date(String.valueOf(usage.getLastAccessTime()));
-                row.put("lastAccess", row, Long.valueOf(date.getTime()).toString());
-                myn.put(i, myn, row);
-                i++;
-            }
-        }
-        return myn;
-    }
-
-    public static NativeArray jsFunction_getProviderAPIServiceTime(Context cx, Scriptable thisObj,
-                                                                   Object[] args, Function funObj)
-            throws APIManagementException {
-        List<APIResponseTimeDTO> list = null;
-        if (args == null ||  args.length==0) {
-            handleException("Invalid number of parameters.");
-        }
-        NativeArray myn = new NativeArray(0);
-        if (!HostObjectUtils.isStatPublishingEnabled()) {
-            return myn;
-        }
-        if (!HostObjectUtils.isUsageDataSourceSpecified()) {
-            return myn;
-        }
-
-        String providerName = (String) args[0];
-        String fromDate = (String) args[1];
-        String toDate = (String) args[2];
-
-        try {
-            APIUsageStatisticsClient client = new APIUsageStatisticsClient(((APIProviderHostObject) thisObj).getUsername());
-            list = client.getResponseTimesByAPIs(providerName, fromDate, toDate, 50);
-        } catch (APIMgtUsageQueryServiceClientException e) {
-            log.error("Error while invoking APIUsageStatisticsClient for ProviderAPIServiceTime", e);
-        }
-        Iterator it = null;
-        if (list != null) {
-            it = list.iterator();
-        }
-        int i = 0;
-        if (it != null) {
-            while (it.hasNext()) {
-                NativeObject row = new NativeObject();
-                Object usageObject = it.next();
-                APIResponseTimeDTO usage = (APIResponseTimeDTO) usageObject;
-                row.put("apiName", row, usage.getApiName());
-                row.put("serviceTime", row, usage.getServiceTime());
-                myn.put(i, myn, row);
-                i++;
-            }
-        }
-        return myn;
-    }
-
-    public static NativeArray jsFunction_searchAPIs(Context cx, Scriptable thisObj,
-                                                    Object[] args,
-                                                    Function funObj) throws APIManagementException {
-        NativeArray myn = new NativeArray(0);
-
-        if (args == null || args.length==0) {
-            handleException("Invalid number of parameters.");
-        }
-        String providerName = (String) args[0];
-        providerName=APIUtil.replaceEmailDomain(providerName);
-        String searchValue = (String) args[1];
-        String searchTerm;
-        String searchType;
-
-        if (searchValue.contains(":")) {
-            if (searchValue.split(":").length > 1) {
-                searchType = searchValue.split(":")[0];
-                searchTerm = searchValue.split(":")[1];
-            } else {
-                throw new APIManagementException("Search term is missing. Try again with valid search query.");
-            }
-
-        } else {
-            searchTerm = searchValue;
-            searchType = "default";
-        }
-        try {
-            if ("*".equals(searchTerm) || searchTerm.startsWith("*")) {
-                searchTerm = searchTerm.replaceFirst("\\*", ".*");
-            }
-            APIProvider apiProvider = getAPIProvider(thisObj);
-            
-            if (APIConstants.DOCUMENTATION_SEARCH_TYPE_PREFIX.equalsIgnoreCase(searchType)) {
-            	Map<Documentation, API> apiDocMap = apiProvider.searchAPIsByDoc(searchTerm, searchType);
-            	if (apiDocMap != null) {
-        			int i = 0;
-        			for (Map.Entry<Documentation, API> entry : apiDocMap.entrySet()) {
-        				Documentation doc = entry.getKey();
-        				API api = entry.getValue();
-        				APIIdentifier apiIdentifier = api.getId();
-        				
-        				NativeObject currentApi = new NativeObject();
-        				
-        				currentApi.put("name", currentApi, apiIdentifier.getApiName());
-                        currentApi.put("provider", currentApi,
-                                APIUtil.replaceEmailDomainBack(apiIdentifier.getProviderName()));
-                        currentApi.put("version", currentApi,
-                                apiIdentifier.getVersion());
-                        currentApi.put("status", currentApi, checkValue(api.getStatus().toString()));
-                        currentApi.put("thumb", currentApi, getWebContextRoot(api.getThumbnailUrl()));
-                        currentApi.put("subs", currentApi, apiProvider.getSubscribersOfAPI(api.getId()).size());
-                        if (providerName != null) {
-                        	currentApi.put("lastUpdatedDate", currentApi, checkValue(api.getLastUpdated().toString()));
-                        }
-                        
-                        currentApi.put("docName", currentApi, doc.getName());
-                        currentApi.put("docSummary", currentApi, doc.getSummary());
-                        currentApi.put("docSourceURL", currentApi, doc.getSourceUrl());
-                        currentApi.put("docFilePath", currentApi, doc.getFilePath());
-
-                        myn.put(i, myn, currentApi);
-        				i++;
-        			}
-        		}
-	            
-            } else {
-            	List<API> searchedList = apiProvider.searchAPIs(searchTerm, searchType, providerName);
-	            Iterator it = searchedList.iterator();
-	            int i = 0;
-	            while (it.hasNext()) {
-	                NativeObject row = new NativeObject();
-	                Object apiObject = it.next();
-	                API api = (API) apiObject;
-	                APIIdentifier apiIdentifier = api.getId();
-	                row.put("name", row, apiIdentifier.getApiName());
-	                row.put("provider", row, APIUtil.replaceEmailDomainBack(apiIdentifier.getProviderName()));
-	                row.put("version", row, apiIdentifier.getVersion());
-	                row.put("status", row, checkValue(api.getStatus().toString()));
-	                row.put("thumb", row, getWebContextRoot(api.getThumbnailUrl()));
-	                row.put("subs", row, apiProvider.getSubscribersOfAPI(api.getId()).size());
-	                if (providerName != null) {
-	                    row.put("lastUpdatedDate", row, checkValue(api.getLastUpdated().toString()));
-	                }
-	                myn.put(i, myn, row);
-	                i++;
-	
-	
-	            } 
-            }
-        } catch (Exception e) {
-            handleException("Error occurred while getting the searched API- " + searchValue, e);
-        }
-        return myn;
-    }
-
-
-    public static boolean jsFunction_hasCreatePermission(Context cx, Scriptable thisObj,
-                                                         Object[] args,
-                                                         Function funObj) {
-        APIProvider provider = getAPIProvider(thisObj);
-        if (provider instanceof UserAwareAPIProvider) {
-            try {
-                ((UserAwareAPIProvider) provider).checkCreatePermission();
-                return true;
-            } catch (APIManagementException e) {
-                return false;
-            }
-        }
-        return false;
-    }
-
-    public static boolean jsFunction_hasManageTierPermission(Context cx, Scriptable thisObj,
-            Object[] args,
-            Function funObj) {
-    	APIProvider provider = getAPIProvider(thisObj);
-    	if (provider instanceof UserAwareAPIProvider) {
-    		try {
-    			((UserAwareAPIProvider) provider).checkManageTiersPermission();
-    			return true;
-    		} catch (APIManagementException e) {
-    			return false;
-    		}
-    	}
-    	return false;
-    }
-
-    public static boolean jsFunction_hasUserPermissions(Context cx, Scriptable thisObj,
-                                                        Object[] args,
-                                                        Function funObj)
-            throws APIManagementException {
-        if (args == null || !isStringValues(args)) {
-            handleException("Invalid input parameters.");
-        }
-        String username = (String) args[0];
-        return APIUtil.checkPermissionQuietly(username, APIConstants.Permissions.API_CREATE) ||
-               APIUtil.checkPermissionQuietly(username, APIConstants.Permissions.API_PUBLISH);
-    }
-
-    public static boolean jsFunction_hasPublishPermission(Context cx, Scriptable thisObj,
-                                                          Object[] args,
-                                                          Function funObj) {
-        APIProvider provider = getAPIProvider(thisObj);
-        if (provider instanceof UserAwareAPIProvider) {
-            try {
-                ((UserAwareAPIProvider) provider).checkPublishPermission();
-                return true;
-            } catch (APIManagementException e) {
-                return false;
-            }
-        }
-        return false;
-    }
-
-    public static void jsFunction_loadRegistryOfTenant(Context cx,
-                                                       Scriptable thisObj, Object[] args, Function funObj){
-        String tenantDomain = args[0].toString();
-        if(tenantDomain != null && !org.wso2.carbon.base.MultitenantConstants.SUPER_TENANT_DOMAIN_NAME.equals(tenantDomain)){
-            try {
-                int tenantId = ServiceReferenceHolder.getInstance().getRealmService().
-                        getTenantManager().getTenantId(tenantDomain);
-                APIUtil.loadTenantRegistry(tenantId);
-            } catch (org.wso2.carbon.user.api.UserStoreException e) {
-                log.error("Could not load tenant registry. Error while getting tenant id from tenant domain " +
-                        tenantDomain);
-            }
-        }
-
-    }
-    
-        
-	/**
-	 * load axis configuration for the tenant
-	 * 
-	 * @param cx
-	 * @param thisObj
-	 * @param args
-	 * @param funObj
-	 */
-	public static void jsFunction_loadAxisConfigOfTenant(Context cx, Scriptable thisObj,
-	                                                     Object[] args, Function funObj) {
-		String tenantDomain = args[0].toString();
-		if (tenantDomain != null &&
-		    !org.wso2.carbon.base.MultitenantConstants.SUPER_TENANT_DOMAIN_NAME.equals(tenantDomain)) {
-			APIUtil.loadTenantConfig(tenantDomain);
-		}
-	}
-
-    public static NativeArray jsFunction_getLifeCycleEvents(Context cx, Scriptable thisObj,
-                                                            Object[] args,
-                                                            Function funObj)
-            throws APIManagementException {
-        NativeArray lifeCycles = new NativeArray(0);
-        if (args == null) {
-            handleException("Invalid input parameters.");
-        }
-        NativeObject apiData = (NativeObject) args[0];
-        String provider = (String) apiData.get("provider", apiData);
-        String name = (String) apiData.get("name", apiData);
-        String version = (String) apiData.get("version", apiData);
-        APIIdentifier apiId = new APIIdentifier(provider, name, version);
-        APIProvider apiProvider = getAPIProvider(thisObj);
-        try {
-            List<LifeCycleEvent> lifeCycleEvents = apiProvider.getLifeCycleEvents(apiId);
-            int i = 0;
-            if (lifeCycleEvents != null) {
-                for (LifeCycleEvent lcEvent : lifeCycleEvents) {
-                    NativeObject event = new NativeObject();
-                    event.put("username", event, APIUtil.replaceEmailDomainBack(checkValue(lcEvent.getUserId())));
-                    event.put("newStatus", event, lcEvent.getNewStatus() != null ? lcEvent.getNewStatus().toString() : "");
-                    event.put("oldStatus", event, lcEvent.getOldStatus() != null ? lcEvent.getOldStatus().toString() : "");
-
-                    event.put("date", event, checkValue(Long.valueOf(lcEvent.getDate().getTime()).toString()));
-                    lifeCycles.put(i, lifeCycles, event);
-                    i++;
-                }
-            }
-        } catch (APIManagementException e) {
-            log.error("Error from registry while checking the input context is already exist", e);
-        }
-        return lifeCycles;
-    }
-
-    public static void jsFunction_removeAPI(Context cx, Scriptable thisObj,
-                                            Object[] args,
-                                            Function funObj)
-            throws APIManagementException {
-        if (args == null) {
-            handleException("Invalid input parameters.");
-        }
-        NativeObject apiData = (NativeObject) args[0];
-
-        String provider = (String) apiData.get("provider", apiData);
-        provider=APIUtil.replaceEmailDomain(provider);
-        String name = (String) apiData.get("name", apiData);
-        String version = (String) apiData.get("version", apiData);
-        APIIdentifier apiId = new APIIdentifier(provider, name, version);
-        boolean isTenantFlowStarted = false;
-        try{
-            String tenantDomain = MultitenantUtils.getTenantDomain(APIUtil.replaceEmailDomainBack(provider));
-            if(tenantDomain != null && !MultitenantConstants.SUPER_TENANT_DOMAIN_NAME.equals(tenantDomain)) {
-            	isTenantFlowStarted = true;
-                PrivilegedCarbonContext.startTenantFlow();
-                PrivilegedCarbonContext.getThreadLocalCarbonContext().setTenantDomain(tenantDomain, true);
-            }
-            APIProvider apiProvider = getAPIProvider(thisObj);
-            apiProvider.deleteAPI(apiId);
-        } finally {
-        	if (isTenantFlowStarted) {
-        		PrivilegedCarbonContext.endTenantFlow();
-        	}
-        }
-    }
-
-    private static class APISubscription {
-        private String name;
-        private long count;
-        private String version;
-    }
-
-    public static boolean jsFunction_updateDocumentation(Context cx, Scriptable thisObj,
-                                                         Object[] args, Function funObj)
-            throws APIManagementException {
-        if (args == null || args.length==0) {
-            handleException("Invalid number of parameters or their types.");
-        }
-        boolean success;
-        String providerName = (String) args[0];
-        providerName=APIUtil.replaceEmailDomain(providerName);
-        String apiName = (String) args[1];
-        String version = (String) args[2];
-        String docName = (String) args[3];
-        String docType = (String) args[4];
-        String summary = (String) args[5];
-        String sourceType = (String) args[6];
-        String visibility = (String) args[10];
-        String sourceURL = null;
-        FileHostObject fileHostObject = null;
-
-        APIIdentifier apiId = new APIIdentifier(providerName, apiName, version);
-        Documentation doc = new Documentation(getDocType(docType), docName);
-
-        if (doc.getType() == DocumentationType.OTHER) {
-            doc.setOtherTypeName(args[9].toString());
-        }
-
-        if (sourceType.equalsIgnoreCase(Documentation.DocumentSourceType.URL.toString())) {
-            doc.setSourceType(Documentation.DocumentSourceType.URL);
-            sourceURL = args[7].toString();
-        } else if (sourceType.equalsIgnoreCase(Documentation.DocumentSourceType.FILE.toString())) {
-            doc.setSourceType(Documentation.DocumentSourceType.FILE);
-            fileHostObject = (FileHostObject) args[8];
-        } else {
-            doc.setSourceType(Documentation.DocumentSourceType.INLINE);
-        }
-        doc.setSummary(summary);
-        doc.setSourceUrl(sourceURL);
-        if(visibility==null){visibility=APIConstants.DOC_API_BASED_VISIBILITY;}
-        if (visibility.equalsIgnoreCase(Documentation.DocumentVisibility.API_LEVEL.toString())) {
-            doc.setVisibility(Documentation.DocumentVisibility.API_LEVEL);
-        } else if (visibility.equalsIgnoreCase(Documentation.DocumentVisibility.PRIVATE.toString())) {
-            doc.setVisibility(Documentation.DocumentVisibility.PRIVATE);
-        } else {
-            doc.setVisibility(Documentation.DocumentVisibility.OWNER_ONLY);
-        }
-        APIProvider apiProvider = getAPIProvider(thisObj);
-        if(!docName.equals(APIConstants.API_DEFINITION_DOC_NAME)){
-        Documentation oldDoc = apiProvider.getDocumentation(apiId, doc.getType(), doc.getName());
-
-        try {
-
-            if (fileHostObject != null && fileHostObject.getJavaScriptFile().getLength() != 0) {
-                Icon icon = new Icon(fileHostObject.getInputStream(),
-                                     fileHostObject.getJavaScriptFile().getContentType());
-                String filePath = APIUtil.getDocumentationFilePath(apiId, fileHostObject.getName());
-                doc.setFilePath(apiProvider.addIcon(filePath, icon));
-            } else if (oldDoc.getFilePath() != null) {
-                doc.setFilePath(oldDoc.getFilePath());
-            }
-
-        } catch (Exception e) {
-            handleException("Error while creating an attachment for Document- " + docName + "-" + version, e);
-            return false;
-        }
-        }
-        boolean isTenantFlowStarted = false;
-        try {
-            String tenantDomain = MultitenantUtils.getTenantDomain(APIUtil.replaceEmailDomainBack(providerName));
-            if(tenantDomain != null && !MultitenantConstants.SUPER_TENANT_DOMAIN_NAME.equals(tenantDomain)) {
-            	isTenantFlowStarted = true;
-                PrivilegedCarbonContext.startTenantFlow();
-                PrivilegedCarbonContext.getThreadLocalCarbonContext().setTenantDomain(tenantDomain, true);
-            }
-            apiProvider.updateDocumentation(apiId, doc);
-            success = true;
-        } catch (APIManagementException e) {
-            handleException("Error occurred while adding the document- " + docName, e);
-            return false;
-        } finally {
-        	if (isTenantFlowStarted) {
-        		PrivilegedCarbonContext.endTenantFlow();
-        	}
-        }
-        return success;
-    }
-
-    public static boolean jsFunction_isAPIOlderVersionExist(Context cx, Scriptable thisObj,
-                                                            Object[] args, Function funObj)
-            throws APIManagementException {
-        boolean apiOlderVersionExist = false;
-        if (args==null ||args.length == 0) {
-            handleException("Invalid number of input parameters.");
-        }
-
-        NativeObject apiData = (NativeObject) args[0];
-        String provider = (String) apiData.get("provider", apiData);
-        provider=APIUtil.replaceEmailDomain(provider);
-        String name = (String) apiData.get("name", apiData);
-        String currentVersion = (String) apiData.get("version", apiData);
-        boolean isTenantFlowStarted = false;
-        try {
-	        String tenantDomain = MultitenantUtils.getTenantDomain(APIUtil.replaceEmailDomainBack(provider));
-	        if(tenantDomain != null && !MultitenantConstants.SUPER_TENANT_DOMAIN_NAME.equals(tenantDomain)) {
-	        		isTenantFlowStarted = true;
-	                PrivilegedCarbonContext.startTenantFlow();
-	                PrivilegedCarbonContext.getThreadLocalCarbonContext().setTenantDomain(tenantDomain, true);
-	        }
-
-	        APIProvider apiProvider = getAPIProvider(thisObj);
-	        Set<String> versions = apiProvider.getAPIVersions(provider, name);
-	        APIVersionStringComparator comparator = new APIVersionStringComparator();
-	        for (String version : versions) {
-	            if (comparator.compare(version, currentVersion) < 0) {
-	                apiOlderVersionExist = true;
-	                break;
-	            }
-	        }
-        } finally {
-        	if (isTenantFlowStarted) {
-        		PrivilegedCarbonContext.endTenantFlow();
-        	}
-        }
-        return apiOlderVersionExist;
-    }
-
-	public static String jsFunction_isURLValid(Context cx, Scriptable thisObj, Object[] args,
-	                                           Function funObj) throws APIManagementException {
-		String response = "";
-		if (args == null || !isStringValues(args)) {
-			handleException("Invalid input parameters.");
-		}
-		String urlVal = (String) args[1];
-		String type = (String) args[0];
-		if (urlVal != null && !urlVal.isEmpty()) {
-			URLConnection conn = null;
-			try {
-				URL url = new URL(urlVal);
-				if (type != null && type.equals("wsdl")) {
-					validateWsdl(urlVal);
-					response = "success";
-				}
-				// checking http,https endpoints up to resource level by doing
-				// http HEAD. And other end point
-				// validation do through basic url connect
-                else if (url.getProtocol().matches("https")) {
-                    ServerConfiguration serverConfig = CarbonUtils.getServerConfiguration();
-                    String trustStorePath = serverConfig.getFirstProperty("Security.TrustStore.Location");
-                    String trustStorePassword = serverConfig.getFirstProperty("Security.TrustStore.Password");
-                    System.setProperty("javax.net.ssl.trustStore", trustStorePath);
-                    System.setProperty("javax.net.ssl.trustStorePassword", trustStorePassword);
-
-                    return sendHttpHEADRequest(urlVal);
-                } else if (url.getProtocol().matches("http")) {
-                    return sendHttpHEADRequest(urlVal);
-                } else {
-                    return "error while connecting";
-                }
-            } catch (Exception e) {
-				response = e.getMessage();
-			} finally {
-				if (conn != null) {
-					conn = null;
-				}
-			}
-		}
-		return response;
-
-	} 
-
-	private static HostnameVerifier DO_NOT_VERIFY = new HostnameVerifier() {
-		public boolean verify(String hostname, SSLSession session) {
-			return true;
-		}
-	};
-		 
-		 
-    private boolean resourceMethodMatches(String[] resourceMethod1,
-                                          String[] resourceMethod2) {
-        for (String m1 : resourceMethod1) {
-            for (String m2 : resourceMethod2) {
-                if (m1.equals(m2)) {
-                    return true;
-                }
-            }
-        }
-        return false;
-    }
-
-    private static void validateWsdl(String url) throws Exception {
-
-        URL wsdl = new URL(url);
-        BufferedReader in = new BufferedReader(new InputStreamReader(wsdl.openStream()));
-        String inputLine;
-        boolean isWsdl2 = false;
-        boolean isWsdl10 = false;
-        StringBuilder urlContent = new StringBuilder();
-        while ((inputLine = in.readLine()) != null) {
-            String wsdl2NameSpace = "http://www.w3.org/ns/wsdl";
-            String wsdl10NameSpace = "http://schemas.xmlsoap.org/wsdl/";
-            urlContent.append(inputLine);
-            isWsdl2 = urlContent.indexOf(wsdl2NameSpace) > 0;
-            isWsdl10 = urlContent.indexOf(wsdl10NameSpace) > 0;
-        }
-        in.close();
-        if (isWsdl10) {
-            javax.wsdl.xml.WSDLReader wsdlReader11 = javax.wsdl.factory.WSDLFactory.newInstance().newWSDLReader();
-            wsdlReader11.readWSDL(url);
-        } else if (isWsdl2) {
-            WSDLReader wsdlReader20 = WSDLFactory.newInstance().newWSDLReader();
-            wsdlReader20.readWSDL(url);
-        } else {
-            handleException("URL is not in format of wsdl1/wsdl2");
-        }
-
-    }
-
-    private static String getWebContextRoot(String postfixUrl) {
-        String webContext = CarbonUtils.getServerConfiguration().getFirstProperty("WebContextRoot");
-        if (postfixUrl != null && webContext != null && !webContext.equals("/")) {
-            postfixUrl = webContext + postfixUrl;
-        }
-        return postfixUrl;
-    }
-
-
-    public static NativeArray jsFunction_searchAccessTokens(Context cx, Scriptable thisObj,
-                                                            Object[] args,
-                                                            Function funObj)
-            throws Exception {
-        NativeObject tokenInfo;
-        NativeArray tokenInfoArr = new NativeArray(0);
-        if (args == null || !isStringValues(args)) {
-            handleException("Invalid input parameters.");
-        }
-        String searchValue = (String) args[0];
-        String searchTerm;
-        String searchType;
-        APIProvider apiProvider = getAPIProvider(thisObj);
-        Map<Integer, APIKey> tokenData = null;
-        String loggedInUser = ((APIProviderHostObject) thisObj).getUsername();
-
-        if (searchValue.contains(":")) {
-            searchTerm = searchValue.split(":")[1];
-            searchType = searchValue.split(":")[0];
-            if ("*".equals(searchTerm) || searchTerm.startsWith("*")) {
-                searchTerm = searchTerm.replaceFirst("\\*", ".*");
-            }
-            tokenData = apiProvider.searchAccessToken(searchType, searchTerm, loggedInUser);
-        } else {
-            //Check whether old access token is already available
-            if (apiProvider.isApplicationTokenExists(searchValue)) {
-                APIKey tokenDetails = apiProvider.getAccessTokenData(searchValue);
-                if (tokenDetails.getAccessToken() == null) {
-                    throw new APIManagementException("The requested access token is already revoked or No access token available as per requested.");
-                }
-                tokenData = new HashMap<Integer, APIKey>();
-                tokenData.put(0, tokenDetails);
-            } else {
-                if ("*".equals(searchValue) || searchValue.startsWith("*")) {
-                    searchValue = searchValue.replaceFirst("\\*", ".*");
-                }
-                tokenData = apiProvider.searchAccessToken(null, searchValue, loggedInUser);
-            }
-        }
-        if (tokenData != null && tokenData.size() != 0) {
-            for (int i = 0; i < tokenData.size(); i++) {
-                tokenInfo = new NativeObject();
-                tokenInfo.put("token", tokenInfo, tokenData.get(i).getAccessToken());
-                tokenInfo.put("user", tokenInfo, tokenData.get(i).getAuthUser());
-                tokenInfo.put("scope", tokenInfo, tokenData.get(i).getTokenScope());
-                tokenInfo.put("createTime", tokenInfo, tokenData.get(i).getCreatedDate());
-                if (tokenData.get(i).getValidityPeriod() == Long.MAX_VALUE) {
-                    tokenInfo.put("validTime", tokenInfo, "Won't Expire");
-                } else {
-                    tokenInfo.put("validTime", tokenInfo, tokenData.get(i).getValidityPeriod());
-                }
-                tokenInfo.put("consumerKey", tokenInfo, tokenData.get(i).getConsumerKey());
-                tokenInfoArr.put(i, tokenInfoArr, tokenInfo);
-            }
-        } else {
-            throw new APIManagementException("The requested access token is already revoked or No access token available as per requested.");
-        }
-
-        return tokenInfoArr;
-
-    }
-
-    public static void jsFunction_revokeAccessToken(Context cx, Scriptable thisObj,
-                                                    Object[] args,
-                                                    Function funObj)
-            throws Exception {
-        if (args == null || !isStringValues(args)) {
-            handleException("Invalid input parameters.");
-        }
-        String accessToken = (String) args[0];
-        String consumerKey = (String) args[1];
-        String authUser = (String) args[2];
-        APIProvider apiProvider = getAPIProvider(thisObj);
-
-        try {
-            SubscriberKeyMgtClient keyMgtClient = HostObjectUtils.getKeyManagementClient();
-            keyMgtClient.revokeAccessToken(accessToken, consumerKey, authUser);
-
-            Set<APIIdentifier> apiIdentifierSet = apiProvider.getAPIByAccessToken(accessToken);
-            List<org.wso2.carbon.apimgt.handlers.security.stub.types.APIKeyMapping> mappings = new ArrayList<org.wso2.carbon.apimgt.handlers.security.stub.types.APIKeyMapping>();
-            for (APIIdentifier apiIdentifier : apiIdentifierSet) {
-                org.wso2.carbon.apimgt.handlers.security.stub.types.APIKeyMapping mapping = new org.wso2.carbon.apimgt.handlers.security.stub.types.APIKeyMapping();
-                API apiDefinition = apiProvider.getAPI(apiIdentifier);
-                mapping.setApiVersion(apiIdentifier.getVersion());
-                mapping.setContext(apiDefinition.getContext());
-                mapping.setKey(accessToken);
-                mappings.add(mapping);
-            }
-            if (mappings.size() > 0) {
-                APIManagerConfiguration config = ServiceReferenceHolder.getInstance().
-                        getAPIManagerConfigurationService().getAPIManagerConfiguration();
-                Map<String, Environment> gatewayEnvs = config.getApiGatewayEnvironments();
-                for (Environment environment : gatewayEnvs.values()) {
-                    APIAuthenticationAdminClient client = new APIAuthenticationAdminClient(environment);
-                    client.invalidateKeys(mappings);
-                }
-
-
-            }
-        } catch (Exception e) {
-            handleException("Error while revoking the access token: " + accessToken, e);
-
-        }
-
-
-    }
-
-    public static NativeArray jsFunction_getAPIResponseFaultCount(Context cx, Scriptable thisObj,
-                                                                  Object[] args, Function funObj)
-            throws APIManagementException {
-        List<APIResponseFaultCountDTO> list = null;
-        NativeArray myn = new NativeArray(0);
-        if (!HostObjectUtils.isStatPublishingEnabled()) {
-            return myn;
-        }
-        if (!HostObjectUtils.isUsageDataSourceSpecified()) {
-            return myn;
-        }
-        if (args == null || args.length==0) {
-            handleException("Invalid number of parameters.");
-        }
-        String providerName = (String) args[0];
-        String fromDate = (String) args[1];
-        String toDate = (String) args[2];
-        try {
-            APIUsageStatisticsClient client =
-                    new APIUsageStatisticsClient(((APIProviderHostObject) thisObj).getUsername());
-            list = client.getAPIResponseFaultCount(providerName,fromDate,toDate);
-        } catch (APIMgtUsageQueryServiceClientException e) {
-            log.error("Error while invoking APIUsageStatisticsClient for ProviderAPIUsage", e);
-        }
-
-        Iterator it = null;
-        if (list != null) {
-            it = list.iterator();
-        }
-        int i = 0;
-        if (it != null) {
-            while (it.hasNext()) {
-                NativeObject row = new NativeObject();
-                Object faultObject = it.next();
-                APIResponseFaultCountDTO fault = (APIResponseFaultCountDTO) faultObject;
-                row.put("apiName", row, fault.getApiName());
-                row.put("version", row, fault.getVersion());
-                row.put("context", row, fault.getContext());
-                row.put("count", row, fault.getCount());
-                row.put("faultPercentage", row, fault.getFaultPercentage());
-                row.put("totalRequestCount",row,fault.getRequestCount());
-                myn.put(i, myn, row);
-                i++;
-            }
-        }
-        return myn;
-    }
-
-    public static NativeArray jsFunction_getAPIFaultyAnalyzeByTime(Context cx, Scriptable thisObj,
-                                                                   Object[] args, Function funObj)
-            throws APIManagementException {
-        List<APIResponseFaultCountDTO> list = null;
-        NativeArray myn = new NativeArray(0);
-        if (!HostObjectUtils.isStatPublishingEnabled()) {
-            return myn;
-        }
-        if (!HostObjectUtils.isUsageDataSourceSpecified()) {
-            return myn;
-        }
-        if (args == null || args.length==0) {
-            handleException("Invalid number of parameters.");
-        }
-        String providerName = (String) args[0];
-        try {
-            APIUsageStatisticsClient client =
-                    new APIUsageStatisticsClient(((APIProviderHostObject) thisObj).getUsername());
-            list = client.getAPIFaultyAnalyzeByTime(providerName);
-        } catch (APIMgtUsageQueryServiceClientException e) {
-            log.error("Error while invoking APIUsageStatisticsClient for ProviderAPIUsage", e);
-        }
-
-        Iterator it = null;
-        if (list != null) {
-            it = list.iterator();
-        }
-        int i = 0;
-        if (it != null) {
-            while (it.hasNext()) {
-                NativeObject row = new NativeObject();
-                Object faultObject = it.next();
-                APIResponseFaultCountDTO fault = (APIResponseFaultCountDTO) faultObject;
-                long faultTime = Long.parseLong(fault.getRequestTime());
-                row.put("apiName", row, fault.getApiName());
-                row.put("version", row, fault.getVersion());
-                row.put("context", row, fault.getContext());
-                row.put("requestTime", row, faultTime);
-                myn.put(i, myn, row);
-                i++;
-            }
-        }
-        return myn;
-    }
-
-    public static NativeArray jsFunction_getFirstAccessTime(Context cx, Scriptable thisObj,
-                                                            Object[] args, Function funObj)
-            throws APIManagementException {
-
-        NativeArray myn = new NativeArray(0);
-        if (!HostObjectUtils.isStatPublishingEnabled()) {
-            return myn;
-        }
-        if(!HostObjectUtils.isUsageDataSourceSpecified()){
-            return myn;
-        }
-
-        List<String> list = null;
-        if (args.length == 0) {
-            handleException("Invalid number of parameters.");
-        }
-        String providerName = (String) args[0];
-        try {
-            APIUsageStatisticsClient client = new APIUsageStatisticsClient(((APIProviderHostObject) thisObj).getUsername());
-            list = client.getFirstAccessTime(providerName,1);
-        } catch (APIMgtUsageQueryServiceClientException e) {
-            log.error("Error while invoking APIUsageStatisticsClient for ProviderAPIUsage", e);
-        }
-        NativeObject row = new NativeObject();
-
-        if (!list.isEmpty()) {
-            row.put("year",row,list.get(0).toString());
-            row.put("month",row,list.get(1).toString());
-            row.put("day",row,list.get(2).toString());
-            myn.put(0,myn,row);
-        }
-
-        return myn;
-    }
-
-    public static boolean jsFunction_validateRoles(Context cx,
-                                                   Scriptable thisObj, Object[] args,
-                                                   Function funObj) {
-        if (args == null || args.length==0) {
-            return false;
-        }
-
-        boolean valid=false;
-        String inputRolesSet = (String)args[0];
-        String username=  (String) args[1];
-        String[] inputRoles=null;
-        if (inputRolesSet != null) {
-            inputRoles = inputRolesSet.split(",");
-        }
-
-        try {
-            String[] roles=APIUtil.getRoleNames(username);
-
-            if (roles != null && inputRoles != null) {
-                for (String inputRole : inputRoles) {
-                    for (String role : roles) {
-                        valid= (inputRole.equals(role));
-                        if(valid){ //If we found a match for the input role,then no need to process the for loop further
-                            break;
-                        }
-                    }
-                    //If the input role doesn't match with any of the role existing in the system
-                    if(!valid){
-                        return valid;
-                    }
-
-                }
-                return valid;
-            }
-        }catch (Exception e) {
-            log.error("Error while validating the input roles.",e);
-        }
-
-        return valid;
-    }
-
-   /* public static NativeArray jsFunction_getExternalAPIStores(Context cx,
-                                                              Scriptable thisObj, Object[] args,
-                                                              Function funObj)
-            throws APIManagementException {
-        Set<APIStore> apistoresList = APIUtil.getExternalAPIStores();
-        NativeArray myn = new NativeArray(0);
-        if (apistoresList == null) {
-            return null;
-        } else {
-            Iterator it = apistoresList.iterator();
-            int i = 0;
-            while (it.hasNext()) {
-                NativeObject row = new NativeObject();
-                Object apistoreObject = it.next();
-                APIStore apiStore = (APIStore) apistoreObject;
-                row.put("displayName", row, apiStore.getDisplayName());
-                row.put("name", row, apiStore.getName());
-                row.put("endpoint", row, apiStore.getEndpoint());
-
-                myn.put(i, myn, row);
-                i++;
-
-            }
-            return myn;
-        }
-
-    }*/
-
-    /**
-     * Retrieves custom sequences from registry
-     * @param cx
-     * @param thisObj
-     * @param args
-     * @param funObj
-     * @return
-     * @throws APIManagementException
-     */
-	public static NativeArray jsFunction_getCustomOutSequences(Context cx, Scriptable thisObj,
-	                                                        Object[] args, Function funObj)
-	                                                                                       throws APIManagementException {
-		APIProvider apiProvider = getAPIProvider(thisObj);
-		List<String> sequenceList = apiProvider.getCustomOutSequences();
-
-		NativeArray myn = new NativeArray(0);
-		if (sequenceList == null) {
-			return null;
-		} else {
-			for (int i = 0; i < sequenceList.size(); i++) {
-				myn.put(i, myn, sequenceList.get(i));
-			}
-			return myn;
-		}
-
-	}
-
-	/**
-     * Retrieves custom sequences from registry
-     * @param cx
-     * @param thisObj
-     * @param args
-     * @param funObj
-     * @return
-     * @throws APIManagementException
-     */
-	public static NativeArray jsFunction_getCustomInSequences(Context cx, Scriptable thisObj,
-	                                                        Object[] args, Function funObj)
-	                                                                                       throws APIManagementException {
-		APIProvider apiProvider = getAPIProvider(thisObj);
-		List<String> sequenceList = apiProvider.getCustomInSequences();
-
-		NativeArray myn = new NativeArray(0);
-		if (sequenceList == null) {
-			return null;
-		} else {
-			for (int i = 0; i < sequenceList.size(); i++) {
-				myn.put(i, myn, sequenceList.get(i));
-			}
-			return myn;
-		}
-
-	}
-
-    /**
-     * Retrieves custom fault sequences from registry
-     * @param cx
-     * @param thisObj
-     * @param args
-     * @param funObj
-     * @return
-     * @throws APIManagementException
-     */
-    public static NativeArray jsFunction_getCustomFaultSequences(Context cx, Scriptable thisObj,
-                                                              Object[] args, Function funObj)
-            throws APIManagementException {
-        APIProvider apiProvider = getAPIProvider(thisObj);
-        List<String> sequenceList = apiProvider.getCustomFaultSequences();
-
-        NativeArray myn = new NativeArray(0);
-        if (sequenceList == null) {
-            return null;
-        } else {
-            for (int i = 0; i < sequenceList.size(); i++) {
-                myn.put(i, myn, sequenceList.get(i));
-            }
-            return myn;
-        }
-    }
-
-	public static boolean jsFunction_isSynapseGateway(Context cx, Scriptable thisObj,
-            Object[] args,
-            Function funObj) throws APIManagementException {
-		APIProvider provider = getAPIProvider(thisObj);
-		if (!provider.isSynapseGateway()) {
-			return false;
-		}
-		return true;
-	}
-
-    public static boolean jsFunction_updateExternalAPIStores(Context cx,Scriptable thisObj, Object[] args,
-                                                              Function funObj)
-                throws APIManagementException {
-                boolean updated=false;
-                boolean isTenantFlowStarted = false;
-
-                NativeObject apiData = (NativeObject) args[0];
-                String provider = String.valueOf(apiData.get("provider", apiData));
-                if (provider != null) {
-                        provider = APIUtil.replaceEmailDomain(provider);
-                    }
-                String name = (String) apiData.get("apiName", apiData);
-                String version = (String) apiData.get("version", apiData);
-
-                try {
-	                String tenantDomain = MultitenantUtils.getTenantDomain(APIUtil.replaceEmailDomainBack(provider));
-	    	        if(tenantDomain != null && !MultitenantConstants.SUPER_TENANT_DOMAIN_NAME.equals(tenantDomain)) {
-	    	        		isTenantFlowStarted = true;
-	    	                PrivilegedCarbonContext.startTenantFlow();
-	    	                PrivilegedCarbonContext.getThreadLocalCarbonContext().setTenantDomain(tenantDomain, true);
-	    	        }
-
-	                APIProvider apiProvider = getAPIProvider(thisObj);
-
-	                APIIdentifier apiId = new APIIdentifier(provider, name, version);
-	                API api = apiProvider.getAPI(apiId);
-	                //Getting selected external API stores from UI and publish API to them.
-	                NativeArray externalAPIStores = (NativeArray) apiData.get("externalAPIStores", apiData);
-	                int tenantId = ServiceReferenceHolder.getInstance().getRealmService().
-	                        getTenantManager().getTenantId(tenantDomain);
-	                //Check if no external APIStore selected from UI
-	                if (externalAPIStores != null) {
-		                Set<APIStore> inputStores = new HashSet<APIStore>();
-		                for (Object store : externalAPIStores) {
-		                	inputStores.add(APIUtil.getExternalAPIStore((String) store, tenantId));
-		                }
-                        updated = apiProvider.updateAPIsInExternalAPIStores(api,inputStores);
-
-                    }
-	                return updated;
-                } catch (UserStoreException e) {
-                	handleException("Error while updating external api stores", e);
-                    return false;
-				} finally {
-                	if (isTenantFlowStarted) {
-                		PrivilegedCarbonContext.endTenantFlow();
-                	}
-                }
-            }
-
-    public static String jsFunction_getAPIStoreURL(Context cx,Scriptable thisObj, Object[] args,
-                                                   Function funObj) {
-
-	    APIManagerConfiguration config = HostObjectComponent.getAPIManagerConfiguration();
-	    if	(config != null)	{
-	    	return config.getFirstProperty(APIConstants.API_STORE_URL);
-	    }	else	{
-	    	return null;
-	    }
-	}
-
-    public static boolean jsFunction_isDataPublishingEnabled(Context cx, Scriptable thisObj,
-            Object[] args, Function funObj)
-            		throws APIManagementException {
-    	if (HostObjectUtils.checkDataPublishingEnabled()) {
-    		return true;
-    	}
-    	return false;
-    }
-
-    public static boolean jsFunction_showAPIStoreURL(Context cx,Scriptable thisObj, Object[] args,
-                                                     Function funObj) {
-
-    APIManagerConfiguration config = HostObjectComponent.getAPIManagerConfiguration();
-    if(config!=null){
-    return Boolean.parseBoolean(config.getFirstProperty(APIConstants.SHOW_API_STORE_URL_FROM_PUBLISHER));
-    }else{
-    return false;
-    }
-    }
-
-    public static boolean jsFunction_showAPIDocVisibility(Context cx,Scriptable thisObj, Object[] args,
-                                                     Function funObj) {
-
-    APIManagerConfiguration config = HostObjectComponent.getAPIManagerConfiguration();
-    if(config!=null){
-    return Boolean.parseBoolean(config.getFirstProperty(APIConstants.API_PUBLISHER_ENABLE_API_DOC_VISIBILITY_LEVELS));
-    }else{
-    return false;
-    }
-    }
-
-    /**
-     * Evaluate HTTP end-point URI to validate path parameter and query
-     * parameter formats<br>
-     * Sample URI format<br>
-     * http[s]//[www.]anyhost[.com][:port]/{uri.var.param}?param1=value&param2={uri.var.value}
-     *
-     * @param endpointConfig JSON representation of end-point configuration.
-     * @return true if valid URI
-     * @throws APIManagementException If the endpointConfig is invalid or URI is invalid
-     */
-    private static boolean validateEndpointURI(String endpointConfig)
-            throws APIManagementException {
-        if (endpointConfig != null) {
-            try {
-                JSONParser parser = new JSONParser();
-                JSONObject jsonObject = (JSONObject) parser.parse(endpointConfig);
-                Object epType = jsonObject.get("endpoint_type");
-                if (epType instanceof String && "http".equals(epType)) {
-                    // extract production uri from config
-                    Object prodEPs = (JSONObject) jsonObject.get("production_endpoints");
-                    if (prodEPs instanceof JSONObject) {
-                        Object url = ((JSONObject) prodEPs).get("url");
-                        if (url instanceof String && !isValidURI(url.toString())) {
-                            handleException("Invalid Production Endpoint URI. Please refer HTTP Endpoint " +
-                                            "documentation of the WSO2 ESB for details.");
-                        }
-                    }
-                    // extract sandbox uri from config
-                    Object sandEPs = (JSONObject) jsonObject.get("sandbox_endpoints");
-                    if (sandEPs instanceof JSONObject) {
-                        Object url = ((JSONObject) sandEPs).get("url");
-                        if (url instanceof String && !isValidURI(url.toString())) {
-                            handleException("Invalid Sandbox Endpoint URI. Please refer HTTP Endpoint " +
-                                            "documentation of the WSO2 ESB for details.");
-                        }
-                    }
-                }
-            } catch (ParseException e) {
-                handleException("Invalid Endpoint config", e);
-            }
-        }
-        return true;
-    }
-
-    /**
-     * This method returns whether the given url is contain valid uri params or not
-     *
-     * @param url URL to be validated
-     * @return true if URI doesn't contain params or contains valid params
-     */
-    private static boolean isValidURI(String url) {
-        boolean isInvalid = false;
-        // validate only if uri contains { or }
-        if (url != null && (url.contains("{") || url.contains("}"))) {
-            // check { and } are matched or not. otherwise invalid
-            int startCount = 0, endCount = 0;
-            for (char c : url.toCharArray()) {
-                if (c == '{') {
-                    startCount++;
-                } else if (c == '}') {
-                    endCount++;
-                }
-                // this check guarantee the order of '{' and '}'. Ex: {uri.var.name} not }uri.var.name{
-                if (endCount > startCount) {
-                    isInvalid = true;
-                    break;
-                }
-            }
-            // continue only if the matching no of brackets are found. otherwise invalid
-            if (startCount == endCount) {
-                // extract content including { } brackets
-                Matcher pathParamMatcher = pathParamExtractorPattern.matcher(url);
-                while (pathParamMatcher.find()) {
-                    // validate the format of { } content
-                    Matcher formatMatcher = pathParamValidatorPattern.matcher(pathParamMatcher.group());
-                    if (!formatMatcher.matches()) {
-                        isInvalid = true;
-                        break;
-                    }
-                }
-            } else {
-                isInvalid = true;
-            }
-        }
-        return !isInvalid;
-    }
-
-    /**
-     * Validate the backend by sending HTTP HEAD
-     *
-     * @param urlVal - backend URL
-     * @return - status of HTTP HEAD Request to backend
-     */
-    private static String sendHttpHEADRequest(String urlVal) {
-
-        String response = "error while connecting";
-
-        HttpClient client = new DefaultHttpClient();
-        HttpHead head = new HttpHead(urlVal);
-        client.getParams().setParameter("http.socket.timeout", 4000);
-        client.getParams().setParameter("http.connection.timeout", 4000);
-
-
-        if (System.getProperty(APIConstants.HTTP_PROXY_HOST) != null &&
-            System.getProperty(APIConstants.HTTP_PROXY_PORT) != null) {
-            if (log.isDebugEnabled()) {
-                log.debug("Proxy configured, hence routing through configured proxy");
-            }
-            String proxyHost = System.getProperty(APIConstants.HTTP_PROXY_HOST);
-            String proxyPort = System.getProperty(APIConstants.HTTP_PROXY_PORT);
-            client.getParams().setParameter(ConnRoutePNames.DEFAULT_PROXY,
-                        new HttpHost(proxyHost, new Integer(proxyPort)));
-        }
-
-        try {
-            HttpResponse httpResponse = client.execute(head);
-            int statusCode = httpResponse.getStatusLine().getStatusCode();
-
-            //If the endpoint doesn't support HTTP HEAD or if status code is < 400
-            if (statusCode == 405 || statusCode / 100 < 4) {
-                if (log.isDebugEnabled() && statusCode == 405) {
-                    log.debug("Endpoint doesn't support HTTP HEAD");
-                }
-                response = "success";
-            }
-        } catch (IOException e) {
-            // sending a default error message.
-            log.error("Error occurred while connecting backend : " + urlVal + ", reason : " + e.getMessage());
-        } finally {
-            client.getConnectionManager().shutdown();
-        }
-        return response;
-    }
-    /**
-     * retrieves active tenant domains and return true or false to display private
-     * visibility
-     *
-     * @return boolean true If display private visibility
-     */
-    public static boolean jsFunction_isMultipleTenantsAvailable() {
-        int tenantsDomainSize;
-        Object cacheObj = Caching.getCacheManager(APIConstants.API_MANAGER_CACHE_MANAGER).
-                getCache(APIConstants.APIPROVIDER_HOSTCACHE).get(APIConstants.TENANTCOUNT_CACHEKEY);
-        //if tenantDomainSize is not in the cache, Then the cache object is null
-        if (cacheObj == null) {
-            tenantsDomainSize = 0;
-        } else {
-            tenantsDomainSize = Integer.parseInt(cacheObj.toString());
-        }
-        //if there only super tenant in the system, tenantDomainSize is 1
-        if (tenantsDomainSize < 2) {
-            try {
-                Set<String> tenantDomains = APIUtil.getActiveTenantDomains();
-                //if there is more than than one tenant
-                if (tenantDomains.size() > 1) {
-                    Caching.getCacheManager(APIConstants.API_MANAGER_CACHE_MANAGER).
-                            getCache(APIConstants.APIPROVIDER_HOSTCACHE).
-                            put(APIConstants.TENANTCOUNT_CACHEKEY, String.valueOf(tenantDomains.size()));
-                    return true;
-                } else {
-                    return false;
-                }
-            } catch (UserStoreException e) {
-                /*If there are errors in getting active tenant domains from user store,
-                 Minimum privileges are allocated to the user
-                */
-                log.error("Errors in getting active tenants form UserStore " + e.getMessage(), e);
-                return false;
-            }
-        } else {
-            return true;
-        }
-    }
-
-    /*
-	* here return boolean with checking all objects in array is string
-	*/
-    public static boolean isStringArray(Object[] args) {
-        int argsCount = args.length;
-        for (Object arg : args) {
-            if (!(arg instanceof String)) {
-                return false;
-            }
-        }
-        return true;
-
-    }
-
-    /**
-     * This method is to Download API-DOCS from APIPublisher
-     *
-     * @param cx      Rhino context
-     * @param thisObj Scriptable object
-     * @param args    Passing arguments
-     * @param funObj  Function object
-     * @return NativeObject that contains Input stream of Downloaded File
-     * @throws APIManagementException Wrapped exception by org.wso2.carbon.apimgt.api.APIManagementException
-     */
-    public static NativeObject jsFunction_getDocument(Context cx, Scriptable thisObj,
-                                                      Object[] args, Function funObj)
-            throws ScriptException,
-                   APIManagementException {
-        if (args == null || args.length != 2 || !isStringArray(args)) {
-            handleException("Invalid input parameters expected resource Url and tenantDomain");
-        }
-        NativeObject data = new NativeObject();
-
-        String username = ((APIProviderHostObject) thisObj).getUsername();
-        // Set anonymous user if no user is login to the system
-        if (username == null) {
-            username = APIConstants.END_USER_ANONYMOUS;
-        }
-        String resource = (String) args[1];
-        String tenantDomain = (String) args[0];
-        Map<String, Object> docResourceMap = APIUtil.getDocument(username, resource, tenantDomain);
-        if (!docResourceMap.isEmpty()) {
-            data.put("Data", data,
-                     cx.newObject(thisObj, "Stream", new Object[] { docResourceMap.get("Data") }));
-            data.put("contentType", data, docResourceMap.get("contentType"));
-            data.put("name", data, docResourceMap.get("name"));
-        } else {
-            handleException("Resource couldn't found for " + resource);
-        }
-
-        return data;
-    }
-
-    /**
-     * This method is to functionality of get list of environments that list in api-manager.xml
-     *
-     * @param cx      Rhino context
-     * @param thisObj Scriptable object
-     * @param args    Passing arguments
-     * @param funObj  Function object
-     * @return list of environments with details of environments
-     */
-    public static NativeArray jsFunction_getEnvironments(Context cx, Scriptable thisObj,
-                                                         Object[] args,
-                                                         Function funObj) {
-        NativeArray myn = new NativeArray(1);
-        APIManagerConfiguration config =
-                ServiceReferenceHolder.getInstance().getAPIManagerConfigurationService()
-                                      .getAPIManagerConfiguration();
-        Map<String, Environment> environments = config.getApiGatewayEnvironments();
-        int i = 0;
-        if (environments != null) {
-            for (Environment environment : environments.values()) {
-                NativeObject row = new NativeObject();
-                row.put("name", row, environment.getName());
-                row.put("description", row, environment.getDescription());
-                row.put("type", row, environment.getType());
-                myn.put(i, myn, row);
-                i++;
-            }
-        }
-        return myn;
-    }
 
     /**
      * @param failedGateways map of failed environments
@@ -9634,5 +4861,4 @@
         return failedJson;
     }
 
-}
->>>>>>> 38306784
+}