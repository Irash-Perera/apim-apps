/*
*  Copyright (c) 2005-2010, WSO2 Inc. (http://www.wso2.org) All Rights Reserved.
*
*  WSO2 Inc. licenses this file to you under the Apache License,
*  Version 2.0 (the "License"); you may not use this file except
*  in compliance with the License.
*  You may obtain a copy of the License at
*
*    http://www.apache.org/licenses/LICENSE-2.0
*
* Unless required by applicable law or agreed to in writing,
* software distributed under the License is distributed on an
* "AS IS" BASIS, WITHOUT WARRANTIES OR CONDITIONS OF ANY
* KIND, either express or implied.  See the License for the
* specific language governing permissions and limitations
* under the License.
*/

package org.wso2.carbon.apimgt.hostobjects;

import io.swagger.models.Operation;
import io.swagger.models.Path;
import io.swagger.models.Swagger;
import io.swagger.models.auth.SecuritySchemeDefinition;
import io.swagger.parser.SwaggerParser;

import org.apache.axiom.om.OMElement;
import org.apache.axis2.client.Options;
import org.apache.axis2.client.ServiceClient;
import org.apache.axis2.context.ServiceContext;
import org.apache.axis2.transport.http.HTTPConstants;
import org.apache.commons.httpclient.HttpStatus;
import org.apache.commons.io.FileUtils;
import org.apache.commons.lang.ObjectUtils;
import org.apache.commons.lang.StringEscapeUtils;
import org.apache.commons.lang.StringUtils;
import org.apache.commons.logging.Log;
import org.apache.commons.logging.LogFactory;
import org.apache.http.HttpHost;
import org.apache.http.HttpResponse;
import org.apache.http.client.HttpClient;
import org.apache.http.client.methods.HttpHead;
import org.apache.http.conn.params.ConnRoutePNames;
import org.apache.http.entity.mime.content.FileBody;
import org.apache.http.impl.client.DefaultHttpClient;
import org.apache.woden.WSDLFactory;
import org.apache.woden.WSDLReader;
import org.jaggeryjs.hostobjects.file.FileHostObject;
import org.jaggeryjs.scriptengine.exceptions.ScriptException;
import org.json.simple.JSONArray;
import org.json.simple.JSONObject;
import org.json.simple.JSONValue;
import org.json.simple.parser.JSONParser;
import org.json.simple.parser.ParseException;
import org.mozilla.javascript.*;
import org.wso2.carbon.apimgt.api.*;
import org.wso2.carbon.apimgt.api.dto.UserApplicationAPIUsage;
import org.wso2.carbon.apimgt.api.model.*;
import org.wso2.carbon.apimgt.api.model.policy.Policy;
import org.wso2.carbon.apimgt.api.model.policy.PolicyConstants;
import org.wso2.carbon.apimgt.hostobjects.internal.HostObjectComponent;
import org.wso2.carbon.apimgt.hostobjects.internal.ServiceReferenceHolder;
import org.wso2.carbon.apimgt.hostobjects.util.Json;
import org.wso2.carbon.apimgt.impl.APIConstants;
import org.wso2.carbon.apimgt.impl.APIManagerConfiguration;
import org.wso2.carbon.apimgt.impl.APIManagerFactory;
import org.wso2.carbon.apimgt.impl.UserAwareAPIProvider;
import org.wso2.carbon.apimgt.impl.definitions.APIDefinitionFromSwagger20;
import org.wso2.carbon.apimgt.impl.dto.Environment;
import org.wso2.carbon.apimgt.impl.dto.TierPermissionDTO;
import org.wso2.carbon.apimgt.impl.factory.KeyManagerHolder;
import org.wso2.carbon.apimgt.impl.utils.APIAuthenticationAdminClient;
import org.wso2.carbon.apimgt.impl.utils.APIUtil;
import org.wso2.carbon.apimgt.impl.utils.APIVersionComparator;
import org.wso2.carbon.apimgt.impl.utils.APIVersionStringComparator;
import org.wso2.carbon.apimgt.keymgt.client.ProviderKeyMgtClient;
import org.wso2.carbon.apimgt.keymgt.client.SubscriberKeyMgtClient;
import org.wso2.carbon.authenticator.stub.AuthenticationAdminStub;
import org.wso2.carbon.base.ServerConfiguration;
import org.wso2.carbon.context.PrivilegedCarbonContext;
import org.wso2.carbon.core.util.PermissionUpdateUtil;
import org.wso2.carbon.governance.lcm.util.CommonUtil;
import org.wso2.carbon.identity.oauth.OAuthAdminService;
import org.wso2.carbon.registry.core.RegistryConstants;
import org.wso2.carbon.registry.core.exceptions.RegistryException;
import org.wso2.carbon.registry.core.service.RegistryService;
import org.wso2.carbon.registry.core.session.UserRegistry;
import org.wso2.carbon.user.api.UserStoreException;
import org.wso2.carbon.user.mgt.stub.UserAdminStub;
import org.wso2.carbon.utils.CarbonUtils;
import org.wso2.carbon.utils.multitenancy.MultitenantConstants;
import org.wso2.carbon.utils.multitenancy.MultitenantUtils;

import javax.cache.Caching;
import javax.net.ssl.HostnameVerifier;
import javax.net.ssl.SSLSession;
import javax.xml.namespace.QName;

import java.io.*;
import java.net.URL;
import java.nio.charset.Charset;
import java.util.*;
import java.util.regex.Matcher;
import java.util.regex.Pattern;

@SuppressWarnings("unused")
public class APIProviderHostObject extends ScriptableObject {

    private static final Log log = LogFactory.getLog(APIProviderHostObject.class);
    //private static Pattern endpointURIPattern=Pattern.compile("^((http(?:s)?:\\/\\/)?([a-zA-Z0-9\\-\\.]{1,})+((\\:([0-9]{1,5}))?)(?:(\\/?|(?:\\/((\\{uri\\.var\\.[\\w]+\\})|[\\w\\-]+)))*)(?:\\/?|\\/\\w+\\.[a-zA-Z0-9]{1,})(?:\\?|(\\?(?:[\\w]+)(?:\\=([\\w\\-]+|\\{uri\\.var\\.[\\w]+\\}))?))?(?:\\&|(\\&(?:[\\w]+)(?:\\=([\\w\\-]+|\\{uri\\.var\\.[\\w]+\\}))?))*)$");
    private static Pattern pathParamExtractorPattern=Pattern.compile("\\{.*?\\}");
    private static Pattern pathParamValidatorPattern=Pattern.compile("\\{uri\\.var\\.[\\w]+\\}");

    private String username;
    private static String VERSION_PARAM="{version}";
    private static String ICON_PATH = "tmp/icon";

    private APIProvider apiProvider;

    public String getClassName() {
        return "APIProvider";
    }

    // API definitions from swagger v2.0
    static APIDefinition definitionFromSwagger20 = new APIDefinitionFromSwagger20();

    // The zero-argument constructor used for create instances for runtime
    public APIProviderHostObject() throws APIManagementException {

    }

    public APIProviderHostObject(String loggedUser) throws APIManagementException {
        username = loggedUser;
        apiProvider = APIManagerFactory.getInstance().getAPIProvider(loggedUser);
    }

    public String getUsername() {
        return username;
    }

    public static Scriptable jsConstructor(Context cx, Object[] args, Function Obj,
                                           boolean inNewExpr)
            throws APIManagementException {


        if (args!=null && args.length != 0) {
            String username = (String) args[0];
            return new APIProviderHostObject(username);
        }
        return new APIProviderHostObject();
    }

    public APIProvider getApiProvider() {
        return apiProvider;
    }

    private static APIProvider getAPIProvider(Scriptable thisObj) {
        return ((APIProviderHostObject) thisObj).getApiProvider();
    }

    private static void handleException(String msg) throws APIManagementException {
        log.error(msg);
        throw new APIManagementException(msg);
    }

    private static void handleException(String msg, Throwable t) throws APIManagementException {
        log.error(msg, t);
        throw new APIManagementException(msg, t);
    }
    private static void handleFaultGateWayException(FaultGatewaysException e) throws FaultGatewaysException {
        throw e;
    }
    public static NativeObject jsFunction_login(Context cx, Scriptable thisObj, Object[] args, Function funObj)
            throws APIManagementException {

        if (args==null || args.length == 0 || !isStringValues(args)) {
            handleException("Invalid input parameters to the login method");
        }

        String username = (String) args[0];
        String password = (String) args[1];

        APIManagerConfiguration config = HostObjectComponent.getAPIManagerConfiguration();
        String url = config.getFirstProperty(APIConstants.AUTH_MANAGER_URL);
        if (url == null) {
            handleException("API key manager URL unspecified");
        }

        NativeObject row = new NativeObject();
        try {

            UserAdminStub userAdminStub = new UserAdminStub(url + "UserAdmin");
            CarbonUtils.setBasicAccessSecurityHeaders(username, password,
                                                      true, userAdminStub._getServiceClient());
            //If multiple user stores are in use, and if the user hasn't specified the domain to which
            //he needs to login to
            /* Below condition is commented out as per new multiple users-store implementation,users from
            different user-stores not needed to input domain names when tried to login,APIMANAGER-1392*/
           // if (userAdminStub.hasMultipleUserStores() && !username.contains("/")) {
           //      handleException("Domain not specified. Please provide your username as domain/username");
           // }
        } catch (Exception e) {
            log.error("Error occurred while checking for multiple user stores", e);
        }

        boolean isTenantFlowStarted = false;
        try {
            AuthenticationAdminStub authAdminStub = new AuthenticationAdminStub(null, url + "AuthenticationAdmin");
            ServiceClient client = authAdminStub._getServiceClient();
            Options options = client.getOptions();
            options.setManageSession(true);

            String tenantDomain = MultitenantUtils.getTenantDomain(username);
            //update permission cache before validate user
            int tenantId =  ServiceReferenceHolder.getInstance().getRealmService().getTenantManager()
                    .getTenantId(tenantDomain);
            if(tenantId == MultitenantConstants.INVALID_TENANT_ID) {
                handleException("Invalid tenant domain.");
            }
            PermissionUpdateUtil.updatePermissionTree(tenantId);

            if(tenantDomain != null && !MultitenantConstants.SUPER_TENANT_DOMAIN_NAME.equals(tenantDomain)) {
                isTenantFlowStarted = true;
                PrivilegedCarbonContext.startTenantFlow();
                PrivilegedCarbonContext.getThreadLocalCarbonContext().setTenantDomain(tenantDomain, true);
            }
            RegistryService registryService = ServiceReferenceHolder.getInstance().getRegistryService();
            CommonUtil.addDefaultLifecyclesIfNotAvailable(registryService.getConfigSystemRegistry(tenantId),
                                                          CommonUtil.getRootSystemRegistry(tenantId));

            String host = new URL(url).getHost();
            if (!authAdminStub.login(username, password, host)) {
                handleException("Login failed. Please recheck the username and password and try again..");
            }
            ServiceContext serviceContext = authAdminStub.
                    _getServiceClient().getLastOperationContext().getServiceContext();
            String sessionCookie = (String) serviceContext.getProperty(HTTPConstants.COOKIE_STRING);

            String usernameWithDomain = APIUtil.getLoggedInUserInfo(sessionCookie,url).getUserName();
            usernameWithDomain = APIUtil.setDomainNameToUppercase(usernameWithDomain);
            boolean isSuperTenant = false;

            if (tenantDomain.equals(MultitenantConstants.SUPER_TENANT_DOMAIN_NAME)) {
            	isSuperTenant = true;
            } else {
                usernameWithDomain = usernameWithDomain + "@" + tenantDomain;
            }
            boolean   authorized =
                    APIUtil.checkPermissionQuietly(usernameWithDomain, APIConstants.Permissions.API_CREATE) ||
                            APIUtil.checkPermissionQuietly(usernameWithDomain, APIConstants.Permissions.API_PUBLISH);

            boolean displayStoreUrlFromPublisher =false;
            if(config!=null){
                displayStoreUrlFromPublisher = Boolean.parseBoolean(
                        config.getFirstProperty(APIConstants.SHOW_API_STORE_URL_FROM_PUBLISHER));
            }
            if (authorized) {

                row.put("user", row, usernameWithDomain);
                row.put("sessionId", row, sessionCookie);
                row.put("isSuperTenant", row, isSuperTenant);
                row.put("error", row, false);
                row.put("showStoreURL", row, displayStoreUrlFromPublisher);
            } else {
                handleException("Login failed. Insufficient privileges.");
            }
        } catch (Exception e) {
            row.put("error", row, true);
            row.put("detail", row, e.getMessage());
        } finally {
            if (isTenantFlowStarted) {
                PrivilegedCarbonContext.endTenantFlow();
            }
        }

        return row;
    }


    /**
     * This method is used to update the permission cache from jaggery side. user name should be passed as a parameter
     *
     * @param cx      Rhino context
     * @param thisObj Scriptable object
     * @param args    Passing arguments
     * @param funObj  Function object
     * @return true if update successful, false otherwise
     * @throws APIManagementException
     */
    public static boolean jsFunction_updatePermissionCache(Context cx, Scriptable thisObj, Object[] args, Function funObj)
            throws APIManagementException {
        if (args == null || args.length == 0) {
            handleException("Invalid input parameters to the login method");
        }
        String username = (String) args[0];
        boolean updated = false;
        try {

            APIUtil.updatePermissionCache(username);
            updated = true;
        } catch (Exception e) {
            // If the user creation or permission change done in another node in distributed setup, users may not be
            // able to login into the system using SSO until permission cache updated. We call this method internally
            // to update the permission cache, when user trying to login into the system. If this request fails user
            // may not able to login into the systems and user will be getting an invalid credentials message. User
            // can login into the system once permission cache automatically updated in predefined interval.
            log.error("Error while updating permissions for user " + username, e);
        }
        return updated;
    }

    public static String jsFunction_getAuthServerURL(Context cx, Scriptable thisObj, Object[] args, Function funObj)
            throws APIManagementException {

        APIManagerConfiguration config = HostObjectComponent.getAPIManagerConfiguration();
        String url = config.getFirstProperty(APIConstants.AUTH_MANAGER_URL);
        if (url == null) {
            handleException("API key manager URL unspecified");
        }
        return url;
    }

    public static String jsFunction_getHTTPsURL(Context cx, Scriptable thisObj, Object[] args, Function funObj)
            throws APIManagementException {
        String hostName = CarbonUtils.getServerConfiguration().getFirstProperty("HostName");
        String backendHttpsPort = HostObjectUtils.getBackendPort("https");
        if (hostName == null) {
            hostName = System.getProperty("carbon.local.ip");
        }
        return "https://" + hostName + ":" + backendHttpsPort;

    }

    /**
     * This method is to functionality of managing an API in API-Provider     *
     * @param cx      Rhino context
     * @param thisObj Scriptable object
     * @param args    Passing arguments
     * @param funObj  Function object
     * @return true if the API was added successfully
     * @throws APIManagementException Wrapped exception by org.wso2.carbon.apimgt.api.APIManagementException
     */
    public static boolean jsFunction_manageAPI(Context cx, Scriptable thisObj, Object[] args, Function funObj)
            throws APIManagementException, ScriptException, FaultGatewaysException {
    	boolean success = false;

    	if (args==null||args.length == 0) {
            handleException("Invalid number of input parameters.");
        }

        NativeObject apiData = (NativeObject) args[0];
        String provider = String.valueOf(apiData.get("provider", apiData));
        String name = (String) apiData.get("apiName", apiData);
        String version = (String) apiData.get("version", apiData);

        String subscriptionAvailability = (String) apiData.get("subscriptionAvailability", apiData);
        String subscriptionAvailableTenants = "";
        if (subscriptionAvailability != null && subscriptionAvailability.equals(
                APIConstants.SUBSCRIPTION_TO_SPECIFIC_TENANTS)) {
        	subscriptionAvailableTenants = (String) apiData.get("subscriptionTenants", apiData);
        }

        String defaultVersion=(String)apiData.get("defaultVersion",apiData);
        String transport = getTransports(apiData);

        String tier = (String) apiData.get("tier", apiData);
        String apiLevelPolicy = null;
        if(APIUtil.isAdvanceThrottlingEnabled()) {
            apiLevelPolicy = (String) apiData.get("apiPolicy", apiData);
        }
        String businessOwner = (String) apiData.get("bizOwner", apiData);
        String businessOwnerEmail = (String) apiData.get("bizOwnerMail", apiData);
        String technicalOwner = (String) apiData.get("techOwner", apiData);
        String technicalOwnerEmail = (String) apiData.get("techOwnerMail", apiData);
        String environments = (String) apiData.get("environments", apiData);
        String responseCache = (String) apiData.get("responseCache", apiData);
        String corsConfiguraion = (String) apiData.get("corsConfiguration", apiData);
        String gatewayUrls  = (String) apiData.get("gatewayUrls", apiData);

        int cacheTimeOut = APIConstants.API_RESPONSE_CACHE_TIMEOUT;
        if (APIConstants.ENABLED.equalsIgnoreCase(responseCache)) {
        	responseCache = APIConstants.ENABLED;
            try {
             	cacheTimeOut = Integer.parseInt ((String) apiData.get("cacheTimeout", apiData));
            } catch (NumberFormatException e) {
                		//ignore
            }
        } else {
           	responseCache = APIConstants.DISABLED;
        }


        if (provider != null) {
            provider = APIUtil.replaceEmailDomain(provider);
        }
        provider = (provider != null ? provider.trim() : null);
        name = (name != null ? name.trim() : null);
        version = (version != null ? version.trim() : null);

        APIIdentifier apiId = new APIIdentifier(provider, name, version);
        APIProvider apiProvider = getAPIProvider(thisObj);
        API api = null;
        boolean isTenantFlowStarted = false;
        String tenantDomain = null;
        try {
            tenantDomain = MultitenantUtils.getTenantDomain(APIUtil.replaceEmailDomainBack(provider));
            if(tenantDomain != null && !MultitenantConstants.SUPER_TENANT_DOMAIN_NAME.equals(tenantDomain)) {
            	isTenantFlowStarted = true;
                PrivilegedCarbonContext.startTenantFlow();
                PrivilegedCarbonContext.getThreadLocalCarbonContext().setTenantDomain(tenantDomain, true);
            }
            api = apiProvider.getAPI(apiId);
        } finally {
        	if (isTenantFlowStarted) {
        		PrivilegedCarbonContext.endTenantFlow();
        	}
        }

        api.setTransports(transport);
        api.setSubscriptionAvailability(subscriptionAvailability);
        api.setSubscriptionAvailableTenants(subscriptionAvailableTenants);
        api.setResponseCache(responseCache);
        api.setCacheTimeout(cacheTimeOut);
        api.setAsDefaultVersion("default_version".equals(defaultVersion));
        api.setGatewayUrls(gatewayUrls);

        String productionTps = (String) apiData.get("productionTps", apiData);
        String sandboxTps = (String) apiData.get("sandboxTps", apiData);

        if (!"none".equals(productionTps)) {
            api.setProductionMaxTps(productionTps);
        }

        if (!"none".equals(sandboxTps)) {
            api.setSandboxMaxTps(sandboxTps);
        }

        if(!"none".equals(businessOwner)){
            api.setBusinessOwner(businessOwner);
        }
        if(!"none".equals(businessOwnerEmail)){
            api.setBusinessOwnerEmail(businessOwnerEmail);
        }
        if(!"none".equals(technicalOwner)){
            api.setTechnicalOwner(technicalOwner);
        }
        if(!"none".equals(technicalOwnerEmail)){
            api.setTechnicalOwnerEmail(technicalOwnerEmail);
        }
        api.setEnvironments(APIUtil.extractEnvironmentsForAPI(environments));

        CORSConfiguration corsConfiguration = APIUtil.getCorsConfigurationDtoFromJson(corsConfiguraion);
        if (corsConfiguration != null) {
            api.setCorsConfiguration(corsConfiguration);
        }
        Set<Tier> availableTier = new HashSet<Tier>();
        String[] tierNames;
        if (tier != null) {
        	tierNames = tier.split(",");
        	for (String tierName : tierNames) {
        		availableTier.add(new Tier(tierName));
        	}
            api.removeAllTiers();
        	api.addAvailableTiers(availableTier);
        }
        
        if (apiLevelPolicy != null) {
            if("none".equals(apiLevelPolicy)){
                api.setApiLevelPolicy(null);
            } else {
                api.setApiLevelPolicy(apiLevelPolicy);
            }
        } else {
                api.setApiLevelPolicy(null);
        }
        
        api.setLastUpdated(new Date());

        if (!apiData.get("swagger", apiData).equals("null")) {

            //Read URI Templates from swagger resource and set to api object
            Set<URITemplate> uriTemplates =
                    definitionFromSwagger20.getURITemplates(api, String.valueOf(apiData.get("swagger", apiData)));
            api.setUriTemplates(uriTemplates);

            //scopes
            Set<Scope> scopes = definitionFromSwagger20.getScopes(String.valueOf(apiData.get("swagger", apiData)));
            api.setScopes(scopes);

            try {
                int tenantId = ServiceReferenceHolder.getInstance().getRealmService().getTenantManager().
                                                                                            getTenantId(tenantDomain);
                for (URITemplate uriTemplate : uriTemplates) {
                    Scope scope = uriTemplate.getScope();
                    if (scope != null && !(APIUtil.isWhiteListedScope(scope.getKey()))) {
                        if (apiProvider.isScopeKeyAssigned(apiId, scope.getKey(), tenantId)) {
                            handleException("Scope " + scope.getKey() + " is already assigned by another API");
                        }
                    }
                }
            } catch (UserStoreException e) {
                handleException("Error while reading tenant information ", e);
            }


            //Save swagger in the registry
            apiProvider.saveSwagger20Definition(api.getId(),(String) apiData.get("swagger", apiData));
        }

        // removing scopes from cache
        try {
            ProviderKeyMgtClient providerClient = HostObjectUtils.getProviderClient();
            String[] consumerKeys = apiProvider.getConsumerKeys(new APIIdentifier(provider, name, version));
            if (consumerKeys != null && consumerKeys.length != 0) {
                providerClient.removeScopeCache(consumerKeys);
            }

        } catch (APIManagementException e) {
            //swallowing the excepion since the api update should happen even if cache update fails
            log.error("Error while removing the scope cache", e);
        }
        //get new key manager instance for  resource registration.
        KeyManager keyManager = KeyManagerHolder.getKeyManagerInstance();

        Map registeredResource = keyManager.getResourceByApiId(api.getId().toString());

        if (registeredResource == null) {
            boolean isNewResourceRegistered = keyManager.registerNewResource(api , null);
            if (!isNewResourceRegistered) {
                handleException("APIResource registration is failed while adding the API- " + api.getId().getApiName()
                                + "-" + api.getId().getVersion());
            }
        } else {
            //update APIResource.
            String resourceId = (String) registeredResource.get("resourceId");
            if (resourceId == null) {
                handleException("APIResource update is failed because of empty resourceID.");
            }
            keyManager.updateRegisteredResource(api , registeredResource);
        }
        return saveAPI(apiProvider, api, null, false);
    }


    /**
     * This method is to functionality of update implementation of an API in API-Provider     *
     * @param cx      Rhino context
     * @param thisObj Scriptable object
     * @param args    Passing arguments
     * @param funObj  Function object
     * @return true if the API was added successfully
     * @throws APIManagementException Wrapped exception by org.wso2.carbon.apimgt.api.APIManagementException
     */
    public static boolean jsFunction_updateAPIImplementation(Context cx, Scriptable thisObj,
                                                            Object[] args, Function funObj)
            throws APIManagementException, ScriptException, FaultGatewaysException {

        // Get the InSeq or outSeq here and put into registry

    	if (args==null||args.length == 0) {
            handleException("Invalid number of input parameters.");
        }

        NativeObject apiData = (NativeObject) args[0];
        String provider = String.valueOf(apiData.get("provider", apiData));
        String name = (String) apiData.get("apiName", apiData);
        String version = (String) apiData.get("version", apiData);
        String implementationType = (String) apiData.get("implementation_type", apiData);
        String corsConfiguraion = (String) apiData.get("corsConfiguration", apiData);
        if (provider != null) {
            provider = APIUtil.replaceEmailDomain(provider);
        }
        provider = (provider != null ? provider.trim() : null);
        name = (name != null ? name.trim() : null);
        version = (version != null ? version.trim() : null);

        APIIdentifier apiId = new APIIdentifier(provider, name, version);
        APIProvider apiProvider = getAPIProvider(thisObj);
        API api = null;
        boolean isTenantFlowStarted = false;
        String tenantDomain;
        try {
            tenantDomain = MultitenantUtils.getTenantDomain(APIUtil.replaceEmailDomainBack(provider));
            if(tenantDomain != null && !MultitenantConstants.SUPER_TENANT_DOMAIN_NAME.equals(tenantDomain)) {
            	isTenantFlowStarted = true;
                PrivilegedCarbonContext.startTenantFlow();
                PrivilegedCarbonContext.getThreadLocalCarbonContext().setTenantDomain(tenantDomain, true);
            }
            api = apiProvider.getAPI(apiId);
        } finally {
        	if (isTenantFlowStarted) {
        		PrivilegedCarbonContext.endTenantFlow();
        	}
        }

        api.setLastUpdated(new Date());

        String wsdl = (String) apiData.get("wsdl", apiData);
        String wadl = (String) apiData.get("wadl", apiData);
        String endpointSecured = (String) apiData.get("endpointSecured", apiData);
        String endpointAuthDigest = (String) apiData.get("endpointAuthDigest", apiData);
        String endpointUTUsername = (String) apiData.get("endpointUTUsername", apiData);
        String endpointUTPassword = (String) apiData.get("endpointUTPassword", apiData);

        api.setWadlUrl(wadl);
        if(wsdl != null && !wsdl.isEmpty()){
            api.setWsdlUrl(wsdl);
        }
        api.setEndpointConfig((String) apiData.get("endpoint_config", apiData));

        if(implementationType.equalsIgnoreCase(APIConstants.IMPLEMENTATION_TYPE_INLINE))    {
            api.setImplementation(APIConstants.IMPLEMENTATION_TYPE_INLINE);
        } else if(implementationType.equalsIgnoreCase(APIConstants.IMPLEMENTATION_TYPE_ENDPOINT))   {
            api.setImplementation(APIConstants.IMPLEMENTATION_TYPE_ENDPOINT);
            // Validate endpoint URI format
            validateEndpointURI(api.getEndpointConfig());
        } else  {
            throw new APIManagementException("Invalid Implementation Type.");
        }

        //set secured endpoint parameters
        if ("secured".equals(endpointSecured)) {
        	api.setEndpointSecured(true);
        	api.setEndpointUTUsername(endpointUTUsername);
        	api.setEndpointUTPassword(endpointUTPassword);
            if ("digestAuth".equals(endpointAuthDigest)) {
                api.setEndpointAuthDigest(true);
            } else {
                api.setEndpointAuthDigest(false);
            }
        } else {
            api.setEndpointSecured(false);
            api.setEndpointAuthDigest(false);
            api.setEndpointUTUsername(null);
            api.setEndpointUTPassword(null);
        }

        if (!apiData.get("swagger", apiData).equals("null")) {
            //Read swagger from the registry todo: check why was this done
            //String swaggerFromRegistry = apiProvider.getSwagger20Definition(api.getId());


            //Read URI Templates from swagger resource and set to api object
            Set<URITemplate> uriTemplates = definitionFromSwagger20.getURITemplates(api,
                    (String) apiData.get("swagger", apiData));
            api.setUriTemplates(uriTemplates);

            apiProvider.saveSwagger20Definition(api.getId(),(String) apiData.get("swagger", apiData));
        }

        String inSequence =  (String) apiData.get("inSequence", apiData);
        String outSequence = (String) apiData.get("outSequence", apiData);
        String faultSequence = (String) apiData.get("faultSequence", apiData);

        api.removeCustomSequences();

        if (!"none".equals(inSequence))  {
            api.setInSequence(inSequence);
        }

        if (!"none".equals(outSequence)) {
            api.setOutSequence(outSequence);
        }

        if (!"none".equals(faultSequence))  {
            api.setFaultSequence(faultSequence);
        }


        CORSConfiguration corsConfiguration = APIUtil.getCorsConfigurationDtoFromJson(corsConfiguraion);
        if (corsConfiguration != null) {
            api.setCorsConfiguration(corsConfiguration);
        }
        return saveAPI(apiProvider, api, null, false);

    }
    
    private static String uploadSequenceFile(APIProvider apiProvider, FileHostObject seqFile, String filePath) 
                                                        throws APIManagementException, ScriptException {
        ResourceFile inSeq = new ResourceFile(seqFile.getInputStream(), seqFile.getJavaScriptFile().getContentType());
        String seqFileName;
        try {
            OMElement seqElment = APIUtil.buildOMElement(seqFile.getInputStream());
            seqFileName = seqElment.getAttributeValue(new QName("name"));            
        } catch (Exception e) {
            String errorMsg = "An Error has occurred while reading custom sequence file";
            log.error(errorMsg, e);
            throw new APIManagementException(errorMsg, e);
        }
        apiProvider.addResourceFile(filePath + seqFileName, inSeq);
        return seqFileName;
    }
    
    /**
     * This method is to functionality of uploading sequence to the registry     *
     * @param cx      Rhino context
     * @param thisObj Scriptable object
     * @param args    Passing arguments
     * @param funObj  Function object
     * @return true if the sequence was uploaded successfully
     * @throws APIManagementException Wrapped exception by org.wso2.carbon.apimgt.api.APIManagementException
     */
    public static String jsFunction_uploadSequenceFile(Context cx, Scriptable thisObj,
                                                     Object[] args, Function funObj)
            throws APIManagementException, ScriptException {
        
        if (args==null || args.length == 0) {
            handleException("Invalid number of input parameters.");
        }
        
        String inSeqFileName = null;

        NativeObject apiData = (NativeObject) args[0];
        String provider = String.valueOf(apiData.get("provider", apiData));
        String name = (String) apiData.get("apiName", apiData);
        String version = (String) apiData.get("version", apiData);
        String sequenceType = (String) apiData.get("seqType", apiData);
        if (provider != null) {
            provider = APIUtil.replaceEmailDomain(provider);
        }
        provider = (provider != null ? provider.trim() : null);
        name = (name != null ? name.trim() : null);
        version = (version != null ? version.trim() : null);

        APIIdentifier apiId = new APIIdentifier(provider, name, version);
        
        APIProvider apiProvider = getAPIProvider(thisObj);
        if (apiData.get("seqFile", apiData) != null)  {
            FileHostObject seqFile = (FileHostObject) apiData.get("seqFile", apiData);
            String inSeqPath = APIUtil.getSequencePath(apiId, sequenceType) + RegistryConstants.PATH_SEPARATOR;
            inSeqFileName = uploadSequenceFile(apiProvider, seqFile, inSeqPath);
        }
        return inSeqFileName;
        
    }
    
	public static boolean jsFunction_isAPIUpdateValid(Context cx, Scriptable thisObj, Object[] args, Function funObj)
			throws APIManagementException, ScriptException, FaultGatewaysException {

		if (args == null || args.length == 0) {
			handleException("Invalid number of input parameters.");
		}

		boolean success = false;

		NativeObject apiData = (NativeObject) args[0];
		String provider = String.valueOf(apiData.get("provider", apiData));
		String name = (String) apiData.get("apiName", apiData);
		String version = (String) apiData.get("version", apiData);

		if (provider != null) {
            provider = APIUtil.replaceEmailDomain(provider);
        }
        provider = (provider != null ? provider.trim() : null);
        name = (name != null ? name.trim() : null);
        version = (version != null ? version.trim() : null);
        APIIdentifier apiId = new APIIdentifier(provider, name, version);
        APIProvider apiProvider = getAPIProvider(thisObj);
        API api = null;
        boolean isTenantFlowStarted = false;
        String tenantDomain;
        try {
            tenantDomain = MultitenantUtils.getTenantDomain(APIUtil.replaceEmailDomainBack(provider));
            if(tenantDomain != null && !MultitenantConstants.SUPER_TENANT_DOMAIN_NAME.equals(tenantDomain)) {
            	isTenantFlowStarted = true;
                PrivilegedCarbonContext.startTenantFlow();
                PrivilegedCarbonContext.getThreadLocalCarbonContext().setTenantDomain(tenantDomain, true);
            }
            api = apiProvider.getAPI(apiId);
            success = apiProvider.isAPIUpdateValid(api);
        } finally {
        	if (isTenantFlowStarted) {
        		PrivilegedCarbonContext.endTenantFlow();
        	}
        }
		
		return success;
	}

    /**
     * This method is to functionality of update design API in API-Provider     *
     * @param cx      Rhino context
     * @param thisObj Scriptable object
     * @param args    Passing arguments
     * @param funObj  Function object
     * @return true if the API was added successfully
     * @throws APIManagementException Wrapped exception by org.wso2.carbon.apimgt.api.APIManagementException
     */
    public static boolean jsFunction_updateAPIDesign(Context cx, Scriptable thisObj,
                                                     Object[] args, Function funObj)
            throws APIManagementException, ScriptException, FaultGatewaysException {

        if (args==null||args.length == 0) {
            handleException("Invalid number of input parameters.");
        }

        boolean success = false;

        NativeObject apiData = (NativeObject) args[0];
        String provider = String.valueOf(apiData.get("provider", apiData));
        String name = (String) apiData.get("apiName", apiData);
        String version = (String) apiData.get("version", apiData);
        FileHostObject fileHostObject = (FileHostObject) apiData.get("imageUrl", apiData);
//        String contextVal = (String) apiData.get("context", apiData);
        String description = (String) apiData.get("description", apiData);
<<<<<<< HEAD
        String ws = (String) apiData.get("ws", apiData);
=======

>>>>>>> 9910cc33
        /* Business Information*/
        String techOwner = (String) apiData.get("techOwner", apiData);
        String techOwnerEmail = (String) apiData.get("techOwnerEmail", apiData);
        String bizOwner = (String) apiData.get("bizOwner", apiData);
        String bizOwnerEmail = (String) apiData.get("bizOwnerEmail", apiData);

//        String context = contextVal.startsWith("/") ? contextVal : ("/" + contextVal);
//        String providerDomain = MultitenantUtils.getTenantDomain(provider);

        //TODO: check and remove
      /*  if(!MultitenantConstants.SUPER_TENANT_DOMAIN_NAME.equalsIgnoreCase(providerDomain)) {
            //Create tenant aware context for API
            context= "/t/"+ providerDomain+context;
        }*/

        String tags = (String) apiData.get("tags", apiData);
        Set<String> tag = new HashSet<String>();

        if (tags != null) {
            if (tags.contains(",")) {
                String[] userTag = tags.split(",");
                tag.addAll(Arrays.asList(userTag).subList(0, tags.split(",").length));
            } else {
                tag.add(tags);
            }
        }

        String visibility = (String) apiData.get("visibility", apiData);
        String visibleRoles = "";


        if (visibility != null && visibility.equals(APIConstants.API_RESTRICTED_VISIBILITY)) {
        	visibleRoles = (String) apiData.get("visibleRoles", apiData);
        }

        if (provider != null) {
            provider = APIUtil.replaceEmailDomain(provider);
        }
        provider = (provider != null ? provider.trim() : null);
        name = (name != null ? name.trim() : null);
        version = (version != null ? version.trim() : null);
        APIIdentifier apiId = new APIIdentifier(provider, name, version);
        APIProvider apiProvider = getAPIProvider(thisObj);
        API api = null;
        boolean isTenantFlowStarted = false;
        String tenantDomain;
        try {
            tenantDomain = MultitenantUtils.getTenantDomain(APIUtil.replaceEmailDomainBack(provider));
            if(tenantDomain != null && !MultitenantConstants.SUPER_TENANT_DOMAIN_NAME.equals(tenantDomain)) {
            	isTenantFlowStarted = true;
                PrivilegedCarbonContext.startTenantFlow();
                PrivilegedCarbonContext.getThreadLocalCarbonContext().setTenantDomain(tenantDomain, true);
            }
            api = apiProvider.getAPI(apiId);
            boolean isValid = apiProvider.isAPIUpdateValid(api);
            if(!isValid){
        		throw new APIManagementException(" User doesn't have permission for update");
        	}
        } finally {
        	if (isTenantFlowStarted) {
        		PrivilegedCarbonContext.endTenantFlow();
        	}
        }
        if (apiData.containsKey("wsdl")) {
            String wsdl = (String) apiData.get("wsdl", apiData);
            if (StringUtils.isNotEmpty(wsdl)) {
                api.setWsdlUrl(wsdl);
            }
        }

        if (apiData.get("swagger", apiData) != null) {
            // Read URI Templates from swagger resource and set it to api object
            Set<URITemplate> uriTemplates = definitionFromSwagger20.getURITemplates(api,
                                                                 (String) apiData.get("swagger", apiData));
            api.setUriTemplates(uriTemplates);

            // Save the swagger definition in the registry
            apiProvider.saveSwagger20Definition(api.getId(), (String) apiData.get("swagger", apiData));
        }

        api.setDescription(StringEscapeUtils.unescapeHtml(description));
        HashSet<String> deletedTags = new HashSet<String>(api.getTags());
        deletedTags.removeAll(tag);
        api.removeTags(deletedTags);
        api.addTags(tag);
        api.setWS(ws);
        api.setBusinessOwner(bizOwner);
        api.setBusinessOwnerEmail(bizOwnerEmail);
        api.setTechnicalOwner(techOwner);
        api.setTechnicalOwnerEmail(techOwnerEmail);
        api.setVisibility(visibility);
        api.setVisibleRoles(visibleRoles != null ? visibleRoles.trim() : null);
        api.setLastUpdated(new Date());


        return saveAPI(apiProvider, api, fileHostObject, false);
    }

    /**
     * This method is to functionality of create a new API in API-Provider     *
     * @param cx      Rhino context
     * @param thisObj Scriptable object
     * @param args    Passing arguments
     * @param funObj  Function object
     * @return true if the API was added successfully
     * @throws APIManagementException Wrapped exception by org.wso2.carbon.apimgt.api.APIManagementException
     */
    public static boolean jsFunction_createAPI(Context cx, Scriptable thisObj,
                                               Object[] args, Function funObj)
            throws APIManagementException, ScriptException, FaultGatewaysException {

        if (args==null||args.length == 0) {
            handleException("Invalid number of input parameters.");
        }


        NativeObject apiData = (NativeObject) args[0];

        String provider = String.valueOf(apiData.get("provider", apiData));
        String name = (String) apiData.get("apiName", apiData);
        String version = (String) apiData.get("version", apiData);
        String contextVal = (String) apiData.get("context", apiData);
        String ws = (String) apiData.get("ws", apiData);
        String providerDomain = MultitenantUtils.getTenantDomain(provider);

        String context = contextVal.startsWith("/") ? contextVal : ("/" + contextVal);
        if(!MultitenantConstants.SUPER_TENANT_DOMAIN_NAME.equalsIgnoreCase(providerDomain)) {
            //Create tenant aware context for API
            context= "/t/" + providerDomain + context;
        }

        if (provider != null) {
            provider = APIUtil.replaceEmailDomain(provider);
        }
        provider = (provider != null ? provider.trim() : null);
        name = (name != null ? name.trim() : null);
        version = (version != null ? version.trim() : null);

        APIIdentifier apiId = new APIIdentifier(provider, name, version);
        APIProvider apiProvider = getAPIProvider(thisObj);

        if (apiProvider.isAPIAvailable(apiId)) {
            handleException("Error occurred while adding the API. A duplicate API already exists for " +
                            name + "-" + version);
        }

        API api = new API(apiId);
        api.setStatus(APIStatus.CREATED);
        api.setWS(ws);
        // This is to support the new Pluggable version strategy
        // if the context does not contain any {version} segment, we use the default version strategy.
        context = checkAndSetVersionParam(context);
        api.setContextTemplate(context);
        context = updateContextWithVersion(version, contextVal, context);

        api.setContext(context);
        api.setVisibility(APIConstants.API_GLOBAL_VISIBILITY);
        api.setLastUpdated(new Date());

        return saveAPI(apiProvider, api, null, true);
    }

    /**
     * Returns the Swagger12 definition //todo this actually returns swagger v2.0, create a new method
     * @param cx
     * @param thisObj
     * @param args
     * @param funObj
     * @return
     * @throws APIManagementException
     * @throws ScriptException
     */
    public static NativeObject jsFunction_getSwagger12Resource(Context cx, Scriptable thisObj,
			Object[] args,	Function funObj) throws APIManagementException, ScriptException {
    	if (args==null||args.length == 0) {
            handleException("Invalid number of input parameters.");
        }

        NativeObject apiData = (NativeObject) args[0];
        String provider = String.valueOf(apiData.get("provider", apiData));
        String name = (String) apiData.get("apiName", apiData);
        String version = (String) apiData.get("version", apiData);

        if (provider != null) {
            provider = APIUtil.replaceEmailDomain(provider);
        }
        provider = (provider != null ? provider.trim() : null);
        name = (name != null ? name.trim() : null);
        version = (version != null ? version.trim() : null);
        APIIdentifier apiId = new APIIdentifier(provider, name, version);
//        APIProvider apiProvider = getAPIProvider(thisObj);

        boolean isTenantFlowStarted = false;
        String apiJSON = null;
        try {
            String tenantDomain = MultitenantUtils.getTenantDomain(APIUtil.replaceEmailDomainBack(provider));
            if(tenantDomain != null && !MultitenantConstants.SUPER_TENANT_DOMAIN_NAME.equals(tenantDomain)) {
            	isTenantFlowStarted = true;
                PrivilegedCarbonContext.startTenantFlow();
                PrivilegedCarbonContext.getThreadLocalCarbonContext().setTenantDomain(tenantDomain, true);
            }
            RegistryService registryService = ServiceReferenceHolder.getInstance().getRegistryService();
            int tenantId;
            UserRegistry registry;
            try {
                tenantId = ServiceReferenceHolder.getInstance().getRealmService().getTenantManager().getTenantId(tenantDomain);
                registry = registryService.getGovernanceSystemRegistry(tenantId);

                apiJSON = definitionFromSwagger20.getAPIDefinition(apiId,registry); //apiProvider.getSwagger12Definition(apiId);
            } catch (RegistryException e) {
                handleException("Error when create registry instance ", e);
            } catch (UserStoreException e) {
                handleException("Error while reading tenant information ", e);
            }
        } finally {
        	if (isTenantFlowStarted) {
        		PrivilegedCarbonContext.endTenantFlow();
        	}
        }

        NativeObject row = new NativeObject();

        row.put("swagger", row, apiJSON);

        return row;
    }

    /**
     * This method save or update the API object
     * @param apiProvider
     * @param api
     * @param fileHostObject
     * @param isNewApi
     * @return true if the API was added successfully
     * @throws APIManagementException
     */
    private static boolean saveAPI(APIProvider apiProvider, API api, FileHostObject fileHostObject, boolean isNewApi)
            throws APIManagementException, FaultGatewaysException {
    	boolean success = false;
    	boolean isTenantFlowStarted = false;
        try {
            String tenantDomain =
                    MultitenantUtils.getTenantDomain(APIUtil.replaceEmailDomainBack(api.getId().getProviderName()));
            if(tenantDomain != null && !MultitenantConstants.SUPER_TENANT_DOMAIN_NAME.equals(tenantDomain)) {
            	isTenantFlowStarted = true;
                PrivilegedCarbonContext.startTenantFlow();
                PrivilegedCarbonContext.getThreadLocalCarbonContext().setTenantDomain(tenantDomain, true);
            }
            if (fileHostObject != null && fileHostObject.getJavaScriptFile().getLength() != 0) {

                String thumbPath = addThumbIcon(fileHostObject.getInputStream(),
                        fileHostObject.getJavaScriptFile().getContentType(), apiProvider, api);
            }
            if (isNewApi) {
            	apiProvider.addAPI(api);
            } else {
                apiProvider.manageAPI(api);
            }
            success = true;
        } catch (ScriptException e) {
            handleException("Error while adding the API- " + api.getId().getApiName() + "-" + api.getId().getVersion(),
                            e);
            return false;
        } catch (FaultGatewaysException e) {
            handleFaultGateWayException(e);
            return false;
        } finally {
        	if (isTenantFlowStarted) {
        		PrivilegedCarbonContext.endTenantFlow();
        	}
        }

    	return success;
    }

    /**
     * This method is to functionality of add a new API in API-Provider
     *
     * @param cx      Rhino context
     * @param thisObj Scriptable object
     * @param args    Passing arguments
     * @param funObj  Function object
     * @return true if the API was added successfully
     * @throws APIManagementException Wrapped exception by org.wso2.carbon.apimgt.api.APIManagementException
     * @throws FaultGatewaysException
     */
    public static boolean jsFunction_addAPI(Context cx, Scriptable thisObj, Object[] args, Function funObj)
            throws APIManagementException, ScriptException, FaultGatewaysException {
        if (args==null||args.length == 0) {
            handleException("Invalid number of input parameters.");
        }

        boolean success;
        NativeObject apiData = (NativeObject) args[0];
        String provider = String.valueOf(apiData.get("provider", apiData));
        if (provider != null) {
            provider = APIUtil.replaceEmailDomain(provider);
        }

        String name = (String) apiData.get("apiName", apiData);
        String version = (String) apiData.get("version", apiData);
        String defaultVersion=(String)apiData.get("defaultVersion",apiData);
        String description = (String) apiData.get("description", apiData);
        String endpoint = (String) apiData.get("endpoint", apiData);
        String sandboxUrl = (String) apiData.get("sandbox", apiData);
        String visibility = (String) apiData.get("visibility", apiData);
        String thumbUrl = (String) apiData.get("thumbUrl", apiData);
        String environments = (String) apiData.get("environments", apiData);
        String visibleRoles = "";

        if (name != null) {
            name = name.trim();
            if (name.isEmpty()) {
                handleException("API name is not specified");
            }
        }

        if (version != null) {
            version = version.trim();
            if (version.isEmpty()) {
                handleException("Version not specified for API " + name);
            }
        }

        if (visibility != null && visibility.equals(APIConstants.API_RESTRICTED_VISIBILITY)) {
        	visibleRoles = (String) apiData.get("visibleRoles", apiData);
        }

        if (sandboxUrl != null && sandboxUrl.trim().length() == 0) {
            sandboxUrl = null;
        }

        if (endpoint != null && endpoint.trim().length() == 0) {
            endpoint = null;
        }

        if(endpoint != null && !endpoint.startsWith("http") && !endpoint.startsWith("https")){
            endpoint = "http://" + endpoint;
        }
        if(sandboxUrl != null && !sandboxUrl.startsWith("http") && !sandboxUrl.startsWith("https")){
            sandboxUrl = "http://" + sandboxUrl;
        }

        String redirectURL = (String) apiData.get("redirectURL", apiData);
        boolean advertiseOnly = Boolean.parseBoolean((String) apiData.get("advertiseOnly", apiData));
        String apiOwner = (String) apiData.get("apiOwner", apiData);

        if (apiOwner == null || apiOwner.equals("")) {
        	apiOwner = provider;
        }

        String wsdl = (String) apiData.get("wsdl", apiData);
        String wadl = (String) apiData.get("wadl", apiData);
        String tags = (String) apiData.get("tags", apiData);

        String subscriptionAvailability = (String) apiData.get("subscriptionAvailability", apiData);
        String subscriptionAvailableTenants = "";
        if (subscriptionAvailability != null && subscriptionAvailability.equals(APIConstants.SUBSCRIPTION_TO_SPECIFIC_TENANTS)) {
        	subscriptionAvailableTenants = (String) apiData.get("subscriptionTenants", apiData);
        }

        Set<String> tag = new HashSet<String>();

        if (tags != null) {
            if (tags.contains(",")) {
                String[] userTag = tags.split(",");
                tag.addAll(Arrays.asList(userTag).subList(0, tags.split(",").length));
            } else {
                tag.add(tags);
            }
        }

        String transport = getTransports(apiData);

        String tier = (String) apiData.get("tier", apiData);
        if(StringUtils.isBlank(tier)) {
            handleException("No tier defined for the API");
        }
        FileHostObject fileHostObject = (FileHostObject) apiData.get("imageUrl", apiData);
        String contextVal = (String) apiData.get("context", apiData);
        String ws = (String) apiData.get("ws", apiData);
        if (contextVal.isEmpty()) {
            handleException("Context not defined for API");
        }

        if (contextVal.endsWith("/")) {
            handleException("Context cannot end with '/' character");
        }

        APIProvider apiProvider = getAPIProvider(thisObj);
        //check for context exists
        if (apiProvider.isDuplicateContextTemplate(contextVal)) {
            handleException("Error occurred while adding the API. A duplicate API context already exists for "
                    + contextVal);
        }
        String context = contextVal.startsWith("/") ? contextVal : ("/" + contextVal);
        String providerDomain=MultitenantUtils.getTenantDomain(String.valueOf(apiData.get("provider", apiData)));
        if(!MultitenantConstants.SUPER_TENANT_DOMAIN_NAME.equalsIgnoreCase(providerDomain))
        {
            //Create tenant aware context for API
            context= "/t/"+ providerDomain+context;
        }

        // This is to support the new Pluggable version strategy
        // if the context does not contain any {version} segment, we use the default version strategy.
        context = checkAndSetVersionParam(context);

        String contextTemplate = context;
        context = updateContextWithVersion(version, contextVal, context);

        NativeArray uriTemplateArr = (NativeArray) apiData.get("uriTemplateArr", apiData);

        String techOwner = (String) apiData.get("techOwner", apiData);
        String techOwnerEmail = (String) apiData.get("techOwnerEmail", apiData);
        String bizOwner = (String) apiData.get("bizOwner", apiData);
        String bizOwnerEmail = (String) apiData.get("bizOwnerEmail", apiData);

        String endpointSecured = (String) apiData.get("endpointSecured", apiData);
        String endpointAuthDigest = (String) apiData.get("endpointAuthDigest", apiData);
        String endpointUTUsername = (String) apiData.get("endpointUTUsername", apiData);
        String endpointUTPassword = (String) apiData.get("endpointUTPassword", apiData);

        String inSequence =  (String) apiData.get("inSequence", apiData);
        String outSequence = (String) apiData.get("outSequence", apiData);
        String faultSequence = (String) apiData.get("faultSequence", apiData);

        String responseCache = (String) apiData.get("responseCache", apiData);
        String corsConfiguraion = (String) apiData.get("corsConfiguration", apiData);

        int cacheTimeOut = APIConstants.API_RESPONSE_CACHE_TIMEOUT;
        if (APIConstants.ENABLED.equalsIgnoreCase(responseCache)) {
        	responseCache = APIConstants.ENABLED;
        	try {
        		cacheTimeOut = Integer.parseInt ((String) apiData.get("cacheTimeout", apiData));
        	} catch (NumberFormatException e) {
        		//ignore
        	}
        } else {
        	responseCache = APIConstants.DISABLED;
        }

        provider = (provider != null ? provider.trim() : null);
        name = (name != null ? name.trim() : null);
        version = (version != null ? version.trim() : null);
        APIIdentifier apiId = new APIIdentifier(provider, name, version);

        if (apiProvider.isAPIAvailable(apiId)) {
            handleException("Error occurred while adding the API. A duplicate API already exists for " +
                            name + "-" + version);
        }

        API api = new API(apiId);

        // to keep the backword compatibility if swagger not set process from
        // resource_config or old way.
        if (apiData.get("swagger", apiData) == null) {
            if (apiData.get("resource_config", apiData) != null) {
                Set<URITemplate> uriTemplates = new LinkedHashSet<URITemplate>();
                JSONParser parser = new JSONParser();
                JSONObject resourceConfig = null;

                try {
                    resourceConfig = (JSONObject) parser.parse((String) apiData.get("resource_config", apiData));
                } catch (ParseException e) {
                    handleException("Invalid resource config", e);
                } catch (ClassCastException e) {
                    handleException("Unable to create JSON object from resource config", e);
                }

                // process scopes
                JSONArray scopes = (JSONArray) resourceConfig.get("scopes");
                Set<Scope> scopeList = new LinkedHashSet<Scope>();
                for (int i = 0; i < scopes.size(); i++) {
                    Map scope = (Map) scopes.get(i); // access with get() method
                    Scope scopeObj = new Scope();
                    scopeObj.setKey((String) scope.get("key"));
                    scopeObj.setName((String) scope.get("name"));
                    scopeObj.setRoles((String) scope.get("roles"));
                    scopeObj.setDescription((String) scope.get("description"));
                    scopeList.add(scopeObj);
                }
                api.setScopes(scopeList);

                JSONArray resources = (JSONArray) resourceConfig.get("resources");
                for (int k = 0; k < resources.size(); k++) {
                    JSONObject resource = (JSONObject) resources.get(k);

                    Map http_verbs = (Map) resource.get("http_verbs");
                    Iterator iterator = http_verbs.entrySet().iterator();

                    while (iterator.hasNext()) {
                        Map.Entry mapEntry = (Map.Entry) iterator.next();
                        Map mapEntryValue = (Map) mapEntry.getValue();

                        URITemplate template = new URITemplate();
                        String uriTempVal = (String) resource.get("url_pattern");
                        uriTempVal = uriTempVal.startsWith("/") ? uriTempVal : ("/" + uriTempVal);
                        template.setUriTemplate(uriTempVal);
                        String verb = (String) mapEntry.getKey();
                        if (isHTTPMethodValid(verb)) {
                            template.setHTTPVerb(verb);
                        }
                        else {
                            handleException("Specified HTTP verb " + verb + " is invalid");
                        }

                        String authType = (String) mapEntryValue.get("auth_type");
                        if (authType.equals("Application & Application User")) {
                            authType = APIConstants.AUTH_APPLICATION_OR_USER_LEVEL_TOKEN;
                        }
                        if (authType.equals("Application User")) {
                            authType = "Application_User";
                        }
                        if (authType.equals("Application")) {
                            authType = APIConstants.AUTH_APPLICATION_LEVEL_TOKEN;
                        }
                        template.setThrottlingTier((String) mapEntryValue.get("throttling_tier"));
                        template.setAuthType(authType);
                        template.setResourceURI(endpoint);
                        template.setResourceSandboxURI(sandboxUrl);
                        Scope scope = APIUtil.findScopeByKey(scopeList, (String) mapEntryValue.get("scope"));
                        template.setScope(scope);
                        uriTemplates.add(template);
                    }
                }
                // todo handle casting exceptions
                api.setUriTemplates(uriTemplates);
                // todo clean out the code.
            } else {
                // following is the old fashioned way of processing resources
                NativeArray uriMethodArr = (NativeArray) apiData.get("uriMethodArr", apiData);
                NativeArray authTypeArr = (NativeArray) apiData.get("uriAuthMethodArr", apiData);
                NativeArray throttlingTierArr = (NativeArray) apiData.get("throttlingTierArr", apiData);
                if (uriTemplateArr != null && uriMethodArr != null && authTypeArr != null) {
                    if (uriTemplateArr.getLength() == uriMethodArr.getLength()) {
                        Set<URITemplate> uriTemplates = new LinkedHashSet<URITemplate>();
                        for (int i = 0; i < uriTemplateArr.getLength(); i++) {
                            String uriMethods = (String) uriMethodArr.get(i, uriMethodArr);
                            String uriMethodsAuthTypes = (String) authTypeArr.get(i, authTypeArr);
                            String[] uriMethodArray = uriMethods.split(",");
                            String[] authTypeArray = uriMethodsAuthTypes.split(",");
                            String uriMethodsThrottlingTiers = (String) throttlingTierArr.get(i, throttlingTierArr);
                            String[] throttlingTierArray = uriMethodsThrottlingTiers.split(",");
                            for (int k = 0; k < uriMethodArray.length; k++) {
                                for (int j = 0; j < authTypeArray.length; j++) {
                                    if (j == k) {
                                        URITemplate template = new URITemplate();
                                        String uriTemp = (String) uriTemplateArr.get(i, uriTemplateArr);
                                        String uriTempVal = uriTemp.startsWith("/") ? uriTemp : ("/" + uriTemp);
                                        template.setUriTemplate(uriTempVal);
                                        String throttlingTier = throttlingTierArray[j];

                                        if (isHTTPMethodValid(uriMethodArray[k])) {
                                            template.setHTTPVerb(uriMethodArray[k]);
                                        }
                                        else {
                                            handleException("Specified HTTP verb " + uriMethodArray[k] + " is invalid");
                                        }

                                        String authType = authTypeArray[j];
                                        if (authType.equals("Application & Application User")) {
                                            authType = APIConstants.AUTH_APPLICATION_OR_USER_LEVEL_TOKEN;
                                        }
                                        if (authType.equals("Application User")) {
                                            authType = "Application_User";
                                        }
                                        if (authType.equals("Application")) {
                                            authType = APIConstants.AUTH_APPLICATION_LEVEL_TOKEN;
                                        }

                                        template.setThrottlingTier(throttlingTier);
                                        template.setAuthType(authType);
                                        template.setResourceURI(endpoint);
                                        template.setResourceSandboxURI(sandboxUrl);

                                        uriTemplates.add(template);
                                        break;
                                    }

                                }
                            }

                        }
                        api.setUriTemplates(uriTemplates);
                    }
                }
            }
        }

        api.setDescription(StringEscapeUtils.escapeHtml(description));
        api.setWsdlUrl(wsdl);
        api.setWadlUrl(wadl);
        api.setLastUpdated(new Date());
        api.setUrl(endpoint);
        api.setSandboxUrl(sandboxUrl);
        api.addTags(tag);
        api.setTransports(transport);
        api.setApiOwner(apiOwner);
        api.setAdvertiseOnly(advertiseOnly);
        api.setRedirectURL(redirectURL);
        api.setSubscriptionAvailability(subscriptionAvailability);
        api.setSubscriptionAvailableTenants(subscriptionAvailableTenants);
        api.setResponseCache(responseCache);
        api.setCacheTimeout(cacheTimeOut);
        api.setAsDefaultVersion("default_version".equals(defaultVersion));

        api.setProductionMaxTps((String) apiData.get("productionTps", apiData));
        api.setSandboxMaxTps((String) apiData.get("sandboxTps", apiData));

        if(!"none".equals(inSequence)){
            api.setInSequence(inSequence);
        }
        if(!"none".equals(outSequence)){
            api.setOutSequence(outSequence);
        }

        List<String> sequenceList = apiProvider.getCustomFaultSequences(apiId);
        if(!"none".equals(faultSequence) && sequenceList.contains(faultSequence)) {
            api.setFaultSequence(faultSequence);
        }

        Set<Tier> availableTier = new HashSet<Tier>();
        String[] tierNames;
        if (tier != null) {
            tierNames = tier.split(",");
            if(!APIUtil.isAdvanceThrottlingEnabled()) {
                Set<Tier> definedTiers = apiProvider.getTiers();
                for (String tierName : tierNames) {
                    boolean isTierValid = false;
                    for (Tier definedTier : definedTiers) {
                        if (tierName.equals(definedTier.getName())) {
                            isTierValid = true;
                            break;
                        }
                    }

                    if (!isTierValid) {
                        handleException("Specified tier " + tierName + " does not exist");
                    }
                    availableTier.add(new Tier(tierName));
                }
            } else {
                Policy[] definedTiers = apiProvider.getPolicies(provider, PolicyConstants.POLICY_LEVEL_SUB);
                for (String tierName : tierNames) {
                    boolean isTierValid = false;
                    for (Policy definedTier : definedTiers) {
                        if (tierName.equals(definedTier.getPolicyName())) {
                            isTierValid = true;
                            break;
                        }
                    }

                    if (!isTierValid) {
                        handleException("Specified tier " + tierName + " does not exist");
                    }
                    availableTier.add(new Tier(tierName));
                }
            }

            api.addAvailableTiers(availableTier);
        }
        api.setStatus(APIStatus.CREATED);
        api.setContext(context);
        api.setWS(ws);
        api.setContextTemplate(contextTemplate);
        api.setBusinessOwner(bizOwner);
        api.setBusinessOwnerEmail(bizOwnerEmail);
        api.setTechnicalOwner(techOwner);
        api.setTechnicalOwnerEmail(techOwnerEmail);
        api.setVisibility(visibility);
        api.setVisibleRoles(visibleRoles != null ? visibleRoles.trim() : null);
        api.setEnvironments(APIUtil.extractEnvironmentsForAPI(environments));
        CORSConfiguration corsConfiguration = APIUtil.getCorsConfigurationDtoFromJson(corsConfiguraion);
        if (corsConfiguration != null) {
            api.setCorsConfiguration(corsConfiguration);
        }
        String endpointConfig = (String) apiData.get("endpoint_config", apiData);
        if(StringUtils.isEmpty(endpointConfig)) {
            handleException("Endpoint Configuration is missing");
        } else {
            api.setEndpointConfig(endpointConfig);
            //Validate endpoint URI format
            validateEndpointURI(api.getEndpointConfig());
        }
        //set secured endpoint parameters
        if ("secured".equals(endpointSecured)) {
            api.setEndpointSecured(true);
            api.setEndpointUTUsername(endpointUTUsername);
            api.setEndpointUTPassword(endpointUTPassword);
            if ("digestAuth".equals(endpointAuthDigest)) {
                api.setEndpointAuthDigest(true);
            } else {
                api.setEndpointAuthDigest(false);
            }
        }

        checkFileSize(fileHostObject);
        boolean isTenantFlowStarted = false;
        try {
            String tenantDomain = MultitenantUtils.getTenantDomain(APIUtil.replaceEmailDomainBack(provider));
            if(tenantDomain != null && !MultitenantConstants.SUPER_TENANT_DOMAIN_NAME.equals(tenantDomain)) {
            	isTenantFlowStarted = true;
                PrivilegedCarbonContext.startTenantFlow();
                PrivilegedCarbonContext.getThreadLocalCarbonContext().setTenantDomain(tenantDomain, true);
            }

            apiProvider.addAPI(api);

            if (fileHostObject != null && fileHostObject.getJavaScriptFile().getLength() != 0) {

                String thumbPath = addThumbIcon(fileHostObject.getInputStream(),
                        fileHostObject.getJavaScriptFile().getContentType(), apiProvider, api);
                apiProvider.updateAPI(api);
            }
            NativeArray externalAPIStores = (NativeArray) apiData.get("externalAPIStores", apiData);
            int tenantId = ServiceReferenceHolder.getInstance().getRealmService().
                    getTenantManager().getTenantId(tenantDomain);
            if (externalAPIStores.getLength() != 0) {
                Set<APIStore> apiStores = new HashSet<APIStore>();
                for (int k = 0; k < externalAPIStores.getLength(); k++) {
                    String apiStoreName = externalAPIStores.get(k, externalAPIStores).toString();
                    apiStores.add(APIUtil.getExternalAPIStore(apiStoreName, tenantId));
                }
            apiProvider.publishToExternalAPIStores(api, apiStores,false);
            }
            success = true;

        } catch (Exception e) {
            handleException("Error while adding the API- " + name + "-" + version, e);
            return false;
        } finally {
        	if (isTenantFlowStarted) {
        		PrivilegedCarbonContext.endTenantFlow();
        	}
        }
        if(thumbUrl != null && !thumbUrl.isEmpty()) {
            try {
                URL url = new URL(thumbUrl);
                String imageType = url.openConnection().getContentType();
                File fileToUploadFromUrl = new File(ICON_PATH);
                if (!fileToUploadFromUrl.exists()) {
                    if(!fileToUploadFromUrl.createNewFile()){
                        log.error("Unable to create new file under : " + ICON_PATH);
                    }
                }
                FileUtils.copyURLToFile(url, fileToUploadFromUrl);
                FileBody fileBody = new FileBody(fileToUploadFromUrl, imageType);

                checkImageSize(fileToUploadFromUrl);

                String thumbPath = addThumbIcon(fileBody.getInputStream(),
                        url.openConnection().getContentType(), apiProvider, api);

            } catch (IOException e) {
                handleException("[Error] Cannot read data from the URL", e);
            }
            apiProvider.updateAPI(api);

        }

        if (apiData.get("swagger", apiData) != null) {
            // Read URI Templates from swagger resource and set to api object
            Set<URITemplate> uriTemplates =
                    definitionFromSwagger20.getURITemplates(api, String.valueOf(apiData.get("swagger", apiData)));
            api.setUriTemplates(uriTemplates);

            // scopes
            Set<Scope> scopes = definitionFromSwagger20.getScopes(String.valueOf(apiData.get("swagger", apiData)));
            api.setScopes(scopes);

            String tenantDomain = MultitenantUtils.getTenantDomain(APIUtil.replaceEmailDomainBack(provider));
            try {
                int tenantId = ServiceReferenceHolder.getInstance().getRealmService().getTenantManager()
                        .getTenantId(tenantDomain);
                for (URITemplate uriTemplate : uriTemplates) {
                    Scope scope = uriTemplate.getScope();
                    if (scope != null && !(APIUtil.isWhiteListedScope(scope.getKey()))) {
                        if (apiProvider.isScopeKeyAssigned(apiId, scope.getKey(), tenantId)) {
                            handleException("Scope " + scope.getKey() + " is already assigned by another API");
                        }
                    }
                }
            } catch (UserStoreException e) {
                handleException("Error while reading tenant information ", e);
            }

            // Save swagger in the registry
            apiProvider.saveSwagger20Definition(api.getId(), (String) apiData.get("swagger", apiData));
            saveAPI(apiProvider, api, null, false);
        } else {
            String apiDefinitionJSON = definitionFromSwagger20.generateAPIDefinition(api);
            apiProvider.saveSwagger20Definition(api.getId(), apiDefinitionJSON);
        }
        return success;

    }

    private static String addThumbIcon(InputStream inputStream, String contentType, APIProvider apiProvider, API api)
            throws APIManagementException {

        ResourceFile thumbIcon = new ResourceFile(inputStream, contentType);
        String thumbPath = APIUtil.getIconPath(api.getId());
        String thumbnailUrl = apiProvider.addResourceFile(thumbPath, thumbIcon);
        api.setThumbnailUrl(APIUtil.prependTenantPrefix(thumbnailUrl, api.getId().getProviderName()));

        /*Set permissions to anonymous role for thumbPath*/
        APIUtil.setResourcePermissions(api.getId().getProviderName(), null, null, thumbPath);
        return thumbPath;
    }

    private static boolean isHTTPMethodValid(String httpMethod) {
        boolean isValid = false;

        for (APIConstants.SupportedHTTPVerbs verb : APIConstants.SupportedHTTPVerbs.values()) {
            if (verb.name().equalsIgnoreCase(httpMethod)) {
                isValid = true;
            }
        }

        return isValid;
    }

    private static String checkAndSetVersionParam(String context) {
        // This is to support the new Pluggable version strategy
        // if the context does not contain any {version} segment, we use the default version strategy.
        if(!context.contains(VERSION_PARAM)){
            if(!context.endsWith("/")){
                context = context + "/";
            }
            context = context + VERSION_PARAM;
        }
        return context;
    }

    private static String getTransports(NativeObject apiData) {
        String transportStr = String.valueOf(apiData.get("transports", apiData));
        String transport  = transportStr;
        if (transportStr != null) {
            if ((transportStr.indexOf(",") == 0) || (transportStr.indexOf(",") == (transportStr.length()-1))) {
                transport =transportStr.replace(",","");
            }
        }
        return transport;
    }


    public static boolean jsFunction_updateAPI(Context cx, Scriptable thisObj,
                                               Object[] args,
                                               Function funObj) throws APIManagementException, FaultGatewaysException {

        if (args==null || args.length == 0) {
            handleException("Invalid number of input parameters.");
        }

        NativeObject apiData = (NativeObject) args[0];
        boolean success;
        String provider = String.valueOf(apiData.get("provider", apiData));
        if (provider != null) {
            provider = APIUtil.replaceEmailDomain(provider);
        }
        String name = (String) apiData.get("apiName", apiData);
        String version = (String) apiData.get("version", apiData);
        String defaultVersion=(String)apiData.get("defaultVersion",apiData);
        String description = (String) apiData.get("description", apiData);
        FileHostObject fileHostObject = (FileHostObject) apiData.get("imageUrl", apiData);
        String endpoint = (String) apiData.get("endpoint", apiData);
        String sandboxUrl = (String) apiData.get("sandbox", apiData);
        String techOwner = (String) apiData.get("techOwner", apiData);
        String techOwnerEmail = (String) apiData.get("techOwnerEmail", apiData);
        String bizOwner = (String) apiData.get("bizOwner", apiData);
        String bizOwnerEmail = (String) apiData.get("bizOwnerEmail", apiData);
        String visibility = (String) apiData.get("visibility", apiData);
        String thumbUrl = (String) apiData.get("thumbUrl", apiData);
        String environments = (String) apiData.get("environments", apiData);
        String corsConfiguraion = (String) apiData.get("corsConfiguration", apiData);
        String visibleRoles = "";
        if (visibility != null && visibility.equals(APIConstants.API_RESTRICTED_VISIBILITY)) {
        	visibleRoles = (String) apiData.get("visibleRoles", apiData);
        }

        String visibleTenants = "";
        if (visibility != null && visibility.equals(APIConstants.API_CONTROLLED_VISIBILITY)) {
        	visibleTenants = (String) apiData.get("visibleTenants", apiData);
        }
        String endpointSecured = (String) apiData.get("endpointSecured", apiData);
        String endpointAuthDigest = (String) apiData.get("endpointAuthDigest", apiData);
        String endpointUTUsername = (String) apiData.get("endpointUTUsername", apiData);
        String endpointUTPassword = (String) apiData.get("endpointUTPassword", apiData);

        String inSequence =  (String) apiData.get("inSequence", apiData);
        String outSequence = (String) apiData.get("outSequence", apiData);
        String faultSequence = (String) apiData.get("faultSequence", apiData);

        String responseCache = (String) apiData.get("responseCache", apiData);
        int cacheTimeOut = APIConstants.API_RESPONSE_CACHE_TIMEOUT;
        if (APIConstants.ENABLED.equalsIgnoreCase(responseCache)) {
        	responseCache = APIConstants.ENABLED;
        	try {
        		cacheTimeOut = Integer.parseInt ((String) apiData.get("cacheTimeout", apiData));
        	} catch (NumberFormatException e) {
        		//ignore
        	}
        } else {
        	responseCache = APIConstants.DISABLED;
        }

        if (sandboxUrl != null && sandboxUrl.trim().length() == 0) {
            sandboxUrl = null;
        }

        if (endpoint != null && endpoint.trim().length() == 0) {
            endpoint = null;
        }

        if(endpoint != null && !endpoint.startsWith("http") && !endpoint.startsWith("https")){
            endpoint = "http://" + endpoint;
        }
        if(sandboxUrl != null && !sandboxUrl.startsWith("http") && !sandboxUrl.startsWith("https")){
            sandboxUrl = "http://" + sandboxUrl;
        }

        String redirectURL = (String) apiData.get("redirectURL", apiData);
        boolean advertiseOnly = Boolean.parseBoolean((String) apiData.get("advertiseOnly", apiData));
        String apiOwner = (String) apiData.get("apiOwner", apiData);

        if (apiOwner == null || apiOwner.equals("")) {
        	apiOwner = provider;
        }

        String wsdl = (String) apiData.get("wsdl", apiData);
        String wadl = (String) apiData.get("wadl", apiData);
        String subscriptionAvailability = (String) apiData.get("subscriptionAvailability", apiData);
        String subscriptionAvailableTenants = "";
        if (subscriptionAvailability != null && subscriptionAvailability.equals(APIConstants.SUBSCRIPTION_TO_SPECIFIC_TENANTS)) {
        	subscriptionAvailableTenants = (String) apiData.get("subscriptionTenants", apiData);
        }

        String tags = (String) apiData.get("tags", apiData);
        Set<String> tag = new HashSet<String>();
        if (tags != null) {
            if (tags.contains(",")) {
                String[] userTag = tags.split(",");
                tag.addAll(Arrays.asList(userTag).subList(0, tags.split(",").length));
            } else {
                tag.add(tags);
            }
        }
        provider = (provider != null ? provider.trim() : null);
        name = (name != null ? name.trim() : null);
        version = (version != null ? version.trim() : null);
        APIIdentifier oldApiId = new APIIdentifier(provider, name, version);
        APIProvider apiProvider = getAPIProvider(thisObj);
        boolean isTenantFlowStarted = false;
        String tenantDomain = MultitenantUtils.getTenantDomain(APIUtil.replaceEmailDomainBack(provider));
        if(tenantDomain != null && !MultitenantConstants.SUPER_TENANT_DOMAIN_NAME.equals(tenantDomain)){
        	isTenantFlowStarted = true;
            PrivilegedCarbonContext.startTenantFlow();
            PrivilegedCarbonContext.getThreadLocalCarbonContext().setTenantDomain(tenantDomain, true);
        }

        API oldApi = apiProvider.getAPI(oldApiId);

        String transport = getTransports(apiData);

        String tier = (String) apiData.get("tier", apiData);
        String apiLevelPolicy = (String) apiData.get("apiPolicy", apiData);
        String contextVal = (String) apiData.get("context", apiData);
        String ws = (String) apiData.get("ws", apiData);
        String context = contextVal.startsWith("/") ? contextVal : ("/" + contextVal);
        String providerDomain=MultitenantUtils.getTenantDomain(String.valueOf(apiData.get("provider", apiData)));
        if(!MultitenantConstants.SUPER_TENANT_DOMAIN_NAME.equalsIgnoreCase(providerDomain) && !context.contains("/t/"+ providerDomain))
        {
            //Create tenant aware context for API
            context= "/t/"+ providerDomain+context;
        }

        // This is to support the new Pluggable version strategy
        // if the context does not contain any {version} segment, we use the default version strategy.
        context = checkAndSetVersionParam(context);

        String contextTemplate = context;
        context = updateContextWithVersion(version, contextVal, context);

        APIIdentifier apiId = new APIIdentifier(provider, name, version);
        API api = new API(apiId);

        // to keep the backword compatibility if swagger not set process from
        // resource_config or old way.
        if (apiData.get("swagger", apiData) == null) {
            if(apiData.get("resource_config", apiData) != null){
                Set<URITemplate> uriTemplates = new LinkedHashSet<URITemplate>();
                JSONParser parser = new JSONParser();
                JSONObject resourceConfig =null;
                try{
                    resourceConfig = (JSONObject) parser.parse((String) apiData.get("resource_config", apiData));
                }catch(ParseException e){
                    handleException("Invalid resource config", e);
                }catch(ClassCastException e){
                    handleException("Unable to create JSON object from resource config", e);
                }

                //process scopes
                JSONArray scopes = (JSONArray) resourceConfig.get("scopes");
                Set<Scope> scopeList = new LinkedHashSet<Scope>();
                for (int i=0; i < scopes.size(); i++)   {
                    Map scope = (Map) scopes.get(i); //access with get() method
                    Scope scopeObj = new Scope();
                    scopeObj.setKey((String) scope.get("key"));
                    scopeObj.setName((String) scope.get("name"));
                    scopeObj.setRoles((String) scope.get("roles"));
                    scopeObj.setDescription((String) scope.get("description"));
                    scopeList.add(scopeObj);
                }
                api.setScopes(scopeList);


                JSONArray resources = (JSONArray) resourceConfig.get("resources");
                for (int k = 0; k < resources.size(); k++) {
                    JSONObject resource = (JSONObject) resources.get(k);


                    Map http_verbs = (Map) resource.get("http_verbs");
                    Iterator iterator = http_verbs.entrySet().iterator();

                    while (iterator.hasNext()) {
                        Map.Entry mapEntry = (Map.Entry) iterator.next();
                        Map mapEntryValue = (Map) mapEntry.getValue();

                        URITemplate template = new URITemplate();
                        String uriTempVal = (String) resource.get("url_pattern");
                        uriTempVal = uriTempVal.startsWith("/") ? uriTempVal : ("/" + uriTempVal);
                        template.setUriTemplate(uriTempVal);
                        template.setHTTPVerb((String)mapEntry.getKey());
                        String authType = (String) mapEntryValue.get("auth_type");
                        if (authType.equals("Application & Application User")) {
                            authType = APIConstants.AUTH_APPLICATION_OR_USER_LEVEL_TOKEN;
                        }
                        if (authType.equals("Application User")) {
                            authType = "Application_User";
                        }
                        if (authType.equals("Application")) {
                            authType = APIConstants.AUTH_APPLICATION_LEVEL_TOKEN;
                        }
                        template.setThrottlingTier((String) mapEntryValue.get("throttling_tier"));
                        template.setAuthType(authType);
                        template.setResourceURI(endpoint);
                        template.setResourceSandboxURI(sandboxUrl);
                        Scope scope= APIUtil.findScopeByKey(scopeList,(String) mapEntryValue.get("scope"));
                        template.setScope(scope);
                        uriTemplates.add(template);
                    }
                }
                //todo handle casting exceptions
                api.setUriTemplates(uriTemplates);
                //todo clean out the code.
            }else{
                //following is the old fashioned way of processing resources
                NativeArray uriMethodArr = (NativeArray) apiData.get("uriMethodArr", apiData);
                NativeArray authTypeArr = (NativeArray) apiData.get("uriAuthMethodArr", apiData);
                NativeArray throttlingTierArr = (NativeArray) apiData.get("throttlingTierArr", apiData);
                NativeArray uriTemplateArr = (NativeArray) apiData.get("uriTemplateArr", apiData);
                if (uriTemplateArr != null && uriMethodArr != null && authTypeArr != null) {
                    if (uriTemplateArr.getLength() == uriMethodArr.getLength()) {
                        Set<URITemplate> uriTemplates = new LinkedHashSet<URITemplate>();
                        for (int i = 0; i < uriTemplateArr.getLength(); i++) {
                            String uriMethods = (String) uriMethodArr.get(i, uriMethodArr);
                            String uriMethodsAuthTypes = (String) authTypeArr.get(i, authTypeArr);
                            String[] uriMethodArray = uriMethods.split(",");
                            String[] authTypeArray = uriMethodsAuthTypes.split(",");
                            String uriMethodsThrottlingTiers = (String) throttlingTierArr.get(i, throttlingTierArr);
                            String[] throttlingTierArray = uriMethodsThrottlingTiers.split(",");
                            for (int k = 0; k < uriMethodArray.length; k++) {
                                for (int j = 0; j < authTypeArray.length; j++) {
                                    if (j == k) {
                                        URITemplate template = new URITemplate();
                                        String uriTemp = (String) uriTemplateArr.get(i, uriTemplateArr);
                                        String uriTempVal = uriTemp.startsWith("/") ? uriTemp : ("/" + uriTemp);
                                        template.setUriTemplate(uriTempVal);
                                        String throttlingTier = throttlingTierArray[j];
                                        template.setHTTPVerb(uriMethodArray[k]);
                                        String authType = authTypeArray[j];
                                        if (authType.equals("Application & Application User")) {
                                            authType = APIConstants.AUTH_APPLICATION_OR_USER_LEVEL_TOKEN;
                                        }
                                        if (authType.equals("Application User")) {
                                            authType = "Application_User";
                                        }
                                        if (authType.equals("Application")) {
                                            authType = APIConstants.AUTH_APPLICATION_LEVEL_TOKEN;
                                        }
                                        template.setThrottlingTier(throttlingTier);
                                        template.setAuthType(authType);
                                        template.setResourceURI(endpoint);
                                        template.setResourceSandboxURI(sandboxUrl);

                                        uriTemplates.add(template);
                                        break;
                                    }

                                }
                            }

                        }
                        api.setUriTemplates(uriTemplates);
                    }
                }
            }
        }

        api.setEnvironments(APIUtil.extractEnvironmentsForAPI(environments));
        CORSConfiguration corsConfiguration = APIUtil.getCorsConfigurationDtoFromJson(corsConfiguraion);
        if (corsConfiguration != null) {
            api.setCorsConfiguration(corsConfiguration);
        }
        api.setDescription(StringEscapeUtils.unescapeHtml(description));
        api.setLastUpdated(new Date());
        api.setUrl(endpoint);
        api.setSandboxUrl(sandboxUrl);
        api.addTags(tag);
        api.setContext(context);
        api.setWS(ws);
        api.setContextTemplate(contextTemplate);
        api.setVisibility(visibility);
        api.setVisibleRoles(visibleRoles != null ? visibleRoles.trim() : null);
        api.setVisibleTenants(visibleTenants != null ? visibleTenants.trim() : null);
        Set<Tier> availableTier = new HashSet<Tier>();
        if (tier != null) {
            String[] tierNames = tier.split(",");
            for (String tierName : tierNames) {
                availableTier.add(new Tier(tierName));
            }
            api.addAvailableTiers(availableTier);
        }
        
        if (apiLevelPolicy != null){          
            if("none".equals(apiLevelPolicy)){
                api.setApiLevelPolicy(null);
            } else {
                api.setApiLevelPolicy(apiLevelPolicy);
            }
        }
        
        
        api.setStatus(oldApi.getStatus());
        api.setWsdlUrl(wsdl);
        api.setWadlUrl(wadl);
        api.setLastUpdated(new Date());
        api.setBusinessOwner(bizOwner);
        api.setBusinessOwnerEmail(bizOwnerEmail);
        api.setTechnicalOwner(techOwner);
        api.setTechnicalOwnerEmail(techOwnerEmail);
        api.setTransports(transport);
        if(!"none".equals(inSequence)){
            api.setInSequence(inSequence);
        }
        if(!"none".equals(outSequence)){
            api.setOutSequence(outSequence);
        }

        List<String> sequenceList = apiProvider.getCustomFaultSequences(apiId);
        if(!"none".equals(faultSequence) && sequenceList.contains(faultSequence)) {
            api.setFaultSequence(faultSequence);
        }
        api.setOldInSequence(oldApi.getInSequence());
        api.setOldOutSequence(oldApi.getOutSequence());
        api.setOldFaultSequence(oldApi.getFaultSequence());
        api.setRedirectURL(redirectURL);
        api.setApiOwner(apiOwner);
        api.setAdvertiseOnly(advertiseOnly);

        // @todo needs to be validated
        api.setEndpointConfig((String) apiData.get("endpoint_config", apiData));
        //Validate endpoint URI format
        validateEndpointURI(api.getEndpointConfig());

        api.setProductionMaxTps((String) apiData.get("productionTps", apiData));
        api.setSandboxMaxTps((String) apiData.get("sandboxTps", apiData));

        api.setSubscriptionAvailability(subscriptionAvailability);
        api.setSubscriptionAvailableTenants(subscriptionAvailableTenants);
        api.setResponseCache(responseCache);
        api.setCacheTimeout(cacheTimeOut);
        api.setAsDefaultVersion("default_version".equals(defaultVersion));
        //set secured endpoint parameters
        if ("secured".equals(endpointSecured)) {
            api.setEndpointSecured(true);
            api.setEndpointUTUsername(endpointUTUsername);
            api.setEndpointUTPassword(endpointUTPassword);
            if("digestAuth".equals(endpointAuthDigest)){
                api.setEndpointAuthDigest(true);
            } else {
                api.setEndpointAuthDigest(false);
            }
        }

        try {
            checkFileSize(fileHostObject);

            if (fileHostObject != null && fileHostObject.getJavaScriptFile().getLength() != 0) {

                String thumbPath = addThumbIcon(fileHostObject.getInputStream(),
                        fileHostObject.getJavaScriptFile().getContentType(),apiProvider, api);

            } else if (oldApi.getThumbnailUrl() != null) {
                // retain the previously uploaded image
                api.setThumbnailUrl(oldApi.getThumbnailUrl());
            }

            if(thumbUrl != null && !thumbUrl.isEmpty()){
                try {
                    URL url = new URL(thumbUrl);
                    String imageType = url.openConnection().getContentType();

                    File fileToUploadFromUrl = new File("tmp/icon");
                    if (!fileToUploadFromUrl.exists()) {
                        if(!fileToUploadFromUrl.createNewFile()){
                            log.error("Unable to create new file under tmp/icon");
                        }
                    }
                    FileUtils.copyURLToFile(url, fileToUploadFromUrl);
                    FileBody fileBody = new FileBody(fileToUploadFromUrl, imageType);

                    checkImageSize(fileToUploadFromUrl);

                    String thumbPath = addThumbIcon(fileBody.getInputStream(), url.openConnection().getContentType(),
                            apiProvider, api);

                } catch (IOException e) {
                    handleException("[Error] Cannot read data from the URL", e);
                }
            }

            if (apiData.get("swagger", apiData) != null) {
                // Read URI Templates from swagger resource and set to api object
                Set<URITemplate> uriTemplates = definitionFromSwagger20.getURITemplates(api,
                        String.valueOf(apiData.get("swagger", apiData)));
                api.setUriTemplates(uriTemplates);

                // scopes
                Set<Scope> scopes = definitionFromSwagger20.getScopes(String.valueOf(apiData.get("swagger", apiData)));
                api.setScopes(scopes);

                try {
                    int tenantId = ServiceReferenceHolder.getInstance().getRealmService().getTenantManager()
                            .getTenantId(tenantDomain);
                    for (URITemplate uriTemplate : uriTemplates) {
                        Scope scope = uriTemplate.getScope();
                        if (scope != null && !(APIUtil.isWhiteListedScope(scope.getKey()))) {
                            if (apiProvider.isScopeKeyAssigned(apiId, scope.getKey(), tenantId)) {
                                handleException("Scope " + scope.getKey() + " is already assigned by another API");
                            }
                        }
                    }
                } catch (UserStoreException e) {
                    handleException("Error while reading tenant information ", e);
                }

                // Save swagger in the registry
                apiProvider.saveSwagger20Definition(api.getId(), (String) apiData.get("swagger", apiData));
                saveAPI(apiProvider, api, null, false);
            } else {
                String apiDefinitionJSON = definitionFromSwagger20.generateAPIDefinition(api);
                apiProvider.saveSwagger20Definition(api.getId(), apiDefinitionJSON);
                apiProvider.updateAPI(api);
            }

            success = true;
        } catch (Exception e) {
            handleException("Error while updating the API- " + name + "-" + version, e);
            return false;
        } finally {
        	if (isTenantFlowStarted) {
        		PrivilegedCarbonContext.endTenantFlow();
        	}
        }

        return success;
    }

    private static String updateContextWithVersion(String version, String contextVal, String context) {
        // This condition should not be true for any occasion but we keep it so that there are no loopholes in
        // the flow.
        if (version == null) {
            // context template patterns - /{version}/foo or /foo/{version}
            // if the version is null, then we remove the /{version} part from the context
            context = contextVal.replace("/" + VERSION_PARAM, "");
        }else{
            context = context.replace(VERSION_PARAM, version);
        }
        return context;
    }

    /**
     * This method used to change status of API
     *
     * @param cx      Rhino context
     * @param thisObj Scriptable object
     * @param args    Passing arguments
     * @param funObj  Function object
     * @return true if the API was added successfully
     * @throws APIManagementException if API couldn't found
     * @throw FaultGatewaysException if any gateway couldn't update or create api
     */
    public static boolean jsFunction_updateAPIStatus(Context cx, Scriptable thisObj, Object[] args, Function funObj)
            throws APIManagementException, FaultGatewaysException {
        if (args == null || args.length == 0) {
            handleException("Invalid number of input parameters.");
        }

        NativeObject apiData = (NativeObject) args[0];
        boolean success = false;
        String provider = (String) apiData.get("provider", apiData);
        String providerTenantMode = (String) apiData.get("provider", apiData);
        provider = APIUtil.replaceEmailDomain(provider);
        String name = (String) apiData.get("apiName", apiData);
        String version = (String) apiData.get("version", apiData);
        String status = (String) apiData.get("status", apiData);
        boolean publishToGateway = Boolean.parseBoolean((String) apiData.get("publishToGateway", apiData));
        boolean deprecateOldVersions = Boolean.parseBoolean((String) apiData.get("deprecateOldVersions", apiData));
        boolean makeKeysForwardCompatible =
                                            Boolean.parseBoolean((String) apiData.get("makeKeysForwardCompatible",
                                                                                      apiData));
        boolean isTenantFlowStarted = false;
        try {
            String tenantDomain = MultitenantUtils.getTenantDomain(APIUtil.replaceEmailDomainBack(providerTenantMode));
            if (tenantDomain != null && !MultitenantConstants.SUPER_TENANT_DOMAIN_NAME.equals(tenantDomain)) {
                isTenantFlowStarted = true;
                PrivilegedCarbonContext.startTenantFlow();
                PrivilegedCarbonContext.getThreadLocalCarbonContext().setTenantDomain(tenantDomain, true);
            }
            APIProvider apiProvider = getAPIProvider(thisObj);
            APIIdentifier apiId = new APIIdentifier(provider, name, version);
            API api = apiProvider.getAPI(apiId);
            if (api != null) {
                APIStatus oldStatus = api.getStatus();
                APIStatus newStatus = getApiStatus(status);
                String currentUser = ((APIProviderHostObject) thisObj).getUsername();
                apiProvider.changeAPIStatus(api, newStatus, currentUser, publishToGateway);

                if ((oldStatus.equals(APIStatus.CREATED) || oldStatus.equals(APIStatus.PROTOTYPED))
                        && newStatus.equals(APIStatus.PUBLISHED)) {
                    if (makeKeysForwardCompatible) {
                        apiProvider.makeAPIKeysForwardCompatible(api);
                    }

                    if (deprecateOldVersions) {
                        List<API> apiList = apiProvider.getAPIsByProvider(provider);
                        APIVersionComparator versionComparator = new APIVersionComparator();
                        for (API oldAPI : apiList) {
                            if (oldAPI.getId().getApiName().equals(name) &&
                                versionComparator.compare(oldAPI, api) < 0 &&
                                (oldAPI.getStatus().equals(APIStatus.PUBLISHED))) {
                                apiProvider.changeAPIStatus(oldAPI, APIStatus.DEPRECATED,
                                                                             currentUser, publishToGateway);
                            }
                        }
                    }
                }
                success = true;
            } else {
                handleException("Couldn't find an API with the name-" + name + "version-" + version);
            }
        } catch (FaultGatewaysException e) {
            handleFaultGateWayException(e);
            return false;
        } finally {
        	if (isTenantFlowStarted) {
        		PrivilegedCarbonContext.endTenantFlow();
        	}
        }
        return success;
    }

    public static boolean jsFunction_updateSubscriptionStatus(Context cx, Scriptable thisObj,
                                                              Object[] args,
                                                              Function funObj)
            throws APIManagementException {
        if (args==null ||args.length == 0) {
            handleException("Invalid input parameters.");
        }

        NativeObject apiData = (NativeObject) args[0];
        boolean success = false;
        String provider = (String) apiData.get("provider", apiData);
        String name = (String) apiData.get("name", apiData);
        String version = (String) apiData.get("version", apiData);
        String newStatus = (String) args[1];
        int appId = Integer.parseInt((String) args[2]);

        try {
            APIProvider apiProvider = getAPIProvider(thisObj);
            APIIdentifier apiId = new APIIdentifier(provider, name, version);
            apiProvider.updateSubscription(apiId, newStatus, appId);
            return true;

        } catch (APIManagementException e) {
            handleException("Error while updating subscription status", e);
            return false;
        }

    }

    private static void checkFileSize(FileHostObject fileHostObject)
            throws ScriptException, APIManagementException {
        if (fileHostObject != null) {
            long length = fileHostObject.getJavaScriptFile().getLength();
            if (length / 1024.0 > APIConstants.MAX_FILE_SIZE) {
                handleException("Image file exceeds the maximum limit of 1MB");
            }
        }
    }

    private static void checkImageSize(File file)
            throws ScriptException, APIManagementException, IOException {

        if(file.exists()) {
            long length = file.length();
            if(length/ 1024 > APIConstants.MAX_FILE_SIZE) {
                handleException("Image file exceeds the maximum limit of 1MB");
            }
        }
    }

    public static boolean jsFunction_updateTierPermissions(Context cx, Scriptable thisObj, Object[] args, Function funObj)
            throws APIManagementException {
    	if (args == null ||args.length == 0) {
    		handleException("Invalid input parameters.");
    	}

    	NativeObject tierData = (NativeObject) args[0];
    	boolean success = false;
    	String tierName = (String) tierData.get("tierName", tierData);
    	String permissionType = (String) tierData.get("permissiontype", tierData);
    	String roles = (String) tierData.get("roles", tierData);

    	try {
    		APIProvider apiProvider = getAPIProvider(thisObj);
    		apiProvider.updateTierPermissions(tierName, permissionType, roles);
    		return true;

    	} catch (APIManagementException e) {
    		handleException("Error while updating subscription status", e);
    		return false;
    	}

    }

    public static boolean jsFunction_updateThrottleTierPermissions(Context cx, Scriptable thisObj, Object[] args,
                                                                   Function funObj)
            throws APIManagementException {
        if (args == null ||args.length == 0) {
            handleException("Invalid input parameters.");
        }

        NativeObject tierData = (NativeObject) args[0];
        boolean success = false;
        String tierName = (String) tierData.get("policyName", tierData);
        String permissionType = (String) tierData.get("permissiontype", tierData);
        String roles = (String) tierData.get("roles", tierData);

        try {
            APIProvider apiProvider = getAPIProvider(thisObj);
            apiProvider.updateThrottleTierPermissions(tierName, permissionType, roles);
            return true;

        } catch (APIManagementException e) {
            handleException("Error while updating subscription status", e);
            return false;
        }

    }

    public static NativeArray jsFunction_getTierPermissions(Context cx, Scriptable thisObj,
            Object[] args,
            Function funObj) {
    	 NativeArray myn = new NativeArray(0);
         APIProvider apiProvider = getAPIProvider(thisObj);
         /* Create an array with everyone role */
         String everyOneRoleName = ServiceReferenceHolder.getInstance().getRealmService().
			 		getBootstrapRealmConfiguration().getEveryOneRoleName();
         String defaultRoleArray[] = new String[1];
         defaultRoleArray[0] = everyOneRoleName;
         try {
        	 Set<Tier> tiers = apiProvider.getTiers();
             Set<TierPermissionDTO> tierPermissions = apiProvider.getTierPermissions();
             int i = 0;
             if (tiers != null) {

            	 for (Tier tier: tiers) {
            		 NativeObject row = new NativeObject();
            		 boolean found = false;
            		 for (TierPermissionDTO permission : tierPermissions) {
            			 if (permission.getTierName().equals(tier.getName())) {
            				 row.put("tierName", row, permission.getTierName());
            				 row.put("tierDisplayName", row, tier.getDisplayName());
                             row.put("permissionType", row,
                            		 permission.getPermissionType());
                             String[] roles = permission.getRoles();
                             /*If no roles defined return default role list*/
                             if (roles == null ||  roles.length == 0) {
                            	 row.put("roles", row, defaultRoleArray);
                             } else {
                            	 row.put("roles", row,
                            		 permission.getRoles());
                             }
            				 found = true;
            				 break;
            			 }
            		 }
            		 /* If no permissions has defined for this tier*/
            		 if (!found) {
            			 row.put("tierName", row, tier.getName());
            			 row.put("tierDisplayName", row, tier.getDisplayName());
                         row.put("permissionType", row,
                        		 APIConstants.TIER_PERMISSION_ALLOW);
                         row.put("roles", row, defaultRoleArray);
                     }
            		 myn.put(i, myn, row);
                     i++;
            	 }
             }
         } catch (Exception e) {
             log.error("Error while getting available tiers", e);
         }
         return myn;
    }


    public static NativeArray jsFunction_getThrottleTierPermissions(Context cx, Scriptable thisObj,
                                                            Object[] args,
                                                            Function funObj) {
        NativeArray myn = new NativeArray(0);
        APIProvider apiProvider = getAPIProvider(thisObj);
         /* Create an array with everyone role */
        String everyOneRoleName = ServiceReferenceHolder.getInstance().getRealmService().
                getBootstrapRealmConfiguration().getEveryOneRoleName();
        String defaultRoleArray[] = new String[1];
        defaultRoleArray[0] = everyOneRoleName;
        try {
            Set<Tier> tiers = apiProvider.getTiers();
            Set<TierPermissionDTO> tierPermissions = apiProvider.getThrottleTierPermissions();
            int i = 0;
            if (tiers != null) {

                for (Tier tier: tiers) {
                    NativeObject row = new NativeObject();
                    boolean found = false;
                    for (TierPermissionDTO permission : tierPermissions) {
                        if (permission.getTierName().equals(tier.getName())) {
                            row.put("policyName", row, permission.getTierName());
                            row.put("tierDisplayName", row, tier.getDisplayName());
                            row.put("permissionType", row,
                                    permission.getPermissionType());
                            String[] roles = permission.getRoles();
                             /*If no roles defined return default role list*/
                            if (roles == null ||  roles.length == 0) {
                                row.put("roles", row, defaultRoleArray);
                            } else {
                                row.put("roles", row,
                                        permission.getRoles());
                            }
                            found = true;
                            break;
                        }
                    }
            		 /* If no permissions has defined for this tier*/
                    if (!found) {
                        row.put("policyName", row, tier.getName());
                        row.put("tierDisplayName", row, tier.getDisplayName());
                        row.put("permissionType", row,
                                APIConstants.TIER_PERMISSION_ALLOW);
                        row.put("roles", row, defaultRoleArray);
                    }
                    myn.put(i, myn, row);
                    i++;
                }
            }
        } catch (Exception e) {
            log.error("Error while getting available tiers", e);
        }
        return myn;
    }


    public static String jsFunction_getDefaultAPIVersion(Context cx,Scriptable thisObj, Object[] args,
                                                         Function funObj) throws APIManagementException {
        String provider =args[0].toString();
        provider=APIUtil.replaceEmailDomain(provider);
        String apiname=args[1].toString();
        String version=""; // unused attribute

        APIIdentifier apiid=new APIIdentifier(provider,apiname,version);
        APIProvider apiProvider1=getAPIProvider(thisObj);
        return apiProvider1.getDefaultVersion(apiid);
    }

    public static boolean jsFunction_checkIfResourceExists(Context cx, Scriptable thisObj,
                                                Object[] args,
                                                Function funObj) throws APIManagementException {
        boolean result = false;

        if (args == null || args.length == 0) {
            handleException("Invalid number of parameters or their types.");
        }

        NativeObject apiData = (NativeObject) args[0];

        String providerName = String.valueOf(apiData.get("provider", apiData));
//        String providerNameTenantFlow = args[0].toString();
        providerName = APIUtil.replaceEmailDomain(providerName);
        String apiName = (String) apiData.get("apiName", apiData);
        String version = (String) apiData.get("version", apiData);

        APIIdentifier apiId = new APIIdentifier(providerName, apiName, version);
        APIProvider apiProvider = getAPIProvider(thisObj);
        boolean isTenantFlowStarted = false;
        try {
            String tenantDomain = MultitenantUtils.
                    getTenantDomain(APIUtil.replaceEmailDomainBack(providerName));
            if (tenantDomain != null &&
                !MultitenantConstants.SUPER_TENANT_DOMAIN_NAME.equals(tenantDomain)) {
                isTenantFlowStarted = true;
                PrivilegedCarbonContext.startTenantFlow();
                PrivilegedCarbonContext.getThreadLocalCarbonContext().
                        setTenantDomain(tenantDomain, true);
            }
            result = apiProvider.checkIfAPIExists(apiId);
        } catch (Exception e) {
            handleException("Error occurred while checking if API exists " + apiName +
                            "-" + version, e);
        } finally {
            if (isTenantFlowStarted) {
                PrivilegedCarbonContext.endTenantFlow();
            }
        }
        return result;
    }

    public static NativeArray jsFunction_getScopes(Context cx, Scriptable thisObj,
                                                Object[] args,
                                                Function funObj) throws APIManagementException {
        NativeArray myn = new NativeArray(0);

        if (args == null || !isStringValues(args)) {
            handleException("Invalid number of parameters or their types.");
        }
        String providerName = args[0].toString();
//        String providerNameTenantFlow = args[0].toString();
        providerName = APIUtil.replaceEmailDomain(providerName);
        String scopeKey = args[1].toString();

        if(scopeKey != null && providerName != null) {
            Set<Scope> scopeSet = APIUtil.getScopeByScopeKey(scopeKey, providerName);
            JSONArray scopesNative = new JSONArray();
            for(Scope scope:scopeSet){
                JSONObject scopeNative = new JSONObject();
                scopeNative.put("id",scope.getId());
                scopeNative.put("key", scope.getKey());
                scopeNative.put("name",scope.getName());
                scopeNative.put("roles", scope.getRoles());
                scopeNative.put("description", scope.getDescription());
                scopesNative.add(scopeNative);
            }
            myn.put(41, myn, scopesNative.toJSONString());
        }else{
            handleException("Scope Key or Provider Name not valid.");
        }
        return myn;
    }

    /**
     * This method is to functionality of getting an existing API to API-Provider based
     *
     * @param cx      Rhino context
     * @param thisObj Scriptable object
     * @param args    Passing arguments
     * @param funObj  Function object
     * @return a native array
     * @throws APIManagementException Wrapped exception by org.wso2.carbon.apimgt.api.APIManagementException
     */

    public static NativeArray jsFunction_getAPI(Context cx, Scriptable thisObj,
                                                Object[] args,
                                                Function funObj) throws APIManagementException {
        NativeArray myn = new NativeArray(0);

        if (args == null || !isStringValues(args)) {
            handleException("Invalid number of parameters or their types.");
        }
        String providerName = args[0].toString();
        String providerNameTenantFlow = args[0].toString();
        providerName=APIUtil.replaceEmailDomain(providerName);
        String apiName = args[1].toString();
        String version = args[2].toString();

        APIIdentifier apiId = new APIIdentifier(providerName, apiName, version);
        APIProvider apiProvider = getAPIProvider(thisObj);
        boolean isTenantFlowStarted = false;
        try {
            String tenantDomain = MultitenantUtils.getTenantDomain(APIUtil.replaceEmailDomainBack(providerNameTenantFlow));
            String userTenantDomain = MultitenantUtils.getTenantDomain(
                    APIUtil.replaceEmailDomainBack(((APIProviderHostObject) thisObj).getUsername()));
            if(!tenantDomain.equals(userTenantDomain)){
                throw new APIManagementException("Invalid Operation: Cannot access API:" + apiId + "from current tenant.");
            }
            if(!MultitenantConstants.SUPER_TENANT_DOMAIN_NAME.equals(tenantDomain)) {
            	isTenantFlowStarted = true;
                PrivilegedCarbonContext.startTenantFlow();
                PrivilegedCarbonContext.getThreadLocalCarbonContext().setTenantDomain(tenantDomain, true);
            }

            API api = null;
            try {
                api = apiProvider.getAPI(apiId);
            } catch (APIManagementException e) {
                handleException("Cannot find the requested API- " + apiName +
                        "-" + version, e);
            }

            if (api != null) {
                Set<URITemplate> uriTemplates = api.getUriTemplates();

                myn.put(0, myn, checkValue(api.getId().getApiName()));
                myn.put(1, myn, checkValue(StringEscapeUtils.unescapeHtml(api.getDescription())));
                myn.put(2, myn, checkValue(api.getUrl()));
                myn.put(3, myn, checkValue(api.getWsdlUrl()));
                myn.put(4, myn, checkValue(api.getId().getVersion()));
                StringBuilder tagsSet = new StringBuilder("");
                for (int k = 0; k < api.getTags().toArray().length; k++) {
                    tagsSet.append(api.getTags().toArray()[k].toString());
                    if (k != api.getTags().toArray().length - 1) {
                        tagsSet.append(",");
                    }
                }
                myn.put(5, myn, checkValue(tagsSet.toString()));
                StringBuilder tiersSet = new StringBuilder("");
                StringBuilder tiersDisplayNamesSet = new StringBuilder("");
                StringBuilder tiersDescSet = new StringBuilder("");
                Set<Tier> tierSet = api.getAvailableTiers();
                Iterator it = tierSet.iterator();
                int j = 0;
                while (it.hasNext()) {
                    Object tierObject = it.next();
                    Tier tier = (Tier) tierObject;
                    tiersSet.append(tier.getName());
                    tiersDisplayNamesSet.append(tier.getDisplayName());
                    tiersDescSet.append(tier.getDescription());
                    if (j != tierSet.size() - 1) {
                        tiersSet.append(",");
                        tiersDisplayNamesSet.append(",");
                        tiersDescSet.append(",");
                    }
                    j++;
                }

                myn.put(6, myn, checkValue(tiersSet.toString()));
                myn.put(7, myn, checkValue(api.getStatus().toString()));
                myn.put(8, myn, getWebContextRoot(api.getThumbnailUrl()));
                myn.put(9, myn, api.getContext());
                myn.put(10, myn, checkValue(Long.valueOf(api.getLastUpdated().getTime()).toString()));
                myn.put(11, myn, getSubscriberCount(apiId, thisObj));

                if (uriTemplates.size() != 0) {
                    NativeArray uriTempArr = new NativeArray(uriTemplates.size());
                    Iterator i = uriTemplates.iterator();
                    List<NativeArray> uriTemplatesArr = new ArrayList<NativeArray>();
                    while (i.hasNext()) {
                        List<String> utArr = new ArrayList<String>();
                        URITemplate ut = (URITemplate) i.next();
                        utArr.add(ut.getUriTemplate());
                        utArr.add(ut.getMethodsAsString().replaceAll("\\s", ","));
                        utArr.add(ut.getAuthTypeAsString().replaceAll("\\s", ","));
                        utArr.add(ut.getThrottlingTiersAsString().replaceAll("\\s", ","));
                        NativeArray utNArr = new NativeArray(utArr.size());
                        for (int p = 0; p < utArr.size(); p++) {
                            utNArr.put(p, utNArr, utArr.get(p));
                        }
                        uriTemplatesArr.add(utNArr);
                    }

                    for (int c = 0; c < uriTemplatesArr.size(); c++) {
                        uriTempArr.put(c, uriTempArr, uriTemplatesArr.get(c));
                    }

                    myn.put(12, myn, uriTempArr);
                }

                myn.put(13, myn, checkValue(api.getSandboxUrl()));
                myn.put(14, myn, checkValue(tiersDescSet.toString()));
                myn.put(15, myn, checkValue(api.getBusinessOwner()));
                myn.put(16, myn, checkValue(api.getBusinessOwnerEmail()));
                myn.put(17, myn, checkValue(api.getTechnicalOwner()));
                myn.put(18, myn, checkValue(api.getTechnicalOwnerEmail()));
                myn.put(19, myn, checkValue(api.getWadlUrl()));
                myn.put(20, myn, checkValue(api.getVisibility()));
                myn.put(21, myn, checkValue(api.getVisibleRoles()));
                myn.put(22, myn, checkValue(api.getVisibleTenants()));
                myn.put(23, myn, checkValue(api.getEndpointUTUsername()));
                myn.put(24, myn, checkValue(api.getEndpointUTPassword()));
                myn.put(25, myn, checkValue(Boolean.toString(api.isEndpointSecured())));
                myn.put(26, myn, APIUtil.replaceEmailDomainBack(checkValue(api.getId().getProviderName())));
                myn.put(27, myn, checkTransport("http",api.getTransports()));
                myn.put(28, myn, checkTransport("https",api.getTransports()));
                Set<APIStore> storesSet=apiProvider.getExternalAPIStores(api.getId());
                if(storesSet!=null && storesSet.size()!=0){
                    NativeArray apiStoresArray=new NativeArray(0);
                    int i=0;
                    for(APIStore store:storesSet){
                        NativeObject storeObject=new NativeObject();
                        storeObject.put("name",storeObject,store.getName());
                        storeObject.put("displayName",storeObject,store.getDisplayName());
                        storeObject.put("published",storeObject,store.isPublished());
                        apiStoresArray.put(i,apiStoresArray,storeObject);
                        i++;
                    }
                    myn.put(29, myn, apiStoresArray);
                }
                myn.put(30, myn, checkValue(api.getInSequence()));
                myn.put(31, myn, checkValue(api.getOutSequence()));

                myn.put(32, myn, checkValue(api.getSubscriptionAvailability()));
                myn.put(33, myn, checkValue(api.getSubscriptionAvailableTenants()));

                //@todo need to handle backword compatibility
                myn.put(34, myn, checkValue(api.getEndpointConfig()));

                myn.put(35, myn, checkValue(api.getResponseCache()));
                myn.put(36, myn, checkValue(Integer.toString(api.getCacheTimeout())));
                myn.put(37, myn, checkValue(tiersDisplayNamesSet.toString()));

                myn.put(38, myn, checkValue(api.getFaultSequence()));

                //todo implement resource load

                if (uriTemplates.size() != 0) {
                    JSONArray resourceArray = new JSONArray();
                    Iterator i = uriTemplates.iterator();
                    List<NativeArray> uriTemplatesArr = new ArrayList<NativeArray>();
                    while (i.hasNext()) {
                        JSONObject resourceObj = new JSONObject();
                        URITemplate ut = (URITemplate) i.next();

                        resourceObj.put("url_pattern",ut.getUriTemplate());
                        resourceObj.put("http_verbs",JSONValue.parse(ut.getResourceMap()));

                        resourceArray.add(resourceObj);
                    }

                    myn.put(40, myn, JSONValue.toJSONString(resourceArray));
                }


                Set<Scope> scopes = api.getScopes();
                JSONArray scopesNative = new JSONArray();
                for(Scope scope:scopes){
                    JSONObject scopeNative = new JSONObject();
                    scopeNative.put("id",scope.getId());
                    scopeNative.put("key", scope.getKey());
                    scopeNative.put("name",scope.getName());
                    scopeNative.put("roles", scope.getRoles());
                    scopeNative.put("description", scope.getDescription());
                    scopesNative.add(scopeNative);
                }
                myn.put(41, myn, scopesNative.toJSONString());
                myn.put(42, myn, checkValue(Boolean.toString(api.isDefaultVersion())));
                myn.put(43, myn, api.getImplementation());
                myn.put(44, myn, APIUtil.writeEnvironmentsToArtifact(api));
                //get new key manager
                KeyManager keyManager = KeyManagerHolder.getKeyManagerInstance();
                Map registeredResource = keyManager.getResourceByApiId(api.getId().toString());
                myn.put(45, myn, JSONObject.toJSONString(registeredResource));
                myn.put(46, myn, checkValue(api.getProductionMaxTps()));
                myn.put(47, myn, checkValue(api.getSandboxMaxTps()));
                myn.put(48, myn, checkValue(Boolean.toString(api.isEndpointAuthDigest())));
                CORSConfiguration corsConfigurationDto = api.getCorsConfiguration();
                if (corsConfigurationDto == null) {
                    corsConfigurationDto =
                            new CORSConfiguration(false, Collections.EMPTY_LIST, false, Collections.EMPTY_LIST,
                                    Collections.EMPTY_LIST);
                }
                String corsJson = APIUtil.getCorsConfigurationJsonFromDto(corsConfigurationDto);
                myn.put(49, myn, corsJson);
                
                StringBuilder policiesSet = new StringBuilder("");

                myn.put(50, myn, checkValue(policiesSet.toString()));
                myn.put(51, myn, checkValue(api.getApiLevelPolicy()));
<<<<<<< HEAD
                myn.put(52, myn, checkValue(Boolean.toString(api.isWS())));
=======
                myn.put(52, myn, api.getGatewayUrls());
>>>>>>> 9910cc33

            } else {
                handleException("Cannot find the requested API- " + apiName +
                                "-" + version);
            }
        } finally {
        	if (isTenantFlowStarted) {
        		PrivilegedCarbonContext.endTenantFlow();
        	}
        }
        return myn;
    }

    public static NativeArray jsFunction_getSubscriberCountByAPIs(Context cx, Scriptable thisObj,
                                                                  Object[] args,
                                                                  Function funObj)
            throws APIManagementException {
        NativeArray myn = new NativeArray(0);
        String providerName = null;
        APIProvider apiProvider = getAPIProvider(thisObj);
        if (args == null ||  args.length==0) {
            handleException("Invalid input parameters.");
        }
        boolean isTenantFlowStarted = false;
        try {
            providerName = APIUtil.replaceEmailDomain((String) args[0]);
            String tenantDomain = MultitenantUtils.getTenantDomain(APIUtil.replaceEmailDomainBack(providerName));
            if(tenantDomain != null && !MultitenantConstants.SUPER_TENANT_DOMAIN_NAME.equals(tenantDomain)){
            		isTenantFlowStarted = true;
                    PrivilegedCarbonContext.startTenantFlow();
                    PrivilegedCarbonContext.getThreadLocalCarbonContext().setTenantDomain(tenantDomain, true);
            }

            if (providerName != null) {
                List<API> apiSet;
                if (providerName.equals("__all_providers__")) {
                    apiSet = apiProvider.getAllAPIs();
                } else {
                    apiSet = apiProvider.getAPIsByProvider(APIUtil.replaceEmailDomain(providerName));
                }

                Map<String, Long> subscriptions = new TreeMap<String, Long>();
                for (API api : apiSet) {
                    if (api.getStatus() == APIStatus.CREATED) {
                        continue;
                    }
                    long count = apiProvider.getAPISubscriptionCountByAPI(api.getId());
                    if (count == 0) {
                        continue;
                    }

                    String[] apiData = {api.getId().getApiName(), api.getId().getVersion(),  api.getId().getProviderName()};

                    JSONArray jsonArray = new JSONArray();
                    jsonArray.add(0,apiData[0]);
                    jsonArray.add(1,apiData[1]);
                    jsonArray.add(2,apiData[2]);
                    String key = jsonArray.toJSONString();

                    Long currentCount = subscriptions.get(key);
                    if (currentCount != null) {
                        subscriptions.put(key, currentCount + count);
                    } else {
                        subscriptions.put(key, count);
                    }
                }

                List<APISubscription> subscriptionData = new ArrayList<APISubscription>();
                for (Map.Entry<String, Long> entry : subscriptions.entrySet()) {
                    APISubscription sub = new APISubscription();
                    sub.name = entry.getKey();
                    sub.count = entry.getValue();
                    subscriptionData.add(sub);
                }

                int i = 0;
                for (APISubscription sub : subscriptionData) {
                    NativeObject row = new NativeObject();
                    row.put("apiName", row, sub.name);
                    row.put("count", row, sub.count);
                    myn.put(i, myn, row);
                    i++;
                }
            }
        } catch (Exception e) {
            handleException("Error while getting subscribers of the provider: " + providerName, e);
        } finally {
        	if (isTenantFlowStarted) {
        		PrivilegedCarbonContext.endTenantFlow();
        	}
        }
        return myn;
    }

    public static NativeArray jsFunction_getTiers(Context cx, Scriptable thisObj, Object[] args, Function funObj) {
        NativeArray myn = new NativeArray(1);
        APIProvider apiProvider = getAPIProvider(thisObj);
        try {
            Set<Tier> tiers = apiProvider.getTiers();
            List<Tier> tierList = APIUtil.sortTiers(tiers);
            int i = 0;
            if (tiers != null) {
                for (Tier tier : tierList) {
                    NativeObject row = new NativeObject();
                    row.put("tierName", row, tier.getName());
                    row.put("tierDisplayName", row, tier.getDisplayName());
                    row.put("tierDescription", row,
                            tier.getDescription() != null ? tier.getDescription() : "");
                    row.put("defaultTier", row, i == 0);
                    myn.put(i, myn, row);
                    i++;
                }
            }
        } catch (Exception e) {
            log.error("Error while getting available tiers", e);
        }
        return myn;
    }


    public static NativeArray jsFunction_getSubscriberCountByAPIVersions(Context cx,
                                                                         Scriptable thisObj,
                                                                         Object[] args,
                                                                         Function funObj)
            throws APIManagementException {
        NativeArray myn = new NativeArray(0);
        String providerName = null;
        String apiName = null;
        APIProvider apiProvider = getAPIProvider(thisObj);
        if (args == null || args.length==0) {
            handleException("Invalid input parameters.");
        }
        boolean isTenantFlowStarted = false;
        try {
            providerName = APIUtil.replaceEmailDomain((String) args[0]);
            String tenantDomain = MultitenantUtils.getTenantDomain(APIUtil.replaceEmailDomainBack(providerName));
            if(tenantDomain != null && !MultitenantConstants.SUPER_TENANT_DOMAIN_NAME.equals(tenantDomain)) {
            		isTenantFlowStarted = true;
                    PrivilegedCarbonContext.startTenantFlow();
                    PrivilegedCarbonContext.getThreadLocalCarbonContext().setTenantDomain(tenantDomain, true);
            }
            apiName = (String) args[1];
            if (providerName != null && apiName != null) {
                Map<String, Long> subscriptions = new TreeMap<String, Long>();
                Set<String> versions = apiProvider.getAPIVersions(APIUtil.replaceEmailDomain(providerName), apiName);
                for (String version : versions) {
                    APIIdentifier id = new APIIdentifier(providerName, apiName, version);
                    API api = apiProvider.getAPI(id);
                    if (api.getStatus() == APIStatus.CREATED) {
                        continue;
                    }
                    long count = apiProvider.getAPISubscriptionCountByAPI(api.getId());

                    subscriptions.put(api.getId().getVersion(), count);
                }

                int i = 0;
                for (Map.Entry<String, Long> entry : subscriptions.entrySet()) {
                    NativeObject row = new NativeObject();
                    row.put("apiVersion", row, entry.getKey());
                    row.put("count", row, entry.getValue());
                    myn.put(i, myn, row);
                    i++;
                }
            }
        } catch (Exception e) {
            log.error("Error while getting subscribers of the " +
                      "provider: " + providerName + " and API: " + apiName, e);
        }finally {
        	if (isTenantFlowStarted) {
        		PrivilegedCarbonContext.endTenantFlow();
        	}
        }
        return myn;
    }

    private static int getSubscriberCount(APIIdentifier apiId, Scriptable thisObj)
            throws APIManagementException {
        APIProvider apiProvider = getAPIProvider(thisObj);
        Set<Subscriber> subs = apiProvider.getSubscribersOfAPI(apiId);
        Set<String> subscriberNames = new HashSet<String>();
        if (subs != null) {
            for (Subscriber sub : subs) {
                subscriberNames.add(sub.getName());
            }
            return subscriberNames.size();
        } else {
            return 0;
        }
    }

    private static String checkTransport(String compare, String transport)  throws APIManagementException {
        if(transport!=null){
            List<String> transportList = new ArrayList<String>();
            transportList.addAll(Arrays.asList(transport.split(",")));
            if(transportList.contains(compare)){
                return "checked";
            }else{
                return "";
            }

        }else{
            return "";
        }
    }

    /**
     * This method is to functionality of getting all the APIs stored
     *
     * @param cx      Rhino context
     * @param thisObj Scriptable object
     * @param args    Passing arguments
     * @param funObj  Function object
     * @return a native array
     * @throws APIManagementException Wrapped exception by org.wso2.carbon.apimgt.api.APIManagementException
     */
    public static NativeArray jsFunction_getAllAPIs(Context cx, Scriptable thisObj,
                                                    Object[] args,
                                                    Function funObj)
            throws APIManagementException {
        NativeArray myn = new NativeArray(0);
        APIProvider apiProvider = getAPIProvider(thisObj);

        try {
            List<API> apiList = apiProvider.getAllAPIs();
            if (apiList != null) {
                Iterator it = apiList.iterator();
                int i = 0;
                while (it.hasNext()) {
                    NativeObject row = new NativeObject();
                    Object apiObject = it.next();
                    API api = (API) apiObject;
                    APIIdentifier apiIdentifier = api.getId();
                    row.put("name", row, apiIdentifier.getApiName());
                    row.put("version", row, apiIdentifier.getVersion());
                    row.put("provider", row, APIUtil.replaceEmailDomainBack(apiIdentifier.getProviderName()));
                    row.put("status", row, checkValue(api.getStatus().toString()));
                    row.put("thumb", row, getWebContextRoot(api.getThumbnailUrl()));
                    row.put("subs", row, getSubscriberCount(apiIdentifier, thisObj));
                    myn.put(i, myn, row);
                    i++;

                }
            }
        } catch (Exception e) {
            handleException("Error occurred while getting the APIs", e);
        }
        return myn;
    }

    /**
     * This method is to functionality of getting all the APIs stored per provider
     *
     * @param cx      Rhino context
     * @param thisObj Scriptable object
     * @param args    Passing arguments
     * @param funObj  Function object
     * @return a native array
     * @throws APIManagementException Wrapped exception by org.wso2.carbon.apimgt.api.APIManagementException
     */
    public static NativeArray jsFunction_getAPIsByProvider(Context cx, Scriptable thisObj,
                                                           Object[] args,
                                                           Function funObj)
            throws APIManagementException {
        NativeArray myn = new NativeArray(0);
        if (args==null ||args.length == 0) {
            handleException("Invalid number of parameters.");
        }
        String providerName = (String) args[0];
        if (providerName != null) {
        	APIProvider apiProvider = getAPIProvider(thisObj);
        	boolean isTenantFlowStarted = false;
            try {
            	String tenantDomain = MultitenantUtils.getTenantDomain(APIUtil.replaceEmailDomainBack(providerName));
                if(tenantDomain != null && !MultitenantConstants.SUPER_TENANT_DOMAIN_NAME.equals(tenantDomain)) {
                		isTenantFlowStarted = true;
                        PrivilegedCarbonContext.startTenantFlow();
                        PrivilegedCarbonContext.getThreadLocalCarbonContext().setTenantDomain(tenantDomain, true);
                }
                List<API> apiList = apiProvider.getAPIsByProvider(APIUtil.replaceEmailDomain(providerName));
                if (apiList != null) {
                    Iterator it = apiList.iterator();
                    int i = 0;
                    while (it.hasNext()) {
                        NativeObject row = new NativeObject();
                        Object apiObject = it.next();
                        API api = (API) apiObject;
                        APIIdentifier apiIdentifier = api.getId();
                        row.put("name", row, apiIdentifier.getApiName());
                        row.put("version", row, apiIdentifier.getVersion());
                        row.put("provider", row, APIUtil.replaceEmailDomainBack(apiIdentifier.getProviderName()));
                        row.put("lastUpdatedDate", row, api.getLastUpdated().toString());
                        myn.put(i, myn, row);
                        i++;
                    }
                }
            } catch (Exception e) {
                handleException("Error occurred while getting APIs for " +
                                "the provider: " + providerName, e);
            } finally {
            	if (isTenantFlowStarted) {
            		PrivilegedCarbonContext.endTenantFlow();
            	}
            }
        }
        return myn;
    }

    public static NativeArray jsFunction_getSubscribedAPIs(Context cx, Scriptable thisObj,
                                                           Object[] args,
                                                           Function funObj)
            throws APIManagementException {
        String userName = null;
        NativeArray myn = new NativeArray(0);
        APIProvider apiProvider = getAPIProvider(thisObj);

        if (args == null || !isStringValues(args)) {
            handleException("Invalid number of parameters or their types.");
        }
        try {
            userName = (String) args[0];
            Subscriber subscriber = new Subscriber(userName);
            Set<API> apiSet = apiProvider.getSubscriberAPIs(subscriber);
            if (apiSet != null) {
                Iterator it = apiSet.iterator();
                int i = 0;
                while (it.hasNext()) {
                    NativeObject row = new NativeObject();
                    Object apiObject = it.next();
                    API api = (API) apiObject;
                    APIIdentifier apiIdentifier = api.getId();
                    row.put("apiName", row, apiIdentifier.getApiName());
                    row.put("version", row, apiIdentifier.getVersion());
                    row.put("provider", row,APIUtil.replaceEmailDomainBack(apiIdentifier.getProviderName()));
                    row.put("updatedDate", row, api.getLastUpdated().toString());
                    myn.put(i, myn, row);
                    i++;
                }
            }
        } catch (Exception e) {
            handleException("Error occurred while getting the subscribed APIs information " +
                            "for the subscriber-" + userName, e);
        }
        return myn;
    }

    public static NativeArray jsFunction_getAllAPIUsageByProvider(Context cx, Scriptable thisObj,
                                                                  Object[] args, Function funObj)
            throws APIManagementException {

        NativeArray myn = new NativeArray(0);
        String providerName = null;
        APIProvider apiProvider = getAPIProvider(thisObj);

        if (args == null || !isStringValues(args)) {
            handleException("Invalid input parameters.");
        }
        try {
            providerName = (String) args[0];
            if (providerName != null) {
                UserApplicationAPIUsage[] apiUsages = apiProvider.getAllAPIUsageByProvider(providerName);
                for (int i = 0; i < apiUsages.length; i++) {
                    NativeObject row = new NativeObject();
                    row.put("userName", row, apiUsages[i].getUserId());
                    row.put("application", row, apiUsages[i].getApplicationName());
                    row.put("appId", row, "" + apiUsages[i].getAppId());
                    row.put("token", row, apiUsages[i].getAccessToken());
                    row.put("tokenStatus", row, apiUsages[i].getAccessTokenStatus());
                    row.put("subStatus", row, apiUsages[i].getSubStatus());

                    StringBuilder apiSet = new StringBuilder("");
                    for (int k = 0; k < apiUsages[i].getApiSubscriptions().length; k++) {
                        apiSet.append(apiUsages[i].getApiSubscriptions()[k].getSubStatus());
                        apiSet.append("::");
                        apiSet.append(apiUsages[i].getApiSubscriptions()[k].getApiId().getApiName());
                        apiSet.append("::");
                        apiSet.append(apiUsages[i].getApiSubscriptions()[k].getApiId().getVersion());
                        apiSet.append("::");
                        apiSet.append(apiUsages[i].getApiSubscriptions()[k].getSubCreatedStatus());
                        if (k != apiUsages[i].getApiSubscriptions().length - 1) {
                            apiSet.append(",");
                        }
                    }
                    row.put("apis", row, apiSet.toString());
                    myn.put(i, myn, row);
                }
            }
        } catch (Exception e) {
            handleException("Error occurred while getting subscribers of the provider: " + providerName, e);
        }
        return myn;
    }

    public static NativeArray jsFunction_getAllDocumentation(Context cx, Scriptable thisObj,
                                                             Object[] args, Function funObj)
            throws APIManagementException {
        String apiName = null;
        String version = null;
        String providerName;
        NativeArray myn = new NativeArray(0);
        APIProvider apiProvider = getAPIProvider(thisObj);
        if (args == null || !isStringValues(args)) {
            handleException("Invalid number of parameters or their types.");
        }
        boolean isTenantFlowStarted = false;
        try {
            providerName = (String) args[0];
            String tenantDomain = MultitenantUtils.getTenantDomain(APIUtil.replaceEmailDomainBack(providerName));
            if(tenantDomain != null && !MultitenantConstants.SUPER_TENANT_DOMAIN_NAME.equals(tenantDomain)) {
            	isTenantFlowStarted = true;
                PrivilegedCarbonContext.startTenantFlow();
                PrivilegedCarbonContext.getThreadLocalCarbonContext().setTenantDomain(tenantDomain, true);
            }
            apiName = (String) args[1];
            version = (String) args[2];
            APIIdentifier apiId = new APIIdentifier(APIUtil.replaceEmailDomain(providerName), apiName, version);

            List<Documentation> docsList = apiProvider.getAllDocumentation(apiId);
            Iterator it = docsList.iterator();
            int i = 0;
            while (it.hasNext()) {

                NativeObject row = new NativeObject();
                Object docsObject = it.next();
                Documentation doc = (Documentation) docsObject;
                Object objectSourceType = doc.getSourceType();
                String strSourceType = objectSourceType.toString();
                row.put("docName", row, doc.getName());
                row.put("docType", row, doc.getType().getType());
                row.put("sourceType", row, strSourceType);
                row.put("visibility", row, doc.getVisibility().name());
                row.put("docLastUpdated", row, (Long.valueOf(doc.getLastUpdated().getTime()).toString()));
                //row.put("sourceType", row, doc.getSourceType());
                if (Documentation.DocumentSourceType.URL.equals(doc.getSourceType())) {
                    row.put("sourceUrl", row, doc.getSourceUrl());
                }

                if (Documentation.DocumentSourceType.FILE.equals(doc.getSourceType())) {
                    row.put("filePath", row, doc.getFilePath());
                }

                if (doc.getType() == DocumentationType.OTHER) {
                    row.put("otherTypeName", row, doc.getOtherTypeName());
                }

                row.put("summary", row, doc.getSummary());
                myn.put(i, myn, row);
                i++;

            }

        } catch (Exception e) {
            handleException("Error occurred while getting documentation of the api - " +
                            apiName + "-" + version, e);
        } finally {
        	if (isTenantFlowStarted) {
        		PrivilegedCarbonContext.endTenantFlow();
        	}
        }
        return myn;
    }

    public static NativeArray jsFunction_getInlineContent(Context cx,
                                                          Scriptable thisObj, Object[] args,
                                                          Function funObj)
            throws APIManagementException {
        String apiName;
        String version;
        String providerName;
        String docName;
        String content;
        NativeArray myn = new NativeArray(0);

        if (args == null || !isStringValues(args)) {
            handleException("Invalid number of parameters or their types.");
        }
        providerName = (String) args[0];
        apiName = (String) args[1];
        version = (String) args[2];
        docName = (String) args[3];
        APIIdentifier apiId = new APIIdentifier(APIUtil.replaceEmailDomain(providerName), apiName, version);
        APIProvider apiProvider = getAPIProvider(thisObj);

        try {
            content = apiProvider.getDocumentationContent(apiId, docName);
        } catch (Exception e) {
            handleException("Error while getting Inline Document Content ", e);
            return null;
        }

        NativeObject row = new NativeObject();
        row.put("providerName", row,APIUtil.replaceEmailDomainBack(providerName));
        row.put("apiName", row, apiName);
        row.put("apiVersion", row, version);
        row.put("docName", row, docName);
        row.put("content", row, content);
        myn.put(0, myn, row);
        return myn;
    }

    public static void jsFunction_addInlineContent(Context cx,
                                                   Scriptable thisObj, Object[] args,
                                                   Function funObj) throws APIManagementException {
        String apiName;
        String version;
        String providerName;
        String docName;
        String docContent;

        if (args == null || !isStringValues(args)) {
            handleException("Invalid number of parameters or their types.");
        }
        providerName = (String) args[0];
        apiName = (String) args[1];
        version = (String) args[2];
        docName = (String) args[3];
        docContent = (String) args[4];

        APIIdentifier apiId = new APIIdentifier(APIUtil.replaceEmailDomain(providerName), apiName,
                                                version);
        APIProvider apiProvider = getAPIProvider(thisObj);
//        String tenantDomain = MultitenantUtils.getTenantDomain(APIUtil.replaceEmailDomainBack(providerName));
        try {
            API api = apiProvider.getAPI(apiId);
            apiProvider.addDocumentationContent(api, docName, docContent);
        } catch (APIManagementException e) {
            handleException("Error occurred while adding the content of the documentation- " + docName, e);
        }
    }

    public static boolean jsFunction_addDocumentation(Context cx, Scriptable thisObj,
                                                      Object[] args, Function funObj)
            throws APIManagementException, ScriptException {
        if (args == null || args.length == 0) {
            handleException("Invalid number of parameters or their types.");
        }
        boolean success = false;
        String providerName = (String) args[0];
        String apiName = (String) args[1];
        String version = (String) args[2];
        String docName = (String) args[3];
        String docType = (String) args[4];
        String summary = (String) args[5];
        String sourceType = (String) args[6];
        String otherTypeName = (String) args[9];

        //validate Source Type
        if (sourceType == null) {
            throw new APIManagementException("Invalid Source Type.");
        }
        sourceType = sourceType.trim();

        String visibility = (String) args[11];
        FileHostObject fileHostObject = null;
        String sourceURL;

        boolean isTenantFlowStarted = false;
        try {
            String tenantDomain = MultitenantUtils.getTenantDomain(APIUtil.replaceEmailDomainBack(providerName));
            if(tenantDomain != null && !MultitenantConstants.SUPER_TENANT_DOMAIN_NAME.equals(tenantDomain)) {
                isTenantFlowStarted = true;
                PrivilegedCarbonContext.startTenantFlow();
                PrivilegedCarbonContext.getThreadLocalCarbonContext().setTenantDomain(tenantDomain, true);
            }
            APIIdentifier apiId = new APIIdentifier(APIUtil.replaceEmailDomain(providerName), apiName, version);
            Documentation doc = new Documentation(getDocType(docType), docName);
            APIProvider apiProvider = getAPIProvider(thisObj);

            //add documentation is allowed only if document name does not already exist for this api
            if (apiProvider.isDocumentationExist(apiId, docName)) {
                handleException("Error occurred while adding the document. " + docName +
                    " already exists for API " + apiName + '-' + version);
            }

            if (doc.getType() == DocumentationType.OTHER) {
                //validate otherTypeName
                if (otherTypeName == null || otherTypeName.trim().isEmpty()) {
                    throw new APIManagementException("Other Type Name Cannot be Empty.");
                }
                doc.setOtherTypeName(otherTypeName.trim());
            }

            if (Documentation.DocumentSourceType.URL.toString().equalsIgnoreCase(sourceType)) {
                doc.setSourceType(Documentation.DocumentSourceType.URL);
                sourceURL = args[7].toString();
                //validate urls
                if (sourceURL == null || !isURL(sourceURL.trim())) {
                    throw new APIManagementException("Invalid Document Url Format.");
                }
                sourceURL = sourceURL.trim();
                doc.setSourceUrl(sourceURL);
            } else if (Documentation.DocumentSourceType.FILE.toString().equalsIgnoreCase(sourceType)) {
                doc.setSourceType(Documentation.DocumentSourceType.FILE);
                fileHostObject = (FileHostObject) args[8];
            } else if (Documentation.DocumentSourceType.INLINE.toString().equalsIgnoreCase(sourceType)) {
                doc.setSourceType(Documentation.DocumentSourceType.INLINE);
            } else {
                throw new APIManagementException("Invalid Source Type.");
            }

            doc.setSummary(summary);

            if (visibility == null) {
                visibility = APIConstants.DOC_API_BASED_VISIBILITY;
            }
            if (Documentation.DocumentVisibility.API_LEVEL.toString().equalsIgnoreCase(visibility)) {
                doc.setVisibility(Documentation.DocumentVisibility.API_LEVEL);
            } else if (Documentation.DocumentVisibility.PRIVATE.toString().equalsIgnoreCase(visibility)) {
                doc.setVisibility(Documentation.DocumentVisibility.PRIVATE);
            } else {
                doc.setVisibility(Documentation.DocumentVisibility.OWNER_ONLY);
            }

            if (fileHostObject != null && fileHostObject.getJavaScriptFile().getLength() != 0) {
                String contentType = (String) args[10];
                apiProvider
                        .addFileToDocumentation(apiId, doc, fileHostObject.getName(), fileHostObject.getInputStream(),
                                contentType);
            } else if (sourceType.equalsIgnoreCase(Documentation.DocumentSourceType.FILE.toString())) {
                throw new APIManagementException("Empty File Attachment.");
            }

           apiProvider.addDocumentation(apiId, doc);
            success = true;
        } catch (ScriptException e) {
            handleException("The attachment cannot be found for document- " + docName, e);
        } finally {
        	if (isTenantFlowStarted) {
        		PrivilegedCarbonContext.endTenantFlow();
        	}
        }
        return success;
    }

    public static boolean jsFunction_removeDocumentation(Context cx, Scriptable thisObj, Object[] args, Function funObj)
            throws APIManagementException {
        if (args == null || !isStringValues(args)) {
            handleException("Invalid number of parameters or their types.");
        }
        boolean success;
        String providerName = (String) args[0];
        String apiName = (String) args[1];
        String version = (String) args[2];
        String docName = (String) args[3];
        String docType = (String) args[4];

        APIIdentifier apiId = new APIIdentifier(APIUtil.replaceEmailDomain(providerName), apiName, version);

        APIProvider apiProvider = getAPIProvider(thisObj);
        boolean isTenantFlowStarted = false;
        try {
            String tenantDomain = MultitenantUtils.getTenantDomain(APIUtil.replaceEmailDomainBack(providerName));
            if(tenantDomain != null && !MultitenantConstants.SUPER_TENANT_DOMAIN_NAME.equals(tenantDomain)) {
            	isTenantFlowStarted = true;
                PrivilegedCarbonContext.startTenantFlow();
                PrivilegedCarbonContext.getThreadLocalCarbonContext().setTenantDomain(tenantDomain, true);
            }

            apiProvider.removeDocumentation(apiId, docName, docType);
            success = true;
        } catch (APIManagementException e) {
            handleException("Error occurred while removing the document- " + docName +
                            ".", e);
            return false;
        } finally {
        	if (isTenantFlowStarted) {
        		PrivilegedCarbonContext.endTenantFlow();
        	}
        }
        return success;
    }

    public static boolean jsFunction_createNewAPIVersion(Context cx, Scriptable thisObj, Object[] args, Function funObj)
            throws APIManagementException {

        boolean success;
        if (args == null || !isStringValues(args)) {
            handleException("Invalid number of parameters or their types.");
        }
        String providerName = (String) args[0];
        String apiName = (String) args[1];
        String version = (String) args[2];
        String newVersion = (String) args[3];
        String defaultVersion=(String) args[4];

        APIIdentifier apiId = new APIIdentifier(APIUtil.replaceEmailDomain(providerName), apiName, version);
        API api = new API(apiId);
        api.setAsDefaultVersion(defaultVersion.equals("default_version"));

        APIProvider apiProvider = getAPIProvider(thisObj);
        boolean isTenantFlowStarted = false;
        try {
            String tenantDomain = MultitenantUtils.getTenantDomain(APIUtil.replaceEmailDomainBack(providerName));
            if(tenantDomain != null && !MultitenantConstants.SUPER_TENANT_DOMAIN_NAME.equals(tenantDomain)) {
            	isTenantFlowStarted = true;
                PrivilegedCarbonContext.startTenantFlow();
                PrivilegedCarbonContext.getThreadLocalCarbonContext().setTenantDomain(tenantDomain, true);
            }
            apiProvider.createNewAPIVersion(api, newVersion);
            success = true;
        } catch (DuplicateAPIException e) {
            handleException("Error occurred while creating a new API version. " + e.getMessage());
            return false;
        } catch (Exception e) {
            handleException("Error occurred while creating a new API version: " + newVersion, e);
            return false;
        } finally {
        	if (isTenantFlowStarted) {
        		PrivilegedCarbonContext.endTenantFlow();
        	}
        }
        return success;
    }

    public static NativeArray jsFunction_getSubscribersOfAPI(Context cx, Scriptable thisObj,
                                                             Object[] args, Function funObj)
            throws APIManagementException {
        String apiName;
        String version;
        String providerName;
        NativeArray myn = new NativeArray(0);
        if (args == null || !isStringValues(args)) {
            handleException("Invalid number of parameters or their types.");
        }

        providerName = (String) args[0];
        apiName = (String) args[1];
        version = (String) args[2];

        APIIdentifier apiId = new APIIdentifier(providerName, apiName, version);
        Set<Subscriber> subscribers;
        APIProvider apiProvider = getAPIProvider(thisObj);
        try {
            subscribers = apiProvider.getSubscribersOfAPI(apiId);
            Iterator it = subscribers.iterator();
            int i = 0;
            while (it.hasNext()) {
                NativeObject row = new NativeObject();
                Object subscriberObject = it.next();
                Subscriber user = (Subscriber) subscriberObject;
                row.put("userName", row, user.getName());
                row.put("subscribedDate", row, checkValue(Long.valueOf(user.getSubscribedDate().getTime()).toString()));
                myn.put(i, myn, row);
                i++;
            }

        } catch (APIManagementException e) {
            handleException("Error occurred while getting subscribers of the API- " + apiName +
                            "-" + version, e);
        }
        return myn;
    }

    public static String jsFunction_isContextExist(Context cx, Scriptable thisObj, Object[] args, Function funObj)
            throws APIManagementException {
        Boolean contextExist = false;
        if (args != null && isStringValues(args)) {
            String context = (String) args[0];
            String oldContext = (String) args[1];

            if (context.equals(oldContext)) {
                return contextExist.toString();
            }
            APIProvider apiProvider = getAPIProvider(thisObj);
            try {
                contextExist = apiProvider.isDuplicateContextTemplate(context);
            } catch (APIManagementException e) {
                handleException("Error while checking whether context exists", e);
            }
        } else {
            handleException("Input context value is null");
        }
        return contextExist.toString();
    }

    public static String jsFunction_isApiNameExist(Context cx, Scriptable thisObj, Object[] args, Function funObj)
            throws APIManagementException {
        Boolean apiExist = false;
        if (args != null && isStringValues(args)) {
            String apiName = (String) args[0];
            APIProvider apiProvider = getAPIProvider(thisObj);
            try {
                apiExist = apiProvider.isApiNameExist(apiName);
            } catch (APIManagementException e) {
                handleException("Error from registry while checking the api name is already exist", e);
            }
        } else {
            handleException("Input api name value is null");
        }
        return apiExist.toString();
    }

    private static DocumentationType getDocType(String docType) {
        DocumentationType docsType = null;
        for (DocumentationType type : DocumentationType.values()) {
            if (type.getType().equalsIgnoreCase(docType)) {
                docsType = type;
            }
        }
        return docsType;
    }

    private static boolean isStringValues(Object[] args) {
        int i = 0;
        for (Object arg : args) {

            if (!(arg instanceof String)) {
                return false;

            }
            i++;
        }
        return true;
    }

    private static String checkValue(String input) {
        return input != null ? input : "";
    }


    private static APIStatus getApiStatus(String status) {
        APIStatus apiStatus = null;
        for (APIStatus aStatus : APIStatus.values()) {
            if (aStatus.getStatus().equalsIgnoreCase(status)) {
                apiStatus = aStatus;
            }

        }
        return apiStatus;
    }
    
    public static NativeObject jsFunction_searchPaginatedAPIs(Context cx, Scriptable thisObj,
                                                    Object[] args,
                                                    Function funObj) throws APIManagementException {
        if (args == null || args.length < 4) {
            handleException("Invalid number of parameters.");
        }
        
        NativeArray myn = new NativeArray(0);
        NativeObject resultObj = new NativeObject();
        Map<String, Object> result = new HashMap<String, Object>();
        
        String providerName = (String) args[0];
        providerName = APIUtil.replaceEmailDomain(providerName);
        String inputSearchQuery = (String) args[1];
        int start = Integer.parseInt((String) args[2]);
        int end = Integer.parseInt((String) args[3]);
        boolean limitAttributes = false;
        String newSearchQuery = "";
        if (args.length == 5) {
            limitAttributes = Boolean.parseBoolean((String) args[4]);
        }
        
        /*String searchTerm;
        String searchType;

        if (searchValue.contains(":")) {
            if (searchValue.split(":").length > 1) {
                searchType = searchValue.split(":")[0];
                searchTerm = searchValue.split(":")[1];
            } else {
                throw new APIManagementException("Search term is missing. Try again with valid search query.");
            }

        } else {
            searchTerm = searchValue;
            searchType = "default";
        }*/
        inputSearchQuery = inputSearchQuery.trim();
        // sub context and doc content doesn't support AND search
        if (inputSearchQuery != null && inputSearchQuery.contains(" ")) {
            if (inputSearchQuery.split(" ").length > 1) {
                String[] searchCriterias = inputSearchQuery.split(" ");
                for (int i = 0; i < searchCriterias.length; i++) {
                    if (searchCriterias[i].contains(":") && searchCriterias[i].split(":").length > 1) {
                        if (APIConstants.DOCUMENTATION_SEARCH_TYPE_PREFIX.equalsIgnoreCase(searchCriterias[i].split(":")[0]) ||
                            APIConstants.SUBCONTEXT_SEARCH_TYPE_PREFIX.equalsIgnoreCase(searchCriterias[i].split(":")[0])) {
                            throw new APIManagementException(
                                                             "Invalid query. AND based search is not supported for "
                                                                     + "doc and subcontext prefixes");
                        }
                    }
                    if (i == 0) {
                        newSearchQuery = APIUtil.getSingleSearchCriteria(searchCriterias[i]);
                    } else {
                        newSearchQuery =
                                         newSearchQuery + APIConstants.SEARCH_AND_TAG +
                                                 APIUtil.getSingleSearchCriteria(searchCriterias[i]);
                    }
                }
            }
        } else {
            newSearchQuery = APIUtil.getSingleSearchCriteria(inputSearchQuery);
        }
        try {
            /*if ("*".equals(searchTerm) || searchTerm.startsWith("*")) {
                searchTerm = searchTerm.replaceFirst("\\*", ".*");
            }*/
            APIProvider apiProvider = getAPIProvider(thisObj);            
            String tenantDomain = MultitenantUtils.getTenantDomain(APIUtil.replaceEmailDomainBack(
                                                                      ((APIProviderHostObject) thisObj).getUsername()));
            result = apiProvider.searchPaginatedAPIs(newSearchQuery, tenantDomain, start, end, limitAttributes);

            if (newSearchQuery.startsWith(APIConstants.DOCUMENTATION_SEARCH_TYPE_PREFIX2)) {
                Map<Documentation, API> apiDocMap = (Map<Documentation, API>) result.get("apis");
                if (apiDocMap != null) {
                    int i = 0;
                    for (Map.Entry<Documentation, API> entry : apiDocMap.entrySet()) {
                        Documentation doc = entry.getKey();
                        API api = entry.getValue();
                        APIIdentifier apiIdentifier = api.getId();

                        NativeObject currentApi = new NativeObject();

                        currentApi.put("name", currentApi, apiIdentifier.getApiName());
                        currentApi.put("provider", currentApi,
                                APIUtil.replaceEmailDomainBack(apiIdentifier.getProviderName()));
                        currentApi.put("version", currentApi,
                                apiIdentifier.getVersion());
                        currentApi.put("status", currentApi, checkValue(api.getStatus().toString()));
                        currentApi.put("thumb", currentApi, getWebContextRoot(api.getThumbnailUrl()));
                        currentApi.put("subs", currentApi, apiProvider.getSubscribersOfAPI(api.getId()).size());
                        if (providerName != null) {
                            currentApi.put("lastUpdatedDate", currentApi, checkValue(api.getLastUpdated().toString()));
                        }

                        currentApi.put("docName", currentApi, doc.getName());
                        currentApi.put("docSummary", currentApi, doc.getSummary());
                        currentApi.put("docSourceURL", currentApi, doc.getSourceUrl());
                        currentApi.put("docFilePath", currentApi, doc.getFilePath());

                        myn.put(i, myn, currentApi);
                        i++;
                    }
                    resultObj.put("apis", resultObj, myn);
                    resultObj.put("totalLength", resultObj, result.get("length"));
                }

            } else {
                Set<API> apiSet = (Set<API>) result.get("apis");
                //List<API> searchedList = apiProvider.searchAPIs(searchTerm, searchType, providerName);
                Iterator it = apiSet.iterator();
                int i = 0;
                while (it.hasNext()) {
                    NativeObject row = new NativeObject();
                    Object apiObject = it.next();
                    API api = (API) apiObject;
                    APIIdentifier apiIdentifier = api.getId();
                    row.put("name", row, apiIdentifier.getApiName());
                    row.put("provider", row, APIUtil.replaceEmailDomainBack(apiIdentifier.getProviderName()));
                    row.put("version", row, apiIdentifier.getVersion());
                    row.put("status", row, checkValue(api.getStatus().toString()));
                    row.put("thumb", row, getWebContextRoot(api.getThumbnailUrl()));
                    row.put("subs", row, apiProvider.getSubscribersOfAPI(api.getId()).size());
                    if (providerName != null) {
                        row.put("lastUpdatedDate", row, checkValue(api.getLastUpdated().toString()));
                    }
                    myn.put(i, myn, row);
                    i++;
                }
                resultObj.put("apis", resultObj, myn);
                resultObj.put("totalLength", resultObj, result.get("length"));
                resultObj.put("isMore", resultObj, result.get("isMore"));
            }
        } catch (Exception e) {
            handleException("Error occurred while getting the searched API- " + inputSearchQuery, e);
        }
        return resultObj;
    }

    public static NativeArray jsFunction_searchAPIs(Context cx, Scriptable thisObj,
                                                    Object[] args,
                                                    Function funObj) throws APIManagementException {
        NativeArray myn = new NativeArray(0);

        if (args == null || args.length==0) {
            handleException("Invalid number of parameters.");
        }
        String providerName = (String) args[0];
        providerName=APIUtil.replaceEmailDomain(providerName);
        String searchValue = (String) args[1];
        String searchTerm;
        String searchType;

        if (searchValue.contains(":")) {
            if (searchValue.split(":").length > 1) {
                searchType = searchValue.split(":")[0];
                searchTerm = searchValue.split(":")[1];
            } else {
                throw new APIManagementException("Search term is missing. Try again with valid search query.");
            }

        } else {
            searchTerm = searchValue;
            searchType = "default";
        }
        try {
            if ("*".equals(searchTerm) || searchTerm.startsWith("*")) {
                searchTerm = searchTerm.replaceFirst("\\*", ".*");
            }
            APIProvider apiProvider = getAPIProvider(thisObj);

            if (APIConstants.DOCUMENTATION_SEARCH_TYPE_PREFIX.equalsIgnoreCase(searchType)) {
            	Map<Documentation, API> apiDocMap = apiProvider.searchAPIsByDoc(searchTerm, searchType);
            	if (apiDocMap != null) {
        			int i = 0;
        			for (Map.Entry<Documentation, API> entry : apiDocMap.entrySet()) {
        				Documentation doc = entry.getKey();
        				API api = entry.getValue();
        				APIIdentifier apiIdentifier = api.getId();

        				NativeObject currentApi = new NativeObject();

        				currentApi.put("name", currentApi, apiIdentifier.getApiName());
                        currentApi.put("provider", currentApi,
                                APIUtil.replaceEmailDomainBack(apiIdentifier.getProviderName()));
                        currentApi.put("version", currentApi,
                                apiIdentifier.getVersion());
                        currentApi.put("status", currentApi, checkValue(api.getStatus().toString()));
                        currentApi.put("thumb", currentApi, getWebContextRoot(api.getThumbnailUrl()));
                        currentApi.put("subs", currentApi, apiProvider.getSubscribersOfAPI(api.getId()).size());
                        if (providerName != null) {
                        	currentApi.put("lastUpdatedDate", currentApi, checkValue(api.getLastUpdated().toString()));
                        }

                        currentApi.put("docName", currentApi, doc.getName());
                        currentApi.put("docSummary", currentApi, doc.getSummary());
                        currentApi.put("docSourceURL", currentApi, doc.getSourceUrl());
                        currentApi.put("docFilePath", currentApi, doc.getFilePath());

                        myn.put(i, myn, currentApi);
        				i++;
        			}
        		}

            } else {
            	List<API> searchedList = apiProvider.searchAPIs(searchTerm, searchType, providerName);
	            Iterator it = searchedList.iterator();
	            int i = 0;
	            while (it.hasNext()) {
	                NativeObject row = new NativeObject();
	                Object apiObject = it.next();
	                API api = (API) apiObject;
	                APIIdentifier apiIdentifier = api.getId();
	                row.put("name", row, apiIdentifier.getApiName());
	                row.put("provider", row, APIUtil.replaceEmailDomainBack(apiIdentifier.getProviderName()));
	                row.put("version", row, apiIdentifier.getVersion());
	                row.put("status", row, checkValue(api.getStatus().toString()));
	                row.put("thumb", row, getWebContextRoot(api.getThumbnailUrl()));
	                row.put("subs", row, apiProvider.getSubscribersOfAPI(api.getId()).size());
	                if (providerName != null) {
	                    row.put("lastUpdatedDate", row, checkValue(api.getLastUpdated().toString()));
	                }
	                myn.put(i, myn, row);
	                i++;


	            }
            }
        } catch (Exception e) {
            handleException("Error occurred while getting the searched API- " + searchValue, e);
        }
        return myn;
    }


    public static boolean jsFunction_hasCreatePermission(Context cx, Scriptable thisObj, Object[] args, Function funObj) {
        APIProvider provider = getAPIProvider(thisObj);
        if (provider instanceof UserAwareAPIProvider) {
            try {
                ((UserAwareAPIProvider) provider).checkCreatePermission();
                return true;
            } catch (APIManagementException e) {
                return false;
            }
        }
        return false;
    }

    public static boolean jsFunction_hasManageTierPermission(Context cx, Scriptable thisObj, Object[] args, Function funObj) {
    	APIProvider provider = getAPIProvider(thisObj);
    	if (provider instanceof UserAwareAPIProvider) {
    		try {
    			((UserAwareAPIProvider) provider).checkManageTiersPermission();
    			return true;
    		} catch (APIManagementException e) {
    			return false;
    		}
    	}
    	return false;
    }

    public static boolean jsFunction_hasUserPermissions(Context cx, Scriptable thisObj, Object[] args, Function funObj)
            throws APIManagementException {
        if (args == null || !isStringValues(args)) {
            handleException("Invalid input parameters.");
        }
        String username = (String) args[0];
        return APIUtil.checkPermissionQuietly(username, APIConstants.Permissions.API_CREATE) ||
               APIUtil.checkPermissionQuietly(username, APIConstants.Permissions.API_PUBLISH);
    }

    public static boolean jsFunction_hasPublishPermission(Context cx, Scriptable thisObj, Object[] args, Function funObj) {
        APIProvider provider = getAPIProvider(thisObj);
        if (provider instanceof UserAwareAPIProvider) {
            try {
                ((UserAwareAPIProvider) provider).checkPublishPermission();
                return true;
            } catch (APIManagementException e) {
                return false;
            }
        }
        return false;
    }

    public static void jsFunction_loadRegistryOfTenant(Context cx, Scriptable thisObj, Object[] args, Function funObj){
        String tenantDomain = args[0].toString();
        if(tenantDomain != null && !org.wso2.carbon.base.MultitenantConstants.SUPER_TENANT_DOMAIN_NAME.equals(tenantDomain)){
            try {
                int tenantId = ServiceReferenceHolder.getInstance().getRealmService().
                        getTenantManager().getTenantId(tenantDomain);
                APIUtil.loadTenantRegistry(tenantId);
            } catch (org.wso2.carbon.user.api.UserStoreException e) {
                log.error("Could not load tenant registry. Error while getting tenant id from tenant domain " +
                        tenantDomain, e);
            } catch (RegistryException e) {
                log.error("Could not load tenant registry for tenant " + tenantDomain, e);
            }
        }

    }


	/**
	 * load axis configuration for the tenant
	 *
	 * @param cx
	 * @param thisObj
	 * @param args
	 * @param funObj
	 */
	public static void jsFunction_loadAxisConfigOfTenant(Context cx, Scriptable thisObj,
	                                                     Object[] args, Function funObj) {
		String tenantDomain = args[0].toString();
		if (tenantDomain != null &&
		    !org.wso2.carbon.base.MultitenantConstants.SUPER_TENANT_DOMAIN_NAME.equals(tenantDomain)) {
            APIUtil.loadTenantConfig(tenantDomain);
        }
	}

    public static NativeArray jsFunction_getLifeCycleEvents(Context cx, Scriptable thisObj,
                                                            Object[] args,
                                                            Function funObj)
            throws APIManagementException {
        NativeArray lifeCycles = new NativeArray(0);
        if (args == null) {
            handleException("Invalid input parameters.");
        }
        NativeObject apiData = (NativeObject) args[0];
        String provider = (String) apiData.get("provider", apiData);
        String name = (String) apiData.get("name", apiData);
        String version = (String) apiData.get("version", apiData);
        APIIdentifier apiId = new APIIdentifier(provider, name, version);
        APIProvider apiProvider = getAPIProvider(thisObj);
        try {
            List<LifeCycleEvent> lifeCycleEvents = apiProvider.getLifeCycleEvents(apiId);
            int i = 0;
            if (lifeCycleEvents != null) {
                for (LifeCycleEvent lcEvent : lifeCycleEvents) {
                    NativeObject event = new NativeObject();
                    event.put("username", event, APIUtil.replaceEmailDomainBack(checkValue(lcEvent.getUserId())));
                    event.put("newStatus", event, lcEvent.getNewStatus() != null ? lcEvent.getNewStatus().toString() : "");
                    event.put("oldStatus", event, lcEvent.getOldStatus() != null ? lcEvent.getOldStatus().toString() : "");

                    event.put("date", event, checkValue(Long.valueOf(lcEvent.getDate().getTime()).toString()));
                    lifeCycles.put(i, lifeCycles, event);
                    i++;
                }
            }
        } catch (APIManagementException e) {
            log.error("Error from registry while checking the input context is already exist", e);
        }
        return lifeCycles;
    }

    public static void jsFunction_removeAPI(Context cx, Scriptable thisObj,
                                            Object[] args,
                                            Function funObj)
            throws APIManagementException {
        if (args == null) {
            handleException("Invalid input parameters.");
        }
        NativeObject apiData = (NativeObject) args[0];

        String provider = (String) apiData.get("provider", apiData);
        provider=APIUtil.replaceEmailDomain(provider);
        String name = (String) apiData.get("name", apiData);
        String version = (String) apiData.get("version", apiData);
        APIIdentifier apiId = new APIIdentifier(provider, name, version);
        boolean isTenantFlowStarted = false;
        try{
            String tenantDomain = MultitenantUtils.getTenantDomain(APIUtil.replaceEmailDomainBack(provider));
            if(tenantDomain != null && !MultitenantConstants.SUPER_TENANT_DOMAIN_NAME.equals(tenantDomain)) {
            	isTenantFlowStarted = true;
                PrivilegedCarbonContext.startTenantFlow();
                PrivilegedCarbonContext.getThreadLocalCarbonContext().setTenantDomain(tenantDomain, true);
            }
            APIProvider apiProvider = getAPIProvider(thisObj);
            apiProvider.deleteAPI(apiId);
            KeyManager keyManager = KeyManagerHolder.getKeyManagerInstance();

            if (apiId.toString() != null) {
                keyManager.deleteRegisteredResourceByAPIId(apiId.toString());
            }

        } finally {
        	if (isTenantFlowStarted) {
        		PrivilegedCarbonContext.endTenantFlow();
        	}
        }
    }

    private static class APISubscription {
        private String name;
        private long count;
        private String version;
    }

    public static boolean jsFunction_updateDocumentation(Context cx, Scriptable thisObj,
                                                         Object[] args, Function funObj)
            throws APIManagementException, ScriptException {
        if (args == null || args.length == 0) {
            handleException("Invalid number of parameters or their types.");
        }
        boolean success = false;
        String providerName = (String) args[0];
        providerName=APIUtil.replaceEmailDomain(providerName);
        String apiName = (String) args[1];
        String version = (String) args[2];
        String docName = (String) args[3];
        String docType = (String) args[4];
        String summary = (String) args[5];
        String sourceType = (String) args[6];
        String visibility = (String) args[10];
        String sourceURL = null;
        FileHostObject fileHostObject = null;

        boolean isTenantFlowStarted = false;
        try {
            String tenantDomain = MultitenantUtils.getTenantDomain(APIUtil.replaceEmailDomainBack(providerName));
            if (tenantDomain != null && !MultitenantConstants.SUPER_TENANT_DOMAIN_NAME.equals(tenantDomain)) {
                isTenantFlowStarted = true;
                PrivilegedCarbonContext.startTenantFlow();
                PrivilegedCarbonContext.getThreadLocalCarbonContext().setTenantDomain(tenantDomain, true);
            }

            APIIdentifier apiId = new APIIdentifier(providerName, apiName, version);
            Documentation doc = new Documentation(getDocType(docType), docName);
            APIProvider apiProvider = getAPIProvider(thisObj);

            //update documentation is allowed only if documentation name already exists for this api
            if (!apiProvider.isDocumentationExist(apiId, docName)) {
                handleException("Error occurred while updating the document. " + docName +
                        " does not exist for API " + apiName + '-' + version);
            }

            if (doc.getType() == DocumentationType.OTHER) {
                doc.setOtherTypeName(args[9].toString());
            }

            if (Documentation.DocumentSourceType.URL.toString().equalsIgnoreCase(sourceType)) {
                doc.setSourceType(Documentation.DocumentSourceType.URL);
                sourceURL = args[7].toString();
            } else if (Documentation.DocumentSourceType.FILE.toString().equalsIgnoreCase(sourceType)) {
                doc.setSourceType(Documentation.DocumentSourceType.FILE);
                fileHostObject = (FileHostObject) args[8];
            } else {
                doc.setSourceType(Documentation.DocumentSourceType.INLINE);
            }
            doc.setSummary(summary);
            doc.setSourceUrl(sourceURL);
            if (visibility == null){
                visibility = APIConstants.DOC_API_BASED_VISIBILITY;
            }
            if (Documentation.DocumentVisibility.API_LEVEL.toString().equalsIgnoreCase(visibility)) {
                doc.setVisibility(Documentation.DocumentVisibility.API_LEVEL);
            } else if (Documentation.DocumentVisibility.PRIVATE.toString().equalsIgnoreCase(visibility)) {
                doc.setVisibility(Documentation.DocumentVisibility.PRIVATE);
            } else {
                doc.setVisibility(Documentation.DocumentVisibility.OWNER_ONLY);
            }

            Documentation oldDoc = apiProvider.getDocumentation(apiId, doc.getType(), doc.getName());

            try {
                if (fileHostObject != null && fileHostObject.getJavaScriptFile().getLength() != 0) {
                    ResourceFile resourceFile = new ResourceFile(fileHostObject.getInputStream(),
                                         fileHostObject.getJavaScriptFile().getContentType());
                    String filePath = APIUtil.getDocumentationFilePath(apiId, fileHostObject.getName());
                    doc.setFilePath(apiProvider.addResourceFile(filePath, resourceFile));
                } else if (oldDoc.getFilePath() != null) {
                    doc.setFilePath(oldDoc.getFilePath());
                }
            } catch (APIManagementException e) {
                handleException("Failed to add file to document " + doc.getName(), e);
            }
            apiProvider.updateDocumentation(apiId, doc);
            success = true;

        } catch (ScriptException e) {
            handleException("The attachment cannot be found for document- " + docName, e);
        } finally {
        	if (isTenantFlowStarted) {
        		PrivilegedCarbonContext.endTenantFlow();
        	}
        }
        return success;
    }

    public static boolean jsFunction_isAPIOlderVersionExist(Context cx, Scriptable thisObj,
                                                            Object[] args, Function funObj)
            throws APIManagementException {
        boolean apiOlderVersionExist = false;
        if (args==null ||args.length == 0) {
            handleException("Invalid number of input parameters.");
        }

        NativeObject apiData = (NativeObject) args[0];
        String provider = (String) apiData.get("provider", apiData);
        provider=APIUtil.replaceEmailDomain(provider);
        String name = (String) apiData.get("name", apiData);
        String currentVersion = (String) apiData.get("version", apiData);
        boolean isTenantFlowStarted = false;
        try {
	        String tenantDomain = MultitenantUtils.getTenantDomain(APIUtil.replaceEmailDomainBack(provider));
	        if(tenantDomain != null && !MultitenantConstants.SUPER_TENANT_DOMAIN_NAME.equals(tenantDomain)) {
	        		isTenantFlowStarted = true;
	                PrivilegedCarbonContext.startTenantFlow();
	                PrivilegedCarbonContext.getThreadLocalCarbonContext().setTenantDomain(tenantDomain, true);
	        }

	        APIProvider apiProvider = getAPIProvider(thisObj);
	        Set<String> versions = apiProvider.getAPIVersions(provider, name);
	        APIVersionStringComparator comparator = new APIVersionStringComparator();
	        for (String version : versions) {
	            if (comparator.compare(version, currentVersion) < 0) {
	                apiOlderVersionExist = true;
	                break;
	            }
	        }
        } finally {
        	if (isTenantFlowStarted) {
        		PrivilegedCarbonContext.endTenantFlow();
        	}
        }
        return apiOlderVersionExist;
    }

    /**
     * This method is used to edit the endpoint URL provided during the implementation stage in the publisher
     * based on the resource url patterns provided in the design stage of an API.It is used in jsFunction_isURLValid()
     */
    public static NativeObject editEndpointUrlToTest(String urlVal, Context cx, Scriptable thisObj, Object[] args,
            Function funObj) throws APIManagementException {

        String urlValue = urlVal;
        boolean isContainUriTemplatesOnly = false;
        NativeObject data = new NativeObject();

        if (args == null || !isStringValues(args)) {
            handleException("Invalid number of parameters or their types.");
        }

        String providerName = args.length > 2 ? (String) args[2] : "";
        String apiName = args.length > 3 ? (String) args[3] : "";
        String apiVersion = args.length > 4 ? (String) args[4] : "";

        if (providerName != null) {
            providerName = APIUtil.replaceEmailDomain(providerName);
        }

        APIIdentifier apiIdentifier = new APIIdentifier(providerName, apiName, apiVersion);
        APIProvider apiProvider = getAPIProvider(thisObj);

        API api = null;
        try {
            api = apiProvider.getAPI(apiIdentifier);
        } catch (APIManagementException e) {
            handleException("Cannot find the requested API- " + apiName + "-" + apiVersion, e);
        }

        if (api != null) {

            Set<URITemplate> uriTemplates = api.getUriTemplates();

            if (uriTemplates.size() != 0) {

                Iterator i = uriTemplates.iterator();
                List<String> urlPatternArray = new ArrayList<String>();
                while (i.hasNext()) {
                    URITemplate ut = (URITemplate) i.next();
                    urlPatternArray.add(ut.getUriTemplate());
                }

                if(urlPatternArray.contains("/*")) { //Checking whether the urlPatternArray contains /*
                    data.put("urlValue", data, urlValue);
                    data.put("isContainUriTemplatesOnly", data, false);
                    return data;
                } else {
                    for (String urlPattern : urlPatternArray) {
                        //to check whether it is a uri-template
                        Matcher matcher = pathParamExtractorPattern.matcher(urlPattern);

                        if (matcher.find()) {
                            isContainUriTemplatesOnly = true;
                        } else {
                            urlValue = urlValue + urlPattern;
                            isContainUriTemplatesOnly = false;
                            break;
                        }
                    }
                }

            }
        }

        data.put("urlValue", data, urlValue);
        data.put("isContainUriTemplatesOnly", data, isContainUriTemplatesOnly);
        return data;

    }

    public static NativeObject jsFunction_isURLValid(Context cx, Scriptable thisObj, Object[] args, Function funObj)
                                                                                       throws APIManagementException {
        boolean isConnectionError = true;
        String response = null;
        boolean isContainUriTemplatesOnly = false;//To check whether the resources contain only uri templates
        NativeObject data = new NativeObject();

        if (args == null || !isStringValues(args)) {
            handleException("Invalid input parameters.");
        }
        String urlVal = (String) args[1];
        String type = (String) args[0];
        String providerName = args.length > 2 ? (String) args[2] : "";
        String apiName = args.length > 3 ? (String) args[3] : "";
        String apiVersion = args.length > 4 ? (String) args[4] : "";
        String invalidStatusCodesRegex = args.length > 5 ? (String) args[5] : "404";
        if (urlVal != null && !urlVal.isEmpty()) {
            urlVal = urlVal.trim();

            try {

                if (type != null && type.equals("wsdl")) {
                    validateWsdl(urlVal);
                    response = "success";
                    isConnectionError = false;
                } else {
                    // checking http,https endpoints up to resource level by doing
                    // http HEAD. And other end point
                    // validation do through basic url connect
                    if (!StringUtils.equals(providerName, "") && !StringUtils.equals(apiName, "") && !StringUtils
                            .equals(apiVersion, "")) { //To escape editing the url for auto validation of wsdl endpoints

                        NativeObject obj = editEndpointUrlToTest(urlVal, cx, thisObj, args, funObj);
                        urlVal = (String) obj.get("urlValue");

                        if (obj.get("isContainUriTemplatesOnly").equals(true)) {
                            isContainUriTemplatesOnly = true;
                        }
                    }

                    URL url = new URL(urlVal);

                    if (url.getProtocol().matches("https")) {
                        ServerConfiguration serverConfig = CarbonUtils.getServerConfiguration();
                        String trustStorePath = serverConfig.getFirstProperty("Security.TrustStore.Location");
                        String trustStorePassword = serverConfig.getFirstProperty("Security.TrustStore.Password");
                        System.setProperty("javax.net.ssl.trustStore", trustStorePath);
                        System.setProperty("javax.net.ssl.trustStorePassword", trustStorePassword);

                        NativeObject headRequestResult = sendHttpHEADRequest(urlVal, invalidStatusCodesRegex);
                        headRequestResult.put("isContainUriTemplatesOnly", headRequestResult, isContainUriTemplatesOnly);
                        return headRequestResult;

                    } else if (url.getProtocol().matches("http")) {
                        NativeObject headRequestResult = sendHttpHEADRequest(urlVal, invalidStatusCodesRegex);
                        headRequestResult.put("isContainUriTemplatesOnly", headRequestResult, isContainUriTemplatesOnly);
                        return headRequestResult;
                    }
                }
            } catch (Exception e) {
                response = e.getMessage();
            }
        }

        data.put("response", data, response);
        data.put("isConnectionError", data, isConnectionError);
        data.put("isContainUriTemplatesOnly", data, isContainUriTemplatesOnly);
        return data;

    }

	private static HostnameVerifier DO_NOT_VERIFY = new HostnameVerifier() {
		public boolean verify(String hostname, SSLSession session) {
			return true;
		}
	};


    private boolean resourceMethodMatches(String[] resourceMethod1,
                                          String[] resourceMethod2) {
        for (String m1 : resourceMethod1) {
            for (String m2 : resourceMethod2) {
                if (m1.equals(m2)) {
                    return true;
                }
            }
        }
        return false;
    }

    private static void validateWsdl(String url) throws Exception {

        //If url is empty or null throw exception
        if(StringUtils.isEmpty(url)) {
            handleException("URL is not empty");
        }

        if(url.startsWith(APIConstants.WSDL_REGISTRY_LOCATION_PREFIX)) {
            url = APIUtil.getServerURL() + url;
        }

        URL wsdl = new URL(url);
        BufferedReader in = new BufferedReader(new InputStreamReader(wsdl.openStream(), Charset.defaultCharset()));
        String inputLine;
        boolean isWsdl2 = false;
        boolean isWsdl10 = false;
        StringBuilder urlContent = new StringBuilder();
        try {
            while ((inputLine = in.readLine()) != null) {
                String wsdl2NameSpace = "http://www.w3.org/ns/wsdl";
                String wsdl10NameSpace = "http://schemas.xmlsoap.org/wsdl/";
                urlContent.append(inputLine);
                isWsdl2 = urlContent.indexOf(wsdl2NameSpace) > 0;
                isWsdl10 = urlContent.indexOf(wsdl10NameSpace) > 0;
            }
        } finally {
                in.close();
        }

        if (isWsdl10) {
            javax.wsdl.xml.WSDLReader wsdlReader11 = javax.wsdl.factory.WSDLFactory.newInstance().newWSDLReader();
            wsdlReader11.readWSDL(url);
        } else if (isWsdl2) {
            WSDLReader wsdlReader20 = WSDLFactory.newInstance().newWSDLReader();
            wsdlReader20.readWSDL(url);
        } else {
            handleException("URL is not in format of wsdl1/wsdl2");
        }

    }

    private static String getWebContextRoot(String postfixUrl) {
        String webContext = CarbonUtils.getServerConfiguration().getFirstProperty("WebContextRoot");
        if (postfixUrl != null && webContext != null && !webContext.equals("/")) {
            postfixUrl = webContext + postfixUrl;
        }
        return postfixUrl;
    }


    public static NativeArray jsFunction_searchAccessTokens(Context cx, Scriptable thisObj,
                                                            Object[] args,
                                                            Function funObj)
            throws Exception {
        NativeObject tokenInfo;
        NativeArray tokenInfoArr = new NativeArray(0);
        if (args == null || !isStringValues(args)) {
            handleException("Invalid input parameters.");
        }
        String searchValue = (String) args[0];
        String searchTerm;
        String searchType;
        APIProvider apiProvider = getAPIProvider(thisObj);
        Map<Integer, APIKey> tokenData;
        String loggedInUser = ((APIProviderHostObject) thisObj).getUsername();

        if (searchValue.contains(":")) {
            searchTerm = searchValue.split(":")[1];
            searchType = searchValue.split(":")[0];
            if ("*".equals(searchTerm) || searchTerm.startsWith("*")) {
                searchTerm = searchTerm.replaceFirst("\\*", ".*");
            }
            tokenData = apiProvider.searchAccessToken(searchType, searchTerm, loggedInUser);
        } else {
            //Check whether old access token is already available
            if (apiProvider.isApplicationTokenExists(searchValue)) {
                APIKey tokenDetails = apiProvider.getAccessTokenData(searchValue);
                if (tokenDetails.getAccessToken() == null) {
                    throw new APIManagementException("The requested access token is already revoked or No access token available as per requested.");
                }
                tokenData = new HashMap<Integer, APIKey>();
                tokenData.put(0, tokenDetails);
            } else {
                if ("*".equals(searchValue) || searchValue.startsWith("*")) {
                    searchValue = searchValue.replaceFirst("\\*", ".*");
                }
                tokenData = apiProvider.searchAccessToken(null, searchValue, loggedInUser);
            }
        }
        if (tokenData != null && tokenData.size() != 0) {
            for (int i = 0; i < tokenData.size(); i++) {
                tokenInfo = new NativeObject();
                tokenInfo.put("token", tokenInfo, tokenData.get(i).getAccessToken());
                tokenInfo.put("user", tokenInfo, tokenData.get(i).getAuthUser());
                tokenInfo.put("scope", tokenInfo, tokenData.get(i).getTokenScope());
                tokenInfo.put("createTime", tokenInfo, tokenData.get(i).getCreatedDate());
                if (tokenData.get(i).getValidityPeriod() == Long.MAX_VALUE) {
                    tokenInfo.put("validTime", tokenInfo, "Won't Expire");
                } else {
                    tokenInfo.put("validTime", tokenInfo, tokenData.get(i).getValidityPeriod());
                }
                tokenInfo.put("consumerKey", tokenInfo, tokenData.get(i).getConsumerKey());
                tokenInfoArr.put(i, tokenInfoArr, tokenInfo);
            }
        } else {
            throw new APIManagementException("The requested access token is already revoked or No access token available as per requested.");
        }

        return tokenInfoArr;

    }

    public static void jsFunction_revokeAccessToken(Context cx, Scriptable thisObj,
                                                    Object[] args,
                                                    Function funObj)
            throws Exception {
        if (args == null || !isStringValues(args)) {
            handleException("Invalid input parameters.");
        }
        String accessToken = (String) args[0];
        String consumerKey = (String) args[1];
        String authUser = (String) args[2];
        APIProvider apiProvider = getAPIProvider(thisObj);

        try {
            SubscriberKeyMgtClient keyMgtClient = HostObjectUtils.getKeyManagementClient();
            if (keyMgtClient != null)   {
                keyMgtClient.revokeAccessToken(accessToken, consumerKey, authUser);
            }

            Set<APIIdentifier> apiIdentifierSet = apiProvider.getAPIByAccessToken(accessToken);
            List<org.wso2.carbon.apimgt.handlers.security.stub.types.APIKeyMapping> mappings = new ArrayList<org.wso2.carbon.apimgt.handlers.security.stub.types.APIKeyMapping>();
            for (APIIdentifier apiIdentifier : apiIdentifierSet) {
                org.wso2.carbon.apimgt.handlers.security.stub.types.APIKeyMapping mapping = new org.wso2.carbon.apimgt.handlers.security.stub.types.APIKeyMapping();
                API apiDefinition = apiProvider.getAPI(apiIdentifier);
                mapping.setApiVersion(apiIdentifier.getVersion());
                mapping.setContext(apiDefinition.getContext());
                mapping.setKey(accessToken);
                mappings.add(mapping);
            }
            if (mappings.size() > 0) {
                APIManagerConfiguration config = ServiceReferenceHolder.getInstance().
                        getAPIManagerConfigurationService().getAPIManagerConfiguration();
                Map<String, Environment> gatewayEnvs = config.getApiGatewayEnvironments();
                for (Environment environment : gatewayEnvs.values()) {
                    APIAuthenticationAdminClient client = new APIAuthenticationAdminClient(environment);
                    client.invalidateKeys(mappings);
                }


            }
        } catch (Exception e) {
            handleException("Error while revoking the access token: " + accessToken, e);

        }


    }

    public static boolean jsFunction_validateRoles(Context cx,
                                                   Scriptable thisObj, Object[] args,
                                                   Function funObj) {
        if (args == null || args.length==0) {
            return false;
        }

        boolean valid=false;
        String inputRolesSet = (String)args[0];
        String username=  (String) args[1];
        String[] inputRoles=null;
        if (inputRolesSet != null) {
            inputRoles = inputRolesSet.split(",");
        }

        try {
            String[] roles=APIUtil.getRoleNames(username);

            if (roles != null && inputRoles != null) {
                for (String inputRole : inputRoles) {
                    for (String role : roles) {
                        valid= (inputRole.equals(role));
                        if(valid){ //If we found a match for the input role,then no need to process the for loop further
                            break;
                        }
                    }
                    //If the input role doesn't match with any of the role existing in the system
                    if(!valid){
                        return valid;
                    }

                }
                return valid;
            }
        }catch (Exception e) {
            log.error("Error while validating the input roles.",e);
        }

        return valid;
    }

    /**
     * Retrieves custom sequences from registry
     * @param cx
     * @param thisObj
     * @param args
     * @param funObj
     * @return
     * @throws APIManagementException
     */
	public static NativeArray jsFunction_getCustomOutSequences(Context cx, Scriptable thisObj,
	                                                        Object[] args, Function funObj)
            throws APIManagementException {
        if (args == null ||  args.length < 3) {
            handleException("Invalid input parameters.");
        }
		APIProvider apiProvider = getAPIProvider(thisObj);
        String apiName = (String) args[0];
        String apiVersion = (String) args[1];
        String provider = (String) args[2];

        if (provider != null) {
            provider = APIUtil.replaceEmailDomain(provider);
        }
        APIIdentifier apiIdentifier = new APIIdentifier(provider, apiName, apiVersion);

		List<String> sequenceList = apiProvider.getCustomOutSequences(apiIdentifier);

		NativeArray myn = new NativeArray(0);
		if (sequenceList == null) {
			return null;
		} else {
			for (int i = 0; i < sequenceList.size(); i++) {
				myn.put(i, myn, sequenceList.get(i));
			}
			return myn;
		}

	}

	/**
     * Retrieves custom sequences from registry
     * @param cx
     * @param thisObj
     * @param args
     * @param funObj
     * @return
     * @throws APIManagementException
     */
    public static NativeArray jsFunction_getCustomInSequences(Context cx, Scriptable thisObj,
                                                              Object[] args, Function funObj)
            throws APIManagementException {
        if (args == null ||  args.length < 3) {
            handleException("Invalid input parameters.");
        }
        APIProvider apiProvider = getAPIProvider(thisObj);

        String apiName = (String) args[0];
        String apiVersion = (String) args[1];
        String provider = (String) args[2];

        if (provider != null) {
            provider = APIUtil.replaceEmailDomain(provider);
        }
        APIIdentifier apiIdentifier = new APIIdentifier(provider, apiName, apiVersion);

        List<String> sequenceList = apiProvider.getCustomInSequences(apiIdentifier);

        NativeArray myn = new NativeArray(0);
        if (sequenceList == null) {
            return null;
        } else {
            for (int i = 0; i < sequenceList.size(); i++) {
                myn.put(i, myn, sequenceList.get(i));
            }
            return myn;
        }

    }

    /**
     * Retrieves custom fault sequences from registry
     * @param cx
     * @param thisObj
     * @param args
     * @param funObj
     * @return
     * @throws APIManagementException
     */
    public static NativeArray jsFunction_getCustomFaultSequences(Context cx, Scriptable thisObj,
                                                              Object[] args, Function funObj)
            throws APIManagementException {
        List<String> sequenceList = null;
        
        APIProvider apiProvider = getAPIProvider(thisObj);
        
        if (args == null ||  args.length >= 3) {
            String apiName = (String) args[0];
            String apiVersion = (String) args[1];
            String provider = (String) args[2];

            if (provider != null) {
                provider = APIUtil.replaceEmailDomain(provider);
            }
            APIIdentifier apiIdentifier = new APIIdentifier(provider, apiName, apiVersion);
            
            sequenceList = apiProvider.getCustomFaultSequences(apiIdentifier);
        } else {
            sequenceList = apiProvider.getCustomFaultSequences();
        }
                

        NativeArray myn = new NativeArray(0);
        if (sequenceList == null) {
            return null;
        } else {
            for (int i = 0; i < sequenceList.size(); i++) {
                myn.put(i, myn, sequenceList.get(i));
            }
            return myn;
        }
    }

	public static boolean jsFunction_isSynapseGateway(Context cx, Scriptable thisObj, Object[] args, Function funObj)
            throws APIManagementException {
		APIProvider provider = getAPIProvider(thisObj);
		return provider.isSynapseGateway();
	}

    public static boolean jsFunction_updateExternalAPIStores(Context cx,Scriptable thisObj, Object[] args,
                                                              Function funObj)
                throws APIManagementException {
                boolean updated=false;
                boolean isTenantFlowStarted = false;

                NativeObject apiData = (NativeObject) args[0];
                String provider = String.valueOf(apiData.get("provider", apiData));
                if (provider != null) {
                        provider = APIUtil.replaceEmailDomain(provider);
                    }
                String name = (String) apiData.get("apiName", apiData);
                String version = (String) apiData.get("version", apiData);

                try {
	                String tenantDomain = MultitenantUtils.getTenantDomain(APIUtil.replaceEmailDomainBack(provider));
	    	        if(tenantDomain != null && !MultitenantConstants.SUPER_TENANT_DOMAIN_NAME.equals(tenantDomain)) {
	    	        		isTenantFlowStarted = true;
	    	                PrivilegedCarbonContext.startTenantFlow();
	    	                PrivilegedCarbonContext.getThreadLocalCarbonContext().setTenantDomain(tenantDomain, true);
	    	        }

	                APIProvider apiProvider = getAPIProvider(thisObj);

	                APIIdentifier apiId = new APIIdentifier(provider, name, version);
	                API api = apiProvider.getAPI(apiId);
	                //Getting selected external API stores from UI and publish API to them.
	                NativeArray externalAPIStores = (NativeArray) apiData.get("externalAPIStores", apiData);
	                int tenantId = ServiceReferenceHolder.getInstance().getRealmService().
	                        getTenantManager().getTenantId(tenantDomain);
	                //Check if no external APIStore selected from UI
	                if (externalAPIStores != null) {
		                Set<APIStore> inputStores = new HashSet<APIStore>();
		                for (Object store : externalAPIStores) {
		                	inputStores.add(APIUtil.getExternalAPIStore((String) store, tenantId));
		                }
                        Set<String> versions = apiProvider.getAPIVersions(provider, name);
                        APIVersionStringComparator comparator = new APIVersionStringComparator();
                        boolean apiOlderVersionExist = false;
                        for (String tempVersion : versions) {
                            if (comparator.compare(tempVersion, version) < 0) {
                                apiOlderVersionExist = true;
                                break;
                            }
                        }
                        updated = apiProvider.updateAPIsInExternalAPIStores(api, inputStores, apiOlderVersionExist);

                    }
	                return updated;
                } catch (UserStoreException e) {
                	handleException("Error while updating external api stores", e);
                    return false;
				} finally {
                	if (isTenantFlowStarted) {
                		PrivilegedCarbonContext.endTenantFlow();
                	}
                }
            }

    public static String jsFunction_getAPIStoreURL(Context cx,Scriptable thisObj, Object[] args,
                                                   Function funObj) throws APIManagementException {

	    APIManagerConfiguration config = HostObjectComponent.getAPIManagerConfiguration();

        //if a tenant is passed return the tenant store url
        if(args != null && args.length > 0 && args[0] != null){
            String tenantDomain = args[0].toString();
            APIProvider apiProvider = getAPIProvider(thisObj);
            Map<String, String> domains = apiProvider.getTenantDomainMappings(tenantDomain, APIConstants.API_DOMAIN_MAPPINGS_STORE);
            if(domains != null && domains.size() != 0 ){
                Iterator entries = domains.entrySet().iterator();
                while (entries.hasNext()) {
                    Map.Entry thisEntry = (Map.Entry) entries.next();
                    return "https://" + thisEntry.getValue();
                }
            }
        }

	    if	(config != null)	{
	    	return config.getFirstProperty(APIConstants.API_STORE_URL);
	    }	else	{
	    	return null;
	    }
	}

    public static boolean jsFunction_isDataPublishingEnabled(Context cx, Scriptable thisObj,
                                                             Object[] args, Function funObj)
            		throws APIManagementException {
        return HostObjectUtils.checkDataPublishingEnabled();
    }

    public static boolean jsFunction_showAPIStoreURL(Context cx,Scriptable thisObj, Object[] args,
                                                     Function funObj) {

        APIManagerConfiguration config = HostObjectComponent.getAPIManagerConfiguration();

        return config != null && Boolean.parseBoolean(config.getFirstProperty(APIConstants.SHOW_API_STORE_URL_FROM_PUBLISHER));
    }

    public static boolean jsFunction_showAPIDocVisibility(Context cx,Scriptable thisObj, Object[] args,
                                                          Function funObj) {

        APIManagerConfiguration config = HostObjectComponent.getAPIManagerConfiguration();

        return config != null
                && Boolean.parseBoolean(config.getFirstProperty(APIConstants.API_PUBLISHER_ENABLE_API_DOC_VISIBILITY_LEVELS));

    }

    /**
     * Evaluate HTTP end-point URI to validate path parameter and query
     * parameter formats<br>
     * Sample URI format<br>
     * http[s]//[www.]anyhost[.com][:port]/{uri.var.param}?param1=value&param2={uri.var.value}
     *
     * @param endpointConfig JSON representation of end-point configuration.
     * @return true if valid URI
     * @throws APIManagementException If the endpointConfig is invalid or URI is invalid
     */
    private static boolean validateEndpointURI(String endpointConfig)
            throws APIManagementException {
        if (endpointConfig != null) {
            try {
                JSONParser parser = new JSONParser();
                JSONObject jsonObject = (JSONObject) parser.parse(endpointConfig);
                Object epType = jsonObject.get("endpoint_type");

                if(StringUtils.isEmpty(ObjectUtils.toString(epType))) {
                    handleException("No endpoint type defined.");

                } else if (epType instanceof String && "http".equals(epType)) {
                    // extract production uri from config
                    Object prodEPs = jsonObject.get("production_endpoints");
                    Object sandEPs = jsonObject.get("sandbox_endpoints");

                    if(prodEPs == null && sandEPs == null) {
                        handleException("At least one endpoint from Production Endpoint or Sandbox Endpoint must be defined.");
                    }
                    if (prodEPs instanceof JSONObject) {
                        Object url = ((JSONObject) prodEPs).get("url");//check whether the URL is null or not

                        if(StringUtils.isBlank(ObjectUtils.toString(url))) {
                            handleException("URL of production Endpoint is not defined.");
                        }
                        if (url instanceof String && !isValidURI(url.toString())) {
                            handleException("Invalid Production Endpoint URI. Please refer HTTP Endpoint " +
                                            "documentation of the WSO2 ESB for details.");
                        }
                    }
                    // extract sandbox uri from config
                    if (sandEPs instanceof JSONObject) {
                        Object url = ((JSONObject) sandEPs).get("url");

                        if(StringUtils.isBlank(ObjectUtils.toString(url))) {
                            handleException("URL of sandbox Endpoint is not defined.");
                        }
                        if (url instanceof String && !isValidURI(url.toString())) {
                            handleException("Invalid Sandbox Endpoint URI. Please refer HTTP Endpoint " +
                                            "documentation of the WSO2 ESB for details.");
                        }
                    }
                }
            } catch (ParseException e) {
                handleException("Invalid Endpoint config", e);
            }
        }
        return true;
    }

    /**
     * This method returns whether the given url is contain valid uri params or not
     *
     * @param url URL to be validated
     * @return true if URI doesn't contain params or contains valid params
     */
    private static boolean isValidURI(String url) {
        boolean isInvalid = false;
        // validate only if uri contains { or }
        if (url != null && (url.contains("{") || url.contains("}"))) {
            // check { and } are matched or not. otherwise invalid
            int startCount = 0, endCount = 0;
            for (char c : url.toCharArray()) {
                if (c == '{') {
                    startCount++;
                } else if (c == '}') {
                    endCount++;
                }
                // this check guarantee the order of '{' and '}'. Ex: {uri.var.name} not }uri.var.name{
                if (endCount > startCount) {
                    isInvalid = true;
                    break;
                }
            }
            // continue only if the matching no of brackets are found. otherwise invalid
            if (startCount == endCount) {
                // extract content including { } brackets
                Matcher pathParamMatcher = pathParamExtractorPattern.matcher(url);
                while (pathParamMatcher.find()) {
                    // validate the format of { } content
                    Matcher formatMatcher = pathParamValidatorPattern.matcher(pathParamMatcher.group());
                    if (!formatMatcher.matches()) {
                        isInvalid = true;
                        break;
                    }
                }
            } else {
                isInvalid = true;
            }
        }
        return !isInvalid;
    }

    /**
     * Validate the backend by sending HTTP HEAD
     *
     * @param urlVal - backend URL
     * @param invalidStatusCodesRegex - Regex for the invalid status code
     * @return - status of HTTP HEAD Request to backend
     */
    private static NativeObject sendHttpHEADRequest(String urlVal, String invalidStatusCodesRegex) {

        boolean isConnectionError = true;
        String response = null;

        NativeObject data = new NativeObject();

        HttpClient client = new DefaultHttpClient();
        HttpHead head = new HttpHead(urlVal);
        // extract the host name and add the Host http header for sanity
        head.addHeader("Host", urlVal.replaceAll("https?://", "").replaceAll("(/.*)?", ""));
        client.getParams().setParameter("http.socket.timeout", 4000);
        client.getParams().setParameter("http.connection.timeout", 4000);


        if (System.getProperty(APIConstants.HTTP_PROXY_HOST) != null &&
            System.getProperty(APIConstants.HTTP_PROXY_PORT) != null) {
            if (log.isDebugEnabled()) {
                log.debug("Proxy configured, hence routing through configured proxy");
            }
            String proxyHost = System.getProperty(APIConstants.HTTP_PROXY_HOST);
            String proxyPort = System.getProperty(APIConstants.HTTP_PROXY_PORT);
            client.getParams().setParameter(ConnRoutePNames.DEFAULT_PROXY,
                        new HttpHost(proxyHost, Integer.parseInt(proxyPort)));
        }

        try {
            HttpResponse httpResponse = client.execute(head);
            String statusCode = String.valueOf(httpResponse.getStatusLine().getStatusCode());
            String reasonPhrase = String.valueOf(httpResponse.getStatusLine().getReasonPhrase());
            //If the endpoint doesn't match the regex which specify the invalid status code, it will return success.
            if (!statusCode.matches(invalidStatusCodesRegex)) {
                if (log.isDebugEnabled() && statusCode.equals(String.valueOf(HttpStatus.SC_METHOD_NOT_ALLOWED))) {
                    log.debug("Endpoint doesn't support HTTP HEAD");
                }
                response = "success";
                isConnectionError = false;

            } else {
                 //This forms the real backend response to be sent to the client
                data.put("statusCode", data, statusCode);
                data.put("reasonPhrase", data, reasonPhrase);
                response = "";
                isConnectionError = false;
            }
        } catch (IOException e) {
            // sending a default error message.
            log.error("Error occurred while connecting to backend : " + urlVal + ", reason : " + e.getMessage(), e);
            String[] errorMsg = e.getMessage().split(": ");
            if (errorMsg.length > 1) {
                response = errorMsg[errorMsg.length - 1]; //This is to get final readable part of the error message in the exception and send to the client
                isConnectionError = false;
            }
        } finally {
            client.getConnectionManager().shutdown();
        }
        data.put("response", data, response);
        data.put("isConnectionError", data, isConnectionError);
        return data;
    }
    /**
     * retrieves active tenant domains and return true or false to display private
     * visibility
     *
     * @return boolean true If display private visibility
     */
    public static boolean jsFunction_isMultipleTenantsAvailable() {
        int tenantsDomainSize;
        Object cacheObj = Caching.getCacheManager(APIConstants.API_MANAGER_CACHE_MANAGER).
                getCache(APIConstants.APIPROVIDER_HOSTCACHE).get(APIConstants.TENANTCOUNT_CACHEKEY);
        //if tenantDomainSize is not in the cache, Then the cache object is null
        if (cacheObj == null) {
            tenantsDomainSize = 0;
        } else {
            tenantsDomainSize = Integer.parseInt(cacheObj.toString());
        }
        //if there only super tenant in the system, tenantDomainSize is 1
        if (tenantsDomainSize < 2) {
            try {
                Set<String> tenantDomains = APIUtil.getActiveTenantDomains();
                //if there is more than than one tenant
                if (tenantDomains.size() > 1) {
                    Caching.getCacheManager(APIConstants.API_MANAGER_CACHE_MANAGER).
                            getCache(APIConstants.APIPROVIDER_HOSTCACHE).
                            put(APIConstants.TENANTCOUNT_CACHEKEY, String.valueOf(tenantDomains.size()));
                    return true;
                } else {
                    return false;
                }
            } catch (UserStoreException e) {
                /*If there are errors in getting active tenant domains from user store,
                 Minimum privileges are allocated to the user
                */
                log.error("Errors in getting active tenants form UserStore " + e.getMessage(), e);
                return false;
            }
        } else {
            return true;
        }
    }

    /*
	* here return boolean with checking all objects in array is string
	*/
    public static boolean isStringArray(Object[] args) {
//        int argsCount = args.length;
        for (Object arg : args) {
            if (!(arg instanceof String)) {
                return false;
            }
        }
        return true;

    }

    /**
     * This method is to Download API-DOCS from APIPublisher
     *
     * @param cx      Rhino context
     * @param thisObj Scriptable object
     * @param args    Passing arguments
     * @param funObj  Function object
     * @return NativeObject that contains Input stream of Downloaded File
     * @throws APIManagementException Wrapped exception by org.wso2.carbon.apimgt.api.APIManagementException
     */
    public static NativeObject jsFunction_getDocument(Context cx, Scriptable thisObj,
                                                      Object[] args, Function funObj)
            throws ScriptException,
                   APIManagementException {
        if (args == null || args.length != 2 || !isStringArray(args)) {
            handleException("Invalid input parameters expected resource Url and tenantDomain");
        }
        NativeObject data = new NativeObject();

        String username = ((APIProviderHostObject) thisObj).getUsername();
        // Set anonymous user if no user is login to the system
        if (username == null) {
            username = APIConstants.END_USER_ANONYMOUS;
        }
        String resource = (String) args[1];
        String tenantDomain = (String) args[0];
        Map<String, Object> docResourceMap = APIUtil.getDocument(username, resource, tenantDomain);
        if (!docResourceMap.isEmpty()) {
            data.put("Data", data,
                     cx.newObject(thisObj, "Stream", new Object[] { docResourceMap.get("Data") }));
            data.put("contentType", data, docResourceMap.get("contentType"));
            data.put("name", data, docResourceMap.get("name"));
        } else {
            handleException("Resource couldn't found for " + resource);
        }
        return data;
    }

    /**
     * This method is to functionality of get list of environments that list in api-manager.xml
     *
     * @param cx      Rhino context
     * @param thisObj Scriptable object
     * @param args    Passing arguments
     * @param funObj  Function object
     * @return list of environments with details of environments
     */
    public static NativeArray jsFunction_getEnvironments(Context cx, Scriptable thisObj,
                                                         Object[] args,
                                                         Function funObj) {
        NativeArray myn = new NativeArray(1);
        APIManagerConfiguration config =
                ServiceReferenceHolder.getInstance().getAPIManagerConfigurationService()
                        .getAPIManagerConfiguration();
        Map<String, Environment> environments = config.getApiGatewayEnvironments();
        int i = 0;
        if (environments != null) {
            for (Environment environment : environments.values()) {
                NativeObject row = new NativeObject();
                row.put("name", row, environment.getName());
                row.put("description", row, environment.getDescription());
                row.put("type", row, environment.getType());
                row.put("serverURL", row, environment.getServerURL());
                row.put("gatewayEndpoints", row, environment.getApiGatewayEndpoint());
                row.put("apiConsole", row, environment.isShowInConsole());
                myn.put(i, myn, row);
                i++;
            }
        }
        return myn;
    }

    public static String jsFunction_isScopeExist(Context cx, Scriptable thisObj,
                                                   Object[] args, Function funObj)
            throws APIManagementException {
        Boolean scopeExist = false;
        if (args != null && isStringValues(args)) {
            String scopeKey = (String) args[0];
            String username = (String) args[1];

            if (!APIUtil.isWhiteListedScope(scopeKey)) {
                String tenantDomain = MultitenantUtils.getTenantDomain(username);
                //update permission cache before validate user
                int tenantId = -1234;
                try {
                    tenantId = ServiceReferenceHolder.getInstance().getRealmService().getTenantManager()
                            .getTenantId(tenantDomain);
                } catch (UserStoreException e) {
                    handleException("Error while reading tenant information ", e);
                }

                APIProvider apiProvider = getAPIProvider(thisObj);

                try {
                    scopeExist = apiProvider.isScopeKeyExist(scopeKey, tenantId);
                } catch (APIManagementException e) {
                    handleException("Error from registry while checking the input context is already exist", e);
                }
            }
        } else {
            handleException("Input context value is null");
        }
        return scopeExist.toString();
    }

    /**
     * @param failedGateways map of failed environments
     * @return json string of input map
     */
    private static String createFailedGatewaysAsJsonString(Map<String, List<String>> failedGateways) {
        String failedJson = "{\"PUBLISHED\" : \"\" ,\"UNPUBLISHED\":\"\"}";
        if (failedGateways != null) {
            if (!failedGateways.isEmpty()) {
                StringBuilder failedToPublish = new StringBuilder();
                StringBuilder failedToUnPublish = new StringBuilder();
                for (String environmentName : failedGateways.get("PUBLISHED")) {
                    failedToPublish.append(environmentName + ",");
                }
                for (String environmentName : failedGateways.get("UNPUBLISHED")) {
                    failedToUnPublish.append(environmentName + ",");
                }
                if (!"".equals(failedToPublish.toString())) {
                    failedToPublish.deleteCharAt(failedToPublish.length() - 1);
                }
                if (!"".equals(failedToUnPublish.toString())) {
                    failedToUnPublish.deleteCharAt(failedToUnPublish.length() - 1);
                }
                failedJson = "{\"PUBLISHED\" : \"" + failedToPublish.toString() + "\" ,\"UNPUBLISHED\":\"" +
                             failedToUnPublish.toString() + "\"}";
            }
        }
        return failedJson;
    }

    public static String userAgentParser(String userAgent){
        String userBrowser;
        if(userAgent.contains("Chrome")){
            userBrowser = "Chrome";
        }
        else if(userAgent.contains("Firefox")){
            userBrowser = "Firefox";
        }
        else if(userAgent.contains("Opera")){
            userBrowser = "Opera";
        }
        else if(userAgent.contains("MSIE")){
            userBrowser = "Internet Explorer";
        }
        else{
            userBrowser = "Other";
        }
        return userBrowser;
    }

    /**
     * Url validator, Allow any url with https and http.
     * Allow any url without fully qualified domain
     *
     * @param url Url as string
     * @return boolean type stating validated or not
     */
    private static boolean isURL(String url) {
        Pattern pattern = Pattern.compile("^(http|https)://(.)+", Pattern.CASE_INSENSITIVE);
        Matcher matcher = pattern.matcher(url);
        return matcher.matches();
    }
    public static NativeObject jsFunction_getAllPaginatedAPIs(Context cx, Scriptable thisObj,
                                                                       Object[] args, Function funObj)
            throws APIManagementException {

        APIProvider provider = getAPIProvider(thisObj);
        String tenantDomain;

        if (args[0] != null) {
            tenantDomain = (String) args[0];
        } else {
            tenantDomain = org.wso2.carbon.base.MultitenantConstants.SUPER_TENANT_DOMAIN_NAME;
        }

        int start = Integer.parseInt((String) args[1]);
        int end = Integer.parseInt((String) args[2]);



        return getPaginatedAPIs(provider, tenantDomain, start, end, thisObj);


    }

    private static NativeObject getPaginatedAPIs(APIProvider apiProvider, String tenantDomain, int start,
                                                 int end, Scriptable thisObj) throws APIManagementException {

        List<API> apiList;
        Map<String, Object> resultMap;
        NativeArray myn = new NativeArray(0);
        NativeObject result = new NativeObject();
        boolean isTenantFlowStarted = false;
        try {
            if (tenantDomain != null &&
                !MultitenantConstants.SUPER_TENANT_DOMAIN_NAME.equals(tenantDomain)) {
                PrivilegedCarbonContext.startTenantFlow();
                PrivilegedCarbonContext.getThreadLocalCarbonContext().setTenantDomain(tenantDomain, true);
                isTenantFlowStarted = true;
            }
            resultMap = apiProvider.getAllPaginatedAPIs(tenantDomain, start, end);

        } finally {
            if (isTenantFlowStarted) {

                PrivilegedCarbonContext.endTenantFlow();
            }
        }
        if (resultMap != null) {
            apiList = (List<API>) resultMap.get("apis");
            if (apiList != null) {
                Iterator it = apiList.iterator();
                int i = 0;
                while (it.hasNext()) {
                    NativeObject row = new NativeObject();
                    Object apiObject = it.next();
                    API api = (API) apiObject;
                    APIIdentifier apiIdentifier = api.getId();
                    row.put("name", row, apiIdentifier.getApiName());
                    row.put("version", row, apiIdentifier.getVersion());
                    row.put("provider", row, APIUtil.replaceEmailDomainBack(apiIdentifier.getProviderName()));
                    row.put("status", row, checkValue(api.getStatus().toString()));
                    row.put("thumb", row, getWebContextRoot(api.getThumbnailUrl()));
                    row.put("subs", row, getSubscriberCount(apiIdentifier, thisObj));
                    myn.put(i, myn, row);
                    i++;
                }
                result.put("apis", result, myn);
                result.put("totalLength", result, resultMap.get("totalLength"));
                result.put("isMore", result, resultMap.get("isMore"));
            }
        }
        return result;
    }

    private static String addSecurityDef(String spec, Set<Scope> scopes) {

        List<String> scopeNames = new ArrayList<String>();
        Swagger swagger = new SwaggerParser().parse(spec);
        Map<String, Path> paths = swagger.getPaths();
        Operation operation;
        APIManagerConfiguration config = org.wso2.carbon.apimgt.impl.internal.ServiceReferenceHolder.getInstance()
                .getAPIManagerConfigurationService().getAPIManagerConfiguration();
        String revokeUrl = config.getFirstProperty(APIConstants.REVOKE_API_URL);
        String tokenUrl = revokeUrl != null ? revokeUrl.replace("revoke", "token") : null;
        tokenUrl = tokenUrl != null ? tokenUrl.replace("'", "") : null;

        OAuthAdminService oAuthAdminService = new OAuthAdminService();
        String[] allowedGrantTypesArr = oAuthAdminService.getAllowedGrantTypes();
        String allowedGrantTypes = StringUtils.join(allowedGrantTypesArr, ",");

        APISecuritySchemeDefinition apiSecuritySchemeDefinition = new APISecuritySchemeDefinition();
        apiSecuritySchemeDefinition.setType("oauth2");
        apiSecuritySchemeDefinition.setAuthorizationUrl(tokenUrl);

        apiSecuritySchemeDefinition.setFlow(allowedGrantTypes);

        for (Scope s : scopes) {
            scopeNames.add(s.getName());
            apiSecuritySchemeDefinition.setScopes(s.getName(), s.getDescription());
        }

        String securityName = swagger.getInfo().getTitle().toLowerCase() + "_oauth";

        for (Map.Entry<String, Path> entry : paths.entrySet()) {
            operation = paths.get(entry.getKey()).getGet();
            if (operation != null) {
                paths.get(entry.getKey()).getGet().setSecurity(null);
                paths.get(entry.getKey()).getGet().addSecurity(securityName, scopeNames);
            }

            operation = paths.get(entry.getKey()).getPatch();
            if (operation != null) {
                paths.get(entry.getKey()).getPatch().setSecurity(null);
                paths.get(entry.getKey()).getPatch().addSecurity(securityName, scopeNames);
            }

            operation = paths.get(entry.getKey()).getDelete();
            if (operation != null) {
                paths.get(entry.getKey()).getDelete().setSecurity(null);
                paths.get(entry.getKey()).getDelete().addSecurity(securityName, scopeNames);
            }

            operation = paths.get(entry.getKey()).getHead();
            if (operation != null) {
                paths.get(entry.getKey()).getHead().setSecurity(null);
                paths.get(entry.getKey()).getHead().addSecurity(securityName, scopeNames);
            }

            operation = paths.get(entry.getKey()).getPost();
            if (operation != null) {
                paths.get(entry.getKey()).getPost().setSecurity(null);
                paths.get(entry.getKey()).getPost().addSecurity(securityName, scopeNames);
            }

            operation = paths.get(entry.getKey()).getPut();
            if (operation != null) {
                paths.get(entry.getKey()).getPut().setSecurity(null);
                paths.get(entry.getKey()).getPut().addSecurity(securityName, scopeNames);
            }

            operation = paths.get(entry.getKey()).getOptions();
            if (operation != null) {
                paths.get(entry.getKey()).getOptions().setSecurity(null);
                paths.get(entry.getKey()).getOptions().addSecurity(securityName, scopeNames);
            }

        }

        Map<String, SecuritySchemeDefinition> securityDefMap = new HashMap<String, SecuritySchemeDefinition>();

        securityDefMap.put(securityName, apiSecuritySchemeDefinition);

        swagger.setSecurityDefinitions(securityDefMap);

        swagger.setPaths(paths);
        return Json.pretty(swagger);
    }

}<|MERGE_RESOLUTION|>--- conflicted
+++ resolved
@@ -803,11 +803,7 @@
         FileHostObject fileHostObject = (FileHostObject) apiData.get("imageUrl", apiData);
 //        String contextVal = (String) apiData.get("context", apiData);
         String description = (String) apiData.get("description", apiData);
-<<<<<<< HEAD
         String ws = (String) apiData.get("ws", apiData);
-=======
-
->>>>>>> 9910cc33
         /* Business Information*/
         String techOwner = (String) apiData.get("techOwner", apiData);
         String techOwnerEmail = (String) apiData.get("techOwnerEmail", apiData);
@@ -2695,11 +2691,8 @@
 
                 myn.put(50, myn, checkValue(policiesSet.toString()));
                 myn.put(51, myn, checkValue(api.getApiLevelPolicy()));
-<<<<<<< HEAD
-                myn.put(52, myn, checkValue(Boolean.toString(api.isWS())));
-=======
                 myn.put(52, myn, api.getGatewayUrls());
->>>>>>> 9910cc33
+                myn.put(53, myn, checkValue(Boolean.toString(api.isWS())));
 
             } else {
                 handleException("Cannot find the requested API- " + apiName +
