--- conflicted
+++ resolved
@@ -4800,37 +4800,4 @@
         }
         return myn;
     }
-<<<<<<< HEAD
-
-    /**
-     * @param failedGateways map of failed environments
-     * @return json string of input map
-     */
-    private static String createFailedGatewaysAsJsonString(Map<String, List<String>> failedGateways) {
-        String failedJson = "{\"PUBLISHED\" : \"\" ,\"UNPUBLISHED\":\"\"}";
-        if (failedGateways != null) {
-            if (!failedGateways.isEmpty()) {
-                StringBuilder failedToPublish = new StringBuilder();
-                StringBuilder failedToUnPublish = new StringBuilder();
-                for (String environmentName : failedGateways.get("PUBLISHED")) {
-                    failedToPublish.append(environmentName + ",");
-                }
-                for (String environmentName : failedGateways.get("UNPUBLISHED")) {
-                    failedToUnPublish.append(environmentName + ",");
-                }
-                if (!"".equals(failedToPublish.toString())) {
-                    failedToPublish.deleteCharAt(failedToPublish.length() - 1);
-                }
-                if (!"".equals(failedToUnPublish.toString())) {
-                    failedToUnPublish.deleteCharAt(failedToUnPublish.length() - 1);
-                }
-                failedJson = "{\"PUBLISHED\" : \"" + failedToPublish.toString() + "\" ,\"UNPUBLISHED\":\"" +
-                             failedToUnPublish.toString() + "\"}";
-            }
-        }
-        return failedJson;
-    }
-
-=======
->>>>>>> 1fe8f863
-}
+}