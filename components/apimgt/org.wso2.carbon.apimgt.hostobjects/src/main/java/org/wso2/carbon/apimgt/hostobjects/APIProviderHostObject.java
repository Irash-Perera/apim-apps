/*
*  Copyright (c) 2005-2010, WSO2 Inc. (http://www.wso2.org) All Rights Reserved.
*
*  WSO2 Inc. licenses this file to you under the Apache License,
*  Version 2.0 (the "License"); you may not use this file except
*  in compliance with the License.
*  You may obtain a copy of the License at
*
*    http://www.apache.org/licenses/LICENSE-2.0
*
* Unless required by applicable law or agreed to in writing,
* software distributed under the License is distributed on an
* "AS IS" BASIS, WITHOUT WARRANTIES OR CONDITIONS OF ANY
* KIND, either express or implied.  See the License for the
* specific language governing permissions and limitations
* under the License.
*/

package org.wso2.carbon.apimgt.hostobjects;


import org.apache.axis2.client.Options;
import org.apache.axis2.client.ServiceClient;
import org.apache.axis2.context.ServiceContext;
import org.apache.axis2.transport.http.HTTPConstants;
import org.apache.commons.lang.StringEscapeUtils;
import org.apache.commons.logging.Log;
import org.apache.commons.logging.LogFactory;
import org.apache.http.HttpHost;
import org.apache.http.HttpResponse;
import org.apache.http.client.HttpClient;
import org.apache.http.client.methods.HttpHead;
import org.apache.http.conn.params.ConnRoutePNames;
import org.apache.http.impl.client.DefaultHttpClient;
import org.apache.woden.WSDLFactory;
import org.apache.woden.WSDLReader;
import org.jaggeryjs.hostobjects.file.FileHostObject;
import org.jaggeryjs.scriptengine.exceptions.ScriptException;
import org.json.simple.JSONArray;
import org.json.simple.JSONObject;
import org.json.simple.JSONValue;
import org.json.simple.parser.JSONParser;
import org.json.simple.parser.ParseException;
import org.mozilla.javascript.*;
import org.wso2.carbon.apimgt.api.APIManagementException;
import org.wso2.carbon.apimgt.api.APIProvider;
import org.wso2.carbon.apimgt.api.FaultGatewaysException;
import org.wso2.carbon.apimgt.api.dto.UserApplicationAPIUsage;
import org.wso2.carbon.apimgt.api.model.*;
import org.wso2.carbon.apimgt.hostobjects.internal.HostObjectComponent;
import org.wso2.carbon.apimgt.hostobjects.internal.ServiceReferenceHolder;
import org.wso2.carbon.apimgt.impl.APIConstants;
import org.wso2.carbon.apimgt.impl.APIManagerConfiguration;
import org.wso2.carbon.apimgt.impl.APIManagerFactory;
import org.wso2.carbon.apimgt.impl.UserAwareAPIProvider;
import org.wso2.carbon.apimgt.impl.factory.KeyManagerFactory;
import org.wso2.carbon.apimgt.impl.definitions.APIDefinitionFromSwagger20;
import org.wso2.carbon.apimgt.impl.dto.Environment;
import org.wso2.carbon.apimgt.impl.dto.TierPermissionDTO;
import org.wso2.carbon.apimgt.impl.utils.APIAuthenticationAdminClient;
import org.wso2.carbon.apimgt.impl.utils.APIUtil;
import org.wso2.carbon.apimgt.impl.utils.APIVersionComparator;
import org.wso2.carbon.apimgt.impl.utils.APIVersionStringComparator;
import org.wso2.carbon.apimgt.keymgt.client.SubscriberKeyMgtClient;
import org.wso2.carbon.apimgt.keymgt.client.ProviderKeyMgtClient;
import org.wso2.carbon.apimgt.usage.client.APIUsageStatisticsClient;
import org.wso2.carbon.apimgt.usage.client.dto.*;
import org.wso2.carbon.apimgt.usage.client.exception.APIMgtUsageQueryServiceClientException;
import org.wso2.carbon.authenticator.stub.AuthenticationAdminStub;
import org.wso2.carbon.base.ServerConfiguration;
import org.wso2.carbon.context.PrivilegedCarbonContext;
import org.wso2.carbon.core.util.PermissionUpdateUtil;
import org.wso2.carbon.registry.core.RegistryConstants;
import org.wso2.carbon.registry.core.exceptions.RegistryException;
import org.wso2.carbon.registry.core.service.RegistryService;
import org.wso2.carbon.registry.core.session.UserRegistry;
import org.wso2.carbon.user.api.UserStoreException;
import org.wso2.carbon.user.mgt.stub.UserAdminStub;
import org.wso2.carbon.utils.CarbonUtils;
import org.wso2.carbon.utils.multitenancy.MultitenantConstants;
import org.wso2.carbon.utils.multitenancy.MultitenantUtils;

import javax.cache.Caching;
import javax.net.ssl.HostnameVerifier;
import javax.net.ssl.SSLSession;

import java.io.BufferedReader;
import java.io.IOException;
import java.io.InputStreamReader;
import java.net.*;
import java.util.*;
import java.util.regex.Matcher;
import java.util.regex.Pattern;

@SuppressWarnings("unused")
public class APIProviderHostObject extends ScriptableObject {

    private static final Log log = LogFactory.getLog(APIProviderHostObject.class);
    //private static Pattern endpointURIPattern=Pattern.compile("^((http(?:s)?:\\/\\/)?([a-zA-Z0-9\\-\\.]{1,})+((\\:([0-9]{1,5}))?)(?:(\\/?|(?:\\/((\\{uri\\.var\\.[\\w]+\\})|[\\w\\-]+)))*)(?:\\/?|\\/\\w+\\.[a-zA-Z0-9]{1,})(?:\\?|(\\?(?:[\\w]+)(?:\\=([\\w\\-]+|\\{uri\\.var\\.[\\w]+\\}))?))?(?:\\&|(\\&(?:[\\w]+)(?:\\=([\\w\\-]+|\\{uri\\.var\\.[\\w]+\\}))?))*)$");
    private static Pattern pathParamExtractorPattern=Pattern.compile("\\{.*?\\}");
    private static Pattern pathParamValidatorPattern=Pattern.compile("\\{uri\\.var\\.[\\w]+\\}");

    private String username;
    private static String VERSION_PARAM="{version}";

    private APIProvider apiProvider;

    public String getClassName() {
        return "APIProvider";
    }

    // API definitions from swagger v2.0
    static APIDefinitionFromSwagger20 definitionFromSwagger20 = new APIDefinitionFromSwagger20();

    // The zero-argument constructor used for create instances for runtime
    public APIProviderHostObject() throws APIManagementException {

    }

    public APIProviderHostObject(String loggedUser) throws APIManagementException {
        username = loggedUser;
        apiProvider = APIManagerFactory.getInstance().getAPIProvider(loggedUser);
    }

    public String getUsername() {
        return username;
    }

    public static Scriptable jsConstructor(Context cx, Object[] args, Function Obj,
                                           boolean inNewExpr)
            throws APIManagementException {


        if (args!=null && args.length != 0) {
            String username = (String) args[0];
            return new APIProviderHostObject(username);
        }
        return new APIProviderHostObject();
    }

    public APIProvider getApiProvider() {
        return apiProvider;
    }

    private static APIProvider getAPIProvider(Scriptable thisObj) {
        return ((APIProviderHostObject) thisObj).getApiProvider();
    }

    private static void handleException(String msg) throws APIManagementException {
        log.error(msg);
        throw new APIManagementException(msg);
    }

    private static void handleException(String msg, Throwable t) throws APIManagementException {
        log.error(msg, t);
        throw new APIManagementException(msg, t);
    }
    private static void handleFaultGateWayException(FaultGatewaysException e) throws FaultGatewaysException {
        throw e;
    }
    public static NativeObject jsFunction_login(Context cx, Scriptable thisObj,
                                                Object[] args, Function funObj)
            throws APIManagementException {

        if (args==null || args.length == 0 || !isStringValues(args)) {
            handleException("Invalid input parameters to the login method");
        }

        String username = (String) args[0];
        String password = (String) args[1];

        APIManagerConfiguration config = HostObjectComponent.getAPIManagerConfiguration();
        String url = config.getFirstProperty(APIConstants.AUTH_MANAGER_URL);
        if (url == null) {
            handleException("API key manager URL unspecified");
        }

        NativeObject row = new NativeObject();
        try {

            UserAdminStub userAdminStub = new UserAdminStub(url + "UserAdmin");
            CarbonUtils.setBasicAccessSecurityHeaders(username, password,
                                                      true, userAdminStub._getServiceClient());
            //If multiple user stores are in use, and if the user hasn't specified the domain to which
            //he needs to login to
            /* Below condition is commented out as per new multiple users-store implementation,users from
            different user-stores not needed to input domain names when tried to login,APIMANAGER-1392*/
           // if (userAdminStub.hasMultipleUserStores() && !username.contains("/")) {
           //      handleException("Domain not specified. Please provide your username as domain/username");
           // }
        } catch (Exception e) {
            log.error("Error occurred while checking for multiple user stores");
        }

        try {
            AuthenticationAdminStub authAdminStub = new AuthenticationAdminStub(null, url + "AuthenticationAdmin");
            ServiceClient client = authAdminStub._getServiceClient();
            Options options = client.getOptions();
            options.setManageSession(true);

            String tenantDomain = MultitenantUtils.getTenantDomain(username);
            //update permission cache before validate user
            int tenantId =  ServiceReferenceHolder.getInstance().getRealmService().getTenantManager()
                    .getTenantId(tenantDomain);
            PermissionUpdateUtil.updatePermissionTree(tenantId);

            String host = new URL(url).getHost();
            if (!authAdminStub.login(username, password, host)) {
                handleException("Login failed.Please recheck the username and password and try again..");
            }
            ServiceContext serviceContext = authAdminStub.
                    _getServiceClient().getLastOperationContext().getServiceContext();
            String sessionCookie = (String) serviceContext.getProperty(HTTPConstants.COOKIE_STRING);

            String usernameWithDomain = APIUtil.getLoggedInUserInfo(sessionCookie,url).getUserName();
            usernameWithDomain = APIUtil.setDomainNameToUppercase(usernameWithDomain);
            boolean isSuperTenant = false;

            if (tenantDomain.equals(MultitenantConstants.SUPER_TENANT_DOMAIN_NAME)) {
            	isSuperTenant = true;
            }else {
                usernameWithDomain = usernameWithDomain+"@"+tenantDomain;
            }

            boolean   authorized =
                    APIUtil.checkPermissionQuietly(usernameWithDomain, APIConstants.Permissions.API_CREATE) ||
                            APIUtil.checkPermissionQuietly(usernameWithDomain, APIConstants.Permissions.API_PUBLISH);

            boolean displayStoreUrlFromPublisher =false;
            if(config!=null){
                displayStoreUrlFromPublisher = Boolean.parseBoolean(config.getFirstProperty(APIConstants.SHOW_API_STORE_URL_FROM_PUBLISHER));
            }
            if (authorized) {

                row.put("user", row, usernameWithDomain);
                row.put("sessionId", row, sessionCookie);
                row.put("isSuperTenant", row, isSuperTenant);
                row.put("error", row, false);
                row.put("showStoreURL", row, displayStoreUrlFromPublisher);
            } else {
                handleException("Login failed.Insufficient privileges.");
            }
        } catch (Exception e) {
            row.put("error", row, true);
            row.put("detail", row, e.getMessage());
        }

        return row;
    }


    /**
     * This method is used to update the permission cache from jaggery side. user name should be passed as a parameter
     *
     * @param cx      Rhino context
     * @param thisObj Scriptable object
     * @param args    Passing arguments
     * @param funObj  Function object
     * @return true if update successful, false otherwise
     * @throws APIManagementException
     */
    public static boolean jsFunction_updatePermissionCache(Context cx, Scriptable thisObj,
                                                           Object[] args, Function funObj)
            throws APIManagementException {
        if (args == null || args.length == 0) {
            handleException("Invalid input parameters to the login method");
        }
        String username = (String) args[0];
        boolean updated = false;
        try {

            APIUtil.updatePermissionCache(username);
            updated = true;
        } catch (Exception e) {
            // If the user creation or permission change done in another node in distributed setup, users may not be
            // able to login into the system using SSO until permission cache updated. We call this method internally
            // to update the permission cache, when user trying to login into the system. If this request fails user
            // may not able to login into the systems and user will be getting an invalid credentials message. User
            // can login into the system once permission cache automatically updated in predefined interval.
            log.error("Error while updating permissions for user " + username, e);
        }
        return updated;
    }

    public static String jsFunction_getAuthServerURL(Context cx, Scriptable thisObj,
                                                     Object[] args, Function funObj)
            throws APIManagementException {

        APIManagerConfiguration config = HostObjectComponent.getAPIManagerConfiguration();
        String url = config.getFirstProperty(APIConstants.AUTH_MANAGER_URL);
        if (url == null) {
            handleException("API key manager URL unspecified");
        }
        return url;
    }

    public static String jsFunction_getHTTPsURL(Context cx, Scriptable thisObj,
                                                Object[] args, Function funObj)
            throws APIManagementException {
        String hostName = CarbonUtils.getServerConfiguration().getFirstProperty("HostName");
        String backendHttpsPort = HostObjectUtils.getBackendPort("https");
        if (hostName == null) {
            hostName = System.getProperty("carbon.local.ip");
        }
        return "https://" + hostName + ":" + backendHttpsPort;

    }
    
    /**
     * This method is to functionality of managing an API in API-Provider     *
     * @param cx      Rhino context
     * @param thisObj Scriptable object
     * @param args    Passing arguments
     * @param funObj  Function object
     * @return true if the API was added successfully
     * @throws APIManagementException Wrapped exception by org.wso2.carbon.apimgt.api.APIManagementException
     */
    public static boolean jsFunction_manageAPI(Context cx, Scriptable thisObj,
                                               Object[] args, Function funObj)
            throws APIManagementException, ScriptException, FaultGatewaysException {
    	boolean success = false;
    	
    	if (args==null||args.length == 0) {
            handleException("Invalid number of input parameters.");
        }
    	        
        NativeObject apiData = (NativeObject) args[0];
        String provider = String.valueOf(apiData.get("provider", apiData));
        String name = (String) apiData.get("apiName", apiData);
        String version = (String) apiData.get("version", apiData);

        String subscriptionAvailability = (String) apiData.get("subscriptionAvailability", apiData);
        String subscriptionAvailableTenants = "";
        if (subscriptionAvailability != null && subscriptionAvailability.equals(APIConstants.SUBSCRIPTION_TO_SPECIFIC_TENANTS)) {
        	subscriptionAvailableTenants = (String) apiData.get("subscriptionTenants", apiData);
        }
        
        String defaultVersion=(String)apiData.get("defaultVersion",apiData);
        String transport = getTransports(apiData);

        String tier = (String) apiData.get("tier", apiData);

        String inSequence =  (String) apiData.get("inSequence", apiData);
        String outSequence = (String) apiData.get("outSequence", apiData);
        String faultSequence = (String) apiData.get("faultSequence", apiData);
        String businessOwner = (String) apiData.get("bizOwner", apiData);
        String businessOwnerEmail = (String) apiData.get("bizOwnerMail", apiData);
        String technicalOwner = (String) apiData.get("techOwner", apiData);
        String technicalOwnerEmail = (String) apiData.get("techOwnerMail", apiData);
        String environments = (String) apiData.get("environments", apiData);
        String responseCache = (String) apiData.get("responseCache", apiData);
        int cacheTimeOut = APIConstants.API_RESPONSE_CACHE_TIMEOUT;
        if (APIConstants.ENABLED.equalsIgnoreCase(responseCache)) {
        	responseCache = APIConstants.ENABLED;
            try {
             	cacheTimeOut = Integer.parseInt ((String) apiData.get("cacheTimeout", apiData));
            } catch (NumberFormatException e) {
                		//ignore
            }
        } else {
           	responseCache = APIConstants.DISABLED;
        }
        
        
        if (provider != null) {
            provider = APIUtil.replaceEmailDomain(provider);
        }        
        provider = (provider != null ? provider.trim() : null);
        name = (name != null ? name.trim() : null);
        version = (version != null ? version.trim() : null);
        
        APIIdentifier apiId = new APIIdentifier(provider, name, version);
        APIProvider apiProvider = getAPIProvider(thisObj);
        API api = null;
        boolean isTenantFlowStarted = false;
        String tenantDomain = null;
        try {
            tenantDomain = MultitenantUtils.getTenantDomain(APIUtil.replaceEmailDomainBack(provider));
            if(tenantDomain != null && !MultitenantConstants.SUPER_TENANT_DOMAIN_NAME.equals(tenantDomain)) {
            	isTenantFlowStarted = true;
                PrivilegedCarbonContext.startTenantFlow();
                PrivilegedCarbonContext.getThreadLocalCarbonContext().setTenantDomain(tenantDomain, true);
            }
            api = apiProvider.getAPI(apiId);
        } finally {
        	if (isTenantFlowStarted) {
        		PrivilegedCarbonContext.endTenantFlow();
        	}
        }
        
        api.setTransports(transport);
        api.setSubscriptionAvailability(subscriptionAvailability);
        api.setSubscriptionAvailableTenants(subscriptionAvailableTenants);
        api.setResponseCache(responseCache);
        api.setCacheTimeout(cacheTimeOut);
        api.setAsDefaultVersion("default_version".equals(defaultVersion) ? true : false);

		api.removeCustomSequences();
		if (!"none".equals(inSequence)) {
			api.setInSequence(inSequence);
		}
		if (!"none".equals(outSequence)) {
			api.setOutSequence(outSequence);
		}
		
		List<String> sequenceList = apiProvider.getCustomFaultSequences();
		if (!"none".equals(faultSequence) && sequenceList.contains(faultSequence)) {
			api.setFaultSequence(faultSequence);
		}
	
        if(!"none".equals(businessOwner)){
            api.setBusinessOwner(businessOwner);
        }
        if(!"none".equals(businessOwnerEmail)){
            api.setBusinessOwnerEmail(businessOwnerEmail);
        }
        if(!"none".equals(technicalOwner)){
            api.setTechnicalOwner(technicalOwner);
        }
        if(!"none".equals(technicalOwnerEmail)){
            api.setTechnicalOwnerEmail(technicalOwnerEmail);
        }
        api.setEnvironments(APIUtil.extractEnvironmentsForAPI(environments));

        Set<Tier> availableTier = new HashSet<Tier>();
        String[] tierNames;
        if (tier != null) {
        	tierNames = tier.split(",");
        	for (String tierName : tierNames) {
        		availableTier.add(new Tier(tierName));
        	}
            api.removeAllTiers();
        	api.addAvailableTiers(availableTier);
        }
        api.setLastUpdated(new Date());

        if (apiData.get("swagger", apiData) != null) {
<<<<<<< HEAD
            // Read URI Templates from swagger resource and set to api object
            Set<URITemplate> uriTemplates = definitionFromSwagger20.getURITemplates(api,
                                                            String.valueOf(apiData.get("swagger", apiData)));
            api.setUriTemplates(uriTemplates);

            // Save swagger in the registry
            apiProvider.saveSwagger20Definition(api.getId(), (String) apiData.get("swagger", apiData));
=======
            //Read URI Templates from swagger resource and set to api object
            Set<URITemplate> uriTemplates = definitionFromSwagger20.getURITemplates(api, String.valueOf(apiData.get("swagger", apiData)));
            api.setUriTemplates(uriTemplates);

            //scopes
            Set<Scope> scopes = definitionFromSwagger20.getScopes(String.valueOf(apiData.get("swagger", apiData)));
            api.setScopes(scopes);

            //Save swagger in the registry
            apiProvider.saveSwagger20Definition(api.getId(),(String) apiData.get("swagger", apiData));
>>>>>>> 825fa87c
        }

        // removing scopes from cache
        ProviderKeyMgtClient providerClient = HostObjectUtils.getProviderClient();
        try {
            String[] consumerKeys = apiProvider.getConsumerKeys(new APIIdentifier(provider, name, version));
            if (consumerKeys != null && consumerKeys.length != 0) {
                providerClient.removeScopeCache(consumerKeys);
            }

        } catch (APIManagementException e) {
            //swallowing the excepion since the api update should happen even if cache update fails
            log.error("Error while removing the scope cache", e);
        }
        //get new key manager instance for  resource registration.
        KeyManager keyManager = KeyManagerFactory.getKeyManager();

        Map registeredResource = keyManager.getResourceByApiId(api.getId().toString());

        if (registeredResource == null) {
            boolean isNewResourceRegistered = keyManager.registerNewResource(api , null);
            if (!isNewResourceRegistered) {
                handleException("APIResource registration is failed while adding the API- " + api.getId().getApiName
                        () + "-" + api
                        .getId().getVersion());
            }
        } else {
            //update APIResource.
            String resourceId = (String) registeredResource.get("resourceId");
            if (resourceId == null) {
                handleException("APIResource update is failed because of empty resourceID.");
            }
            keyManager.updateRegisteredResource(api , registeredResource);
        }
        
        return saveAPI(apiProvider, api, null, false);
    }
    
    
    /**
     * This method is to functionality of update implementation of an API in API-Provider     *
     * @param cx      Rhino context
     * @param thisObj Scriptable object
     * @param args    Passing arguments
     * @param funObj  Function object
     * @return true if the API was added successfully
     * @throws APIManagementException Wrapped exception by org.wso2.carbon.apimgt.api.APIManagementException
     */
    public static boolean jsFunction_updateAPIImplementation(Context cx, Scriptable thisObj,
                                                            Object[] args, Function funObj)
            throws APIManagementException, ScriptException, FaultGatewaysException {
    	
    	if (args==null||args.length == 0) {
            handleException("Invalid number of input parameters.");
        }
    	        
        NativeObject apiData = (NativeObject) args[0];
        String provider = String.valueOf(apiData.get("provider", apiData));
        String name = (String) apiData.get("apiName", apiData);
        String version = (String) apiData.get("version", apiData);
        String implementationType = (String) apiData.get("implementation_type", apiData);
        
        if (provider != null) {
            provider = APIUtil.replaceEmailDomain(provider);
        }        
        provider = (provider != null ? provider.trim() : null);
        name = (name != null ? name.trim() : null);
        version = (version != null ? version.trim() : null);
        
        APIIdentifier apiId = new APIIdentifier(provider, name, version);
        APIProvider apiProvider = getAPIProvider(thisObj);
        API api = null;
        boolean isTenantFlowStarted = false;
        String tenantDomain;
        try {
            tenantDomain = MultitenantUtils.getTenantDomain(APIUtil.replaceEmailDomainBack(provider));
            if(tenantDomain != null && !MultitenantConstants.SUPER_TENANT_DOMAIN_NAME.equals(tenantDomain)) {
            	isTenantFlowStarted = true;
                PrivilegedCarbonContext.startTenantFlow();
                PrivilegedCarbonContext.getThreadLocalCarbonContext().setTenantDomain(tenantDomain, true);
            }
            api = apiProvider.getAPI(apiId);
        } finally {
        	if (isTenantFlowStarted) {
        		PrivilegedCarbonContext.endTenantFlow();
        	}
        }
        
        api.setLastUpdated(new Date());
        
        api.setImplementation(implementationType);
                        
        String wsdl = (String) apiData.get("wsdl", apiData);
        String wadl = (String) apiData.get("wadl", apiData);
        String endpointSecured = (String) apiData.get("endpointSecured", apiData);
        String endpointUTUsername = (String) apiData.get("endpointUTUsername", apiData);
        String endpointUTPassword = (String) apiData.get("endpointUTPassword", apiData);
            
        api.setWadlUrl(wadl);
        api.setWsdlUrl(wsdl);
        api.setEndpointConfig((String) apiData.get("endpoint_config", apiData));
        
        // Validate endpoint URI format
        validateEndpointURI(api.getEndpointConfig());

        String destinationStats = (String) apiData.get("destinationStats", apiData);
        if (APIConstants.ENABLED.equalsIgnoreCase(destinationStats)) {
            destinationStats = APIConstants.ENABLED;
        } else {
            destinationStats = APIConstants.DISABLED;
        }
        api.setDestinationStatsEnabled(destinationStats);

        //set secured endpoint parameters
        if ("secured".equals(endpointSecured)) {
        	api.setEndpointSecured(true);
        	api.setEndpointUTUsername(endpointUTUsername);
        	api.setEndpointUTPassword(endpointUTPassword);
        }
        	        
        
        if (apiData.get("swagger", apiData) != null) {
            // Read swagger from the registry
            String swaggerFromRegistry = apiProvider.getSwagger20Definition(api.getId());

            // Read URI Templates from swagger resource and set to api object
            Set<URITemplate> uriTemplates = definitionFromSwagger20.getURITemplates(api, swaggerFromRegistry);
            api.setUriTemplates(uriTemplates);
        }
                
        return saveAPI(apiProvider, api, null, false);
    	
    }
    
    /**
     * This method is to functionality of update design API in API-Provider     *
     * @param cx      Rhino context
     * @param thisObj Scriptable object
     * @param args    Passing arguments
     * @param funObj  Function object
     * @return true if the API was added successfully
     * @throws APIManagementException Wrapped exception by org.wso2.carbon.apimgt.api.APIManagementException
     */
    public static boolean jsFunction_updateAPIDesign(Context cx, Scriptable thisObj,
                                                     Object[] args, Function funObj)
            throws APIManagementException, ScriptException, FaultGatewaysException {

        if (args==null||args.length == 0) {
            handleException("Invalid number of input parameters.");
        }

        boolean success = false;
        
        NativeObject apiData = (NativeObject) args[0];
        String provider = String.valueOf(apiData.get("provider", apiData));
        String name = (String) apiData.get("apiName", apiData);
        String version = (String) apiData.get("version", apiData);
        FileHostObject fileHostObject = (FileHostObject) apiData.get("imageUrl", apiData);
        String contextVal = (String) apiData.get("context", apiData);
        String description = (String) apiData.get("description", apiData);
        
        /* Business Information*/
        String techOwner = (String) apiData.get("techOwner", apiData);
        String techOwnerEmail = (String) apiData.get("techOwnerEmail", apiData);
        String bizOwner = (String) apiData.get("bizOwner", apiData);
        String bizOwnerEmail = (String) apiData.get("bizOwnerEmail", apiData);
        
        String context = contextVal.startsWith("/") ? contextVal : ("/" + contextVal);
        String providerDomain = MultitenantUtils.getTenantDomain(provider);
        if(!MultitenantConstants.SUPER_TENANT_DOMAIN_NAME.equalsIgnoreCase(providerDomain))
        {
            //Create tenant aware context for API
            context= "/t/"+ providerDomain+context;
        }
        
        String tags = (String) apiData.get("tags", apiData);                
        Set<String> tag = new HashSet<String>();

        if (tags != null) {
            if (tags.indexOf(",") >= 0) {
                String[] userTag = tags.split(",");
                tag.addAll(Arrays.asList(userTag).subList(0, tags.split(",").length));
            } else {
                tag.add(tags);
            }
        }
        
        String visibility = (String) apiData.get("visibility", apiData);
        String visibleRoles = "";


        if (visibility != null && visibility.equals(APIConstants.API_RESTRICTED_VISIBILITY)) {
        	visibleRoles = (String) apiData.get("visibleRoles", apiData);
        }
        
        if (provider != null) {
            provider = APIUtil.replaceEmailDomain(provider);
        }
        provider = (provider != null ? provider.trim() : null);
        name = (name != null ? name.trim() : null);
        version = (version != null ? version.trim() : null);
        APIIdentifier apiId = new APIIdentifier(provider, name, version);
        APIProvider apiProvider = getAPIProvider(thisObj);
        API api = null;
        boolean isTenantFlowStarted = false;
        String tenantDomain;
        try {
            tenantDomain = MultitenantUtils.getTenantDomain(APIUtil.replaceEmailDomainBack(provider));
            if(tenantDomain != null && !MultitenantConstants.SUPER_TENANT_DOMAIN_NAME.equals(tenantDomain)) {
            	isTenantFlowStarted = true;
                PrivilegedCarbonContext.startTenantFlow();
                PrivilegedCarbonContext.getThreadLocalCarbonContext().setTenantDomain(tenantDomain, true);
            }
            api = apiProvider.getAPI(apiId);
        } finally {
        	if (isTenantFlowStarted) {
        		PrivilegedCarbonContext.endTenantFlow();
        	}
        }
        
        if (apiData.get("swagger", apiData) != null) {
            // Read URI Templates from swagger resource and set it to api object
            Set<URITemplate> uriTemplates = definitionFromSwagger20.getURITemplates(api,
                                                                 (String) apiData.get("swagger", apiData));
            api.setUriTemplates(uriTemplates);

            // Save the swagger definition in the registry
            apiProvider.saveSwagger20Definition(api.getId(), (String) apiData.get("swagger", apiData));
        }
                
        api.setDescription(StringEscapeUtils.escapeHtml(description));
        HashSet<String> deletedTags = new HashSet<String>(api.getTags());
        deletedTags.removeAll(tag);
        api.removeTags(deletedTags);
        api.addTags(tag);
        api.setBusinessOwner(bizOwner);
        api.setBusinessOwnerEmail(bizOwnerEmail);
        api.setTechnicalOwner(techOwner);
        api.setTechnicalOwnerEmail(techOwnerEmail);
        api.setVisibility(visibility);
        api.setVisibleRoles(visibleRoles != null ? visibleRoles.trim() : null);
        api.setLastUpdated(new Date());
        
        checkFileSize(fileHostObject);
        
        return saveAPI(apiProvider, api, fileHostObject, false);
    }
    
    /**
     * This method is to functionality of create a new API in API-Provider     *
     * @param cx      Rhino context
     * @param thisObj Scriptable object
     * @param args    Passing arguments
     * @param funObj  Function object
     * @return true if the API was added successfully
     * @throws APIManagementException Wrapped exception by org.wso2.carbon.apimgt.api.APIManagementException
     */
    public static boolean jsFunction_createAPI(Context cx, Scriptable thisObj,
                                               Object[] args, Function funObj)
            throws APIManagementException, ScriptException, FaultGatewaysException {

        if (args==null||args.length == 0) {
            handleException("Invalid number of input parameters.");
        }


        NativeObject apiData = (NativeObject) args[0];
        
        String provider = String.valueOf(apiData.get("provider", apiData));
        String name = (String) apiData.get("apiName", apiData);
        String version = (String) apiData.get("version", apiData);
        String contextVal = (String) apiData.get("context", apiData);
        
        String providerDomain = MultitenantUtils.getTenantDomain(provider);
        
        String context = contextVal.startsWith("/") ? contextVal : ("/" + contextVal);
        if(!MultitenantConstants.SUPER_TENANT_DOMAIN_NAME.equalsIgnoreCase(providerDomain)) {
            //Create tenant aware context for API
            context= "/t/" + providerDomain + context;
        }
        
        if (provider != null) {
            provider = APIUtil.replaceEmailDomain(provider);
        }
        provider = (provider != null ? provider.trim() : null);
        name = (name != null ? name.trim() : null);
        version = (version != null ? version.trim() : null);

        APIIdentifier apiId = new APIIdentifier(provider, name, version);
        APIProvider apiProvider = getAPIProvider(thisObj);

        if (apiProvider.isAPIAvailable(apiId)) {
            handleException("Error occurred while adding the API. A duplicate API already exists for " +
                            name + "-" + version);
        }

        API api = new API(apiId);
        api.setStatus(APIStatus.CREATED);

        // This is to support the new Pluggable version strategy
        // if the context does not contain any {version} segment, we use the default version strategy.
        context = checkAndSetVersionParam(context);
        api.setContextTemplate(context);

        context = updateContextWithVersion(version, contextVal, context);

        api.setContext(context);
        api.setVisibility(APIConstants.API_GLOBAL_VISIBILITY);
        api.setLastUpdated(new Date());
        
        return saveAPI(apiProvider, api, null, true);
    }
    
    /**
     * Returns the Swagger12 definition //todo this actually returns swagger v2.0, create a new method
     * @param cx
     * @param thisObj
     * @param args
     * @param funObj
     * @return
     * @throws APIManagementException
     * @throws ScriptException
     */
    public static NativeObject jsFunction_getSwagger12Resource(Context cx, Scriptable thisObj,
			Object[] args,	Function funObj) throws APIManagementException, ScriptException {
    	if (args==null||args.length == 0) {
            handleException("Invalid number of input parameters.");
        }

        NativeObject apiData = (NativeObject) args[0];
        String provider = String.valueOf(apiData.get("provider", apiData));
        String name = (String) apiData.get("apiName", apiData);
        String version = (String) apiData.get("version", apiData);
        
        if (provider != null) {
            provider = APIUtil.replaceEmailDomain(provider);
        }
        provider = (provider != null ? provider.trim() : null);
        name = (name != null ? name.trim() : null);
        version = (version != null ? version.trim() : null);
        APIIdentifier apiId = new APIIdentifier(provider, name, version);
        APIProvider apiProvider = getAPIProvider(thisObj);
        
        boolean isTenantFlowStarted = false;
        String apiJSON = null;
        try {
            String tenantDomain = MultitenantUtils.getTenantDomain(APIUtil.replaceEmailDomainBack(provider));
            if(tenantDomain != null && !MultitenantConstants.SUPER_TENANT_DOMAIN_NAME.equals(tenantDomain)) {
            	isTenantFlowStarted = true;
                PrivilegedCarbonContext.startTenantFlow();
                PrivilegedCarbonContext.getThreadLocalCarbonContext().setTenantDomain(tenantDomain, true);
            }
            RegistryService registryService = ServiceReferenceHolder.getInstance().getRegistryService();
            int tenantId;
            UserRegistry registry;
            try {
                tenantId = ServiceReferenceHolder.getInstance().getRealmService().getTenantManager().getTenantId(tenantDomain);
                registry = registryService.getGovernanceSystemRegistry(tenantId);

                apiJSON = definitionFromSwagger20.getAPIDefinition(apiId,registry); //apiProvider.getSwagger12Definition(apiId);
            } catch (RegistryException e) {
                handleException("Error when create registry instance ", e);
            } catch (UserStoreException e) {
                handleException("Error while reading tenant information ", e);
            }
        } finally {
        	if (isTenantFlowStarted) {
        		PrivilegedCarbonContext.endTenantFlow();
        	}
        }
        
        NativeObject row = new NativeObject();
        
        row.put("swagger", row, apiJSON);
        
        return row;
    }
    
    /**
     * This method save or update the API object
     * @param apiProvider
     * @param api
     * @param fileHostObject
     * @param create
     * @return true if the API was added successfully
     * @throws APIManagementException
     */
    private static boolean saveAPI(APIProvider apiProvider,API api,
                                  FileHostObject fileHostObject, boolean create)
            throws APIManagementException, FaultGatewaysException {
    	boolean success = false;
    	boolean isTenantFlowStarted = false;
        try {
            String tenantDomain =
                    MultitenantUtils.getTenantDomain(APIUtil.replaceEmailDomainBack(api.getId().getProviderName()));
            if(tenantDomain != null && !MultitenantConstants.SUPER_TENANT_DOMAIN_NAME.equals(tenantDomain)) {
            	isTenantFlowStarted = true;
                PrivilegedCarbonContext.startTenantFlow();
                PrivilegedCarbonContext.getThreadLocalCarbonContext().setTenantDomain(tenantDomain, true);
            }
            if (fileHostObject != null && fileHostObject.getJavaScriptFile().getLength() != 0) {
                Icon icon = new Icon(fileHostObject.getInputStream(),
                                     fileHostObject.getJavaScriptFile().getContentType());
                String thumbPath = APIUtil.getIconPath(api.getId());

                String thumbnailUrl = apiProvider.addIcon(thumbPath, icon);
                api.setThumbnailUrl(APIUtil.prependTenantPrefix(thumbnailUrl, api.getId().getProviderName()));

                /*Set permissions to anonymous role for thumbPath*/
                APIUtil.setResourcePermissions(api.getId().getProviderName(), null, null, thumbPath);
            }  
            if (create) {
            	apiProvider.addAPI(api);
            } else {
                apiProvider.updateAPI(api);
            }
            success = true;
        } catch (ScriptException e) {
            handleException("Error while adding the API- " + api.getId().getApiName() + "-" + api.getId().getVersion(),
                            e);
            return false;
        } catch (FaultGatewaysException e) {
            handleFaultGateWayException(e);
            return false;
        } finally {
        	if (isTenantFlowStarted) {
        		PrivilegedCarbonContext.endTenantFlow();
        	}
        }
        
    	return success;
    }

    /**
     * This method is to functionality of add a new API in API-Provider
     *
     * @param cx      Rhino context
     * @param thisObj Scriptable object
     * @param args    Passing arguments
     * @param funObj  Function object
     * @return true if the API was added successfully
     * @throws APIManagementException Wrapped exception by org.wso2.carbon.apimgt.api.APIManagementException
     */
    public static boolean jsFunction_addAPI(Context cx, Scriptable thisObj,
                                            Object[] args,
                                            Function funObj)
            throws APIManagementException, ScriptException {
        if (args==null||args.length == 0) {
            handleException("Invalid number of input parameters.");
        }

        boolean success;
        NativeObject apiData = (NativeObject) args[0];
        String provider = String.valueOf(apiData.get("provider", apiData));
        if (provider != null) {
            provider = APIUtil.replaceEmailDomain(provider);
        }

        String name = (String) apiData.get("apiName", apiData);
        String version = (String) apiData.get("version", apiData);
        String defaultVersion=(String)apiData.get("defaultVersion",apiData);
        String description = (String) apiData.get("description", apiData);
        String endpoint = (String) apiData.get("endpoint", apiData);
        String sandboxUrl = (String) apiData.get("sandbox", apiData);
        String visibility = (String) apiData.get("visibility", apiData);
        String visibleRoles = "";


        if (visibility != null && visibility.equals(APIConstants.API_RESTRICTED_VISIBILITY)) {
        	visibleRoles = (String) apiData.get("visibleRoles", apiData);
        } else {
            visibility = APIConstants.API_GLOBAL_VISIBILITY;
        }

        if (sandboxUrl != null && sandboxUrl.trim().length() == 0) {
            sandboxUrl = null;
        }

        if (endpoint != null && endpoint.trim().length() == 0) {
            endpoint = null;
        }

        if(endpoint != null && !endpoint.startsWith("http") && !endpoint.startsWith("https")){
            endpoint = "http://" + endpoint;
        }
        if(sandboxUrl != null && !sandboxUrl.startsWith("http") && !sandboxUrl.startsWith("https")){
            sandboxUrl = "http://" + sandboxUrl;
        }

        String redirectURL = (String) apiData.get("redirectURL", apiData);
        boolean advertiseOnly = Boolean.parseBoolean((String) apiData.get("advertiseOnly", apiData));
        String apiOwner = (String) apiData.get("apiOwner", apiData);

        if (apiOwner == null || apiOwner.equals("")) {
        	apiOwner = provider;
        }

        String wsdl = (String) apiData.get("wsdl", apiData);
        String wadl = (String) apiData.get("wadl", apiData);
        String tags = (String) apiData.get("tags", apiData);

        String subscriptionAvailability = (String) apiData.get("subscriptionAvailability", apiData);
        String subscriptionAvailableTenants = "";
        if (subscriptionAvailability != null && subscriptionAvailability.equals(APIConstants.SUBSCRIPTION_TO_SPECIFIC_TENANTS)) {
        	subscriptionAvailableTenants = (String) apiData.get("subscriptionTenants", apiData);
        }

        Set<String> tag = new HashSet<String>();

        if (tags != null) {
            if (tags.indexOf(",") >= 0) {
                String[] userTag = tags.split(",");
                tag.addAll(Arrays.asList(userTag).subList(0, tags.split(",").length));
            } else {
                tag.add(tags);
            }
        }

        String transport = getTransports(apiData);

        String tier = (String) apiData.get("tier", apiData);
        FileHostObject fileHostObject = (FileHostObject) apiData.get("imageUrl", apiData);
        String contextVal = (String) apiData.get("context", apiData);
        APIProvider apiProvider = getAPIProvider(thisObj);
        //check for context exists
        if (apiProvider.isContextExist(contextVal)) {
            handleException("Error occurred while adding the API. A duplicate API context already exists for " + contextVal);
        }
        String context = contextVal.startsWith("/") ? contextVal : ("/" + contextVal);
        String providerDomain=MultitenantUtils.getTenantDomain(String.valueOf(apiData.get("provider", apiData)));
        if(!MultitenantConstants.SUPER_TENANT_DOMAIN_NAME.equalsIgnoreCase(providerDomain))
        {
            //Create tenant aware context for API
            context= "/t/"+ providerDomain+context;
        }

        // This is to support the new Pluggable version strategy
        // if the context does not contain any {version} segment, we use the default version strategy.
        context = checkAndSetVersionParam(context);

        String contextTemplate = context;
        context = updateContextWithVersion(version, contextVal, context);

        NativeArray uriTemplateArr = (NativeArray) apiData.get("uriTemplateArr", apiData);

        String techOwner = (String) apiData.get("techOwner", apiData);
        String techOwnerEmail = (String) apiData.get("techOwnerEmail", apiData);
        String bizOwner = (String) apiData.get("bizOwner", apiData);
        String bizOwnerEmail = (String) apiData.get("bizOwnerEmail", apiData);

        String endpointSecured = (String) apiData.get("endpointSecured", apiData);
        String endpointUTUsername = (String) apiData.get("endpointUTUsername", apiData);
        String endpointUTPassword = (String) apiData.get("endpointUTPassword", apiData);

        String inSequence =  (String) apiData.get("inSequence", apiData);
        String outSequence = (String) apiData.get("outSequence", apiData);
        String faultSequence = (String) apiData.get("faultSequence", apiData);

        String responseCache = (String) apiData.get("responseCache", apiData);
        int cacheTimeOut = APIConstants.API_RESPONSE_CACHE_TIMEOUT;
        if (APIConstants.ENABLED.equalsIgnoreCase(responseCache)) {
        	responseCache = APIConstants.ENABLED;
        	try {
        		cacheTimeOut = Integer.parseInt ((String) apiData.get("cacheTimeout", apiData));
        	} catch (NumberFormatException e) {
        		//ignore
        	}
        } else {
        	responseCache = APIConstants.DISABLED;
        }

        String destinationStats = (String) apiData.get("destinationStats", apiData);
        if (APIConstants.ENABLED.equalsIgnoreCase(destinationStats)) {
        	destinationStats = APIConstants.ENABLED;
        } else {
        	destinationStats = APIConstants.DISABLED;
        }

        provider = (provider != null ? provider.trim() : null);
        name = (name != null ? name.trim() : null);
        version = (version != null ? version.trim() : null);
        APIIdentifier apiId = new APIIdentifier(provider, name, version);

        if (apiProvider.isAPIAvailable(apiId)) {
            handleException("Error occurred while adding the API. A duplicate API already exists for " +
                            name + "-" + version);
        }

        API api = new API(apiId);

        //to keep the backword compatibility if resource_config not set process the old way.
        if(apiData.get("resource_config", apiData) != null){
            Set<URITemplate> uriTemplates = new LinkedHashSet<URITemplate>();
            JSONParser parser = new JSONParser();
            JSONObject resourceConfig =null;

            try{
                resourceConfig = (JSONObject) parser.parse((String) apiData.get("resource_config", apiData));
            }catch(ParseException e){
                handleException("Invalid resource config", e);
            }catch(ClassCastException e){
                handleException("Unable to create JSON object from resource config", e);
            }

            //process scopes
            JSONArray scopes = (JSONArray) resourceConfig.get("scopes");
            Set<Scope> scopeList = new LinkedHashSet<Scope>();
            for (int i=0; i < scopes.size(); i++)
            {
                Map scope = (Map) scopes.get(i); //access with get() method
                Scope scopeObj = new Scope();
                scopeObj.setKey((String) scope.get("key"));
                scopeObj.setName((String) scope.get("name"));
                scopeObj.setRoles((String) scope.get("roles"));
                scopeObj.setDescription((String) scope.get("description"));
                scopeList.add(scopeObj);
            }
            api.setScopes(scopeList);


            JSONArray resources = (JSONArray) resourceConfig.get("resources");
            for (int k = 0; k < resources.size(); k++) {
                JSONObject resource = (JSONObject) resources.get(k);


                Map http_verbs = (Map) resource.get("http_verbs");
                Iterator iterator = http_verbs.entrySet().iterator();

                while (iterator.hasNext()) {
                    Map.Entry mapEntry = (Map.Entry) iterator.next();
                    Map mapEntryValue = (Map) mapEntry.getValue();

                    URITemplate template = new URITemplate();
                    String uriTempVal = (String) resource.get("url_pattern");
                    uriTempVal = uriTempVal.startsWith("/") ? uriTempVal : ("/" + uriTempVal);
                    template.setUriTemplate(uriTempVal);
                    template.setHTTPVerb((String)mapEntry.getKey());
                    String authType = (String) mapEntryValue.get("auth_type");
                    if (authType.equals("Application & Application User")) {
                        authType = APIConstants.AUTH_APPLICATION_OR_USER_LEVEL_TOKEN;
                    }
                    if (authType.equals("Application User")) {
                        authType = "Application_User";
                    }
                    template.setThrottlingTier((String) mapEntryValue.get("throttling_tier"));
                    template.setAuthType(authType);
                    template.setResourceURI(endpoint);
                    template.setResourceSandboxURI(sandboxUrl);
                    Scope scope= APIUtil.findScopeByKey(scopeList,(String) mapEntryValue.get("scope"));
                    template.setScope(scope);
                    uriTemplates.add(template);
                }
            }
            //todo handle casting exceptions
            api.setUriTemplates(uriTemplates);
            //todo clean out the code.
        }else{
            //following is the old fashioned way of processing resources
            NativeArray uriMethodArr = (NativeArray) apiData.get("uriMethodArr", apiData);
            NativeArray authTypeArr = (NativeArray) apiData.get("uriAuthMethodArr", apiData);
            NativeArray throttlingTierArr = (NativeArray) apiData.get("throttlingTierArr", apiData);
            if (uriTemplateArr != null && uriMethodArr != null && authTypeArr != null) {
                if (uriTemplateArr.getLength() == uriMethodArr.getLength()) {
                    Set<URITemplate> uriTemplates = new LinkedHashSet<URITemplate>();
                    for (int i = 0; i < uriTemplateArr.getLength(); i++) {
                        String uriMethods = (String) uriMethodArr.get(i, uriMethodArr);
                        String uriMethodsAuthTypes = (String) authTypeArr.get(i, authTypeArr);
                        String[] uriMethodArray = uriMethods.split(",");
                        String[] authTypeArray = uriMethodsAuthTypes.split(",");
                        String uriMethodsThrottlingTiers = (String) throttlingTierArr.get(i, throttlingTierArr);
                        String[] throttlingTierArray = uriMethodsThrottlingTiers.split(",");
                        for (int k = 0; k < uriMethodArray.length; k++) {
                            for (int j = 0; j < authTypeArray.length; j++) {
                                if (j == k) {
                                    URITemplate template = new URITemplate();
                                    String uriTemp = (String) uriTemplateArr.get(i, uriTemplateArr);
                                    String uriTempVal = uriTemp.startsWith("/") ? uriTemp : ("/" + uriTemp);
                                    template.setUriTemplate(uriTempVal);
                                    String throttlingTier = throttlingTierArray[j];
                                    template.setHTTPVerb(uriMethodArray[k]);
                                    String authType = authTypeArray[j];
                                    if (authType.equals("Application & Application User")) {
                                        authType = APIConstants.AUTH_APPLICATION_OR_USER_LEVEL_TOKEN;
                                    }
                                    if (authType.equals("Application User")) {
                                        authType = "Application_User";
                                    }
                                    template.setThrottlingTier(throttlingTier);
                                    template.setAuthType(authType);
                                    template.setResourceURI(endpoint);
                                    template.setResourceSandboxURI(sandboxUrl);

                                    uriTemplates.add(template);
                                    break;
                                }

                            }
                        }

                    }
                    api.setUriTemplates(uriTemplates);
                }
            }
        }

        api.setDescription(StringEscapeUtils.escapeHtml(description));
        api.setWsdlUrl(wsdl);
        api.setWadlUrl(wadl);
        api.setLastUpdated(new Date());
        api.setUrl(endpoint);
        api.setSandboxUrl(sandboxUrl);
        api.addTags(tag);
        api.setTransports(transport);
        api.setApiOwner(apiOwner);
        api.setAdvertiseOnly(advertiseOnly);
        api.setRedirectURL(redirectURL);
        api.setSubscriptionAvailability(subscriptionAvailability);
        api.setSubscriptionAvailableTenants(subscriptionAvailableTenants);
        api.setResponseCache(responseCache);
        api.setCacheTimeout(cacheTimeOut);
        api.setDestinationStatsEnabled(destinationStats);
        api.setAsDefaultVersion("default_version".equals(defaultVersion) ? true : false);

        if(!"none".equals(inSequence)){
            api.setInSequence(inSequence);
        }
        if(!"none".equals(outSequence)){
            api.setOutSequence(outSequence);
        }
        
        List<String> sequenceList = apiProvider.getCustomFaultSequences();
        if(!"none".equals(faultSequence) && sequenceList.contains(faultSequence)) {
            api.setFaultSequence(faultSequence);
        }

        Set<Tier> availableTier = new HashSet<Tier>();
        String[] tierNames;
        if (tier != null) {
            tierNames = tier.split(",");
            for (String tierName : tierNames) {
                availableTier.add(new Tier(tierName));
            }
            api.addAvailableTiers(availableTier);
        }
        api.setStatus(APIStatus.CREATED);
        api.setContext(context);
        api.setContextTemplate(contextTemplate);
        api.setBusinessOwner(bizOwner);
        api.setBusinessOwnerEmail(bizOwnerEmail);
        api.setTechnicalOwner(techOwner);
        api.setTechnicalOwnerEmail(techOwnerEmail);
        api.setVisibility(visibility);
        api.setVisibleRoles(visibleRoles != null ? visibleRoles.trim() : null);

        // @todo needs to be validated
        api.setEndpointConfig((String) apiData.get("endpoint_config", apiData));
        //Validate endpoint URI format
        validateEndpointURI(api.getEndpointConfig());

        //set secured endpoint parameters
        if ("secured".equals(endpointSecured)) {
            api.setEndpointSecured(true);
            api.setEndpointUTUsername(endpointUTUsername);
            api.setEndpointUTPassword(endpointUTPassword);
        }

        checkFileSize(fileHostObject);
        boolean isTenantFlowStarted = false;
        try {
            String tenantDomain = MultitenantUtils.getTenantDomain(APIUtil.replaceEmailDomainBack(provider));
            if(tenantDomain != null && !MultitenantConstants.SUPER_TENANT_DOMAIN_NAME.equals(tenantDomain)) {
            	isTenantFlowStarted = true;
                PrivilegedCarbonContext.startTenantFlow();
                PrivilegedCarbonContext.getThreadLocalCarbonContext().setTenantDomain(tenantDomain, true);
            }

            apiProvider.addAPI(api);

            if (fileHostObject != null && fileHostObject.getJavaScriptFile().getLength() != 0) {
                Icon icon = new Icon(fileHostObject.getInputStream(),
                                     fileHostObject.getJavaScriptFile().getContentType());
                String thumbPath = APIUtil.getIconPath(apiId);

                String thumbnailUrl = apiProvider.addIcon(thumbPath, icon);
                api.setThumbnailUrl(APIUtil.prependTenantPrefix(thumbnailUrl, provider));

                /*Set permissions to anonymous role for thumbPath*/
                APIUtil.setResourcePermissions(api.getId().getProviderName(), null, null, thumbPath);
                apiProvider.updateAPI(api);
            }
            NativeArray externalAPIStores = (NativeArray) apiData.get("externalAPIStores", apiData);
            int tenantId = ServiceReferenceHolder.getInstance().getRealmService().
                    getTenantManager().getTenantId(tenantDomain);
            if (externalAPIStores.getLength() != 0) {
                Set<APIStore> apiStores = new HashSet<APIStore>();
                for (int k = 0; k < externalAPIStores.getLength(); k++) {
                    String apiStoreName = externalAPIStores.get(k, externalAPIStores).toString();
                    apiStores.add(APIUtil.getExternalAPIStore(apiStoreName, tenantId));
                }
            apiProvider.publishToExternalAPIStores(api, apiStores);
            }
            success = true;

        } catch (Exception e) {
            handleException("Error while adding the API- " + name + "-" + version, e);
            return false;
        } finally {
        	if (isTenantFlowStarted) {
        		PrivilegedCarbonContext.endTenantFlow();
        	}
        }
        return success;

    }

    private static String checkAndSetVersionParam(String context) {
        // This is to support the new Pluggable version strategy
        // if the context does not contain any {version} segment, we use the default version strategy.
        if(!context.contains(VERSION_PARAM)){
            if(!context.endsWith("/")){
                context = context + "/";
            }
            context = context + VERSION_PARAM;
        }
        return context;
    }

    private static String getTransports(NativeObject apiData) {
        String transportStr = String.valueOf(apiData.get("transports", apiData));
        String transport  = transportStr;
        if (transportStr != null) {
            if ((transportStr.indexOf(",") == 0) || (transportStr.indexOf(",") == (transportStr.length()-1))) {
                transport =transportStr.replace(",","");
            }
        }
        return transport;
    }


    public static boolean jsFunction_updateAPI(Context cx, Scriptable thisObj,
                                               Object[] args,
                                               Function funObj) throws APIManagementException {

        if (args==null || args.length == 0) {
            handleException("Invalid number of input parameters.");
        }

        NativeObject apiData = (NativeObject) args[0];
        boolean success;
        String provider = String.valueOf(apiData.get("provider", apiData));
        if (provider != null) {
            provider = APIUtil.replaceEmailDomain(provider);
        }
        String name = (String) apiData.get("apiName", apiData);
        String version = (String) apiData.get("version", apiData);
        String defaultVersion=(String)apiData.get("defaultVersion",apiData);
        String description = (String) apiData.get("description", apiData);
        FileHostObject fileHostObject = (FileHostObject) apiData.get("imageUrl", apiData);
        String endpoint = (String) apiData.get("endpoint", apiData);
        String sandboxUrl = (String) apiData.get("sandbox", apiData);
        String techOwner = (String) apiData.get("techOwner", apiData);
        String techOwnerEmail = (String) apiData.get("techOwnerEmail", apiData);
        String bizOwner = (String) apiData.get("bizOwner", apiData);
        String bizOwnerEmail = (String) apiData.get("bizOwnerEmail", apiData);
        String visibility = (String) apiData.get("visibility", apiData);
        String visibleRoles = "";
        if (visibility != null && visibility.equals(APIConstants.API_RESTRICTED_VISIBILITY)) {
        	visibleRoles = (String) apiData.get("visibleRoles", apiData);
        }

        String visibleTenants = "";
        if (visibility != null && visibility.equals(APIConstants.API_CONTROLLED_VISIBILITY)) {
        	visibleTenants = (String) apiData.get("visibleTenants", apiData);
        }
        String endpointSecured = (String) apiData.get("endpointSecured", apiData);
        String endpointUTUsername = (String) apiData.get("endpointUTUsername", apiData);
        String endpointUTPassword = (String) apiData.get("endpointUTPassword", apiData);

        String inSequence =  (String) apiData.get("inSequence", apiData);
        String outSequence = (String) apiData.get("outSequence", apiData);
        String faultSequence = (String) apiData.get("faultSequence", apiData);

        String responseCache = (String) apiData.get("responseCache", apiData);
        int cacheTimeOut = APIConstants.API_RESPONSE_CACHE_TIMEOUT;
        if (APIConstants.ENABLED.equalsIgnoreCase(responseCache)) {
        	responseCache = APIConstants.ENABLED;
        	try {
        		cacheTimeOut = Integer.parseInt ((String) apiData.get("cacheTimeout", apiData));
        	} catch (NumberFormatException e) {
        		//ignore
        	}
        } else {
        	responseCache = APIConstants.DISABLED;
        }

        String destinationStats = (String) apiData.get("destinationStats", apiData);
        if (APIConstants.ENABLED.equalsIgnoreCase(destinationStats)) {
        	destinationStats = APIConstants.ENABLED;
        } else {
        	destinationStats = APIConstants.DISABLED;
        }

        if (sandboxUrl != null && sandboxUrl.trim().length() == 0) {
            sandboxUrl = null;
        }

        if (endpoint != null && endpoint.trim().length() == 0) {
            endpoint = null;
        }

        if(endpoint != null && !endpoint.startsWith("http") && !endpoint.startsWith("https")){
            endpoint = "http://" + endpoint;
        }
        if(sandboxUrl != null && !sandboxUrl.startsWith("http") && !sandboxUrl.startsWith("https")){
            sandboxUrl = "http://" + sandboxUrl;
        }

        String redirectURL = (String) apiData.get("redirectURL", apiData);
        boolean advertiseOnly = Boolean.parseBoolean((String) apiData.get("advertiseOnly", apiData));
        String apiOwner = (String) apiData.get("apiOwner", apiData);

        if (apiOwner == null || apiOwner.equals("")) {
        	apiOwner = provider;
        }

        String wsdl = (String) apiData.get("wsdl", apiData);
        String wadl = (String) apiData.get("wadl", apiData);
        String subscriptionAvailability = (String) apiData.get("subscriptionAvailability", apiData);
        String subscriptionAvailableTenants = "";
        if (subscriptionAvailability != null && subscriptionAvailability.equals(APIConstants.SUBSCRIPTION_TO_SPECIFIC_TENANTS)) {
        	subscriptionAvailableTenants = (String) apiData.get("subscriptionTenants", apiData);
        }

        String tags = (String) apiData.get("tags", apiData);
        Set<String> tag = new HashSet<String>();
        if (tags != null) {
            if (tags.indexOf(",") >= 0) {
                String[] userTag = tags.split(",");
                tag.addAll(Arrays.asList(userTag).subList(0, tags.split(",").length));
            } else {
                tag.add(tags);
            }
        }
        provider = (provider != null ? provider.trim() : null);
        name = (name != null ? name.trim() : null);
        version = (version != null ? version.trim() : null);
        APIIdentifier oldApiId = new APIIdentifier(provider, name, version);
        APIProvider apiProvider = getAPIProvider(thisObj);
        boolean isTenantFlowStarted = false;
        String tenantDomain = MultitenantUtils.getTenantDomain(APIUtil.replaceEmailDomainBack(provider));
        if(tenantDomain != null && !MultitenantConstants.SUPER_TENANT_DOMAIN_NAME.equals(tenantDomain)){
        	isTenantFlowStarted = true;
            PrivilegedCarbonContext.startTenantFlow();
            PrivilegedCarbonContext.getThreadLocalCarbonContext().setTenantDomain(tenantDomain, true);
        }

        API oldApi = apiProvider.getAPI(oldApiId);

        String transport = getTransports(apiData);

        String tier = (String) apiData.get("tier", apiData);
        String contextVal = (String) apiData.get("context", apiData);
        String context = contextVal.startsWith("/") ? contextVal : ("/" + contextVal);
        String providerDomain=MultitenantUtils.getTenantDomain(String.valueOf(apiData.get("provider", apiData)));
        if(!MultitenantConstants.SUPER_TENANT_DOMAIN_NAME.equalsIgnoreCase(providerDomain) && !context.contains("/t/"+ providerDomain))
        {
            //Create tenant aware context for API
            context= "/t/"+ providerDomain+context;
        }

        // This is to support the new Pluggable version strategy
        // if the context does not contain any {version} segment, we use the default version strategy.
        context = checkAndSetVersionParam(context);

        String contextTemplate = context;
        context = updateContextWithVersion(version, contextVal, context);

        APIIdentifier apiId = new APIIdentifier(provider, name, version);
        API api = new API(apiId);

        //to keep the backword compatibility if resource_config not set process the old way.
        if(apiData.get("resource_config", apiData) != null){
            Set<URITemplate> uriTemplates = new LinkedHashSet<URITemplate>();
            JSONParser parser = new JSONParser();
            JSONObject resourceConfig =null;
            try{
                resourceConfig = (JSONObject) parser.parse((String) apiData.get("resource_config", apiData));
            }catch(ParseException e){
                handleException("Invalid resource config", e);
            }catch(ClassCastException e){
                handleException("Unable to create JSON object from resource config", e);
            }

            //process scopes
            JSONArray scopes = (JSONArray) resourceConfig.get("scopes");
            Set<Scope> scopeList = new LinkedHashSet<Scope>();
            for (int i=0; i < scopes.size(); i++)
            {
                Map scope = (Map) scopes.get(i); //access with get() method
                Scope scopeObj = new Scope();
                scopeObj.setKey((String) scope.get("key"));
                scopeObj.setName((String) scope.get("name"));
                scopeObj.setRoles((String) scope.get("roles"));
                scopeObj.setDescription((String) scope.get("description"));
                scopeList.add(scopeObj);
            }
            api.setScopes(scopeList);


            JSONArray resources = (JSONArray) resourceConfig.get("resources");
            for (int k = 0; k < resources.size(); k++) {
                JSONObject resource = (JSONObject) resources.get(k);


                Map http_verbs = (Map) resource.get("http_verbs");
                Iterator iterator = http_verbs.entrySet().iterator();

                while (iterator.hasNext()) {
                    Map.Entry mapEntry = (Map.Entry) iterator.next();
                    Map mapEntryValue = (Map) mapEntry.getValue();

                    URITemplate template = new URITemplate();
                    String uriTempVal = (String) resource.get("url_pattern");
                    uriTempVal = uriTempVal.startsWith("/") ? uriTempVal : ("/" + uriTempVal);
                    template.setUriTemplate(uriTempVal);
                    template.setHTTPVerb((String)mapEntry.getKey());
                    String authType = (String) mapEntryValue.get("auth_type");
                    if (authType.equals("Application & Application User")) {
                        authType = APIConstants.AUTH_APPLICATION_OR_USER_LEVEL_TOKEN;
                    }
                    if (authType.equals("Application User")) {
                        authType = "Application_User";
                    }
                    template.setThrottlingTier((String) mapEntryValue.get("throttling_tier"));
                    template.setAuthType(authType);
                    template.setResourceURI(endpoint);
                    template.setResourceSandboxURI(sandboxUrl);
                    Scope scope= APIUtil.findScopeByKey(scopeList,(String) mapEntryValue.get("scope"));
                    template.setScope(scope);
                    uriTemplates.add(template);
                }
            }
            //todo handle casting exceptions
            api.setUriTemplates(uriTemplates);
            //todo clean out the code.
        }else{
            //following is the old fashioned way of processing resources
            NativeArray uriMethodArr = (NativeArray) apiData.get("uriMethodArr", apiData);
            NativeArray authTypeArr = (NativeArray) apiData.get("uriAuthMethodArr", apiData);
            NativeArray throttlingTierArr = (NativeArray) apiData.get("throttlingTierArr", apiData);
            NativeArray uriTemplateArr = (NativeArray) apiData.get("uriTemplateArr", apiData);
            if (uriTemplateArr != null && uriMethodArr != null && authTypeArr != null) {
                if (uriTemplateArr.getLength() == uriMethodArr.getLength()) {
                    Set<URITemplate> uriTemplates = new LinkedHashSet<URITemplate>();
                    for (int i = 0; i < uriTemplateArr.getLength(); i++) {
                        String uriMethods = (String) uriMethodArr.get(i, uriMethodArr);
                        String uriMethodsAuthTypes = (String) authTypeArr.get(i, authTypeArr);
                        String[] uriMethodArray = uriMethods.split(",");
                        String[] authTypeArray = uriMethodsAuthTypes.split(",");
                        String uriMethodsThrottlingTiers = (String) throttlingTierArr.get(i, throttlingTierArr);
                        String[] throttlingTierArray = uriMethodsThrottlingTiers.split(",");
                        for (int k = 0; k < uriMethodArray.length; k++) {
                            for (int j = 0; j < authTypeArray.length; j++) {
                                if (j == k) {
                                    URITemplate template = new URITemplate();
                                    String uriTemp = (String) uriTemplateArr.get(i, uriTemplateArr);
                                    String uriTempVal = uriTemp.startsWith("/") ? uriTemp : ("/" + uriTemp);
                                    template.setUriTemplate(uriTempVal);
                                    String throttlingTier = throttlingTierArray[j];
                                    template.setHTTPVerb(uriMethodArray[k]);
                                    String authType = authTypeArray[j];
                                    if (authType.equals("Application & Application User")) {
                                        authType = APIConstants.AUTH_APPLICATION_OR_USER_LEVEL_TOKEN;
                                    }
                                    if (authType.equals("Application User")) {
                                        authType = "Application_User";
                                    }
                                    template.setThrottlingTier(throttlingTier);
                                    template.setAuthType(authType);
                                    template.setResourceURI(endpoint);
                                    template.setResourceSandboxURI(sandboxUrl);

                                    uriTemplates.add(template);
                                    break;
                                }

                            }
                        }

                    }
                    api.setUriTemplates(uriTemplates);
                }
            }
        }

        api.setDescription(StringEscapeUtils.escapeHtml(description));
        api.setLastUpdated(new Date());
        api.setUrl(endpoint);
        api.setSandboxUrl(sandboxUrl);
        api.addTags(tag);
        api.setContext(context);
        api.setContextTemplate(contextTemplate);
        api.setVisibility(visibility);
        api.setVisibleRoles(visibleRoles != null ? visibleRoles.trim() : null);
        api.setVisibleTenants(visibleTenants != null ? visibleTenants.trim() : null);
        Set<Tier> availableTier = new HashSet<Tier>();
        if (tier != null) {
            String[] tierNames = tier.split(",");
            for (String tierName : tierNames) {
                availableTier.add(new Tier(tierName));
            }
            api.addAvailableTiers(availableTier);
        }
        api.setStatus(oldApi.getStatus());
        api.setWsdlUrl(wsdl);
        api.setWadlUrl(wadl);
        api.setLastUpdated(new Date());
        api.setBusinessOwner(bizOwner);
        api.setBusinessOwnerEmail(bizOwnerEmail);
        api.setTechnicalOwner(techOwner);
        api.setTechnicalOwnerEmail(techOwnerEmail);
        api.setTransports(transport);
        if(!"none".equals(inSequence)){
            api.setInSequence(inSequence);
        }
        if(!"none".equals(outSequence)){
            api.setOutSequence(outSequence);
        }
        
        List<String> sequenceList = apiProvider.getCustomFaultSequences();
        if(!"none".equals(faultSequence) && sequenceList.contains(faultSequence)) {
            api.setFaultSequence(faultSequence);
        }
        api.setOldInSequence(oldApi.getInSequence());
        api.setOldOutSequence(oldApi.getOutSequence());
        api.setOldFaultSequence(oldApi.getFaultSequence());
        api.setRedirectURL(redirectURL);
        api.setApiOwner(apiOwner);
        api.setAdvertiseOnly(advertiseOnly);

        // @todo needs to be validated
        api.setEndpointConfig((String) apiData.get("endpoint_config", apiData));
        //Validate endpoint URI format
        validateEndpointURI(api.getEndpointConfig());

        api.setSubscriptionAvailability(subscriptionAvailability);
        api.setSubscriptionAvailableTenants(subscriptionAvailableTenants);
        api.setResponseCache(responseCache);
        api.setCacheTimeout(cacheTimeOut);
        api.setDestinationStatsEnabled(destinationStats);
        api.setAsDefaultVersion("default_version".equals(defaultVersion) ? true : false);
        //set secured endpoint parameters
        if ("secured".equals(endpointSecured)) {
            api.setEndpointSecured(true);
            api.setEndpointUTUsername(endpointUTUsername);
            api.setEndpointUTPassword(endpointUTPassword);
        }

        try {
            checkFileSize(fileHostObject);

            if (fileHostObject != null && fileHostObject.getJavaScriptFile().getLength() != 0) {
                Icon icon = new Icon(fileHostObject.getInputStream(),
                                     fileHostObject.getJavaScriptFile().getContentType());
                String thumbPath = APIUtil.getIconPath(apiId);



                    String thumbnailUrl = apiProvider.addIcon(thumbPath, icon);
                    api.setThumbnailUrl(APIUtil.prependTenantPrefix(thumbnailUrl, provider));


                /*Set permissions to anonymous role for thumbPath*/
                APIUtil.setResourcePermissions(api.getId().getProviderName(), null, null, thumbPath);
            } else if (oldApi.getThumbnailUrl() != null) {
                // retain the previously uploaded image
                api.setThumbnailUrl(oldApi.getThumbnailUrl());
            }
            apiProvider.updateAPI(api);
            boolean hasAPIUpdated=false;
            if(!oldApi.equals(api)){
            hasAPIUpdated=true;
            }

            success = true;
        } catch (Exception e) {
            handleException("Error while updating the API- " + name + "-" + version, e);
            return false;
        } finally {
        	if (isTenantFlowStarted) {
        		PrivilegedCarbonContext.endTenantFlow();
        	}
        }
        return success;
    }

    private static String updateContextWithVersion(String version, String contextVal, String context) {
        // This condition should not be true for any occasion but we keep it so that there are no loopholes in
        // the flow.
        if (version == null) {
            // context template patterns - /{version}/foo or /foo/{version}
            // if the version is null, then we remove the /{version} part from the context
            context = contextVal.replace("/" + VERSION_PARAM, "");
        }else{
            context = context.replace(VERSION_PARAM, version);
        }
        return context;
    }
    /**
     *
     * @param cx Rhino context
     * @param thisObj Scriptable object
     * @param args Passing arguments
     * @param funObj Function object
     * @return true if the API was added successfully
     * @throws APIManagementException
     */
    public static boolean jsFunction_updateAPIStatus(Context cx, Scriptable thisObj,
                                                    Object[] args,
                                                    Function funObj)
            throws APIManagementException, FaultGatewaysException {
        if (args == null || args.length == 0) {
            handleException("Invalid number of input parameters.");
        }

        NativeObject apiData = (NativeObject) args[0];
        boolean success = false;
        String provider = (String) apiData.get("provider", apiData);
        String providerTenantMode = (String) apiData.get("provider", apiData);
        provider = APIUtil.replaceEmailDomain(provider);
        String name = (String) apiData.get("apiName", apiData);
        String version = (String) apiData.get("version", apiData);
        String status = (String) apiData.get("status", apiData);
        boolean publishToGateway = Boolean.parseBoolean((String) apiData.get("publishToGateway", apiData));
        boolean deprecateOldVersions = Boolean.parseBoolean((String) apiData.get("deprecateOldVersions", apiData));
        boolean makeKeysForwardCompatible =
                                            Boolean.parseBoolean((String) apiData.get("makeKeysForwardCompatible",
                                                                                      apiData));
        boolean isTenantFlowStarted = false;
        try {
            String tenantDomain = MultitenantUtils.getTenantDomain(APIUtil.replaceEmailDomainBack(providerTenantMode));
            if (tenantDomain != null && !MultitenantConstants.SUPER_TENANT_DOMAIN_NAME.equals(tenantDomain)) {
                isTenantFlowStarted = true;
                PrivilegedCarbonContext.startTenantFlow();
                PrivilegedCarbonContext.getThreadLocalCarbonContext().setTenantDomain(tenantDomain, true);
            }
            APIProvider apiProvider = getAPIProvider(thisObj);
            APIIdentifier apiId = new APIIdentifier(provider, name, version);
            API api = apiProvider.getAPI(apiId);
            if (api != null) {
                APIStatus oldStatus = api.getStatus();
                APIStatus newStatus = getApiStatus(status);
                String currentUser = ((APIProviderHostObject) thisObj).getUsername();
                apiProvider.changeAPIStatus(api, newStatus, currentUser, publishToGateway);

                if (oldStatus.equals(APIStatus.CREATED) && newStatus.equals(APIStatus.PUBLISHED)) {
                    if (makeKeysForwardCompatible) {
                        apiProvider.makeAPIKeysForwardCompatible(api);
                    }

                    if (deprecateOldVersions) {
                        List<API> apiList = apiProvider.getAPIsByProvider(provider);
                        APIVersionComparator versionComparator = new APIVersionComparator();
                        for (API oldAPI : apiList) {
                            if (oldAPI.getId().getApiName().equals(name) &&
                                versionComparator.compare(oldAPI, api) < 0 &&
                                (oldAPI.getStatus().equals(APIStatus.PUBLISHED))) {
                                apiProvider.changeAPIStatus(oldAPI, APIStatus.DEPRECATED,
                                                                             currentUser, publishToGateway);
                            }
                        }
                    }
                }
                success = true;
            } else {
                handleException("Couldn't find an API with the name-" + name + "version-" + version);
            }
        } catch (APIManagementException e) {
            handleException("Error while updating API status", e);
            return false;
        } catch (FaultGatewaysException e) {
            handleFaultGateWayException(e);
            return false;
        } finally {
        	if (isTenantFlowStarted) {
        		PrivilegedCarbonContext.endTenantFlow();
        	}
        }
        return success;
    }

    public static boolean jsFunction_updateSubscriptionStatus(Context cx, Scriptable thisObj,
                                                              Object[] args,
                                                              Function funObj)
            throws APIManagementException {
        if (args==null ||args.length == 0) {
            handleException("Invalid input parameters.");
        }

        NativeObject apiData = (NativeObject) args[0];
        boolean success = false;
        String provider = (String) apiData.get("provider", apiData);
        String name = (String) apiData.get("name", apiData);
        String version = (String) apiData.get("version", apiData);
        String newStatus = (String) args[1];
        int appId = Integer.parseInt((String) args[2]);

        try {
            APIProvider apiProvider = getAPIProvider(thisObj);
            APIIdentifier apiId = new APIIdentifier(provider, name, version);
            apiProvider.updateSubscription(apiId, newStatus, appId);
            return true;

        } catch (APIManagementException e) {
            handleException("Error while updating subscription status", e);
            return false;
        }

    }

    private static void checkFileSize(FileHostObject fileHostObject)
            throws ScriptException, APIManagementException {
        if (fileHostObject != null) {
            long length = fileHostObject.getJavaScriptFile().getLength();
            if (length / 1024.0 > 1024) {
                handleException("Image file exceeds the maximum limit of 1MB");
            }
        }
    }

    public static boolean jsFunction_updateTierPermissions(Context cx, Scriptable thisObj,
            Object[] args,
            Function funObj)
            		throws APIManagementException {
    	if (args == null ||args.length == 0) {
    		handleException("Invalid input parameters.");
    	}

    	NativeObject tierData = (NativeObject) args[0];
    	boolean success = false;
    	String tierName = (String) tierData.get("tierName", tierData);
    	String permissiontype = (String) tierData.get("permissiontype", tierData);
    	String roles = (String) tierData.get("roles", tierData);

    	try {
    		APIProvider apiProvider = getAPIProvider(thisObj);
    		apiProvider.updateTierPermissions(tierName, permissiontype, roles);
    		return true;

    	} catch (APIManagementException e) {
    		handleException("Error while updating subscription status", e);
    		return false;
    	}

    }

    public static NativeArray jsFunction_getTierPermissions(Context cx, Scriptable thisObj,
            Object[] args,
            Function funObj) {
    	 NativeArray myn = new NativeArray(0);
         APIProvider apiProvider = getAPIProvider(thisObj);
         /* Create an array with everyone role */
         String everyOneRoleName = ServiceReferenceHolder.getInstance().getRealmService().
			 		getBootstrapRealmConfiguration().getEveryOneRoleName();
         String defaultRoleArray[] = new String[1];
         defaultRoleArray[0] = everyOneRoleName;
         try {
        	 Set<Tier> tiers = apiProvider.getTiers();
             Set<TierPermissionDTO> tierPermissions = apiProvider.getTierPermissions();
             int i = 0;
             if (tiers != null) {

            	 for (Tier tier: tiers) {
            		 NativeObject row = new NativeObject();
            		 boolean found = false;
            		 for (TierPermissionDTO permission : tierPermissions) {
            			 if (permission.getTierName().equals(tier.getName())) {
            				 row.put("tierName", row, permission.getTierName());
            				 row.put("tierDisplayName", row, tier.getDisplayName());
                             row.put("permissionType", row,
                            		 permission.getPermissionType());
                             String[] roles = permission.getRoles();
                             /*If no roles defined return default role list*/
                             if (roles == null ||  roles.length == 0) {
                            	 row.put("roles", row, defaultRoleArray);
                             } else {
                            	 row.put("roles", row,
                            		 permission.getRoles());
                             }
            				 found = true;
            				 break;
            			 }
            		 }
            		 /* If no permissions has defined for this tier*/
            		 if (!found) {
            			 row.put("tierName", row, tier.getName());
            			 row.put("tierDisplayName", row, tier.getDisplayName());
                         row.put("permissionType", row,
                        		 APIConstants.TIER_PERMISSION_ALLOW);
                         row.put("roles", row, defaultRoleArray);
                     }
            		 myn.put(i, myn, row);
                     i++;
            	 }
             }
         } catch (Exception e) {
             log.error("Error while getting available tiers", e);
         }
         return myn;
    }

    public static String jsFunction_getDefaultAPIVersion(Context cx,Scriptable thisObj, Object[] args,
                                                         Function funObj) throws APIManagementException {
        String provider =args[0].toString();
        provider=APIUtil.replaceEmailDomain(provider);
        String apiname=args[1].toString();
        String version=""; // unused attribute

        APIIdentifier apiid=new APIIdentifier(provider,apiname,version);
        APIProvider apiProvider1=getAPIProvider(thisObj);
        return apiProvider1.getDefaultVersion(apiid);
    }

    public static boolean jsFunction_checkIfResourceExists(Context cx, Scriptable thisObj,
                                                Object[] args,
                                                Function funObj) throws APIManagementException {
        boolean result = false;
        NativeArray myn = new NativeArray(0);

        if (args == null || args.length == 0) {
            handleException("Invalid number of parameters or their types.");
        }

        NativeObject apiData = (NativeObject) args[0];

        String providerName = String.valueOf(apiData.get("provider", apiData));
        String providerNameTenantFlow = args[0].toString();
        providerName = APIUtil.replaceEmailDomain(providerName);
        String apiName = (String) apiData.get("apiName", apiData);
        String version = (String) apiData.get("version", apiData);

        APIIdentifier apiId = new APIIdentifier(providerName, apiName, version);
        APIProvider apiProvider = getAPIProvider(thisObj);
        boolean isTenantFlowStarted = false;
        try {
            String tenantDomain = MultitenantUtils.
                    getTenantDomain(APIUtil.replaceEmailDomainBack(providerName));
            if (tenantDomain != null &&
                !MultitenantConstants.SUPER_TENANT_DOMAIN_NAME.equals(tenantDomain)) {
                isTenantFlowStarted = true;
                PrivilegedCarbonContext.startTenantFlow();
                PrivilegedCarbonContext.getThreadLocalCarbonContext().
                        setTenantDomain(tenantDomain, true);
            }
            result = apiProvider.checkIfAPIExists(apiId);
        } catch (Exception e) {
            handleException("Error occurred while checking if API exists " + apiName +
                            "-" + version, e);
        } finally {
            if (isTenantFlowStarted) {
                PrivilegedCarbonContext.endTenantFlow();
            }
        }
        return result;
    }

    public static NativeArray jsFunction_getScopes(Context cx, Scriptable thisObj,
                                                Object[] args,
                                                Function funObj) throws APIManagementException {
        NativeArray myn = new NativeArray(0);

        if (args == null || !isStringValues(args)) {
            handleException("Invalid number of parameters or their types.");
        }
        String providerName = args[0].toString();
        String providerNameTenantFlow = args[0].toString();
        providerName = APIUtil.replaceEmailDomain(providerName);
        String scopeKey = args[1].toString();

        if(scopeKey != null && providerName != null) {
            Set<Scope> scopeSet = APIUtil.getScopeByScopeKey(scopeKey, providerName);
            JSONArray scopesNative = new JSONArray();
            for(Scope scope:scopeSet){
                JSONObject scopeNative = new JSONObject();
                scopeNative.put("id",scope.getId());
                scopeNative.put("key", scope.getKey());
                scopeNative.put("name",scope.getName());
                scopeNative.put("roles", scope.getRoles());
                scopeNative.put("description", scope.getDescription());
                scopesNative.add(scopeNative);
            }
            myn.put(41, myn, scopesNative.toJSONString());
        }else{
            handleException("Scope Key or Provider Name not valid.");
        }
        return myn;
    }

    /**
     * This method is to functionality of getting an existing API to API-Provider based
     *
     * @param cx      Rhino context
     * @param thisObj Scriptable object
     * @param args    Passing arguments
     * @param funObj  Function object
     * @return a native array
     * @throws APIManagementException Wrapped exception by org.wso2.carbon.apimgt.api.APIManagementException
     */

    public static NativeArray jsFunction_getAPI(Context cx, Scriptable thisObj,
                                                Object[] args,
                                                Function funObj) throws APIManagementException {
        NativeArray myn = new NativeArray(0);

        if (args == null || !isStringValues(args)) {
            handleException("Invalid number of parameters or their types.");
        }
        String providerName = args[0].toString();
        String providerNameTenantFlow = args[0].toString();
        providerName=APIUtil.replaceEmailDomain(providerName);
        String apiName = args[1].toString();
        String version = args[2].toString();

        APIIdentifier apiId = new APIIdentifier(providerName, apiName, version);
        APIProvider apiProvider = getAPIProvider(thisObj);
        boolean isTenantFlowStarted = false;
        try {
            String tenantDomain = MultitenantUtils.getTenantDomain(APIUtil.replaceEmailDomainBack(providerNameTenantFlow));
            if(tenantDomain != null && !MultitenantConstants.SUPER_TENANT_DOMAIN_NAME.equals(tenantDomain)) {
            	isTenantFlowStarted = true;
                PrivilegedCarbonContext.startTenantFlow();
                PrivilegedCarbonContext.getThreadLocalCarbonContext().setTenantDomain(tenantDomain, true);
            }
            API api = apiProvider.getAPI(apiId);
            if (api != null) {
                Set<URITemplate> uriTemplates = api.getUriTemplates();

                myn.put(0, myn, checkValue(api.getId().getApiName()));
                myn.put(1, myn, checkValue(api.getDescription()));
                myn.put(2, myn, checkValue(api.getUrl()));
                myn.put(3, myn, checkValue(api.getWsdlUrl()));
                myn.put(4, myn, checkValue(api.getId().getVersion()));
                StringBuilder tagsSet = new StringBuilder("");
                for (int k = 0; k < api.getTags().toArray().length; k++) {
                    tagsSet.append(api.getTags().toArray()[k].toString());
                    if (k != api.getTags().toArray().length - 1) {
                        tagsSet.append(",");
                    }
                }
                myn.put(5, myn, checkValue(tagsSet.toString()));
                StringBuilder tiersSet = new StringBuilder("");
                StringBuilder tiersDisplayNamesSet = new StringBuilder("");
                StringBuilder tiersDescSet = new StringBuilder("");
                Set<Tier> tierSet = api.getAvailableTiers();
                Iterator it = tierSet.iterator();
                int j = 0;
                while (it.hasNext()) {
                    Object tierObject = it.next();
                    Tier tier = (Tier) tierObject;
                    tiersSet.append(tier.getName());
                    tiersDisplayNamesSet.append(tier.getDisplayName());
                    tiersDescSet.append(tier.getDescription());
                    if (j != tierSet.size() - 1) {
                        tiersSet.append(",");
                        tiersDisplayNamesSet.append(",");
                        tiersDescSet.append(",");
                    }
                    j++;
                }

                myn.put(6, myn, checkValue(tiersSet.toString()));
                myn.put(7, myn, checkValue(api.getStatus().toString()));
                myn.put(8, myn, getWebContextRoot(api.getThumbnailUrl()));
                myn.put(9, myn, api.getContext());
                myn.put(10, myn, checkValue(Long.valueOf(api.getLastUpdated().getTime()).toString()));
                myn.put(11, myn, getSubscriberCount(apiId, thisObj));

                if (uriTemplates.size() != 0) {
                    NativeArray uriTempArr = new NativeArray(uriTemplates.size());
                    Iterator i = uriTemplates.iterator();
                    List<NativeArray> uriTemplatesArr = new ArrayList<NativeArray>();
                    while (i.hasNext()) {
                        List<String> utArr = new ArrayList<String>();
                        URITemplate ut = (URITemplate) i.next();
                        utArr.add(ut.getUriTemplate());
                        utArr.add(ut.getMethodsAsString().replaceAll("\\s", ","));
                        utArr.add(ut.getAuthTypeAsString().replaceAll("\\s", ","));
                        utArr.add(ut.getThrottlingTiersAsString().replaceAll("\\s", ","));
                        NativeArray utNArr = new NativeArray(utArr.size());
                        for (int p = 0; p < utArr.size(); p++) {
                            utNArr.put(p, utNArr, utArr.get(p));
                        }
                        uriTemplatesArr.add(utNArr);
                    }

                    for (int c = 0; c < uriTemplatesArr.size(); c++) {
                        uriTempArr.put(c, uriTempArr, uriTemplatesArr.get(c));
                    }

                    myn.put(12, myn, uriTempArr);
                }

                myn.put(13, myn, checkValue(api.getSandboxUrl()));
                myn.put(14, myn, checkValue(tiersDescSet.toString()));
                myn.put(15, myn, checkValue(api.getBusinessOwner()));
                myn.put(16, myn, checkValue(api.getBusinessOwnerEmail()));
                myn.put(17, myn, checkValue(api.getTechnicalOwner()));
                myn.put(18, myn, checkValue(api.getTechnicalOwnerEmail()));
                myn.put(19, myn, checkValue(api.getWadlUrl()));
                myn.put(20, myn, checkValue(api.getVisibility()));
                myn.put(21, myn, checkValue(api.getVisibleRoles()));
                myn.put(22, myn, checkValue(api.getVisibleTenants()));
                myn.put(23, myn, checkValue(api.getEndpointUTUsername()));
                myn.put(24, myn, checkValue(api.getEndpointUTPassword()));
                myn.put(25, myn, checkValue(Boolean.toString(api.isEndpointSecured())));
                myn.put(26, myn, APIUtil.replaceEmailDomainBack(checkValue(api.getId().getProviderName())));
                myn.put(27, myn, checkTransport("http",api.getTransports()));
                myn.put(28, myn, checkTransport("https",api.getTransports()));
                Set<APIStore> storesSet=apiProvider.getExternalAPIStores(api.getId());
                if(storesSet!=null && storesSet.size()!=0){
                    NativeArray apiStoresArray=new NativeArray(0);
                    int i=0;
                    for(APIStore store:storesSet){
                        NativeObject storeObject=new NativeObject();
                        storeObject.put("name",storeObject,store.getName());
                        storeObject.put("displayName",storeObject,store.getDisplayName());
                        storeObject.put("published",storeObject,store.isPublished());
                        apiStoresArray.put(i,apiStoresArray,storeObject);
                        i++;
                    }
                    myn.put(29, myn, apiStoresArray);
                }
                myn.put(30, myn, checkValue(api.getInSequence()));
                myn.put(31, myn, checkValue(api.getOutSequence()));

                myn.put(32, myn, checkValue(api.getSubscriptionAvailability()));
                myn.put(33, myn, checkValue(api.getSubscriptionAvailableTenants()));

                //@todo need to handle backword compatibility
                myn.put(34, myn, checkValue(api.getEndpointConfig()));

                myn.put(35, myn, checkValue(api.getResponseCache()));
                myn.put(36, myn, checkValue(Integer.toString(api.getCacheTimeout())));
                myn.put(37, myn, checkValue(tiersDisplayNamesSet.toString()));

                myn.put(38, myn, checkValue(api.getFaultSequence()));
                myn.put(39, myn, checkValue(api.getDestinationStatsEnabled()));

///??????
                myn.put(39, myn, checkValue(api.getDestinationStatsEnabled()));
                myn.put(39, myn, checkValue(api.getDestinationStatsEnabled()));
////?????

                //todo implement resource load

                if (uriTemplates.size() != 0) {
                    JSONArray resourceArray = new JSONArray();
                    Iterator i = uriTemplates.iterator();
                    List<NativeArray> uriTemplatesArr = new ArrayList<NativeArray>();
                    while (i.hasNext()) {
                        JSONObject resourceObj = new JSONObject();
                        URITemplate ut = (URITemplate) i.next();

                        resourceObj.put("url_pattern",ut.getUriTemplate());
                        resourceObj.put("http_verbs",JSONValue.parse(ut.getResourceMap()));

                        resourceArray.add(resourceObj);
                    }

                    myn.put(40, myn, JSONValue.toJSONString(resourceArray));
                }


                Set<Scope> scopes = api.getScopes();
                JSONArray scopesNative = new JSONArray();
                for(Scope scope:scopes){
                    JSONObject scopeNative = new JSONObject();
                    scopeNative.put("id",scope.getId());
                    scopeNative.put("key", scope.getKey());
                    scopeNative.put("name",scope.getName());
                    scopeNative.put("roles", scope.getRoles());
                    scopeNative.put("description", scope.getDescription());
                    scopesNative.add(scopeNative);
                }
                myn.put(41, myn, scopesNative.toJSONString());
                myn.put(42, myn, checkValue(Boolean.toString(api.isDefaultVersion())));
                myn.put(43, myn, api.getImplementation());
                myn.put(44, myn, APIUtil.writeEnvironmentsToArtifact(api));
                //get new key manager
                KeyManager keyManager = KeyManagerFactory.getKeyManager();
                Map registeredResource = keyManager.getResourceByApiId(api.getId().toString());
                myn.put(45, myn, JSONObject.toJSONString(registeredResource));


            } else {
                handleException("Cannot find the requested API- " + apiName +
                                "-" + version);
            }
        } catch (Exception e) {
            handleException("Error occurred while getting API information of the api- " + apiName +
                            "-" + version, e);
        } finally {
        	if (isTenantFlowStarted) {
        		PrivilegedCarbonContext.endTenantFlow();
        	}
        }
        return myn;
    }

    public static NativeArray jsFunction_getSubscriberCountByAPIs(Context cx, Scriptable thisObj,
                                                                  Object[] args,
                                                                  Function funObj)
            throws APIManagementException {
        NativeArray myn = new NativeArray(0);
        String providerName = null;
        APIProvider apiProvider = getAPIProvider(thisObj);
        if (args == null ||  args.length==0) {
            handleException("Invalid input parameters.");
        }
        boolean isTenantFlowStarted = false;
        try {
            providerName = APIUtil.replaceEmailDomain((String) args[0]);
            String tenantDomain = MultitenantUtils.getTenantDomain(APIUtil.replaceEmailDomainBack(providerName));
            if(tenantDomain != null && !MultitenantConstants.SUPER_TENANT_DOMAIN_NAME.equals(tenantDomain)){
            		isTenantFlowStarted = true;
                    PrivilegedCarbonContext.startTenantFlow();
                    PrivilegedCarbonContext.getThreadLocalCarbonContext().setTenantDomain(tenantDomain, true);
            }

            if (providerName != null) {
                List<API> apiSet;
                if (providerName.equals("__all_providers__")) {
                    apiSet = apiProvider.getAllAPIs();
                } else {
                    apiSet = apiProvider.getAPIsByProvider(APIUtil.replaceEmailDomain(providerName));
                }

                Map<String, Long> subscriptions = new TreeMap<String, Long>();
                for (API api : apiSet) {
                    if (api.getStatus() == APIStatus.CREATED) {
                        continue;
                    }
                    long count = apiProvider.getAPISubscriptionCountByAPI(api.getId());
                    if (count == 0) {
                        continue;
                    }

                    String[] apiData = {api.getId().getApiName(), api.getId().getVersion(),  api.getId().getProviderName()};
                    String key = "[\""+apiData[0]+"\",\""+apiData[1]+"\",\""+apiData[2]+"\"]";
                    Long currentCount = subscriptions.get(key);
                    if (currentCount != null) {
                        subscriptions.put(key, currentCount + count);
                    } else {
                        subscriptions.put(key, count);
                    }
                }

                List<APISubscription> subscriptionData = new ArrayList<APISubscription>();
                for (Map.Entry<String, Long> entry : subscriptions.entrySet()) {
                    APISubscription sub = new APISubscription();
                    sub.name = entry.getKey();
                    sub.count = entry.getValue();
                    subscriptionData.add(sub);
                }
//                Collections.sort(subscriptionData, new Comparator<APISubscription>() {
//                    public int compare(APISubscription o1, APISubscription o2) {
//                        // Note that o2 appears before o1
//                        // This is because we need to sort in the descending order
//                        return (int) (o2.count - o1.count);
//                    }
//                });
//                if (subscriptionData.size() > 10) {
//                    APISubscription other = new APISubscription();
//                    other.name = "[Other]";
//                    for (int i = 10; i < subscriptionData.size(); i++) {
//                        other.count = other.count + subscriptionData.get(i).count;
//                    }
//                    while (subscriptionData.size() > 10) {
//                        subscriptionData.remove(10);
//                    }
//                    subscriptionData.add(other);
//                }

                int i = 0;
                for (APISubscription sub : subscriptionData) {
                    NativeObject row = new NativeObject();
                    row.put("apiName", row, sub.name);
                    row.put("count", row, sub.count);
                    myn.put(i, myn, row);
                    i++;
                }
            }
        } catch (Exception e) {
            handleException("Error while getting subscribers of the provider: " + providerName, e);
        } finally {
        	if (isTenantFlowStarted) {
        		PrivilegedCarbonContext.endTenantFlow();
        	}
        }
        return myn;
    }

    public static NativeArray jsFunction_getTiers(Context cx, Scriptable thisObj,
                                                  Object[] args,
                                                  Function funObj) {
        NativeArray myn = new NativeArray(1);
        APIProvider apiProvider = getAPIProvider(thisObj);
        try {
            Set<Tier> tiers = apiProvider.getTiers();
            int i = 0;
            if (tiers != null) {
                for (Tier tier : tiers) {
                    NativeObject row = new NativeObject();
                    row.put("tierName", row, tier.getName());
                    row.put("tierDisplayName", row, tier.getDisplayName());
                    row.put("tierDescription", row,
                            tier.getDescription() != null ? tier.getDescription() : "");
                    myn.put(i, myn, row);
                    i++;
                }
            }
        } catch (Exception e) {
            log.error("Error while getting available tiers", e);
        }
        return myn;
    }

    public static NativeArray jsFunction_getSubscriberCountByAPIVersions(Context cx,
                                                                         Scriptable thisObj,
                                                                         Object[] args,
                                                                         Function funObj)
            throws APIManagementException {
        NativeArray myn = new NativeArray(0);
        String providerName = null;
        String apiName = null;
        APIProvider apiProvider = getAPIProvider(thisObj);
        if (args == null || args.length==0) {
            handleException("Invalid input parameters.");
        }
        boolean isTenantFlowStarted = false;
        try {
            providerName = APIUtil.replaceEmailDomain((String) args[0]);
            String tenantDomain = MultitenantUtils.getTenantDomain(APIUtil.replaceEmailDomainBack(providerName));
            if(tenantDomain != null && !MultitenantConstants.SUPER_TENANT_DOMAIN_NAME.equals(tenantDomain)) {
            		isTenantFlowStarted = true;
                    PrivilegedCarbonContext.startTenantFlow();
                    PrivilegedCarbonContext.getThreadLocalCarbonContext().setTenantDomain(tenantDomain, true);
            }
            apiName = (String) args[1];
            if (providerName != null && apiName != null) {
                Map<String, Long> subscriptions = new TreeMap<String, Long>();
                Set<String> versions = apiProvider.getAPIVersions(APIUtil.replaceEmailDomain(providerName), apiName);
                for (String version : versions) {
                    APIIdentifier id = new APIIdentifier(providerName, apiName, version);
                    API api = apiProvider.getAPI(id);
                    if (api.getStatus() == APIStatus.CREATED) {
                        continue;
                    }
                    long count = apiProvider.getAPISubscriptionCountByAPI(api.getId());
                    if (count == 0) {
                        continue;
                    }
                    subscriptions.put(api.getId().getVersion(), count);
                }

                int i = 0;
                for (Map.Entry<String, Long> entry : subscriptions.entrySet()) {
                    NativeObject row = new NativeObject();
                    row.put("apiVersion", row, entry.getKey());
                    row.put("count", row, entry.getValue().longValue());
                    myn.put(i, myn, row);
                    i++;
                }
            }
        } catch (Exception e) {
            log.error("Error while getting subscribers of the " +
                      "provider: " + providerName + " and API: " + apiName, e);
        }finally {
        	if (isTenantFlowStarted) {
        		PrivilegedCarbonContext.endTenantFlow();
        	}
        }
        return myn;
    }

    private static int getSubscriberCount(APIIdentifier apiId, Scriptable thisObj)
            throws APIManagementException {
        APIProvider apiProvider = getAPIProvider(thisObj);
        Set<Subscriber> subs = apiProvider.getSubscribersOfAPI(apiId);
        Set<String> subscriberNames = new HashSet<String>();
        if (subs != null) {
            for (Subscriber sub : subs) {
                subscriberNames.add(sub.getName());
            }
            return subscriberNames.size();
        } else {
            return 0;
        }
    }

    private static String checkTransport(String compare, String transport)
            throws APIManagementException {
        if(transport!=null){
            List<String> transportList = new ArrayList<String>();
            transportList.addAll(Arrays.asList(transport.split(",")));
            if(transportList.contains(compare)){
                return "checked";
            }else{
                return "";
            }

        }else{
            return "";
        }
    }

    /**
     * This method is to functionality of getting all the APIs stored
     *
     * @param cx      Rhino context
     * @param thisObj Scriptable object
     * @param args    Passing arguments
     * @param funObj  Function object
     * @return a native array
     * @throws APIManagementException Wrapped exception by org.wso2.carbon.apimgt.api.APIManagementException
     */
    public static NativeArray jsFunction_getAllAPIs(Context cx, Scriptable thisObj,
                                                    Object[] args,
                                                    Function funObj)
            throws APIManagementException {
        NativeArray myn = new NativeArray(0);
        APIProvider apiProvider = getAPIProvider(thisObj);
        /*String tenantDomain = MultitenantUtils.getTenantDomain(APIUtil.replaceEmailDomainBack(providerName));
        if(tenantDomain != null && !MultitenantConstants.SUPER_TENANT_DOMAIN_NAME.equals(tenantDomain)) {
                PrivilegedCarbonContext.startTenantFlow();
                PrivilegedCarbonContext.getThreadLocalCarbonContext().setTenantDomain(tenantDomain, true);
        }*/
        try {
            List<API> apiList = apiProvider.getAllAPIs();
            if (apiList != null) {
                Iterator it = apiList.iterator();
                int i = 0;
                while (it.hasNext()) {
                    NativeObject row = new NativeObject();
                    Object apiObject = it.next();
                    API api = (API) apiObject;
                    APIIdentifier apiIdentifier = api.getId();
                    row.put("name", row, apiIdentifier.getApiName());
                    row.put("version", row, apiIdentifier.getVersion());
                    row.put("provider", row, APIUtil.replaceEmailDomainBack(apiIdentifier.getProviderName()));
                    row.put("status", row, checkValue(api.getStatus().toString()));
                    row.put("thumb", row, getWebContextRoot(api.getThumbnailUrl()));
                    row.put("subs", row, getSubscriberCount(apiIdentifier, thisObj));
                    myn.put(i, myn, row);
                    i++;

                }
            }
        } catch (Exception e) {
            handleException("Error occurred while getting the APIs", e);
        }
        return myn;
    }

    /**
     * This method is to functionality of getting all the APIs stored per provider
     *
     * @param cx      Rhino context
     * @param thisObj Scriptable object
     * @param args    Passing arguments
     * @param funObj  Function object
     * @return a native array
     * @throws APIManagementException Wrapped exception by org.wso2.carbon.apimgt.api.APIManagementException
     */
    public static NativeArray jsFunction_getAPIsByProvider(Context cx, Scriptable thisObj,
                                                           Object[] args,
                                                           Function funObj)
            throws APIManagementException {
        NativeArray myn = new NativeArray(0);
        if (args==null ||args.length == 0) {
            handleException("Invalid number of parameters.");
        }
        String providerName = (String) args[0];
        if (providerName != null) {
        	APIProvider apiProvider = getAPIProvider(thisObj);
        	boolean isTenantFlowStarted = false;
            try {
            	String tenantDomain = MultitenantUtils.getTenantDomain(APIUtil.replaceEmailDomainBack(providerName));
                if(tenantDomain != null && !MultitenantConstants.SUPER_TENANT_DOMAIN_NAME.equals(tenantDomain)) {
                		isTenantFlowStarted = true;
                        PrivilegedCarbonContext.startTenantFlow();
                        PrivilegedCarbonContext.getThreadLocalCarbonContext().setTenantDomain(tenantDomain, true);
                }
                List<API> apiList = apiProvider.getAPIsByProvider(APIUtil.replaceEmailDomain(providerName));
                if (apiList != null) {
                    Iterator it = apiList.iterator();
                    int i = 0;
                    while (it.hasNext()) {
                        NativeObject row = new NativeObject();
                        Object apiObject = it.next();
                        API api = (API) apiObject;
                        APIIdentifier apiIdentifier = api.getId();
                        row.put("name", row, apiIdentifier.getApiName());
                        row.put("version", row, apiIdentifier.getVersion());
                        row.put("provider", row, APIUtil.replaceEmailDomainBack(apiIdentifier.getProviderName()));
                        row.put("lastUpdatedDate", row, api.getLastUpdated().toString());
                        myn.put(i, myn, row);
                        i++;
                    }
                }
            } catch (Exception e) {
                handleException("Error occurred while getting APIs for " +
                                "the provider: " + providerName, e);
            } finally {
            	if (isTenantFlowStarted) {
            		PrivilegedCarbonContext.endTenantFlow();
            	}
            }
        }
        return myn;
    }

    public static NativeArray jsFunction_getSubscribedAPIs(Context cx, Scriptable thisObj,
                                                           Object[] args,
                                                           Function funObj)
            throws APIManagementException {
        String userName = null;
        NativeArray myn = new NativeArray(0);
        APIProvider apiProvider = getAPIProvider(thisObj);

        if (args == null || !isStringValues(args)) {
            handleException("Invalid number of parameters or their types.");
        }
        try {
            userName = (String) args[0];
            Subscriber subscriber = new Subscriber(userName);
            Set<API> apiSet = apiProvider.getSubscriberAPIs(subscriber);
            if (apiSet != null) {
                Iterator it = apiSet.iterator();
                int i = 0;
                while (it.hasNext()) {
                    NativeObject row = new NativeObject();
                    Object apiObject = it.next();
                    API api = (API) apiObject;
                    APIIdentifier apiIdentifier = api.getId();
                    row.put("apiName", row, apiIdentifier.getApiName());
                    row.put("version", row, apiIdentifier.getVersion());
                    row.put("provider", row,APIUtil.replaceEmailDomainBack(apiIdentifier.getProviderName()));
                    row.put("updatedDate", row, api.getLastUpdated().toString());
                    myn.put(i, myn, row);
                    i++;
                }
            }
        } catch (Exception e) {
            handleException("Error occurred while getting the subscribed APIs information " +
                            "for the subscriber-" + userName, e);
        }
        return myn;
    }

    public static NativeArray jsFunction_getAllAPIUsageByProvider(Context cx, Scriptable thisObj,
                                                                  Object[] args, Function funObj)
            throws APIManagementException {

        NativeArray myn = new NativeArray(0);
        String providerName = null;
        APIProvider apiProvider = getAPIProvider(thisObj);

        if (args == null || !isStringValues(args)) {
            handleException("Invalid input parameters.");
        }
        try {
            providerName = (String) args[0];
            if (providerName != null) {
                UserApplicationAPIUsage[] apiUsages = apiProvider.getAllAPIUsageByProvider(providerName);
                for (int i = 0; i < apiUsages.length; i++) {
                    NativeObject row = new NativeObject();
                    row.put("userName", row, apiUsages[i].getUserId());
                    row.put("application", row, apiUsages[i].getApplicationName());
                    row.put("appId", row, "" + apiUsages[i].getAppId());
                    row.put("token", row, apiUsages[i].getAccessToken());
                    row.put("tokenStatus", row, apiUsages[i].getAccessTokenStatus());
                    row.put("subStatus", row, apiUsages[i].getSubStatus());

                    StringBuilder apiSet = new StringBuilder("");
                    for (int k = 0; k < apiUsages[i].getApiSubscriptions().length; k++) {
                        apiSet.append(apiUsages[i].getApiSubscriptions()[k].getSubStatus());
                        apiSet.append("::");
                        apiSet.append(apiUsages[i].getApiSubscriptions()[k].getApiId().getApiName());
                        apiSet.append("::");
                        apiSet.append(apiUsages[i].getApiSubscriptions()[k].getApiId().getVersion());
                        if (k != apiUsages[i].getApiSubscriptions().length - 1) {
                            apiSet.append(",");
                        }
                    }
                    row.put("apis", row, apiSet.toString());
                    myn.put(i, myn, row);
                }
            }
        } catch (Exception e) {
            handleException("Error occurred while getting subscribers of the provider: " + providerName, e);
        }
        return myn;
    }

    public static NativeArray jsFunction_getAllDocumentation(Context cx, Scriptable thisObj,
                                                             Object[] args, Function funObj)
            throws APIManagementException {
        String apiName = null;
        String version = null;
        String providerName;
        NativeArray myn = new NativeArray(0);
        APIProvider apiProvider = getAPIProvider(thisObj);
        if (args == null || !isStringValues(args)) {
            handleException("Invalid number of parameters or their types.");
        }
        boolean isTenantFlowStarted = false;
        try {
            providerName = (String) args[0];
            String tenantDomain = MultitenantUtils.getTenantDomain(APIUtil.replaceEmailDomainBack(providerName));
            if(tenantDomain != null && !MultitenantConstants.SUPER_TENANT_DOMAIN_NAME.equals(tenantDomain)) {
            	isTenantFlowStarted = true;
                PrivilegedCarbonContext.startTenantFlow();
                PrivilegedCarbonContext.getThreadLocalCarbonContext().setTenantDomain(tenantDomain, true);
            }
            apiName = (String) args[1];
            version = (String) args[2];
            APIIdentifier apiId = new APIIdentifier(APIUtil.replaceEmailDomain(providerName), apiName, version);

            List<Documentation> docsList = apiProvider.getAllDocumentation(apiId);
            Iterator it = docsList.iterator();
            int i = 0;
            while (it.hasNext()) {

                NativeObject row = new NativeObject();
                Object docsObject = it.next();
                Documentation doc = (Documentation) docsObject;
                Object objectSourceType = doc.getSourceType();
                String strSourceType = objectSourceType.toString();
                row.put("docName", row, doc.getName());
                row.put("docType", row, doc.getType().getType());
                row.put("sourceType", row, strSourceType);
                row.put("visibility", row, doc.getVisibility().name());
                row.put("docLastUpdated", row, (Long.valueOf(doc.getLastUpdated().getTime()).toString()));
                //row.put("sourceType", row, doc.getSourceType());
                if (Documentation.DocumentSourceType.URL.equals(doc.getSourceType())) {
                    row.put("sourceUrl", row, doc.getSourceUrl());
                }

                if (Documentation.DocumentSourceType.FILE.equals(doc.getSourceType())) {
                    row.put("filePath", row, doc.getFilePath());
                }

                if (doc.getType() == DocumentationType.OTHER) {
                    row.put("otherTypeName", row, doc.getOtherTypeName());
                }

                row.put("summary", row, doc.getSummary());
                myn.put(i, myn, row);
                i++;

            }

        } catch (Exception e) {
            handleException("Error occurred while getting documentation of the api - " +
                            apiName + "-" + version, e);
        } finally {
        	if (isTenantFlowStarted) {
        		PrivilegedCarbonContext.endTenantFlow();
        	}
        }
        return myn;
    }

    public static NativeArray jsFunction_getInlineContent(Context cx,
                                                          Scriptable thisObj, Object[] args,
                                                          Function funObj)
            throws APIManagementException {
        String apiName;
        String version;
        String providerName;
        String docName;
        String content;
        NativeArray myn = new NativeArray(0);

        if (args == null || !isStringValues(args)) {
            handleException("Invalid number of parameters or their types.");
        }
        providerName = (String) args[0];
        apiName = (String) args[1];
        version = (String) args[2];
        docName = (String) args[3];
        APIIdentifier apiId = new APIIdentifier(APIUtil.replaceEmailDomain(providerName), apiName, version);
        APIProvider apiProvider = getAPIProvider(thisObj);

        boolean isTenantFlowStarted = false;

        try {
        	String tenantDomain = MultitenantUtils.getTenantDomain(APIUtil.replaceEmailDomainBack(providerName));
            if(tenantDomain != null && !MultitenantConstants.SUPER_TENANT_DOMAIN_NAME.equals(tenantDomain)){
            		isTenantFlowStarted = true;
                    PrivilegedCarbonContext.startTenantFlow();
                    PrivilegedCarbonContext.getThreadLocalCarbonContext().setTenantDomain(tenantDomain, true);
            }

            content = apiProvider.getDocumentationContent(apiId, docName);
        } catch (Exception e) {
            handleException("Error while getting Inline Document Content ", e);
            return null;
        } finally {
        	if (isTenantFlowStarted) {
        		PrivilegedCarbonContext.endTenantFlow();
        	}
        }
        NativeObject row = new NativeObject();
        row.put("providerName", row,APIUtil.replaceEmailDomainBack(providerName));
        row.put("apiName", row, apiName);
        row.put("apiVersion", row, version);
        row.put("docName", row, docName);
        row.put("content", row, content);
        myn.put(0, myn, row);
        return myn;
    }

    public static void jsFunction_addInlineContent(Context cx,
                                                   Scriptable thisObj, Object[] args,
                                                   Function funObj)
            throws APIManagementException {
        String apiName;
        String version;
        String providerName;
        String docName;
        String docContent;

        if (args == null || !isStringValues(args)) {
            handleException("Invalid number of parameters or their types.");
        }
        providerName = (String) args[0];
        apiName = (String) args[1];
        version = (String) args[2];
        docName = (String) args[3];
        docContent = (String) args[4];
        if (docContent != null) {
            docContent = docContent.replaceAll("\n", "");
        }
        APIIdentifier apiId = new APIIdentifier(APIUtil.replaceEmailDomain(providerName), apiName,
                                                version);
        APIProvider apiProvider = getAPIProvider(thisObj);
        String tenantDomain = MultitenantUtils.getTenantDomain(APIUtil.replaceEmailDomainBack(providerName));
        boolean isTenantFlowStarted = false;
        if(tenantDomain != null && !MultitenantConstants.SUPER_TENANT_DOMAIN_NAME.equals(tenantDomain)) {
        	isTenantFlowStarted = true;
            PrivilegedCarbonContext.startTenantFlow();
            PrivilegedCarbonContext.getThreadLocalCarbonContext().setTenantDomain(tenantDomain, true);
        }
        try {
            API api = apiProvider.getAPI(apiId);
            apiProvider.addDocumentationContent(api, docName, docContent);
        } catch (APIManagementException e) {
            handleException("Error occurred while adding the content of the documentation- " + docName, e);
        } finally {
            if (isTenantFlowStarted) {
                PrivilegedCarbonContext.endTenantFlow();
            }
        }
    }

    public static boolean jsFunction_addDocumentation(Context cx, Scriptable thisObj,
                                                      Object[] args, Function funObj)
            throws APIManagementException {
        if (args == null || args.length==0) {
            handleException("Invalid number of parameters or their types.");
        }
        boolean success;
        String providerName = (String) args[0];
        String apiName = (String) args[1];
        String version = (String) args[2];
        String docName = (String) args[3];
        String docType = (String) args[4];
        String summary = (String) args[5];
        String sourceType = (String) args[6];
        String visibility = (String) args[11];
        FileHostObject fileHostObject = null;
        String sourceURL = null;

        APIIdentifier apiId = new APIIdentifier(APIUtil.replaceEmailDomain(providerName), apiName, version);
        Documentation doc = new Documentation(getDocType(docType), docName);
        if (doc.getType() == DocumentationType.OTHER) {
            doc.setOtherTypeName(args[9].toString());
        }

        if (sourceType.equalsIgnoreCase(Documentation.DocumentSourceType.URL.toString())) {
            doc.setSourceType(Documentation.DocumentSourceType.URL);
            sourceURL = args[7].toString();
        } else if (sourceType.equalsIgnoreCase(Documentation.DocumentSourceType.FILE.toString())) {
            doc.setSourceType(Documentation.DocumentSourceType.FILE);
            fileHostObject = (FileHostObject) args[8];
        } else {
            doc.setSourceType(Documentation.DocumentSourceType.INLINE);
        }

        doc.setSummary(summary);
        doc.setSourceUrl(sourceURL);
        if(visibility==null){visibility=APIConstants.DOC_API_BASED_VISIBILITY;}
        if (visibility.equalsIgnoreCase(Documentation.DocumentVisibility.API_LEVEL.toString())) {
            doc.setVisibility(Documentation.DocumentVisibility.API_LEVEL);
        } else if (visibility.equalsIgnoreCase(Documentation.DocumentVisibility.PRIVATE.toString())) {
            doc.setVisibility(Documentation.DocumentVisibility.PRIVATE);
        } else {
            doc.setVisibility(Documentation.DocumentVisibility.OWNER_ONLY);
        }
        APIProvider apiProvider = getAPIProvider(thisObj);
        try {

            if (fileHostObject != null && fileHostObject.getJavaScriptFile().getLength() != 0) {
            	String contentType = (String) args[10];
                Icon icon = new Icon(fileHostObject.getInputStream(), contentType);
                
                String filePath = APIUtil.getDocumentationFilePath(apiId, fileHostObject.getName());
                String fname = fileHostObject.getName();
                API api = apiProvider.getAPI(apiId);
                String apiPath=APIUtil.getAPIPath(apiId);
                String visibleRolesList = api.getVisibleRoles();
                String[] visibleRoles = new String[0];
                if (visibleRolesList != null) {
                    visibleRoles = visibleRolesList.split(",");
                }
                APIUtil.setResourcePermissions(api.getId().getProviderName(),
                                               api.getVisibility(), visibleRoles,filePath);
                doc.setFilePath(apiProvider.addIcon(filePath, icon));
            } else if (sourceType.equalsIgnoreCase(Documentation.DocumentSourceType.FILE.toString())) {
                throw new APIManagementException("Empty File Attachment.");
            }

        } catch (Exception e) {
            handleException("Error while creating an attachment for Document- " + docName + "-" + version + ". " +
                                    e.getMessage(), e);
            return false;
        }
        boolean isTenantFlowStarted = false;
        try {
            String tenantDomain = MultitenantUtils.getTenantDomain(APIUtil.replaceEmailDomainBack(providerName));
            if(tenantDomain != null && !MultitenantConstants.SUPER_TENANT_DOMAIN_NAME.equals(tenantDomain)) {
            		isTenantFlowStarted = true;
                    PrivilegedCarbonContext.startTenantFlow();
                    PrivilegedCarbonContext.getThreadLocalCarbonContext().setTenantDomain(tenantDomain, true);
             }
            apiProvider.addDocumentation(apiId, doc);
            success = true;
        } catch (APIManagementException e) {
            handleException("Error occurred while adding the document- " + docName, e);
            return false;
        } finally {
        	if (isTenantFlowStarted) {
        		PrivilegedCarbonContext.endTenantFlow();
        	}
        }
        return success;
    }

    public static boolean jsFunction_removeDocumentation(Context cx, Scriptable thisObj,
                                                         Object[] args, Function funObj)
            throws APIManagementException {
        if (args == null || !isStringValues(args)) {
            handleException("Invalid number of parameters or their types.");
        }
        boolean success;
        String providerName = (String) args[0];
        String apiName = (String) args[1];
        String version = (String) args[2];
        String docName = (String) args[3];
        String docType = (String) args[4];

        APIIdentifier apiId = new APIIdentifier(APIUtil.replaceEmailDomain(providerName), apiName, version);

        APIProvider apiProvider = getAPIProvider(thisObj);
        boolean isTenantFlowStarted = false;
        try {
            String tenantDomain = MultitenantUtils.getTenantDomain(APIUtil.replaceEmailDomainBack(providerName));
            if(tenantDomain != null && !MultitenantConstants.SUPER_TENANT_DOMAIN_NAME.equals(tenantDomain)) {
            	isTenantFlowStarted = true;
                PrivilegedCarbonContext.startTenantFlow();
                PrivilegedCarbonContext.getThreadLocalCarbonContext().setTenantDomain(tenantDomain, true);
            }

            apiProvider.removeDocumentation(apiId, docName, docType);
            success = true;
        } catch (APIManagementException e) {
            handleException("Error occurred while removing the document- " + docName +
                            ".", e);
            return false;
        } finally {
        	if (isTenantFlowStarted) {
        		PrivilegedCarbonContext.endTenantFlow();
        	}
        }
        return success;
    }

    public static boolean jsFunction_createNewAPIVersion(Context cx, Scriptable thisObj,
                                                         Object[] args, Function funObj)
            throws APIManagementException {

        boolean success;
        if (args == null || !isStringValues(args)) {
            handleException("Invalid number of parameters or their types.");
        }
        String providerName = (String) args[0];
        String apiName = (String) args[1];
        String version = (String) args[2];
        String newVersion = (String) args[3];
        String defaultVersion=(String) args[4];

        APIIdentifier apiId = new APIIdentifier(APIUtil.replaceEmailDomain(providerName), apiName, version);
        API api = new API(apiId);
        api.setAsDefaultVersion(defaultVersion.equals("default_version") ? true : false);

        APIProvider apiProvider = getAPIProvider(thisObj);
        boolean isTenantFlowStarted = false;
        try {
            String tenantDomain = MultitenantUtils.getTenantDomain(APIUtil.replaceEmailDomainBack(providerName));
            if(tenantDomain != null && !MultitenantConstants.SUPER_TENANT_DOMAIN_NAME.equals(tenantDomain)) {
            	isTenantFlowStarted = true;
                PrivilegedCarbonContext.startTenantFlow();
                PrivilegedCarbonContext.getThreadLocalCarbonContext().setTenantDomain(tenantDomain, true);
            }
            apiProvider.createNewAPIVersion(api, newVersion);
            success = true;
        } catch (DuplicateAPIException e) {
            handleException("Error occurred while creating a new API version. A duplicate API " +
                            "already exists by the same name.", e);
            return false;
        } catch (Exception e) {
            handleException("Error occurred while creating a new API version- " + newVersion, e);
            return false;
        } finally {
        	if (isTenantFlowStarted) {
        		PrivilegedCarbonContext.endTenantFlow();
        	}
        }
        return success;
    }

    public static NativeArray jsFunction_getSubscribersOfAPI(Context cx, Scriptable thisObj,
                                                             Object[] args, Function funObj)
            throws APIManagementException {
        String apiName;
        String version;
        String providerName;
        NativeArray myn = new NativeArray(0);
        if (args == null || !isStringValues(args)) {
            handleException("Invalid number of parameters or their types.");
        }

        providerName = (String) args[0];
        apiName = (String) args[1];
        version = (String) args[2];

        APIIdentifier apiId = new APIIdentifier(providerName, apiName, version);
        Set<Subscriber> subscribers;
        APIProvider apiProvider = getAPIProvider(thisObj);
        try {
            subscribers = apiProvider.getSubscribersOfAPI(apiId);
            Iterator it = subscribers.iterator();
            int i = 0;
            while (it.hasNext()) {
                NativeObject row = new NativeObject();
                Object subscriberObject = it.next();
                Subscriber user = (Subscriber) subscriberObject;
                row.put("userName", row, user.getName());
                row.put("subscribedDate", row, checkValue(Long.valueOf(user.getSubscribedDate().getTime()).toString()));
                myn.put(i, myn, row);
                i++;
            }

        } catch (APIManagementException e) {
            handleException("Error occurred while getting subscribers of the API- " + apiName +
                            "-" + version, e);
        }
        return myn;
    }

    public static String jsFunction_isContextExist(Context cx, Scriptable thisObj,
                                                   Object[] args, Function funObj)
            throws APIManagementException {
        Boolean contextExist = false;
        if (args != null && isStringValues(args)) {
            String context = (String) args[0];
            String oldContext = (String) args[1];

            if (context.equals(oldContext)) {
                return contextExist.toString();
            }
            APIProvider apiProvider = getAPIProvider(thisObj);
            try {
                contextExist = apiProvider.isContextExist(context);
            } catch (APIManagementException e) {
                handleException("Error from registry while checking the input context is already exist", e);
            }
        } else {
            handleException("Input context value is null");
        }
        return contextExist.toString();
    }

    public static String jsFunction_isApiNameExist(Context cx, Scriptable thisObj,
                                                   Object[] args, Function funObj)
            throws APIManagementException {
        Boolean apiExist = false;
        if (args != null && isStringValues(args)) {
            String apiName = (String) args[0];
            APIProvider apiProvider = getAPIProvider(thisObj);
            try {
                apiExist = apiProvider.isApiNameExist(apiName);
            } catch (APIManagementException e) {
                handleException("Error from registry while checking the api name is already exist", e);
            }
        } else {
            handleException("Input api name value is null");
        }
        return apiExist.toString();
    }

    private static DocumentationType getDocType(String docType) {
        DocumentationType docsType = null;
        for (DocumentationType type : DocumentationType.values()) {
            if (type.getType().equalsIgnoreCase(docType)) {
                docsType = type;
            }
        }
        return docsType;
    }

    private static boolean isStringValues(Object[] args) {
        int i = 0;
        for (Object arg : args) {

            if (!(arg instanceof String)) {
                return false;

            }
            i++;
        }
        return true;
    }

    private static String checkValue(String input) {
        return input != null ? input : "";
    }


    private static APIStatus getApiStatus(String status) {
        APIStatus apiStatus = null;
        for (APIStatus aStatus : APIStatus.values()) {
            if (aStatus.getStatus().equalsIgnoreCase(status)) {
                apiStatus = aStatus;
            }

        }
        return apiStatus;
    }

    public static NativeArray jsFunction_getProviderAPIVersionUsage(Context cx, Scriptable thisObj,
                                                                    Object[] args, Function funObj)
            throws APIManagementException {
        List<APIVersionUsageDTO> list = null;
        if (args == null || args.length==0) {
            handleException("Invalid input parameters.");
        }
        NativeArray myn = new NativeArray(0);
        if (!HostObjectUtils.isStatPublishingEnabled()) {
            return myn;
        }
        if (!HostObjectUtils.isUsageDataSourceSpecified()) {
            return myn;
        }
        String providerName = (String) args[0];
        String apiName = (String) args[1];
        try {
            APIUsageStatisticsClient client = new APIUsageStatisticsClient(((APIProviderHostObject) thisObj).getUsername());
            list = client.getUsageByAPIVersions(providerName, apiName);
        } catch (APIMgtUsageQueryServiceClientException e) {
            log.error("Error while invoking APIUsageStatisticsClient for ProviderAPIVersionUsage", e);
        }
        Iterator it = null;
        if (list != null) {
            it = list.iterator();
        }
        int i = 0;
        if (it != null) {
            while (it.hasNext()) {
                NativeObject row = new NativeObject();
                Object usageObject = it.next();
                APIVersionUsageDTO usage = (APIVersionUsageDTO) usageObject;
                row.put("version", row, usage.getVersion());
                row.put("count", row, usage.getCount());
                myn.put(i, myn, row);
                i++;
            }
        }
        return myn;
    }

    public static NativeArray jsFunction_getProviderAPIUsage(Context cx, Scriptable thisObj,
                                                             Object[] args, Function funObj)
            throws APIManagementException {

        NativeArray myn = new NativeArray(0);
        if (!HostObjectUtils.isStatPublishingEnabled()) {
            return myn;
        }
        if (!HostObjectUtils.isUsageDataSourceSpecified()) {
            return myn;
        }

        List<APIUsageDTO> list = null;
        if (args == null ||  args.length==0) {
            handleException("Invalid number of parameters.");
        }
        String providerName = (String) args[0];
        String fromDate = (String) args[1];
        String toDate = (String) args[2];
        try {
            APIUsageStatisticsClient client = new APIUsageStatisticsClient(((APIProviderHostObject) thisObj).getUsername());
            list = client.getUsageByAPIs(providerName, fromDate, toDate, 10);
        } catch (APIMgtUsageQueryServiceClientException e) {
            handleException("Error while invoking APIUsageStatisticsClient for ProviderAPIUsage", e);
        }
        Iterator it = null;
        if (list != null) {
            it = list.iterator();
        }
        int i = 0;
        if (it != null) {
            while (it.hasNext()) {
                NativeObject row = new NativeObject();
                Object usageObject = it.next();
                APIUsageDTO usage = (APIUsageDTO) usageObject;
                row.put("apiName", row, usage.getApiName());
                row.put("count", row, usage.getCount());
                myn.put(i, myn, row);
                i++;


            }
        }
        return myn;
    }

    public static NativeArray jsFunction_getProviderAPIUserUsage(Context cx, Scriptable thisObj,
                                                                 Object[] args, Function funObj)
            throws APIManagementException {
        List<PerUserAPIUsageDTO> list = null;
        if (args == null ||  args.length==0) {
            handleException("Invalid number of parameters.");
        }
        NativeArray myn = new NativeArray(0);
        if (!HostObjectUtils.isStatPublishingEnabled()) {
            return myn;
        }
        if (!HostObjectUtils.isUsageDataSourceSpecified()) {
            return myn;
        }
        String providerName = (String) args[0];
        String apiName = (String) args[1];
        try {
            APIUsageStatisticsClient client = new APIUsageStatisticsClient(((APIProviderHostObject) thisObj).getUsername());
            list = client.getUsageBySubscribers(providerName, apiName, 10);
        } catch (APIMgtUsageQueryServiceClientException e) {
            handleException("Error while invoking APIUsageStatisticsClient for ProviderAPIUserUsage", e);
        }
        Iterator it = null;
        if (list != null) {
            it = list.iterator();
        }
        int i = 0;
        if (it != null) {
            while (it.hasNext()) {
                NativeObject row = new NativeObject();
                Object usageObject = it.next();
                PerUserAPIUsageDTO usage = (PerUserAPIUsageDTO) usageObject;
                row.put("user", row, usage.getUsername());
                row.put("count", row, usage.getCount());
                myn.put(i, myn, row);
                i++;
            }
        }
        return myn;
    }

    public static NativeArray jsFunction_getAPIUsageByResourcePath(Context cx, Scriptable thisObj,
                                                                   Object[] args, Function funObj)
            throws APIManagementException {
        List<APIResourcePathUsageDTO> list = null;
        NativeArray myn = new NativeArray(0);
        if (!HostObjectUtils.isStatPublishingEnabled()) {
            return myn;
        }
        if (!HostObjectUtils.isUsageDataSourceSpecified()) {
            return myn;
        }
        if (args == null ||  args.length==0) {
            handleException("Invalid input parameters.");
        }

        String providerName = (String) args[0];
        String fromDate = (String) args[1];
        String toDate = (String) args[2];

        try {
            APIUsageStatisticsClient client =
                    new APIUsageStatisticsClient(((APIProviderHostObject) thisObj).getUsername());
            list = client.getAPIUsageByResourcePath(providerName, fromDate, toDate);
        } catch (APIMgtUsageQueryServiceClientException e) {
            log.error("Error while invoking APIUsageStatisticsClient for ProviderAPIUsage", e);
        }

        Iterator it = null;
        if (list != null) {
            it = list.iterator();
        }
        int i = 0;
        if (it != null) {
            while (it.hasNext()) {
                NativeObject row = new NativeObject();
                Object usageObject = it.next();
                APIResourcePathUsageDTO usage = (APIResourcePathUsageDTO) usageObject;
                row.put("apiName", row, usage.getApiName());
                row.put("version", row, usage.getVersion());
                row.put("method", row, usage.getMethod());
                row.put("context", row, usage.getContext());
                row.put("count", row, usage.getCount());
                row.put("time", row, usage.getTime());
                myn.put(i, myn, row);
                i++;
            }
        }
        return myn;
    }

    public static NativeArray jsFunction_getAPIUsageByDestination(Context cx, Scriptable thisObj,
    		            Object[] args, Function funObj) throws APIManagementException {
    	List<APIDestinationUsageDTO> list = null;
    	NativeArray myn = new NativeArray(0);
        if (!HostObjectUtils.isStatPublishingEnabled()) {
            return myn;
        }
    	if (!HostObjectUtils.isUsageDataSourceSpecified()) {
    		return myn;
    	}
    	if (args == null ||  args.length==0) {
    		handleException("Invalid input parameters.");
    	}

    	String providerName = (String) args[0];
    	String fromDate = (String) args[1];
    	String toDate = (String) args[2];

    	try {
    		APIUsageStatisticsClient client =
    				new APIUsageStatisticsClient(((APIProviderHostObject) thisObj).getUsername());
    		list = client.getAPIUsageByDestination(providerName, fromDate, toDate);
    	} catch (APIMgtUsageQueryServiceClientException e) {
    		          log.error("Error while invoking APIUsageStatisticsClient for ProviderAPIUsage ", e);
    	}

    	Iterator it = null;
    	if (list != null) {
    		it = list.iterator();
    	}
    	int i = 0;
    	if (it != null) {
    		while (it.hasNext()) {
    			NativeObject row = new NativeObject();
    		    Object usageObject = it.next();
    		    APIDestinationUsageDTO usage = (APIDestinationUsageDTO) usageObject;
    		    row.put("apiName", row, usage.getApiName());
    		    row.put("version", row, usage.getVersion());
    		    row.put("destination", row, usage.getDestination());
    		    row.put("context", row, usage.getContext());
    		    row.put("count", row, usage.getCount());
    		    myn.put(i, myn, row);
    		    i++;
    		    }
    	}
    	return myn;
    }

    public static NativeArray jsFunction_getAPIUsageByUser(Context cx, Scriptable thisObj,
                                                           Object[] args, Function funObj)
            throws APIManagementException {
        List<APIUsageByUserDTO> list = null;
        NativeArray myn = new NativeArray(0);
        if (!HostObjectUtils.isStatPublishingEnabled()) {
            return myn;
        }
        if(!HostObjectUtils.isUsageDataSourceSpecified()){
            return myn;
        }
        if (args.length == 0) {
            handleException("Invalid number of parameters.");
        }

        String providerName = (String) args[0];
        String fromDate = (String) args[1];
        String toDate = (String) args[2];

        try {
            APIUsageStatisticsClient client =
                    new APIUsageStatisticsClient(((APIProviderHostObject) thisObj).getUsername());
            list = client.getAPIUsageByUser(providerName,fromDate,toDate);
        } catch (APIMgtUsageQueryServiceClientException e) {
            log.error("Error while invoking APIUsageStatisticsClient for ProviderAPIUsage", e);
        }

        Iterator it = null;
        if (list != null) {
            it = list.iterator();
        }
        int i = 0;
        if (it != null) {
            while (it.hasNext()) {
                NativeObject row = new NativeObject();
                Object usageObject = it.next();
                APIUsageByUserDTO usage = (APIUsageByUserDTO) usageObject;
                row.put("apiName", row, usage.getApiName());
                row.put("version", row, usage.getVersion());
                row.put("userId", row, usage.getUserID());
                row.put("count", row, usage.getCount());
                myn.put(i, myn, row);
                i++;
            }
        }
        return myn;
    }

    public static NativeArray jsFunction_getProviderAPIVersionUserUsage(Context cx,
                                                                        Scriptable thisObj,
                                                                        Object[] args,
                                                                        Function funObj)
            throws APIManagementException {
        List<PerUserAPIUsageDTO> list = null;
        if (args == null ||  args.length==0) {
            handleException("Invalid number of parameters.");
        }
        NativeArray myn = new NativeArray(0);
        if (!HostObjectUtils.isStatPublishingEnabled()) {
            return myn;
        }
        if (!HostObjectUtils.isUsageDataSourceSpecified()) {
            return myn;
        }
        String providerName = (String) args[0];
        String apiName = (String) args[1];
        String version = (String) args[2];
        try {
            APIUsageStatisticsClient client = new APIUsageStatisticsClient(((APIProviderHostObject) thisObj).getUsername());
            list = client.getUsageBySubscribers(providerName, apiName, version, 10);
        } catch (APIMgtUsageQueryServiceClientException e) {
            log.error("Error while invoking APIUsageStatisticsClient for ProviderAPIUserUsage", e);
        }
        Iterator it = null;
        if (list != null) {
            it = list.iterator();
        }
        int i = 0;
        if (it != null) {
            while (it.hasNext()) {
                NativeObject row = new NativeObject();
                Object usageObject = it.next();
                PerUserAPIUsageDTO usage = (PerUserAPIUsageDTO) usageObject;
                row.put("user", row, usage.getUsername());
                row.put("count", row, usage.getCount());
                myn.put(i, myn, row);
                i++;
            }
        }
        return myn;
    }

    public static NativeArray jsFunction_getProviderAPIVersionUserLastAccess(Context cx,
                                                                             Scriptable thisObj,
                                                                             Object[] args,
                                                                             Function funObj)
            throws APIManagementException {
        List<APIVersionLastAccessTimeDTO> list = null;
        if (args == null ||  args.length==0) {
            handleException("Invalid number of parameters.");
        }
        NativeArray myn = new NativeArray(0);
        if (!HostObjectUtils.isStatPublishingEnabled()) {
            return myn;
        }
        if (!HostObjectUtils.isUsageDataSourceSpecified()) {
            return myn;
        }

        String providerName = (String) args[0];
        String fromDate = (String) args[1];
        String toDate = (String) args[2];
        try {
            APIUsageStatisticsClient client = new APIUsageStatisticsClient(((APIProviderHostObject) thisObj).getUsername());
            list = client.getLastAccessTimesByAPI(providerName, fromDate, toDate, 50);
        } catch (APIMgtUsageQueryServiceClientException e) {
            log.error("Error while invoking APIUsageStatisticsClient for ProviderAPIVersionLastAccess", e);
        }
        Iterator it = null;
        if (list != null) {
            it = list.iterator();
        }
        int i = 0;
        if (it != null) {
            while (it.hasNext()) {
                NativeObject row = new NativeObject();
                Object usageObject = it.next();
                APIVersionLastAccessTimeDTO usage = (APIVersionLastAccessTimeDTO) usageObject;
                row.put("api_name", row, usage.getApiName());
                row.put("api_version", row, usage.getApiVersion());
                row.put("user", row, usage.getUser());
                Date date = new Date(String.valueOf(usage.getLastAccessTime()));
                row.put("lastAccess", row, Long.valueOf(date.getTime()).toString());
                myn.put(i, myn, row);
                i++;
            }
        }
        return myn;
    }

    public static NativeArray jsFunction_getProviderAPIServiceTime(Context cx, Scriptable thisObj,
                                                                   Object[] args, Function funObj)
            throws APIManagementException {
        List<APIResponseTimeDTO> list = null;
        if (args == null ||  args.length==0) {
            handleException("Invalid number of parameters.");
        }
        NativeArray myn = new NativeArray(0);
        if (!HostObjectUtils.isStatPublishingEnabled()) {
            return myn;
        }
        if (!HostObjectUtils.isUsageDataSourceSpecified()) {
            return myn;
        }

        String providerName = (String) args[0];
        String fromDate = (String) args[1];
        String toDate = (String) args[2];

        try {
            APIUsageStatisticsClient client = new APIUsageStatisticsClient(((APIProviderHostObject) thisObj).getUsername());
            list = client.getResponseTimesByAPIs(providerName, fromDate, toDate, 50);
        } catch (APIMgtUsageQueryServiceClientException e) {
            log.error("Error while invoking APIUsageStatisticsClient for ProviderAPIServiceTime", e);
        }
        Iterator it = null;
        if (list != null) {
            it = list.iterator();
        }
        int i = 0;
        if (it != null) {
            while (it.hasNext()) {
                NativeObject row = new NativeObject();
                Object usageObject = it.next();
                APIResponseTimeDTO usage = (APIResponseTimeDTO) usageObject;
                row.put("apiName", row, usage.getApiName());
                row.put("serviceTime", row, usage.getServiceTime());
                myn.put(i, myn, row);
                i++;
            }
        }
        return myn;
    }

    public static NativeArray jsFunction_searchAPIs(Context cx, Scriptable thisObj,
                                                    Object[] args,
                                                    Function funObj) throws APIManagementException {
        NativeArray myn = new NativeArray(0);

        if (args == null || args.length==0) {
            handleException("Invalid number of parameters.");
        }
        String providerName = (String) args[0];
        providerName=APIUtil.replaceEmailDomain(providerName);
        String searchValue = (String) args[1];
        String searchTerm;
        String searchType;

        if (searchValue.contains(":")) {
            if (searchValue.split(":").length > 1) {
                searchType = searchValue.split(":")[0];
                searchTerm = searchValue.split(":")[1];
            } else {
                throw new APIManagementException("Search term is missing. Try again with valid search query.");
            }

        } else {
            searchTerm = searchValue;
            searchType = "default";
        }
        try {
            if ("*".equals(searchTerm) || searchTerm.startsWith("*")) {
                searchTerm = searchTerm.replaceFirst("\\*", ".*");
            }
            APIProvider apiProvider = getAPIProvider(thisObj);
            
            if (APIConstants.DOCUMENTATION_SEARCH_TYPE_PREFIX.equalsIgnoreCase(searchType)) {
            	Map<Documentation, API> apiDocMap = apiProvider.searchAPIsByDoc(searchTerm, searchType);
            	if (apiDocMap != null) {
        			int i = 0;
        			for (Map.Entry<Documentation, API> entry : apiDocMap.entrySet()) {
        				Documentation doc = entry.getKey();
        				API api = entry.getValue();
        				APIIdentifier apiIdentifier = api.getId();
        				
        				NativeObject currentApi = new NativeObject();
        				
        				currentApi.put("name", currentApi, apiIdentifier.getApiName());
                        currentApi.put("provider", currentApi,
                                APIUtil.replaceEmailDomainBack(apiIdentifier.getProviderName()));
                        currentApi.put("version", currentApi,
                                apiIdentifier.getVersion());
                        currentApi.put("status", currentApi, checkValue(api.getStatus().toString()));
                        currentApi.put("thumb", currentApi, getWebContextRoot(api.getThumbnailUrl()));
                        currentApi.put("subs", currentApi, apiProvider.getSubscribersOfAPI(api.getId()).size());
                        if (providerName != null) {
                        	currentApi.put("lastUpdatedDate", currentApi, checkValue(api.getLastUpdated().toString()));
                        }
                        
                        currentApi.put("docName", currentApi, doc.getName());
                        currentApi.put("docSummary", currentApi, doc.getSummary());
                        currentApi.put("docSourceURL", currentApi, doc.getSourceUrl());
                        currentApi.put("docFilePath", currentApi, doc.getFilePath());

                        myn.put(i, myn, currentApi);
        				i++;
        			}
        		}
	            
            } else {
            	List<API> searchedList = apiProvider.searchAPIs(searchTerm, searchType, providerName);
	            Iterator it = searchedList.iterator();
	            int i = 0;
	            while (it.hasNext()) {
	                NativeObject row = new NativeObject();
	                Object apiObject = it.next();
	                API api = (API) apiObject;
	                APIIdentifier apiIdentifier = api.getId();
	                row.put("name", row, apiIdentifier.getApiName());
	                row.put("provider", row, APIUtil.replaceEmailDomainBack(apiIdentifier.getProviderName()));
	                row.put("version", row, apiIdentifier.getVersion());
	                row.put("status", row, checkValue(api.getStatus().toString()));
	                row.put("thumb", row, getWebContextRoot(api.getThumbnailUrl()));
	                row.put("subs", row, apiProvider.getSubscribersOfAPI(api.getId()).size());
	                if (providerName != null) {
	                    row.put("lastUpdatedDate", row, checkValue(api.getLastUpdated().toString()));
	                }
	                myn.put(i, myn, row);
	                i++;
	
	
	            } 
            }
        } catch (Exception e) {
            handleException("Error occurred while getting the searched API- " + searchValue, e);
        }
        return myn;
    }


    public static boolean jsFunction_hasCreatePermission(Context cx, Scriptable thisObj,
                                                         Object[] args,
                                                         Function funObj) {
        APIProvider provider = getAPIProvider(thisObj);
        if (provider instanceof UserAwareAPIProvider) {
            try {
                ((UserAwareAPIProvider) provider).checkCreatePermission();
                return true;
            } catch (APIManagementException e) {
                return false;
            }
        }
        return false;
    }

    public static boolean jsFunction_hasManageTierPermission(Context cx, Scriptable thisObj,
            Object[] args,
            Function funObj) {
    	APIProvider provider = getAPIProvider(thisObj);
    	if (provider instanceof UserAwareAPIProvider) {
    		try {
    			((UserAwareAPIProvider) provider).checkManageTiersPermission();
    			return true;
    		} catch (APIManagementException e) {
    			return false;
    		}
    	}
    	return false;
    }

    public static boolean jsFunction_hasUserPermissions(Context cx, Scriptable thisObj,
                                                        Object[] args,
                                                        Function funObj)
            throws APIManagementException {
        if (args == null || !isStringValues(args)) {
            handleException("Invalid input parameters.");
        }
        String username = (String) args[0];
        return APIUtil.checkPermissionQuietly(username, APIConstants.Permissions.API_CREATE) ||
               APIUtil.checkPermissionQuietly(username, APIConstants.Permissions.API_PUBLISH);
    }

    public static boolean jsFunction_hasPublishPermission(Context cx, Scriptable thisObj,
                                                          Object[] args,
                                                          Function funObj) {
        APIProvider provider = getAPIProvider(thisObj);
        if (provider instanceof UserAwareAPIProvider) {
            try {
                ((UserAwareAPIProvider) provider).checkPublishPermission();
                return true;
            } catch (APIManagementException e) {
                return false;
            }
        }
        return false;
    }

    public static void jsFunction_loadRegistryOfTenant(Context cx,
                                                       Scriptable thisObj, Object[] args, Function funObj){
        String tenantDomain = args[0].toString();
        if(tenantDomain != null && !org.wso2.carbon.base.MultitenantConstants.SUPER_TENANT_DOMAIN_NAME.equals(tenantDomain)){
            try {
                int tenantId = ServiceReferenceHolder.getInstance().getRealmService().
                        getTenantManager().getTenantId(tenantDomain);
                APIUtil.loadTenantRegistry(tenantId);
            } catch (org.wso2.carbon.user.api.UserStoreException e) {
                log.error("Could not load tenant registry. Error while getting tenant id from tenant domain " +
                        tenantDomain);
            }
        }

    }
    
        
	/**
	 * load axis configuration for the tenant
	 * 
	 * @param cx
	 * @param thisObj
	 * @param args
	 * @param funObj
	 */
	public static void jsFunction_loadAxisConfigOfTenant(Context cx, Scriptable thisObj,
	                                                     Object[] args, Function funObj) {
		String tenantDomain = args[0].toString();
		if (tenantDomain != null &&
		    !org.wso2.carbon.base.MultitenantConstants.SUPER_TENANT_DOMAIN_NAME.equals(tenantDomain)) {
			APIUtil.loadTenantConfig(tenantDomain);
		}
	}

    public static NativeArray jsFunction_getLifeCycleEvents(Context cx, Scriptable thisObj,
                                                            Object[] args,
                                                            Function funObj)
            throws APIManagementException {
        NativeArray lifeCycles = new NativeArray(0);
        if (args == null) {
            handleException("Invalid input parameters.");
        }
        NativeObject apiData = (NativeObject) args[0];
        String provider = (String) apiData.get("provider", apiData);
        String name = (String) apiData.get("name", apiData);
        String version = (String) apiData.get("version", apiData);
        APIIdentifier apiId = new APIIdentifier(provider, name, version);
        APIProvider apiProvider = getAPIProvider(thisObj);
        try {
            List<LifeCycleEvent> lifeCycleEvents = apiProvider.getLifeCycleEvents(apiId);
            int i = 0;
            if (lifeCycleEvents != null) {
                for (LifeCycleEvent lcEvent : lifeCycleEvents) {
                    NativeObject event = new NativeObject();
                    event.put("username", event, APIUtil.replaceEmailDomainBack(checkValue(lcEvent.getUserId())));
                    event.put("newStatus", event, lcEvent.getNewStatus() != null ? lcEvent.getNewStatus().toString() : "");
                    event.put("oldStatus", event, lcEvent.getOldStatus() != null ? lcEvent.getOldStatus().toString() : "");

                    event.put("date", event, checkValue(Long.valueOf(lcEvent.getDate().getTime()).toString()));
                    lifeCycles.put(i, lifeCycles, event);
                    i++;
                }
            }
        } catch (APIManagementException e) {
            log.error("Error from registry while checking the input context is already exist", e);
        }
        return lifeCycles;
    }

    public static void jsFunction_removeAPI(Context cx, Scriptable thisObj,
                                            Object[] args,
                                            Function funObj)
            throws APIManagementException {
        if (args == null) {
            handleException("Invalid input parameters.");
        }
        NativeObject apiData = (NativeObject) args[0];

        String provider = (String) apiData.get("provider", apiData);
        provider=APIUtil.replaceEmailDomain(provider);
        String name = (String) apiData.get("name", apiData);
        String version = (String) apiData.get("version", apiData);
        APIIdentifier apiId = new APIIdentifier(provider, name, version);
        boolean isTenantFlowStarted = false;
        try{
            String tenantDomain = MultitenantUtils.getTenantDomain(APIUtil.replaceEmailDomainBack(provider));
            if(tenantDomain != null && !MultitenantConstants.SUPER_TENANT_DOMAIN_NAME.equals(tenantDomain)) {
            	isTenantFlowStarted = true;
                PrivilegedCarbonContext.startTenantFlow();
                PrivilegedCarbonContext.getThreadLocalCarbonContext().setTenantDomain(tenantDomain, true);
            }
            APIProvider apiProvider = getAPIProvider(thisObj);
            apiProvider.deleteAPI(apiId);
            KeyManager keyManager = KeyManagerFactory.getKeyManager();

            if (apiId.toString() != null) {
                keyManager.deleteRegisteredResourceByAPIId(apiId.toString());
            }

        } finally {
        	if (isTenantFlowStarted) {
        		PrivilegedCarbonContext.endTenantFlow();
        	}
        }
    }

    private static class APISubscription {
        private String name;
        private long count;
        private String version;
    }

    public static boolean jsFunction_updateDocumentation(Context cx, Scriptable thisObj,
                                                         Object[] args, Function funObj)
            throws APIManagementException {
        if (args == null || args.length==0) {
            handleException("Invalid number of parameters or their types.");
        }
        boolean success;
        String providerName = (String) args[0];
        providerName=APIUtil.replaceEmailDomain(providerName);
        String apiName = (String) args[1];
        String version = (String) args[2];
        String docName = (String) args[3];
        String docType = (String) args[4];
        String summary = (String) args[5];
        String sourceType = (String) args[6];
        String visibility = (String) args[10];
        String sourceURL = null;
        FileHostObject fileHostObject = null;

        APIIdentifier apiId = new APIIdentifier(providerName, apiName, version);
        Documentation doc = new Documentation(getDocType(docType), docName);

        if (doc.getType() == DocumentationType.OTHER) {
            doc.setOtherTypeName(args[9].toString());
        }

        if (sourceType.equalsIgnoreCase(Documentation.DocumentSourceType.URL.toString())) {
            doc.setSourceType(Documentation.DocumentSourceType.URL);
            sourceURL = args[7].toString();
        } else if (sourceType.equalsIgnoreCase(Documentation.DocumentSourceType.FILE.toString())) {
            doc.setSourceType(Documentation.DocumentSourceType.FILE);
            fileHostObject = (FileHostObject) args[8];
        } else {
            doc.setSourceType(Documentation.DocumentSourceType.INLINE);
        }
        doc.setSummary(summary);
        doc.setSourceUrl(sourceURL);
        if(visibility==null){visibility=APIConstants.DOC_API_BASED_VISIBILITY;}
        if (visibility.equalsIgnoreCase(Documentation.DocumentVisibility.API_LEVEL.toString())) {
            doc.setVisibility(Documentation.DocumentVisibility.API_LEVEL);
        } else if (visibility.equalsIgnoreCase(Documentation.DocumentVisibility.PRIVATE.toString())) {
            doc.setVisibility(Documentation.DocumentVisibility.PRIVATE);
        } else {
            doc.setVisibility(Documentation.DocumentVisibility.OWNER_ONLY);
        }
        APIProvider apiProvider = getAPIProvider(thisObj);
        boolean isTenantFlowStarted = false;
        try {
            String tenantDomain = MultitenantUtils.getTenantDomain(APIUtil.replaceEmailDomainBack(providerName));
            if(tenantDomain != null && !MultitenantConstants.SUPER_TENANT_DOMAIN_NAME.equals(tenantDomain)) {
            	isTenantFlowStarted = true;
                PrivilegedCarbonContext.startTenantFlow();
                PrivilegedCarbonContext.getThreadLocalCarbonContext().setTenantDomain(tenantDomain, true);
            }
            apiProvider.updateDocumentation(apiId, doc);
            success = true;
        } catch (APIManagementException e) {
            handleException("Error occurred while adding the document- " + docName, e);
            return false;
        } finally {
        	if (isTenantFlowStarted) {
        		PrivilegedCarbonContext.endTenantFlow();
        	}
        }
        return success;
    }

    public static boolean jsFunction_isAPIOlderVersionExist(Context cx, Scriptable thisObj,
                                                            Object[] args, Function funObj)
            throws APIManagementException {
        boolean apiOlderVersionExist = false;
        if (args==null ||args.length == 0) {
            handleException("Invalid number of input parameters.");
        }

        NativeObject apiData = (NativeObject) args[0];
        String provider = (String) apiData.get("provider", apiData);
        provider=APIUtil.replaceEmailDomain(provider);
        String name = (String) apiData.get("name", apiData);
        String currentVersion = (String) apiData.get("version", apiData);
        boolean isTenantFlowStarted = false;
        try {
	        String tenantDomain = MultitenantUtils.getTenantDomain(APIUtil.replaceEmailDomainBack(provider));
	        if(tenantDomain != null && !MultitenantConstants.SUPER_TENANT_DOMAIN_NAME.equals(tenantDomain)) {
	        		isTenantFlowStarted = true;
	                PrivilegedCarbonContext.startTenantFlow();
	                PrivilegedCarbonContext.getThreadLocalCarbonContext().setTenantDomain(tenantDomain, true);
	        }

	        APIProvider apiProvider = getAPIProvider(thisObj);
	        Set<String> versions = apiProvider.getAPIVersions(provider, name);
	        APIVersionStringComparator comparator = new APIVersionStringComparator();
	        for (String version : versions) {
	            if (comparator.compare(version, currentVersion) < 0) {
	                apiOlderVersionExist = true;
	                break;
	            }
	        }
        } finally {
        	if (isTenantFlowStarted) {
        		PrivilegedCarbonContext.endTenantFlow();
        	}
        }
        return apiOlderVersionExist;
    }

	public static String jsFunction_isURLValid(Context cx, Scriptable thisObj, Object[] args,
	                                           Function funObj) throws APIManagementException {
		String response = "";
		if (args == null || !isStringValues(args)) {
			handleException("Invalid input parameters.");
		}
		String urlVal = (String) args[1];
		String type = (String) args[0];
		if (urlVal != null && !urlVal.isEmpty()) {
			URLConnection conn = null;
			try {
				URL url = new URL(urlVal);
				if (type != null && type.equals("wsdl")) {
					validateWsdl(urlVal);
					response = "success";
				}
				// checking http,https endpoints up to resource level by doing
				// http HEAD. And other end point
				// validation do through basic url connect
                else if (url.getProtocol().matches("https")) {
                    ServerConfiguration serverConfig = CarbonUtils.getServerConfiguration();
                    String trustStorePath = serverConfig.getFirstProperty("Security.TrustStore.Location");
                    String trustStorePassword = serverConfig.getFirstProperty("Security.TrustStore.Password");
                    System.setProperty("javax.net.ssl.trustStore", trustStorePath);
                    System.setProperty("javax.net.ssl.trustStorePassword", trustStorePassword);

                    return sendHttpHEADRequest(urlVal);
                } else if (url.getProtocol().matches("http")) {
                    return sendHttpHEADRequest(urlVal);
                } else {
                    return "error while connecting";
                }
            } catch (Exception e) {
				response = e.getMessage();
			} finally {
				if (conn != null) {
					conn = null;
				}
			}
		}
		return response;

	} 

	private static HostnameVerifier DO_NOT_VERIFY = new HostnameVerifier() {
		public boolean verify(String hostname, SSLSession session) {
			return true;
		}
	};
		 
		 
    private boolean resourceMethodMatches(String[] resourceMethod1,
                                          String[] resourceMethod2) {
        for (String m1 : resourceMethod1) {
            for (String m2 : resourceMethod2) {
                if (m1.equals(m2)) {
                    return true;
                }
            }
        }
        return false;
    }

    private static void validateWsdl(String url) throws Exception {

        URL wsdl = new URL(url);
        BufferedReader in = new BufferedReader(new InputStreamReader(wsdl.openStream()));
        String inputLine;
        boolean isWsdl2 = false;
        boolean isWsdl10 = false;
        StringBuilder urlContent = new StringBuilder();
        while ((inputLine = in.readLine()) != null) {
            String wsdl2NameSpace = "http://www.w3.org/ns/wsdl";
            String wsdl10NameSpace = "http://schemas.xmlsoap.org/wsdl/";
            urlContent.append(inputLine);
            isWsdl2 = urlContent.indexOf(wsdl2NameSpace) > 0;
            isWsdl10 = urlContent.indexOf(wsdl10NameSpace) > 0;
        }
        in.close();
        if (isWsdl10) {
            javax.wsdl.xml.WSDLReader wsdlReader11 = javax.wsdl.factory.WSDLFactory.newInstance().newWSDLReader();
            wsdlReader11.readWSDL(url);
        } else if (isWsdl2) {
            WSDLReader wsdlReader20 = WSDLFactory.newInstance().newWSDLReader();
            wsdlReader20.readWSDL(url);
        } else {
            handleException("URL is not in format of wsdl1/wsdl2");
        }

    }

    private static String getWebContextRoot(String postfixUrl) {
        String webContext = CarbonUtils.getServerConfiguration().getFirstProperty("WebContextRoot");
        if (postfixUrl != null && webContext != null && !webContext.equals("/")) {
            postfixUrl = webContext + postfixUrl;
        }
        return postfixUrl;
    }


    public static NativeArray jsFunction_searchAccessTokens(Context cx, Scriptable thisObj,
                                                            Object[] args,
                                                            Function funObj)
            throws Exception {
        NativeObject tokenInfo;
        NativeArray tokenInfoArr = new NativeArray(0);
        if (args == null || !isStringValues(args)) {
            handleException("Invalid input parameters.");
        }
        String searchValue = (String) args[0];
        String searchTerm;
        String searchType;
        APIProvider apiProvider = getAPIProvider(thisObj);
        Map<Integer, APIKey> tokenData = null;
        String loggedInUser = ((APIProviderHostObject) thisObj).getUsername();

        if (searchValue.contains(":")) {
            searchTerm = searchValue.split(":")[1];
            searchType = searchValue.split(":")[0];
            if ("*".equals(searchTerm) || searchTerm.startsWith("*")) {
                searchTerm = searchTerm.replaceFirst("\\*", ".*");
            }
            tokenData = apiProvider.searchAccessToken(searchType, searchTerm, loggedInUser);
        } else {
            //Check whether old access token is already available
            if (apiProvider.isApplicationTokenExists(searchValue)) {
                APIKey tokenDetails = apiProvider.getAccessTokenData(searchValue);
                if (tokenDetails.getAccessToken() == null) {
                    throw new APIManagementException("The requested access token is already revoked or No access token available as per requested.");
                }
                tokenData = new HashMap<Integer, APIKey>();
                tokenData.put(0, tokenDetails);
            } else {
                if ("*".equals(searchValue) || searchValue.startsWith("*")) {
                    searchValue = searchValue.replaceFirst("\\*", ".*");
                }
                tokenData = apiProvider.searchAccessToken(null, searchValue, loggedInUser);
            }
        }
        if (tokenData != null && tokenData.size() != 0) {
            for (int i = 0; i < tokenData.size(); i++) {
                tokenInfo = new NativeObject();
                tokenInfo.put("token", tokenInfo, tokenData.get(i).getAccessToken());
                tokenInfo.put("user", tokenInfo, tokenData.get(i).getAuthUser());
                tokenInfo.put("scope", tokenInfo, tokenData.get(i).getTokenScope());
                tokenInfo.put("createTime", tokenInfo, tokenData.get(i).getCreatedDate());
                if (tokenData.get(i).getValidityPeriod() == Long.MAX_VALUE) {
                    tokenInfo.put("validTime", tokenInfo, "Won't Expire");
                } else {
                    tokenInfo.put("validTime", tokenInfo, tokenData.get(i).getValidityPeriod());
                }
                tokenInfo.put("consumerKey", tokenInfo, tokenData.get(i).getConsumerKey());
                tokenInfoArr.put(i, tokenInfoArr, tokenInfo);
            }
        } else {
            throw new APIManagementException("The requested access token is already revoked or No access token available as per requested.");
        }

        return tokenInfoArr;

    }

    public static void jsFunction_revokeAccessToken(Context cx, Scriptable thisObj,
                                                    Object[] args,
                                                    Function funObj)
            throws Exception {
        if (args == null || !isStringValues(args)) {
            handleException("Invalid input parameters.");
        }
        String accessToken = (String) args[0];
        String consumerKey = (String) args[1];
        String authUser = (String) args[2];
        APIProvider apiProvider = getAPIProvider(thisObj);

        try {
            SubscriberKeyMgtClient keyMgtClient = HostObjectUtils.getKeyManagementClient();
            keyMgtClient.revokeAccessToken(accessToken, consumerKey, authUser);

            Set<APIIdentifier> apiIdentifierSet = apiProvider.getAPIByAccessToken(accessToken);
            List<org.wso2.carbon.apimgt.handlers.security.stub.types.APIKeyMapping> mappings = new ArrayList<org.wso2.carbon.apimgt.handlers.security.stub.types.APIKeyMapping>();
            for (APIIdentifier apiIdentifier : apiIdentifierSet) {
                org.wso2.carbon.apimgt.handlers.security.stub.types.APIKeyMapping mapping = new org.wso2.carbon.apimgt.handlers.security.stub.types.APIKeyMapping();
                API apiDefinition = apiProvider.getAPI(apiIdentifier);
                mapping.setApiVersion(apiIdentifier.getVersion());
                mapping.setContext(apiDefinition.getContext());
                mapping.setKey(accessToken);
                mappings.add(mapping);
            }
            if (mappings.size() > 0) {
                APIManagerConfiguration config = ServiceReferenceHolder.getInstance().
                        getAPIManagerConfigurationService().getAPIManagerConfiguration();
                Map<String, Environment> gatewayEnvs = config.getApiGatewayEnvironments();
                for (Environment environment : gatewayEnvs.values()) {
                    APIAuthenticationAdminClient client = new APIAuthenticationAdminClient(environment);
                    client.invalidateKeys(mappings);
                }


            }
        } catch (Exception e) {
            handleException("Error while revoking the access token: " + accessToken, e);

        }


    }

    public static NativeArray jsFunction_getAPIResponseFaultCount(Context cx, Scriptable thisObj,
                                                                  Object[] args, Function funObj)
            throws APIManagementException {
        List<APIResponseFaultCountDTO> list = null;
        NativeArray myn = new NativeArray(0);
        if (!HostObjectUtils.isStatPublishingEnabled()) {
            return myn;
        }
        if (!HostObjectUtils.isUsageDataSourceSpecified()) {
            return myn;
        }
        if (args == null || args.length==0) {
            handleException("Invalid number of parameters.");
        }
        String providerName = (String) args[0];
        String fromDate = (String) args[1];
        String toDate = (String) args[2];
        try {
            APIUsageStatisticsClient client =
                    new APIUsageStatisticsClient(((APIProviderHostObject) thisObj).getUsername());
            list = client.getAPIResponseFaultCount(providerName,fromDate,toDate);
        } catch (APIMgtUsageQueryServiceClientException e) {
            log.error("Error while invoking APIUsageStatisticsClient for ProviderAPIUsage", e);
        }

        Iterator it = null;
        if (list != null) {
            it = list.iterator();
        }
        int i = 0;
        if (it != null) {
            while (it.hasNext()) {
                NativeObject row = new NativeObject();
                Object faultObject = it.next();
                APIResponseFaultCountDTO fault = (APIResponseFaultCountDTO) faultObject;
                row.put("apiName", row, fault.getApiName());
                row.put("version", row, fault.getVersion());
                row.put("context", row, fault.getContext());
                row.put("count", row, fault.getCount());
                row.put("faultPercentage", row, fault.getFaultPercentage());
                row.put("totalRequestCount",row,fault.getRequestCount());
                myn.put(i, myn, row);
                i++;
            }
        }
        return myn;
    }

    public static NativeArray jsFunction_getAPIFaultyAnalyzeByTime(Context cx, Scriptable thisObj,
                                                                   Object[] args, Function funObj)
            throws APIManagementException {
        List<APIResponseFaultCountDTO> list = null;
        NativeArray myn = new NativeArray(0);
        if (!HostObjectUtils.isStatPublishingEnabled()) {
            return myn;
        }
        if (!HostObjectUtils.isUsageDataSourceSpecified()) {
            return myn;
        }
        if (args == null || args.length==0) {
            handleException("Invalid number of parameters.");
        }
        String providerName = (String) args[0];
        try {
            APIUsageStatisticsClient client =
                    new APIUsageStatisticsClient(((APIProviderHostObject) thisObj).getUsername());
            list = client.getAPIFaultyAnalyzeByTime(providerName);
        } catch (APIMgtUsageQueryServiceClientException e) {
            log.error("Error while invoking APIUsageStatisticsClient for ProviderAPIUsage", e);
        }

        Iterator it = null;
        if (list != null) {
            it = list.iterator();
        }
        int i = 0;
        if (it != null) {
            while (it.hasNext()) {
                NativeObject row = new NativeObject();
                Object faultObject = it.next();
                APIResponseFaultCountDTO fault = (APIResponseFaultCountDTO) faultObject;
                long faultTime = Long.parseLong(fault.getRequestTime());
                row.put("apiName", row, fault.getApiName());
                row.put("version", row, fault.getVersion());
                row.put("context", row, fault.getContext());
                row.put("requestTime", row, faultTime);
                myn.put(i, myn, row);
                i++;
            }
        }
        return myn;
    }

    public static NativeArray jsFunction_getFirstAccessTime(Context cx, Scriptable thisObj,
                                                            Object[] args, Function funObj)
            throws APIManagementException {

        NativeArray myn = new NativeArray(0);
        if (!HostObjectUtils.isStatPublishingEnabled()) {
            return myn;
        }
        if(!HostObjectUtils.isUsageDataSourceSpecified()){
            return myn;
        }

        List<String> list = null;
        if (args.length == 0) {
            handleException("Invalid number of parameters.");
        }
        String providerName = (String) args[0];
        try {
            APIUsageStatisticsClient client = new APIUsageStatisticsClient(((APIProviderHostObject) thisObj).getUsername());
            list = client.getFirstAccessTime(providerName,1);
        } catch (APIMgtUsageQueryServiceClientException e) {
            log.error("Error while invoking APIUsageStatisticsClient for ProviderAPIUsage", e);
        }
        NativeObject row = new NativeObject();

        if (!list.isEmpty()) {
            row.put("year",row,list.get(0).toString());
            row.put("month",row,list.get(1).toString());
            row.put("day",row,list.get(2).toString());
            myn.put(0,myn,row);
        }

        return myn;
    }

    public static boolean jsFunction_validateRoles(Context cx,
                                                   Scriptable thisObj, Object[] args,
                                                   Function funObj) {
        if (args == null || args.length==0) {
            return false;
        }

        boolean valid=false;
        String inputRolesSet = (String)args[0];
        String username=  (String) args[1];
        String[] inputRoles=null;
        if (inputRolesSet != null) {
            inputRoles = inputRolesSet.split(",");
        }

        try {
            String[] roles=APIUtil.getRoleNames(username);

            if (roles != null && inputRoles != null) {
                for (String inputRole : inputRoles) {
                    for (String role : roles) {
                        valid= (inputRole.equals(role));
                        if(valid){ //If we found a match for the input role,then no need to process the for loop further
                            break;
                        }
                    }
                    //If the input role doesn't match with any of the role existing in the system
                    if(!valid){
                        return valid;
                    }

                }
                return valid;
            }
        }catch (Exception e) {
            log.error("Error while validating the input roles.",e);
        }

        return valid;
    }

   /* public static NativeArray jsFunction_getExternalAPIStores(Context cx,
                                                              Scriptable thisObj, Object[] args,
                                                              Function funObj)
            throws APIManagementException {
        Set<APIStore> apistoresList = APIUtil.getExternalAPIStores();
        NativeArray myn = new NativeArray(0);
        if (apistoresList == null) {
            return null;
        } else {
            Iterator it = apistoresList.iterator();
            int i = 0;
            while (it.hasNext()) {
                NativeObject row = new NativeObject();
                Object apistoreObject = it.next();
                APIStore apiStore = (APIStore) apistoreObject;
                row.put("displayName", row, apiStore.getDisplayName());
                row.put("name", row, apiStore.getName());
                row.put("endpoint", row, apiStore.getEndpoint());

                myn.put(i, myn, row);
                i++;

            }
            return myn;
        }

    }*/

    /**
     * Retrieves custom sequences from registry
     * @param cx
     * @param thisObj
     * @param args
     * @param funObj
     * @return
     * @throws APIManagementException
     */
	public static NativeArray jsFunction_getCustomOutSequences(Context cx, Scriptable thisObj,
	                                                        Object[] args, Function funObj)
	                                                                                       throws APIManagementException {
		APIProvider apiProvider = getAPIProvider(thisObj);
		List<String> sequenceList = apiProvider.getCustomOutSequences();

		NativeArray myn = new NativeArray(0);
		if (sequenceList == null) {
			return null;
		} else {
			for (int i = 0; i < sequenceList.size(); i++) {
				myn.put(i, myn, sequenceList.get(i));
			}
			return myn;
		}

	}

	/**
     * Retrieves custom sequences from registry
     * @param cx
     * @param thisObj
     * @param args
     * @param funObj
     * @return
     * @throws APIManagementException
     */
	public static NativeArray jsFunction_getCustomInSequences(Context cx, Scriptable thisObj,
	                                                        Object[] args, Function funObj)
	                                                                                       throws APIManagementException {
		APIProvider apiProvider = getAPIProvider(thisObj);
		List<String> sequenceList = apiProvider.getCustomInSequences();

		NativeArray myn = new NativeArray(0);
		if (sequenceList == null) {
			return null;
		} else {
			for (int i = 0; i < sequenceList.size(); i++) {
				myn.put(i, myn, sequenceList.get(i));
			}
			return myn;
		}

	}

    /**
     * Retrieves custom fault sequences from registry
     * @param cx
     * @param thisObj
     * @param args
     * @param funObj
     * @return
     * @throws APIManagementException
     */
    public static NativeArray jsFunction_getCustomFaultSequences(Context cx, Scriptable thisObj,
                                                              Object[] args, Function funObj)
            throws APIManagementException {
        APIProvider apiProvider = getAPIProvider(thisObj);
        List<String> sequenceList = apiProvider.getCustomFaultSequences();

        NativeArray myn = new NativeArray(0);
        if (sequenceList == null) {
            return null;
        } else {
            for (int i = 0; i < sequenceList.size(); i++) {
                myn.put(i, myn, sequenceList.get(i));
            }
            return myn;
        }
    }

	public static boolean jsFunction_isSynapseGateway(Context cx, Scriptable thisObj,
            Object[] args,
            Function funObj) throws APIManagementException {
		APIProvider provider = getAPIProvider(thisObj);
		if (!provider.isSynapseGateway()) {
			return false;
		}
		return true;
	}

    public static boolean jsFunction_updateExternalAPIStores(Context cx,Scriptable thisObj, Object[] args,
                                                              Function funObj)
                throws APIManagementException {
                boolean updated=false;
                boolean isTenantFlowStarted = false;

                NativeObject apiData = (NativeObject) args[0];
                String provider = String.valueOf(apiData.get("provider", apiData));
                if (provider != null) {
                        provider = APIUtil.replaceEmailDomain(provider);
                    }
                String name = (String) apiData.get("apiName", apiData);
                String version = (String) apiData.get("version", apiData);

                try {
	                String tenantDomain = MultitenantUtils.getTenantDomain(APIUtil.replaceEmailDomainBack(provider));
	    	        if(tenantDomain != null && !MultitenantConstants.SUPER_TENANT_DOMAIN_NAME.equals(tenantDomain)) {
	    	        		isTenantFlowStarted = true;
	    	                PrivilegedCarbonContext.startTenantFlow();
	    	                PrivilegedCarbonContext.getThreadLocalCarbonContext().setTenantDomain(tenantDomain, true);
	    	        }

	                APIProvider apiProvider = getAPIProvider(thisObj);

	                APIIdentifier apiId = new APIIdentifier(provider, name, version);
	                API api = apiProvider.getAPI(apiId);
	                //Getting selected external API stores from UI and publish API to them.
	                NativeArray externalAPIStores = (NativeArray) apiData.get("externalAPIStores", apiData);
	                int tenantId = ServiceReferenceHolder.getInstance().getRealmService().
	                        getTenantManager().getTenantId(tenantDomain);
	                //Check if no external APIStore selected from UI
	                if (externalAPIStores != null) {
		                Set<APIStore> inputStores = new HashSet<APIStore>();
		                for (Object store : externalAPIStores) {
		                	inputStores.add(APIUtil.getExternalAPIStore((String) store, tenantId));
		                }
                        updated = apiProvider.updateAPIsInExternalAPIStores(api,inputStores);

                    }
	                return updated;
                } catch (UserStoreException e) {
                	handleException("Error while updating external api stores", e);
                    return false;
				} finally {
                	if (isTenantFlowStarted) {
                		PrivilegedCarbonContext.endTenantFlow();
                	}
                }
            }

    public static String jsFunction_getAPIStoreURL(Context cx,Scriptable thisObj, Object[] args,
                                                   Function funObj) {

	    APIManagerConfiguration config = HostObjectComponent.getAPIManagerConfiguration();
	    if	(config != null)	{
	    	return config.getFirstProperty(APIConstants.API_STORE_URL);
	    }	else	{
	    	return null;
	    }
	}

    public static boolean jsFunction_isDataPublishingEnabled(Context cx, Scriptable thisObj,
            Object[] args, Function funObj)
            		throws APIManagementException {
    	if (HostObjectUtils.checkDataPublishingEnabled()) {
    		return true;
    	}
    	return false;
    }

    public static boolean jsFunction_showAPIStoreURL(Context cx,Scriptable thisObj, Object[] args,
                                                     Function funObj) {

    APIManagerConfiguration config = HostObjectComponent.getAPIManagerConfiguration();
    if(config!=null){
    return Boolean.parseBoolean(config.getFirstProperty(APIConstants.SHOW_API_STORE_URL_FROM_PUBLISHER));
    }else{
    return false;
    }
    }

    public static boolean jsFunction_showAPIDocVisibility(Context cx,Scriptable thisObj, Object[] args,
                                                     Function funObj) {

    APIManagerConfiguration config = HostObjectComponent.getAPIManagerConfiguration();
    if(config!=null){
    return Boolean.parseBoolean(config.getFirstProperty(APIConstants.API_PUBLISHER_ENABLE_API_DOC_VISIBILITY_LEVELS));
    }else{
    return false;
    }
    }

    /**
     * Evaluate HTTP end-point URI to validate path parameter and query
     * parameter formats<br>
     * Sample URI format<br>
     * http[s]//[www.]anyhost[.com][:port]/{uri.var.param}?param1=value&param2={uri.var.value}
     *
     * @param endpointConfig JSON representation of end-point configuration.
     * @return true if valid URI
     * @throws APIManagementException If the endpointConfig is invalid or URI is invalid
     */
    private static boolean validateEndpointURI(String endpointConfig)
            throws APIManagementException {
        if (endpointConfig != null) {
            try {
                JSONParser parser = new JSONParser();
                JSONObject jsonObject = (JSONObject) parser.parse(endpointConfig);
                Object epType = jsonObject.get("endpoint_type");
                if (epType instanceof String && "http".equals(epType)) {
                    // extract production uri from config
                    Object prodEPs = (JSONObject) jsonObject.get("production_endpoints");
                    if (prodEPs instanceof JSONObject) {
                        Object url = ((JSONObject) prodEPs).get("url");
                        if (url instanceof String && !isValidURI(url.toString())) {
                            handleException("Invalid Production Endpoint URI. Please refer HTTP Endpoint " +
                                            "documentation of the WSO2 ESB for details.");
                        }
                    }
                    // extract sandbox uri from config
                    Object sandEPs = (JSONObject) jsonObject.get("sandbox_endpoints");
                    if (sandEPs instanceof JSONObject) {
                        Object url = ((JSONObject) sandEPs).get("url");
                        if (url instanceof String && !isValidURI(url.toString())) {
                            handleException("Invalid Sandbox Endpoint URI. Please refer HTTP Endpoint " +
                                            "documentation of the WSO2 ESB for details.");
                        }
                    }
                }
            } catch (ParseException e) {
                handleException("Invalid Endpoint config", e);
            }
        }
        return true;
    }

    /**
     * This method returns whether the given url is contain valid uri params or not
     *
     * @param url URL to be validated
     * @return true if URI doesn't contain params or contains valid params
     */
    private static boolean isValidURI(String url) {
        boolean isInvalid = false;
        // validate only if uri contains { or }
        if (url != null && (url.contains("{") || url.contains("}"))) {
            // check { and } are matched or not. otherwise invalid
            int startCount = 0, endCount = 0;
            for (char c : url.toCharArray()) {
                if (c == '{') {
                    startCount++;
                } else if (c == '}') {
                    endCount++;
                }
                // this check guarantee the order of '{' and '}'. Ex: {uri.var.name} not }uri.var.name{
                if (endCount > startCount) {
                    isInvalid = true;
                    break;
                }
            }
            // continue only if the matching no of brackets are found. otherwise invalid
            if (startCount == endCount) {
                // extract content including { } brackets
                Matcher pathParamMatcher = pathParamExtractorPattern.matcher(url);
                while (pathParamMatcher.find()) {
                    // validate the format of { } content
                    Matcher formatMatcher = pathParamValidatorPattern.matcher(pathParamMatcher.group());
                    if (!formatMatcher.matches()) {
                        isInvalid = true;
                        break;
                    }
                }
            } else {
                isInvalid = true;
            }
        }
        return !isInvalid;
    }

    /**
     * Validate the backend by sending HTTP HEAD
     *
     * @param urlVal - backend URL
     * @return - status of HTTP HEAD Request to backend
     */
    private static String sendHttpHEADRequest(String urlVal) {

        String response = "error while connecting";

        HttpClient client = new DefaultHttpClient();
        HttpHead head = new HttpHead(urlVal);
        client.getParams().setParameter("http.socket.timeout", 4000);
        client.getParams().setParameter("http.connection.timeout", 4000);


        if (System.getProperty(APIConstants.HTTP_PROXY_HOST) != null &&
            System.getProperty(APIConstants.HTTP_PROXY_PORT) != null) {
            if (log.isDebugEnabled()) {
                log.debug("Proxy configured, hence routing through configured proxy");
            }
            String proxyHost = System.getProperty(APIConstants.HTTP_PROXY_HOST);
            String proxyPort = System.getProperty(APIConstants.HTTP_PROXY_PORT);
            client.getParams().setParameter(ConnRoutePNames.DEFAULT_PROXY,
                        new HttpHost(proxyHost, new Integer(proxyPort)));
        }

        try {
            HttpResponse httpResponse = client.execute(head);
            int statusCode = httpResponse.getStatusLine().getStatusCode();

            //If the endpoint doesn't support HTTP HEAD or if status code is < 400
            if (statusCode == 405 || statusCode / 100 < 4) {
                if (log.isDebugEnabled() && statusCode == 405) {
                    log.debug("Endpoint doesn't support HTTP HEAD");
                }
                response = "success";
            }
        } catch (IOException e) {
            // sending a default error message.
            log.error("Error occurred while connecting backend : " + urlVal + ", reason : " + e.getMessage());
        } finally {
            client.getConnectionManager().shutdown();
        }
        return response;
    }
    /**
     * retrieves active tenant domains and return true or false to display private
     * visibility
     *
     * @return boolean true If display private visibility
     */
    public static boolean jsFunction_isMultipleTenantsAvailable() {
        int tenantsDomainSize;
        Object cacheObj = Caching.getCacheManager(APIConstants.API_MANAGER_CACHE_MANAGER).
                getCache(APIConstants.APIPROVIDER_HOSTCACHE).get(APIConstants.TENANTCOUNT_CACHEKEY);
        //if tenantDomainSize is not in the cache, Then the cache object is null
        if (cacheObj == null) {
            tenantsDomainSize = 0;
        } else {
            tenantsDomainSize = Integer.parseInt(cacheObj.toString());
        }
        //if there only super tenant in the system, tenantDomainSize is 1
        if (tenantsDomainSize < 2) {
            try {
                Set<String> tenantDomains = APIUtil.getActiveTenantDomains();
                //if there is more than than one tenant
                if (tenantDomains.size() > 1) {
                    Caching.getCacheManager(APIConstants.API_MANAGER_CACHE_MANAGER).
                            getCache(APIConstants.APIPROVIDER_HOSTCACHE).
                            put(APIConstants.TENANTCOUNT_CACHEKEY, String.valueOf(tenantDomains.size()));
                    return true;
                } else {
                    return false;
                }
            } catch (UserStoreException e) {
                /*If there are errors in getting active tenant domains from user store,
                 Minimum privileges are allocated to the user
                */
                log.error("Errors in getting active tenants form UserStore " + e.getMessage(), e);
                return false;
            }
        } else {
            return true;
        }
    }

    /*
	* here return boolean with checking all objects in array is string
	*/
    public static boolean isStringArray(Object[] args) {
        int argsCount = args.length;
        for (Object arg : args) {
            if (!(arg instanceof String)) {
                return false;
            }
        }
        return true;

    }

    /**
     * This method is to Download API-DOCS from APIPublisher
     *
     * @param cx      Rhino context
     * @param thisObj Scriptable object
     * @param args    Passing arguments
     * @param funObj  Function object
     * @return NativeObject that contains Input stream of Downloaded File
     * @throws APIManagementException Wrapped exception by org.wso2.carbon.apimgt.api.APIManagementException
     */
    public static NativeObject jsFunction_getDocument(Context cx, Scriptable thisObj,
                                                      Object[] args, Function funObj)
            throws ScriptException,
                   APIManagementException {
        if (args == null || args.length != 2 || !isStringArray(args)) {
            handleException("Invalid input parameters expected resource Url and tenantDomain");
        }
        NativeObject data = new NativeObject();

        String username = ((APIProviderHostObject) thisObj).getUsername();
        // Set anonymous user if no user is login to the system
        if (username == null) {
            username = APIConstants.END_USER_ANONYMOUS;
        }
        String resource = (String) args[1];
        String tenantDomain = (String) args[0];
        Map<String, Object> docResourceMap = APIUtil.getDocument(username, resource, tenantDomain);
        if (!docResourceMap.isEmpty()) {
            data.put("Data", data,
                     cx.newObject(thisObj, "Stream", new Object[] { docResourceMap.get("Data") }));
            data.put("contentType", data, docResourceMap.get("contentType"));
            data.put("name", data, docResourceMap.get("name"));
        } else {
            handleException("Resource couldn't found for " + resource);
        }

        return data;
    }

    /**
     * This method is to functionality of get list of environments that list in api-manager.xml
     *
     * @param cx      Rhino context
     * @param thisObj Scriptable object
     * @param args    Passing arguments
     * @param funObj  Function object
     * @return list of environments with details of environments
     */
    public static NativeArray jsFunction_getEnvironments(Context cx, Scriptable thisObj,
                                                         Object[] args,
                                                         Function funObj) {
        NativeArray myn = new NativeArray(1);
        APIManagerConfiguration config =
                ServiceReferenceHolder.getInstance().getAPIManagerConfigurationService()
                                      .getAPIManagerConfiguration();
        Map<String, Environment> environments = config.getApiGatewayEnvironments();
        int i = 0;
        if (environments != null) {
            for (Environment environment : environments.values()) {
                NativeObject row = new NativeObject();
                row.put("name", row, environment.getName());
                row.put("description", row, environment.getDescription());
                row.put("type", row, environment.getType());
                myn.put(i, myn, row);
                i++;
            }
        }
        return myn;
    }

    /**
     * @param failedGateways map of failed environments
     * @return json string of input map
     */
    private static String createFailedGatewaysAsJsonString(Map<String, List<String>> failedGateways) {
        String failedJson = "{\"PUBLISHED\" : \"\" ,\"UNPUBLISHED\":\"\"}";
        if (failedGateways != null) {
            if (!failedGateways.isEmpty()) {
                StringBuilder failedToPublish = new StringBuilder();
                StringBuilder failedToUnPublish = new StringBuilder();
                for (String environmentName : failedGateways.get("PUBLISHED")) {
                    failedToPublish.append(environmentName + ",");
                }
                for (String environmentName : failedGateways.get("UNPUBLISHED")) {
                    failedToUnPublish.append(environmentName + ",");
                }
                if (!"".equals(failedToPublish.toString())) {
                    failedToPublish.deleteCharAt(failedToPublish.length() - 1);
                }
                if (!"".equals(failedToUnPublish.toString())) {
                    failedToUnPublish.deleteCharAt(failedToUnPublish.length() - 1);
                }
                failedJson = "{\"PUBLISHED\" : \"" + failedToPublish.toString() + "\" ,\"UNPUBLISHED\":\"" +
                             failedToUnPublish.toString() + "\"}";
            }
        }
        return failedJson;
    }

}<|MERGE_RESOLUTION|>--- conflicted
+++ resolved
@@ -435,15 +435,7 @@
         api.setLastUpdated(new Date());
 
         if (apiData.get("swagger", apiData) != null) {
-<<<<<<< HEAD
-            // Read URI Templates from swagger resource and set to api object
-            Set<URITemplate> uriTemplates = definitionFromSwagger20.getURITemplates(api,
-                                                            String.valueOf(apiData.get("swagger", apiData)));
-            api.setUriTemplates(uriTemplates);
-
-            // Save swagger in the registry
-            apiProvider.saveSwagger20Definition(api.getId(), (String) apiData.get("swagger", apiData));
-=======
+
             //Read URI Templates from swagger resource and set to api object
             Set<URITemplate> uriTemplates = definitionFromSwagger20.getURITemplates(api, String.valueOf(apiData.get("swagger", apiData)));
             api.setUriTemplates(uriTemplates);
@@ -454,7 +446,6 @@
 
             //Save swagger in the registry
             apiProvider.saveSwagger20Definition(api.getId(),(String) apiData.get("swagger", apiData));
->>>>>>> 825fa87c
         }
 
         // removing scopes from cache
