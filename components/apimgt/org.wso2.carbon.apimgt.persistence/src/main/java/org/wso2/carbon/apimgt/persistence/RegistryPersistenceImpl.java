/*
 *  Copyright (c) 2020, WSO2 Inc. (http://www.wso2.org) All Rights Reserved.
 *
 *  Licensed under the Apache License, Version 2.0 (the "License");
 *  you may not use this file except in compliance with the License.
 *  You may obtain a copy of the License at
 *
 *  http://www.apache.org/licenses/LICENSE-2.0
 *
 *  Unless required by applicable law or agreed to in writing, software
 *  distributed under the License is distributed on an "AS IS" BASIS,
 *  WITHOUT WARRANTIES OR CONDITIONS OF ANY KIND, either express or implied.
 *  See the License for the specific language governing permissions and
 *  limitations under the License.
 */
package org.wso2.carbon.apimgt.persistence;

import static org.wso2.carbon.apimgt.persistence.utils.PersistenceUtil.handleException;

import java.io.IOException;
import java.nio.charset.Charset;
import java.util.ArrayList;
import java.util.Date;
import java.util.Enumeration;
import java.util.HashMap;
import java.util.HashSet;
import java.util.List;
import java.util.Map;
import java.util.Properties;
import java.util.Set;

import javax.xml.namespace.QName;
import javax.xml.stream.XMLStreamException;

import org.apache.axiom.om.OMAttribute;
import org.apache.axiom.om.OMElement;
import org.apache.axiom.om.util.AXIOMUtil;
import org.apache.commons.io.IOUtils;
import org.apache.commons.lang3.ArrayUtils;
import org.apache.commons.lang3.StringUtils;
import org.apache.commons.logging.Log;
import org.apache.commons.logging.LogFactory;
import org.apache.http.entity.ContentType;
import org.apache.solr.common.SolrDocument;
import org.apache.solr.common.SolrDocumentList;
import org.wso2.carbon.CarbonConstants;
import org.wso2.carbon.apimgt.api.APIManagementException;
import org.wso2.carbon.apimgt.api.APIMgtResourceNotFoundException;
import org.wso2.carbon.apimgt.api.ExceptionCodes;
import org.wso2.carbon.apimgt.api.model.API;
import org.wso2.carbon.apimgt.api.model.APICategory;
import org.wso2.carbon.apimgt.api.model.APIIdentifier;
import org.wso2.carbon.apimgt.api.model.APIProduct;
import org.wso2.carbon.apimgt.api.model.APIProductIdentifier;
import org.wso2.carbon.apimgt.api.model.Label;
import org.wso2.carbon.apimgt.api.model.SOAPToRestSequence;
import org.wso2.carbon.apimgt.api.model.SOAPToRestSequence.Direction;
import org.wso2.carbon.apimgt.persistence.dto.DevPortalAPI;
import org.wso2.carbon.apimgt.persistence.dto.DevPortalAPIInfo;
import org.wso2.carbon.apimgt.persistence.dto.DevPortalAPISearchResult;
import org.wso2.carbon.apimgt.persistence.dto.DevPortalContentSearchResult;
import org.wso2.carbon.apimgt.persistence.dto.PublisherSearchContent;
import org.wso2.carbon.apimgt.persistence.dto.DocumentContent;
import org.wso2.carbon.apimgt.persistence.dto.DocumentContent.ContentSourceType;
import org.wso2.carbon.apimgt.persistence.dto.DocumentSearchContent;
import org.wso2.carbon.apimgt.persistence.dto.DocumentSearchResult;
import org.wso2.carbon.apimgt.persistence.dto.Documentation;
import org.wso2.carbon.apimgt.persistence.dto.Mediation;
import org.wso2.carbon.apimgt.persistence.dto.MediationInfo;
import org.wso2.carbon.apimgt.persistence.dto.Organization;
import org.wso2.carbon.apimgt.persistence.dto.PublisherAPI;
import org.wso2.carbon.apimgt.persistence.dto.PublisherAPIInfo;
import org.wso2.carbon.apimgt.persistence.dto.PublisherAPIProduct;
import org.wso2.carbon.apimgt.persistence.dto.PublisherAPIProductInfo;
import org.wso2.carbon.apimgt.persistence.dto.PublisherAPIProductSearchResult;
import org.wso2.carbon.apimgt.persistence.dto.PublisherAPISearchResult;
import org.wso2.carbon.apimgt.persistence.dto.PublisherContentSearchResult;
import org.wso2.carbon.apimgt.persistence.dto.DevPortalSearchContent;
import org.wso2.carbon.apimgt.persistence.dto.ResourceFile;
import org.wso2.carbon.apimgt.persistence.dto.SearchContent;
import org.wso2.carbon.apimgt.persistence.dto.UserContext;
import org.wso2.carbon.apimgt.persistence.exceptions.APIPersistenceException;
import org.wso2.carbon.apimgt.persistence.exceptions.AsyncSpecPersistenceException;
import org.wso2.carbon.apimgt.persistence.exceptions.DocumentationPersistenceException;
import org.wso2.carbon.apimgt.persistence.exceptions.GraphQLPersistenceException;
import org.wso2.carbon.apimgt.persistence.exceptions.MediationPolicyPersistenceException;
import org.wso2.carbon.apimgt.persistence.exceptions.OASPersistenceException;
import org.wso2.carbon.apimgt.persistence.exceptions.PersistenceException;
import org.wso2.carbon.apimgt.persistence.exceptions.ThumbnailPersistenceException;
import org.wso2.carbon.apimgt.persistence.exceptions.WSDLPersistenceException;
import org.wso2.carbon.apimgt.persistence.internal.PersistenceManagerComponent;
import org.wso2.carbon.apimgt.persistence.internal.ServiceReferenceHolder;
import org.wso2.carbon.apimgt.persistence.mapper.APIMapper;
import org.wso2.carbon.apimgt.persistence.mapper.APIProductMapper;
import org.wso2.carbon.apimgt.persistence.utils.RegistryPersistenceDocUtil;
import org.wso2.carbon.apimgt.persistence.utils.RegistryPersistenceUtil;
import org.wso2.carbon.apimgt.persistence.utils.RegistrySearchUtil;
import org.wso2.carbon.context.CarbonContext;
import org.wso2.carbon.context.PrivilegedCarbonContext;
import org.wso2.carbon.governance.api.common.dataobjects.GovernanceArtifact;
import org.wso2.carbon.governance.api.exception.GovernanceException;
import org.wso2.carbon.governance.api.generic.GenericArtifactManager;
import org.wso2.carbon.governance.api.generic.dataobjects.GenericArtifact;
import org.wso2.carbon.governance.api.generic.dataobjects.GenericArtifactImpl;
import org.wso2.carbon.governance.api.util.GovernanceUtils;
import org.wso2.carbon.governance.registry.extensions.utils.APIUtils;
import org.wso2.carbon.registry.common.ResourceData;
import org.wso2.carbon.registry.core.ActionConstants;
import org.wso2.carbon.registry.core.Collection;
import org.wso2.carbon.registry.core.CollectionImpl;
import org.wso2.carbon.registry.core.Registry;
import org.wso2.carbon.registry.core.RegistryConstants;
import org.wso2.carbon.registry.core.Resource;
import org.wso2.carbon.registry.core.ResourceImpl;
import org.wso2.carbon.registry.core.config.RegistryContext;
import org.wso2.carbon.registry.core.exceptions.RegistryException;
import org.wso2.carbon.registry.core.pagination.PaginationContext;
import org.wso2.carbon.registry.core.service.RegistryService;
import org.wso2.carbon.registry.core.service.TenantRegistryLoader;
import org.wso2.carbon.registry.core.session.UserRegistry;
import org.wso2.carbon.registry.core.utils.RegistryUtils;
import org.wso2.carbon.registry.indexing.indexer.IndexerException;
import org.wso2.carbon.registry.indexing.service.ContentBasedSearchService;
import org.wso2.carbon.registry.indexing.service.SearchResultsBean;
import org.wso2.carbon.registry.indexing.solr.SolrClient;
import org.wso2.carbon.user.api.UserStoreException;
import org.wso2.carbon.user.core.UserRealm;
import org.wso2.carbon.user.core.tenant.TenantManager;
import org.wso2.carbon.utils.multitenancy.MultitenantConstants;
import org.wso2.carbon.utils.multitenancy.MultitenantUtils;

public class RegistryPersistenceImpl implements APIPersistence {

    private static final Log log = LogFactory.getLog(RegistryPersistenceImpl.class);
    private Properties properties;
    
    public RegistryPersistenceImpl() {}
    
    public RegistryPersistenceImpl(Properties properties) {
        this.properties =  properties;
    }

    protected String getTenantAwareUsername(String username) {
        return MultitenantUtils.getTenantAwareUsername(username);
    }

    protected void loadTenantRegistry(int apiTenantId) throws RegistryException {
        TenantRegistryLoader tenantRegistryLoader = PersistenceManagerComponent.getTenantRegistryLoader();
        ServiceReferenceHolder.getInstance().getIndexLoaderService().loadTenantIndex(apiTenantId);
        tenantRegistryLoader.loadTenantRegistry(apiTenantId);
    }

    protected TenantManager getTenantManager() {
        return ServiceReferenceHolder.getInstance().getRealmService().getTenantManager();
    }

    protected RegistryService getRegistryService() {
        return ServiceReferenceHolder.getInstance().getRegistryService();
    }
    
    @SuppressWarnings("unchecked")
    @Override
    public PublisherAPI addAPI(Organization org, PublisherAPI publisherAPI) throws APIPersistenceException {
        
        API api = APIMapper.INSTANCE.toApi(publisherAPI);
        boolean transactionCommitted = false;
        boolean tenantFlowStarted = false;
        Registry registry = null;
        try {
            RegistryHolder holder = getRegistry(org.getName());
            registry = holder.getRegistry();
            tenantFlowStarted = holder.isTenantFlowStarted();
            registry.beginTransaction();
            GenericArtifactManager artifactManager = RegistryPersistenceUtil.getArtifactManager(registry,
                    APIConstants.API_KEY);
            if (artifactManager == null) {
                String errorMessage = "Failed to retrieve artifact manager when creating API " + api.getId().getApiName();
                log.error(errorMessage);
                throw new APIPersistenceException(errorMessage);
            }
            GenericArtifact genericArtifact =
                    artifactManager.newGovernanceArtifact(new QName(api.getId().getApiName()));
            if (genericArtifact == null) {
                String errorMessage = "Generic artifact is null when creating API " + api.getId().getApiName();
                log.error(errorMessage);
                throw new APIPersistenceException(errorMessage);
            }
            GenericArtifact artifact = RegistryPersistenceUtil.createAPIArtifactContent(genericArtifact, api);
            artifactManager.addGenericArtifact(artifact);
            //Attach the API lifecycle
            artifact.attachLifecycle(APIConstants.API_LIFE_CYCLE);
            String artifactPath = GovernanceUtils.getArtifactPath(registry, artifact.getId());
            String providerPath = RegistryPersistenceUtil.getAPIProviderPath(api.getId());
            //provider ------provides----> API
            registry.addAssociation(providerPath, artifactPath, APIConstants.PROVIDER_ASSOCIATION);
            Set<String> tagSet = api.getTags();
            if (tagSet != null) {
                for (String tag : tagSet) {
                    registry.applyTag(artifactPath, tag);
                }
            }

            String apiStatus = api.getStatus();
            saveAPIStatus(registry, artifactPath, apiStatus);

            String visibleRolesList = api.getVisibleRoles();
            String[] visibleRoles = new String[0];
            if (visibleRolesList != null) {
                visibleRoles = visibleRolesList.split(",");
            }

            String publisherAccessControlRoles = api.getAccessControlRoles();
            updateRegistryResources(registry, artifactPath, publisherAccessControlRoles, api.getAccessControl(),
                                            api.getAdditionalProperties());
            RegistryPersistenceUtil.setResourcePermissions(api.getId().getProviderName(), api.getVisibility(),
                                            visibleRoles, artifactPath, registry);

            if (api.getSwaggerDefinition() != null) {
                String resourcePath = RegistryPersistenceUtil.getOpenAPIDefinitionFilePath(api.getId().getName(),
                        api.getId().getVersion(), api.getId().getProviderName());
                resourcePath = resourcePath + APIConstants.API_OAS_DEFINITION_RESOURCE_NAME;
                Resource resource;
                if (!registry.resourceExists(resourcePath)) {
                    resource = registry.newResource();
                } else {
                    resource = registry.get(resourcePath);
                }
                resource.setContent(api.getSwaggerDefinition());
                resource.setMediaType("application/json");
                registry.put(resourcePath, resource);
                //Need to set anonymous if the visibility is public
                RegistryPersistenceUtil.clearResourcePermissions(resourcePath, api.getId(),
                        ((UserRegistry) registry).getTenantId());
                RegistryPersistenceUtil.setResourcePermissions(api.getId().getProviderName(), api.getVisibility(),
                        visibleRoles, resourcePath);
            }
            
            //Set permissions to doc path
            String docLocation = RegistryPersistenceDocUtil.getDocumentPath(api.getId().getProviderName(),
                    api.getId().getApiName(), api.getId().getVersion());
            RegistryPersistenceUtil.clearResourcePermissions(docLocation, api.getId(),
                    ((UserRegistry) registry).getTenantId());
            RegistryPersistenceUtil.setResourcePermissions(api.getId().getProviderName(), api.getVisibility(),
                    visibleRoles, docLocation);
            
            registry.commitTransaction();
            api.setUuid(artifact.getId());
            transactionCommitted = true;

            if (log.isDebugEnabled()) {
                log.debug("API details successfully added to the registry. API Name: " + api.getId().getApiName()
                        + ", API Version : " + api.getId().getVersion() + ", API context : " + api.getContext());
            }
            api.setCreatedTime(String.valueOf(new Date().getTime()));// set current time as created time for returning api.
            PublisherAPI returnAPI = APIMapper.INSTANCE.toPublisherApi(api);
            if (log.isDebugEnabled()) {
                log.debug("Created API :" + returnAPI.toString());
            }
            return returnAPI;
        } catch (RegistryException e) {
            try {
                registry.rollbackTransaction();
            } catch (RegistryException re) {
                // Throwing an error here would mask the original exception
                log.error("Error while rolling back the transaction for API: " + api.getId().getApiName(), re);
            }
            throw new APIPersistenceException("Error while performing registry transaction operation", e);
        } catch (APIManagementException e) {
            throw new APIPersistenceException("Error while creating API", e);
        } finally {
            if (tenantFlowStarted) {
                RegistryPersistenceUtil.endTenantFlow();
            }
            try {
                if (!transactionCommitted) {
                    registry.rollbackTransaction();
                }
            } catch (RegistryException ex) {
                throw new APIPersistenceException(
                        "Error while rolling back the transaction for API: " + api.getId().getApiName(), ex);
            }
        }
    }

    @Override
    public String addAPIRevision(Organization org, String apiUUID, int revisionId) throws APIPersistenceException {
        String revisionUUID;
        boolean transactionCommitted = false;
        Registry registry = null;
        boolean tenantFlowStarted = false;
        try {
            RegistryHolder holder = getRegistry(org.getName());
            registry = holder.getRegistry();
            tenantFlowStarted = holder.isTenantFlowStarted();
            registry.beginTransaction();
            GenericArtifactManager artifactManager = RegistryPersistenceUtil.getArtifactManager(registry,
                    APIConstants.API_KEY);
            GenericArtifact apiArtifact = artifactManager.getGenericArtifact(apiUUID);
            if (apiArtifact != null) {
                API api = RegistryPersistenceUtil.getApiForPublishing(registry, apiArtifact);
                APIIdentifier apiId = api.getId();
                String apiPath = RegistryPersistenceUtil.getAPIPath(apiId);
                int prependIndex = apiPath.lastIndexOf("/api");
                String apiSourcePath = apiPath.substring(0, prependIndex);
                String revisionTargetPath = RegistryPersistenceUtil.getRevisionPath(apiId.getUUID(),revisionId);
                if (registry.resourceExists(revisionTargetPath)) {
                    throw new APIManagementException("API revision already exists with id: " + revisionId,
                            ExceptionCodes.from(ExceptionCodes.EXISTING_API_REVISION_FOUND, String.valueOf(revisionId)));
                }
                registry.copy(apiSourcePath, revisionTargetPath);
                Resource apiRevisionArtifact = registry.get(revisionTargetPath + "api");
                registry.commitTransaction();
                transactionCommitted = true;
                if (log.isDebugEnabled()) {
                    String logMessage =
                            "Revision for API Name: " + apiId.getApiName() + ", API Version " + apiId.getVersion()
                                    + " created";
                    log.debug(logMessage);
                }
                revisionUUID = apiRevisionArtifact.getUUID();
            } else {
                String msg = "Failed to get API. API artifact corresponding to artifactId " + apiUUID + " does not exist";
                throw new APIMgtResourceNotFoundException(msg);
            }
        } catch (RegistryException e) {
            try {
                registry.rollbackTransaction();
            } catch (RegistryException re) {
                // Throwing an error here would mask the original exception
                log.error("Error while rolling back the transaction for API Revision create for API: "
                        + apiUUID, re);
            }
            throw new APIPersistenceException("Error while performing registry transaction operation", e);
        } catch (APIManagementException e) {
            throw new APIPersistenceException("Error while creating API Revision", e);
        } finally {
            try {
                if (tenantFlowStarted) {
                    RegistryPersistenceUtil.endTenantFlow();
                }
                if (!transactionCommitted) {
                    registry.rollbackTransaction();
                }
            } catch (RegistryException ex) {
                throw new APIPersistenceException(
                        "Error while rolling back the transaction for API Revision create for API: "
                                + apiUUID, ex);
            }
        }
        return revisionUUID;
    }

    @Override
    public void restoreAPIRevision(Organization org, String apiUUID, int revisionId)
            throws APIPersistenceException {

        boolean transactionCommitted = false;
        Registry registry = null;
        boolean tenantFlowStarted = false;
        try {
            RegistryHolder holder = getRegistry(org.getName());
            registry = holder.getRegistry();
            tenantFlowStarted = holder.isTenantFlowStarted();
            registry.beginTransaction();
            GenericArtifactManager artifactManager = RegistryPersistenceUtil.getArtifactManager(registry,
                    APIConstants.API_KEY);
            GenericArtifact apiArtifact = artifactManager.getGenericArtifact(apiUUID);
            String lcState = ((GenericArtifactImpl) apiArtifact).getLcState();
            if (apiArtifact != null) {
                String apiPath = GovernanceUtils.getArtifactPath(registry, apiUUID);
                int prependIndex = apiPath.lastIndexOf("/api");
                String apiSourcePath = apiPath.substring(0, prependIndex);
                String revisionTargetPath = RegistryPersistenceUtil.getRevisionPath(apiUUID,revisionId);
                registry.delete(apiSourcePath);
                registry.copy(revisionTargetPath, apiSourcePath);
                Resource newAPIArtifact = registry.get(apiPath);
                newAPIArtifact.setUUID(apiUUID);
                newAPIArtifact.setProperty("registry.lifecycle.APILifeCycle.state", java.util.Arrays.asList((lcState)));
                registry.put(apiPath, newAPIArtifact);
            }
            registry.commitTransaction();
            transactionCommitted = true;
            if (log.isDebugEnabled()) {
                String logMessage =
                        "Revision ID" + revisionId + " for API UUID: " + apiUUID + " restored";
                log.debug(logMessage);
            }
        } catch (RegistryException e) {
            try {
                registry.rollbackTransaction();
            } catch (RegistryException re) {
                // Throwing an error here would mask the original exception
                log.error("Error while rolling back the transaction for API Revision restore for API: "
                        + apiUUID, re);
            }
            throw new APIPersistenceException("Error while performing registry transaction operation", e);
        } finally {
            try {
                if (tenantFlowStarted) {
                    RegistryPersistenceUtil.endTenantFlow();
                }
                if (!transactionCommitted) {
                    registry.rollbackTransaction();
                }
            } catch (RegistryException ex) {
                throw new APIPersistenceException(
                        "Error while rolling back the transaction for API Revision restore for API: "
                                + apiUUID, ex);
            }
        }
    }

    @Override
    public void deleteAPIRevision(Organization org, String apiUUID, int revisionId)
            throws APIPersistenceException {
        String revisionTargetPath = APIConstants.API_REVISION_LOCATION + RegistryConstants.PATH_SEPARATOR +
                apiUUID +
                RegistryConstants.PATH_SEPARATOR + revisionId;
        boolean transactionCommitted = false;
        Registry registry = null;
        boolean tenantFlowStarted = false;
        try {
            RegistryHolder holder = getRegistry(org.getName());
            registry = holder.getRegistry();
            tenantFlowStarted = holder.isTenantFlowStarted();
            registry.beginTransaction();
            registry.delete(revisionTargetPath);
            registry.commitTransaction();
            transactionCommitted = true;
            if (log.isDebugEnabled()) {
                String logMessage =
                        "Revision ID:" + revisionId + " for API : " + apiUUID + " deleted";
                log.debug(logMessage);
            }
        } catch (RegistryException e) {
            try {
                registry.rollbackTransaction();
            } catch (RegistryException re) {
                // Throwing an error here would mask the original exception
                log.error("Error while rolling back the transaction for API Revision delete for API: "
                        + apiUUID, re);
            }
            throw new APIPersistenceException("Error while performing registry transaction operation", e);
        } finally {
            try {
                if (tenantFlowStarted) {
                    RegistryPersistenceUtil.endTenantFlow();
                }
                if (!transactionCommitted) {
                    registry.rollbackTransaction();
                }
            } catch (RegistryException ex) {
                throw new APIPersistenceException(
                        "Error while rolling back the transaction for API Revision delete for API: "
                                + apiUUID, ex);
            }
        }
    }

    @SuppressWarnings("unchecked")
    @Override
    public PublisherAPI updateAPI(Organization org, PublisherAPI publisherAPI) throws APIPersistenceException {
        API api = APIMapper.INSTANCE.toApi(publisherAPI);

        boolean transactionCommitted = false;
        boolean tenantFlowStarted = false;
        Registry registry = null;
        try {
            RegistryHolder holder = getRegistry(org.getName());
            registry = holder.getRegistry();
            tenantFlowStarted  = holder.isTenantFlowStarted();
            
            registry.beginTransaction();
            String apiArtifactId = registry.get(RegistryPersistenceUtil.getAPIPath(api.getId())).getUUID();
            GenericArtifactManager artifactManager = RegistryPersistenceUtil.getArtifactManager(registry, APIConstants.API_KEY);
            if (artifactManager == null) {
                String errorMessage = "Artifact manager is null when updating API artifact ID " + api.getId();
                log.error(errorMessage);
                throw new APIPersistenceException(errorMessage);
            }
            GenericArtifact artifact = getAPIArtifact(apiArtifactId, registry);

            boolean isSecured = Boolean.parseBoolean(
                    artifact.getAttribute(APIConstants.API_OVERVIEW_ENDPOINT_SECURED));
            boolean isDigestSecured = Boolean.parseBoolean(
                    artifact.getAttribute(APIConstants.API_OVERVIEW_ENDPOINT_AUTH_DIGEST));
            String userName = artifact.getAttribute(APIConstants.API_OVERVIEW_ENDPOINT_USERNAME);
            String password = artifact.getAttribute(APIConstants.API_OVERVIEW_ENDPOINT_PASSWORD);
   
            if (!isSecured && !isDigestSecured && userName != null) {
                api.setEndpointUTUsername(userName);
                api.setEndpointUTPassword(password);
            }

            String oldStatus = artifact.getAttribute(APIConstants.API_OVERVIEW_STATUS);
            Resource apiResource = registry.get(artifact.getPath());
            String oldAccessControlRoles = api.getAccessControlRoles();
            if (apiResource != null) {
                oldAccessControlRoles = registry.get(artifact.getPath()).getProperty(APIConstants.PUBLISHER_ROLES);
            }
            GenericArtifact updateApiArtifact = RegistryPersistenceUtil.createAPIArtifactContent(artifact, api);
            String artifactPath = GovernanceUtils.getArtifactPath(registry, updateApiArtifact.getId());
            org.wso2.carbon.registry.core.Tag[] oldTags = registry.getTags(artifactPath);
            if (oldTags != null) {
                for (org.wso2.carbon.registry.core.Tag tag : oldTags) {
                    registry.removeTag(artifactPath, tag.getTagName());
                }
            }
            Set<String> tagSet = api.getTags();
            if (tagSet != null) {
                for (String tag : tagSet) {
                    registry.applyTag(artifactPath, tag);
                }
            }
            artifactManager.updateGenericArtifact(updateApiArtifact);

            //write API Status to a separate property. This is done to support querying APIs using custom query (SQL)
            //to gain performance
            //String apiStatus = api.getStatus().toUpperCase();
            //saveAPIStatus(artifactPath, apiStatus);
            String[] visibleRoles = new String[0];
            String publisherAccessControlRoles = api.getAccessControlRoles();

            updateRegistryResources(registry, artifactPath, publisherAccessControlRoles, api.getAccessControl(),
                    api.getAdditionalProperties());

            //propagate api status change and access control roles change to document artifact
            String newStatus = updateApiArtifact.getAttribute(APIConstants.API_OVERVIEW_STATUS);
            if (!StringUtils.equals(oldStatus, newStatus) || !StringUtils.equals(oldAccessControlRoles, publisherAccessControlRoles)) {
                RegistryPersistenceUtil.notifyAPIStateChangeToAssociatedDocuments(artifact, registry);
            }

            RegistryPersistenceUtil.clearResourcePermissions(artifactPath, api.getId(),
                    ((UserRegistry) registry).getTenantId());
            String visibleRolesList = api.getVisibleRoles();

            if (visibleRolesList != null) {
                visibleRoles = visibleRolesList.split(",");
            }
            RegistryPersistenceUtil.setResourcePermissions(api.getId().getProviderName(), api.getVisibility(),
                    visibleRoles, artifactPath, registry);
            
            //attaching api categories to the API
            List<APICategory> attachedApiCategories = api.getApiCategories();
            artifact.removeAttribute(APIConstants.API_CATEGORIES_CATEGORY_NAME);
            if (attachedApiCategories != null) {
                for (APICategory category : attachedApiCategories) {
                    artifact.addAttribute(APIConstants.API_CATEGORIES_CATEGORY_NAME, category.getName());
                }
            }
            
            if (api.getSwaggerDefinition() != null) {
                String resourcePath = RegistryPersistenceUtil.getOpenAPIDefinitionFilePath(api.getId().getName(),
                        api.getId().getVersion(), api.getId().getProviderName());
                resourcePath = resourcePath + APIConstants.API_OAS_DEFINITION_RESOURCE_NAME;
                Resource resource;
                if (!registry.resourceExists(resourcePath)) {
                    resource = registry.newResource();
                } else {
                    resource = registry.get(resourcePath);
                }
                resource.setContent(api.getSwaggerDefinition());
                resource.setMediaType("application/json");
                registry.put(resourcePath, resource);
                //Need to set anonymous if the visibility is public
                RegistryPersistenceUtil.clearResourcePermissions(resourcePath, api.getId(),
                        ((UserRegistry) registry).getTenantId());
                RegistryPersistenceUtil.setResourcePermissions(api.getId().getProviderName(), api.getVisibility(),
                        visibleRoles, resourcePath);
            }
            
            // doc visibility change
            String apiOrAPIProductDocPath = RegistryPersistenceDocUtil.getDocumentPath(api.getId().getProviderName(),
                    api.getId().getApiName(), api.getId().getVersion());
            String pathToContent = apiOrAPIProductDocPath + APIConstants.INLINE_DOCUMENT_CONTENT_DIR;
            String pathToDocFile = apiOrAPIProductDocPath + APIConstants.DOCUMENT_FILE_DIR;

            if (registry.resourceExists(apiOrAPIProductDocPath)) {
                Resource resource = registry.get(apiOrAPIProductDocPath);
                if (resource instanceof org.wso2.carbon.registry.core.Collection) {
                    String[] docsPaths = ((org.wso2.carbon.registry.core.Collection) resource).getChildren();
                    for (String docPath : docsPaths) {
                        if (!(docPath.equalsIgnoreCase(pathToContent) || docPath.equalsIgnoreCase(pathToDocFile))) {
                            Resource docResource = registry.get(docPath);
                            GenericArtifactManager docArtifactManager = RegistryPersistenceDocUtil
                                    .getDocumentArtifactManager(registry);
                            GenericArtifact docArtifact = docArtifactManager.getGenericArtifact(docResource.getUUID());
                            Documentation doc = RegistryPersistenceDocUtil.getDocumentation(docArtifact);

                            if ((APIConstants.DOC_API_BASED_VISIBILITY).equalsIgnoreCase(doc.getVisibility().name())) {
                                String documentationPath = RegistryPersistenceDocUtil.getAPIDocPath(api.getId())
                                        + doc.getName();
                                RegistryPersistenceUtil.setResourcePermissions(api.getId().getProviderName(),
                                        api.getVisibility(), visibleRoles, documentationPath, registry);
                                if (Documentation.DocumentSourceType.INLINE.equals(doc.getSourceType())
                                        || Documentation.DocumentSourceType.MARKDOWN.equals(doc.getSourceType())) {

                                    String contentPath = RegistryPersistenceDocUtil.getAPIDocPath(api.getId())
                                            + APIConstants.INLINE_DOCUMENT_CONTENT_DIR
                                            + RegistryConstants.PATH_SEPARATOR + doc.getName();
                                    RegistryPersistenceUtil.setResourcePermissions(api.getId().getProviderName(),
                                            api.getVisibility(), visibleRoles, contentPath, registry);
                                } else if (Documentation.DocumentSourceType.FILE.equals(doc.getSourceType())
                                        && doc.getFilePath() != null) {
                                    String filePath = RegistryPersistenceDocUtil.getDocumentationFilePath(api.getId(),
                                            doc.getFilePath().split("files" + RegistryConstants.PATH_SEPARATOR)[1]);
                                    RegistryPersistenceUtil.setResourcePermissions(api.getId().getProviderName(),
                                            api.getVisibility(), visibleRoles, filePath, registry);
                                }
                            }
                        }
                    }
                }
            }

            setSoapToRestSequences(publisherAPI, registry);
            registry.commitTransaction();
            transactionCommitted = true;
            return APIMapper.INSTANCE.toPublisherApi(api);
        } catch (Exception e) {
            try {
                registry.rollbackTransaction();
            } catch (RegistryException re) {
                // Throwing an error from this level will mask the original exception
                log.error("Error while rolling back the transaction for API: " + api.getId().getApiName(), re);
            }
            throw new APIPersistenceException("Error while performing registry transaction operation ", e);
        } finally {
            if (tenantFlowStarted) {
                RegistryPersistenceUtil.endTenantFlow();
            }
            try {
                if (!transactionCommitted) {
                    registry.rollbackTransaction();
                }
            } catch (RegistryException ex) {
                throw new APIPersistenceException("Error occurred while rolling back the transaction. ", ex);
            }
        }
    }

    @Override
    public PublisherAPI getPublisherAPI(Organization org, String apiId) throws APIPersistenceException {

        boolean tenantFlowStarted = false;
        try {
            RegistryHolder holder = getRegistry(org.getName());
            tenantFlowStarted  = holder.isTenantFlowStarted();
            Registry registry = holder.getRegistry();

            GenericArtifact apiArtifact = getAPIArtifact(apiId, registry);
            if (apiArtifact != null) {

                API api = RegistryPersistenceUtil.getApiForPublishing(registry, apiArtifact);
                String apiPath = GovernanceUtils.getArtifactPath(registry, apiId);
                int prependIndex = apiPath.lastIndexOf("/api");
                String apiSourcePath = apiPath.substring(0, prependIndex );
                String definitionPath = apiSourcePath + RegistryConstants.PATH_SEPARATOR
                        + APIConstants.API_OAS_DEFINITION_RESOURCE_NAME;

                if (registry.resourceExists(definitionPath)) {
                    Resource apiDocResource = registry.get(definitionPath);
                    String apiDocContent = new String((byte[]) apiDocResource.getContent(), Charset.defaultCharset());
                    api.setSwaggerDefinition(apiDocContent);
                }
                
                if (APIConstants.API_TYPE_SOAPTOREST.equals(api.getType())) {
                    List<SOAPToRestSequence> list = getSoapToRestSequences(registry, api, Direction.IN);
                    list.addAll(getSoapToRestSequences(registry, api, Direction.OUT));
                    api.setSoapToRestSequences(list);
                }

                PublisherAPI pubApi = APIMapper.INSTANCE.toPublisherApi(api) ; 
                if (log.isDebugEnabled()) {
                    log.debug("API for id " + apiId + " : " + pubApi.toString());
                }
                return pubApi;
            } else {
                String msg = "Failed to get API. API artifact corresponding to artifactId " + apiId + " does not exist";
                throw new APIMgtResourceNotFoundException(msg);
            }
        } catch (RegistryException e) {
            String msg = "Failed to get API";
            throw new APIPersistenceException(msg, e);
        } catch (APIManagementException e) {
            String msg = "Failed to get API";
            throw new APIPersistenceException(msg, e);
        } finally {
            if (tenantFlowStarted) {
                RegistryPersistenceUtil.endTenantFlow();
            }
        }
    }
  
    @Override
    public DevPortalAPI getDevPortalAPI(Organization org, String apiId) throws APIPersistenceException {
        boolean tenantFlowStarted = false;
        try {
            String tenantDomain = org.getName();
            RegistryHolder holder = getRegistry(tenantDomain);
            Registry registry = holder.getRegistry();
            tenantFlowStarted = holder.isTenantFlowStarted();

            GenericArtifact apiArtifact = getAPIArtifact(apiId, registry);
            if (apiArtifact != null) {

                API api = RegistryPersistenceUtil.getApiForPublishing(registry, apiArtifact);
                String definitionPath = APIConstants.API_ROOT_LOCATION + RegistryConstants.PATH_SEPARATOR
                        + RegistryPersistenceUtil.replaceEmailDomain(api.getId().getProviderName())
                        + RegistryConstants.PATH_SEPARATOR + api.getId().getName() + RegistryConstants.PATH_SEPARATOR
                        + api.getId().getVersion() + RegistryConstants.PATH_SEPARATOR
                        + APIConstants.API_OAS_DEFINITION_RESOURCE_NAME;

                if (registry.resourceExists(definitionPath)) {
                    Resource apiDocResource = registry.get(definitionPath);
                    String apiDocContent = new String((byte[]) apiDocResource.getContent(), Charset.defaultCharset());
                    api.setSwaggerDefinition(apiDocContent);
                }
                String apiTenantDomain = MultitenantUtils
                        .getTenantDomain(RegistryPersistenceUtil.replaceEmailDomainBack(api.getId().getProviderName()));
                if (APIConstants.API_GLOBAL_VISIBILITY.equals(api.getVisibility())) {
                    // return new ApiTypeWrapper(api);
                    return APIMapper.INSTANCE.toDevPortalApi(api);
                }

                if (tenantDomain == null || !tenantDomain.equals(apiTenantDomain)) {
                    throw new APIPersistenceException(
                            "User does not have permission to view API : " + api.getId().getApiName());
                }

                return APIMapper.INSTANCE.toDevPortalApi(api);
            
            } else {
                return null;
            }
        } catch (RegistryException | APIManagementException e) {
            String msg = "Failed to get API";
            throw new APIPersistenceException(msg, e);
        } finally {
            if (tenantFlowStarted) {
                RegistryPersistenceUtil.endTenantFlow();
            }
        }
    }

    @Override
    public void deleteAPI(Organization org, String apiId) throws APIPersistenceException {

        boolean transactionCommitted = false;
        boolean tenantFlowStarted = false;
        Registry registry = null;
        try {
            String tenantDomain = org.getName();
            RegistryHolder holder = getRegistry(tenantDomain);
            registry = holder.getRegistry();
            tenantFlowStarted  = holder.isTenantFlowStarted();
            registry.beginTransaction();
            GovernanceUtils.loadGovernanceArtifacts((UserRegistry) registry);
            GenericArtifactManager artifactManager = RegistryPersistenceUtil.getArtifactManager(registry,
                    APIConstants.API_KEY);
            if (artifactManager == null) {
                String errorMessage = "Failed to retrieve artifact manager when deleting API " + apiId;
                log.error(errorMessage);
                throw new APIPersistenceException(errorMessage);
            }

            GenericArtifact apiArtifact = artifactManager.getGenericArtifact(apiId);
            APIIdentifier identifier = new APIIdentifier(apiArtifact.getAttribute(APIConstants.API_OVERVIEW_PROVIDER),
                    apiArtifact.getAttribute(APIConstants.API_OVERVIEW_NAME),
                    apiArtifact.getAttribute(APIConstants.API_OVERVIEW_VERSION));

            //Delete the dependencies associated  with the api artifact
            GovernanceArtifact[] dependenciesArray = apiArtifact.getDependencies();

            if (dependenciesArray.length > 0) {
                for (GovernanceArtifact artifact : dependenciesArray) {
                    registry.delete(artifact.getPath());
                }
            }
            
            artifactManager.removeGenericArtifact(apiArtifact);
            
            String path = APIConstants.API_ROOT_LOCATION + RegistryConstants.PATH_SEPARATOR +
                    identifier.getProviderName() + RegistryConstants.PATH_SEPARATOR +
                    identifier.getApiName() + RegistryConstants.PATH_SEPARATOR + identifier.getVersion();
            Resource apiResource = registry.get(path);
            String artifactId = apiResource.getUUID();
            artifactManager.removeGenericArtifact(artifactId);

            String thumbPath = RegistryPersistenceUtil.getIconPath(identifier);
            if (registry.resourceExists(thumbPath)) {
                registry.delete(thumbPath);
            }

            String wsdlArchivePath = RegistryPersistenceUtil.getWsdlArchivePath(identifier);
            if (registry.resourceExists(wsdlArchivePath)) {
                registry.delete(wsdlArchivePath);
            }

            /*Remove API Definition Resource - swagger*/
            String apiDefinitionFilePath = APIConstants.API_DOC_LOCATION + RegistryConstants.PATH_SEPARATOR +
                    identifier.getApiName() + '-' + identifier.getVersion() + '-' + identifier.getProviderName();
            if (registry.resourceExists(apiDefinitionFilePath)) {
                registry.delete(apiDefinitionFilePath);
            }

            /*remove empty directories*/
            String apiCollectionPath = APIConstants.API_ROOT_LOCATION + RegistryConstants.PATH_SEPARATOR +
                    identifier.getProviderName() + RegistryConstants.PATH_SEPARATOR + identifier.getApiName();
            if (registry.resourceExists(apiCollectionPath)) {
                Resource apiCollection = registry.get(apiCollectionPath);
                CollectionImpl collection = (CollectionImpl) apiCollection;
                //if there is no other versions of apis delete the directory of the api
                if (collection.getChildCount() == 0) {
                    if (log.isDebugEnabled()) {
                        log.debug("No more versions of the API found, removing API collection from registry");
                    }
                    registry.delete(apiCollectionPath);
                }
            }

            String apiProviderPath = APIConstants.API_ROOT_LOCATION + RegistryConstants.PATH_SEPARATOR +
                    identifier.getProviderName();

            if (registry.resourceExists(apiProviderPath)) {
                Resource providerCollection = registry.get(apiProviderPath);
                CollectionImpl collection = (CollectionImpl) providerCollection;
                //if there is no api for given provider delete the provider directory
                if (collection.getChildCount() == 0) {
                    if (log.isDebugEnabled()) {
                        log.debug("No more APIs from the provider " + identifier.getProviderName() + " found. " +
                                "Removing provider collection from registry");
                    }
                    registry.delete(apiProviderPath);
                }
            }
            registry.commitTransaction();
            transactionCommitted  = true;
        } catch (RegistryException e) {
            throw new APIPersistenceException("Failed to remove the API : " + apiId, e);
        } finally {
            if (tenantFlowStarted) {
                RegistryPersistenceUtil.endTenantFlow();
            }
            try {
                if (!transactionCommitted) {
                    registry.rollbackTransaction();
                }
            } catch (RegistryException ex) {
                throw new APIPersistenceException("Error occurred while rolling back the transaction. ", ex);
            }
        }
    }

    @Override
    public PublisherAPISearchResult searchAPIsForPublisher(Organization org, String searchQuery, int start, int offset,
            UserContext ctx) throws APIPersistenceException {
        String requestedTenantDomain = org.getName();
        
        boolean isTenantFlowStarted = false;
        PublisherAPISearchResult result = null;
        try {
            RegistryHolder holder = getRegistry(requestedTenantDomain);
            Registry sysRegistry = holder.getRegistry();
            isTenantFlowStarted = holder.isTenantFlowStarted();
            int tenantIDLocal = holder.getTenantId();
            log.debug("Requested query for publisher search: " + searchQuery);
            
            String modifiedQuery = RegistrySearchUtil.getPublisherSearchQuery(searchQuery, ctx);
            
            log.debug("Modified query for publisher search: " + modifiedQuery);

            String tenantAdminUsername = getTenantAwareUsername(
                    RegistryPersistenceUtil.getTenantAdminUserName(requestedTenantDomain));
            PrivilegedCarbonContext.getThreadLocalCarbonContext().setUsername(tenantAdminUsername);

            if (searchQuery != null && searchQuery.startsWith(APIConstants.DOCUMENTATION_SEARCH_TYPE_PREFIX)) {
                result = searchPaginatedPublisherAPIsByDoc(sysRegistry, tenantIDLocal, searchQuery.split(":")[1],
                        tenantAdminUsername, start, offset);
            } else {
                result = searchPaginatedPublisherAPIs(sysRegistry, tenantIDLocal, modifiedQuery, start, offset);
            }
        } catch (APIManagementException e) {
            throw new APIPersistenceException("Error while searching APIs " , e);
        } finally {
            if (isTenantFlowStarted) {
                PrivilegedCarbonContext.endTenantFlow();
            }
        }
        return result;
    }

    private PublisherAPISearchResult searchPaginatedPublisherAPIs(Registry userRegistry, int tenantIDLocal, String searchQuery,
            int start, int offset) throws APIManagementException {
        int totalLength = 0;
        PublisherAPISearchResult searchResults = new PublisherAPISearchResult();
        try {

            final int maxPaginationLimit = getMaxPaginationLimit();

            PaginationContext.init(start, offset, "ASC", APIConstants.API_OVERVIEW_NAME, maxPaginationLimit);

            List<GovernanceArtifact> governanceArtifacts = GovernanceUtils
                    .findGovernanceArtifacts(searchQuery, userRegistry, APIConstants.API_RXT_MEDIA_TYPE,
                            true);
            totalLength = PaginationContext.getInstance().getLength();
            boolean isFound = true;
            if (governanceArtifacts == null || governanceArtifacts.size() == 0) {
                if (searchQuery.contains(APIConstants.API_OVERVIEW_PROVIDER)) {
                    searchQuery = searchQuery.replaceAll(APIConstants.API_OVERVIEW_PROVIDER, APIConstants.API_OVERVIEW_OWNER);
                    governanceArtifacts = GovernanceUtils.findGovernanceArtifacts(searchQuery, userRegistry,
                            APIConstants.API_RXT_MEDIA_TYPE, true);
                    if (governanceArtifacts == null || governanceArtifacts.size() == 0) {
                        isFound = false;
                    }
                } else {
                    isFound = false;
                }
            }

            if (!isFound) {
                return searchResults;
            }

            // Check to see if we can speculate that there are more APIs to be loaded
            if (maxPaginationLimit == totalLength) {
                --totalLength; // Remove the additional 1 added earlier when setting max pagination limit
            }
            List<PublisherAPIInfo> publisherAPIInfoList = new ArrayList<PublisherAPIInfo>();
            int tempLength = 0;
            for (GovernanceArtifact artifact : governanceArtifacts) {

                PublisherAPIInfo apiInfo = new PublisherAPIInfo();
                String artifactPath = GovernanceUtils.getArtifactPath(userRegistry, artifact.getId());
                Resource apiResource = userRegistry.get(artifactPath);
                apiInfo.setType(artifact.getAttribute(APIConstants.API_OVERVIEW_TYPE));
                apiInfo.setId(artifact.getId());
                apiInfo.setApiName(artifact.getAttribute(APIConstants.API_OVERVIEW_NAME));
                apiInfo.setContext(artifact.getAttribute(APIConstants.API_OVERVIEW_CONTEXT_TEMPLATE));
                apiInfo.setProviderName(artifact.getAttribute(APIConstants.API_OVERVIEW_PROVIDER));
                apiInfo.setStatus(artifact.getAttribute(APIConstants.API_OVERVIEW_STATUS));
                apiInfo.setThumbnail(artifact.getAttribute(APIConstants.API_OVERVIEW_THUMBNAIL_URL));
                apiInfo.setVersion(artifact.getAttribute(APIConstants.API_OVERVIEW_VERSION));
                apiInfo.setCreatedTime(String.valueOf(apiResource.getCreatedTime().getTime()));
<<<<<<< HEAD
                apiInfo.setUpdatedTime(apiResource.getLastModified());
=======
>>>>>>> d6c1ad8b
                publisherAPIInfoList.add(apiInfo);

                // Ensure the APIs returned matches the length, there could be an additional API
                // returned due incrementing the pagination limit when getting from registry
                tempLength++;
                if (tempLength >= totalLength) {
                    break;
                }
            }

            searchResults.setPublisherAPIInfoList(publisherAPIInfoList);
            searchResults.setReturnedAPIsCount(publisherAPIInfoList.size());
            searchResults.setTotalAPIsCount(totalLength);
        } catch (RegistryException e) {
            String msg = "Failed to search APIs with type";
            throw new APIManagementException(msg, e);
        } finally {
            PaginationContext.destroy();
        }

        return searchResults;
    }

    @Override
    public DevPortalAPISearchResult searchAPIsForDevPortal(Organization org, String searchQuery, int start, int offset,
            UserContext ctx) throws APIPersistenceException {
        String requestedTenantDomain = org.getName();
        boolean isTenantFlowStarted = false;
        DevPortalAPISearchResult result = null;
        try {
            RegistryHolder holder = getRegistry(ctx.getUserame(), requestedTenantDomain);
            Registry userRegistry = holder.getRegistry();
            int tenantIDLocal = holder.getTenantId();
            isTenantFlowStarted = holder.isTenantFlowStarted();
            log.debug("Requested query for devportal search: " + searchQuery);
            String modifiedQuery = RegistrySearchUtil.getDevPortalSearchQuery(searchQuery, ctx,
                    isAllowDisplayAPIsWithMultipleStatus());
            log.debug("Modified query for devportal search: " + modifiedQuery);

            String userNameLocal;
            if (holder.isAnonymousMode()) {
                userNameLocal = APIConstants.WSO2_ANONYMOUS_USER;
            } else {
                userNameLocal = getTenantAwareUsername(ctx.getUserame());
            }
            PrivilegedCarbonContext.getThreadLocalCarbonContext().setUsername(userNameLocal);

            if (searchQuery != null && searchQuery.startsWith(APIConstants.DOCUMENTATION_SEARCH_TYPE_PREFIX)) {
                result = searchPaginatedDevPortalAPIsByDoc(userRegistry, tenantIDLocal, searchQuery.split(":")[1],
                        userNameLocal, start, offset);
            } else {
                result = searchPaginatedDevPortalAPIs(userRegistry, tenantIDLocal, modifiedQuery, start, offset);
            }
        } catch (APIManagementException e) {
            throw new APIPersistenceException("Error while searching APIs " , e);
        } finally {
            if (isTenantFlowStarted) {
                PrivilegedCarbonContext.endTenantFlow();
            }
        }
        return result;
    }

    private DevPortalAPISearchResult searchPaginatedDevPortalAPIs(Registry userRegistry, int tenantIDLocal,
            String searchQuery, int start, int offset) throws APIManagementException {
        int totalLength = 0;
        DevPortalAPISearchResult searchResults = new DevPortalAPISearchResult();
        try {

            final int maxPaginationLimit = getMaxPaginationLimit();

            PaginationContext.init(start, offset, "ASC", APIConstants.API_OVERVIEW_NAME, maxPaginationLimit);
            log.debug("Dev portal list apis query " + searchQuery);
            List<GovernanceArtifact> governanceArtifacts = GovernanceUtils
                    .findGovernanceArtifacts(searchQuery, userRegistry, APIConstants.API_RXT_MEDIA_TYPE,
                            true);
            totalLength = PaginationContext.getInstance().getLength();
            boolean isFound = true;
            if (governanceArtifacts == null || governanceArtifacts.size() == 0) {
                if (searchQuery.contains(APIConstants.API_OVERVIEW_PROVIDER)) {
                    searchQuery = searchQuery.replaceAll(APIConstants.API_OVERVIEW_PROVIDER, APIConstants.API_OVERVIEW_OWNER);
                    governanceArtifacts = GovernanceUtils.findGovernanceArtifacts(searchQuery, userRegistry,
                            APIConstants.API_RXT_MEDIA_TYPE, true);
                    if (governanceArtifacts == null || governanceArtifacts.size() == 0) {
                        isFound = false;
                    }
                } else {
                    isFound = false;
                }
            }

            if (!isFound) {
                return searchResults;
            }

            // Check to see if we can speculate that there are more APIs to be loaded
            if (maxPaginationLimit == totalLength) {
                --totalLength; // Remove the additional 1 added earlier when setting max pagination limit
            }
            List<DevPortalAPIInfo> devPortalAPIInfoList = new ArrayList<DevPortalAPIInfo>();
            int tempLength = 0;
            for (GovernanceArtifact artifact : governanceArtifacts) {

                DevPortalAPIInfo apiInfo = new DevPortalAPIInfo();
                //devPortalAPIInfoList apiInfo = new devPortalAPIInfoList();
                apiInfo.setType(artifact.getAttribute(APIConstants.API_OVERVIEW_TYPE));
                apiInfo.setId(artifact.getId());
                apiInfo.setApiName(artifact.getAttribute(APIConstants.API_OVERVIEW_NAME));
                apiInfo.setContext(artifact.getAttribute(APIConstants.API_OVERVIEW_CONTEXT_TEMPLATE));
                apiInfo.setProviderName(artifact.getAttribute(APIConstants.API_OVERVIEW_PROVIDER));
                apiInfo.setStatus(artifact.getAttribute(APIConstants.API_OVERVIEW_STATUS));
                apiInfo.setThumbnail(artifact.getAttribute(APIConstants.API_OVERVIEW_THUMBNAIL_URL));
                apiInfo.setBusinessOwner(artifact.getAttribute(APIConstants.API_OVERVIEW_BUSS_OWNER));
                apiInfo.setVersion(artifact.getAttribute(APIConstants.API_OVERVIEW_VERSION));
                String tiers = artifact.getAttribute(APIConstants.API_OVERVIEW_TIER);
                Set<String> availableTiers = new HashSet<String>();
                if (tiers != null) {
                    String[] tiersArray = tiers.split("\\|\\|");
                    for (String tierName : tiersArray) {
                        availableTiers.add(tierName);
                    }
                }
                apiInfo.setAvailableTierNames(availableTiers);
                apiInfo.setSubscriptionAvailability(
                        artifact.getAttribute(APIConstants.API_OVERVIEW_SUBSCRIPTION_AVAILABILITY));
                apiInfo.setSubscriptionAvailableOrgs(
                        artifact.getAttribute(APIConstants.API_OVERVIEW_SUBSCRIPTION_AVAILABLE_TENANTS));
                devPortalAPIInfoList.add(apiInfo);

                // Ensure the APIs returned matches the length, there could be an additional API
                // returned due incrementing the pagination limit when getting from registry
                tempLength++;
                if (tempLength >= totalLength) {
                    break;
                }
            }

            searchResults.setDevPortalAPIInfoList(devPortalAPIInfoList);
            searchResults.setReturnedAPIsCount(devPortalAPIInfoList.size());
            searchResults.setTotalAPIsCount(totalLength);
        } catch (RegistryException e) {
            String msg = "Failed to search APIs with type";
            throw new APIManagementException(msg, e);
        } finally {
            PaginationContext.destroy();
        }

        return searchResults;
    }

    private DevPortalAPISearchResult searchPaginatedDevPortalAPIsByDoc(Registry registry, int tenantID,
            String searchQuery, String username, int start, int offset) throws APIPersistenceException {
        DevPortalAPISearchResult searchResults = new DevPortalAPISearchResult();
        try {

            PrivilegedCarbonContext.getThreadLocalCarbonContext().setUsername(username);
            GenericArtifactManager artifactManager = RegistryPersistenceUtil.getArtifactManager(registry,
                    APIConstants.API_KEY);
            if (artifactManager == null) {
                String errorMessage = "Artifact manager is null when searching APIs by docs in tenant ID " + tenantID;
                log.error(errorMessage);
                throw new APIPersistenceException(errorMessage);
            }
            GenericArtifactManager docArtifactManager = RegistryPersistenceUtil.getArtifactManager(registry,
                    APIConstants.DOCUMENTATION_KEY);
            if (docArtifactManager == null) {
                String errorMessage = "Doc artifact manager is null when searching APIs by docs in tenant ID " +
                        tenantID;
                log.error(errorMessage);
                throw new APIPersistenceException(errorMessage);
            }
            SolrClient client = SolrClient.getInstance();
            Map<String, String> fields = new HashMap<String, String>();
            fields.put(APIConstants.DOCUMENTATION_SEARCH_PATH_FIELD, "*" + APIConstants.API_ROOT_LOCATION + "*");
            fields.put(APIConstants.DOCUMENTATION_SEARCH_MEDIA_TYPE_FIELD, "*");

            if (tenantID == -1) {
                tenantID = MultitenantConstants.SUPER_TENANT_ID;
            }
            //PaginationContext.init(0, 10000, "ASC", APIConstants.DOCUMENTATION_SEARCH_PATH_FIELD, Integer.MAX_VALUE);
            SolrDocumentList documentList = client.query(searchQuery, tenantID, fields);

            org.wso2.carbon.user.api.AuthorizationManager manager = ServiceReferenceHolder.getInstance().
                    getRealmService().getTenantUserRealm(tenantID).
                    getAuthorizationManager();

            username = MultitenantUtils.getTenantAwareUsername(username);
            List<DevPortalAPIInfo> devPortalAPIInfoList = new ArrayList<DevPortalAPIInfo>();
            for (SolrDocument document : documentList) {
                DevPortalAPIInfo apiInfo = new DevPortalAPIInfo();
                String filePath = (String) document.getFieldValue("path_s");
                String fileName = (String) document.getFieldValue("resourceName_s");
                int index = filePath.indexOf(APIConstants.APIMGT_REGISTRY_LOCATION);
                filePath = filePath.substring(index);
                boolean isAuthorized;
                int indexOfContents = filePath.indexOf(APIConstants.INLINE_DOCUMENT_CONTENT_DIR);
                String documentationPath = filePath.substring(0, indexOfContents) + fileName;
                String path = RegistryUtils.getAbsolutePath(RegistryContext.getBaseInstance(),
                        RegistryPersistenceUtil.getMountedPath(RegistryContext.getBaseInstance(),
                                RegistryConstants.GOVERNANCE_REGISTRY_BASE_PATH) + documentationPath);
                if (CarbonConstants.REGISTRY_ANONNYMOUS_USERNAME.equalsIgnoreCase(username)) {
                    isAuthorized = manager.isRoleAuthorized(APIConstants.ANONYMOUS_ROLE, path, ActionConstants.GET);
                } else {
                    isAuthorized = manager.isUserAuthorized(username, path, ActionConstants.GET);
                }
                if (isAuthorized) {
                    int indexOfDocumentation = filePath.indexOf(APIConstants.DOCUMENTATION_KEY);
                    String apiPath = documentationPath.substring(0, indexOfDocumentation) + APIConstants.API_KEY;
                    path = RegistryUtils.getAbsolutePath(RegistryContext.getBaseInstance(),
                            RegistryPersistenceUtil.getMountedPath(RegistryContext.getBaseInstance(),
                                    RegistryConstants.GOVERNANCE_REGISTRY_BASE_PATH) + apiPath);
                    if (CarbonConstants.REGISTRY_ANONNYMOUS_USERNAME.equalsIgnoreCase(username)) {
                        isAuthorized = manager.isRoleAuthorized(APIConstants.ANONYMOUS_ROLE, path, ActionConstants.GET);
                    } else {
                        isAuthorized = manager.isUserAuthorized(username, path, ActionConstants.GET);
                    }

                    if (isAuthorized) {
                        Resource resource = registry.get(apiPath);
                        String apiArtifactId = resource.getUUID();
                        if (apiArtifactId != null) {
                            GenericArtifact artifact = artifactManager.getGenericArtifact(apiArtifactId);
                            String status = artifact.getAttribute(APIConstants.API_OVERVIEW_STATUS);
                            if (APIConstants.PUBLISHED.equals(status) ||
                                    APIConstants.PROTOTYPED.equals(status)) {

                                apiInfo.setType(artifact.getAttribute(APIConstants.API_OVERVIEW_TYPE));
                                apiInfo.setId(artifact.getId());
                                apiInfo.setApiName(artifact.getAttribute(APIConstants.API_OVERVIEW_NAME));
                                apiInfo.setContext(artifact.getAttribute(APIConstants.API_OVERVIEW_CONTEXT_TEMPLATE));
                                apiInfo.setProviderName(artifact.getAttribute(APIConstants.API_OVERVIEW_PROVIDER));
                                apiInfo.setStatus(status);
                                apiInfo.setThumbnail(artifact.getAttribute(APIConstants.API_OVERVIEW_THUMBNAIL_URL));
                                apiInfo.setBusinessOwner(artifact.getAttribute(APIConstants.API_OVERVIEW_BUSS_OWNER));
                                apiInfo.setVersion(artifact.getAttribute(APIConstants.API_OVERVIEW_VERSION));
                                apiInfo.setSubscriptionAvailability(
                                        artifact.getAttribute(APIConstants.API_OVERVIEW_SUBSCRIPTION_AVAILABILITY));
                                apiInfo.setSubscriptionAvailableOrgs(artifact
                                        .getAttribute(APIConstants.API_OVERVIEW_SUBSCRIPTION_AVAILABLE_TENANTS));
                                devPortalAPIInfoList.add(apiInfo);
                            }

                        } else {
                            throw new GovernanceException("artifact id is null of " + apiPath);
                        }
                    }
                }
            }
            searchResults.setDevPortalAPIInfoList(devPortalAPIInfoList);
            searchResults.setTotalAPIsCount(devPortalAPIInfoList.size());
            searchResults.setReturnedAPIsCount(devPortalAPIInfoList.size());
        } catch (RegistryException | UserStoreException | APIPersistenceException | IndexerException e) {
            String msg = "Failed to search APIs with type";
            throw new APIPersistenceException(msg, e);
        } finally {
            PaginationContext.destroy();
        }

        return searchResults;
    }
    
    private PublisherAPISearchResult searchPaginatedPublisherAPIsByDoc(Registry registry, int tenantID,
            String searchQuery, String username, int start, int offset) throws APIPersistenceException {
        
        PublisherAPISearchResult searchResults = new PublisherAPISearchResult();
        try {

            GenericArtifactManager artifactManager = RegistryPersistenceUtil.getArtifactManager(registry,
                    APIConstants.API_KEY);
            if (artifactManager == null) {
                String errorMessage = "Artifact manager is null when searching APIs by docs in tenant ID " + tenantID;
                log.error(errorMessage);
                throw new APIPersistenceException(errorMessage);
            }
            GenericArtifactManager docArtifactManager = RegistryPersistenceUtil.getArtifactManager(registry,
                    APIConstants.DOCUMENTATION_KEY);
            if (docArtifactManager == null) {
                String errorMessage = "Doc artifact manager is null when searching APIs by docs in tenant ID " +
                        tenantID;
                log.error(errorMessage);
                throw new APIPersistenceException(errorMessage);
            }
            SolrClient client = SolrClient.getInstance();
            Map<String, String> fields = new HashMap<String, String>();
            fields.put(APIConstants.DOCUMENTATION_SEARCH_PATH_FIELD, "*" + APIConstants.API_ROOT_LOCATION + "*");
            fields.put(APIConstants.DOCUMENTATION_SEARCH_MEDIA_TYPE_FIELD, "*");

            if (tenantID == -1) {
                tenantID = MultitenantConstants.SUPER_TENANT_ID;
            }
            //PaginationContext.init(0, 10000, "ASC", APIConstants.DOCUMENTATION_SEARCH_PATH_FIELD, Integer.MAX_VALUE);
            SolrDocumentList documentList = client.query(searchQuery, tenantID, fields);

            org.wso2.carbon.user.api.AuthorizationManager manager = ServiceReferenceHolder.getInstance().
                    getRealmService().getTenantUserRealm(tenantID).
                    getAuthorizationManager();

            username = MultitenantUtils.getTenantAwareUsername(username);
            List<PublisherAPIInfo> publisherAPIInfoList = new ArrayList<PublisherAPIInfo>();
            for (SolrDocument document : documentList) {
                PublisherAPIInfo apiInfo = new PublisherAPIInfo();
                String filePath = (String) document.getFieldValue("path_s");
                String fileName = (String) document.getFieldValue("resourceName_s");
                int index = filePath.indexOf(APIConstants.APIMGT_REGISTRY_LOCATION);
                filePath = filePath.substring(index);
                boolean isAuthorized;
                int indexOfContents = filePath.indexOf(APIConstants.INLINE_DOCUMENT_CONTENT_DIR);
                String documentationPath = filePath.substring(0, indexOfContents) + fileName;
                String path = RegistryUtils.getAbsolutePath(RegistryContext.getBaseInstance(),
                        RegistryPersistenceUtil.getMountedPath(RegistryContext.getBaseInstance(),
                                RegistryConstants.GOVERNANCE_REGISTRY_BASE_PATH) + documentationPath);
                if (CarbonConstants.REGISTRY_ANONNYMOUS_USERNAME.equalsIgnoreCase(username)) {
                    isAuthorized = manager.isRoleAuthorized(APIConstants.ANONYMOUS_ROLE, path, ActionConstants.GET);
                } else {
                    isAuthorized = manager.isUserAuthorized(username, path, ActionConstants.GET);
                }
                if (isAuthorized) {
                    int indexOfDocumentation = filePath.indexOf(APIConstants.DOCUMENTATION_KEY);
                    String apiPath = documentationPath.substring(0, indexOfDocumentation) + APIConstants.API_KEY;
                    path = RegistryUtils.getAbsolutePath(RegistryContext.getBaseInstance(),
                            RegistryPersistenceUtil.getMountedPath(RegistryContext.getBaseInstance(),
                                    RegistryConstants.GOVERNANCE_REGISTRY_BASE_PATH) + apiPath);
                    if (CarbonConstants.REGISTRY_ANONNYMOUS_USERNAME.equalsIgnoreCase(username)) {
                        isAuthorized = manager.isRoleAuthorized(APIConstants.ANONYMOUS_ROLE, path, ActionConstants.GET);
                    } else {
                        isAuthorized = manager.isUserAuthorized(username, path, ActionConstants.GET);
                    }

                    if (isAuthorized) {
                        Resource resource = registry.get(apiPath);
                        String apiArtifactId = resource.getUUID();
                        if (apiArtifactId != null) {
                            GenericArtifact artifact = artifactManager.getGenericArtifact(apiArtifactId);
                            String status = artifact.getAttribute(APIConstants.API_OVERVIEW_STATUS);
                            if (APIConstants.PUBLISHED.equals(status) ||
                                    APIConstants.PROTOTYPED.equals(status)) {

                                apiInfo.setType(artifact.getAttribute(APIConstants.API_OVERVIEW_TYPE));
                                apiInfo.setId(artifact.getId());
                                apiInfo.setApiName(artifact.getAttribute(APIConstants.API_OVERVIEW_NAME));
                                apiInfo.setContext(artifact.getAttribute(APIConstants.API_OVERVIEW_CONTEXT_TEMPLATE));
                                apiInfo.setProviderName(artifact.getAttribute(APIConstants.API_OVERVIEW_PROVIDER));
                                apiInfo.setStatus(status);
                                apiInfo.setThumbnail(artifact.getAttribute(APIConstants.API_OVERVIEW_THUMBNAIL_URL));
                                apiInfo.setCreatedTime(String.valueOf(resource.getCreatedTime().getTime()));
<<<<<<< HEAD
                                apiInfo.setUpdatedTime(resource.getLastModified());
=======
>>>>>>> d6c1ad8b
                                //apiInfo.setBusinessOwner(artifact.getAttribute(APIConstants.API_OVERVIEW_BUSS_OWNER));
                                apiInfo.setVersion(artifact.getAttribute(APIConstants.API_OVERVIEW_VERSION));
                                publisherAPIInfoList.add(apiInfo);
                            }

                        } else {
                            throw new GovernanceException("artifact id is null of " + apiPath);
                        }
                    }
                }
            }
            searchResults.setPublisherAPIInfoList(publisherAPIInfoList);
            searchResults.setTotalAPIsCount(publisherAPIInfoList.size());
            searchResults.setReturnedAPIsCount(publisherAPIInfoList.size());
        } catch (RegistryException | UserStoreException | APIPersistenceException | IndexerException e) {
            String msg = "Failed to search APIs with type";
            throw new APIPersistenceException(msg, e);
        } finally {
            PaginationContext.destroy();
        }

        return searchResults;
    }

    private boolean isAllowDisplayAPIsWithMultipleStatus() {
        if (properties != null) {
            return (boolean) properties.get(APIConstants.ALLOW_MULTIPLE_STATUS);
        }
        return false;
    }

    @Override
    public PublisherContentSearchResult searchContentForPublisher(Organization org, String searchQuery, int start,
            int offset, UserContext ctx) throws APIPersistenceException {
        log.debug("Requested query for publisher content search: " + searchQuery);
        Map<String, String> attributes = RegistrySearchUtil.getPublisherSearchAttributes(searchQuery, ctx);
        if(log.isDebugEnabled()) {
            log.debug("Search attributes : " + attributes );
        }
        boolean isTenantFlowStarted = false;
        PublisherContentSearchResult result = null;
        try {
            RegistryHolder holder = getRegistry(org.getName());
            Registry registry = holder.getRegistry();
            isTenantFlowStarted = holder.isTenantFlowStarted();

            String requestedTenantDomain = org.getName();
            String tenantAwareUsername = getTenantAwareUsername(RegistryPersistenceUtil.getTenantAdminUserName(requestedTenantDomain));
            PrivilegedCarbonContext.getThreadLocalCarbonContext().setUsername(tenantAwareUsername);
            
            GenericArtifactManager apiArtifactManager = RegistryPersistenceUtil.getArtifactManager(registry,
                    APIConstants.API_KEY);
            GenericArtifactManager docArtifactManager = RegistryPersistenceUtil.getArtifactManager(registry,
                    APIConstants.DOCUMENTATION_KEY);
            int maxPaginationLimit = getMaxPaginationLimit();
            PaginationContext.init(start, offset, "ASC", APIConstants.API_OVERVIEW_NAME, maxPaginationLimit);

            int tenantId = holder.getTenantId();
            if (tenantId == -1) {
                tenantId = MultitenantConstants.SUPER_TENANT_ID;
            }

            UserRegistry systemUserRegistry = ServiceReferenceHolder.getInstance().getRegistryService()
                    .getRegistry(CarbonConstants.REGISTRY_SYSTEM_USERNAME, tenantId);
            ContentBasedSearchService contentBasedSearchService = new ContentBasedSearchService();
            
            SearchResultsBean resultsBean = contentBasedSearchService.searchByAttribute(attributes, systemUserRegistry);
            String errorMsg = resultsBean.getErrorMessage();
            if (errorMsg != null) {
                throw new APIPersistenceException("Error while searching " + errorMsg);
            }
            ResourceData[] resourceData = resultsBean.getResourceDataList();
            int totalLength = PaginationContext.getInstance().getLength();
            
            if(resourceData != null) {
                result = new PublisherContentSearchResult();
                List<SearchContent> contentData = new ArrayList<SearchContent>();
                if(log.isDebugEnabled()) {
                    log.debug("Number of records Found: " + resourceData.length);
                }

                for (ResourceData data : resourceData) {

                    String resourcePath = data.getResourcePath();
                    if (resourcePath.contains(APIConstants.APIMGT_REGISTRY_LOCATION)) {
                        int index = resourcePath.indexOf(APIConstants.APIMGT_REGISTRY_LOCATION);
                        resourcePath = resourcePath.substring(index);
                        Resource resource = registry.get(resourcePath);
                        if (APIConstants.DOCUMENT_RXT_MEDIA_TYPE.equals(resource.getMediaType()) ||
                                APIConstants.DOCUMENTATION_INLINE_CONTENT_TYPE.equals(resource.getMediaType())) {
                            if (resourcePath.contains(APIConstants.INLINE_DOCUMENT_CONTENT_DIR)) {
                                int indexOfContents = resourcePath.indexOf(APIConstants.INLINE_DOCUMENT_CONTENT_DIR);
                                resourcePath = resourcePath.substring(0, indexOfContents) + data.getName();
                            }
                            DocumentSearchContent docSearch = new DocumentSearchContent();
                            Resource docResource = registry.get(resourcePath);
                            String docArtifactId = docResource.getUUID();
                            GenericArtifact docArtifact = docArtifactManager.getGenericArtifact(docArtifactId);
                            Documentation doc = RegistryPersistenceDocUtil.getDocumentation(docArtifact);
                            //API associatedAPI = null;
                            //APIProduct associatedAPIProduct = null;
                            int indexOfDocumentation = resourcePath.indexOf(APIConstants.DOCUMENTATION_KEY);
                            String apiPath = resourcePath.substring(0, indexOfDocumentation) + APIConstants.API_KEY;
                            Resource apiResource = registry.get(apiPath);
                            String apiArtifactId = apiResource.getUUID();
                            PublisherAPI pubAPI;
                            if (apiArtifactId != null) {
                                GenericArtifact apiArtifact = apiArtifactManager.getGenericArtifact(apiArtifactId);
                                String accociatedType;
                                if (apiArtifact.getAttribute(APIConstants.API_OVERVIEW_TYPE).
                                        equals(APIConstants.AuditLogConstants.API_PRODUCT)) {
                                    //associatedAPIProduct = APIUtil.getAPIProduct(apiArtifact, registry);
                                    accociatedType = APIConstants.API_PRODUCT;
                                } else {
                                    //associatedAPI = APIUtil.getAPI(apiArtifact, registry);
                                    accociatedType = APIConstants.API;
                                }
                                pubAPI = RegistryPersistenceUtil.getAPIForSearch(apiArtifact);
                                docSearch.setApiName(pubAPI.getApiName());
                                docSearch.setApiProvider(pubAPI.getProviderName());
                                docSearch.setApiVersion(pubAPI.getVersion());
                                docSearch.setApiUUID(pubAPI.getId());
                                docSearch.setAssociatedType(accociatedType);
                                docSearch.setDocType(doc.getType());
                                docSearch.setId(doc.getId());
                                docSearch.setSourceType(doc.getSourceType());
                                docSearch.setVisibility(doc.getVisibility());
                                docSearch.setName(doc.getName());
                                contentData.add(docSearch);
                            } else {
                                throw new GovernanceException("artifact id is null of " + apiPath);
                            }
                            
                        } else {
                            String apiArtifactId = resource.getUUID();
                            //API api;
                            //APIProduct apiProduct;
                            String type;
                            if (apiArtifactId != null) {
                                GenericArtifact apiArtifact = apiArtifactManager.getGenericArtifact(apiArtifactId);
                                if (apiArtifact.getAttribute(APIConstants.API_OVERVIEW_TYPE).
                                        equals(APIConstants.API_PRODUCT)) {
                                    //apiProduct = APIUtil.getAPIProduct(apiArtifact, registry);
                                    //apiProductSet.add(apiProduct);
                                    type = APIConstants.API_PRODUCT;
                                } else {
                                    //api = APIUtil.getAPI(apiArtifact, registry);
                                    //apiSet.add(api);
                                    type = APIConstants.API;
                                }
                                PublisherAPI pubAPI = RegistryPersistenceUtil.getAPIForSearch(apiArtifact);
                                PublisherSearchContent content = new PublisherSearchContent();
                                content.setContext(pubAPI.getContext());
                                content.setDescription(pubAPI.getDescription());
                                content.setId(pubAPI.getId());
                                content.setName(pubAPI.getApiName());
                                content.setProvider(
                                        RegistryPersistenceUtil.replaceEmailDomainBack(pubAPI.getProviderName()));
                                content.setType(type);
                                content.setVersion(pubAPI.getVersion());
                                content.setStatus(pubAPI.getStatus());
                                contentData.add(content);
                            } else {
                                throw new GovernanceException("artifact id is null for " + resourcePath);
                            }
                        }
                    }
                
                }
                result.setTotalCount(totalLength);
                result.setReturnedCount(contentData.size());
                result.setResults(contentData);
            } 

        } catch (RegistryException | IndexerException | DocumentationPersistenceException | APIManagementException e) {
            throw new APIPersistenceException("Error while searching for content ", e);
        } finally {
            if (isTenantFlowStarted) {
                PrivilegedCarbonContext.endTenantFlow();
            }
        }
        return result;
    }

    @Override
    public DevPortalContentSearchResult searchContentForDevPortal(Organization org, String searchQuery, int start,
            int offset, UserContext ctx) throws APIPersistenceException {
        log.debug("Requested query for devportal content search: " + searchQuery);
        Map<String, String> attributes = RegistrySearchUtil.getDevPortalSearchAttributes(searchQuery, ctx,
                isAllowDisplayAPIsWithMultipleStatus());

        if(log.isDebugEnabled()) {
            log.debug("Search attributes : " + attributes );
        }
        DevPortalContentSearchResult result = null;
        boolean isTenantFlowStarted = false;
        try {
            RegistryHolder holder = getRegistry(ctx.getUserame(), org.getName());
            Registry registry = holder.getRegistry();
            isTenantFlowStarted = holder.isTenantFlowStarted();
            String tenantAwareUsername = getTenantAwareUsername(ctx.getUserame());

            PrivilegedCarbonContext.getThreadLocalCarbonContext().setUsername(tenantAwareUsername);
            
            GenericArtifactManager apiArtifactManager = RegistryPersistenceUtil.getArtifactManager(registry,
                    APIConstants.API_KEY);
            GenericArtifactManager docArtifactManager = RegistryPersistenceUtil.getArtifactManager(registry,
                    APIConstants.DOCUMENTATION_KEY);
            int maxPaginationLimit = getMaxPaginationLimit();
            PaginationContext.init(start, offset, "ASC", APIConstants.API_OVERVIEW_NAME, maxPaginationLimit);

            int tenantId = holder.getTenantId();
            if (tenantId == -1) {
                tenantId = MultitenantConstants.SUPER_TENANT_ID;
            }

            UserRegistry systemUserRegistry = ServiceReferenceHolder.getInstance().getRegistryService()
                    .getRegistry(CarbonConstants.REGISTRY_SYSTEM_USERNAME, tenantId);
            ContentBasedSearchService contentBasedSearchService = new ContentBasedSearchService();
            
            SearchResultsBean resultsBean = contentBasedSearchService.searchByAttribute(attributes, systemUserRegistry);
            String errorMsg = resultsBean.getErrorMessage();
            if (errorMsg != null) {
                throw new APIPersistenceException("Error while searching " + errorMsg);
            }
            ResourceData[] resourceData = resultsBean.getResourceDataList();
            int totalLength = PaginationContext.getInstance().getLength();
            
            if(resourceData != null) {
                result = new DevPortalContentSearchResult();
                List<SearchContent> contentData = new ArrayList<SearchContent>();
                if(log.isDebugEnabled()) {
                    log.debug("Number of records Found: " + resourceData.length);
                }

                for (ResourceData data : resourceData) {

                    String resourcePath = data.getResourcePath();
                    if (resourcePath.contains(APIConstants.APIMGT_REGISTRY_LOCATION)) {
                        int index = resourcePath.indexOf(APIConstants.APIMGT_REGISTRY_LOCATION);
                        resourcePath = resourcePath.substring(index);
                        Resource resource = registry.get(resourcePath);
                        if (APIConstants.DOCUMENT_RXT_MEDIA_TYPE.equals(resource.getMediaType()) ||
                                APIConstants.DOCUMENTATION_INLINE_CONTENT_TYPE.equals(resource.getMediaType())) {
                            if (resourcePath.contains(APIConstants.INLINE_DOCUMENT_CONTENT_DIR)) {
                                int indexOfContents = resourcePath.indexOf(APIConstants.INLINE_DOCUMENT_CONTENT_DIR);
                                resourcePath = resourcePath.substring(0, indexOfContents) + data.getName();
                            }
                            DocumentSearchContent docSearch = new DocumentSearchContent();
                            Resource docResource = registry.get(resourcePath);
                            String docArtifactId = docResource.getUUID();
                            GenericArtifact docArtifact = docArtifactManager.getGenericArtifact(docArtifactId);
                            Documentation doc = RegistryPersistenceDocUtil.getDocumentation(docArtifact);
                            int indexOfDocumentation = resourcePath.indexOf(APIConstants.DOCUMENTATION_KEY);
                            String apiPath = resourcePath.substring(0, indexOfDocumentation) + APIConstants.API_KEY;
                            Resource apiResource = registry.get(apiPath);
                            String apiArtifactId = apiResource.getUUID();
                            DevPortalAPI devAPI;
                            if (apiArtifactId != null) {
                                GenericArtifact apiArtifact = apiArtifactManager.getGenericArtifact(apiArtifactId);
                                devAPI = RegistryPersistenceUtil.getDevPortalAPIForSearch(apiArtifact);
                                docSearch.setApiName(devAPI.getApiName());
                                docSearch.setApiProvider(devAPI.getProviderName());
                                docSearch.setApiVersion(devAPI.getVersion());
                                docSearch.setApiUUID(devAPI.getId());
                                docSearch.setDocType(doc.getType());
                                docSearch.setId(doc.getId());
                                docSearch.setSourceType(doc.getSourceType());
                                docSearch.setVisibility(doc.getVisibility());
                                docSearch.setName(doc.getName());
                                contentData.add(docSearch);
                            } else {
                                throw new GovernanceException("artifact id is null of " + apiPath);
                            }
                            
                        } else {
                            String apiArtifactId = resource.getUUID();
                            if (apiArtifactId != null) {
                                GenericArtifact apiArtifact = apiArtifactManager.getGenericArtifact(apiArtifactId);
                                DevPortalAPI devAPI = RegistryPersistenceUtil.getDevPortalAPIForSearch(apiArtifact);
                                DevPortalSearchContent content = new DevPortalSearchContent();
                                content.setContext(devAPI.getContext());
                                content.setDescription(devAPI.getDescription());
                                content.setId(devAPI.getId());
                                content.setName(devAPI.getApiName());
                                content.setProvider(
                                        RegistryPersistenceUtil.replaceEmailDomainBack(devAPI.getProviderName()));
                                content.setVersion(devAPI.getVersion());
                                content.setStatus(devAPI.getStatus());
                                content.setBusinessOwner(devAPI.getBusinessOwner());
                                content.setBusinessOwnerEmail(devAPI.getBusinessOwnerEmail());
                                
                                contentData.add(content);
                            } else {
                                throw new GovernanceException("artifact id is null for " + resourcePath);
                            }
                        }
                    }
                
                }
                result.setTotalCount(totalLength);
                result.setReturnedCount(contentData.size());
                result.setResults(contentData);
            } 

        } catch (RegistryException | IndexerException | DocumentationPersistenceException e) {
            throw new APIPersistenceException("Error while searching for content ", e);
        } finally {
            if (isTenantFlowStarted) {
                PrivilegedCarbonContext.endTenantFlow();
            }
        }
        return result;
    }
    
    @Override
    public void changeAPILifeCycle(Organization org, String apiId, String status) throws APIPersistenceException {
        GenericArtifactManager artifactManager = null;
        boolean isTenantFlowStarted = false;
        try {
            RegistryHolder holder = getRegistry(org.getName());
            Registry registry = holder.getRegistry();
            isTenantFlowStarted   = holder.isTenantFlowStarted();

            if (GovernanceUtils.findGovernanceArtifactConfiguration(APIConstants.API_KEY, registry) != null) {
                artifactManager = new GenericArtifactManager(registry, APIConstants.API_KEY);
                GenericArtifact apiArtifact = artifactManager.getGenericArtifact(apiId);
                String action = LCManagerFactory.getInstance().getLCManager()
                        .getTransitionAction(apiArtifact.getLifecycleState().toUpperCase(), status.toUpperCase());
                apiArtifact.invokeAction(action, APIConstants.API_LIFE_CYCLE);
            } else {
                log.warn("Couldn't find GovernanceArtifactConfiguration of RXT: " + APIConstants.API_KEY +
                        ". Tenant id set in registry : " + ((UserRegistry) registry).getTenantId() +
                        ", Tenant domain set in PrivilegedCarbonContext: " +
                        PrivilegedCarbonContext.getThreadLocalCarbonContext().getTenantId());
            }

        } catch (GovernanceException e) {
            throw new APIPersistenceException("Error while changing the lifecycle. ", e);
        } catch (RegistryException e) {
            throw new APIPersistenceException("Error while accessing the registry. ", e);
        } catch (PersistenceException e) {
            throw new APIPersistenceException("Error while accessing the lifecycle. ", e);
        } finally {
            if (isTenantFlowStarted) {
                PrivilegedCarbonContext.endTenantFlow();
            }
        }
        
    }

    @Override
    public void saveWSDL(Organization org, String apiId, ResourceFile wsdlResourceFile)
            throws WSDLPersistenceException {
        boolean isTenantFlowStarted = false;
        try {
            String tenantDomain = org.getName();
            RegistryHolder holder = getRegistry(tenantDomain);
            Registry registry = holder.getRegistry();
            isTenantFlowStarted = holder.isTenantFlowStarted();

            GenericArtifactManager apiArtifactManager = RegistryPersistenceUtil.getArtifactManager(registry,
                    APIConstants.API_KEY);

            GenericArtifact apiArtifact = apiArtifactManager.getGenericArtifact(apiId);
            String apiProviderName = apiArtifact.getAttribute(APIConstants.API_OVERVIEW_PROVIDER);
            apiProviderName = RegistryPersistenceUtil.replaceEmailDomain(apiProviderName);
            String apiName = apiArtifact.getAttribute(APIConstants.API_OVERVIEW_NAME);
            String apiVersion = apiArtifact.getAttribute(APIConstants.API_OVERVIEW_VERSION);
            
            String apiSourcePath = RegistryPersistenceUtil.getAPIBasePath(apiProviderName, apiName, apiVersion);
            String wsdlResourcePath = null;
            boolean isZip = false;
            String wsdlResourcePathArchive = apiSourcePath + RegistryConstants.PATH_SEPARATOR
                    + APIConstants.API_WSDL_ARCHIVE_LOCATION + apiProviderName + APIConstants.WSDL_PROVIDER_SEPERATOR
                    + apiName + apiVersion + APIConstants.ZIP_FILE_EXTENSION;
            String wsdlResourcePathFile = apiSourcePath + RegistryConstants.PATH_SEPARATOR
                    + RegistryPersistenceUtil.createWsdlFileName(apiProviderName, apiName, apiVersion);
            if (APIConstants.APPLICATION_ZIP.equals(wsdlResourceFile.getContentType())) {
                wsdlResourcePath = wsdlResourcePathArchive;
                isZip = true;
            } else {
                wsdlResourcePath = wsdlResourcePathFile;
            }

            String visibility = apiArtifact.getAttribute(APIConstants.API_OVERVIEW_VISIBILITY);
            String visibleRolesList = apiArtifact.getAttribute(APIConstants.API_OVERVIEW_VISIBLE_ROLES);

            Resource wsdlResource = registry.newResource();;
            
            wsdlResource.setContentStream(wsdlResourceFile.getContent());
            if (wsdlResourceFile.getContentType() != null) {
                wsdlResource.setMediaType(wsdlResourceFile.getContentType());
            }
            registry.put(wsdlResourcePath, wsdlResource);
            //set the anonymous role for wsld resource to avoid basicauth security.
            String[] visibleRoles = null;
            if (visibleRolesList != null) {
                visibleRoles = visibleRolesList.split(",");
            }
            RegistryPersistenceUtil.setResourcePermissions(apiProviderName, visibility, visibleRoles, wsdlResourcePath);
            
            if (isZip) {
                //Delete any WSDL file if exists
                if (registry.resourceExists(wsdlResourcePathFile)) {
                    registry.delete(wsdlResourcePathFile);
                }
            } else {
                //Delete any WSDL archives if exists
                if (registry.resourceExists(wsdlResourcePathArchive)) {
                    registry.delete(wsdlResourcePathArchive);
                }
            }
            String absoluteWSDLResourcePath = RegistryUtils
                    .getAbsolutePath(RegistryContext.getBaseInstance(), RegistryConstants.GOVERNANCE_REGISTRY_BASE_PATH)
                    + wsdlResourcePath;
            String wsdlRegistryPath;
            if (MultitenantConstants.SUPER_TENANT_DOMAIN_NAME
                    .equalsIgnoreCase(tenantDomain)) {
                wsdlRegistryPath =
                        RegistryConstants.PATH_SEPARATOR + "registry" + RegistryConstants.PATH_SEPARATOR + "resource"
                                + absoluteWSDLResourcePath;
            } else {
                wsdlRegistryPath = "/t/" + tenantDomain + RegistryConstants.PATH_SEPARATOR + "registry"
                        + RegistryConstants.PATH_SEPARATOR + "resource" + absoluteWSDLResourcePath;
            }
            apiArtifact.setAttribute(APIConstants.API_OVERVIEW_WSDL, wsdlRegistryPath);
            apiArtifactManager.updateGenericArtifact(apiArtifact);
        } catch (APIPersistenceException | APIManagementException | RegistryException e) {
            throw new WSDLPersistenceException("Error while saving the wsdl for api " + apiId, e);
        } finally {
            if (isTenantFlowStarted) {
                PrivilegedCarbonContext.endTenantFlow();
            }
        }

    }

    @Override
    public ResourceFile getWSDL(Organization org, String apiId) throws WSDLPersistenceException {
        boolean isTenantFlowStarted = false;
        try {
            String tenantDomain = org.getName();
            RegistryHolder holder = getRegistry(tenantDomain);
            Registry registry = holder.getRegistry();
            isTenantFlowStarted = holder.isTenantFlowStarted();

            GenericArtifact apiArtifact = getAPIArtifact(apiId, registry);
            if (apiArtifact == null) {
                return null;
            }
            String apiProviderName = apiArtifact.getAttribute(APIConstants.API_OVERVIEW_PROVIDER);
            apiProviderName = RegistryPersistenceUtil.replaceEmailDomain(apiProviderName);
            String apiName = apiArtifact.getAttribute(APIConstants.API_OVERVIEW_NAME);
            String apiVersion = apiArtifact.getAttribute(APIConstants.API_OVERVIEW_VERSION);

            String apiPath = GovernanceUtils.getArtifactPath(registry, apiId);
            int prependIndex = apiPath.lastIndexOf("/api");
            String apiSourcePath = apiPath.substring(0, prependIndex );
            String wsdlResourcePath = apiSourcePath + RegistryConstants.PATH_SEPARATOR
                    + RegistryPersistenceUtil.createWsdlFileName(apiProviderName, apiName, apiVersion);
            String wsdlResourcePathOld = APIConstants.API_WSDL_RESOURCE_LOCATION
                    + RegistryPersistenceUtil.createWsdlFileName(apiProviderName, apiName, apiVersion);
            String resourceFileName = apiProviderName + "-" + apiName + "-" + apiVersion;
            if (registry.resourceExists(wsdlResourcePath)) {
                Resource resource = registry.get(wsdlResourcePath);
                ResourceFile returnResource = new ResourceFile(resource.getContentStream(), resource.getMediaType());
                returnResource.setName(resourceFileName);
                return returnResource;
            } else if (registry.resourceExists(wsdlResourcePathOld)) {
                Resource resource = registry.get(wsdlResourcePathOld);
                ResourceFile returnResource = new ResourceFile(resource.getContentStream(), resource.getMediaType());
                returnResource.setName(resourceFileName);
                return returnResource;
            } else {
                wsdlResourcePath = apiSourcePath + RegistryConstants.PATH_SEPARATOR
                        + APIConstants.API_WSDL_ARCHIVE_LOCATION + apiProviderName
                        + APIConstants.WSDL_PROVIDER_SEPERATOR + apiName + apiVersion + APIConstants.ZIP_FILE_EXTENSION;
                wsdlResourcePathOld = APIConstants.API_WSDL_RESOURCE_LOCATION + APIConstants.API_WSDL_ARCHIVE_LOCATION
                        + apiProviderName + APIConstants.WSDL_PROVIDER_SEPERATOR + apiName + apiVersion
                        + APIConstants.ZIP_FILE_EXTENSION;
                if (registry.resourceExists(wsdlResourcePath)) {
                    Resource resource = registry.get(wsdlResourcePath);
                    ResourceFile returnResource = new ResourceFile(resource.getContentStream(), resource.getMediaType());
                    returnResource.setName(resourceFileName);
                    return returnResource;
                } else if (registry.resourceExists(wsdlResourcePathOld)) {
                    Resource resource = registry.get(wsdlResourcePathOld);
                    ResourceFile returnResource = new ResourceFile(resource.getContentStream(), resource.getMediaType());
                    returnResource.setName(resourceFileName);
                    return returnResource;
                } else {
                    throw new WSDLPersistenceException("No WSDL found for the API: " + apiId,
                            ExceptionCodes.from(ExceptionCodes.NO_WSDL_AVAILABLE_FOR_API, apiName, apiVersion));
                }
            }
        } catch (RegistryException | APIPersistenceException e) {
            String msg = "Error while getting wsdl file from the registry for API: " + apiId.toString();
            throw new WSDLPersistenceException(msg, e);
        } finally {
            if (isTenantFlowStarted) {
                PrivilegedCarbonContext.endTenantFlow();
            }
        }
    }
    @Override
    public void saveOASDefinition(Organization org, String apiId, String apiDefinition) throws OASPersistenceException {

        boolean isTenantFlowStarted = false;
        try {
            RegistryHolder holder = getRegistry(org.getName());
            Registry registry = holder.getRegistry();
            isTenantFlowStarted  = holder.isTenantFlowStarted();

            GenericArtifactManager artifactManager = RegistryPersistenceUtil.getArtifactManager(registry,
                    APIConstants.API_KEY);
            if (artifactManager == null) {
                String errorMessage = "Failed to retrieve artifact manager when deleting API " + apiId;
                log.error(errorMessage);
                throw new OASPersistenceException(errorMessage);
            }

            GenericArtifact apiArtifact = artifactManager.getGenericArtifact(apiId);

            String apiProviderName = apiArtifact.getAttribute(APIConstants.API_OVERVIEW_PROVIDER);
            String apiName = apiArtifact.getAttribute(APIConstants.API_OVERVIEW_NAME);
            String apiVersion = apiArtifact.getAttribute(APIConstants.API_OVERVIEW_VERSION);
            String visibleRoles = apiArtifact.getAttribute(APIConstants.API_OVERVIEW_VISIBLE_ROLES);
            String visibility = apiArtifact.getAttribute(APIConstants.API_OVERVIEW_VISIBILITY);
            String resourcePath = RegistryPersistenceUtil.getOpenAPIDefinitionFilePath(apiName, apiVersion,
                    apiProviderName);
            resourcePath = resourcePath + APIConstants.API_OAS_DEFINITION_RESOURCE_NAME;
            Resource resource;
            if (!registry.resourceExists(resourcePath)) {
                resource = registry.newResource();
            } else {
                resource = registry.get(resourcePath);
            }
            resource.setContent(apiDefinition);
            resource.setMediaType("application/json");
            registry.put(resourcePath, resource);

            String[] visibleRolesArr = null;
            if (visibleRoles != null) {
                visibleRolesArr = visibleRoles.split(",");
            }

            // Need to set anonymous if the visibility is public
            RegistryPersistenceUtil.clearResourcePermissions(resourcePath,
                    new APIIdentifier(apiProviderName, apiName, apiVersion), ((UserRegistry) registry).getTenantId());
            RegistryPersistenceUtil.setResourcePermissions(apiProviderName, visibility, visibleRolesArr, resourcePath);

        } catch (RegistryException | APIPersistenceException| APIManagementException e) {
            throw new OASPersistenceException("Error while adding OSA Definition for " + apiId, e);
        } finally {
            if (isTenantFlowStarted) {
                PrivilegedCarbonContext.endTenantFlow();
            }
        }
    }

    @Override
    public String getOASDefinition(Organization org, String apiId) throws OASPersistenceException {
        String apiTenantDomain = org.getName();
        String definition = null;
        boolean tenantFlowStarted = false;
        try {
            RegistryHolder holder = getRegistry(apiTenantDomain);
            Registry registryType = holder.getRegistry();
            tenantFlowStarted = holder.isTenantFlowStarted;

            GenericArtifact apiArtifact = getAPIArtifact(apiId, registryType);
            if (apiArtifact != null) {
                String apiProviderName = apiArtifact.getAttribute(APIConstants.API_OVERVIEW_PROVIDER);
                String apiName = apiArtifact.getAttribute(APIConstants.API_OVERVIEW_NAME);
                String apiVersion = apiArtifact.getAttribute(APIConstants.API_OVERVIEW_VERSION);
                String apiPath = GovernanceUtils.getArtifactPath(registryType, apiId);
                int prependIndex = apiPath.lastIndexOf("/api");
                String apiSourcePath = apiPath.substring(0, prependIndex );
                String definitionPath = apiSourcePath + RegistryConstants.PATH_SEPARATOR
                        + APIConstants.API_OAS_DEFINITION_RESOURCE_NAME;

                if (registryType.resourceExists(definitionPath)) {
                    Resource apiDocResource = registryType.get(definitionPath);
                    definition = new String((byte[]) apiDocResource.getContent(), Charset.defaultCharset());
                    return definition;
                }
            }

        } catch (RegistryException | APIPersistenceException e) {
            String msg = "Failed to get swagger documentation of API : " + apiId;
            throw new OASPersistenceException(msg, e);
        } finally {
            if (tenantFlowStarted) {
                RegistryPersistenceUtil.endTenantFlow();
            }
        }
        return definition;
    }
    @Override
    public String getAsyncDefinition(Organization org, String apiId) throws AsyncSpecPersistenceException {
        String apiTenantDomain = org.getName();
        String definition = null;
        boolean tenantFlowStarted = false;
        try {
            RegistryHolder holder = getRegistry(apiTenantDomain);
            Registry registryType = holder.getRegistry();
            tenantFlowStarted = holder.isTenantFlowStarted;

            GenericArtifactManager artifactManager = RegistryPersistenceUtil.getArtifactManager(registryType,
                    APIConstants.API_KEY);

            GenericArtifact apiArtifact = artifactManager.getGenericArtifact(apiId);
            if (apiArtifact != null) {
                String apiProviderName = apiArtifact.getAttribute(APIConstants.API_OVERVIEW_PROVIDER);
                String apiName = apiArtifact.getAttribute(APIConstants.API_OVERVIEW_NAME);
                String apiVersion = apiArtifact.getAttribute(APIConstants.API_OVERVIEW_VERSION);

                String definitionPath = APIConstants.API_ROOT_LOCATION + RegistryConstants.PATH_SEPARATOR
                        + RegistryPersistenceUtil.replaceEmailDomain(apiProviderName) + RegistryConstants.PATH_SEPARATOR
                        + apiName + RegistryConstants.PATH_SEPARATOR + apiVersion + RegistryConstants.PATH_SEPARATOR
                        + APIConstants.API_ASYNC_API_DEFINITION_RESOURCE_NAME;

                if (registryType.resourceExists(definitionPath)) {
                    Resource apiDocResource = registryType.get(definitionPath);
                    definition = new String((byte[]) apiDocResource.getContent(), Charset.defaultCharset());
                    return definition;
                }
            }
        } catch (RegistryException | APIPersistenceException e) {
            String msg = "Failed to get specification of API : " + apiId;
            throw new AsyncSpecPersistenceException(msg, e);
        } finally {
            if (tenantFlowStarted) {
                RegistryPersistenceUtil.endTenantFlow();
            }
        }
        return definition;
    }

    @Override
    public void saveGraphQLSchemaDefinition(Organization org, String apiId, String schemaDefinition)
            throws GraphQLPersistenceException {
        boolean tenantFlowStarted = false;
        try {
            String tenantDomain = org.getName();
            RegistryHolder holder = getRegistry(tenantDomain);
            Registry registry = holder.getRegistry();
            tenantFlowStarted = holder.isTenantFlowStarted();
            BasicAPI api = getbasicAPIInfo(apiId, registry);
            if (api == null) {
                throw new GraphQLPersistenceException("API not foud ", ExceptionCodes.API_NOT_FOUND);
            }
            String path = APIConstants.API_ROOT_LOCATION + RegistryConstants.PATH_SEPARATOR + api.apiProvider
                    + RegistryConstants.PATH_SEPARATOR + api.apiName + RegistryConstants.PATH_SEPARATOR + api.apiVersion
                    + RegistryConstants.PATH_SEPARATOR;

            String saveResourcePath = path + api.apiProvider + APIConstants.GRAPHQL_SCHEMA_PROVIDER_SEPERATOR
                    + api.apiName + api.apiVersion + APIConstants.GRAPHQL_SCHEMA_FILE_EXTENSION;
            Resource resource;
            if (!registry.resourceExists(saveResourcePath)) {
                resource = registry.newResource();
            } else {
                resource = registry.get(saveResourcePath);
            }

            resource.setContent(schemaDefinition);
            resource.setMediaType(String.valueOf(ContentType.TEXT_PLAIN));
            registry.put(saveResourcePath, resource);
            if (log.isDebugEnabled()) {
                log.debug("Successfully imported the schema: " + schemaDefinition);
            }

            // Need to set anonymous if the visibility is public
            RegistryPersistenceUtil.clearResourcePermissions(saveResourcePath,
                    new APIIdentifier(api.apiProvider, api.apiName, api.apiVersion),
                    ((UserRegistry) registry).getTenantId());
            RegistryPersistenceUtil.setResourcePermissions(api.apiProvider, api.visibility, api.visibleRoles,
                    saveResourcePath);

        } catch (RegistryException | APIManagementException | APIPersistenceException e) {
            throw new GraphQLPersistenceException("Error while adding Graphql Definition for api " + apiId, e);
        } finally {
            if (tenantFlowStarted) {
                RegistryPersistenceUtil.endTenantFlow();
            }
        }
    }

    @Override
    public String getGraphQLSchema(Organization org, String apiId) throws GraphQLPersistenceException {
        boolean tenantFlowStarted = false;
        String schemaDoc = null;
        try {
            String tenantDomain = org.getName();
            RegistryHolder holder = getRegistry(tenantDomain);
            Registry registry = holder.getRegistry();
            tenantFlowStarted = holder.isTenantFlowStarted();
            BasicAPI api = getbasicAPIInfo(apiId, registry);
            if (api == null) {
                throw new GraphQLPersistenceException("API not foud ", ExceptionCodes.API_NOT_FOUND);
            }
            String apiPath = GovernanceUtils.getArtifactPath(registry, apiId);
            int prependIndex = apiPath.lastIndexOf("/api");
            String apiSourcePath = apiPath.substring(0, prependIndex );
            String schemaName = api.apiProvider + APIConstants.GRAPHQL_SCHEMA_PROVIDER_SEPERATOR + api.apiName
                    + api.apiVersion + APIConstants.GRAPHQL_SCHEMA_FILE_EXTENSION;
            String schemaResourcePath = apiSourcePath + RegistryConstants.PATH_SEPARATOR + schemaName;
            if (registry.resourceExists(schemaResourcePath)) {
                Resource schemaResource = registry.get(schemaResourcePath);
                schemaDoc = IOUtils.toString(schemaResource.getContentStream(),
                        RegistryConstants.DEFAULT_CHARSET_ENCODING);
            }
        } catch (APIPersistenceException | RegistryException | IOException e) {
            throw new GraphQLPersistenceException("Error while accessing graphql schema definition ", e);
        } finally {
            if (tenantFlowStarted) {
                RegistryPersistenceUtil.endTenantFlow();
            }
        }
        return schemaDoc;
    }
    @Override
    public Documentation addDocumentation(Organization org, String apiId, Documentation documentation)
            throws DocumentationPersistenceException {
        boolean tenantFlowStarted = false;
        try {
            String tenantDomain = org.getName();
            RegistryHolder holder = getRegistry(tenantDomain);
            Registry registry = holder.getRegistry();
            tenantFlowStarted = holder.isTenantFlowStarted();
            GenericArtifactManager apiArtifactManager = RegistryPersistenceUtil.getArtifactManager(registry,
                    APIConstants.API_KEY);

            GenericArtifact apiArtifact = apiArtifactManager.getGenericArtifact(apiId);
            String apiProviderName = apiArtifact.getAttribute(APIConstants.API_OVERVIEW_PROVIDER);
            apiProviderName = RegistryPersistenceUtil.replaceEmailDomain(apiProviderName);
            String apiName = apiArtifact.getAttribute(APIConstants.API_OVERVIEW_NAME);
            String apiVersion = apiArtifact.getAttribute(APIConstants.API_OVERVIEW_VERSION);
            
            GenericArtifactManager docArtifactManager = new GenericArtifactManager(registry,
                    APIConstants.DOCUMENTATION_KEY);
            GenericArtifact docArtifact = docArtifactManager.newGovernanceArtifact(new QName(documentation.getName()));
            docArtifactManager.addGenericArtifact(RegistryPersistenceDocUtil.createDocArtifactContent(docArtifact,
                    apiName, apiVersion, apiProviderName, documentation));           
            
            String apiPath = RegistryPersistenceUtil.getAPIPath(apiName, apiVersion, apiProviderName);
            String docVisibility = documentation.getVisibility().name();
            String[] authorizedRoles = RegistryPersistenceUtil.getAuthorizedRoles(apiPath, tenantDomain);
            String visibility = apiArtifact.getAttribute(APIConstants.API_OVERVIEW_VISIBILITY);
            if (docVisibility != null) {
                if (APIConstants.DOC_SHARED_VISIBILITY.equalsIgnoreCase(docVisibility)) {
                    authorizedRoles = null;
                    visibility = APIConstants.DOC_SHARED_VISIBILITY;
                } else if (APIConstants.DOC_OWNER_VISIBILITY.equalsIgnoreCase(docVisibility)) {
                    authorizedRoles = null;
                    visibility = APIConstants.DOC_OWNER_VISIBILITY;
                }
            }
            RegistryPersistenceUtil.setResourcePermissions(apiProviderName,visibility, authorizedRoles, docArtifact
                    .getPath(), registry);
            String docFilePath = docArtifact.getAttribute(APIConstants.DOC_FILE_PATH);
            if (docFilePath != null && !"".equals(docFilePath)) {
                // The docFilePatch comes as
                // /t/tenanatdoman/registry/resource/_system/governance/apimgt/applicationdata..
                // We need to remove the /t/tenanatdoman/registry/resource/_system/governance section to set
                // permissions.
                int startIndex = docFilePath.indexOf(APIConstants.GOVERNANCE) + (APIConstants.GOVERNANCE).length();
                String filePath = docFilePath.substring(startIndex, docFilePath.length());
                RegistryPersistenceUtil.setResourcePermissions(apiProviderName, visibility, authorizedRoles, filePath,
                        registry);
            }
            documentation.setId(docArtifact.getId());
            return documentation;
        } catch (RegistryException | APIManagementException | UserStoreException | APIPersistenceException e) {
            throw new DocumentationPersistenceException("Failed to add documentation", e);
        } finally {
            if (tenantFlowStarted) {
                RegistryPersistenceUtil.endTenantFlow();
            }
        }
    }

    @Override
    public Documentation updateDocumentation(Organization org, String apiId, Documentation documentation)
            throws DocumentationPersistenceException {
        boolean tenantFlowStarted = false;
        try {
            String tenantDomain = org.getName();
            RegistryHolder holder = getRegistry(tenantDomain);
            Registry registry = holder.getRegistry();
            tenantFlowStarted = holder.isTenantFlowStarted();
            
            GenericArtifactManager apiArtifactManager = RegistryPersistenceUtil.getArtifactManager(registry,
                    APIConstants.API_KEY);

            GenericArtifact apiArtifact = apiArtifactManager.getGenericArtifact(apiId);
            String apiProviderName = apiArtifact.getAttribute(APIConstants.API_OVERVIEW_PROVIDER);
            apiProviderName = RegistryPersistenceUtil.replaceEmailDomain(apiProviderName);
            String apiName = apiArtifact.getAttribute(APIConstants.API_OVERVIEW_NAME);
            String apiVersion = apiArtifact.getAttribute(APIConstants.API_OVERVIEW_VERSION);

            GenericArtifactManager artifactManager = RegistryPersistenceDocUtil.getDocumentArtifactManager(registry);
            GenericArtifact artifact = artifactManager.getGenericArtifact(documentation.getId());
            String docVisibility = documentation.getVisibility().name();
            String[] authorizedRoles = new String[0];
            String visibleRolesList = apiArtifact.getAttribute(APIConstants.API_OVERVIEW_VISIBLE_ROLES);
            if (visibleRolesList != null) {
                authorizedRoles = visibleRolesList.split(",");
            }
            String visibility = apiArtifact.getAttribute(APIConstants.API_OVERVIEW_VISIBILITY);
            if (docVisibility != null) {
                if (APIConstants.DOC_SHARED_VISIBILITY.equalsIgnoreCase(docVisibility)) {
                    authorizedRoles = null;
                    visibility = APIConstants.DOC_SHARED_VISIBILITY;
                } else if (APIConstants.DOC_OWNER_VISIBILITY.equalsIgnoreCase(docVisibility)) {
                    authorizedRoles = null;
                    visibility = APIConstants.DOC_OWNER_VISIBILITY;
                }
            }

            GenericArtifact updateApiArtifact = RegistryPersistenceDocUtil.createDocArtifactContent(artifact,
                    apiProviderName, apiName, apiVersion, documentation);
            artifactManager.updateGenericArtifact(updateApiArtifact);
            RegistryPersistenceUtil.clearResourcePermissions(updateApiArtifact.getPath(),
                    new APIIdentifier(apiProviderName, apiName, apiVersion), ((UserRegistry) registry).getTenantId());

            RegistryPersistenceUtil.setResourcePermissions(apiProviderName, visibility, authorizedRoles,
                    artifact.getPath(), registry);

            String docFilePath = artifact.getAttribute(APIConstants.DOC_FILE_PATH);
            if (docFilePath != null && !"".equals(docFilePath)) {
                // The docFilePatch comes as
                // /t/tenanatdoman/registry/resource/_system/governance/apimgt/applicationdata..
                // We need to remove the
                // /t/tenanatdoman/registry/resource/_system/governance section
                // to set permissions.
                int startIndex = docFilePath.indexOf(APIConstants.GOVERNANCE) + (APIConstants.GOVERNANCE).length();
                String filePath = docFilePath.substring(startIndex, docFilePath.length());
                RegistryPersistenceUtil.setResourcePermissions(apiProviderName, visibility, authorizedRoles, filePath,
                        registry);
            }
            return documentation;
        } catch (RegistryException | APIManagementException | APIPersistenceException e) {
            throw new DocumentationPersistenceException("Failed to update documentation", e);
        } finally {
            if (tenantFlowStarted) {
                RegistryPersistenceUtil.endTenantFlow();
            }
        }
    }

    @Override
    public Documentation getDocumentation(Organization org, String apiId, String docId)
            throws DocumentationPersistenceException {
        Documentation documentation = null;
        boolean tenantFlowStarted = false;
        try {
            String requestedTenantDomain = org.getName();
            RegistryHolder holder = getRegistry(requestedTenantDomain);
            Registry registryType = holder.getRegistry();
            tenantFlowStarted  = holder.isTenantFlowStarted();

            GenericArtifactManager artifactManager = RegistryPersistenceDocUtil
                    .getDocumentArtifactManager(registryType);
            GenericArtifact artifact = artifactManager.getGenericArtifact(docId);
            
            if (artifact == null) {
                return documentation;
            }
            if (null != artifact) {
                documentation = RegistryPersistenceDocUtil.getDocumentation(artifact);
                documentation.setCreatedDate(registryType.get(artifact.getPath()).getCreatedTime());
                Date lastModified = registryType.get(artifact.getPath()).getLastModified();
                if (lastModified != null) {
                    documentation.setLastUpdated(registryType.get(artifact.getPath()).getLastModified());
                }
            }
        } catch (RegistryException | APIPersistenceException e) {
            String msg = "Failed to get documentation details";
            throw new DocumentationPersistenceException(msg, e);
        } finally {
            if (tenantFlowStarted) {
                RegistryPersistenceUtil.endTenantFlow();
            }
        }
        return documentation;
    }

    @Override
    public DocumentContent getDocumentationContent(Organization org, String apiId, String docId)
            throws DocumentationPersistenceException {
        DocumentContent documentContent = null;
        boolean tenantFlowStarted = false;
        try {
            String requestedTenantDomain = org.getName();
            RegistryHolder holder = getRegistry(requestedTenantDomain);
            Registry registryType = holder.getRegistry();
            tenantFlowStarted  = holder.isTenantFlowStarted();

            GenericArtifactManager artifactManager = RegistryPersistenceDocUtil
                    .getDocumentArtifactManager(registryType);
            GenericArtifact artifact = artifactManager.getGenericArtifact(docId);
            
            if (artifact == null) {
                return null;
            }
            if (artifact != null) {
                Documentation documentation = RegistryPersistenceDocUtil.getDocumentation(artifact);
                if (documentation.getSourceType().equals(Documentation.DocumentSourceType.FILE)) {
                    String resource = documentation.getFilePath();

                    if (resource == null) {
                        return null;
                    }

                    String[] resourceSplitPath =
                            resource.split(RegistryConstants.GOVERNANCE_REGISTRY_BASE_PATH);
                    if (resourceSplitPath.length == 2) {
                        resource = resourceSplitPath[1];
                    } else {
                        throw new DocumentationPersistenceException("Invalid resource Path " + resource);
                    }
                    if (registryType.resourceExists(resource)) {
                        documentContent = new DocumentContent();
                        Resource apiDocResource = registryType.get(resource);
                        String[] content = apiDocResource.getPath().split("/");
                        String name = content[content.length - 1];

                        documentContent.setSourceType(ContentSourceType.FILE);
                        ResourceFile resourceFile = new ResourceFile(
                                apiDocResource.getContentStream(), apiDocResource.getMediaType());
                        resourceFile.setName(name);
                        documentContent.setResourceFile(resourceFile);
                    }

                } else if (documentation.getSourceType().equals(Documentation.DocumentSourceType.INLINE)
                        || documentation.getSourceType().equals(Documentation.DocumentSourceType.MARKDOWN)) {
                    
                    String contentPath = artifact.getPath()
                            .replace(RegistryConstants.PATH_SEPARATOR + documentation.getName(), "")
                            + RegistryConstants.PATH_SEPARATOR + APIConstants.INLINE_DOCUMENT_CONTENT_DIR
                            + RegistryConstants.PATH_SEPARATOR + documentation.getName();
                    if (registryType.resourceExists(contentPath)) {
                        documentContent = new DocumentContent();
                        Resource docContent = registryType.get(contentPath);
                        Object content = docContent.getContent();
                        if (content != null) {
                            String contentStr = new String((byte[]) docContent.getContent(), Charset.defaultCharset());
                            documentContent.setTextContent(contentStr);
                            documentContent
                                    .setSourceType(ContentSourceType.valueOf(documentation.getSourceType().toString()));
                        }
                    }
                } else if (documentation.getSourceType().equals(Documentation.DocumentSourceType.URL)) {
                    documentContent = new DocumentContent();
                    String sourceUrl = documentation.getSourceUrl();
                    documentContent.setTextContent(sourceUrl);
                    documentContent
                            .setSourceType(ContentSourceType.valueOf(documentation.getSourceType().toString()));
                }
            }
        } catch (RegistryException | APIPersistenceException e) {
            String msg = "Failed to get documentation details";
            throw new DocumentationPersistenceException(msg, e);
        } finally {
            if (tenantFlowStarted) {
                RegistryPersistenceUtil.endTenantFlow();
            }
        }
        return documentContent;
    }

    @Override
    public DocumentContent addDocumentationContent(Organization org, String apiId, String docId,
            DocumentContent content) throws DocumentationPersistenceException {
        boolean isTenantFlowStarted = false;
        try {
            String tenantDomain = org.getName();
            RegistryHolder holder = getRegistry(tenantDomain);
            Registry registry = holder.getRegistry();
            isTenantFlowStarted = holder.isTenantFlowStarted();

            GenericArtifactManager apiArtifactManager = RegistryPersistenceUtil.getArtifactManager(registry,
                    APIConstants.API_KEY);

            GenericArtifact apiArtifact = apiArtifactManager.getGenericArtifact(apiId);
            String apiProviderName = apiArtifact.getAttribute(APIConstants.API_OVERVIEW_PROVIDER);
            apiProviderName = RegistryPersistenceUtil.replaceEmailDomain(apiProviderName);
            String apiName = apiArtifact.getAttribute(APIConstants.API_OVERVIEW_NAME);
            String apiVersion = apiArtifact.getAttribute(APIConstants.API_OVERVIEW_VERSION);
            
            GenericArtifactManager docArtifactManager = RegistryPersistenceDocUtil
                    .getDocumentArtifactManager(registry);
            GenericArtifact docArtifact = docArtifactManager.getGenericArtifact(docId);
            Documentation doc = RegistryPersistenceDocUtil.getDocumentation(docArtifact);

            if (DocumentContent.ContentSourceType.FILE.equals(content.getSourceType())) {
                ResourceFile resource = content.getResourceFile();
                String filePath = RegistryPersistenceDocUtil.getDocumentFilePath(apiProviderName, apiName, apiVersion,
                        resource.getName());
                String visibility = apiArtifact.getAttribute(APIConstants.API_OVERVIEW_VISIBILITY);
                String visibleRolesList = apiArtifact.getAttribute(APIConstants.API_OVERVIEW_VISIBLE_ROLES);
                String[] visibleRoles = new String[0];
                if (visibleRolesList != null) {
                    visibleRoles = visibleRolesList.split(",");
                }
                RegistryPersistenceUtil.setResourcePermissions(
                        RegistryPersistenceUtil.replaceEmailDomain(apiProviderName), visibility, visibleRoles, filePath,
                        registry);
                //documentation.setFilePath(addResourceFile(apiId, filePath, icon));
                String savedFilePath = addResourceFile(filePath, resource, registry, tenantDomain);
                //doc.setFilePath(savedFilePath);
                docArtifact.setAttribute(APIConstants.DOC_FILE_PATH, savedFilePath);
                docArtifactManager.updateGenericArtifact(docArtifact);
                RegistryPersistenceUtil.setFilePermission(filePath);
            } else {
                String contentPath = RegistryPersistenceDocUtil.getDocumentContentPath(apiProviderName, apiName,
                        apiVersion, doc.getName());
                Resource docContent;

                if (!registry.resourceExists(contentPath)) {
                    docContent = registry.newResource();
                } else {
                    docContent = registry.get(contentPath);
                }
                String text = content.getTextContent();
                if (!APIConstants.NO_CONTENT_UPDATE.equals(text)) {
                    docContent.setContent(text);
                }
                docContent.setMediaType(APIConstants.DOCUMENTATION_INLINE_CONTENT_TYPE);
                registry.put(contentPath, docContent);            
                
                // Set resource permission
                String apiPath = RegistryPersistenceUtil.getAPIPath(apiName, apiVersion, apiProviderName);
                String docVisibility = doc.getVisibility().name();
                String[] authorizedRoles = RegistryPersistenceUtil.getAuthorizedRoles(apiPath, tenantDomain);
                String visibility = apiArtifact.getAttribute(APIConstants.API_OVERVIEW_VISIBILITY);
                if (docVisibility != null) {
                    if (APIConstants.DOC_SHARED_VISIBILITY.equalsIgnoreCase(docVisibility)) {
                        authorizedRoles = null;
                        visibility = APIConstants.DOC_SHARED_VISIBILITY;
                    } else if (APIConstants.DOC_OWNER_VISIBILITY.equalsIgnoreCase(docVisibility)) {
                        authorizedRoles = null;
                        visibility = APIConstants.DOC_OWNER_VISIBILITY;
                    }
                }
                RegistryPersistenceUtil.setResourcePermissions(apiProviderName, visibility, authorizedRoles,
                        contentPath, registry);
                GenericArtifact updateDocArtifact = RegistryPersistenceDocUtil.createDocArtifactContent(docArtifact,
                        apiProviderName, apiName, apiVersion, doc);
                Boolean toggle = Boolean.parseBoolean(updateDocArtifact.getAttribute("toggle"));
                updateDocArtifact.setAttribute("toggle", Boolean.toString(!toggle));
                docArtifactManager.updateGenericArtifact(updateDocArtifact);
            } 
        } catch (APIPersistenceException | RegistryException | APIManagementException | PersistenceException
                | UserStoreException e) {
            throw new DocumentationPersistenceException("Error while adding document content", e);
        } finally {
            if (isTenantFlowStarted) {
                PrivilegedCarbonContext.endTenantFlow();
            }
        }
        return null;
    }

    @Override
    public DocumentSearchResult searchDocumentation(Organization org, String apiId, int start, int offset,
            String searchQuery, UserContext ctx) throws DocumentationPersistenceException {

        DocumentSearchResult result = null;
        Registry registryType;
        String requestedTenantDomain = org.getName();
        boolean isTenantFlowStarted = false;
        try {
            
            RegistryHolder holder = getRegistry(requestedTenantDomain);
            registryType = holder.getRegistry();
            isTenantFlowStarted = holder.isTenantFlowStarted();

            GenericArtifactManager apiArtifactManager = RegistryPersistenceUtil.getArtifactManager(registryType,
                    APIConstants.API_KEY);

            GenericArtifact apiArtifact = apiArtifactManager.getGenericArtifact(apiId);
            String apiProviderName = apiArtifact.getAttribute(APIConstants.API_OVERVIEW_PROVIDER);
            String apiName = apiArtifact.getAttribute(APIConstants.API_OVERVIEW_NAME);
            String apiVersion = apiArtifact.getAttribute(APIConstants.API_OVERVIEW_VERSION);

            String apiPath = GovernanceUtils.getArtifactPath(registryType, apiId);
            int prependIndex = apiPath.lastIndexOf("/api");
            String apiSourcePath = apiPath.substring(0, prependIndex );
            String apiOrAPIProductDocPath = apiSourcePath + RegistryConstants.PATH_SEPARATOR +
                    APIConstants.DOC_DIR + RegistryConstants.PATH_SEPARATOR;

            String pathToContent = apiOrAPIProductDocPath + APIConstants.INLINE_DOCUMENT_CONTENT_DIR;
            String pathToDocFile = apiOrAPIProductDocPath + APIConstants.DOCUMENT_FILE_DIR;

            if (registryType.resourceExists(apiOrAPIProductDocPath)) {
                List<Documentation> documentationList = new ArrayList<Documentation>();
                Resource resource = registryType.get(apiOrAPIProductDocPath);
                if (resource instanceof org.wso2.carbon.registry.core.Collection) {
                    String[] docsPaths = ((org.wso2.carbon.registry.core.Collection) resource).getChildren();
                    for (String docPath : docsPaths) {
                        if (!(docPath.equalsIgnoreCase(pathToContent) || docPath.equalsIgnoreCase(pathToDocFile))) {
                            Resource docResource = registryType.get(docPath);
                            GenericArtifactManager artifactManager = RegistryPersistenceDocUtil
                                    .getDocumentArtifactManager(registryType);
                            GenericArtifact docArtifact = artifactManager.getGenericArtifact(docResource.getUUID());
                            Documentation doc = RegistryPersistenceDocUtil.getDocumentation(docArtifact);
                            if (searchQuery != null) {
                                if (searchQuery.toLowerCase().startsWith("name:")) {
                                    String requestedDocName = searchQuery.split(":")[1];
                                    if (doc.getName().equalsIgnoreCase(requestedDocName)) {
                                        documentationList.add(doc);
                                    }
                                } else {
                                    log.warn("Document search not implemented for the query " + searchQuery);
                                }
                            } else {
                                documentationList.add(doc);
                            }
                            
                        }
                    }
                }
                result = new DocumentSearchResult();
                result.setDocumentationList(documentationList);
            }
        } catch (RegistryException | APIPersistenceException e) {
            String msg = "Failed to get documentations for api/product " + apiId;
            throw new DocumentationPersistenceException(msg, e);
        } finally {
            if (isTenantFlowStarted) {
                PrivilegedCarbonContext.endTenantFlow();
            }
        }
        return result;
    }

    @Override
    public void deleteDocumentation(Organization org, String apiId, String docId)
            throws DocumentationPersistenceException {
        boolean isTenantFlowStarted = false;
        try {
            RegistryHolder holder = getRegistry(org.getName());
            Registry registry = holder.getRegistry();
            isTenantFlowStarted = holder.isTenantFlowStarted();
            GenericArtifactManager artifactManager = RegistryPersistenceDocUtil.getDocumentArtifactManager(registry);
            if (artifactManager == null) {
                String errorMessage = "Failed to retrieve artifact manager when removing documentation of " + apiId
                        + " Document ID " + docId;
                log.error(errorMessage);
                throw new DocumentationPersistenceException(errorMessage);
            }
            GenericArtifact artifact = artifactManager.getGenericArtifact(docId);
            String docPath = artifact.getPath();
            if (docPath != null) {
                if (registry.resourceExists(docPath)) {
                    registry.delete(docPath);
                }
            }

        } catch (RegistryException | APIPersistenceException e) {
            throw new DocumentationPersistenceException("Failed to delete documentation", e);
        } finally {
            if (isTenantFlowStarted) {
                PrivilegedCarbonContext.endTenantFlow();
            }
        }
    }

    @Override
    public Mediation addMediationPolicy(Organization org, String apiId, Mediation mediation)
            throws MediationPolicyPersistenceException {
        boolean isTenantFlowStarted = false;
        try {
            String tenantDomain = org.getName();
            RegistryHolder holder = getRegistry(tenantDomain);
            Registry registry = holder.getRegistry();
            isTenantFlowStarted = holder.isTenantFlowStarted();
            BasicAPI api = getbasicAPIInfo(apiId, registry);
            if (api == null) {
                throw new MediationPolicyPersistenceException("API not foud ", ExceptionCodes.API_NOT_FOUND);
            }
            String resourcePath = APIConstants.API_ROOT_LOCATION + RegistryConstants.PATH_SEPARATOR + api.apiProvider
                    + RegistryConstants.PATH_SEPARATOR + api.apiName + RegistryConstants.PATH_SEPARATOR + api.apiVersion
                    + RegistryConstants.PATH_SEPARATOR + mediation.getType() + RegistryConstants.PATH_SEPARATOR
                    + mediation.getName();

            if (registry.resourceExists(resourcePath)) {
                throw new MediationPolicyPersistenceException(
                        "Mediation policy already exists for the given name " + mediation.getName(),
                        ExceptionCodes.MEDIATION_POLICY_API_ALREADY_EXISTS);
            }
            Resource policy = registry.newResource();
            policy.setContent(mediation.getConfig());
            policy.setMediaType("application/xml");
            registry.put(resourcePath, policy);
            
            mediation.setId(policy.getUUID());
            return mediation;
        } catch (RegistryException | APIPersistenceException e) {
            String msg = "Error while adding the mediation to the registry";
            throw new MediationPolicyPersistenceException(msg, e);
        } finally {
            if (isTenantFlowStarted) {
                PrivilegedCarbonContext.endTenantFlow();
            }
        }
    }

    @Override
    public Mediation updateMediationPolicy(Organization org, String apiId, Mediation mediation)
            throws MediationPolicyPersistenceException {
        boolean isTenantFlowStarted = false;
        try {
            String tenantDomain = org.getName();
            RegistryHolder holder = getRegistry(tenantDomain);
            Registry registry = holder.getRegistry();
            isTenantFlowStarted = holder.isTenantFlowStarted();
            BasicAPI api = getbasicAPIInfo(apiId, registry);
            if (api == null) {
                throw new MediationPolicyPersistenceException("API not foud ", ExceptionCodes.API_NOT_FOUND);
            }
            String resourcePath = APIConstants.API_ROOT_LOCATION + RegistryConstants.PATH_SEPARATOR + api.apiProvider
                    + RegistryConstants.PATH_SEPARATOR + api.apiName + RegistryConstants.PATH_SEPARATOR + api.apiVersion
                    + RegistryConstants.PATH_SEPARATOR + mediation.getType() + RegistryConstants.PATH_SEPARATOR
                    + mediation.getName();

            Resource policy = registry.get(resourcePath);
            policy.setContent(mediation.getConfig());
            registry.put(resourcePath, policy);
            return mediation;
        } catch (RegistryException | APIPersistenceException e) {
            String msg = "Error while adding the mediation to the registry";
            throw new MediationPolicyPersistenceException(msg, e);
        } finally {
            if (isTenantFlowStarted) {
                PrivilegedCarbonContext.endTenantFlow();
            }
        }
    }

    @Override
    public Mediation getMediationPolicy(Organization org, String apiId, String mediationPolicyId)
            throws MediationPolicyPersistenceException {
        boolean isTenantFlowStarted = false;
        Mediation mediation = null;

        try {
            String tenantDomain = org.getName();
            RegistryHolder holder = getRegistry(tenantDomain);
            Registry registry = holder.getRegistry();
            isTenantFlowStarted = holder.isTenantFlowStarted();
            BasicAPI api = getbasicAPIInfo(apiId, registry);
            if (api == null) {
                throw new MediationPolicyPersistenceException("API not foud ", ExceptionCodes.API_NOT_FOUND);
            }
            String apiPath = GovernanceUtils.getArtifactPath(registry, apiId);
            int prependIndex = apiPath.lastIndexOf("/api");
            String apiResourcePath = apiPath.substring(0, prependIndex );
            String policyPath = GovernanceUtils.getArtifactPath(registry, mediationPolicyId);
            if (!policyPath.startsWith(apiResourcePath)) {
                throw new MediationPolicyPersistenceException("Policy not foud ", ExceptionCodes.POLICY_NOT_FOUND);
            }
            Resource mediationResource = registry.get(policyPath);
            if (mediationResource != null) {
                String contentString = IOUtils.toString(mediationResource.getContentStream(),
                        RegistryConstants.DEFAULT_CHARSET_ENCODING);
                // Extracting name specified in the mediation config
                OMElement omElement = AXIOMUtil.stringToOM(contentString);
                OMAttribute attribute = omElement.getAttribute(new QName("name"));
                String mediationPolicyName = attribute.getAttributeValue();
                String[] path = policyPath.split(RegistryConstants.PATH_SEPARATOR);
                String resourceType = path[(path.length - 2)];
                mediation = new Mediation();
                mediation.setConfig(contentString);
                mediation.setType(resourceType);
                mediation.setId(mediationResource.getUUID());
                mediation.setName(mediationPolicyName);
            }
         } catch (RegistryException | APIPersistenceException | IOException | XMLStreamException e) {
            String msg = "Error occurred  while getting Api Specific mediation policies ";
            throw new MediationPolicyPersistenceException(msg, e);
        } finally {
            if (isTenantFlowStarted) {
                PrivilegedCarbonContext.endTenantFlow();
            }
        }
        return mediation;
    }
    @Override
    public List<MediationInfo> getAllMediationPolicies(Organization org, String apiId)
            throws MediationPolicyPersistenceException {
        boolean isTenantFlowStarted = false;
        List<MediationInfo> mediationList = new ArrayList<MediationInfo>();
        MediationInfo mediation;

        try {
            String tenantDomain = org.getName();
            RegistryHolder holder = getRegistry(tenantDomain);
            Registry registry = holder.getRegistry();
            isTenantFlowStarted = holder.isTenantFlowStarted();
            BasicAPI api = getbasicAPIInfo(apiId, registry);
            if (api == null) {
                throw new MediationPolicyPersistenceException("API not foud ", ExceptionCodes.API_NOT_FOUND);
            }
            String apiPath = GovernanceUtils.getArtifactPath(registry, apiId);
            int prependIndex = apiPath.lastIndexOf("/api");
            String apiResourcePath = apiPath.substring(0, prependIndex );

            // apiResourcePath = apiResourcePath.substring(0, apiResourcePath.lastIndexOf("/"));
            // Getting API registry resource
            Resource resource = registry.get(apiResourcePath);
            // resource eg: /_system/governance/apimgt/applicationdata/provider/admin/calculatorAPI/2.0
            if (resource instanceof Collection) {
                Collection typeCollection = (Collection) resource;
                String[] typeArray = typeCollection.getChildren();
                for (String type : typeArray) {
                    // Check for mediation policy sequences
                    if ((type.equalsIgnoreCase(apiResourcePath + RegistryConstants.PATH_SEPARATOR
                            + APIConstants.API_CUSTOM_SEQUENCE_TYPE_IN))
                            || (type.equalsIgnoreCase(apiResourcePath + RegistryConstants.PATH_SEPARATOR
                                    + APIConstants.API_CUSTOM_SEQUENCE_TYPE_OUT))
                            || (type.equalsIgnoreCase(apiResourcePath + RegistryConstants.PATH_SEPARATOR
                                    + APIConstants.API_CUSTOM_SEQUENCE_TYPE_FAULT))) {
                        Resource typeResource = registry.get(type);
                        // typeResource : in / out / fault
                        if (typeResource instanceof Collection) {
                            String[] mediationPolicyArr = ((Collection) typeResource).getChildren();
                            if (mediationPolicyArr.length > 0) {
                                for (String mediationPolicy : mediationPolicyArr) {
                                    Resource policyResource = registry.get(mediationPolicy);
                                    // policyResource eg: custom_in_message

                                    // Get uuid of the registry resource
                                    String resourceId = policyResource.getUUID();

                                    // Get mediation policy config
                                    try {
                                        String contentString = IOUtils.toString(policyResource.getContentStream(),
                                                RegistryConstants.DEFAULT_CHARSET_ENCODING);
                                        // Extract name from the policy config
                                        OMElement omElement = AXIOMUtil.stringToOM(contentString);
                                        OMAttribute attribute = omElement.getAttribute(new QName("name"));
                                        String mediationPolicyName = attribute.getAttributeValue();
                                        mediation = new MediationInfo();
                                        mediation.setId(resourceId);
                                        mediation.setName(mediationPolicyName);
                                        // Extracting mediation policy type from the registry resource path
                                        String resourceType = type.substring(type.lastIndexOf("/") + 1);
                                        mediation.setType(resourceType);
                                        mediationList.add(mediation);
                                    } catch (XMLStreamException e) {
                                        // If exception been caught flow will continue with next mediation policy
                                        log.error(
                                                "Error occurred while getting omElement out of" + " mediation content",
                                                e);
                                    } catch (IOException e) {
                                        log.error("Error occurred while converting the content "
                                                + "stream of mediation " + mediationPolicy + " to string", e);
                                    }

                                }
                            }
                        }
                    }
                }
            }
        } catch (RegistryException | APIPersistenceException e) {
            String msg = "Error occurred  while getting Api Specific mediation policies ";
            throw new MediationPolicyPersistenceException(msg, e);
        } finally {
            if (isTenantFlowStarted) {
                PrivilegedCarbonContext.endTenantFlow();
            }
        }
        return mediationList;
    }

    @Override
    public void deleteMediationPolicy(Organization org, String apiId, String mediationPolicyId)
            throws MediationPolicyPersistenceException {
        boolean isTenantFlowStarted = false;
        try {
            String tenantDomain = org.getName();
            RegistryHolder holder = getRegistry(tenantDomain);
            Registry registry = holder.getRegistry();
            isTenantFlowStarted = holder.isTenantFlowStarted();
            BasicAPI api = getbasicAPIInfo(apiId, registry);
            if (api == null) {
                throw new MediationPolicyPersistenceException("API not foud ", ExceptionCodes.API_NOT_FOUND);
            }
            String apiResourcePath = APIConstants.API_ROOT_LOCATION + RegistryConstants.PATH_SEPARATOR + api.apiProvider
                    + RegistryConstants.PATH_SEPARATOR + api.apiName + RegistryConstants.PATH_SEPARATOR
                    + api.apiVersion;
            String policyPath = GovernanceUtils.getArtifactPath(registry, mediationPolicyId);
            if (!policyPath.startsWith(apiResourcePath)) {
                throw new MediationPolicyPersistenceException("Policy not foud ", ExceptionCodes.POLICY_NOT_FOUND);
            }
            if (registry.resourceExists(policyPath)) {
                registry.delete(policyPath);
            }
        } catch (RegistryException | APIPersistenceException e) {
            String msg = "Error occurred  while getting Api Specific mediation policies ";
            throw new MediationPolicyPersistenceException(msg, e);
        } finally {
            if (isTenantFlowStarted) {
                PrivilegedCarbonContext.endTenantFlow();
            }
        }
    }

    @Override
    public void saveThumbnail(Organization org, String apiId, ResourceFile resourceFile)
            throws ThumbnailPersistenceException {
        boolean isTenantFlowStarted = false;
        try {
            String tenantDomain = org.getName();
            RegistryHolder holder = getRegistry(tenantDomain);
            Registry registry = holder.getRegistry();
            isTenantFlowStarted = holder.isTenantFlowStarted();

            GenericArtifactManager apiArtifactManager = RegistryPersistenceUtil.getArtifactManager(registry,
                    APIConstants.API_KEY);

            GenericArtifact apiArtifact = apiArtifactManager.getGenericArtifact(apiId);
            if (apiArtifact == null) {
                throw new ThumbnailPersistenceException("API not found. ", ExceptionCodes.API_NOT_FOUND);
            }
            String apiProviderName = apiArtifact.getAttribute(APIConstants.API_OVERVIEW_PROVIDER);
            apiProviderName = RegistryPersistenceUtil.replaceEmailDomain(apiProviderName);
            String apiName = apiArtifact.getAttribute(APIConstants.API_OVERVIEW_NAME);
            String apiVersion = apiArtifact.getAttribute(APIConstants.API_OVERVIEW_VERSION);

            String artifactPath = APIConstants.API_ROOT_LOCATION + RegistryConstants.PATH_SEPARATOR +
                    apiProviderName + RegistryConstants.PATH_SEPARATOR +
                    apiName + RegistryConstants.PATH_SEPARATOR + apiVersion;
            String filePath =  artifactPath + RegistryConstants.PATH_SEPARATOR + APIConstants.API_ICON_IMAGE;
            
            String savedFilePath = addResourceFile(filePath, resourceFile, registry, tenantDomain);

            RegistryPersistenceUtil.setResourcePermissions(apiProviderName, null, null, filePath);

            apiArtifact.setAttribute(APIConstants.API_OVERVIEW_THUMBNAIL_URL, savedFilePath);
            apiArtifactManager.updateGenericArtifact(apiArtifact);
        } catch (APIPersistenceException | GovernanceException | PersistenceException | APIManagementException e) {
            throw new ThumbnailPersistenceException("Error while saving thumbnail for api " + apiId, e);
        } finally {
            if (isTenantFlowStarted) {
                PrivilegedCarbonContext.endTenantFlow();
            }
        }
    }

    @Override
    public ResourceFile getThumbnail(Organization org, String apiId) throws ThumbnailPersistenceException {

        Registry registry;
        boolean isTenantFlowStarted = false;
        try {
            String tenantDomain = org.getName();
            RegistryHolder holder = getRegistry(tenantDomain);
            registry = holder.getRegistry();
            isTenantFlowStarted = holder.isTenantFlowStarted();

            GenericArtifact apiArtifact = getAPIArtifact(apiId, registry);
            if (apiArtifact == null) {
                return null;
            }
            String apiProviderName = apiArtifact.getAttribute(APIConstants.API_OVERVIEW_PROVIDER);
            apiProviderName = RegistryPersistenceUtil.replaceEmailDomain(apiProviderName);
            String apiName = apiArtifact.getAttribute(APIConstants.API_OVERVIEW_NAME);
            String apiVersion = apiArtifact.getAttribute(APIConstants.API_OVERVIEW_VERSION);
            
            String artifactOldPath = APIConstants.API_IMAGE_LOCATION + RegistryConstants.PATH_SEPARATOR
                    + apiProviderName + RegistryConstants.PATH_SEPARATOR + apiName + RegistryConstants.PATH_SEPARATOR
                    + apiVersion;
            String apiPath = GovernanceUtils.getArtifactPath(registry, apiId);
            int prependIndex = apiPath.lastIndexOf("/api");
            String artifactPath = apiPath.substring(0, prependIndex );
            String oldThumbPath = artifactOldPath + RegistryConstants.PATH_SEPARATOR + APIConstants.API_ICON_IMAGE;
            String thumbPath = artifactPath + RegistryConstants.PATH_SEPARATOR + APIConstants.API_ICON_IMAGE;

            if (registry.resourceExists(thumbPath)) {
                Resource res = registry.get(thumbPath);
                return new ResourceFile(res.getContentStream(), res.getMediaType());
            } else if (registry.resourceExists(oldThumbPath)){
                Resource res = registry.get(oldThumbPath);
                return new ResourceFile(res.getContentStream(), res.getMediaType());
            }
        } catch (RegistryException | APIPersistenceException e) {
            String msg = "Error while loading API icon of API " +  apiId + " from the registry";
            throw new ThumbnailPersistenceException(msg, e);
        } finally {
            if (isTenantFlowStarted) {
                PrivilegedCarbonContext.endTenantFlow();
            }
        }
        return null;
    }
    @Override
    public void deleteThumbnail(Organization org, String apiId) throws ThumbnailPersistenceException {
        Registry registry;
        boolean isTenantFlowStarted = false;
        try {
            String tenantDomain = org.getName();
            RegistryHolder holder = getRegistry(tenantDomain);
            registry = holder.getRegistry();
            isTenantFlowStarted = holder.isTenantFlowStarted();

            GenericArtifact apiArtifact = getAPIArtifact(apiId, registry);
            if (apiArtifact == null) {
                throw new ThumbnailPersistenceException("API not found for id " + apiId, ExceptionCodes.API_NOT_FOUND);
            }
            String apiProviderName = apiArtifact.getAttribute(APIConstants.API_OVERVIEW_PROVIDER);
            apiProviderName = RegistryPersistenceUtil.replaceEmailDomain(apiProviderName);
            String apiName = apiArtifact.getAttribute(APIConstants.API_OVERVIEW_NAME);
            String apiVersion = apiArtifact.getAttribute(APIConstants.API_OVERVIEW_VERSION);
            
            String artifactOldPath = APIConstants.API_IMAGE_LOCATION + RegistryConstants.PATH_SEPARATOR
                    + apiProviderName + RegistryConstants.PATH_SEPARATOR + apiName + RegistryConstants.PATH_SEPARATOR
                    + apiVersion;
            String artifactPath = APIConstants.API_ROOT_LOCATION + RegistryConstants.PATH_SEPARATOR + apiProviderName
                    + RegistryConstants.PATH_SEPARATOR + apiName + RegistryConstants.PATH_SEPARATOR + apiVersion;
            
            String oldThumbPath = artifactOldPath + RegistryConstants.PATH_SEPARATOR + APIConstants.API_ICON_IMAGE;
            String thumbPath = artifactPath + RegistryConstants.PATH_SEPARATOR + APIConstants.API_ICON_IMAGE;

            if (registry.resourceExists(thumbPath)) {
                registry.delete(thumbPath);
            }
            if (registry.resourceExists(oldThumbPath)) {
                registry.delete(oldThumbPath);
            }
        } catch (RegistryException | APIPersistenceException e) {
            String msg = "Error while loading API icon of API " +  apiId + " from the registry";
            throw new ThumbnailPersistenceException(msg, e);
        } finally {
            if (isTenantFlowStarted) {
                PrivilegedCarbonContext.endTenantFlow();
            }
        }
    }
    
    /**
     * Persist API Status into a property of API Registry resource
     *
     * @param artifactId API artifact ID
     * @param apiStatus  Current status of the API
     * @throws APIManagementException on error
     */
    private void saveAPIStatus(Registry registry, String artifactId, String apiStatus) throws APIManagementException {
        try {
            Resource resource = registry.get(artifactId);
            if (resource != null) {
                String propValue = resource.getProperty(APIConstants.API_STATUS);
                if (propValue == null) {
                    resource.addProperty(APIConstants.API_STATUS, apiStatus);
                } else {
                    resource.setProperty(APIConstants.API_STATUS, apiStatus);
                }
                registry.put(artifactId, resource);
            }
        } catch (RegistryException e) {
            handleException("Error while adding API", e);
        }
    }
    /**
     * To add API/Product roles restrictions and add additional properties.
     *
     * @param artifactPath                Path of the API/Product artifact.
     * @param publisherAccessControlRoles Role specified for the publisher access control.
     * @param publisherAccessControl      Publisher Access Control restriction.
     * @param additionalProperties        Additional properties that is related with an API/Product.
     * @throws RegistryException Registry Exception.
     */
    private void updateRegistryResources(Registry registry, String artifactPath, String publisherAccessControlRoles,
                                    String publisherAccessControl, Map<String, String> additionalProperties)
                                    throws RegistryException {
        publisherAccessControlRoles = (publisherAccessControlRoles == null || publisherAccessControlRoles.trim()
                                        .isEmpty()) ? APIConstants.NULL_USER_ROLE_LIST : publisherAccessControlRoles;
        if (publisherAccessControlRoles.equalsIgnoreCase(APIConstants.NULL_USER_ROLE_LIST)) {
            publisherAccessControl = APIConstants.NO_ACCESS_CONTROL;
        }
        if (!registry.resourceExists(artifactPath)) {
            return;
        }

        Resource apiResource = registry.get(artifactPath);
        if (apiResource != null) {
            if (additionalProperties != null) {
                // Removing all the properties, before updating new properties.
                Properties properties = apiResource.getProperties();
                if (properties != null) {
                    Enumeration propertyNames = properties.propertyNames();
                    while (propertyNames.hasMoreElements()) {
                        String propertyName = (String) propertyNames.nextElement();
                        if (propertyName.startsWith(APIConstants.API_RELATED_CUSTOM_PROPERTIES_PREFIX)) {
                            apiResource.removeProperty(propertyName);
                        }
                    }
                }
            }
            // We are changing to lowercase, as registry search only supports lower-case characters.
            apiResource.setProperty(APIConstants.PUBLISHER_ROLES, publisherAccessControlRoles.toLowerCase());

            // This property will be only used for display proposes in the Publisher UI so that the original case of
            // the roles that were specified can be maintained.
            apiResource.setProperty(APIConstants.DISPLAY_PUBLISHER_ROLES, publisherAccessControlRoles);
            apiResource.setProperty(APIConstants.ACCESS_CONTROL, publisherAccessControl);
            apiResource.removeProperty(APIConstants.CUSTOM_API_INDEXER_PROPERTY);
            if (additionalProperties != null && additionalProperties.size() != 0) {
                for (Map.Entry<String, String> entry : additionalProperties.entrySet()) {
                    apiResource.setProperty((APIConstants.API_RELATED_CUSTOM_PROPERTIES_PREFIX + entry.getKey()),
                                                    entry.getValue());
                }
            }
            registry.put(artifactPath, apiResource);
        }
    }
    
    protected int getMaxPaginationLimit() {

        return Integer.MAX_VALUE;
    }

    protected String addResourceFile(String resourcePath, ResourceFile resourceFile,
            Registry registry, String tenantDomain) throws PersistenceException {
        try {
            Resource thumb = registry.newResource();
            thumb.setContentStream(resourceFile.getContent());
            thumb.setMediaType(resourceFile.getContentType());
            registry.put(resourcePath, thumb);
            if (MultitenantConstants.SUPER_TENANT_DOMAIN_NAME.equalsIgnoreCase(tenantDomain)) {
                return RegistryConstants.PATH_SEPARATOR + "registry" + RegistryConstants.PATH_SEPARATOR + "resource"
                        + RegistryConstants.PATH_SEPARATOR + "_system" + RegistryConstants.PATH_SEPARATOR + "governance"
                        + resourcePath;
            } else {
                return "/t/" + tenantDomain + RegistryConstants.PATH_SEPARATOR + "registry"
                        + RegistryConstants.PATH_SEPARATOR + "resource" + RegistryConstants.PATH_SEPARATOR + "_system"
                        + RegistryConstants.PATH_SEPARATOR + "governance" + resourcePath;
            }
        } catch (RegistryException e) {
            String msg = "Error while adding the resource to the registry";
            throw new PersistenceException(msg, e);
        }
    }
    
    class RegistryHolder {
        private Registry registry;
        private boolean isTenantFlowStarted;
        private int tenantId;
        private boolean isAnonymousMode;

        public boolean isAnonymousMode() {
            return isAnonymousMode;
        }

        public void setAnonymousMode(boolean anonymousMode) {
            isAnonymousMode = anonymousMode;
        }

        public Registry getRegistry() {
            return registry;
        }

        public void setRegistry(Registry registry) {
            this.registry = registry;
        }

        public boolean isTenantFlowStarted() {
            return isTenantFlowStarted;
        }

        public void setTenantFlowStarted(boolean isTenantFlowStarted) {
            this.isTenantFlowStarted = isTenantFlowStarted;
        }

        public int getTenantId() {
            return tenantId;
        }

        public void setTenantId(int tenantId) {
            this.tenantId = tenantId;
        }
    }
    
    protected RegistryHolder getRegistry(String requestedTenantDomain) throws APIPersistenceException {

        String userTenantDomain = CarbonContext.getThreadLocalCarbonContext().getTenantDomain();
        int tenantId = CarbonContext.getThreadLocalCarbonContext().getTenantId();
        log.debug("Accessing system registry in tenant domain " + userTenantDomain + ". Requested tenant domain: "
                + requestedTenantDomain);
        boolean tenantFlowStarted = false;
        Registry registry;
        RegistryHolder holder = new RegistryHolder();

        try {
            if (requestedTenantDomain != null) {
                int id = getTenantManager().getTenantId(requestedTenantDomain);
                RegistryPersistenceUtil.startTenantFlow(requestedTenantDomain);
                tenantFlowStarted = true;
                
                if (userTenantDomain != null && !userTenantDomain.equals(requestedTenantDomain)) { // cross tenant
                    log.debug("Cross tenant user from tenant " + userTenantDomain + " accessing "
                            + requestedTenantDomain + " registry");
                    loadTenantRegistry(id);
                    registry = getRegistryService().getGovernanceSystemRegistry(id);
                    holder.setTenantId(id);
                    ServiceReferenceHolder
                            .setUserRealm((ServiceReferenceHolder.getInstance().getRealmService().getBootstrapRealm()));
                } else {
                    log.debug("Same tenant accessing registry of tenant " + userTenantDomain + ":" + tenantId);
                    loadTenantRegistry(tenantId);
                    registry = getRegistryService().getGovernanceSystemRegistry(tenantId);
                    RegistryPersistenceUtil.loadloadTenantAPIRXT(null, tenantId);
                    RegistryPersistenceUtil.loadTenantAPIPolicy(null, tenantId);
                    holder.setTenantId(tenantId);
                    ServiceReferenceHolder.setUserRealm((UserRealm) (ServiceReferenceHolder.getInstance()
                            .getRealmService().getTenantUserRealm(tenantId)));
                }
            } else {
                log.debug("Same tenant user accessing registry of tenant " + userTenantDomain + ":" + tenantId);
                loadTenantRegistry(tenantId);
                registry = getRegistryService().getGovernanceSystemRegistry(tenantId);
                RegistryPersistenceUtil.loadloadTenantAPIRXT(null, tenantId);
                RegistryPersistenceUtil.loadTenantAPIPolicy(null, tenantId);
                ServiceReferenceHolder.setUserRealm((UserRealm) (ServiceReferenceHolder.getInstance().getRealmService()
                        .getTenantUserRealm(tenantId)));
                holder.setTenantId(tenantId);
            }
        } catch (RegistryException | UserStoreException | APIManagementException e) {
            String msg = "Failed to get API";
            throw new APIPersistenceException(msg, e);
        }
        holder.setRegistry(registry);
        holder.setTenantFlowStarted(tenantFlowStarted);
        return holder;
    }
    
    protected RegistryHolder getRegistry(String username, String requestedTenantDomain) throws APIPersistenceException {

        String tenantAwareUserName = getTenantAwareUsername(username);
        String userTenantDomain = CarbonContext.getThreadLocalCarbonContext().getTenantDomain();
        int tenantId = CarbonContext.getThreadLocalCarbonContext().getTenantId();
        log.debug("Accessing registry for user:" + tenantAwareUserName + " in tenant domain " + userTenantDomain
                + ". Requested tenant domain: " + requestedTenantDomain);
        boolean tenantFlowStarted = false;
        Registry registry;
        RegistryHolder holder = new RegistryHolder();
        try {
            if (requestedTenantDomain != null) {
                int id = getTenantManager().getTenantId(requestedTenantDomain);
                RegistryPersistenceUtil.startTenantFlow(requestedTenantDomain);
                tenantFlowStarted = true;
                if (APIConstants.WSO2_ANONYMOUS_USER.equals(tenantAwareUserName)) { // annonymous
                    log.debug("Annonymous user from tenant " + userTenantDomain + " accessing the registry");
                    loadTenantRegistry(id);
                    registry = getRegistryService().getGovernanceUserRegistry(tenantAwareUserName, id);
                    holder.setTenantId(id);
                } else if (userTenantDomain != null && !userTenantDomain.equals(requestedTenantDomain)) { // cross tenant
                    holder.setAnonymousMode(true);
                    log.debug("Cross tenant user from tenant " + userTenantDomain + " accessing "
                            + requestedTenantDomain + " registry");
                    loadTenantRegistry(id);
                    registry = getRegistryService().getGovernanceSystemRegistry(id);
                    holder.setTenantId(id);
                    ServiceReferenceHolder
                            .setUserRealm((ServiceReferenceHolder.getInstance().getRealmService().getBootstrapRealm()));
                } else {
                    log.debug("Same tenant user : " + tenantAwareUserName + " accessing registry of tenant "
                            + userTenantDomain + ":" + tenantId);
                    loadTenantRegistry(tenantId);
                    registry = getRegistryService().getGovernanceUserRegistry(tenantAwareUserName, tenantId);
                    RegistryPersistenceUtil.loadloadTenantAPIRXT(tenantAwareUserName, tenantId);
                    RegistryPersistenceUtil.loadTenantAPIPolicy(tenantAwareUserName, tenantId);
                    holder.setTenantId(tenantId);
                    ServiceReferenceHolder.setUserRealm((UserRealm) (ServiceReferenceHolder.getInstance()
                            .getRealmService().getTenantUserRealm(tenantId)));
                }
            } else {
                log.debug("Same tenant user : " + tenantAwareUserName + " accessing registry of tenant "
                        + userTenantDomain + ":" + tenantId);
                loadTenantRegistry(tenantId);
                registry = getRegistryService().getGovernanceUserRegistry(tenantAwareUserName, tenantId);
                RegistryPersistenceUtil.loadloadTenantAPIRXT(tenantAwareUserName, tenantId);
                RegistryPersistenceUtil.loadTenantAPIPolicy(tenantAwareUserName, tenantId);
                ServiceReferenceHolder.setUserRealm((UserRealm) (ServiceReferenceHolder.getInstance().getRealmService()
                        .getTenantUserRealm(tenantId)));
                holder.setTenantId(tenantId);
            }
        } catch (RegistryException | UserStoreException | APIManagementException e) {
            String msg = "Failed to get API";
            throw new APIPersistenceException(msg, e);
        }
        holder.setRegistry(registry);
        holder.setTenantFlowStarted(tenantFlowStarted);
        return holder;
    }
    
    private BasicAPI getbasicAPIInfo(String uuid, Registry registry)
            throws APIPersistenceException, GovernanceException {
        BasicAPI api = new BasicAPI();
        GenericArtifact apiArtifact = getAPIArtifact(uuid, registry);
        if (apiArtifact == null) {
            return null;
        }
        String apiProviderName = apiArtifact.getAttribute(APIConstants.API_OVERVIEW_PROVIDER);
        api.apiProvider = RegistryPersistenceUtil.replaceEmailDomain(apiProviderName);
        api.apiName = apiArtifact.getAttribute(APIConstants.API_OVERVIEW_NAME);
        api.apiVersion = apiArtifact.getAttribute(APIConstants.API_OVERVIEW_VERSION);
        String visibleRolesList = apiArtifact.getAttribute(APIConstants.API_OVERVIEW_VISIBLE_ROLES);
        if (visibleRolesList != null) {
            api.visibleRoles = visibleRolesList.split(",");
        }
        api.visibility = apiArtifact.getAttribute(APIConstants.API_OVERVIEW_VISIBILITY);

        return api;
    }

    private class BasicAPI {
        String apiName;
        String apiVersion;
        String apiProvider;
        String visibility;
        String[] visibleRoles;
    }

    @Override
    public PublisherAPIProduct addAPIProduct(Organization org, PublisherAPIProduct publisherAPIProduct)
            throws APIPersistenceException {
        
        Registry registry = null;
        boolean isTenantFlowStarted = false;
        boolean transactionCommitted = false;
        APIProduct apiProduct;
        try {
            String tenantDomain = org.getName();
            RegistryHolder holder = getRegistry(tenantDomain);
            registry = holder.getRegistry();
            isTenantFlowStarted = holder.isTenantFlowStarted();
            registry.beginTransaction();
            GenericArtifactManager artifactManager = RegistryPersistenceUtil.getArtifactManager(registry,
                    APIConstants.API_KEY);
            GenericArtifact genericArtifact =
                    artifactManager.newGovernanceArtifact(new QName(publisherAPIProduct.getApiProductName()));
            apiProduct = APIProductMapper.INSTANCE.toApiProduct(publisherAPIProduct);
            APIProductIdentifier id = new APIProductIdentifier(publisherAPIProduct.getProviderName(),
                    publisherAPIProduct.getApiProductName(), publisherAPIProduct.getVersion());
            apiProduct.setID(id);
            if (genericArtifact == null) {
                String errorMessage = "Generic artifact is null when creating API Product" + apiProduct.getId().getName();
                log.error(errorMessage);
                throw new APIManagementException(errorMessage);
            }
            GenericArtifact artifact = RegistryPersistenceUtil.createAPIProductArtifactContent(genericArtifact, apiProduct);
            artifactManager.addGenericArtifact(artifact);
            artifact.attachLifecycle(APIConstants.API_LIFE_CYCLE);
            String artifactPath = GovernanceUtils.getArtifactPath(registry, artifact.getId());
            String providerPath = APIConstants.API_LOCATION + RegistryConstants.PATH_SEPARATOR + id.getProviderName();
            //provider ------provides----> APIProduct
            registry.addAssociation(providerPath, artifactPath, APIConstants.PROVIDER_ASSOCIATION);

            // Make the LC status of the API Product published by default
            saveAPIStatus(registry, artifactPath, APIConstants.PUBLISHED);

            Set<String> tagSet = apiProduct.getTags();
            if (tagSet != null) {
                for (String tag : tagSet) {
                    registry.applyTag(artifactPath, tag);
                }
            }

            String visibleRolesList = apiProduct.getVisibleRoles();
            String[] visibleRoles = new String[0];
            if (visibleRolesList != null) {
                visibleRoles = visibleRolesList.split(",");
            }

            String publisherAccessControlRoles = apiProduct.getAccessControlRoles();
            updateRegistryResources(registry, artifactPath, publisherAccessControlRoles, apiProduct.getAccessControl(),
                    apiProduct.getAdditionalProperties());
            RegistryPersistenceUtil.setResourcePermissions(apiProduct.getId().getProviderName(),
                    apiProduct.getVisibility(), visibleRoles, artifactPath, registry);

            registry.commitTransaction();
            transactionCommitted = true;

            if (log.isDebugEnabled()) {
                String logMessage =
                        "API Product Name: " + apiProduct.getId().getName() + ", API Product Version "
                                + apiProduct.getId().getVersion() + " created";
                log.debug(logMessage);
            }
            //changeLifeCycleStatusToPublish(apiProduct.getId());
            GenericArtifact apiArtifact = artifactManager.getGenericArtifact(artifact.getId());
            apiArtifact.invokeAction("Publish", APIConstants.API_LIFE_CYCLE);
            
            publisherAPIProduct.setCreatedTime(String.valueOf(new Date().getTime()));
            publisherAPIProduct.setId(artifact.getId());
            return publisherAPIProduct;
        } catch (RegistryException e) {
            try {
                registry.rollbackTransaction();
            } catch (RegistryException re) {
                // Throwing an error here would mask the original exception
                log.error("Error while rolling back the transaction for API Product : "
                        + publisherAPIProduct.getApiProductName(), re);
            }
            throw new APIPersistenceException("Error while performing registry transaction operation", e);
        } catch (APIManagementException e) {
            throw new APIPersistenceException("Error while creating API Product", e);
        } finally {
            try {
                if (!transactionCommitted) {
                    registry.rollbackTransaction();
                }
            } catch (RegistryException ex) {
                throw new APIPersistenceException("Error while rolling back the transaction for API Product : "
                        + publisherAPIProduct.getApiProductName(), ex);
            }
            if (isTenantFlowStarted) {
                PrivilegedCarbonContext.endTenantFlow();
            }
        }
    }

    @Override
    public PublisherAPIProduct getPublisherAPIProduct(Organization org, String apiProductId)
            throws APIPersistenceException {
        boolean tenantFlowStarted = false;
        try {
            RegistryHolder holder = getRegistry(org.getName());
            tenantFlowStarted  = holder.isTenantFlowStarted();
            Registry registry = holder.getRegistry();

            GenericArtifact apiArtifact = getAPIArtifact(apiProductId, registry);
            if (apiArtifact != null) {
                APIProduct apiProduct = RegistryPersistenceUtil.getAPIProduct(apiArtifact, registry);
                String definitionPath = APIConstants.API_ROOT_LOCATION + RegistryConstants.PATH_SEPARATOR
                        + RegistryPersistenceUtil.replaceEmailDomain(apiProduct.getId().getProviderName())
                        + RegistryConstants.PATH_SEPARATOR + apiProduct.getId().getName()
                        + RegistryConstants.PATH_SEPARATOR + apiProduct.getId().getVersion()
                        + RegistryConstants.PATH_SEPARATOR + APIConstants.API_OAS_DEFINITION_RESOURCE_NAME;

                if (registry.resourceExists(definitionPath)) {
                    Resource apiDocResource = registry.get(definitionPath);
                    String apiDocContent = new String((byte[]) apiDocResource.getContent(), Charset.defaultCharset());
                    apiProduct.setDefinition(apiDocContent);
                }
                PublisherAPIProduct pubApi = APIProductMapper.INSTANCE.toPublisherApiProduct(apiProduct) ; 
                pubApi.setApiProductName(apiProduct.getId().getName());
                pubApi.setProviderName(apiProduct.getId().getProviderName());
                pubApi.setVersion(apiProduct.getId().getVersion());
                
                if (log.isDebugEnabled()) {
                    log.debug("API Product for id " + apiProductId + " : " + pubApi.toString());
                }
                return pubApi;
            } else {
                String msg = "Failed to get API. API artifact corresponding to artifactId " + apiProductId
                        + " does not exist";
                throw new APIMgtResourceNotFoundException(msg);
            }
        } catch (RegistryException e) {
            String msg = "Failed to get API";
            throw new APIPersistenceException(msg, e);
        } catch (APIManagementException e) {
            String msg = "Failed to get API";
            throw new APIPersistenceException(msg, e);
        } finally {
            if (tenantFlowStarted) {
                RegistryPersistenceUtil.endTenantFlow();
            }
        }
    }

    @Override
    public PublisherAPIProductSearchResult searchAPIProductsForPublisher(Organization org, String searchQuery,
            int start, int offset, UserContext ctx) throws APIPersistenceException {
        String requestedTenantDomain = org.getName();
        
        boolean isTenantFlowStarted = false;
        PublisherAPIProductSearchResult result = new PublisherAPIProductSearchResult();
        try {
            RegistryHolder holder = getRegistry(ctx.getUserame(), requestedTenantDomain);
            Registry userRegistry = holder.getRegistry();
            isTenantFlowStarted = holder.isTenantFlowStarted();

            log.debug("Requested query for publisher product search: " + searchQuery);
            
            String modifiedQuery = RegistrySearchUtil.getPublisherProductSearchQuery(searchQuery, ctx);
            
            log.debug("Modified query for publisher product search: " + modifiedQuery);

            PrivilegedCarbonContext.getThreadLocalCarbonContext().setUsername(ctx.getUserame());

            final int maxPaginationLimit = getMaxPaginationLimit();

            PaginationContext.init(start, offset, "ASC", APIConstants.API_OVERVIEW_NAME, maxPaginationLimit);

            List<GovernanceArtifact> governanceArtifacts = GovernanceUtils
                    .findGovernanceArtifacts(modifiedQuery, userRegistry, APIConstants.API_RXT_MEDIA_TYPE,
                            true);
            int totalLength = PaginationContext.getInstance().getLength();

            // Check to see if we can speculate that there are more APIs to be loaded
            if (maxPaginationLimit == totalLength) {
                --totalLength; // Remove the additional 1 added earlier when setting max pagination limit
            }

            int tempLength = 0;
            List<PublisherAPIProductInfo> publisherAPIProductInfoList = new ArrayList<PublisherAPIProductInfo>();
            for (GovernanceArtifact artifact : governanceArtifacts) {
                
                PublisherAPIProductInfo info = new PublisherAPIProductInfo();
                info.setProviderName(artifact.getAttribute(APIConstants.API_OVERVIEW_PROVIDER));
                info.setContext(artifact.getAttribute(APIConstants.API_OVERVIEW_CONTEXT));
                info.setId(artifact.getId());
                info.setApiProductName(artifact.getAttribute(APIConstants.API_OVERVIEW_NAME));
                info.setState(artifact.getAttribute(APIConstants.API_OVERVIEW_STATUS));
                info.setType(artifact.getAttribute(APIConstants.API_OVERVIEW_TYPE));
                info.setVersion(artifact.getAttribute(APIConstants.API_OVERVIEW_VERSION));
                info.setApiSecurity(artifact.getAttribute(APIConstants.API_OVERVIEW_API_SECURITY));

                publisherAPIProductInfoList.add(info);

                // Ensure the APIs returned matches the length, there could be an additional API
                // returned due incrementing the pagination limit when getting from registry
                tempLength++;
                if (tempLength >= totalLength) {
                    break;
                }
            }
            
            result.setPublisherAPIProductInfoList(publisherAPIProductInfoList);
            result.setReturnedAPIsCount(publisherAPIProductInfoList.size());
            result.setTotalAPIsCount(totalLength);

        } catch (GovernanceException e) {
            throw new APIPersistenceException("Error while searching APIs " , e);
        } finally {
            PaginationContext.destroy();
            if (isTenantFlowStarted) {
                PrivilegedCarbonContext.endTenantFlow();
            }
        }
        return result;
    }

    @Override
    public PublisherAPIProduct updateAPIProduct(Organization org, PublisherAPIProduct publisherAPIProduct)
            throws APIPersistenceException {
        String requestedTenantDomain = org.getName();
        boolean isTenantFlowStarted = false;
        boolean transactionCommitted = false;
        APIProduct apiProduct;
        Registry registry = null;
        try {
            RegistryHolder holder = getRegistry(requestedTenantDomain);
            registry = holder.getRegistry();
            isTenantFlowStarted = holder.isTenantFlowStarted();
            registry.beginTransaction();
            GenericArtifactManager artifactManager = RegistryPersistenceUtil.getArtifactManager(registry,
                    APIConstants.API_KEY);
            if (artifactManager == null) {
                String errorMessage = "Artifact manager is null when updating API Product with artifact ID "
                        + publisherAPIProduct.getId();
                log.error(errorMessage);
                throw new APIManagementException(errorMessage);
            }
            GenericArtifact artifact = artifactManager.getGenericArtifact(publisherAPIProduct.getId());

            apiProduct = APIProductMapper.INSTANCE.toApiProduct(publisherAPIProduct);
            APIProductIdentifier id = new APIProductIdentifier(publisherAPIProduct.getProviderName(),
                    publisherAPIProduct.getApiProductName(), publisherAPIProduct.getVersion());
            apiProduct.setID(id);
            GenericArtifact updateApiProductArtifact = RegistryPersistenceUtil.createAPIProductArtifactContent(artifact,
                    apiProduct);
            String artifactPath = GovernanceUtils.getArtifactPath(registry, updateApiProductArtifact.getId());

            artifactManager.updateGenericArtifact(updateApiProductArtifact);

            String visibleRolesList = apiProduct.getVisibleRoles();
            String[] visibleRoles = new String[0];
            if (visibleRolesList != null) {
                visibleRoles = visibleRolesList.split(",");
            }
            org.wso2.carbon.registry.core.Tag[] oldTags = registry.getTags(artifactPath);
            if (oldTags != null) {
                for (org.wso2.carbon.registry.core.Tag tag : oldTags) {
                    registry.removeTag(artifactPath, tag.getTagName());
                }
            }
            Set<String> tagSet = apiProduct.getTags();
            if (tagSet != null) {
                for (String tag : tagSet) {
                    registry.applyTag(artifactPath, tag);
                }
            }
            String publisherAccessControlRoles = apiProduct.getAccessControlRoles();

            updateRegistryResources(registry, artifactPath, publisherAccessControlRoles, apiProduct.getAccessControl(),
                    apiProduct.getAdditionalProperties());
            RegistryPersistenceUtil.setResourcePermissions(apiProduct.getId().getProviderName(),
                    apiProduct.getVisibility(), visibleRoles, artifactPath, registry);
            registry.commitTransaction();
            transactionCommitted = true;
            return publisherAPIProduct;
        } catch (Exception e) {
            try {
                registry.rollbackTransaction();
            } catch (RegistryException re) {
                // Throwing an error from this level will mask the original exception
                log.error("Error while rolling back the transaction for API Product: "
                        + publisherAPIProduct.getApiProductName(), re);
            }
            throw new APIPersistenceException("Error while performing registry transaction operation", e);
        } finally {
            try {
                if (!transactionCommitted) {
                    registry.rollbackTransaction();
                }

            } catch (RegistryException ex) {
                throw new APIPersistenceException("Error occurred while rolling back the transaction.", ex);
            }
            if (isTenantFlowStarted) {
                PrivilegedCarbonContext.endTenantFlow();
            }
        }
    }

    @Override
    public void deleteAPIProduct(Organization org, String apiId) throws APIPersistenceException {

        boolean tenantFlowStarted = false;
        try {
            RegistryHolder holder = getRegistry(org.getName());
            tenantFlowStarted = holder.isTenantFlowStarted();
            Registry registry = holder.getRegistry();
            GovernanceUtils.loadGovernanceArtifacts((UserRegistry) registry);
            GenericArtifactManager artifactManager = RegistryPersistenceUtil.getArtifactManager(registry,
                    APIConstants.API_KEY);
            if (artifactManager == null) {
                String errorMessage = "Failed to retrieve artifact manager when deleting API Product" + apiId;
                log.error(errorMessage);
                throw new APIManagementException(errorMessage);
            }
            GenericArtifact apiProductArtifact = artifactManager.getGenericArtifact(apiId);

            APIProductIdentifier identifier = new APIProductIdentifier(
                    apiProductArtifact.getAttribute(APIConstants.API_OVERVIEW_PROVIDER),
                    apiProductArtifact.getAttribute(APIConstants.API_OVERVIEW_NAME),
                    apiProductArtifact.getAttribute(APIConstants.API_OVERVIEW_VERSION));
            // this is the product resource collection path
            String productResourcePath = APIConstants.API_ROOT_LOCATION + RegistryConstants.PATH_SEPARATOR
                    + RegistryPersistenceUtil.replaceEmailDomain(identifier.getProviderName())
                    + RegistryConstants.PATH_SEPARATOR + identifier.getName() + RegistryConstants.PATH_SEPARATOR
                    + identifier.getVersion();

            // this is the product rxt instance path
            String apiProductArtifactPath = APIConstants.API_ROOT_LOCATION + RegistryConstants.PATH_SEPARATOR
                    + RegistryPersistenceUtil.replaceEmailDomain(identifier.getProviderName())
                    + RegistryConstants.PATH_SEPARATOR + identifier.getName() + RegistryConstants.PATH_SEPARATOR
                    + identifier.getVersion() + APIConstants.API_RESOURCE_NAME;

            Resource apiProductResource = registry.get(productResourcePath);
            String productResourceUUID = apiProductResource.getUUID();

            if (productResourceUUID == null) {
                throw new APIManagementException("artifact id is null for : " + productResourcePath);
            }

            Resource apiArtifactResource = registry.get(apiProductArtifactPath);
            String apiArtifactResourceUUID = apiArtifactResource.getUUID();

            if (apiArtifactResourceUUID == null) {
                throw new APIManagementException("artifact id is null for : " + apiProductArtifactPath);
            }

            // Delete the dependencies associated with the api product artifact
            GovernanceArtifact[] dependenciesArray = apiProductArtifact.getDependencies();
            if (dependenciesArray.length > 0) {
                for (GovernanceArtifact artifact : dependenciesArray) {
                    registry.delete(artifact.getPath());
                }
            }

            // delete registry resources
            artifactManager.removeGenericArtifact(apiProductArtifact);
            artifactManager.removeGenericArtifact(productResourceUUID);

            /* remove empty directories */
            String apiProductCollectionPath = APIConstants.API_ROOT_LOCATION + RegistryConstants.PATH_SEPARATOR
                    + identifier.getProviderName() + RegistryConstants.PATH_SEPARATOR + identifier.getName();
            if (registry.resourceExists(apiProductCollectionPath)) {
                // at the moment product versioning is not supported so we are directly deleting this collection as
                // this is known to be empty
                registry.delete(apiProductCollectionPath);
            }

            String productProviderPath = APIConstants.API_ROOT_LOCATION + RegistryConstants.PATH_SEPARATOR
                    + identifier.getProviderName() + RegistryConstants.PATH_SEPARATOR + identifier.getName();

            if (registry.resourceExists(productProviderPath)) {
                Resource providerCollection = registry.get(productProviderPath);
                CollectionImpl collection = (CollectionImpl) providerCollection;
                // if there is no api product for given provider delete the provider directory
                if (collection.getChildCount() == 0) {
                    if (log.isDebugEnabled()) {
                        log.debug("No more API Products from the provider " + identifier.getProviderName() + " found. "
                                + "Removing provider collection from registry");
                    }
                    registry.delete(productProviderPath);
                }
            }

        } catch (RegistryException e) {
            String msg = "Failed to get API";
            throw new APIPersistenceException(msg, e);
        } catch (APIManagementException e) {
            String msg = "Failed to get API";
            throw new APIPersistenceException(msg, e);
        } finally {
            if (tenantFlowStarted) {
                RegistryPersistenceUtil.endTenantFlow();
            }
        }
    
    }
    protected GenericArtifact getAPIArtifact(String apiId, Registry registry)
            throws APIPersistenceException, GovernanceException {
        GenericArtifactManager artifactManager = RegistryPersistenceUtil.getArtifactManager(registry,
                                        APIConstants.API_KEY);
        GenericArtifact apiArtifact = artifactManager.getGenericArtifact(apiId);
        return apiArtifact;
    }
    
    protected List<SOAPToRestSequence> getSoapToRestSequences(Registry registry, API api, Direction direction)
            throws RegistryException, APIPersistenceException {
        String resourcePath = APIConstants.API_LOCATION + RegistryConstants.PATH_SEPARATOR
                + RegistryPersistenceUtil.replaceEmailDomain(api.getId().getProviderName())
                + RegistryConstants.PATH_SEPARATOR + api.getId().getName() + RegistryConstants.PATH_SEPARATOR
                + api.getId().getVersion() + RegistryConstants.PATH_SEPARATOR + "soap_to_rest"
                + RegistryConstants.PATH_SEPARATOR;
        if (direction == Direction.IN) {
            resourcePath = resourcePath + "in";
        } else if (direction == Direction.OUT) {
            resourcePath = resourcePath + "out";
        } else {
            throw new APIPersistenceException("Invalid sequence type");
        }

        List<SOAPToRestSequence> sequences = new ArrayList<SOAPToRestSequence>();
        if (registry.resourceExists(resourcePath)) {
            Collection collection = (Collection) registry.get(resourcePath);
            String[] resources = collection.getChildren();
            for (String path : resources) {
                Resource resource = registry.get(path);
                String content = new String((byte[]) resource.getContent(), Charset.defaultCharset());
                String resourceName;
                if (resource.getProperty("resourcePath") != null) {
                    resourceName = resource.getProperty("resourcePath");
                } else {
                    resourceName = ((ResourceImpl) resource).getName();
                }
                resourceName = resourceName.replaceAll("\\.xml", "");
                resourceName = resourceName.split("_")[0];
                String httpMethod = resource.getProperty("method");

                SOAPToRestSequence seq = new SOAPToRestSequence(httpMethod, resourceName, content, direction);
                seq.setUuid(resource.getUUID());
                sequences.add(seq);
            }
        }
        return sequences;
    }
    
    protected void setSoapToRestSequences(PublisherAPI publisherAPI, Registry registry) throws RegistryException {
        if (publisherAPI.getSoapToRestSequences() != null && !publisherAPI.getSoapToRestSequences().isEmpty()) {
            List<SOAPToRestSequence> sequence = publisherAPI.getSoapToRestSequences();
            for (SOAPToRestSequence soapToRestSequence : sequence) {

                String apiResourceName = soapToRestSequence.getPath();
                if (apiResourceName.startsWith("/")) {
                    apiResourceName = apiResourceName.substring(1);
                }
                String resourcePath = APIConstants.API_ROOT_LOCATION + RegistryConstants.PATH_SEPARATOR
                        + RegistryPersistenceUtil.replaceEmailDomain(publisherAPI.getProviderName())
                        + RegistryConstants.PATH_SEPARATOR + publisherAPI.getApiName()
                        + RegistryConstants.PATH_SEPARATOR + publisherAPI.getVersion()
                        + RegistryConstants.PATH_SEPARATOR;
                if (soapToRestSequence.getDirection() == Direction.OUT) {
                    resourcePath = resourcePath + "soap_to_rest" + RegistryConstants.PATH_SEPARATOR + "out"
                            + RegistryConstants.PATH_SEPARATOR;
                } else {
                    resourcePath = resourcePath + "soap_to_rest" + RegistryConstants.PATH_SEPARATOR + "in"
                            + RegistryConstants.PATH_SEPARATOR;
                }

                resourcePath = resourcePath + apiResourceName + "_" + soapToRestSequence.getMethod() + ".xml";

                Resource regResource;
                if (!registry.resourceExists(resourcePath)) {
                    regResource = registry.newResource();
                    regResource.setContent(soapToRestSequence.getContent());
                    regResource.addProperty("method", soapToRestSequence.getMethod());
                    if (regResource.getProperty("resourcePath") != null) {
                        regResource.removeProperty("resourcePath");
                    }
                    regResource.addProperty("resourcePath", apiResourceName);
                    regResource.setMediaType("text/xml");
                    registry.put(resourcePath, regResource);
                }
            }

        }

    }
}<|MERGE_RESOLUTION|>--- conflicted
+++ resolved
@@ -942,10 +942,7 @@
                 apiInfo.setThumbnail(artifact.getAttribute(APIConstants.API_OVERVIEW_THUMBNAIL_URL));
                 apiInfo.setVersion(artifact.getAttribute(APIConstants.API_OVERVIEW_VERSION));
                 apiInfo.setCreatedTime(String.valueOf(apiResource.getCreatedTime().getTime()));
-<<<<<<< HEAD
                 apiInfo.setUpdatedTime(apiResource.getLastModified());
-=======
->>>>>>> d6c1ad8b
                 publisherAPIInfoList.add(apiInfo);
 
                 // Ensure the APIs returned matches the length, there could be an additional API
@@ -1291,10 +1288,7 @@
                                 apiInfo.setStatus(status);
                                 apiInfo.setThumbnail(artifact.getAttribute(APIConstants.API_OVERVIEW_THUMBNAIL_URL));
                                 apiInfo.setCreatedTime(String.valueOf(resource.getCreatedTime().getTime()));
-<<<<<<< HEAD
                                 apiInfo.setUpdatedTime(resource.getLastModified());
-=======
->>>>>>> d6c1ad8b
                                 //apiInfo.setBusinessOwner(artifact.getAttribute(APIConstants.API_OVERVIEW_BUSS_OWNER));
                                 apiInfo.setVersion(artifact.getAttribute(APIConstants.API_OVERVIEW_VERSION));
                                 publisherAPIInfoList.add(apiInfo);
