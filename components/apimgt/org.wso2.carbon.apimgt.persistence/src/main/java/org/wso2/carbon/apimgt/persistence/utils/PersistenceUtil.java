/*
 *  Copyright (c) 2020, WSO2 Inc. (http://www.wso2.org) All Rights Reserved.
 *
 *  Licensed under the Apache License, Version 2.0 (the "License");
 *  you may not use this file except in compliance with the License.
 *  You may obtain a copy of the License at
 *
 *  http://www.apache.org/licenses/LICENSE-2.0
 *
 *  Unless required by applicable law or agreed to in writing, software
 *  distributed under the License is distributed on an "AS IS" BASIS,
 *  WITHOUT WARRANTIES OR CONDITIONS OF ANY KIND, either express or implied.
 *  See the License for the specific language governing permissions and
 *  limitations under the License.
 */

package org.wso2.carbon.apimgt.persistence.utils;

import com.google.gson.Gson;
import com.google.gson.reflect.TypeToken;
import org.apache.axis2.context.ConfigurationContext;
import org.apache.commons.io.IOUtils;
import org.apache.commons.lang3.RandomStringUtils;
import org.apache.commons.lang3.StringUtils;
import org.apache.commons.logging.Log;
import org.apache.commons.logging.LogFactory;
import org.apache.poi.hwpf.extractor.WordExtractor;
import org.apache.poi.poifs.filesystem.POIFSFileSystem;
import org.apache.poi.xwpf.extractor.XWPFWordExtractor;
import org.apache.poi.xwpf.usermodel.XWPFDocument;
import org.apache.solr.client.solrj.util.ClientUtils;
import org.json.simple.JSONArray;
import org.json.simple.JSONObject;
import org.json.simple.parser.JSONParser;
import org.json.simple.parser.ParseException;
import org.pdfbox.cos.COSDocument;
import org.pdfbox.pdfparser.PDFParser;
import org.pdfbox.pdmodel.PDDocument;
import org.pdfbox.util.PDFTextStripper;
import org.wso2.carbon.CarbonConstants;
import org.wso2.carbon.apimgt.api.APIManagementException;
import org.wso2.carbon.apimgt.persistence.dto.DeploymentEnvironments;
import org.wso2.carbon.apimgt.persistence.dto.UserContext;
import org.wso2.carbon.apimgt.persistence.APIConstants;
import org.wso2.carbon.apimgt.persistence.exceptions.PersistenceException;
import org.wso2.carbon.apimgt.persistence.internal.ServiceReferenceHolder;
import org.wso2.carbon.context.PrivilegedCarbonContext;
import org.wso2.carbon.core.multitenancy.utils.TenantAxisUtils;
import org.wso2.carbon.user.api.UserStoreException;
import org.wso2.carbon.user.api.UserStoreManager;
import org.wso2.carbon.user.core.UserRealm;
import org.wso2.carbon.utils.multitenancy.MultitenantUtils;

import javax.cache.Cache;
import javax.cache.Caching;

import java.io.BufferedReader;
import java.io.ByteArrayInputStream;
import java.io.File;
import java.io.FileInputStream;
import java.io.FileNotFoundException;
import java.io.FileOutputStream;
import java.io.IOException;
import java.io.InputStream;
import java.io.InputStreamReader;
import java.lang.reflect.Type;
import java.util.*;
import java.util.regex.Matcher;
import java.util.regex.Pattern;

public class PersistenceUtil {
    private static final Log log = LogFactory.getLog(PersistenceUtil.class);

    public static void handleException(String msg, Exception e) throws APIManagementException {
        throw new APIManagementException(msg, e);
    }

    public static void handleException(String msg) throws APIManagementException {
        throw new APIManagementException(msg);
    }

    /**
     * This method will check the validity of given url. WSDL url should be
     * contain http, https, "/t" (for tenant APIs) or file system path
     * otherwise we will mark it as invalid wsdl url. How ever here we do not
     * validate wsdl content.
     *
     * @param wsdlURL wsdl url tobe tested
     * @return true if its valid url else fale
     */
    // NO REG USAGE
    public static boolean isValidWSDLURL(String wsdlURL, boolean required) {

        if (wsdlURL != null && !"".equals(wsdlURL)) {
            if (wsdlURL.startsWith("http:") || wsdlURL.startsWith("https:") ||
                                            wsdlURL.startsWith("file:") || (wsdlURL.startsWith("/t") && !wsdlURL.endsWith(".zip"))) {
                return true;
            }
        } else if (!required) {
            // If the WSDL in not required and URL is empty, then we don't need
            // to add debug log.
            // Hence returning.
            return false;
        }

        if (log.isDebugEnabled()) {
            log.debug("WSDL url validation failed. Provided wsdl url is not valid url: " + wsdlURL);
        }
        return false;
    }

    /**
     * Method used to create the file name of the wsdl to be stored in the registry
     *
     * @param provider   Name of the provider of the API
     * @param apiName    Name of the API
     * @param apiVersion API Version
     * @return WSDL file name
     */
    public static String createWsdlFileName(String provider, String apiName, String apiVersion) {

        return provider + "--" + apiName + apiVersion + ".wsdl";
    }


    /**
     * Given a wsdl resource, this method checks if the underlying document is a WSDL2
     *
     * @param wsdl byte array of wsdl definition saved in registry
     * @return true if wsdl2 definition
     * @throws APIManagementException
     */
    public static boolean isWSDL2Resource(byte[] wsdl) throws APIManagementException {

        String wsdl2NameSpace = "http://www.w3.org/ns/wsdl";
        String wsdlContent = new String(wsdl);
        return wsdlContent.indexOf(wsdl2NameSpace) > 0;
    }

    /**
     * When an input is having '-AT-',replace it with @ [This is required to persist API data between registry and database]
     *
     * @param input inputString
     * @return String modifiedString
     */
    public static String replaceEmailDomainBack(String input) {

        if (input != null && input.contains(APIConstants.EMAIL_DOMAIN_SEPARATOR_REPLACEMENT)) {
            input = input.replace(APIConstants.EMAIL_DOMAIN_SEPARATOR_REPLACEMENT,
                                            APIConstants.EMAIL_DOMAIN_SEPARATOR);
        }
        return input;
    }

    /**
     * load tenant axis configurations.
     *
     * @param tenantDomain
     */
    public static void loadTenantConfigBlockingMode(String tenantDomain) {

        try {
            ConfigurationContext ctx = ServiceReferenceHolder.getContextService().getServerConfigContext();
            TenantAxisUtils.getTenantAxisConfiguration(tenantDomain, ctx);
        } catch (Exception e) {
            log.error("Error while creating axis configuration for tenant " + tenantDomain, e);
        }
    }

    public static String getSearchQuery(String searchQuery, String userNameWithoutChange) throws APIManagementException {
        if (/*!isAccessControlRestrictionEnabled || */( userNameWithoutChange != null &&
                                        hasPermission(userNameWithoutChange, APIConstants.Permissions
                                                                        .APIM_ADMIN))) {
            return searchQuery;
        }
        String criteria = getUserRoleListQuery(userNameWithoutChange);
        if (searchQuery != null && !searchQuery.trim().isEmpty()) {
            criteria = criteria + "&" + searchQuery;
        }
        return criteria;
    }

    /**
     * To get the query to retrieve user role list query based on current role list.
     *
     * @return the query with user role list.
     * @throws APIManagementException API Management Exception.
     */
    private static String getUserRoleListQuery(String userNameWithoutChange) throws APIManagementException {
        StringBuilder rolesQuery = new StringBuilder();
        rolesQuery.append('(');
        rolesQuery.append(APIConstants.NULL_USER_ROLE_LIST);
        String[] userRoles = getListOfRoles(userNameWithoutChange);
        String skipRolesByRegex = getSkipRolesByRegex();
        if (StringUtils.isNotEmpty(skipRolesByRegex)) {
            List<String> filteredUserRoles = new ArrayList<>(Arrays.asList(userRoles));
            String[] regexList = skipRolesByRegex.split(",");
            for (int i = 0; i < regexList.length; i++) {
                Pattern p = Pattern.compile(regexList[i]);
                Iterator<String> itr = filteredUserRoles.iterator();
                while(itr.hasNext()) {
                    String role = itr.next();
                    Matcher m = p.matcher(role);
                    if (m.matches()) {
                        itr.remove();
                    }
                }
            }
            userRoles = filteredUserRoles.toArray(new String[0]);
        }
        if (userRoles != null) {
            for (String userRole : userRoles) {
                rolesQuery.append(" OR ");
                rolesQuery.append(ClientUtils.escapeQueryChars(sanitizeUserRole(userRole.toLowerCase())));
            }
        }
        rolesQuery.append(")");
        if(log.isDebugEnabled()) {
            log.debug("User role list solr query " + APIConstants.PUBLISHER_ROLES + "=" + rolesQuery.toString());
        }
        return APIConstants.PUBLISHER_ROLES + "=" + rolesQuery.toString();
    }

    /**
     * Convert special characters to encoded value.
     *
     * @param role
     * @return encorded value
     */
    public static String sanitizeUserRole(String role) {

        if (role.contains("&")) {
            return role.replaceAll("&", "%26");
        } else {
            return role;
        }
    }

    /**
     * return skipRolesByRegex config
     */
    public static String getSkipRolesByRegex() {

       /* APIManagerConfiguration config = ServiceReferenceHolder.getInstance().
                                        getAPIManagerConfigurationService().getAPIManagerConfiguration();
        String skipRolesByRegex = config.getFirstProperty(APIConstants.SKIP_ROLES_BY_REGEX);*/
        return null;
        //return skipRolesByRegex;
    }

    /**
     * Retrieves the role list of a user
     *
     * @param username A username
     * @param username A username
     * @throws APIManagementException If an error occurs
     */
    public static String[] getListOfRoles(String username) throws APIManagementException {

        if (username == null) {
            throw new APIManagementException("Attempt to execute privileged operation as" +
                                            " the anonymous user");
        }

        String[] roles = null;

        roles = getValueFromCache(APIConstants.API_USER_ROLE_CACHE, username);
        if (roles != null) {
            return roles;
        }
        String tenantDomain = MultitenantUtils.getTenantDomain(username);
        try {
            if (!org.wso2.carbon.utils.multitenancy.MultitenantConstants.SUPER_TENANT_DOMAIN_NAME
                                            .equals(tenantDomain)) {
                int tenantId = ServiceReferenceHolder.getInstance().getRealmService().getTenantManager()
                                                .getTenantId(tenantDomain);
                UserStoreManager manager = ServiceReferenceHolder.getInstance().getRealmService()
                                                .getTenantUserRealm(tenantId).getUserStoreManager();
                roles = manager.getRoleListOfUser(MultitenantUtils.getTenantAwareUsername(username));
            } else {
                // org.wso2.carbon.apimgt.impl.utils.AuthorizationManager.getInstance()
                // roles = AuthorizationManager.getInstance()
                //                                .getRolesOfUser(MultitenantUtils.getTenantAwareUsername(username));
            }
            addToRolesCache(APIConstants.API_USER_ROLE_CACHE, username, roles);
            return roles;
        } catch (UserStoreException e) {
            throw new APIManagementException("UserStoreException while trying the role list of the user " + username,
                                            e);
        }
    }

    /**
     * To add the value to a cache.
     *
     * @param cacheName - Name of the Cache
     * @param key       - Key of the entry that need to be added.
     * @param value     - Value of the entry that need to be added.
     */
    protected static <T> void addToRolesCache(String cacheName, String key, T value) {
        //if (isPublisherRoleCacheEnabled) { need to get this from configurations
        if (true /*isPublisherRoleCacheEnabled */) {
            if (log.isDebugEnabled()) {
                log.debug("Publisher role cache is enabled, adding the roles for the " + key + " to the cache "
                                                + cacheName + "'");
            }
            Caching.getCacheManager(APIConstants.API_MANAGER_CACHE_MANAGER).getCache(cacheName).put(key, value);
        }
    }

    /**
     * To get the value from the cache.
     *
     * @param cacheName Name of the cache.
     * @param key       Key of the cache entry.
     * @return Role list from the cache, if a values exists, otherwise null.
     */
    protected static <T> T getValueFromCache(String cacheName, String key) {

        if (true /*isPublisherRoleCacheEnabled*/) {
            if (log.isDebugEnabled()) {
                log.debug("Publisher role cache is enabled, retrieving the roles for  " + key + " from the cache "
                                                + cacheName + "'");
            }
            Cache<String, T> rolesCache = Caching.getCacheManager(APIConstants.API_MANAGER_CACHE_MANAGER)
                                            .getCache(cacheName);
            return rolesCache.get(key);
        }
        return null;
    }


    /**
     * Checks whether the specified user has the specified permission.
     *
     * @param userNameWithoutChange A username
     * @param permission            A valid Carbon permission
     * @throws APIManagementException If the user does not have the specified permission or if an error occurs
     */
    public static boolean hasPermission(String userNameWithoutChange, String permission)
                                    throws APIManagementException {

        boolean authorized = false;
        if (userNameWithoutChange == null) {
            throw new APIManagementException("Attempt to execute privileged operation as" +
                                            " the anonymous user");
        }

        //if (isPermissionCheckDisabled()) {
        if (false) {
            log.debug("Permission verification is disabled by APIStore configuration");
            authorized = true;
            return authorized;
        }

        if (APIConstants.Permissions.APIM_ADMIN.equals(permission)) {
            Integer value = getValueFromCache(APIConstants.API_PUBLISHER_ADMIN_PERMISSION_CACHE, userNameWithoutChange);
            if (value != null) {
                return value == 1;
            }
        }

        String tenantDomain = MultitenantUtils.getTenantDomain(userNameWithoutChange);
        PrivilegedCarbonContext.startTenantFlow();
        PrivilegedCarbonContext.getThreadLocalCarbonContext().setTenantDomain(tenantDomain, true);

        try {
            int tenantId = ServiceReferenceHolder.getInstance().getRealmService().getTenantManager().
                                            getTenantId(tenantDomain);

            if (!org.wso2.carbon.utils.multitenancy.MultitenantConstants.SUPER_TENANT_DOMAIN_NAME.equals(tenantDomain)) {
                org.wso2.carbon.user.api.AuthorizationManager manager =
                                                ServiceReferenceHolder.getInstance()
                                                                                .getRealmService()
                                                                                .getTenantUserRealm(tenantId)
                                                                                .getAuthorizationManager();
                authorized =
                                                manager.isUserAuthorized(MultitenantUtils.getTenantAwareUsername(userNameWithoutChange), permission,
                                                                                CarbonConstants.UI_PERMISSION_ACTION);
            } else {
                // On the first login attempt to publisher (without browsing the
                // store), the user realm will be null.
                if (ServiceReferenceHolder.getUserRealm() == null) {
                    ServiceReferenceHolder.setUserRealm((UserRealm) ServiceReferenceHolder.getInstance()
                                                    .getRealmService()
                                                    .getTenantUserRealm(tenantId));
                }
//                authorized =
//                                                AuthorizationManager.getInstance()
//                                                                                .isUserAuthorized(MultitenantUtils.getTenantAwareUsername(userNameWithoutChange),
//                                                                                                                permission);
                authorized = true;
            }
            if (APIConstants.Permissions.APIM_ADMIN.equals(permission)) {
                addToRolesCache(APIConstants.API_PUBLISHER_ADMIN_PERMISSION_CACHE, userNameWithoutChange,
                                                authorized ? 1 : 2);
            }

        } catch (UserStoreException e) {
            throw new APIManagementException("Error while checking the user:" + userNameWithoutChange + " authorized or not", e);
        } finally {
            PrivilegedCarbonContext.endTenantFlow();
        }

        return authorized;
    }

    public static boolean isAllowDisplayAPIsWithMultipleStatus() {

//        APIManagerConfiguration config = ServiceReferenceHolder.getInstance().
//                                        getAPIManagerConfigurationService().getAPIManagerConfiguration();
//        String displayAllAPIs = config.getFirstProperty(APIConstants.API_STORE_DISPLAY_ALL_APIS);
//        if (displayAllAPIs == null) {
//            log.warn("The configurations related to show deprecated APIs in APIStore " +
//                                            "are missing in api-manager.xml.");
//            return false;
//        }
//        return Boolean.parseBoolean(displayAllAPIs);
        return false;
    }
    /**
     * This method used to set selected deployment environment values to governance artifact of API .
     *
     * @param deployments DeploymentEnvironments attributes value
     */
    public static Set<DeploymentEnvironments> extractDeploymentsForAPI(String deployments) {

        HashSet<DeploymentEnvironments> deploymentEnvironmentsSet = new HashSet<>();
        if (deployments != null && !"null".equals(deployments)) {
            Type deploymentEnvironmentsSetType = new TypeToken<HashSet<DeploymentEnvironments>>() {
            }.getType();
            deploymentEnvironmentsSet = new Gson().fromJson(deployments, deploymentEnvironmentsSetType);
            return deploymentEnvironmentsSet;
        }
        return deploymentEnvironmentsSet;
    }

    /**
     * This method used to extract environment list configured with non empty URLs.
     *
     * @param endpointConfigs (Eg: {"production_endpoints":{"url":"http://www.test.com/v1/xxx","config":null,
     *                        "template_not_supported":false},"endpoint_type":"http"})
     * @return Set<String>
     */
    public static Set<String> extractEnvironmentListForAPI(String endpointConfigs)
                                    throws ParseException, ClassCastException {

        Set<String> environmentList = new HashSet<String>();
        if (StringUtils.isNotBlank(endpointConfigs) && !"null".equals(endpointConfigs)) {
            JSONParser parser = new JSONParser();
            JSONObject endpointConfigJson = (JSONObject) parser.parse(endpointConfigs);
            if (endpointConfigJson.containsKey(APIConstants.API_DATA_PRODUCTION_ENDPOINTS) &&
                                            isEndpointURLNonEmpty(endpointConfigJson.get(APIConstants.API_DATA_PRODUCTION_ENDPOINTS))) {
                environmentList.add(APIConstants.API_KEY_TYPE_PRODUCTION);
            }
            if (endpointConfigJson.containsKey(APIConstants.API_DATA_SANDBOX_ENDPOINTS) &&
                                            isEndpointURLNonEmpty(endpointConfigJson.get(APIConstants.API_DATA_SANDBOX_ENDPOINTS))) {
                environmentList.add(APIConstants.API_KEY_TYPE_SANDBOX);
            }
        }
        return environmentList;
    }

    /**
     * This method used to check whether the endpoints JSON object has a non empty URL.
     *
     * @param endpoints (Eg: {"url":"http://www.test.com/v1/xxx","config":null,"template_not_supported":false})
     * @return boolean
     */
    public static boolean isEndpointURLNonEmpty(Object endpoints) {

        if (endpoints instanceof JSONObject) {
            JSONObject endpointJson = (JSONObject) endpoints;
            if (endpointJson.containsKey(APIConstants.API_DATA_URL) &&
                                            endpointJson.get(APIConstants.API_DATA_URL) != null) {
                String url = (endpointJson.get(APIConstants.API_DATA_URL)).toString();
                if (StringUtils.isNotBlank(url)) {
                    return true;
                }
            }
        } else if (endpoints instanceof JSONArray) {
            JSONArray endpointsJson = (JSONArray) endpoints;
            for (int i = 0; i < endpointsJson.size(); i++) {
                if (isEndpointURLNonEmpty(endpointsJson.get(i))) {
                    return true;
                }
            }
        }
        return false;
    }
<<<<<<< HEAD
    
    public static boolean isAdminUser(UserContext userContext) {
        boolean isAdmin = false;
        Map<String, Object> properties = userContext.getProperties();
        if (properties.containsKey(APIConstants.USER_CTX_PROPERTY_ISADMIN)) {
            isAdmin = (Boolean) properties.get(APIConstants.USER_CTX_PROPERTY_ISADMIN);
        }
        return isAdmin;
    }

    public static String getSkipRoles(UserContext userContext) {
        String skipRoles = "";
        Map<String, Object> properties = userContext.getProperties();
        if (properties.containsKey(APIConstants.USER_CTX_PROPERTY_SKIP_ROLES)) {
            skipRoles = (String) properties.get(APIConstants.USER_CTX_PROPERTY_SKIP_ROLES);
        }
        return skipRoles;
    }
=======

    public static String extractPDFText(InputStream inputStream) throws IOException {
        PDFParser parser = new PDFParser(inputStream);
        parser.parse();
        COSDocument cosDoc = parser.getDocument();
        PDFTextStripper stripper = new PDFTextStripper();
        String text = stripper.getText(new PDDocument(cosDoc));
        cosDoc.close();
        return text;
    }

    public static String extractDocXText(InputStream inputStream) throws IOException {
        XWPFDocument doc = new XWPFDocument(inputStream);
        XWPFWordExtractor msWord2007Extractor = new XWPFWordExtractor(doc);
        return msWord2007Extractor.getText();
    }

    public static String extractDocText(InputStream inputStream) throws IOException {
        POIFSFileSystem fs = new POIFSFileSystem(inputStream);
        WordExtractor msWord2003Extractor = new WordExtractor(fs);
        return msWord2003Extractor.getText();
    }

    public static String extractPlainText(InputStream inputStream) throws IOException {
        StringBuilder resultStringBuilder = new StringBuilder();
        try (BufferedReader br = new BufferedReader(new InputStreamReader(inputStream))) {
            String line;
            while ((line = br.readLine()) != null) {
                resultStringBuilder.append(line).append("\n");
            }
        }
        return resultStringBuilder.toString();
    }

    public static File writeStream(InputStream uploadedInputStream, String fileName)
            throws PersistenceException {
        String randomFolderName = RandomStringUtils.randomAlphanumeric(10);
        String tmpFolder = System.getProperty(APIConstants.JAVA_IO_TMPDIR) + File.separator
                + APIConstants.DOC_UPLOAD_TMPDIR + File.separator + randomFolderName;
        File docFile = new File(tmpFolder);
        FileOutputStream outFileStream = null;

        boolean folderCreated = docFile.mkdirs();
        if (!folderCreated) {
            throw new PersistenceException("Failed to create temporary folder for document upload ");
        }

        try {
            outFileStream = new FileOutputStream(new File(docFile.getAbsolutePath(), fileName));
            int read;
            byte[] bytes = new byte[1024];
            while ((read = uploadedInputStream.read(bytes)) != -1) {
                outFileStream.write(bytes, 0, read);
            }
        } catch (IOException e) {
            String errorMessage = "Error in transferring files.";
            log.error(errorMessage, e);
            throw new PersistenceException(errorMessage, e);
        } finally {
            IOUtils.closeQuietly(outFileStream);
        }
        return docFile;
    }

    public static InputStream readStream(File docFile, String fileName) throws PersistenceException {
        try {
            InputStream newInputStream = new FileInputStream(docFile.getAbsolutePath() + File.separator + fileName);
            return newInputStream;
        } catch (FileNotFoundException e) {
            throw new PersistenceException("Failed to open file ");
        }
    }

>>>>>>> 049f0f23
}<|MERGE_RESOLUTION|>--- conflicted
+++ resolved
@@ -488,26 +488,7 @@
         }
         return false;
     }
-<<<<<<< HEAD
-    
-    public static boolean isAdminUser(UserContext userContext) {
-        boolean isAdmin = false;
-        Map<String, Object> properties = userContext.getProperties();
-        if (properties.containsKey(APIConstants.USER_CTX_PROPERTY_ISADMIN)) {
-            isAdmin = (Boolean) properties.get(APIConstants.USER_CTX_PROPERTY_ISADMIN);
-        }
-        return isAdmin;
-    }
-
-    public static String getSkipRoles(UserContext userContext) {
-        String skipRoles = "";
-        Map<String, Object> properties = userContext.getProperties();
-        if (properties.containsKey(APIConstants.USER_CTX_PROPERTY_SKIP_ROLES)) {
-            skipRoles = (String) properties.get(APIConstants.USER_CTX_PROPERTY_SKIP_ROLES);
-        }
-        return skipRoles;
-    }
-=======
+
 
     public static String extractPDFText(InputStream inputStream) throws IOException {
         PDFParser parser = new PDFParser(inputStream);
@@ -581,5 +562,22 @@
         }
     }
 
->>>>>>> 049f0f23
+
+      public static boolean isAdminUser(UserContext userContext) {
+        boolean isAdmin = false;
+        Map<String, Object> properties = userContext.getProperties();
+        if (properties.containsKey(APIConstants.USER_CTX_PROPERTY_ISADMIN)) {
+            isAdmin = (Boolean) properties.get(APIConstants.USER_CTX_PROPERTY_ISADMIN);
+        }
+        return isAdmin;
+    }
+
+    public static String getSkipRoles(UserContext userContext) {
+        String skipRoles = "";
+        Map<String, Object> properties = userContext.getProperties();
+        if (properties.containsKey(APIConstants.USER_CTX_PROPERTY_SKIP_ROLES)) {
+            skipRoles = (String) properties.get(APIConstants.USER_CTX_PROPERTY_SKIP_ROLES);
+        }
+        return skipRoles;
+    }
 }