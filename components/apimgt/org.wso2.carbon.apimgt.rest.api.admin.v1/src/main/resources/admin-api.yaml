--- conflicted
+++ resolved
@@ -91,11 +91,8 @@
       apim:tenant_theme_manage: Manage tenant themes
       apim:admin_operations: Manage API categories
       apim:admin_settings: Retrieve admin settings
-<<<<<<< HEAD
+      apim:admin_alert_manage: Manage admin alerts
       apim:api_workflow_view: Retrive workflow requests
-=======
-      apim:admin_alert_manage: Manage admin alerts
->>>>>>> 9d313ca4
 
 ######################################################
 # The "API Collection" resource APIs
@@ -4906,86 +4903,6 @@
         description: To determine whether analytics is enabled or not
         example: false
 
-<<<<<<< HEAD
-    #-----------------------------------------------------
-  # The Workflow List resource
-  #-----------------------------------------------------
-  WorkflowList:
-    title: WorkflowList
-    properties:
-      count:
-        type: integer
-        description: |
-          Number of workflow processes returned.
-        example: 1
-      next:
-        type: string
-        description: |
-          Link to the next subset of resources qualified.
-          Empty if no more resources are to be returned.
-        example: "/workflows?limit=1&offset=2&user="
-      previous:
-        type: string
-        description: |
-          Link to the previous subset of resources qualified.
-          Empty if current subset is the first subset returned.
-        example: "/workflows?limit=1&offset=0&user="
-      list:
-        type: array
-        items:
-          $ref: '#/definitions/WorkflowInfo'
-
-  #-----------------------------------------------------
-  # The Workflow Info resource
-  #-----------------------------------------------------
-  WorkflowInfo:
-    title: Workflow info object with basic workflow details
-    properties:
-      workflowType:
-        type: string
-        enum:
-          - APPLICATION_CREATION
-          - SUBSCRIPTION_CREATION
-          - USER_SIGNUP
-          - APPLICATION_REGISTRATION_PRODUCTION
-          - APPLICATION_REGISTRATION_SANDBOX
-          - APPLICATION_DELETION
-          - API_STATE
-          - SUBSCRIPTION_DELETION
-        example: APPLICATION_CREATION
-        description: |
-          Type of the Workflow Request. It shows which type of request is it.
-      workflowStatus:
-        type: string
-        enum:
-          - APPROVED
-          - CREATED
-        example: APPROVED
-        description: |
-          Show the Status of the the workflow request whether it is approved or created.
-      createdTime:
-        type: string
-        example: '2020-02-10 10:10:19.704'
-        description: |
-          Time of the the workflow request created.
-      updatedTime:
-        type: string
-        example: '2020-02-10 10:10:19.704'
-        description: |
-          Time of the the workflow request updated.
-      referenceId:
-        type: string
-        example: '5871244b-d6f3-466e-8995-8accd1e64303'
-        description: |
-          Workflow external reference is used to identify the workflow requests uniquely.
-      properties:
-        type: object
-      description:
-        type: string
-        example: 'Approve application [APP1] creation request from application creator - admin with throttling tier - 10MinPer'
-        description: |
-          description is a message with basic details about the workflow request.
-=======
   #-----------------------------------------------------
   # The KeyManager resource
   #-----------------------------------------------------
@@ -5246,7 +5163,85 @@
         items:
           type: string
           example: "admin@wso2.com"
->>>>>>> 9d313ca4
+
+    #-----------------------------------------------------
+  # The Workflow List resource
+  #-----------------------------------------------------
+  WorkflowList:
+    title: WorkflowList
+    properties:
+      count:
+        type: integer
+        description: |
+          Number of workflow processes returned.
+        example: 1
+      next:
+        type: string
+        description: |
+          Link to the next subset of resources qualified.
+          Empty if no more resources are to be returned.
+        example: "/workflows?limit=1&offset=2&user="
+      previous:
+        type: string
+        description: |
+          Link to the previous subset of resources qualified.
+          Empty if current subset is the first subset returned.
+        example: "/workflows?limit=1&offset=0&user="
+      list:
+        type: array
+        items:
+          $ref: '#/definitions/WorkflowInfo'
+
+  #-----------------------------------------------------
+  # The Workflow Info resource
+  #-----------------------------------------------------
+  WorkflowInfo:
+    title: Workflow info object with basic workflow details
+    properties:
+      workflowType:
+        type: string
+        enum:
+          - APPLICATION_CREATION
+          - SUBSCRIPTION_CREATION
+          - USER_SIGNUP
+          - APPLICATION_REGISTRATION_PRODUCTION
+          - APPLICATION_REGISTRATION_SANDBOX
+          - APPLICATION_DELETION
+          - API_STATE
+          - SUBSCRIPTION_DELETION
+        example: APPLICATION_CREATION
+        description: |
+          Type of the Workflow Request. It shows which type of request is it.
+      workflowStatus:
+        type: string
+        enum:
+          - APPROVED
+          - CREATED
+        example: APPROVED
+        description: |
+          Show the Status of the the workflow request whether it is approved or created.
+      createdTime:
+        type: string
+        example: '2020-02-10 10:10:19.704'
+        description: |
+          Time of the the workflow request created.
+      updatedTime:
+        type: string
+        example: '2020-02-10 10:10:19.704'
+        description: |
+          Time of the the workflow request updated.
+      referenceId:
+        type: string
+        example: '5871244b-d6f3-466e-8995-8accd1e64303'
+        description: |
+          Workflow external reference is used to identify the workflow requests uniquely.
+      properties:
+        type: object
+      description:
+        type: string
+        example: 'Approve application [APP1] creation request from application creator - admin with throttling tier - 10MinPer'
+        description: |
+          description is a message with basic details about the workflow request.
 
 #-----------------------------------------------------
 # END-OF-FILE
