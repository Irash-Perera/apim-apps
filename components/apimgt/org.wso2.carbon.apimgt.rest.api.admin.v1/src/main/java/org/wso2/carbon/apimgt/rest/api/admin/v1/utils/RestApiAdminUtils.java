--- conflicted
+++ resolved
@@ -33,14 +33,11 @@
 import org.wso2.carbon.apimgt.rest.api.admin.v1.dto.CustomAttributeDTO;
 import org.wso2.carbon.apimgt.rest.api.admin.v1.dto.SubscriptionThrottlePolicyDTO;
 import org.wso2.carbon.apimgt.rest.api.admin.v1.dto.ThrottleLimitDTO;
-<<<<<<< HEAD
+import org.wso2.carbon.apimgt.rest.api.common.RestApiCommonUtil;
+import org.wso2.carbon.apimgt.rest.api.common.RestApiConstants;
 import org.wso2.carbon.apimgt.rest.api.admin.v1.dto.ThrottleConditionDTO;
 import org.wso2.carbon.apimgt.rest.api.admin.v1.dto.CustomRuleDTO;
-import org.wso2.carbon.apimgt.rest.api.util.RestApiConstants;
 import org.wso2.carbon.apimgt.rest.api.util.utils.RestApiUtil;
-=======
-import org.wso2.carbon.apimgt.rest.api.common.RestApiConstants;
->>>>>>> f537ee5d
 import org.wso2.carbon.utils.multitenancy.MultitenantUtils;
 
 import java.io.File;
@@ -237,7 +234,7 @@
      */
     public static void isPolicyAttachedtoResource(String username, Policy existingPolicy, String policyId,
                                                   String policyLevel) throws APIManagementException {
-        if (RestApiUtil.getLoggedInUserProvider().hasAttachments(username, existingPolicy.getPolicyName(),
+        if (RestApiCommonUtil.getLoggedInUserProvider().hasAttachments(username, existingPolicy.getPolicyName(),
                 policyLevel)) {
             throw new APIManagementException(policyId  + " already attached to a Resource",
                     ExceptionCodes.from(ExceptionCodes.POLICY_ATTACHED_TO_RESOURCE, policyId));
