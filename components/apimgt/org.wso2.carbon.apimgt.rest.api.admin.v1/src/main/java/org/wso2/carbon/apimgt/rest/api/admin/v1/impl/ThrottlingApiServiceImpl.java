/*
 *  Copyright (c) 2020, WSO2 Inc. (http://www.wso2.org) All Rights Reserved.
 *
 *  Licensed under the Apache License, Version 2.0 (the "License");
 *  you may not use this file except in compliance with the License.
 *  You may obtain a copy of the License at
 *
 *  http://www.apache.org/licenses/LICENSE-2.0
 *
 *  Unless required by applicable law or agreed to in writing, software
 *  distributed under the License is distributed on an "AS IS" BASIS,
 *  WITHOUT WARRANTIES OR CONDITIONS OF ANY KIND, either express or implied.
 *  See the License for the specific language governing permissions and
 *  limitations under the License.
 *
 */
package org.wso2.carbon.apimgt.rest.api.admin.v1.impl;

import org.apache.commons.lang.StringUtils;
import org.apache.commons.logging.Log;
import org.apache.commons.logging.LogFactory;
import org.apache.cxf.jaxrs.ext.MessageContext;
import org.apache.cxf.message.Message;
import org.json.simple.JSONObject;
import org.json.simple.parser.ParseException;
import org.wso2.carbon.apimgt.api.APIManagementException;
import org.wso2.carbon.apimgt.api.APIProvider;
import org.wso2.carbon.apimgt.api.ExceptionCodes;
import org.wso2.carbon.apimgt.api.PolicyNotFoundException;
import org.wso2.carbon.apimgt.api.model.BlockConditionsDTO;
import org.wso2.carbon.apimgt.api.model.policy.APIPolicy;
import org.wso2.carbon.apimgt.api.model.policy.ApplicationPolicy;
import org.wso2.carbon.apimgt.api.model.policy.GlobalPolicy;
import org.wso2.carbon.apimgt.api.model.policy.Policy;
import org.wso2.carbon.apimgt.api.model.policy.PolicyConstants;
import org.wso2.carbon.apimgt.api.model.policy.SubscriptionPolicy;
import org.wso2.carbon.apimgt.impl.APIConstants;
import org.wso2.carbon.apimgt.impl.dto.TierPermissionDTO;
import org.wso2.carbon.apimgt.rest.api.admin.v1.ThrottlingApiService;
import org.wso2.carbon.apimgt.rest.api.admin.v1.dto.*;
import org.wso2.carbon.apimgt.rest.api.admin.v1.dto.BlockingConditionDTO.ConditionTypeEnum;
import org.wso2.carbon.apimgt.rest.api.admin.v1.utils.RestApiAdminUtils;
import org.wso2.carbon.apimgt.rest.api.admin.v1.utils.mappings.throttling.AdvancedThrottlePolicyMappingUtil;
import org.wso2.carbon.apimgt.rest.api.admin.v1.utils.mappings.throttling.ApplicationThrottlePolicyMappingUtil;
import org.wso2.carbon.apimgt.rest.api.admin.v1.utils.mappings.throttling.BlockingConditionMappingUtil;
import org.wso2.carbon.apimgt.rest.api.admin.v1.utils.mappings.throttling.GlobalThrottlePolicyMappingUtil;
import org.wso2.carbon.apimgt.rest.api.admin.v1.utils.mappings.throttling.SubscriptionThrottlePolicyMappingUtil;
import org.wso2.carbon.apimgt.rest.api.common.RestApiCommonUtil;
import org.wso2.carbon.apimgt.rest.api.common.RestApiConstants;
import org.wso2.carbon.apimgt.rest.api.util.exception.ForbiddenException;
import org.wso2.carbon.apimgt.rest.api.util.utils.RestApiUtil;
import org.wso2.carbon.utils.multitenancy.MultitenantConstants;

import java.net.URI;
import java.net.URISyntaxException;
import java.util.ArrayList;
import java.util.List;
import java.util.Map;
import java.util.Set;

import javax.ws.rs.core.Response;

/**
 * This is the service implementation class for Admin Portal Throttling related operations
 */
public class ThrottlingApiServiceImpl implements ThrottlingApiService {

    private static final Log log = LogFactory.getLog(ThrottlingApiServiceImpl.class);

    /**
     * Retrieves all Advanced level policies
     *
     * @param accept          Accept header value
     * @return All matched Advanced Throttle policies to the given request
     */
    @Override
    public Response throttlingPoliciesAdvancedGet(String accept, MessageContext messageContext) {
        try {
            APIProvider apiProvider = RestApiCommonUtil.getLoggedInUserProvider();
            String userName = RestApiCommonUtil.getLoggedInUsername();
            Policy[] apiPolicies = apiProvider.getPolicies(userName, PolicyConstants.POLICY_LEVEL_API);
            List<APIPolicy> policies = new ArrayList<>();
            for (Policy policy : apiPolicies) {
                policies.add((APIPolicy) policy);
            }
            AdvancedThrottlePolicyListDTO listDTO = AdvancedThrottlePolicyMappingUtil
                    .fromAPIPolicyArrayToListDTO(policies.toArray(new APIPolicy[policies.size()]));
            return Response.ok().entity(listDTO).build();
        } catch (APIManagementException e) {
            String errorMessage = "Error while retrieving Advanced level policies";
            RestApiUtil.handleInternalServerError(errorMessage, e, log);
        }
        return null;
    }

    /**
     * Add an Advanced Level Throttle Policy
     *
     * @param body        DTO of new policy to be created
     * @param contentType Content-Type header
     * @return Created policy along with the location of it with Location header
     */
    @Override
    public Response throttlingPoliciesAdvancedPost(String contentType, AdvancedThrottlePolicyDTO body,
                                               MessageContext messageContext) throws APIManagementException {

        RestApiAdminUtils.validateThrottlePolicyNameProperty(body.getPolicyName());

        try {
            APIProvider apiProvider = RestApiCommonUtil.getLoggedInUserProvider();
            String userName = RestApiCommonUtil.getLoggedInUsername();
            APIPolicy apiPolicy = AdvancedThrottlePolicyMappingUtil.fromAdvancedPolicyDTOToPolicy(body);

            //Check if there's a policy exists before adding the new policy
            try {
                Policy policyIfExists = apiProvider.getAPIPolicy(userName, apiPolicy.getPolicyName());
                if (policyIfExists != null) {
                    RestApiUtil.handleResourceAlreadyExistsError("Advanced Policy with name "
                            + apiPolicy.getPolicyName() + " already exists", log);
                }
            } catch (PolicyNotFoundException ignore) {
            }
            //Add the policy
            apiProvider.addPolicy(apiPolicy);

            //retrieve the new policy and send back as the response
            APIPolicy newApiPolicy = apiProvider.getAPIPolicy(userName, body.getPolicyName());
            AdvancedThrottlePolicyDTO policyDTO =
                    AdvancedThrottlePolicyMappingUtil.fromAdvancedPolicyToDTO(newApiPolicy);
            return Response.created(new URI(RestApiConstants.RESOURCE_PATH_THROTTLING_POLICIES_ADVANCED + "/"
                    + policyDTO.getPolicyId())).entity(policyDTO).build();
        } catch (APIManagementException e) {
            String errorMessage = "Error while adding an Advanced level policy: " + body.getPolicyName();
            RestApiUtil.handleInternalServerError(errorMessage, e, log);
        } catch (URISyntaxException e) {
            String errorMessage = "Error while retrieving Advanced Throttle policy location : " + body.getPolicyName();
            RestApiUtil.handleInternalServerError(errorMessage, e, log);
        }
        return null;
    }

    /**
     * Get a specific Advanced Level Policy
     *
     * @param policyId        uuid of the policy
     * @return Required policy specified by name
     */
    @Override
    public Response throttlingPoliciesAdvancedPolicyIdGet(String policyId, MessageContext messageContext) {
        try {
            APIProvider apiProvider = RestApiCommonUtil.getLoggedInUserProvider();
            String username = RestApiCommonUtil.getLoggedInUsername();

            //This will give PolicyNotFoundException if there's no policy exists with UUID
            APIPolicy apiPolicy = apiProvider.getAPIPolicyByUUID(policyId);
            if (!RestApiAdminUtils.isPolicyAccessibleToUser(username, apiPolicy)) {
                RestApiUtil.handleAuthorizationFailure(RestApiConstants.RESOURCE_ADVANCED_POLICY, policyId, log);
            }
            AdvancedThrottlePolicyDTO policyDTO = AdvancedThrottlePolicyMappingUtil.fromAdvancedPolicyToDTO(apiPolicy);
            return Response.ok().entity(policyDTO).build();
        } catch (APIManagementException e) {
            if (RestApiUtil.isDueToResourceNotFound(e)) {
                RestApiUtil.handleResourceNotFoundError(RestApiConstants.RESOURCE_ADVANCED_POLICY, policyId, e, log);
            } else {
                String errorMessage = "Error while retrieving Advanced level policy : " + policyId;
                RestApiUtil.handleInternalServerError(errorMessage, e, log);
            }
        }
        return null;
    }

    /**
     * Updates a given Advanced level policy specified by uuid
     *
     * @param policyId          uuid of the policy
     * @param body              DTO of policy to be updated
     * @param contentType       Content-Type header
     * @return Updated policy
     */
    @Override
    public Response throttlingPoliciesAdvancedPolicyIdPut(String policyId, String contentType,
              AdvancedThrottlePolicyDTO body, MessageContext messageContext) {
        try {
            APIProvider apiProvider = RestApiCommonUtil.getLoggedInUserProvider();
            String username = RestApiCommonUtil.getLoggedInUsername();

            //will give PolicyNotFoundException if there's no policy exists with UUID
            APIPolicy existingPolicy = apiProvider.getAPIPolicyByUUID(policyId);
            if (!RestApiAdminUtils.isPolicyAccessibleToUser(username, existingPolicy)) {
                RestApiUtil.handleAuthorizationFailure(RestApiConstants.RESOURCE_ADVANCED_POLICY, policyId, log);
            }

            //overridden parameters
            body.setPolicyId(policyId);
            body.setPolicyName(existingPolicy.getPolicyName());

            //update the policy
            APIPolicy apiPolicy = AdvancedThrottlePolicyMappingUtil.fromAdvancedPolicyDTOToPolicy(body);
            apiProvider.updatePolicy(apiPolicy);

            //retrieve the new policy and send back as the response
            APIPolicy newApiPolicy = apiProvider.getAPIPolicyByUUID(policyId);
            AdvancedThrottlePolicyDTO policyDTO =
                    AdvancedThrottlePolicyMappingUtil.fromAdvancedPolicyToDTO(newApiPolicy);
            return Response.ok().entity(policyDTO).build();
        } catch (APIManagementException e) {
            if (RestApiUtil.isDueToResourceNotFound(e)) {
                RestApiUtil.handleResourceNotFoundError(RestApiConstants.RESOURCE_ADVANCED_POLICY, policyId, e, log);
            } else {
                String errorMessage = "Error while updating Advanced level policy: " + body.getPolicyName();
                RestApiUtil.handleInternalServerError(errorMessage, e, log);
            }
        }
        return null;
    }

    /**
     * Delete an Advanced level policy specified by uuid
     *
     * @param policyId          uuid of the policy
     * @return 200 OK response if successfully deleted the policy
     */
    @Override
    public Response throttlingPoliciesAdvancedPolicyIdDelete(String policyId, MessageContext messageContext) {
        try {
            APIProvider apiProvider = RestApiCommonUtil.getLoggedInUserProvider();
            String username = RestApiCommonUtil.getLoggedInUsername();

            //This will give PolicyNotFoundException if there's no policy exists with UUID
            APIPolicy existingPolicy = apiProvider.getAPIPolicyByUUID(policyId);
            if (!RestApiAdminUtils.isPolicyAccessibleToUser(username, existingPolicy)) {
                RestApiUtil.handleAuthorizationFailure(RestApiConstants.RESOURCE_ADVANCED_POLICY, policyId, log);
            }
            if (apiProvider.hasAttachments(username, existingPolicy.getPolicyName(),
                    PolicyConstants.POLICY_LEVEL_API)) {
                String message = "Policy " + policyId + " already attached to API/Resource";
                log.error(message);
                throw new APIManagementException(message);
            }
            apiProvider.deletePolicy(username, PolicyConstants.POLICY_LEVEL_API, existingPolicy.getPolicyName());
            return Response.ok().build();
        } catch (APIManagementException e) {
            if (RestApiUtil.isDueToResourceNotFound(e)) {
                RestApiUtil.handleResourceNotFoundError(RestApiConstants.RESOURCE_ADVANCED_POLICY, policyId, e, log);
            } else {
                String errorMessage = "Error while deleting Advanced level policy : " + policyId;
                RestApiUtil.handleInternalServerError(errorMessage, e, log);
            }
        }
        return null;
    }

    /**
     * Retrieves all Application Throttle Policies
     *
     * @param accept          Accept header value
     * @return Retrieves all Application Throttle Policies
     */
    @Override
    public Response throttlingPoliciesApplicationGet(String accept, MessageContext messageContext) {
        try {
            APIProvider apiProvider = RestApiCommonUtil.getLoggedInUserProvider();
            String userName = RestApiCommonUtil.getLoggedInUsername();
            Policy[] appPolicies = apiProvider.getPolicies(userName, PolicyConstants.POLICY_LEVEL_APP);
            List<ApplicationPolicy> policies = new ArrayList<>();
            for (Policy policy : appPolicies) {
                policies.add((ApplicationPolicy) policy);
            }
            ApplicationThrottlePolicyListDTO listDTO = ApplicationThrottlePolicyMappingUtil
                    .fromApplicationPolicyArrayToListDTO(policies.toArray(new ApplicationPolicy[policies.size()]));
            return Response.ok().entity(listDTO).build();
        } catch (APIManagementException e) {
            String errorMessage = "Error while retrieving Application level policies";
            RestApiUtil.handleInternalServerError(errorMessage, e, log);
        }
        return null;
    }

    /**
     * Add an Application Level Throttle Policy
     *
     * @param body        DTO of the Application Policy to add
     * @param contentType Content-Type header
     * @return Newly created Application Throttle Policy with the location with the Location header
     */
    @Override
    public Response throttlingPoliciesApplicationPost(String contentType, ApplicationThrottlePolicyDTO body,
                                                      MessageContext messageContext) throws APIManagementException {

        RestApiAdminUtils.validateThrottlePolicyNameProperty(body.getPolicyName());

        try {
            APIProvider apiProvider = RestApiCommonUtil.getLoggedInUserProvider();
            String username = RestApiCommonUtil.getLoggedInUsername();
            ApplicationPolicy appPolicy =
                    ApplicationThrottlePolicyMappingUtil.fromApplicationThrottlePolicyDTOToModel(body);

            //Check if there's a policy exists before adding the new policy
            try {
                Policy policyIfExists = apiProvider.getApplicationPolicy(username, appPolicy.getPolicyName());
                if (policyIfExists != null) {
                    RestApiUtil.handleResourceAlreadyExistsError("Application Policy with name "
                            + appPolicy.getPolicyName() + " already exists", log);
                }
            } catch (PolicyNotFoundException ignore) {
            }
            //Add the policy
            apiProvider.addPolicy(appPolicy);

            //retrieve the new policy and send back as the response
            ApplicationPolicy newAppPolicy = apiProvider.getApplicationPolicy(username, body.getPolicyName());
            ApplicationThrottlePolicyDTO policyDTO =
                    ApplicationThrottlePolicyMappingUtil.fromApplicationThrottlePolicyToDTO(newAppPolicy);
            return Response.created(new URI(RestApiConstants.RESOURCE_PATH_THROTTLING_POLICIES_APPLICATION + "/"
                    + policyDTO.getPolicyId())).entity(policyDTO).build();
        } catch (APIManagementException e) {
            String errorMessage = "Error while adding an Application level policy: " + body.getPolicyName();
            RestApiUtil.handleInternalServerError(errorMessage, e, log);
        } catch (URISyntaxException e) {
            String errorMessage =
                    "Error while retrieving Application Throttle policy location : " + body.getPolicyName();
            RestApiUtil.handleInternalServerError(errorMessage, e, log);
        }
        return null;
    }

    /**
     * Get a specific Application Policy by its uuid
     *
     * @param policyId        uuid of the policy
     * @return Matched Application Throttle Policy by the given name
     */
    @Override
    public Response throttlingPoliciesApplicationPolicyIdGet(String policyId, MessageContext messageContext) {
        try {
            APIProvider apiProvider = RestApiCommonUtil.getLoggedInUserProvider();
            String username = RestApiCommonUtil.getLoggedInUsername();

            //This will give PolicyNotFoundException if there's no policy exists with UUID
            ApplicationPolicy appPolicy = apiProvider.getApplicationPolicyByUUID(policyId);
            if (!RestApiAdminUtils.isPolicyAccessibleToUser(username, appPolicy)) {
                RestApiUtil.handleAuthorizationFailure(RestApiConstants.RESOURCE_APP_POLICY, policyId, log);
            }
            ApplicationThrottlePolicyDTO policyDTO =
                    ApplicationThrottlePolicyMappingUtil.fromApplicationThrottlePolicyToDTO(appPolicy);
            return Response.ok().entity(policyDTO).build();
        } catch (APIManagementException e) {
            if (RestApiUtil.isDueToResourceNotFound(e)) {
                RestApiUtil.handleResourceNotFoundError(RestApiConstants.RESOURCE_APP_POLICY, policyId, e, log);
            } else {
                String errorMessage = "Error while retrieving Application level policy: " + policyId;
                RestApiUtil.handleInternalServerError(errorMessage, e, log);
            }
        }
        return null;
    }

    /**
     * Updates a given Application level policy specified by uuid
     *
     * @param policyId          uuid of the policy
     * @param body              DTO of policy to be updated
     * @param contentType       Content-Type header
     * @return Updated policy
     */
    @Override
    public Response throttlingPoliciesApplicationPolicyIdPut(String policyId, String contentType,
         ApplicationThrottlePolicyDTO body, MessageContext messageContext) {
        try {
            APIProvider apiProvider = RestApiCommonUtil.getLoggedInUserProvider();
            String username = RestApiCommonUtil.getLoggedInUsername();

            //will give PolicyNotFoundException if there's no policy exists with UUID
            ApplicationPolicy existingPolicy = apiProvider.getApplicationPolicyByUUID(policyId);
            if (!RestApiAdminUtils.isPolicyAccessibleToUser(username, existingPolicy)) {
                RestApiUtil.handleAuthorizationFailure(RestApiConstants.RESOURCE_APP_POLICY, policyId, log);
            }
            //overridden properties
            body.setPolicyId(policyId);
            body.setPolicyName(existingPolicy.getPolicyName());

            //update the policy
            ApplicationPolicy appPolicy =
                    ApplicationThrottlePolicyMappingUtil.fromApplicationThrottlePolicyDTOToModel(body);
            apiProvider.updatePolicy(appPolicy);

            //retrieve the new policy and send back as the response
            ApplicationPolicy newAppPolicy = apiProvider.getApplicationPolicyByUUID(policyId);
            ApplicationThrottlePolicyDTO policyDTO =
                    ApplicationThrottlePolicyMappingUtil.fromApplicationThrottlePolicyToDTO(newAppPolicy);
            return Response.ok().entity(policyDTO).build();
        } catch (APIManagementException e) {
            if (RestApiUtil.isDueToResourceNotFound(e)) {
                RestApiUtil.handleResourceNotFoundError(RestApiConstants.RESOURCE_APP_POLICY, policyId, e, log);
            } else {
                String errorMessage = "Error while updating Application level policy: " + body.getPolicyName();
                RestApiUtil.handleInternalServerError(errorMessage, e, log);
            }
        }
        return null;
    }

    /**
     * Delete an Application level policy specified by uuid
     *
     * @param policyId          uuid of the policy
     * @return 200 OK response if successfully deleted the policy
     */
    @Override
    public Response throttlingPoliciesApplicationPolicyIdDelete(String policyId, MessageContext messageContext) {
        try {
            APIProvider apiProvider = RestApiCommonUtil.getLoggedInUserProvider();
            String username = RestApiCommonUtil.getLoggedInUsername();

            //This will give PolicyNotFoundException if there's no policy exists with UUID
            ApplicationPolicy existingPolicy = apiProvider.getApplicationPolicyByUUID(policyId);
            if (!RestApiAdminUtils.isPolicyAccessibleToUser(username, existingPolicy)) {
                RestApiUtil.handleAuthorizationFailure(RestApiConstants.RESOURCE_APP_POLICY, policyId, log);
            }
            if (apiProvider.hasAttachments(username, existingPolicy.getPolicyName(),
                    PolicyConstants.POLICY_LEVEL_APP)) {
                String message = "Policy " + policyId + " already attached to an application";
                log.error(message);
                throw new APIManagementException(message);
            }
            apiProvider.deletePolicy(username, PolicyConstants.POLICY_LEVEL_APP, existingPolicy.getPolicyName());
            return Response.ok().build();
        } catch (APIManagementException e) {
            if (RestApiUtil.isDueToResourceNotFound(e)) {
                RestApiUtil.handleResourceNotFoundError(RestApiConstants.RESOURCE_APP_POLICY, policyId, e, log);
            } else {
                String errorMessage = "Error while deleting Application level policy : " + policyId;
                RestApiUtil.handleInternalServerError(errorMessage, e, log);
            }
        }
        return null;
    }

    /**
     * Retrieves all Subscription level policies
     *
     * @param accept          Accept header value
     * @return All matched Subscription Throttle policies to the given request
     */
    @Override
    public Response throttlingPoliciesSubscriptionGet(String accept, MessageContext messageContext) {
        try {
            APIProvider apiProvider = RestApiCommonUtil.getLoggedInUserProvider();
            String userName = RestApiCommonUtil.getLoggedInUsername();
            Policy[] subscriptionPolicies = apiProvider.getPolicies(userName, PolicyConstants.POLICY_LEVEL_SUB);
            List<SubscriptionPolicy> policies = new ArrayList<>();
            for (Policy policy : subscriptionPolicies) {
                policies.add((SubscriptionPolicy) policy);
            }
            SubscriptionThrottlePolicyListDTO listDTO = SubscriptionThrottlePolicyMappingUtil
                    .fromSubscriptionPolicyArrayToListDTO(policies.toArray(new SubscriptionPolicy[policies.size()]));
            return Response.ok().entity(listDTO).build();
        } catch (APIManagementException | ParseException e) {
            String errorMessage = "Error while retrieving Subscription level policies";
            RestApiUtil.handleInternalServerError(errorMessage, e, log);
        }
        return null;
    }

    /**
     * Add a Subscription Level Throttle Policy
     *
     * @param body        DTO of new policy to be created
     * @param contentType Content-Type header
     * @return Created policy along with the location of it with Location header
     */
    @Override
    public Response throttlingPoliciesSubscriptionPost(String contentType, SubscriptionThrottlePolicyDTO body,
                                               MessageContext messageContext) throws APIManagementException {

        RestApiAdminUtils.validateThrottlePolicyNameProperty(body.getPolicyName());

        try {
            APIProvider apiProvider = RestApiCommonUtil.getLoggedInUserProvider();
            String username = RestApiCommonUtil.getLoggedInUsername();
            SubscriptionPolicy subscriptionPolicy =
                    SubscriptionThrottlePolicyMappingUtil.fromSubscriptionThrottlePolicyDTOToModel(body);
            //Check if there's a policy exists before adding the new policy
            try {
                Policy policyIfExists = apiProvider.getSubscriptionPolicy(username, subscriptionPolicy.getPolicyName());
                if (policyIfExists != null) {
                    RestApiUtil.handleResourceAlreadyExistsError("Subscription Policy with name "
                            + subscriptionPolicy.getPolicyName() + " already exists", log);
                }
            } catch (PolicyNotFoundException ignore) {
            }

            // validate if permission info exists and halt the execution in case of an error
            validatePolicyPermissions(body);

            //Add the policy
            apiProvider.addPolicy(subscriptionPolicy);

            //update policy permissions
            updatePolicyPermissions(body, null);

            //retrieve the new policy and send back as the response
            SubscriptionPolicy newSubscriptionPolicy = apiProvider.getSubscriptionPolicy(username,
                    body.getPolicyName());
            SubscriptionThrottlePolicyDTO policyDTO =
                    SubscriptionThrottlePolicyMappingUtil.fromSubscriptionThrottlePolicyToDTO(newSubscriptionPolicy);

            //setting policy permissions
            setPolicyPermissionsToDTO(policyDTO);
            return Response.created(new URI(RestApiConstants.RESOURCE_PATH_THROTTLING_POLICIES_SUBSCRIPTION + "/"
                    + policyDTO.getPolicyId())).entity(policyDTO).build();
        } catch (ParseException e) {
            String errorMessage = "Error while adding a Subscription level policy: " + body.getPolicyName();
            RestApiUtil.handleInternalServerError(errorMessage, e, log);
        } catch (URISyntaxException e) {
            String errorMessage =
                    "Error while retrieving Subscription Throttle policy location : " + body.getPolicyName();
            RestApiUtil.handleInternalServerError(errorMessage, e, log);
        }
        return null;
    }

    /**
     * Validates the permission element of the subscription throttle policy
     *
     * @param body subscription throttle policy
     * @throws APIManagementException when there are validation errors
     */
    private void validatePolicyPermissions(SubscriptionThrottlePolicyDTO body) throws APIManagementException {
        SubscriptionThrottlePolicyPermissionDTO policyPermissions = body.getPermissions();
        if (policyPermissions != null && policyPermissions.getRoles().size() == 0) {
            throw new APIManagementException(ExceptionCodes.ROLES_CANNOT_BE_EMPTY);
        }
    }

    /**
     * Update APIM with the subscription throttle policy permission
     *
     * @param body subscription throttle policy
     * @param existingPolicy 
     * @throws APIManagementException when there are validation errors or error while updating the permissions
     */
    private void updatePolicyPermissions(SubscriptionThrottlePolicyDTO body, SubscriptionPolicy existingPolicy) throws APIManagementException {
        APIProvider apiProvider = RestApiCommonUtil.getLoggedInUserProvider();
        SubscriptionThrottlePolicyPermissionDTO policyPermissions = body.getPermissions();
        if (policyPermissions != null) {
            if (policyPermissions.getRoles().size() > 0) {
                String roles = StringUtils.join(policyPermissions.getRoles(), ",");
                String permissionType;
                if (policyPermissions.getPermissionType() ==
                        SubscriptionThrottlePolicyPermissionDTO.PermissionTypeEnum.ALLOW) {
                    permissionType = APIConstants.TIER_PERMISSION_ALLOW;
                } else {
                    permissionType = APIConstants.TIER_PERMISSION_DENY;
                }
                apiProvider.updateThrottleTierPermissions(body.getPolicyName(), permissionType, roles);
            } else {
                throw new APIManagementException(ExceptionCodes.ROLES_CANNOT_BE_EMPTY);
            }
<<<<<<< HEAD
        } else {
            apiProvider.deleteTierPermissions(body.getPolicyName());
=======
        } else if (policyPermissions == null && existingPolicy != null) {
            TierPermissionDTO dto = (TierPermissionDTO) apiProvider.getThrottleTierPermission(body.getPolicyName());
            if (dto != null && dto.getRoles() != null) {
                apiProvider.updateThrottleTierPermissions(body.getPolicyName(), null, null);
            }
>>>>>>> 9e4c6661
        }
    }

    /**
     * Set subscription throttle policy permission info into the DTO
     *
     * @param policyDTO subscription throttle policy DTO
     * @throws APIManagementException error while setting/retrieve the permissions to the DTO
     */
    private void setPolicyPermissionsToDTO(SubscriptionThrottlePolicyDTO policyDTO) throws APIManagementException {
        APIProvider apiProvider = RestApiCommonUtil.getLoggedInUserProvider();
        TierPermissionDTO addedPolicyPermission =
                (TierPermissionDTO) apiProvider.getThrottleTierPermission(policyDTO.getPolicyName());
        if (addedPolicyPermission != null) {
            SubscriptionThrottlePolicyPermissionDTO addedPolicyPermissionDTO =
                    SubscriptionThrottlePolicyMappingUtil.fromSubscriptionThrottlePolicyPermissionToDTO(addedPolicyPermission);
            policyDTO.setPermissions(addedPolicyPermissionDTO);
        }
    }

    /**
     * Get a specific Subscription Policy by its uuid
     *
     * @param policyId        uuid of the policy
     * @return Matched Subscription Throttle Policy by the given name
     */
    @Override
    public Response throttlingPoliciesSubscriptionPolicyIdGet(String policyId, MessageContext messageContext) {
        try {
            APIProvider apiProvider = RestApiCommonUtil.getLoggedInUserProvider();
            String username = RestApiCommonUtil.getLoggedInUsername();

            //This will give PolicyNotFoundException if there's no policy exists with UUID
            SubscriptionPolicy subscriptionPolicy = apiProvider.getSubscriptionPolicyByUUID(policyId);
            if (!RestApiAdminUtils.isPolicyAccessibleToUser(username, subscriptionPolicy)) {
                RestApiUtil.handleAuthorizationFailure(RestApiConstants.RESOURCE_SUBSCRIPTION_POLICY, policyId, log);
            }
            SubscriptionThrottlePolicyDTO policyDTO =
                    SubscriptionThrottlePolicyMappingUtil.fromSubscriptionThrottlePolicyToDTO(subscriptionPolicy);

            //setting policy permissions
            setPolicyPermissionsToDTO(policyDTO);
            return Response.ok().entity(policyDTO).build();
        } catch (APIManagementException | ParseException e) {
            if (RestApiUtil.isDueToResourceNotFound(e)) {
                RestApiUtil.handleResourceNotFoundError(RestApiConstants.RESOURCE_SUBSCRIPTION_POLICY, policyId, e,
                        log);
            } else {
                String errorMessage = "Error while retrieving Subscription level policy: " + policyId;
                RestApiUtil.handleInternalServerError(errorMessage, e, log);
            }
        }
        return null;
    }

    /**
     * Updates a given Subscription level policy specified by uuid
     *
     * @param policyId          u
     * @param body              DTO of policy to be updated
     * @param contentType       Content-Type header
     * @return Updated policy
     */
    @Override
    public Response throttlingPoliciesSubscriptionPolicyIdPut(String policyId, String contentType,
                      SubscriptionThrottlePolicyDTO body, MessageContext messageContext) throws APIManagementException{
        try {
            APIProvider apiProvider = RestApiCommonUtil.getLoggedInUserProvider();
            String username = RestApiCommonUtil.getLoggedInUsername();

            //will give PolicyNotFoundException if there's no policy exists with UUID
            SubscriptionPolicy existingPolicy = apiProvider.getSubscriptionPolicyByUUID(policyId);
            if (!RestApiAdminUtils.isPolicyAccessibleToUser(username, existingPolicy)) {
                RestApiUtil.handleAuthorizationFailure(RestApiConstants.RESOURCE_SUBSCRIPTION_POLICY, policyId, log);
            }

            //overridden properties
            body.setPolicyId(policyId);
            body.setPolicyName(existingPolicy.getPolicyName());

            // validate if permission info exists and halt the execution in case of an error
            validatePolicyPermissions(body);

            //update the policy
            SubscriptionPolicy subscriptionPolicy =
                    SubscriptionThrottlePolicyMappingUtil.fromSubscriptionThrottlePolicyDTOToModel(body);
            apiProvider.updatePolicy(subscriptionPolicy);

            //update policy permissions
            updatePolicyPermissions(body, existingPolicy);

            //retrieve the new policy and send back as the response
            SubscriptionPolicy newSubscriptionPolicy = apiProvider.getSubscriptionPolicy(username,
                    body.getPolicyName());
            SubscriptionThrottlePolicyDTO policyDTO =
                    SubscriptionThrottlePolicyMappingUtil.fromSubscriptionThrottlePolicyToDTO(newSubscriptionPolicy);
            //setting policy permissions
            setPolicyPermissionsToDTO(policyDTO);
            return Response.ok().entity(policyDTO).build();
        } catch (APIManagementException | ParseException e) {
            if (RestApiUtil.isDueToResourceNotFound(e)) {
                RestApiUtil.handleResourceNotFoundError(RestApiConstants.RESOURCE_SUBSCRIPTION_POLICY, policyId, e,
                        log);
            } else {
                String errorMessage = "Error while updating Subscription level policy: " + body.getPolicyName();
                throw new APIManagementException(errorMessage, e);
            }
        }
        return null;
    }

    /**
     * Delete a Subscription level policy specified by uuid
     *
     * @param policyId          uuid of the policyu
     * @return 200 OK response if successfully deleted the policy
     */
    @Override
    public Response throttlingPoliciesSubscriptionPolicyIdDelete(String policyId, MessageContext messageContext) {
        try {
            APIProvider apiProvider = RestApiCommonUtil.getLoggedInUserProvider();
            String username = RestApiCommonUtil.getLoggedInUsername();

            //This will give PolicyNotFoundException if there's no policy exists with UUID
            SubscriptionPolicy existingPolicy = apiProvider.getSubscriptionPolicyByUUID(policyId);
            if (!RestApiAdminUtils.isPolicyAccessibleToUser(username, existingPolicy)) {
                RestApiUtil.handleAuthorizationFailure(RestApiConstants.RESOURCE_SUBSCRIPTION_POLICY, policyId, log);
            }
            if (apiProvider.hasAttachments(username, existingPolicy.getPolicyName(),
                    PolicyConstants.POLICY_LEVEL_SUB)) {
                String message = "Policy " + policyId + " already has subscriptions";
                log.error(message);
                throw new APIManagementException(message);
            }
            apiProvider.deletePolicy(username, PolicyConstants.POLICY_LEVEL_SUB, existingPolicy.getPolicyName());
            return Response.ok().build();
        } catch (APIManagementException e) {
            if (RestApiUtil.isDueToResourceNotFound(e)) {
                RestApiUtil.handleResourceNotFoundError(RestApiConstants.RESOURCE_SUBSCRIPTION_POLICY, policyId, e,
                        log);
            } else {
                String errorMessage = "Error while deleting Subscription level policy : " + policyId;
                RestApiUtil.handleInternalServerError(errorMessage, e, log);
            }
        }
        return null;
    }

    /**
     * Retrieves all Global level policies
     *
     * @param accept          Accept header value
     * @return All matched Global Throttle policies to the given request
     */
    @Override
    public Response throttlingPoliciesCustomGet(String accept, MessageContext messageContext) {
        try {
            APIProvider apiProvider = RestApiCommonUtil.getLoggedInUserProvider();
            String userName = RestApiCommonUtil.getLoggedInUsername();

            //only super tenant is allowed to access global policies/custom rules
            checkTenantDomainForCustomRules();

            Policy[] globalPolicies = apiProvider.getPolicies(userName, PolicyConstants.POLICY_LEVEL_GLOBAL);
            List<GlobalPolicy> policies = new ArrayList<>();
            for (Policy policy : globalPolicies) {
                policies.add((GlobalPolicy) policy);
            }
            CustomRuleListDTO listDTO = GlobalThrottlePolicyMappingUtil
                    .fromGlobalPolicyArrayToListDTO(policies.toArray(new GlobalPolicy[policies.size()]));
            return Response.ok().entity(listDTO).build();
        } catch (APIManagementException e) {
            String errorMessage = "Error while retrieving Global level policies";
            RestApiUtil.handleInternalServerError(errorMessage, e, log);
        }
        return null;
    }

    /**
     * Add an Global Level Throttle Policy
     *
     * @param body        DTO of new policy to be created
     * @param contentType Content-Type header
     * @return Created policy along with the location of it with Location header
     */
    @Override
    public Response throttlingPoliciesCustomPost(String contentType, CustomRuleDTO body, MessageContext messageContext)
                                                                throws APIManagementException {

        RestApiAdminUtils
                .validateCustomRuleRequiredProperties(body, (String) messageContext.get(Message.HTTP_REQUEST_METHOD));

        try {
            APIProvider apiProvider = RestApiCommonUtil.getLoggedInUserProvider();

            //only super tenant is allowed to access global policies/custom rules
            checkTenantDomainForCustomRules();

            GlobalPolicy globalPolicy = GlobalThrottlePolicyMappingUtil.fromGlobalThrottlePolicyDTOToModel(body);
            //Check if there's a policy exists before adding the new policy
            try {
                Policy policyIfExists = apiProvider.getGlobalPolicy(globalPolicy.getPolicyName());
                if (policyIfExists != null) {
                    RestApiUtil.handleResourceAlreadyExistsError(
                            "Custom rule with name " + globalPolicy.getPolicyName() + " already exists", log);
                }
            } catch (PolicyNotFoundException ignore) {
            }
            //Add the policy
            apiProvider.addPolicy(globalPolicy);

            //retrieve the new policy and send back as the response
            GlobalPolicy newGlobalPolicy = apiProvider.getGlobalPolicy(body.getPolicyName());
            CustomRuleDTO policyDTO = GlobalThrottlePolicyMappingUtil.fromGlobalThrottlePolicyToDTO(newGlobalPolicy);
            return Response.created(
                    new URI(RestApiConstants.RESOURCE_PATH_THROTTLING_POLICIES_GLOBAL + "/" + policyDTO.getPolicyId()))
                    .entity(policyDTO).build();
        } catch (APIManagementException e) {
            String errorMessage = "Error while adding a custom rule: " + body.getPolicyName();
            RestApiUtil.handleInternalServerError(errorMessage, e, log);
        } catch (URISyntaxException e) {
            String errorMessage = "Error while retrieving Global Throttle policy location : " + body.getPolicyName();
            RestApiUtil.handleInternalServerError(errorMessage, e, log);
        }
        return null;
    }

    /**
     * Get a specific custom rule by its name
     *
     * @param ruleId          uuid of the policy
     * @return Matched Global Throttle Policy by the given name
     */
    @Override
    public Response throttlingPoliciesCustomRuleIdGet(String ruleId, MessageContext messageContext) {
        try {
            APIProvider apiProvider = RestApiCommonUtil.getLoggedInUserProvider();
            String username = RestApiCommonUtil.getLoggedInUsername();

            //only super tenant is allowed to access global policies/custom rules
            checkTenantDomainForCustomRules();

            //This will give PolicyNotFoundException if there's no policy exists with UUID
            GlobalPolicy globalPolicy = apiProvider.getGlobalPolicyByUUID(ruleId);
            if (!RestApiAdminUtils.isPolicyAccessibleToUser(username, globalPolicy)) {
                RestApiUtil.handleAuthorizationFailure(RestApiConstants.RESOURCE_CUSTOM_RULE, ruleId, log);
            }
            CustomRuleDTO policyDTO = GlobalThrottlePolicyMappingUtil.fromGlobalThrottlePolicyToDTO(globalPolicy);
            return Response.ok().entity(policyDTO).build();
        } catch (APIManagementException e) {
            if (RestApiUtil.isDueToResourceNotFound(e)) {
                RestApiUtil.handleResourceNotFoundError(RestApiConstants.RESOURCE_CUSTOM_RULE, ruleId, e, log);
            } else {
                String errorMessage = "Error while retrieving Custom Rule: " + ruleId;
                RestApiUtil.handleInternalServerError(errorMessage, e, log);
            }
        }
        return null;
    }

    /**
     * Updates a given Global level policy/custom rule specified by uuid
     *
     * @param ruleId            uuid of the policy
     * @param body              DTO of policy to be updated
     * @param contentType       Content-Type header
     * @return Updated policy
     */
    @Override
    public Response throttlingPoliciesCustomRuleIdPut(String ruleId, String contentType, CustomRuleDTO body,
                                                      MessageContext messageContext) throws APIManagementException {

        RestApiAdminUtils
                .validateCustomRuleRequiredProperties(body, (String) messageContext.get(Message.HTTP_REQUEST_METHOD));

        try {
            APIProvider apiProvider = RestApiCommonUtil.getLoggedInUserProvider();
            String username = RestApiCommonUtil.getLoggedInUsername();

            //only super tenant is allowed to access global policies/custom rules
            checkTenantDomainForCustomRules();

            //will give PolicyNotFoundException if there's no policy exists with UUID
            GlobalPolicy existingPolicy = apiProvider.getGlobalPolicyByUUID(ruleId);
            if (!RestApiAdminUtils.isPolicyAccessibleToUser(username, existingPolicy)) {
                RestApiUtil.handleAuthorizationFailure(RestApiConstants.RESOURCE_CUSTOM_RULE, ruleId, log);
            }

            //overridden properties
            body.setPolicyId(ruleId);
            body.setPolicyName(existingPolicy.getPolicyName());

            //update the policy
            GlobalPolicy globalPolicy = GlobalThrottlePolicyMappingUtil.fromGlobalThrottlePolicyDTOToModel(body);
            apiProvider.updatePolicy(globalPolicy);

            //retrieve the new policy and send back as the response
            GlobalPolicy newGlobalPolicy = apiProvider.getGlobalPolicyByUUID(ruleId);
            CustomRuleDTO policyDTO = GlobalThrottlePolicyMappingUtil.fromGlobalThrottlePolicyToDTO(newGlobalPolicy);
            return Response.ok().entity(policyDTO).build();
        } catch (APIManagementException e) {
            if (RestApiUtil.isDueToResourceNotFound(e)) {
                RestApiUtil.handleResourceNotFoundError(RestApiConstants.RESOURCE_CUSTOM_RULE, ruleId, e, log);
            } else {
                String errorMessage = "Error while updating custom rule: " + body.getPolicyName();
                RestApiUtil.handleInternalServerError(errorMessage, e, log);
            }
        }
        return null;
    }

    /**
     * Delete a Global level policy/custom rule specified by uuid
     *
     * @param ruleId            uuid of the policy
     * @return 200 OK response if successfully deleted the policy
     */
    @Override
    public Response throttlingPoliciesCustomRuleIdDelete(String ruleId,  MessageContext messageContext) {
        try {
            APIProvider apiProvider = RestApiCommonUtil.getLoggedInUserProvider();

            //only super tenant is allowed to access global policies/custom rules
            checkTenantDomainForCustomRules();

            String username = RestApiCommonUtil.getLoggedInUsername();

            //This will give PolicyNotFoundException if there's no policy exists with UUID
            GlobalPolicy existingPolicy = apiProvider.getGlobalPolicyByUUID(ruleId);
            if (!RestApiAdminUtils.isPolicyAccessibleToUser(username, existingPolicy)) {
                RestApiUtil.handleAuthorizationFailure(RestApiConstants.RESOURCE_CUSTOM_RULE, ruleId, log);
            }
            apiProvider.deletePolicy(username, PolicyConstants.POLICY_LEVEL_GLOBAL, existingPolicy.getPolicyName());
            return Response.ok().build();
        } catch (APIManagementException e) {
            if (RestApiUtil.isDueToResourceNotFound(e)) {
                RestApiUtil.handleResourceNotFoundError(RestApiConstants.RESOURCE_CUSTOM_RULE, ruleId, e, log);
            } else {
                String errorMessage = "Error while deleting custom rule : " + ruleId;
                RestApiUtil.handleInternalServerError(errorMessage, e, log);
            }
        }
        return null;
    }

    /**
     * Retrieves all Block Conditions
     *
     * @param accept          Accept header value
     * @return All matched block conditions to the given request
     */
    @Override
    public Response throttlingDenyPoliciesGet(String accept, MessageContext messageContext) {
        try {
            APIProvider apiProvider = RestApiCommonUtil.getLoggedInUserProvider();
            List<BlockConditionsDTO> blockConditions = apiProvider.getBlockConditions();
            BlockingConditionListDTO listDTO =
                    BlockingConditionMappingUtil.fromBlockConditionListToListDTO(blockConditions);
            return Response.ok().entity(listDTO).build();
        } catch (APIManagementException | ParseException e) {
            String errorMessage = "Error while retrieving Block Conditions";
            RestApiUtil.handleInternalServerError(errorMessage, e, log);
        }
        return null;
    }

    /**
     * Add a Block Condition
     *
     * @param body        DTO of new block condition to be created
     * @param contentType Content-Type header
     * @return Created block condition along with the location of it with Location header
     */
    @Override
    public Response throttlingDenyPoliciesPost(String contentType, BlockingConditionDTO body,
                                            MessageContext messageContext) {
        try {
            APIProvider apiProvider = RestApiCommonUtil.getLoggedInUserProvider();
            //Add the block condition. It will throw BlockConditionAlreadyExistsException if the condition already
            //  exists in the system
            String uuid = null;
            if (ConditionTypeEnum.API.equals(body.getConditionType()) ||
                    ConditionTypeEnum.APPLICATION.equals(body.getConditionType()) ||
                    ConditionTypeEnum.USER.equals(body.getConditionType())) {
                uuid = apiProvider.addBlockCondition(body.getConditionType().toString(),
                        (String) body.getConditionValue(), body.isConditionStatus());
            } else if (ConditionTypeEnum.IP.equals(body.getConditionType()) ||
                    ConditionTypeEnum.IPRANGE.equals(body.getConditionType())) {
                if (body.getConditionValue() instanceof Map) {
                    JSONObject jsonObject = new JSONObject();
                    jsonObject.putAll((Map) body.getConditionValue());

                    if (ConditionTypeEnum.IP.equals(body.getConditionType())) {
                        RestApiAdminUtils.validateIPAddress(jsonObject.get("fixedIp").toString());
                    }
                    if (ConditionTypeEnum.IPRANGE.equals(body.getConditionType())) {
                        RestApiAdminUtils.validateIPAddress(jsonObject.get("startingIp").toString());
                        RestApiAdminUtils.validateIPAddress(jsonObject.get("endingIp").toString());
                    }
                    uuid = apiProvider.addBlockCondition(body.getConditionType().toString(),
                            jsonObject.toJSONString(), body.isConditionStatus());
                }
            }

            //retrieve the new blocking condition and send back as the response
            BlockConditionsDTO newBlockingCondition = apiProvider.getBlockConditionByUUID(uuid);
            BlockingConditionDTO dto = BlockingConditionMappingUtil.fromBlockingConditionToDTO(newBlockingCondition);
            return Response.created(new URI(RestApiConstants.RESOURCE_PATH_THROTTLING_BLOCK_CONDITIONS + "/"
                    + uuid)).entity(dto).build();
        } catch (APIManagementException e) {
            if (RestApiUtil.isDueToResourceAlreadyExists(e)) {
                RestApiUtil.handleResourceAlreadyExistsError("A black list item with type: "
                        + body.getConditionType() + ", value: " + body.getConditionValue() + " already exists", e, log);
            } else {
                String errorMessage = "Error while adding Blocking Condition. Condition type: "
                        + body.getConditionType() + ", " + "value: " + body.getConditionValue() + ". " + e.getMessage();
                RestApiUtil.handleInternalServerError(errorMessage, e, log);
            }
        } catch (URISyntaxException | ParseException e) {
            String errorMessage = "Error while retrieving Blocking Condition resource location: Condition type: "
                    + body.getConditionType() + ", " + "value: " + body.getConditionValue() + ". " + e.getMessage();
            RestApiUtil.handleInternalServerError(errorMessage, e, log);
        }
        return null;
    }

    /**
     * Get a specific Block condition by its id
     *
     * @param conditionId     Id of the block condition
     * @return Matched block condition for the given Id
     */
    @Override
    public Response throttlingDenyPolicyConditionIdGet(String conditionId, MessageContext messageContext) {
        try {
            APIProvider apiProvider = RestApiCommonUtil.getLoggedInUserProvider();
            String username = RestApiCommonUtil.getLoggedInUsername();

            //This will give BlockConditionNotFoundException if there's no block condition exists with UUID
            BlockConditionsDTO blockCondition = apiProvider.getBlockConditionByUUID(conditionId);
            if (!RestApiAdminUtils.isBlockConditionAccessibleToUser(username, blockCondition)) {
                RestApiUtil.handleAuthorizationFailure(RestApiConstants.RESOURCE_BLOCK_CONDITION, conditionId, log);
            }
            BlockingConditionDTO dto = BlockingConditionMappingUtil.fromBlockingConditionToDTO(blockCondition);
            return Response.ok().entity(dto).build();
        } catch (APIManagementException e) {
            if (RestApiUtil.isDueToResourceNotFound(e)) {
                RestApiUtil.handleResourceNotFoundError(RestApiConstants.RESOURCE_BLOCK_CONDITION, conditionId, e, log);
            } else {
                String errorMessage = "Error while retrieving Block Condition. Id : " + conditionId;
                RestApiUtil.handleInternalServerError(errorMessage, e, log);
            }
        } catch (ParseException e) {
            String errorMessage = "Error while retrieving Blocking Conditions";
            RestApiUtil.handleInternalServerError(errorMessage, e, log);
        }
        return null;
    }

    /**
     * Delete a block condition specified by the condition Id
     *
     * @param conditionId       Id of the block condition
     * @return 200 OK response if successfully deleted the block condition
     */
    @Override
    public Response throttlingDenyPolicyConditionIdDelete(String conditionId, MessageContext messageContext) {
        try {
            APIProvider apiProvider = RestApiCommonUtil.getLoggedInUserProvider();
            String username = RestApiCommonUtil.getLoggedInUsername();

            //This will give BlockConditionNotFoundException if there's no block condition exists with UUID
            BlockConditionsDTO existingCondition = apiProvider.getBlockConditionByUUID(conditionId);
            if (!RestApiAdminUtils.isBlockConditionAccessibleToUser(username, existingCondition)) {
                RestApiUtil.handleAuthorizationFailure(RestApiConstants.RESOURCE_BLOCK_CONDITION, conditionId, log);
            }
            apiProvider.deleteBlockConditionByUUID(conditionId);
            return Response.ok().build();
        } catch (APIManagementException e) {
            if (RestApiUtil.isDueToResourceNotFound(e)) {
                RestApiUtil.handleResourceNotFoundError(RestApiConstants.RESOURCE_BLOCK_CONDITION, conditionId, e, log);
            } else {
                String errorMessage = "Error while deleting Block Condition. Id : " + conditionId;
                RestApiUtil.handleInternalServerError(errorMessage, e, log);
            }
        }
        return null;
    }

    /**
     * Updates an existing condition status of a blocking condition
     *
     * @param conditionId       Id of the block condition
     * @param body              content to update
     * @param contentType       Content-Type header
     * @return 200 response if successful
     */
    @Override
    public Response throttlingDenyPolicyConditionIdPatch(String conditionId, String contentType,
            BlockingConditionStatusDTO body, MessageContext messageContext) {
        try {
            APIProvider apiProvider = RestApiCommonUtil.getLoggedInUserProvider();
            String username = RestApiCommonUtil.getLoggedInUsername();

            //This will give BlockConditionNotFoundException if there's no block condition exists with UUID
            BlockConditionsDTO existingCondition = apiProvider.getBlockConditionByUUID(conditionId);
            if (!RestApiAdminUtils.isBlockConditionAccessibleToUser(username, existingCondition)) {
                RestApiUtil.handleAuthorizationFailure(RestApiConstants.RESOURCE_BLOCK_CONDITION, conditionId, log);
            }

            //update the status
            apiProvider.updateBlockConditionByUUID(conditionId, String.valueOf(body.isConditionStatus()));

            //retrieve the new blocking condition and send back as the response
            BlockConditionsDTO newBlockingCondition = apiProvider.getBlockConditionByUUID(conditionId);
            BlockingConditionDTO dto = BlockingConditionMappingUtil.fromBlockingConditionToDTO(newBlockingCondition);
            return Response.ok().entity(dto).build();
        } catch (APIManagementException | ParseException e) {
            if (RestApiUtil.isDueToResourceNotFound(e)) {
                RestApiUtil.handleResourceNotFoundError(RestApiConstants.RESOURCE_BLOCK_CONDITION, conditionId, e, log);
            } else {
                String errorMessage = "Error while updating Block Condition Status. Id : " + conditionId;
                RestApiUtil.handleInternalServerError(errorMessage, e, log);
            }
        }
        return null;
    }

    /**
     * Checks if the logged in user belongs to super tenant and throws 403 error if not
     *
     * @throws ForbiddenException
     */
    private void checkTenantDomainForCustomRules() throws ForbiddenException {
        String tenantDomain = RestApiCommonUtil.getLoggedInUserTenantDomain();
        if (!tenantDomain.equals(MultitenantConstants.SUPER_TENANT_DOMAIN_NAME)) {
            RestApiUtil.handleAuthorizationFailure("You are not allowed to access this resource",
                    new APIManagementException("Tenant " + tenantDomain + " is not allowed to access custom rules. " +
                            "Only super tenant is allowed"), log);
        }
    }
}<|MERGE_RESOLUTION|>--- conflicted
+++ resolved
@@ -497,7 +497,7 @@
             apiProvider.addPolicy(subscriptionPolicy);
 
             //update policy permissions
-            updatePolicyPermissions(body, null);
+            updatePolicyPermissions(body);
 
             //retrieve the new policy and send back as the response
             SubscriptionPolicy newSubscriptionPolicy = apiProvider.getSubscriptionPolicy(username,
@@ -537,10 +537,9 @@
      * Update APIM with the subscription throttle policy permission
      *
      * @param body subscription throttle policy
-     * @param existingPolicy 
      * @throws APIManagementException when there are validation errors or error while updating the permissions
      */
-    private void updatePolicyPermissions(SubscriptionThrottlePolicyDTO body, SubscriptionPolicy existingPolicy) throws APIManagementException {
+    private void updatePolicyPermissions(SubscriptionThrottlePolicyDTO body) throws APIManagementException {
         APIProvider apiProvider = RestApiCommonUtil.getLoggedInUserProvider();
         SubscriptionThrottlePolicyPermissionDTO policyPermissions = body.getPermissions();
         if (policyPermissions != null) {
@@ -557,16 +556,8 @@
             } else {
                 throw new APIManagementException(ExceptionCodes.ROLES_CANNOT_BE_EMPTY);
             }
-<<<<<<< HEAD
         } else {
             apiProvider.deleteTierPermissions(body.getPolicyName());
-=======
-        } else if (policyPermissions == null && existingPolicy != null) {
-            TierPermissionDTO dto = (TierPermissionDTO) apiProvider.getThrottleTierPermission(body.getPolicyName());
-            if (dto != null && dto.getRoles() != null) {
-                apiProvider.updateThrottleTierPermissions(body.getPolicyName(), null, null);
-            }
->>>>>>> 9e4c6661
         }
     }
 
@@ -656,7 +647,7 @@
             apiProvider.updatePolicy(subscriptionPolicy);
 
             //update policy permissions
-            updatePolicyPermissions(body, existingPolicy);
+            updatePolicyPermissions(body);
 
             //retrieve the new policy and send back as the response
             SubscriptionPolicy newSubscriptionPolicy = apiProvider.getSubscriptionPolicy(username,
