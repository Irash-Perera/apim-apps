<?xml version="1.0" encoding="UTF-8"?>
<!--
 ~ Copyright (c) 2020, WSO2 Inc. (http://www.wso2.org) All Rights Reserved.
 ~
 ~ Licensed under the Apache License, Version 2.0 (the "License");
 ~ you may not use this file except in compliance with the License.
 ~ You may obtain a copy of the License at
 ~
 ~      http://www.apache.org/licenses/LICENSE-2.0
 ~
 ~ Unless required by applicable law or agreed to in writing, software
 ~ distributed under the License is distributed on an "AS IS" BASIS,
 ~ WITHOUT WARRANTIES OR CONDITIONS OF ANY KIND, either express or implied.
 ~ See the License for the specific language governing permissions and
 ~ limitations under the License.
-->

<beans xmlns="http://www.springframework.org/schema/beans" xmlns:xsi="http://www.w3.org/2001/XMLSchema-instance"
       xmlns:jaxrs="http://cxf.apache.org/jaxrs" xmlns:context="http://www.springframework.org/schema/context"
       xmlns:cxf="http://cxf.apache.org/core"
       xsi:schemaLocation="http://www.springframework.org/schema/beans  http://www.springframework.org/schema/beans/spring-beans-3.0.xsd http://www.springframework.org/schema/context http://www.springframework.org/schema/context/spring-context-3.0.xsd http://cxf.apache.org/jaxrs http://cxf.apache.org/schemas/jaxrs.xsd http://cxf.apache.org/core http://cxf.apache.org/schemas/core.xsd">
    <import resource="classpath:META-INF/cxf/cxf.xml"/>
    <context:property-placeholder/>
    <context:annotation-config/>
    <bean class="org.springframework.context.support.PropertySourcesPlaceholderConfigurer">
	  <property name="environment">
	    <bean class="org.springframework.web.context.support.StandardServletEnvironment" />
	  </property>
    </bean>
    <bean class="org.springframework.beans.factory.config.PreferencesPlaceholderConfigurer"/>
    <jaxrs:server id="services" address="/">
        <jaxrs:serviceBeans>
            <bean class="org.wso2.carbon.apimgt.rest.api.admin.v1.PoliciesApi"/>
            <bean class="org.wso2.carbon.apimgt.rest.api.admin.v1.ThrottlingApi"/>
            <bean class="org.wso2.carbon.apimgt.rest.api.admin.v1.ApplicationsApi"/>
            <bean class="org.wso2.carbon.apimgt.rest.api.admin.v1.LabelsApi"/>
            <bean class="org.wso2.carbon.apimgt.rest.api.admin.v1.ExportApi"/>
            <bean class="org.wso2.carbon.apimgt.rest.api.admin.v1.ImportApi"/>
            <bean class="org.wso2.carbon.apimgt.rest.api.admin.v1.MonetizationApi"/>
            <bean class="org.wso2.carbon.apimgt.rest.api.admin.v1.WorkflowsApi"/>
            <bean class="org.wso2.carbon.apimgt.rest.api.admin.v1.TenantInfoApi"/>
            <bean class="org.wso2.carbon.apimgt.rest.api.admin.v1.ApiCategoriesApi"/>
            <bean class="org.wso2.carbon.apimgt.rest.api.admin.v1.CustomUrlsApi"/>
            <bean class="org.wso2.carbon.apimgt.rest.api.admin.v1.SettingsApi"/>
            <bean class="org.wso2.carbon.apimgt.rest.api.admin.v1.SwaggerYamlApi"/>
            <bean class="org.wso2.carbon.apimgt.rest.api.admin.v1.KeyManagersApi"/>
            <bean class="org.wso2.carbon.apimgt.rest.api.admin.v1.TenantThemeApi"/>
            <bean class="org.wso2.carbon.apimgt.rest.api.admin.v1.AlertTypesApi"/>
            <bean class="org.wso2.carbon.apimgt.rest.api.admin.v1.AlertSubscriptionsApi"/>
            <bean class="org.wso2.carbon.apimgt.rest.api.admin.v1.SystemScopesApi"/>
            <bean class="org.wso2.carbon.apimgt.rest.api.admin.v1.BotDetectionDataApi"/>
<<<<<<< HEAD
            <bean class="org.wso2.carbon.apimgt.rest.api.admin.v1.EnvironmentsApi"/>
=======
            <bean class="org.wso2.carbon.apimgt.rest.api.admin.v1.RolesApi"/>
>>>>>>> 6b01752b
        </jaxrs:serviceBeans>
        <jaxrs:providers>
            <bean class="com.fasterxml.jackson.jaxrs.json.JacksonJsonProvider"/>
            <bean class="org.wso2.carbon.apimgt.rest.api.util.exception.GlobalThrowableMapper" />
        </jaxrs:providers>
        <jaxrs:properties>
            <!-- This is added to catch interceptor level exceptions in GlobalThrowableMapper. -->
            <entry key="map.cxf.interceptor.fault" value="true" />
            <!-- This is added to restrict the size of attachments sent through the requests. -->
            <entry key="attachment-max-size" value="10485760"/>
        </jaxrs:properties>
    </jaxrs:server>

    <bean id="URLValidationInterceptor" class="org.wso2.carbon.apimgt.rest.api.util.interceptors.URLValidationInterceptor" />
    <bean id="PreAuthenticationInterceptor" class="org.wso2.carbon.apimgt.rest.api.util.interceptors.PreAuthenticationInterceptor" />
    <bean id="TokenMergeInterceptor" class="org.wso2.carbon.apimgt.rest.api.util.interceptors.auth.TokenMergeInterceptor" />
    <bean id="AuthenticationInterceptor" class="org.wso2.carbon.apimgt.rest.api.util.interceptors.auth.OAuthAuthenticationInterceptor" />
    <bean id="BasicAuthenticationInterceptor" class="org.wso2.carbon.apimgt.rest.api.util.interceptors.auth.BasicAuthenticationInterceptor" />
    <bean id="PostAuthenticationInterceptor" class="org.wso2.carbon.apimgt.rest.api.util.interceptors.PostAuthenticationInterceptor" />
    <bean id="ValidationInInterceptor" class="org.wso2.carbon.apimgt.rest.api.util.interceptors.validation.ValidationInInterceptor"/>

    <!-- Out interceptors -->
    <bean id="gZipInterceptor" class="org.apache.cxf.transport.common.gzip.GZIPOutInterceptor" />
    <bean id="responseInterceptor" class="org.wso2.carbon.apimgt.rest.api.util.interceptors.response.ResponseOutInterceptor" />

    <cxf:bus>
        <cxf:inInterceptors>
            <ref bean="URLValidationInterceptor"/>
            <ref bean="TokenMergeInterceptor"/>
            <ref bean="PreAuthenticationInterceptor"/>
            <ref bean="AuthenticationInterceptor"/>
            <ref bean="BasicAuthenticationInterceptor"/>
            <ref bean="PostAuthenticationInterceptor"/>
            <ref bean="ValidationInInterceptor"/>
        </cxf:inInterceptors>
        <cxf:outInterceptors>
            <ref bean="gZipInterceptor"/>
            <ref bean="responseInterceptor"/>
        </cxf:outInterceptors>
    </cxf:bus>
</beans><|MERGE_RESOLUTION|>--- conflicted
+++ resolved
@@ -49,11 +49,8 @@
             <bean class="org.wso2.carbon.apimgt.rest.api.admin.v1.AlertSubscriptionsApi"/>
             <bean class="org.wso2.carbon.apimgt.rest.api.admin.v1.SystemScopesApi"/>
             <bean class="org.wso2.carbon.apimgt.rest.api.admin.v1.BotDetectionDataApi"/>
-<<<<<<< HEAD
+            <bean class="org.wso2.carbon.apimgt.rest.api.admin.v1.RolesApi"/>
             <bean class="org.wso2.carbon.apimgt.rest.api.admin.v1.EnvironmentsApi"/>
-=======
-            <bean class="org.wso2.carbon.apimgt.rest.api.admin.v1.RolesApi"/>
->>>>>>> 6b01752b
         </jaxrs:serviceBeans>
         <jaxrs:providers>
             <bean class="com.fasterxml.jackson.jaxrs.json.JacksonJsonProvider"/>
