--- conflicted
+++ resolved
@@ -66,17 +66,14 @@
                     <artifactId>jackson-dataformat-xml</artifactId>
                 </exclusion>
                 <exclusion>
-<<<<<<< HEAD
                     <groupId>com.google.code.findbugs</groupId>
                     <artifactId>jsr305</artifactId>
                 </exclusion>
-	     </exclusions>
-=======
+                <exclusion>
                     <groupId>javax.ws.rs</groupId>
                     <artifactId>jsr311-api</artifactId>
                 </exclusion>
             </exclusions>
->>>>>>> 26200c4c
         </dependency>
         <dependency>
             <groupId>org.wso2.carbon.apimgt</groupId>
