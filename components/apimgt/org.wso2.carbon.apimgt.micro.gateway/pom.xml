<?xml version="1.0" encoding="UTF-8"?>
<!--
 ~ Copyright (c) 2018, WSO2 Inc. (http://www.wso2.org) All Rights Reserved.
 ~
 ~ Licensed under the Apache License, Version 2.0 (the "License");
 ~ you may not use this file except in compliance with the License.
 ~ You may obtain a copy of the License at
 ~
 ~      http://www.apache.org/licenses/LICENSE-2.0
 ~
 ~ Unless required by applicable law or agreed to in writing, software
 ~ distributed under the License is distributed on an "AS IS" BASIS,
 ~ WITHOUT WARRANTIES OR CONDITIONS OF ANY KIND, either express or implied.
 ~ See the License for the specific language governing permissions and
 ~ limitations under the License.
-->

<project xmlns="http://maven.apache.org/POM/4.0.0" xmlns:xsi="http://www.w3.org/2001/XMLSchema-instance" xsi:schemaLocation="http://maven.apache.org/POM/4.0.0 http://maven.apache.org/xsd/maven-4.0.0.xsd">
    <parent>
        <groupId>org.wso2.carbon.apimgt</groupId>
        <artifactId>apimgt</artifactId>
<<<<<<< HEAD
        <version>6.2.101-SNAPSHOT</version>
=======
        <version>6.2.102-SNAPSHOT</version>
>>>>>>> 3cfb16ce
        <relativePath>../pom.xml</relativePath>
    </parent>

    <modelVersion>4.0.0</modelVersion>
    <artifactId>org.wso2.carbon.apimgt.micro.gateway</artifactId>
    <packaging>pom</packaging>
    <name>WSO2 Carbon - API Manager Micro API Gateway</name>
    <description>Micro Gateway for API Manager</description>
    <url>http://wso2.org</url>

    <modules>
        <module>org.wso2.carbon.apimgt.micro.gateway.common</module>
        <module>org.wso2.carbon.apimgt.micro.gateway.tenant.initializer</module>
        <module>org.wso2.carbon.apimgt.micro.gateway.throttling.synchronizer</module>
        <module>org.wso2.carbon.apimgt.micro.gateway.usage.publisher</module>
        <module>org.wso2.carbon.apimgt.micro.gateway.rest.api</module>
    </modules>

</project><|MERGE_RESOLUTION|>--- conflicted
+++ resolved
@@ -15,15 +15,13 @@
  ~ limitations under the License.
 -->
 
-<project xmlns="http://maven.apache.org/POM/4.0.0" xmlns:xsi="http://www.w3.org/2001/XMLSchema-instance" xsi:schemaLocation="http://maven.apache.org/POM/4.0.0 http://maven.apache.org/xsd/maven-4.0.0.xsd">
+<project xmlns="http://maven.apache.org/POM/4.0.0"
+         xmlns:xsi="http://www.w3.org/2001/XMLSchema-instance"
+         xsi:schemaLocation="http://maven.apache.org/POM/4.0.0 http://maven.apache.org/xsd/maven-4.0.0.xsd">
     <parent>
         <groupId>org.wso2.carbon.apimgt</groupId>
         <artifactId>apimgt</artifactId>
-<<<<<<< HEAD
-        <version>6.2.101-SNAPSHOT</version>
-=======
         <version>6.2.102-SNAPSHOT</version>
->>>>>>> 3cfb16ce
         <relativePath>../pom.xml</relativePath>
     </parent>
 
