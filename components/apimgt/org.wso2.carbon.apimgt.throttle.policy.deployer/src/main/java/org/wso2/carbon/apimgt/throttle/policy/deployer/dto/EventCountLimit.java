--- conflicted
+++ resolved
@@ -21,10 +21,7 @@
 /**
  * Entity for keeping details of a Event Count Limit
  */
-<<<<<<< HEAD
-=======
 
->>>>>>> 5ae3cf90
 public class EventCountLimit extends Limit {
 
     private long eventCount;
