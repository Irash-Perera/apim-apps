/*
 * Copyright (c) 2019 WSO2 Inc. (http://www.wso2.org) All Rights Reserved.
 *
 * WSO2 Inc. licenses this file to you under the Apache License,
 * Version 2.0 (the "License"); you may not use this file except
 * in compliance with the License.
 * You may obtain a copy of the License at
 *
 *   http://www.apache.org/licenses/LICENSE-2.0
 *
 * Unless required by applicable law or agreed to in writing,
 * software distributed under the License is distributed on an
 * "AS IS" BASIS, WITHOUT WARRANTIES OR CONDITIONS OF ANY
 * KIND, either express or implied.  See the License for the
 * specific language governing permissions and limitations
 * under the License.
 */

package org.wso2.carbon.apimgt.rest.api.store.v1.mappings;

import org.apache.commons.lang3.StringUtils;
import org.json.simple.JSONObject;
import org.wso2.carbon.apimgt.api.APIConsumer;
import org.wso2.carbon.apimgt.api.APIManagementException;
import org.wso2.carbon.apimgt.api.APIProvider;
import org.wso2.carbon.apimgt.api.model.API;
import org.wso2.carbon.apimgt.api.model.APIIdentifier;
<<<<<<< HEAD
import org.wso2.carbon.apimgt.api.model.APIProduct;
=======
import org.wso2.carbon.apimgt.api.model.Label;
import org.wso2.carbon.apimgt.api.model.Tier;
>>>>>>> 93b2b203
import org.wso2.carbon.apimgt.impl.APIConstants;
import org.wso2.carbon.apimgt.impl.APIManagerConfiguration;
import org.wso2.carbon.apimgt.impl.dto.Environment;
import org.wso2.carbon.apimgt.impl.internal.ServiceReferenceHolder;
import org.wso2.carbon.apimgt.impl.utils.APIUtil;
import org.wso2.carbon.apimgt.rest.api.store.v1.dto.APIProductBusinessInformationDTO;
import org.wso2.carbon.apimgt.rest.api.store.v1.dto.APIProductDTO;
import org.wso2.carbon.apimgt.rest.api.store.v1.dto.APIProductInfoDTO;
import org.wso2.carbon.apimgt.rest.api.store.v1.dto.APIProductListDTO;
import org.wso2.carbon.apimgt.rest.api.store.v1.dto.APIBusinessInformationDTO;
import org.wso2.carbon.apimgt.rest.api.store.v1.dto.APIDTO;
import org.wso2.carbon.apimgt.rest.api.store.v1.dto.APIEndpointURLsDTO;
import org.wso2.carbon.apimgt.rest.api.store.v1.dto.APIEnvironmentURLsDTO;
import org.wso2.carbon.apimgt.rest.api.store.v1.dto.APIInfoDTO;
import org.wso2.carbon.apimgt.rest.api.store.v1.dto.APIListDTO;
import org.wso2.carbon.apimgt.rest.api.store.v1.dto.LabelDTO;
import org.wso2.carbon.apimgt.rest.api.store.v1.dto.PaginationDTO;
import org.wso2.carbon.apimgt.rest.api.util.RestApiConstants;
import org.wso2.carbon.apimgt.rest.api.util.utils.RestApiUtil;

import java.util.ArrayList;
import java.util.Arrays;
import java.util.HashMap;
import java.util.HashSet;
import java.util.List;
import java.util.Map;
import java.util.Set;

public class APIMappingUtil {

    public static APIDTO fromAPItoDTO(API model, String tenantDomain) throws APIManagementException {

        APIDTO dto = new APIDTO();
        dto.setName(model.getId().getApiName());
        dto.setVersion(model.getId().getVersion());
        String providerName = model.getId().getProviderName();
        dto.setProvider(APIUtil.replaceEmailDomainBack(providerName));
        dto.setId(model.getUUID());
        dto.setContext(model.getContext());
        dto.setDescription(model.getDescription());
        dto.setIsDefaultVersion(model.isDefaultVersion());
        dto.setLifeCycleStatus(model.getStatus());

        /* todo: created and last updated times
        if (null != model.getLastUpdated()) {
            Date lastUpdateDate = model.getLastUpdated();
            Timestamp timeStamp = new Timestamp(lastUpdateDate.getTime());
            dto.setLastUpdatedTime(String.valueOf(timeStamp));
        }

        String createdTimeStamp = model.getCreatedTime();
        if (null != createdTimeStamp) {
            Date date = new Date(Long.valueOf(createdTimeStamp));
            DateFormat formatter = new SimpleDateFormat("yyyy-MM-dd HH:mm:ss.SSS");
            String dateFormatted = formatter.format(date);
            dto.setCreatedTime(dateFormatted);
        } */

        Set<String> apiTags = model.getTags();
        List<String> tagsToReturn = new ArrayList<>();
        tagsToReturn.addAll(apiTags);
        dto.setTags(tagsToReturn);

        Set<org.wso2.carbon.apimgt.api.model.Tier> apiTiers = model.getAvailableTiers();
        List<String> tiersToReturn = new ArrayList<>();
        for (org.wso2.carbon.apimgt.api.model.Tier tier : apiTiers) {
            tiersToReturn.add(tier.getName());
        }
        dto.setTiers(tiersToReturn);

        dto.setTransport(Arrays.asList(model.getTransports().split(",")));

        dto.setEndpointURLs(extractEnpointURLs(model, tenantDomain));

        APIBusinessInformationDTO apiBusinessInformationDTO = new APIBusinessInformationDTO();
        apiBusinessInformationDTO.setBusinessOwner(model.getBusinessOwner());
        apiBusinessInformationDTO.setBusinessOwnerEmail(model.getBusinessOwnerEmail());
        apiBusinessInformationDTO.setTechnicalOwner(model.getTechnicalOwner());
        apiBusinessInformationDTO.setTechnicalOwnerEmail(model.getTechnicalOwnerEmail());
        dto.setBusinessInformation(apiBusinessInformationDTO);

        if (!StringUtils.isBlank(model.getThumbnailUrl())) {
            dto.setHasThumbnail(true);
        }

        if (model.getAdditionalProperties() != null) {
            JSONObject additionalProperties = model.getAdditionalProperties();
            Map<String, String> additionalPropertiesMap = new HashMap<>();
            for (Object propertyKey : additionalProperties.keySet()) {
                String key = (String) propertyKey;
                additionalPropertiesMap.put(key, (String) additionalProperties.get(key));
            }
            dto.setAdditionalProperties(additionalPropertiesMap);
        }

        dto.setWsdlUri(model.getWsdlUrl());

        if (model.getGatewayLabels() != null) {
            dto.setLabels(getLabelDetails(model.getGatewayLabels(), model.getContext()));
        }

        if (model.getEnvironmentList() != null) {
            List<String> environmentListToReturn = new ArrayList<>();
            environmentListToReturn.addAll(model.getEnvironmentList());
            dto.setEnvironmentList(environmentListToReturn);
        }

        dto.setAuthorizationHeader(model.getAuthorizationHeader());
        if (model.getApiSecurity() != null) {
            dto.setSecurityScheme(Arrays.asList(model.getApiSecurity().split(",")));
        }
        return dto;
    }

    /**
     * Returns an API with minimal info given the uuid.
     *
     * @param apiUUID                 API uuid
     * @param requestedTenantDomain tenant domain of the API
     * @return API which represents the given id
     * @throws APIManagementException
     */
    public static API getAPIInfoFromUUID(String apiUUID, String requestedTenantDomain)
            throws APIManagementException {
        API api;
        APIProvider apiProvider = RestApiUtil.getLoggedInUserProvider();
        api = apiProvider.getLightweightAPIByUUID(apiUUID, requestedTenantDomain);
        return api;
    }

    /**
     * Returns the APIIdentifier given the uuid
     *
     * @param apiId                 API uuid
     * @param requestedTenantDomain tenant domain of the API
     * @return APIIdentifier which represents the given id
     * @throws APIManagementException
     */
    public static APIIdentifier getAPIIdentifierFromUUID(String apiId, String requestedTenantDomain)
            throws APIManagementException {
        return getAPIInfoFromUUID(apiId, requestedTenantDomain).getId();
    }

    /**
     * Sets pagination urls for a APIListDTO object given pagination parameters and url parameters
     *
     * @param apiListDTO APIListDTO object to which pagination urls need to be set
     * @param query      query parameter
     * @param offset     starting index
     * @param limit      max number of returned objects
     * @param size       max offset
     */
    public static void setPaginationParams(APIListDTO apiListDTO, String query, int offset, int limit, int size) {
        Map<String, Integer> paginatedParams = RestApiUtil.getPaginationParams(offset, limit, size);

        String paginatedPrevious = "";
        String paginatedNext = "";

        if (paginatedParams.get(RestApiConstants.PAGINATION_PREVIOUS_OFFSET) != null) {
            paginatedPrevious = RestApiUtil
                    .getAPIPaginatedURL(paginatedParams.get(RestApiConstants.PAGINATION_PREVIOUS_OFFSET),
                            paginatedParams.get(RestApiConstants.PAGINATION_PREVIOUS_LIMIT), query);
        }

        if (paginatedParams.get(RestApiConstants.PAGINATION_NEXT_OFFSET) != null) {
            paginatedNext = RestApiUtil
                    .getAPIPaginatedURL(paginatedParams.get(RestApiConstants.PAGINATION_NEXT_OFFSET),
                            paginatedParams.get(RestApiConstants.PAGINATION_NEXT_LIMIT), query);
        }

        PaginationDTO paginationDTO = CommonMappingUtil
                .getPaginationDTO(limit, offset, size, paginatedNext, paginatedPrevious);
        apiListDTO.setPagination(paginationDTO);
    }

    /**
     * Converts an API Set object into corresponding REST API DTO
     *
     * @param apiSet Set of API objects
     * @return APIListDTO object
     */
    public static APIListDTO fromAPISetToDTO(Set<API> apiSet) {
        APIListDTO apiListDTO = new APIListDTO();
        List<APIInfoDTO> apiInfoDTOs = apiListDTO.getList();
        if (apiInfoDTOs == null) {
            apiInfoDTOs = new ArrayList<>();
            apiListDTO.setList(apiInfoDTOs);
        }
        for (API api : apiSet) {
            apiInfoDTOs.add(fromAPIToInfoDTO(api));
        }
        apiListDTO.setCount(apiSet.size());

        return apiListDTO;
    }

    /**
     * Converts a List object of APIs into a DTO
     *
     * @param apiList List of APIs
     * @param limit   maximum number of APIs returns
     * @param offset  starting index
     * @return APIListDTO object containing APIDTOs
     */
    public static APIListDTO fromAPIListToDTO(List<API> apiList, int offset, int limit) {
        APIListDTO apiListDTO = new APIListDTO();
        List<APIInfoDTO> apiInfoDTOs = apiListDTO.getList();
        if (apiInfoDTOs == null) {
            apiInfoDTOs = new ArrayList<>();
            apiListDTO.setList(apiInfoDTOs);
        }

        //add the required range of objects to be returned
        int start = offset < apiList.size() && offset >= 0 ? offset : Integer.MAX_VALUE;
        int end = offset + limit - 1 <= apiList.size() - 1 ? offset + limit - 1 : apiList.size() - 1;
        for (int i = start; i <= end; i++) {
            apiInfoDTOs.add(fromAPIToInfoDTO(apiList.get(i)));
        }
        apiListDTO.setCount(apiInfoDTOs.size());
        return apiListDTO;
    }

    /**
     * Converts a List object of APIs into a DTO
     *
     * @param apiList List of APIs
     * @return APIListDTO object containing APIDTOs
     */
    public static APIListDTO fromAPIListToDTO(List<API> apiList) {
        APIListDTO apiListDTO = new APIListDTO();
        List<APIInfoDTO> apiInfoDTOs = apiListDTO.getList();
        if (apiList != null) {
            for (API api : apiList) {
                apiInfoDTOs.add(fromAPIToInfoDTO(api));
            }
        }
        apiListDTO.setCount(apiInfoDTOs.size());
        return apiListDTO;
    }

    /**
     * Creates a minimal DTO representation of an API object
     *
     * @param api API object
     * @return a minimal representation DTO
     */
    public static APIInfoDTO fromAPIToInfoDTO(API api) {
        APIInfoDTO apiInfoDTO = new APIInfoDTO();
        apiInfoDTO.setDescription(api.getDescription());
        apiInfoDTO.setContext(api.getContext());
        apiInfoDTO.setId(api.getUUID());
        APIIdentifier apiId = api.getId();
        apiInfoDTO.setName(apiId.getApiName());
        apiInfoDTO.setVersion(apiId.getVersion());
        apiInfoDTO.setProvider(apiId.getProviderName());
        apiInfoDTO.setLifeCycleStatus(api.getStatus());
        String providerName = api.getId().getProviderName();
        apiInfoDTO.setProvider(APIUtil.replaceEmailDomainBack(providerName));
        Set<Tier> throttlingPolicies = api.getAvailableTiers();
        List<String> throttlingPolicyNames = new ArrayList<>();
        for (Tier tier : throttlingPolicies) {
            throttlingPolicyNames.add(tier.getName());
        }
        apiInfoDTO.setThrottlingPolicies(throttlingPolicyNames);
        //        if (api.getScopes() != null) {
        //            apiInfoDTO.setScopes(getScopeInfoDTO(api.getScopes()));
        //        }
        //        if (!StringUtils.isBlank(api.getThumbnailUrl())) {
        //            apiInfoDTO.setThumbnailUri(getThumbnailUri(api.getUUID()));
        //        }
        return apiInfoDTO;
    }

    /**
     * Extracts the API environment details with access url for each endpoint
     * 
     * @param api API object
     * @param tenantDomain Tenant domain of the API
     * @return the API environment details
     * @throws APIManagementException error while extracting the information
     */
    private static List<APIEndpointURLsDTO> extractEnpointURLs(API api, String tenantDomain)
            throws APIManagementException {
        List<APIEndpointURLsDTO> apiEndpointsList = new ArrayList<>();

        APIManagerConfiguration config = ServiceReferenceHolder.getInstance().getAPIManagerConfigurationService()
                .getAPIManagerConfiguration();
        Map<String, Environment> environments = config.getApiGatewayEnvironments();

        Set<String> environmentsPublishedByAPI = new HashSet<>(api.getEnvironments());
        environmentsPublishedByAPI.remove("none");

        Set<String> apiTransports = new HashSet<>(Arrays.asList(api.getTransports().split(",")));
        APIConsumer apiConsumer = RestApiUtil.getLoggedInUserConsumer();

        for (String environmentName : environmentsPublishedByAPI) {
            Environment environment = environments.get(environmentName);
            if (environment != null) {
                APIEnvironmentURLsDTO environmentURLsDTO = new APIEnvironmentURLsDTO();
                String[] gwEndpoints = environment.getApiGatewayEndpoint().split(",");

                Map<String, String> domains = new HashMap<>();
                if (tenantDomain != null) {
                    domains = apiConsumer.getTenantDomainMappings(tenantDomain,
                            APIConstants.API_DOMAIN_MAPPINGS_GATEWAY);
                }

                String customGatewayUrl = null;
                if (domains != null) {
                    customGatewayUrl = domains.get(APIConstants.CUSTOM_URL);
                }

                for (String gwEndpoint : gwEndpoints) {
                    StringBuilder endpointBuilder = new StringBuilder(gwEndpoint);

                    if (customGatewayUrl != null) {
                        int index = endpointBuilder.indexOf("//");
                        endpointBuilder.replace(index + 2, endpointBuilder.length(), customGatewayUrl);
                        endpointBuilder.append(api.getContext().replace("/t/" + tenantDomain, ""));
                    } else {
                        endpointBuilder.append(api.getContext());
                    }

                    if (gwEndpoint.contains("http:") && apiTransports.contains("http")) {
                        environmentURLsDTO.setHttp(endpointBuilder.toString());
                    }
                    else if (gwEndpoint.contains("https:") && apiTransports.contains("https")) {
                        environmentURLsDTO.setHttps(endpointBuilder.toString());
                    }
                }

                APIEndpointURLsDTO apiEndpointURLsDTO = new APIEndpointURLsDTO();
                apiEndpointURLsDTO.setEnvironmentURLs(environmentURLsDTO);

                apiEndpointURLsDTO.setEnvironmentName(environment.getName());
                apiEndpointURLsDTO.setEnvironmentType(environment.getType());

                apiEndpointsList.add(apiEndpointURLsDTO);
            }
        }

        return apiEndpointsList;
    }

    /**
     * Returns label details of the API in REST API DTO format.
     *
     * @param gatewayLabels Gateway label details from the API model object 
     * @param apiContext API context
     * @return label details of the API in REST API DTO format
     */
    private static List<LabelDTO> getLabelDetails(List<Label> gatewayLabels, String apiContext) {
        List<LabelDTO> labels = new ArrayList<>();
        for (Label label : gatewayLabels) {
            LabelDTO labelDTO = new LabelDTO();
            labelDTO.setName(label.getName());
            labelDTO.setDescription(label.getDescription());
            for (String url : label.getAccessUrls()) {
                labelDTO.getAccessUrls().add(url + apiContext);
            }
            labels.add(labelDTO);
        }
        return labels;
    }

    //    /**
    //     * Creates a minimal scope DTO which will be a part of API Object
    //     *
    //     * @param scopes set
    //     * @return Scope DTO
    //     */
    //    public static List<ScopeInfoDTO> getScopeInfoDTO(Set<Scope> scopes) {
    //
    //        List<ScopeInfoDTO> scopeDto = new ArrayList<ScopeInfoDTO>();
    //        for (Scope scope : scopes) {
    //            ScopeInfoDTO scopeInfoDTO = new ScopeInfoDTO();
    //            scopeInfoDTO.setKey(scope.getKey());
    //            scopeInfoDTO.setName(scope.getName());
    //            if (scope.getRoles() != null) {
    //                scopeInfoDTO.setRoles(Arrays.asList(scope.getRoles().split(",")));
    //            }
    //            scopeDto.add(scopeInfoDTO);
    //        }
    //        return scopeDto;
    //    }

    /**
     * Converts a List object of API Products into a DTO
     *
     * @param productList List of APIs
     * @return APIListDTO object containing APIDTOs
     */
    public static APIProductListDTO fromAPIProductListtoDTO(List<APIProduct> productList) {
        APIProductListDTO listDto = new APIProductListDTO();
        List<APIProductInfoDTO> list = new ArrayList<APIProductInfoDTO>();
        for (APIProduct apiProduct : productList) {
            APIProductInfoDTO productDto = new APIProductInfoDTO();
            productDto.setName(apiProduct.getId().getName());
            productDto.setProvider(apiProduct.getId().getProviderName());
            productDto.setDescription(apiProduct.getDescription());
            productDto.setId(apiProduct.getUuid());
            productDto.setThumbnailUri(RestApiConstants.RESOURCE_PATH_THUMBNAIL_API_PRODUCT
                    .replace(RestApiConstants.APIPRODUCTID_PARAM, apiProduct.getUuid()));
            list.add(productDto);
        }

        listDto.setList(list);
        listDto.setCount(list.size());
        return listDto;
    }
    
    public static APIProductDTO fromAPIProductToDTO(APIProduct product) throws APIManagementException {
        APIProductDTO dto = new APIProductDTO();
        dto.setId(product.getUuid());
        dto.setName(product.getId().getName());
        dto.setDescription(product.getDescription());
        dto.setProvider(product.getId().getProviderName());
        dto.setApiDefinition(product.getDefinition());
        dto.setThumbnailUrl(RestApiConstants.RESOURCE_PATH_THUMBNAIL_API_PRODUCT
                .replace(RestApiConstants.APIPRODUCTID_PARAM, product.getUuid()));
        APIProductBusinessInformationDTO businessInformation = new APIProductBusinessInformationDTO();
        businessInformation.setBusinessOwner(product.getBusinessOwner());
        businessInformation.setBusinessOwnerEmail(product.getBusinessOwnerEmail());
        dto.setBusinessInformation(businessInformation);
        Set<org.wso2.carbon.apimgt.api.model.Tier> apiTiers = product.getAvailableTiers();
        List<String> tiersToReturn = new ArrayList<>();
        for (org.wso2.carbon.apimgt.api.model.Tier tier : apiTiers) {
            tiersToReturn.add(tier.getName());
        }
        dto.setTiers(tiersToReturn);

        return dto;
    }
    
    /**
     * Creates a minimal DTO representation of an API Product object
     *
     * @param apiProduct API product object
     * @return a minimal representation DTO
     */
    public static APIProductInfoDTO fromAPIProductToInfoDTO(APIProduct apiProduct) {
        APIProductInfoDTO apiProductInfoDTO = new APIProductInfoDTO();
        apiProductInfoDTO.setDescription(apiProduct.getDescription());
        apiProductInfoDTO.setId(apiProduct.getUuid());
        apiProductInfoDTO.setName(apiProduct.getId().getName());
        String providerName = apiProduct.getId().getProviderName();
        apiProductInfoDTO.setProvider(APIUtil.replaceEmailDomainBack(providerName));
        apiProductInfoDTO.setThumbnailUri(RestApiConstants.RESOURCE_PATH_THUMBNAIL_API_PRODUCT
                .replace(RestApiConstants.APIPRODUCTID_PARAM, apiProduct.getUuid()));

        return apiProductInfoDTO;
    }

    /**
     * Sets pagination urls for a APIProductListDTO object given pagination parameters and url parameters
     *
     * @param apiProductListDTO a APIProductListDTO object
     * @param query      search condition
     * @param limit      max number of objects returned
     * @param offset     starting index
     * @param size       max offset
     */
    public static void setPaginationParams(APIProductListDTO apiProductListDTO, String query, int offset, int limit, int size) {

        //acquiring pagination parameters and setting pagination urls
        Map<String, Integer> paginatedParams = RestApiUtil.getPaginationParams(offset, limit, size);
        String paginatedPrevious = "";
        String paginatedNext = "";

        if (paginatedParams.get(RestApiConstants.PAGINATION_PREVIOUS_OFFSET) != null) {
            paginatedPrevious = RestApiUtil
                    .getAPIProductPaginatedURL(paginatedParams.get(RestApiConstants.PAGINATION_PREVIOUS_OFFSET),
                            paginatedParams.get(RestApiConstants.PAGINATION_PREVIOUS_LIMIT), query);
        }

        if (paginatedParams.get(RestApiConstants.PAGINATION_NEXT_OFFSET) != null) {
            paginatedNext = RestApiUtil
                    .getAPIProductPaginatedURL(paginatedParams.get(RestApiConstants.PAGINATION_NEXT_OFFSET),
                            paginatedParams.get(RestApiConstants.PAGINATION_NEXT_LIMIT), query);
        }

        PaginationDTO paginationDTO = CommonMappingUtil
                .getPaginationDTO(limit, offset, size, paginatedNext, paginatedPrevious);
        apiProductListDTO.setPagination(paginationDTO);
    }
}<|MERGE_RESOLUTION|>--- conflicted
+++ resolved
@@ -25,12 +25,9 @@
 import org.wso2.carbon.apimgt.api.APIProvider;
 import org.wso2.carbon.apimgt.api.model.API;
 import org.wso2.carbon.apimgt.api.model.APIIdentifier;
-<<<<<<< HEAD
 import org.wso2.carbon.apimgt.api.model.APIProduct;
-=======
 import org.wso2.carbon.apimgt.api.model.Label;
 import org.wso2.carbon.apimgt.api.model.Tier;
->>>>>>> 93b2b203
 import org.wso2.carbon.apimgt.impl.APIConstants;
 import org.wso2.carbon.apimgt.impl.APIManagerConfiguration;
 import org.wso2.carbon.apimgt.impl.dto.Environment;
@@ -63,6 +60,7 @@
 
     public static APIDTO fromAPItoDTO(API model, String tenantDomain) throws APIManagementException {
 
+        APIConsumer apiConsumer = RestApiUtil.getLoggedInUserConsumer();
         APIDTO dto = new APIDTO();
         dto.setName(model.getId().getApiName());
         dto.setVersion(model.getId().getVersion());
@@ -89,6 +87,14 @@
             dto.setCreatedTime(dateFormatted);
         } */
 
+        //Get Swagger definition which has URL templates, scopes and resource details
+        String apiSwaggerDefinition = null;
+
+        if (!APIConstants.APIType.WS.toString().equals(model.getType())) {
+            apiSwaggerDefinition = apiConsumer.getOpenAPIDefinition(model.getId());
+        }
+        dto.setApiDefinition(apiSwaggerDefinition);
+
         Set<String> apiTags = model.getTags();
         List<String> tagsToReturn = new ArrayList<>();
         tagsToReturn.addAll(apiTags);
@@ -127,6 +133,7 @@
         }
 
         dto.setWsdlUri(model.getWsdlUrl());
+
 
         if (model.getGatewayLabels() != null) {
             dto.setLabels(getLabelDetails(model.getGatewayLabels(), model.getContext()));
