/*
 * Copyright (c) 2019 WSO2 Inc. (http://www.wso2.org) All Rights Reserved.
 *
 * WSO2 Inc. licenses this file to you under the Apache License,
 * Version 2.0 (the "License"); you may not use this file except
 * in compliance with the License.
 * You may obtain a copy of the License at
 *
 *   http://www.apache.org/licenses/LICENSE-2.0
 *
 * Unless required by applicable law or agreed to in writing,
 * software distributed under the License is distributed on an
 * "AS IS" BASIS, WITHOUT WARRANTIES OR CONDITIONS OF ANY
 * KIND, either express or implied.  See the License for the
 * specific language governing permissions and limitations
 * under the License.
 */

package org.wso2.carbon.apimgt.rest.api.store.v1.mappings;

import com.google.gson.JsonArray;
import com.google.gson.JsonElement;
import com.google.gson.JsonObject;
import com.google.gson.JsonParser;
import org.apache.commons.collections.MapUtils;
import org.apache.commons.lang3.StringUtils;
import org.json.simple.JSONArray;
import org.json.simple.JSONObject;
import org.wso2.carbon.apimgt.api.APIConsumer;
import org.wso2.carbon.apimgt.api.APIManagementException;
import org.wso2.carbon.apimgt.api.model.API;
import org.wso2.carbon.apimgt.api.model.APICategory;
import org.wso2.carbon.apimgt.api.model.APIIdentifier;
import org.wso2.carbon.apimgt.api.model.APIProduct;
import org.wso2.carbon.apimgt.api.model.APIProductIdentifier;
import org.wso2.carbon.apimgt.api.model.APIProductResource;
import org.wso2.carbon.apimgt.api.model.ApiTypeWrapper;
import org.wso2.carbon.apimgt.api.model.Label;
import org.wso2.carbon.apimgt.api.model.Scope;
import org.wso2.carbon.apimgt.api.model.Tier;
import org.wso2.carbon.apimgt.api.model.URITemplate;
import org.wso2.carbon.apimgt.impl.APIConstants;
import org.wso2.carbon.apimgt.impl.APIManagerConfiguration;
import org.wso2.carbon.apimgt.impl.APIType;
import org.wso2.carbon.apimgt.impl.AbstractAPIManager;
import org.wso2.carbon.apimgt.impl.containermgt.ContainerBasedConstants;
import org.wso2.carbon.apimgt.impl.dto.Environment;
import org.wso2.carbon.apimgt.impl.internal.ServiceReferenceHolder;
import org.wso2.carbon.apimgt.impl.utils.APIUtil;
import org.wso2.carbon.apimgt.rest.api.common.RestApiCommonUtil;
import org.wso2.carbon.apimgt.rest.api.store.v1.dto.*;
import org.wso2.carbon.apimgt.rest.api.common.RestApiConstants;
import org.wso2.carbon.utils.multitenancy.MultitenantUtils;

import java.sql.Timestamp;
import java.text.DateFormat;
import java.text.SimpleDateFormat;
import java.util.ArrayList;
import java.util.Arrays;
import java.util.Date;
import java.util.HashMap;
import java.util.HashSet;
import java.util.List;
import java.util.Map;
import java.util.Set;

public class APIMappingUtil {

    public static APIDTO fromAPItoDTO(API model, String tenantDomain) throws APIManagementException {

        APIConsumer apiConsumer = RestApiCommonUtil.getLoggedInUserConsumer();
        APIDTO dto = new APIDTO();
        dto.setName(model.getId().getApiName());
        dto.setVersion(model.getId().getVersion());
        String providerName = model.getId().getProviderName();
        dto.setProvider(APIUtil.replaceEmailDomainBack(providerName));
        dto.setId(model.getUUID());
        dto.setContext(model.getContext());
        dto.setDescription(model.getDescription());
        dto.setIsDefaultVersion(model.isDefaultVersion());
        dto.setLifeCycleStatus(model.getStatus());
        dto.setType(model.getType());
        dto.setAvgRating(String.valueOf(model.getRating()));

        Set<Scope> scopes = model.getScopes();
        Map<String, ScopeInfoDTO> uniqueScope = new HashMap<>();

        for (Scope scope : scopes) {
            if (!uniqueScope.containsKey(scope.getKey())) {
                ScopeInfoDTO scopeInfoDTO = new ScopeInfoDTO().
                        key(scope.getKey()).
                        name(scope.getName()).
                        description(scope.getDescription());
                if (StringUtils.isNotBlank(scope.getRoles())) {
                    scopeInfoDTO.roles(Arrays.asList(scope.getRoles().trim().split(",")));
                }
                uniqueScope.put(scope.getKey(), scopeInfoDTO);
            }
        }

        dto.setScopes(new ArrayList<>(uniqueScope.values()));

        if (null != model.getLastUpdated()) {
            Date lastUpdateDate = model.getLastUpdated();
            Timestamp timeStamp = new Timestamp(lastUpdateDate.getTime());
            dto.setLastUpdatedTime(String.valueOf(timeStamp));
        }

        String createdTimeStamp = model.getCreatedTime();
        if (null != createdTimeStamp) {
            Date date = new Date(Long.valueOf(createdTimeStamp));
            DateFormat formatter = new SimpleDateFormat("yyyy-MM-dd HH:mm:ss.SSS");
            String dateFormatted = formatter.format(date);
            dto.setCreatedTime(dateFormatted);
        }

        //Get Swagger definition which has URL templates, scopes and resource details
        String apiSwaggerDefinition = null;

        if (!APIConstants.APITransportType.WS.toString().equals(model.getType())) {
            apiSwaggerDefinition = apiConsumer.getOpenAPIDefinition(model.getId());
        }
        dto.setApiDefinition(apiSwaggerDefinition);

        if (APIConstants.APITransportType.GRAPHQL.toString().equals(model.getType())) {
            List<APIOperationsDTO> operationList = new ArrayList<>();
            for (URITemplate template : model.getUriTemplates()) {
                APIOperationsDTO operation = new APIOperationsDTO();
                operation.setTarget(template.getUriTemplate());
                operation.setVerb(template.getHTTPVerb());
                operationList.add(operation);
            }
            dto.setOperations(operationList);
        }

        Set<String> apiTags = model.getTags();
        List<String> tagsToReturn = new ArrayList<>();
        tagsToReturn.addAll(apiTags);
        dto.setTags(tagsToReturn);

        //set the monetization status of this API (enabled or disabled)
        APIMonetizationInfoDTO monetizationInfoDTO = new APIMonetizationInfoDTO();
        monetizationInfoDTO.enabled(model.getMonetizationStatus());
        dto.setMonetization(monetizationInfoDTO);

        Set<org.wso2.carbon.apimgt.api.model.Tier> apiTiers = model.getAvailableTiers();
        List<APITiersDTO> tiersToReturn = new ArrayList<>();
        int tenantId = 0;
        if (!StringUtils.isBlank(tenantDomain)) {
            tenantId = APIUtil.getTenantIdFromTenantDomain(tenantDomain);
        }
        Set<String> deniedTiers = apiConsumer.getDeniedTiers(tenantId);
        for (org.wso2.carbon.apimgt.api.model.Tier currentTier : apiTiers) {
            if (!deniedTiers.contains(currentTier.getName())) {
                APITiersDTO apiTiersDTO = new APITiersDTO();
                apiTiersDTO.setTierName(currentTier.getName());
                apiTiersDTO.setTierPlan(currentTier.getTierPlan());
                //monetization attributes are applicable only for commercial tiers
                if (APIConstants.COMMERCIAL_TIER_PLAN.equalsIgnoreCase(currentTier.getTierPlan())) {
                    APIMonetizationAttributesDTO monetizationAttributesDTO = new APIMonetizationAttributesDTO();
                    if (MapUtils.isNotEmpty(currentTier.getMonetizationAttributes())) {
                        Map<String, String> monetizationAttributes = currentTier.getMonetizationAttributes();
                        //check for the billing plan (fixed or price per request)
                        if (!StringUtils.isBlank(monetizationAttributes.get(APIConstants.Monetization.FIXED_PRICE))) {
                            monetizationAttributesDTO.setFixedPrice(monetizationAttributes.get
                                    (APIConstants.Monetization.FIXED_PRICE));
                        } else if (!StringUtils.isBlank(monetizationAttributes.get(
                                APIConstants.Monetization.PRICE_PER_REQUEST))) {
                            monetizationAttributesDTO.setPricePerRequest(monetizationAttributes.get
                                    (APIConstants.Monetization.PRICE_PER_REQUEST));
                        }
                        monetizationAttributesDTO.setCurrencyType(monetizationAttributes.get
                                (APIConstants.Monetization.CURRENCY) != null ? monetizationAttributes.get
                                (APIConstants.Monetization.CURRENCY) : StringUtils.EMPTY);
                        monetizationAttributesDTO.setBillingCycle(monetizationAttributes.get
                                (APIConstants.Monetization.BILLING_CYCLE) != null ? monetizationAttributes.get
                                (APIConstants.Monetization.BILLING_CYCLE) : StringUtils.EMPTY);
                    }
                    apiTiersDTO.setMonetizationAttributes(monetizationAttributesDTO);
                }
                tiersToReturn.add(apiTiersDTO);
            }
        }
        dto.setTiers(tiersToReturn);

        dto.setTransport(Arrays.asList(model.getTransports().split(",")));

        dto.setEndpointURLs(extractEndpointURLs(model, tenantDomain));

        dto.setIngressURLs(extractIngressURLs(model));

        APIBusinessInformationDTO apiBusinessInformationDTO = new APIBusinessInformationDTO();
        apiBusinessInformationDTO.setBusinessOwner(model.getBusinessOwner());
        apiBusinessInformationDTO.setBusinessOwnerEmail(model.getBusinessOwnerEmail());
        apiBusinessInformationDTO.setTechnicalOwner(model.getTechnicalOwner());
        apiBusinessInformationDTO.setTechnicalOwnerEmail(model.getTechnicalOwnerEmail());
        dto.setBusinessInformation(apiBusinessInformationDTO);

        if (!StringUtils.isBlank(model.getThumbnailUrl())) {
            dto.setHasThumbnail(true);
        }

        if (model.getAdditionalProperties() != null) {
            JSONObject additionalProperties = model.getAdditionalProperties();
            Map<String, String> additionalPropertiesMap = new HashMap<>();
            for (Object propertyKey : additionalProperties.keySet()) {
                String key = (String) propertyKey;
                additionalPropertiesMap.put(key, (String) additionalProperties.get(key));
            }
            dto.setAdditionalProperties(additionalPropertiesMap);
        }

        dto.setWsdlUri(model.getWsdlUrl());


        if (model.getGatewayLabels() != null) {
            dto.setLabels(getLabelDetails(model.getGatewayLabels(), model.getContext()));
        }

        if (model.getEnvironmentList() != null) {
            List<String> environmentListToReturn = new ArrayList<>();
            environmentListToReturn.addAll(model.getEnvironmentList());
            dto.setEnvironmentList(environmentListToReturn);
        }

        dto.setAuthorizationHeader(model.getAuthorizationHeader());
        if (model.getApiSecurity() != null) {
            dto.setSecurityScheme(Arrays.asList(model.getApiSecurity().split(",")));
        }

        dto.setAdvertiseInfo(extractAdvertiseInfo(model));
        String apiTenant = MultitenantUtils.getTenantDomain(APIUtil.replaceEmailDomainBack(model.getId()
                .getProviderName()));
        String subscriptionAvailability = model.getSubscriptionAvailability();
        String subscriptionAllowedTenants = model.getSubscriptionAvailableTenants();
        dto.setIsSubscriptionAvailable(isSubscriptionAvailable(apiTenant, subscriptionAvailability,
                subscriptionAllowedTenants));

        List<APICategory> apiCategories = model.getApiCategories();
        List<String> categoryNamesList = new ArrayList<>();
        if (apiCategories != null && !apiCategories.isEmpty()) {
            for (APICategory category : apiCategories) {
                categoryNamesList.add(category.getName());
            }
        }
        dto.setCategories(categoryNamesList);
        dto.setKeyManagers(model.getKeyManagers());

        return dto;
    }

    public static APIDTO fromAPItoDTO(APIProduct model, String tenantDomain) throws APIManagementException {
        APIConsumer apiConsumer = RestApiCommonUtil.getLoggedInUserConsumer();
        APIDTO dto = new APIDTO();
        dto.setName(model.getId().getName());
        dto.setVersion(model.getId().getVersion());
        String providerName = model.getId().getProviderName();
        dto.setProvider(APIUtil.replaceEmailDomainBack(providerName));
        dto.setId(model.getUuid());
        dto.setContext(model.getContext());
        dto.setDescription(model.getDescription());
        dto.setLifeCycleStatus(model.getState());
        dto.setType(model.getType());
        dto.setAvgRating(String.valueOf(model.getRating()));

        /* todo: created and last updated times
        if (null != model.getLastUpdated()) {
            Date lastUpdateDate = model.getLastUpdated();
            Timestamp timeStamp = new Timestamp(lastUpdateDate.getTime());
            dto.setLastUpdatedTime(String.valueOf(timeStamp));
        }

        String createdTimeStamp = model.getCreatedTime();
        if (null != createdTimeStamp) {
            Date date = new Date(Long.valueOf(createdTimeStamp));
            DateFormat formatter = new SimpleDateFormat("yyyy-MM-dd HH:mm:ss.SSS");
            String dateFormatted = formatter.format(date);
            dto.setCreatedTime(dateFormatted);
        } */

        //Get Swagger definition which has URL templates, scopes and resource details
        String apiSwaggerDefinition = null;

        if (!APIConstants.APITransportType.WS.toString().equals(model.getType())) {
            apiSwaggerDefinition = apiConsumer.getOpenAPIDefinition(model.getId());
        }
        dto.setApiDefinition(apiSwaggerDefinition);

        Set<String> apiTags = model.getTags();
        List<String> tagsToReturn = new ArrayList<>();
        tagsToReturn.addAll(apiTags);
        dto.setTags(tagsToReturn);

        Set<org.wso2.carbon.apimgt.api.model.Tier> apiTiers = model.getAvailableTiers();
        List<APITiersDTO> tiersToReturn = new ArrayList<>();

        int tenantId = 0;
        if (!StringUtils.isBlank(tenantDomain)) {
            tenantId = APIUtil.getTenantIdFromTenantDomain(tenantDomain);
        }

        //set the monetization status of this API (enabled or disabled)
        APIMonetizationInfoDTO monetizationInfoDTO = new APIMonetizationInfoDTO();
        monetizationInfoDTO.enabled(model.getMonetizationStatus());
        dto.setMonetization(monetizationInfoDTO);

        Set<String> deniedTiers = apiConsumer.getDeniedTiers(tenantId);
        for (org.wso2.carbon.apimgt.api.model.Tier currentTier : apiTiers) {
            if (!deniedTiers.contains(currentTier.getName())) {
                APITiersDTO apiTiersDTO = new APITiersDTO();
                apiTiersDTO.setTierName(currentTier.getName());
                apiTiersDTO.setTierPlan(currentTier.getTierPlan());
                //monetization attributes are applicable only for commercial tiers
                if (APIConstants.COMMERCIAL_TIER_PLAN.equalsIgnoreCase(currentTier.getTierPlan())) {
                    APIMonetizationAttributesDTO monetizationAttributesDTO = new APIMonetizationAttributesDTO();
                    if (MapUtils.isNotEmpty(currentTier.getMonetizationAttributes())) {
                        Map<String, String> monetizationAttributes = currentTier.getMonetizationAttributes();
                        //check the billing plan (fixed or price per request)
                        if (!StringUtils.isBlank(monetizationAttributes.get(APIConstants.Monetization.FIXED_PRICE))) {
                            monetizationAttributesDTO.setFixedPrice(monetizationAttributes.get
                                    (APIConstants.Monetization.FIXED_PRICE));
                        } else if (!StringUtils.isBlank(monetizationAttributes.get(
                                APIConstants.Monetization.PRICE_PER_REQUEST))) {
                            monetizationAttributesDTO.setPricePerRequest(monetizationAttributes.get
                                    (APIConstants.Monetization.PRICE_PER_REQUEST));
                        }
                        monetizationAttributesDTO.setCurrencyType(monetizationAttributes.get
                                (APIConstants.Monetization.CURRENCY) != null ? monetizationAttributes.get
                                (APIConstants.Monetization.CURRENCY) : StringUtils.EMPTY);
                        monetizationAttributesDTO.setBillingCycle(monetizationAttributes.get
                                (APIConstants.Monetization.BILLING_CYCLE) != null ? monetizationAttributes.get
                                (APIConstants.Monetization.BILLING_CYCLE) : StringUtils.EMPTY);
                    }
                    apiTiersDTO.setMonetizationAttributes(monetizationAttributesDTO);
                }
                tiersToReturn.add(apiTiersDTO);
            }
        }
        dto.setTiers(tiersToReturn);

        List<APIOperationsDTO> operationList = new ArrayList<>();
        Map<String, ScopeInfoDTO> uniqueScopes = new HashMap<>();
        for (APIProductResource productResource : model.getProductResources()) {
            URITemplate uriTemplate = productResource.getUriTemplate();
            APIOperationsDTO operation = new APIOperationsDTO();
            operation.setTarget(uriTemplate.getUriTemplate());
            operation.setVerb(uriTemplate.getHTTPVerb());
            operationList.add(operation);

            List<Scope> scopes = uriTemplate.retrieveAllScopes();
            for (Scope scope : scopes) {
                if (!uniqueScopes.containsKey(scope.getKey())) {
                    ScopeInfoDTO scopeInfoDTO = new ScopeInfoDTO().
                            key(scope.getKey()).
                            name(scope.getName()).
                            description(scope.getDescription());
                    if (StringUtils.isNotBlank(scope.getRoles())) {
                        scopeInfoDTO.roles(Arrays.asList(scope.getRoles().trim().split(",")));
                    }
                    uniqueScopes.put(scope.getKey(), scopeInfoDTO);
                }
            }
        }

        dto.setOperations(operationList);

        dto.setScopes(new ArrayList<>(uniqueScopes.values()));

        dto.setTransport(Arrays.asList(model.getTransports().split(",")));

        dto.setEndpointURLs(extractEndpointURLs(model, tenantDomain));

        APIBusinessInformationDTO apiBusinessInformationDTO = new APIBusinessInformationDTO();
        apiBusinessInformationDTO.setBusinessOwner(model.getBusinessOwner());
        apiBusinessInformationDTO.setBusinessOwnerEmail(model.getBusinessOwnerEmail());
        apiBusinessInformationDTO.setTechnicalOwner(model.getTechnicalOwner());
        apiBusinessInformationDTO.setTechnicalOwnerEmail(model.getTechnicalOwnerEmail());
        dto.setBusinessInformation(apiBusinessInformationDTO);

        if (!StringUtils.isBlank(model.getThumbnailUrl())) {
            dto.setHasThumbnail(true);
        }

        if (model.getAdditionalProperties() != null) {
            JSONObject additionalProperties = model.getAdditionalProperties();
            Map<String, String> additionalPropertiesMap = new HashMap<>();
            for (Object propertyKey : additionalProperties.keySet()) {
                String key = (String) propertyKey;
                additionalPropertiesMap.put(key, (String) additionalProperties.get(key));
            }
            dto.setAdditionalProperties(additionalPropertiesMap);
        }


        if (model.getGatewayLabels() != null) {
            dto.setLabels(getLabelDetails(model.getGatewayLabels(), model.getContext()));
        }

        if (model.getEnvironments() != null) {
            List<String> environmentListToReturn = new ArrayList<>(model.getEnvironments());
            dto.setEnvironmentList(environmentListToReturn);
        }

        dto.setAuthorizationHeader(model.getAuthorizationHeader());
        if (model.getApiSecurity() != null) {
            dto.setSecurityScheme(Arrays.asList(model.getApiSecurity().split(",")));
        }

        //Since same APIInfoDTO is used for APIProduct in StoreUI set default AdvertisedInfo to the DTO
        AdvertiseInfoDTO advertiseInfoDTO = new AdvertiseInfoDTO();
        advertiseInfoDTO.setAdvertised(false);
        dto.setAdvertiseInfo(advertiseInfoDTO);
        String apiTenant = MultitenantUtils.getTenantDomain(APIUtil.replaceEmailDomainBack(model.getId()
                .getProviderName()));
        String subscriptionAvailability = model.getSubscriptionAvailability();
        String subscriptionAllowedTenants = model.getSubscriptionAvailableTenants();
        dto.setIsSubscriptionAvailable(isSubscriptionAvailable(apiTenant, subscriptionAvailability,
                subscriptionAllowedTenants));
        return dto;
    }


    public static APIDTO fromAPItoDTO(ApiTypeWrapper model, String tenantDomain) throws APIManagementException {
        if (model.isAPIProduct()) {
            return fromAPItoDTO(model.getApiProduct(), tenantDomain);
        } else {
            return fromAPItoDTO(model.getApi(), tenantDomain);
        }
    }

    /**
     * Returns an API with minimal info given the uuid.
     *
     * @param apiUUID               API uuid
     * @param requestedTenantDomain tenant domain of the API
     * @return API which represents the given id
     * @throws APIManagementException
     */
    public static API getAPIInfoFromUUID(String apiUUID, String requestedTenantDomain)
            throws APIManagementException {
        API api;
        String username = RestApiCommonUtil.getLoggedInUsername();
        APIConsumer apiConsumer = RestApiCommonUtil.getConsumer(username);
        api = apiConsumer.getLightweightAPIByUUID(apiUUID, requestedTenantDomain);
        return api;
    }

    /**
     * Returns the APIIdentifier given the uuid
     *
     * @param apiId                 API uuid
     * @param requestedTenantDomain tenant domain of the API
     * @return APIIdentifier which represents the given id
     * @throws APIManagementException
     */
    public static APIIdentifier getAPIIdentifierFromUUID(String apiId, String requestedTenantDomain)
            throws APIManagementException {
        return getAPIInfoFromUUID(apiId, requestedTenantDomain).getId();
    }

    /**
     * Sets pagination urls for a APIListDTO object given pagination parameters and url parameters
     *
     * @param apiListDTO APIListDTO object to which pagination urls need to be set
     * @param query      query parameter
     * @param offset     starting index
     * @param limit      max number of returned objects
     * @param size       max offset
     */
    public static void setPaginationParams(APIListDTO apiListDTO, String query, int offset, int limit, int size) {
        Map<String, Integer> paginatedParams = RestApiCommonUtil.getPaginationParams(offset, limit, size);

        String paginatedPrevious = "";
        String paginatedNext = "";

        if (paginatedParams.get(RestApiConstants.PAGINATION_PREVIOUS_OFFSET) != null) {
            paginatedPrevious = RestApiCommonUtil
                    .getAPIPaginatedURL(paginatedParams.get(RestApiConstants.PAGINATION_PREVIOUS_OFFSET),
                            paginatedParams.get(RestApiConstants.PAGINATION_PREVIOUS_LIMIT), query);
        }

        if (paginatedParams.get(RestApiConstants.PAGINATION_NEXT_OFFSET) != null) {
            paginatedNext = RestApiCommonUtil
                    .getAPIPaginatedURL(paginatedParams.get(RestApiConstants.PAGINATION_NEXT_OFFSET),
                            paginatedParams.get(RestApiConstants.PAGINATION_NEXT_LIMIT), query);
        }

        PaginationDTO paginationDTO = CommonMappingUtil
                .getPaginationDTO(limit, offset, size, paginatedNext, paginatedPrevious);
        apiListDTO.setPagination(paginationDTO);
    }

    /**
     * Converts an API Set object into corresponding REST API DTO
     *
     * @param apiSet Set of API objects
     * @return APIListDTO object
     */
    public static APIListDTO fromAPISetToDTO(Set<API> apiSet) {
        APIListDTO apiListDTO = new APIListDTO();
        List<APIInfoDTO> apiInfoDTOs = apiListDTO.getList();
        if (apiInfoDTOs == null) {
            apiInfoDTOs = new ArrayList<>();
            apiListDTO.setList(apiInfoDTOs);
        }
        for (API api : apiSet) {
            apiInfoDTOs.add(fromAPIToInfoDTO(api));
        }
        apiListDTO.setCount(apiSet.size());

        return apiListDTO;
    }

    /**
     * Converts a JSONObject to corresponding RatingDTO
     *
     * @param obj JSON Object to be converted
     * @return RatingDTO object
     */
    public static RatingDTO fromJsonToRatingDTO(JSONObject obj) {
        RatingDTO ratingDTO = new RatingDTO();
        if (obj != null) {
            ratingDTO.setRatingId(String.valueOf(obj.get(APIConstants.RATING_ID)));
            ratingDTO.setRatedBy((String) obj.get(APIConstants.USERNAME));
            ratingDTO.setRating((Integer) obj.get(APIConstants.RATING));
        }
        return ratingDTO;
    }

    /**
     * Converts a List object of Ratings into a DTO
     *
     * @param ratings List of Ratings
     * @param limit   maximum number of ratings to be returned
     * @param offset  starting index
     * @return RatingListDTO object containing Rating DTOs
     */
    public static RatingListDTO fromRatingListToDTO(List<RatingDTO> ratings, int offset, int limit) {
        RatingListDTO ratingListDTO = new RatingListDTO();
        List<RatingDTO> ratingDTOs = ratingListDTO.getList();
        if (ratingDTOs == null) {
            ratingDTOs = new ArrayList<>();
            ratingListDTO.setList(ratingDTOs);
        }

        //add the required range of objects to be returned
        int start = offset < ratings.size() && offset >= 0 ? offset : Integer.MAX_VALUE;
        int end = offset + limit - 1 <= ratings.size() - 1 ? offset + limit - 1 : ratings.size() - 1;
        for (int i = start; i <= end; i++) {
            ratingDTOs.add(ratings.get(i));
        }
        ratingListDTO.setCount(ratingDTOs.size());
        return ratingListDTO;
    }

    /**
     * Sets pagination urls for a RatingListDTO object given pagination parameters and url parameters
     *
     * @param ratingListDTO a RatingListDTO object
     * @param limit         max number of objects returned
     * @param offset        starting index
     * @param size          max offset
     */
    public static void setRatingPaginationParams(RatingListDTO ratingListDTO, String apiId, int offset, int limit,
                                                 int size) {
        //acquiring pagination parameters and setting pagination urls
        Map<String, Integer> paginatedParams = RestApiCommonUtil.getPaginationParams(offset, limit, size);
        String paginatedPrevious = "";
        String paginatedNext = "";

        if (paginatedParams.get(RestApiConstants.PAGINATION_PREVIOUS_OFFSET) != null) {
            paginatedPrevious = RestApiCommonUtil
                    .getRatingPaginatedURL(paginatedParams.get(RestApiConstants.PAGINATION_PREVIOUS_OFFSET),
                            paginatedParams.get(RestApiConstants.PAGINATION_PREVIOUS_LIMIT), apiId);
        }

        if (paginatedParams.get(RestApiConstants.PAGINATION_NEXT_OFFSET) != null) {
            paginatedNext = RestApiCommonUtil
                    .getRatingPaginatedURL(paginatedParams.get(RestApiConstants.PAGINATION_NEXT_OFFSET),
                            paginatedParams.get(RestApiConstants.PAGINATION_NEXT_LIMIT), apiId);
        }

        PaginationDTO paginationDTO = CommonMappingUtil
                .getPaginationDTO(limit, offset, size, paginatedNext, paginatedPrevious);
        ratingListDTO.setPagination(paginationDTO);
    }

    /**
     * Converts a List object of APIs into a DTO
     *
     * @param apiList List of APIs
     * @param limit   maximum number of APIs returns
     * @param offset  starting index
     * @return APIListDTO object containing APIDTOs
     */
    public static APIListDTO fromAPIListToDTO(List<API> apiList, int offset, int limit) {
        APIListDTO apiListDTO = new APIListDTO();
        List<APIInfoDTO> apiInfoDTOs = apiListDTO.getList();
        if (apiInfoDTOs == null) {
            apiInfoDTOs = new ArrayList<>();
            apiListDTO.setList(apiInfoDTOs);
        }

        //add the required range of objects to be returned
        int start = offset < apiList.size() && offset >= 0 ? offset : Integer.MAX_VALUE;
        int end = offset + limit - 1 <= apiList.size() - 1 ? offset + limit - 1 : apiList.size() - 1;
        for (int i = start; i <= end; i++) {
            apiInfoDTOs.add(fromAPIToInfoDTO(apiList.get(i)));
        }
        apiListDTO.setCount(apiInfoDTOs.size());
        return apiListDTO;
    }

    /**
     * Converts a List object of APIs into a DTO
     *
     * @param apiList List of APIs
     * @return APIListDTO object containing APIDTOs
     */
    public static APIListDTO fromAPIListToDTO(List<Object> apiList) {
        APIListDTO apiListDTO = new APIListDTO();
        List<APIInfoDTO> apiInfoDTOs = apiListDTO.getList();
        if (apiList != null) {
            for (Object api : apiList) {
                if (api instanceof API) {
                    apiInfoDTOs.add(fromAPIToInfoDTO((API) api));
                } else if (api instanceof APIProduct) {
                    apiInfoDTOs.add(fromAPIToInfoDTO((APIProduct) api));
                }
            }
        }
        apiListDTO.setCount(apiInfoDTOs.size());
        return apiListDTO;
    }

    /**
     * Creates a minimal DTO representation of an API object
     *
     * @param api API object
     * @return a minimal representation DTO
     */
    static APIInfoDTO fromAPIToInfoDTO(API api) {
        APIInfoDTO apiInfoDTO = new APIInfoDTO();
        apiInfoDTO.setDescription(api.getDescription());
        String context = api.getContextTemplate();
        if (context.endsWith("/" + RestApiConstants.API_VERSION_PARAM)) {
            context = context.replace("/" + RestApiConstants.API_VERSION_PARAM, "");
        }
        apiInfoDTO.setContext(context);
        apiInfoDTO.setId(api.getUUID());
        APIIdentifier apiId = api.getId();
        apiInfoDTO.setName(apiId.getApiName());
        apiInfoDTO.setVersion(apiId.getVersion());
        apiInfoDTO.setProvider(apiId.getProviderName());
        apiInfoDTO.setLifeCycleStatus(api.getStatus());
        apiInfoDTO.setType(api.getType());
        apiInfoDTO.setAvgRating(String.valueOf(api.getRating()));
        String providerName = api.getId().getProviderName();
        apiInfoDTO.setProvider(APIUtil.replaceEmailDomainBack(providerName));
        Set<Tier> throttlingPolicies = api.getAvailableTiers();
        List<String> throttlingPolicyNames = new ArrayList<>();
        for (Tier tier : throttlingPolicies) {
            throttlingPolicyNames.add(tier.getName());
        }
        apiInfoDTO.setThrottlingPolicies(throttlingPolicyNames);
        APIBusinessInformationDTO apiBusinessInformationDTO = new APIBusinessInformationDTO();
        apiBusinessInformationDTO.setBusinessOwner(api.getBusinessOwner());
        apiBusinessInformationDTO.setBusinessOwnerEmail(api.getBusinessOwnerEmail());
        apiBusinessInformationDTO.setTechnicalOwner(api.getTechnicalOwner());
        apiBusinessInformationDTO.setTechnicalOwnerEmail(api.getTechnicalOwnerEmail());
        apiInfoDTO.setBusinessInformation(apiBusinessInformationDTO);
        //        if (api.getScopes() != null) {
        //            apiInfoDTO.setScopes(getScopeInfoDTO(api.getScopes()));
        //        }
        if (!StringUtils.isBlank(api.getThumbnailUrl())) {
            apiInfoDTO.setThumbnailUri(api.getThumbnailUrl());
        }
        apiInfoDTO.setAdvertiseInfo(extractAdvertiseInfo(api));
        String apiTenant = MultitenantUtils.getTenantDomain(APIUtil.replaceEmailDomainBack(api.getId()
                .getProviderName()));
        String subscriptionAvailability = api.getSubscriptionAvailability();
        String subscriptionAllowedTenants = api.getSubscriptionAvailableTenants();
        apiInfoDTO.setIsSubscriptionAvailable(isSubscriptionAvailable(apiTenant, subscriptionAvailability,
                subscriptionAllowedTenants));
        int free = 0, commercial = 0;
        for (Tier tier : throttlingPolicies) {
            if (tier.getTierPlan().equalsIgnoreCase(RestApiConstants.FREE)) {
                free = free + 1;
            } else if (tier.getTierPlan().equalsIgnoreCase(RestApiConstants.COMMERCIAL)) {
                commercial = commercial + 1;
            }
        }
        if (free > 0 && commercial == 0) {
            apiInfoDTO.setMonetizationLabel(RestApiConstants.FREE);
        } else if (free == 0 && commercial > 0) {
            apiInfoDTO.setMonetizationLabel(RestApiConstants.PAID);
        } else if (free > 0 && commercial > 0) {
            apiInfoDTO.setMonetizationLabel(RestApiConstants.FREEMIUM);
        }
        return apiInfoDTO;
    }

    /**
     * Creates a minimal DTO representation of an API Product object
     *
     * @param apiProduct API Product object
     * @return a minimal representation DTO
     */
    static APIInfoDTO fromAPIToInfoDTO(APIProduct apiProduct) {
        APIInfoDTO apiInfoDTO = new APIInfoDTO();
        apiInfoDTO.setDescription(apiProduct.getDescription());
        apiInfoDTO.setContext(apiProduct.getContext());
        apiInfoDTO.setId(apiProduct.getUuid());
        APIProductIdentifier apiId = apiProduct.getId();
        apiInfoDTO.setName(apiId.getName());
        apiInfoDTO.setVersion(apiId.getVersion());
        apiInfoDTO.setProvider(apiId.getProviderName());
        apiInfoDTO.setLifeCycleStatus(apiProduct.getState());
        apiInfoDTO.setType(APIType.API_PRODUCT.toString());
        apiInfoDTO.setAvgRating(String.valueOf(apiProduct.getRating()));
        String providerName = apiProduct.getId().getProviderName();
        apiInfoDTO.setProvider(APIUtil.replaceEmailDomainBack(providerName));
        Set<Tier> throttlingPolicies = apiProduct.getAvailableTiers();
        List<String> throttlingPolicyNames = new ArrayList<>();
        for (Tier tier : throttlingPolicies) {
            throttlingPolicyNames.add(tier.getName());
        }
        apiInfoDTO.setThrottlingPolicies(throttlingPolicyNames);
        APIBusinessInformationDTO apiBusinessInformationDTO = new APIBusinessInformationDTO();
        apiBusinessInformationDTO.setBusinessOwner(apiProduct.getBusinessOwner());
        apiBusinessInformationDTO.setBusinessOwnerEmail(apiProduct.getBusinessOwnerEmail());
        apiBusinessInformationDTO.setTechnicalOwner(apiProduct.getTechnicalOwner());
        apiBusinessInformationDTO.setTechnicalOwnerEmail(apiProduct.getTechnicalOwnerEmail());
        apiInfoDTO.setBusinessInformation(apiBusinessInformationDTO);

        if (!StringUtils.isBlank(apiProduct.getThumbnailUrl())) {
            apiInfoDTO.setThumbnailUri(apiProduct.getThumbnailUrl());
        }

        //Since same APIInfoDTO is used for listing APIProducts in StoreUI set default AdvertisedInfo to the DTO
        AdvertiseInfoDTO advertiseInfoDTO = new AdvertiseInfoDTO();
        advertiseInfoDTO.setAdvertised(false);
        apiInfoDTO.setAdvertiseInfo(advertiseInfoDTO);
        String apiTenant = MultitenantUtils.getTenantDomain(APIUtil.replaceEmailDomainBack(apiProduct.getId()
                .getProviderName()));
        String subscriptionAvailability = apiProduct.getSubscriptionAvailability();
        String subscriptionAllowedTenants = apiProduct.getSubscriptionAvailableTenants();
        apiInfoDTO.setIsSubscriptionAvailable(isSubscriptionAvailable(apiTenant, subscriptionAvailability,
                subscriptionAllowedTenants));
        return apiInfoDTO;
    }

    /**
     * Extracts the API environment details with access url for each endpoint
     *
     * @param api          API object
     * @param tenantDomain Tenant domain of the API
     * @return the API environment details
     * @throws APIManagementException error while extracting the information
     */
    private static List<APIEndpointURLsDTO> extractEndpointURLs(API api, String tenantDomain)
            throws APIManagementException {
        List<APIEndpointURLsDTO> apiEndpointsList = new ArrayList<>();

        APIManagerConfiguration config = ServiceReferenceHolder.getInstance().getAPIManagerConfigurationService()
                .getAPIManagerConfiguration();
        Map<String, Environment> environments = config.getApiGatewayEnvironments();

        Set<String> environmentsPublishedByAPI = new HashSet<>(api.getEnvironments());
        environmentsPublishedByAPI.remove("none");

        Set<String> apiTransports = new HashSet<>(Arrays.asList(api.getTransports().split(",")));
        APIConsumer apiConsumer = RestApiCommonUtil.getLoggedInUserConsumer();

        for (String environmentName : environmentsPublishedByAPI) {
            Environment environment = environments.get(environmentName);
            if (environment != null) {
                APIURLsDTO apiURLsDTO = new APIURLsDTO();
                APIDefaultVersionURLsDTO apiDefaultVersionURLsDTO = new APIDefaultVersionURLsDTO();
                String[] gwEndpoints = null;
                if ("WS".equalsIgnoreCase(api.getType())) {
                    gwEndpoints = environment.getWebsocketGatewayEndpoint().split(",");
                } else {
                    gwEndpoints = environment.getApiGatewayEndpoint().split(",");
                }
                Map<String, String> domains = new HashMap<>();
                if (tenantDomain != null) {
                    domains = apiConsumer.getTenantDomainMappings(tenantDomain,
                            APIConstants.API_DOMAIN_MAPPINGS_GATEWAY);
                }

                String customGatewayUrl = null;
                if (!api.isAdvertiseOnly()) {
                    if (domains != null) {
                        customGatewayUrl = domains.get(APIConstants.CUSTOM_URL);
                    }

                    for (String gwEndpoint : gwEndpoints) {
                        StringBuilder endpointBuilder = new StringBuilder(gwEndpoint);

                        if (customGatewayUrl != null) {
                            int index = endpointBuilder.indexOf("//");
                            endpointBuilder.replace(index + 2, endpointBuilder.length(), customGatewayUrl);
                            endpointBuilder.append(api.getContext().replace("/t/" + tenantDomain, ""));
                        } else {
                            endpointBuilder.append(api.getContext());
                        }

<<<<<<< HEAD
=======
                    if (api.isDefaultVersion()) {
                        int index = endpointBuilder.lastIndexOf(api.getId().getVersion());
                        endpointBuilder.replace(index, endpointBuilder.length(), "");
>>>>>>> 6a126974
                        if (gwEndpoint.contains("http:") && apiTransports.contains("http")) {
                            apiURLsDTO.setHttp(endpointBuilder.toString());
                        } else if (gwEndpoint.contains("https:") && apiTransports.contains("https")) {
                            apiURLsDTO.setHttps(endpointBuilder.toString());
                        } else if (gwEndpoint.contains("ws:")) {
                            apiURLsDTO.setWs(endpointBuilder.toString());
                        } else if (gwEndpoint.contains("wss:")) {
                            apiURLsDTO.setWss(endpointBuilder.toString());
                        }

                        if (api.isDefaultVersion()) {
                            int index = endpointBuilder.indexOf(api.getId().getVersion());
                            endpointBuilder.replace(index, endpointBuilder.length(), "");
                            if (gwEndpoint.contains("http:") && apiTransports.contains("http")) {
                                apiDefaultVersionURLsDTO.setHttp(endpointBuilder.toString());
                            } else if (gwEndpoint.contains("https:") && apiTransports.contains("https")) {
                                apiDefaultVersionURLsDTO.setHttps(endpointBuilder.toString());
                            } else if (gwEndpoint.contains("ws:")) {
                                apiDefaultVersionURLsDTO.setWs(endpointBuilder.toString());
                            } else if (gwEndpoint.contains("wss:")) {
                                apiDefaultVersionURLsDTO.setWss(endpointBuilder.toString());
                            }
                        }
                    }
                } else {

                    //Set<String> tagSet = api.getTags();
                    //if (tagSet.contains("aws")) {
                    //    api.setAwsApi(true);
                    //}
                    AbstractAPIManager abstractAPIManager = new AbstractAPIManager() {
                        @Override
                        public String getGraphqlSchema(APIIdentifier apiId) throws APIManagementException {
                            return null;
                        }
                    };
                    api.setSwaggerDefinition(abstractAPIManager.getOpenAPIDefinition(api.getId()));

                    JsonElement configElement = new JsonParser().parse(api.getSwaggerDefinition());
                    JsonObject configObject = configElement.getAsJsonObject();  //swaggerDefinition as a json object
                    JsonArray servers = configObject.getAsJsonArray("servers");
                    JsonObject server = servers.get(0).getAsJsonObject();
                    String url = server.get("url").getAsString();
                    JsonObject variables = server.getAsJsonObject("variables");
                    JsonObject basePath = variables.getAsJsonObject("basePath");
                    String stageName = basePath.get("default").getAsString();
                    String hostUrl = url.replace("/{basePath}", stageName);
                    if (hostUrl == null) {
                        hostUrl = " ";
                    }
                    apiURLsDTO.setHttps(hostUrl);
                }

                APIEndpointURLsDTO apiEndpointURLsDTO = new APIEndpointURLsDTO();
                apiEndpointURLsDTO.setDefaultVersionURLs(apiDefaultVersionURLsDTO);
                apiEndpointURLsDTO.setUrLs(apiURLsDTO);

                apiEndpointURLsDTO.setEnvironmentName(environment.getName());
                apiEndpointURLsDTO.setEnvironmentType(environment.getType());

                apiEndpointsList.add(apiEndpointURLsDTO);
            }
        }

        return apiEndpointsList;
    }

    /**
     * Extracts the API deployment environment details with ingress url for each cluster
     *
     * @param api API object
     * @return the API Deployment environments details
     * @throws APIManagementException error while extracting the information
     */
    private static List<APIIngressURLsDTO> extractIngressURLs(API api)
            throws APIManagementException {
        List<APIIngressURLsDTO> apiDeployedIngressURLs = new ArrayList<>();
        if (api.getDeploymentEnvironments() != null && !api.getDeploymentEnvironments().isEmpty()) {
            Set<org.wso2.carbon.apimgt.api.model.DeploymentEnvironments> selectedDeploymentEnvironments =
                    new HashSet<>(api.getDeploymentEnvironments());

            if (selectedDeploymentEnvironments != null && !selectedDeploymentEnvironments.isEmpty()) {
                for (org.wso2.carbon.apimgt.api.model.DeploymentEnvironments
                        deploymentEnvironment : selectedDeploymentEnvironments) {
                    APIIngressURLsDTO ingressURLDTO = new APIIngressURLsDTO();
                    JSONArray clusterConfigs = APIUtil.getAllClustersFromConfig();
                    for (Object clusterConfig : clusterConfigs) {
                        JSONObject clusterConf = (JSONObject) clusterConfig;
                        List<APIDeploymentClusterInfoDTO> clusterInfoArray = new ArrayList<>();
                        if (clusterConf.get(ContainerBasedConstants.TYPE).toString()
                                .equalsIgnoreCase(deploymentEnvironment.getType())) {
                            JSONArray containerMgtInfoArray = (JSONArray) (clusterConf
                                    .get(ContainerBasedConstants.CONTAINER_MANAGEMENT_INFO));
                            for (Object containerMgtInfoObj : containerMgtInfoArray) {
                                JSONObject containerMgtInfo = (JSONObject) containerMgtInfoObj;
                                APIDeploymentClusterInfoDTO apiDeploymentClusterInfoDTO =
                                        new APIDeploymentClusterInfoDTO();
                                if (deploymentEnvironment.getClusterNames().contains(containerMgtInfo
                                        .get(ContainerBasedConstants.CLUSTER_NAME).toString())) {
                                    apiDeploymentClusterInfoDTO.setClusterName(containerMgtInfo
                                            .get(ContainerBasedConstants.CLUSTER_NAME).toString());
                                    apiDeploymentClusterInfoDTO.setClusterDisplayName(containerMgtInfo
                                            .get(ContainerBasedConstants.DISPLAY_NAME).toString());
                                    if(((JSONObject) containerMgtInfo.get(ContainerBasedConstants.PROPERTIES))
                                            .get(ContainerBasedConstants.ACCESS_URL) != null){
                                        apiDeploymentClusterInfoDTO.setIngressURL(((JSONObject) containerMgtInfo
                                                .get(ContainerBasedConstants.PROPERTIES))
                                                .get(ContainerBasedConstants.ACCESS_URL).toString());
                                    }
                                    clusterInfoArray.add(apiDeploymentClusterInfoDTO);
                                }
                            }
                            if (!clusterInfoArray.isEmpty()) {
                                ingressURLDTO.setClusterDetails(clusterInfoArray);
                                ingressURLDTO.setDeploymentEnvironmentName(deploymentEnvironment.getType());
                            }

                        }
                    }
                    if (ingressURLDTO.getDeploymentEnvironmentName() != null && !ingressURLDTO.getClusterDetails()
                            .isEmpty()) {
                        apiDeployedIngressURLs.add(ingressURLDTO);
                    }
                }
            }
        }
        return apiDeployedIngressURLs;
    }

    /**
     * Extracts the API environment details with access url for each endpoint
     *
     * @param apiProduct   API object
     * @param tenantDomain Tenant domain of the API
     * @return the API environment details
     * @throws APIManagementException error while extracting the information
     */
    private static List<APIEndpointURLsDTO> extractEndpointURLs(APIProduct apiProduct, String tenantDomain)
            throws APIManagementException {
        List<APIEndpointURLsDTO> apiEndpointsList = new ArrayList<>();

        APIManagerConfiguration config = ServiceReferenceHolder.getInstance().getAPIManagerConfigurationService()
                .getAPIManagerConfiguration();
        Map<String, Environment> environments = config.getApiGatewayEnvironments();

        Set<String> environmentsPublishedByAPI = new HashSet<>(apiProduct.getEnvironments());
        environmentsPublishedByAPI.remove("none");

        Set<String> apiTransports = new HashSet<>(Arrays.asList(apiProduct.getTransports().split(",")));
        APIConsumer apiConsumer = RestApiCommonUtil.getLoggedInUserConsumer();

        for (String environmentName : environmentsPublishedByAPI) {
            Environment environment = environments.get(environmentName);
            if (environment != null) {
                APIURLsDTO apiURLsDTO = new APIURLsDTO();
                String[] gwEndpoints = null;
                gwEndpoints = environment.getApiGatewayEndpoint().split(",");

                Map<String, String> domains = new HashMap<>();
                if (tenantDomain != null) {
                    domains = apiConsumer.getTenantDomainMappings(tenantDomain,
                            APIConstants.API_DOMAIN_MAPPINGS_GATEWAY);
                }

                String customGatewayUrl = null;
                if (domains != null) {
                    customGatewayUrl = domains.get(APIConstants.CUSTOM_URL);
                }

                for (String gwEndpoint : gwEndpoints) {
                    StringBuilder endpointBuilder = new StringBuilder(gwEndpoint);

                    if (customGatewayUrl != null) {
                        int index = endpointBuilder.indexOf("//");
                        endpointBuilder.replace(index + 2, endpointBuilder.length(), customGatewayUrl);
                        endpointBuilder.append(apiProduct.getContext().replace("/t/" + tenantDomain, ""));
                    } else {
                        endpointBuilder.append(apiProduct.getContext());
                    }

                    if (gwEndpoint.contains("http:") && apiTransports.contains("http")) {
                        apiURLsDTO.setHttp(endpointBuilder.toString());
                    } else if (gwEndpoint.contains("https:") && apiTransports.contains("https")) {
                        apiURLsDTO.setHttps(endpointBuilder.toString());
                    }
                }

                APIEndpointURLsDTO apiEndpointURLsDTO = new APIEndpointURLsDTO();
                apiEndpointURLsDTO.setUrLs(apiURLsDTO);
                apiEndpointURLsDTO.setEnvironmentName(environment.getName());
                apiEndpointURLsDTO.setEnvironmentType(environment.getType());

                apiEndpointsList.add(apiEndpointURLsDTO);
            }
        }

        return apiEndpointsList;
    }

    /**
     * Returns label details of the API in REST API DTO format.
     *
     * @param gatewayLabels Gateway label details from the API model object
     * @param apiContext    API context
     * @return label details of the API in REST API DTO format
     */
    private static List<LabelDTO> getLabelDetails(List<Label> gatewayLabels, String apiContext) {
        List<LabelDTO> labels = new ArrayList<>();
        for (Label label : gatewayLabels) {
            LabelDTO labelDTO = new LabelDTO();
            labelDTO.setName(label.getName());
            labelDTO.setDescription(label.getDescription());
            for (String url : label.getAccessUrls()) {
                labelDTO.getAccessUrls().add(url + apiContext);
            }
            labels.add(labelDTO);
        }
        return labels;
    }

    //    /**
    //     * Creates a minimal scope DTO which will be a part of API Object
    //     *
    //     * @param scopes set
    //     * @return Scope DTO
    //     */
    //    public static List<ScopeInfoDTO> getScopeInfoDTO(Set<Scope> scopes) {
    //
    //        List<ScopeInfoDTO> scopeDto = new ArrayList<ScopeInfoDTO>();
    //        for (Scope scope : scopes) {
    //            ScopeInfoDTO scopeInfoDTO = new ScopeInfoDTO();
    //            scopeInfoDTO.setKey(scope.getKey());
    //            scopeInfoDTO.setName(scope.getName());
    //            if (scope.getRoles() != null) {
    //                scopeInfoDTO.setRoles(Arrays.asList(scope.getRoles().split(",")));
    //            }
    //            scopeDto.add(scopeInfoDTO);
    //        }
    //        return scopeDto;
    //    }


    /**
     * Maps external store advertise API properties to AdvertiseInfoDTO object.
     *
     * @param api API object
     * @return AdvertiseInfoDTO
     */
    public static AdvertiseInfoDTO extractAdvertiseInfo(API api) {
        AdvertiseInfoDTO advertiseInfoDTO = new AdvertiseInfoDTO();
        advertiseInfoDTO.setAdvertised(api.isAdvertiseOnly());
        advertiseInfoDTO.setOriginalStoreUrl(api.getRedirectURL());
        advertiseInfoDTO.setApiOwner(api.getApiOwner());
        return advertiseInfoDTO;
    }

    /**
     * Checks whether tenant is allowed to subscribe
     *
     * @param apiTenant                  Tenant of the API creator
     * @param subscriptionAvailability   Subscription availability
     * @param subscriptionAllowedTenants Subscription allowed tenants
     * @return subscriptionAllowed
     */
    private static boolean isSubscriptionAvailable(String apiTenant, String subscriptionAvailability,
                                                   String subscriptionAllowedTenants) {

        String userTenant = RestApiCommonUtil.getLoggedInUserTenantDomain();
        boolean subscriptionAllowed = false;
        if (!userTenant.equals(apiTenant)) {
            if (APIConstants.SUBSCRIPTION_TO_ALL_TENANTS.equals(subscriptionAvailability)) {
                subscriptionAllowed = true;
            } else if (APIConstants.SUBSCRIPTION_TO_SPECIFIC_TENANTS.equals(subscriptionAvailability)) {
                String allowedTenants[] = null;
                if (subscriptionAllowedTenants != null) {
                    allowedTenants = subscriptionAllowedTenants.split(",");
                    if (allowedTenants != null) {
                        for (String tenant : allowedTenants) {
                            if (tenant != null && tenant.trim().equals(userTenant)) {
                                subscriptionAllowed = true;
                                break;
                            }
                        }
                    }
                }
            }
        } else {
            subscriptionAllowed = true;
        }
        return subscriptionAllowed;
    }

}<|MERGE_RESOLUTION|>--- conflicted
+++ resolved
@@ -806,12 +806,6 @@
                             endpointBuilder.append(api.getContext());
                         }
 
-<<<<<<< HEAD
-=======
-                    if (api.isDefaultVersion()) {
-                        int index = endpointBuilder.lastIndexOf(api.getId().getVersion());
-                        endpointBuilder.replace(index, endpointBuilder.length(), "");
->>>>>>> 6a126974
                         if (gwEndpoint.contains("http:") && apiTransports.contains("http")) {
                             apiURLsDTO.setHttp(endpointBuilder.toString());
                         } else if (gwEndpoint.contains("https:") && apiTransports.contains("https")) {
