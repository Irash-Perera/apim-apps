--- conflicted
+++ resolved
@@ -1116,16 +1116,7 @@
             if (APIConstants.PUBLISHED.equals(status) || APIConstants.PROTOTYPED.equals(status)
                             || APIConstants.DEPRECATED.equals(status)) {
 
-<<<<<<< HEAD
-                APIDTO apidto = APIMappingUtil.fromAPItoDTO(api, requestedTenantDomain);
-                List<APIRevisionDeployment> revisionDeployments = apiConsumer.getAPIRevisionDeploymentListOfAPI(apiId);
-                if (!apidto.isIsAWSAPI()) {
-                    apidto.setEndpointURLs(APIMappingUtil.fromAPIRevisionListToEndpointsList(apidto, revisionDeployments));
-                }
-                return apidto;
-=======
                 return APIMappingUtil.fromAPItoDTO(api, requestedTenantDomain);
->>>>>>> b65276e0
             } else {
                 RestApiUtil.handleAuthorizationFailure(RestApiConstants.RESOURCE_API, apiId, log);
             }
