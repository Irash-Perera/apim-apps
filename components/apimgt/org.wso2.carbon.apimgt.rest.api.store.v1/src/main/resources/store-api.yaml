#   Copyright (c) 2019, WSO2 Inc. (http://www.wso2.org) All Rights Reserved.
#
#   Licensed under the Apache License, Version 2.0 (the "License");
#   you may not use this file except in compliance with the License.
#   You may obtain a copy of the License at
#
#   http://www.apache.org/licenses/LICENSE-2.0
#
#   Unless required by applicable law or agreed to in writing, software
#   distributed under the License is distributed on an "AS IS" BASIS,
#   WITHOUT WARRANTIES OR CONDITIONS OF ANY KIND, either express or implied.
#   See the License for the specific language governing permissions and
#   limitations under the License.
################################################################################

swagger: '2.0'
######################################################
# Prolog
######################################################
info:
  version: "v1.0"
  title: "WSO2 API Manager - Store"
  description: |
    This document specifies a **RESTful API** for WSO2 **API Manager** - Store.

    It is written with [swagger 2](http://swagger.io/).

  contact:
    name: "WSO2"
    url: "http://wso2.com/products/api-manager/"
    email: "architecture@wso2.com"
  license:
    name: "Apache 2.0"
    url: "http://www.apache.org/licenses/LICENSE-2.0.html"

######################################################
# The fixed parts of the URLs of the API
######################################################

# The schemes supported by the API
schemes:
  - https

# The domain of the API.
# This is configured by the customer during deployment.
# The given host is just an example.
host: apis.wso2.com

# The base path of the API.
# Will be prefixed to all paths.
basePath: /api/am/store/v1.0

# The following media types can be passed as input in message bodies of the API.
# The actual media type must be specified in the Content-Type header field of the request.
# The default is json, i.e. the Content-Type header is not needed to
# be set, but supporting it serves extensibility.
consumes:
  - application/json

# The following media types may be passed as output in message bodies of the API.
# The media type(s) consumable by the requestor is specified in the Accept header field
# of the corresponding request.
# The actual media type returned will be specfied in the Content-Type header field
# of the of the response.
# The default of the Accept header is json, i.e. there is not needed to
# set the value, but supporting it serves extensibility.
produces:
  - application/json

securityDefinitions:
  OAuth2Security:
    type: oauth2
    flow: password
    tokenUrl: https://localhost:9443/token
    scopes:
      openid: Authorize access to user details
      apim:subscribe: Subscribe API
      apim:app_update: Update an application
      apim:app_manage: Manage application
      apim:sub_manage: Manage subscriptions
      apim:self-signup: Self Sign-up
      apim:dedicated_gateway: Updating dedicated Gateway
      apim:store_setting: Retrieve store settings

######################################################
# The "API Collection" resource APIs
######################################################
paths:
  /apis:

#-----------------------------------------------------
# Retrieving the list of all APIs qualifying under a given search condition
#-----------------------------------------------------
    get:
      security:
        - OAuth2Security: []
      x-wso2-curl: "curl https://localhost:9443/api/am/store/v1.0/apis"
      x-wso2-curl-tenant: "curl -k -H \"X-WSO2-Tenant:test.com\" https://localhost:9443/api/am/store/v1.0/apis"
      x-wso2-request: |
        GET https://localhost:9443/api/am/store/v1.0/apis
      x-wso2-response: "HTTP/1.1 200 OK\nContent-Type: application/json\n\n{\n   \"previous\": \"\",\n   \"list\":    [\n            {\n         \"provider\": \"admin\",\n         \"version\": \"1.0.0\",\n         \"description\": \"This API provide Account Status Validation.\",\n         \"status\": \"PUBLISHED\",\n         \"name\": \"AccountVal\",\n         \"context\": \"/account/1.0.0\",\n         \"id\": \"2e81f147-c8a8-4f68-b4f0-69e0e7510b01\"\n      },\n            {\n         \"provider\": \"admin\",\n         \"version\": \"1.0.0\",\n         \"description\": null,\n         \"status\": \"PUBLISHED\",\n         \"name\": \"api1\",\n         \"context\": \"/api1/1.0.0\",\n         \"id\": \"3e22d2fb-277a-4e9e-8c7e-1c0f7f73960e\"\n      },\n            {\n         \"provider\": \"admin\",\n         \"version\": \"2.0.0\",\n         \"description\": \"Verify a phone number\",\n         \"status\": \"PUBLISHED\",\n         \"name\": \"PhoneVerification\",\n         \"context\": \"/phoneverify/2.0.0\",\n         \"id\": \"c43a325c-260b-4302-81cb-768eafaa3aed\"\n      }\n   ],\n   \"count\": 3,\n   \"next\": \"\"\n}"
      x-examples:
        $ref: docs/examples/apis/apis.yaml#/get
      summary: |
        Retrieve/Search APIs
      description: |
        This operation provides you a list of available APIs qualifying under a given search condition.

        Each retrieved API is represented with a minimal amount of attributes. If you want to get complete details of an API, you need to use **Get details of an API** operation.

        This operation supports retriving APIs of other tenants. The required tenant domain need to be specified as a header `X-WSO2-Tenant`. If not specified super tenant's APIs will be retrieved. If you used an Authorization header, the user's tenant associated with the access token will be used.

        **NOTE:**
        * By default, this operation retrieves Published APIs. In order to retrieve Prototyped APIs, you need to use **query** parameter and specify **status:PROTOTYPED**.
        * This operation does not require an Authorization header by default. But if it is provided, it will be validated and checked for permissions of the user, hence you may be able to see APIs which are restricted for special permissions/roles.
      parameters:
        - $ref : '#/parameters/limit'
        - $ref : '#/parameters/offset'
        - $ref : '#/parameters/requestedTenant'
        - name : query
          in: query
          description: |
            **Search condition**.

            You can search in attributes by using an **"<attribute>:"** modifier.

            Eg.
            "provider:wso2" will match an API if the provider of the API is exactly "wso2".

            Additionally you can use wildcards.

            Eg.
            "provider:wso2*" will match an API if the provider of the API starts with "wso2".

            Supported attribute modifiers are [**version, context, status,
            description, subcontext, doc, provider, tag**]

            If no advanced attribute modifier has been specified, search will match the
            given query string against API Name.
          type: string
        - $ref : "#/parameters/If-None-Match"
      tags:
        - APIs
      responses:
        200:
          description: |
            OK.
            List of qualifying APIs is returned.
          schema:
            $ref: '#/definitions/APIList'
        406:
          description: |
            Not Acceptable.
            The requested media type is not supported
          schema:
            $ref: '#/definitions/Error'

######################################################
# The "Individual API" resource APIs
######################################################
  /apis/{apiId}:

#-----------------------------------------------------
# Retrieve the details of an API definition
#-----------------------------------------------------
    get:
      security:
        - OAuth2Security: []
      x-wso2-curl: "curl https://localhost:9443/api/am/store/v1.0/apis/c43a325c-260b-4302-81cb-768eafaa3aed"
      x-wso2-curl-tenant: "curl -k -H \"X-WSO2-Tenant:test.com\" https://localhost:9443/api/am/store/v1.0/apis/c43a325c-260b-4302-81cb-768eafaa3aed"
      x-wso2-request: |
        GET https://localhost:9443/api/am/store/v1.0/apis/c43a325c-260b-4302-81cb-768eafaa3aed
      x-wso2-response: "HTTP/1.1 200 OK\nContent-Type: application/json\n\n{\r\n   \"thumbnailUrl\": null,\r\n   \"throttlingPolicies\": [\"Unlimited\"],\r\n   \"businessInformation\":    {\r\n      \"technicalOwner\": \"John Doe\",\r\n      \"technicalOwnerEmail\": \"architecture@pizzashack.com\",\r\n      \"businessOwner\": \"Jane Roe\",\r\n      \"businessOwnerEmail\": \"marketing@pizzashack.com\"\r\n   },\r\n   \"apiDefinition\": \"{\\\"paths\\\":{\\\"/order\\\":{\\\"post\\\":{\\\"x-auth-type\\\":\\\"Application & Application User\\\",\\\"x-throttling-tier\\\":\\\"Unlimited\\\",\\\"description\\\":\\\"Create a new Order\\\",\\\"parameters\\\":[{\\\"schema\\\":{\\\"$ref\\\":\\\"#/definitions/Order\\\"},\\\"description\\\":\\\"Order object that needs to be added\\\",\\\"name\\\":\\\"body\\\",\\\"required\\\":true,\\\"in\\\":\\\"body\\\"}],\\\"responses\\\":{\\\"201\\\":{\\\"headers\\\":{\\\"Location\\\":{\\\"description\\\":\\\"The URL of the newly created resource.\\\",\\\"type\\\":\\\"string\\\"},\\\"Content-Type\\\":{\\\"description\\\":\\\"The content type of the body.\\\",\\\"type\\\":\\\"string\\\"}},\\\"schema\\\":{\\\"$ref\\\":\\\"#/definitions/Order\\\"},\\\"description\\\":\\\"Created. Successful response with the newly created object as entity in the body. Location header contains URL of newly created entity.\\\"}}}},\\\"/order/{orderId}\\\":{\\\"get\\\":{\\\"x-auth-type\\\":\\\"Application & Application User\\\",\\\"x-throttling-tier\\\":\\\"Unlimited\\\",\\\"description\\\":\\\"Get details of an Order\\\",\\\"parameters\\\":[{\\\"description\\\":\\\"Order Id\\\",\\\"name\\\":\\\"orderId\\\",\\\"format\\\":\\\"string\\\",\\\"type\\\":\\\"string\\\",\\\"required\\\":true,\\\"in\\\":\\\"path\\\"}],\\\"responses\\\":{\\\"200\\\":{\\\"schema\\\":{\\\"$ref\\\":\\\"#/definitions/Order\\\"},\\\"headers\\\":{},\\\"description\\\":\\\"OK Requested Order will be returned\\\"}}}}},\\\"schemes\\\":[\\\"https\\\"],\\\"produces\\\":[\\\"application/json\\\"],\\\"swagger\\\":\\\"2.0\\\",\\\"definitions\\\":{\\\"Order\\\":{\\\"title\\\":\\\"Pizza Order\\\",\\\"properties\\\":{\\\"customerName\\\":{\\\"type\\\":\\\"string\\\"},\\\"delivered\\\":{\\\"type\\\":\\\"boolean\\\"},\\\"address\\\":{\\\"type\\\":\\\"string\\\"},\\\"pizzaType\\\":{\\\"type\\\":\\\"string\\\"},\\\"creditCardNumber\\\":{\\\"type\\\":\\\"string\\\"},\\\"quantity\\\":{\\\"type\\\":\\\"number\\\"},\\\"orderId\\\":{\\\"type\\\":\\\"string\\\"}},\\\"required\\\":[\\\"orderId\\\"]}},\\\"consumes\\\":[\\\"application/json\\\"],\\\"info\\\":{\\\"title\\\":\\\"PizzaShackAPI\\\",\\\"description\\\":\\\"This document describe a RESTFul API for Pizza Shack online pizza delivery store.\\\\n\\\",\\\"license\\\":{\\\"name\\\":\\\"Apache 2.0\\\",\\\"url\\\":\\\"http://www.apache.org/licenses/LICENSE-2.0.html\\\"},\\\"contact\\\":{\\\"email\\\":\\\"architecture@pizzashack.com\\\",\\\"name\\\":\\\"John Doe\\\",\\\"url\\\":\\\"http://www.pizzashack.com\\\"},\\\"version\\\":\\\"1.0.0\\\"}}\",\r\n   \"wsdlUri\": null,\r\n   \"isDefaultVersion\": false,\r\n   \"endpointURLs\": [   {\r\n      \"environmentName\": \"Production and Sandbox\",\r\n      \"environmentType\": \"hybrid\",\r\n      \"environmentURLs\":       {\r\n         \"http\": \"http://localhost:8280//pizzashack/1.0.0\",\r\n         \"https\": \"https://localhost:8243//pizzashack/1.0.0\"\r\n      }\r\n   }],\r\n   \"transport\":    [\r\n      \"http\",\r\n      \"https\"\r\n   ],\r\n   \"tags\": [\"pizza\"],\r\n   \"version\": \"1.0.0\",\r\n   \"description\": \"This document describe a RESTFul API for Pizza Shack online pizza delivery store.\\r\\n\",\r\n   \"provider\": \"admin\",\r\n   \"name\": \"PizzaShackAPI\",\r\n   \"context\": \"/pizzashack/1.0.0\",\r\n   \"id\": \"8848faaa-7fd1-478a-baa2-48a4ebb92c98\",\r\n   \"status\": \"PUBLISHED\"\r\n}  "
      summary: |
        Get details of an API
      description: |
        Using this operation, you can retrieve complete details of a single API. You need to provide the Id of the API to retrive it.

        `X-WSO2-Tenant` header can be used to retrive an API of a different tenant domain. If not specified super tenant will be used. If Authorization header is present in the request, the user's tenant associated with the access token will be used.

        **NOTE:**
        * This operation does not require an Authorization header by default. But if it is provided, it will be validated and checked for permissions of the user, hence you may be able to see APIs which are restricted for special permissions/roles. \n
      parameters:
        - $ref: '#/parameters/apiId'
        - $ref: '#/parameters/requestedTenant'
        - $ref: '#/parameters/If-None-Match'
      tags:
        - APIs
      responses:
        200:
          description: |
            OK.
            Requested API is returned
          headers:
            ETag:
              description: |
                Entity Tag of the response resource. Used by caches, or in conditional requests.
              type: string
            Last-Modified:
              description: |
                Date and time the resource has been modifed the last time.
                Used by caches, or in conditional requests.
              type: string
          schema:
            $ref: '#/definitions/API'
        304:
          description: |
            Not Modified.
            Empty body because the client has already the latest version of the requested resource.
        404:
          description: |
            Not Found.
            Requested API does not exist.
          schema:
            $ref: '#/definitions/Error'
        406:
          description: |
            Not Acceptable.
            The requested media type is not supported
          schema:
            $ref: '#/definitions/Error'


  /apis/{apiId}/swagger:
#-----------------------------------------------------
# Retrieve the API swagger definition
#-----------------------------------------------------
    get:
      security:
        - OAuth2Security: []
      x-wso2-request: |
        GET https://localhost:9443/api/am/store/v1.0/apis/c43a325c-260b-4302-81cb-768eafaa3aed/swagger
      x-wso2-curl: "curl https://localhost:9443/api/am/store/v1.0/apis/c43a325c-260b-4302-81cb-768eafaa3aed/swagger"
      x-wso2-curl-tenant: "curl -k -H \"X-WSO2-Tenant:test.com\" https://localhost:9443/api/am/store/v1.0/apis/c43a325c-260b-4302-81cb-768eafaa3aed/swagger"
      x-wso2-response: "HTTP/1.1 200 OK\nContent-Type: application/json\n\n{\n   \"paths\": {\"/*\": {\"get\":    {\n      \"x-auth-type\": \"Application\",\n      \"x-throttling-tier\": \"Unlimited\",\n      \"responses\": {\"200\": {\"description\": \"OK\"}}\n   }}},\n   \"x-wso2-security\": {\"apim\": {\"x-wso2-scopes\": []}},\n   \"swagger\": \"2.0\",\n   \"info\":    {\n      \"title\": \"PhoneVerification\",\n      \"description\": \"Verify a phone number\",\n      \"contact\":       {\n         \"email\": \"xx@ee.com\",\n         \"name\": \"xx\"\n      },\n      \"version\": \"2.0.0\"\n   }\n}\n"
      summary: |
        Get swagger definition
      description: |
        You can use this operation to retrieve the swagger definition of an API.

         `X-WSO2-Tenant` header can be used to retrive the swagger definition an API of a different tenant domain. If not specified super tenant will be used. If Authorization header is present in the request, the user's tenant associated with the access token will be used.

        **NOTE:**
        * This operation does not require an Authorization header by default. But in order to see a restricted API's swagger definition, you need to provide Authorization header.
      parameters:
        - $ref: '#/parameters/apiId'
        - $ref: '#/parameters/labelName'
        - $ref: '#/parameters/environmentName'
        - $ref: '#/parameters/If-None-Match'
        - $ref: '#/parameters/requestedTenant'
      tags:
        - APIs
      responses:
        200:
          description: |
            OK.
            Requested swagger document of the API is returned
          headers:
            ETag:
              description: |
                Entity Tag of the response resource. Used by caches, or in conditional requests.
              type: string
            Last-Modified:
              description: |
                Date and time the resource has been modifed the last time.
                Used by caches, or in conditional requests.
              type: string
        304:
          description: |
            Not Modified.
            Empty body because the client has already the latest version of the requested resource.
        404:
          description: |
            Not Found.
            Requested API does not exist.
          schema:
            $ref: '#/definitions/Error'
        406:
          description: |
            Not Acceptable.
            The requested media type is not supported
          schema:
            $ref: '#/definitions/Error'


  /apis/{apiId}/sdks/{language}:
#-----------------------------------------------------
# Generate an SDK (System Development Kit) for an API in a requested language
#-----------------------------------------------------
    get:
      produces:
        - application/zip
      security:
        - OAuth2Security:
          - apim:subscribe
      x-wso2-curl: "curl -X GET -k -H \"Authorization:Bearer ae4eae22-3f65-387b-a171-d37eaa366fa8\" https://localhost:9443/api/am/store/v1.0/apis/890a4f4d-09eb-4877-a323-57f6ce2ed79b/sdks/java > Swagger Petstore_java_1.0.0.zip"
      x-wso2-request: |
        GET https://localhost:9443/api/am/store/v1.0/apis/890a4f4d-09eb-4877-a323-57f6ce2ed79b/sdks/java
        Authorization: Bearer ae4eae22-3f65-387b-a171-d37eaa366fa8
      x-wso2-response: "HTTP/1.1 200 OK\nContent-disposition : attachment; filename=\"Swagger Petstore_java_1.0.0.zip\"\nContent-type : application/zip"
      summary: |
        Generate a SDK for an API
      description: |
        This operation can be used to generate SDKs (System Development Kits), for the APIs available in the API Store, for a requested development language.
      parameters:
        - in : path
          name: apiId
          type: string
          required: true
          description: |
            ID of the specific API for which the SDK is required.
        - in: path
          name: language
          type : string
          required : true
          description: |
            Programming language of the SDK that is required.
      tags:
        - SDKs
      responses:
        200:
          description: |
            OK.
            SDK generated successfully.
        400:
          description: |
            Bad Request.
            Requested SDK Language is not supported.
          schema:
            $ref: '#/definitions/Error'
        404:
          description: |
            Not found.
            Requested API does not exist.
          schema:
            $ref: '#/definitions/Error'
        500:
          description:  |
            Internal Server Error.
            Error while generating SDK.
          schema:
            $ref: '#/definitions/Error'
################################################################
# The WSDL resource of "Individual API" resource APIs
################################################################

  /apis/{apiId}/wsdl:
#-----------------------------------------------------
# Retrieve the API WSDL definition
#-----------------------------------------------------
    get:
      security:
        - OAuth2Security: []
      produces:
        - application/octet-stream
      x-wso2-curl: "curl -k -H \"Authorization: Bearer ae4eae22-3f65-387b-a171-d37eaa366fa8\" https://127.0.0.1:9443/api/am/publisher/v1.0/apis/890a4f4d-09eb-4877-a323-57f6ce2ed79b/wsdl"
      x-wso2-request: |
        GET https://127.0.0.1:9443/api/am/publisher/v1.0/apis/890a4f4d-09eb-4877-a323-57f6ce2ed79b/wsdl
        Authorization: Bearer ae4eae22-3f65-387b-a171-d37eaa366fa8
      x-wso2-response: "HTTP/1.1 200 OK\nContent-Type: application/json\nContent-Length: 329\n\n{\n   \"paths\": {\"/*\": {\"get\":    {\n      \"x-auth-type\": \"Application\",\n      \"x-throttling-policy\": \"Unlimited\",\n      \"responses\": {\"200\": {\"description\": \"OK\"}}\n   }}},\n   \"x-wso2-security\": {\"apim\": {\"x-wso2-scopes\": []}},\n   \"swagger\": \"2.0\",\n   \"info\":    {\n      \"title\": \"PhoneVerification\",\n      \"description\": \"Verify a phone number\",\n      \"contact\":       {\n         \"email\": \"xx@ee.com\",\n         \"name\": \"xx\"\n      },\n      \"version\": \"1.0.0\"\n   }\n}"
      summary: Get API WSDL definition
      description: |
        This operation can be used to retrieve the swagger definition of an API.
      parameters:
        - $ref: '#/parameters/apiId'
        - $ref: '#/parameters/If-None-Match'
        - $ref : '#/parameters/requestedTenant'
      tags:
        - APIs
      responses:
        200:
          description: |
            OK.
            Requested WSDL document of the API is returned
          headers:
            ETag:
              description: |
                Entity Tag of the response resource. Used by caches, or in conditional requests (Will be supported in future).
              type: string
            Last-Modified:
              description: |
                Date and time the resource has been modifed the last time.
                Used by caches, or in conditional requests (Will be supported in future).
              type: string
        304:
          description: |
            Not Modified.
            Empty body because the client has already the latest version of the requested resource (Will be supported in future).
        404:
          description: |
            Not Found.
            Requested API does not exist.
          schema:
            $ref: '#/definitions/Error'
        406:
          description: |
            Not Acceptable.
            The requested media type is not supported
          schema:
            $ref: '#/definitions/Error'

######################################################
# The "Document Collection" resource APIs
######################################################
  /apis/{apiId}/documents:

#-----------------------------------------------------
# Retrieve the documents associated with an API that qualify under a search condition
#-----------------------------------------------------
    get:
      security:
        - OAuth2Security: []
      x-wso2-request: |
        GET https://localhost:9443/api/am/store/v1.0/apis/c43a325c-260b-4302-81cb-768eafaa3aed/documents
      x-wso2-curl: "curl https://localhost:9443/api/am/store/v1.0/apis/c43a325c-260b-4302-81cb-768eafaa3aed/documents"
      x-wso2-curl-tenant: "curl -k -H \"X-WSO2-Tenant:test.com\" https://localhost:9443/api/am/store/v1.0/apis/c43a325c-260b-4302-81cb-768eafaa3aed/documents"
      x-wso2-response: "HTTP/1.1 200 OK\nContent-Type: application/json\n\n{\n   \"previous\": \"\",\n   \"list\":    [\n            {\n         \"sourceType\": \"INLINE\",\n         \"sourceUrl\": null,\n         \"otherTypeName\": null,\n         \"documentId\": \"850a4f34-db2c-4d23-9d85-3f95fbfb082c\",\n         \"summary\": \"This is a sample documentation for v1.0.0\",\n         \"name\": \"PhoneVerification API Documentation\",\n         \"type\": \"HOWTO\"\n      },\n            {\n         \"sourceType\": \"URL\",\n         \"sourceUrl\": \"http://wiki.cdyne.com/index.php/Phone_Verification\",\n         \"otherTypeName\": null,\n         \"documentId\": \"98e18be8-5861-43c7-ba26-8cbbccd3a76f\",\n         \"summary\": \"This is the URL for online documentation\",\n         \"name\": \"Online Documentation\",\n         \"type\": \"SAMPLES\"\n      },\n            {\n         \"sourceType\": \"FILE\",\n         \"sourceUrl\": null,\n         \"otherTypeName\": null,\n         \"documentId\": \"b66451ff-c6c2-4f6a-b91d-3821dc119b04\",\n         \"summary\": \"This is a sample documentation pdf\",\n         \"name\": \"Introduction to PhoneVerification API PDF\",\n         \"type\": \"HOWTO\"\n      }\n   ],\n   \"count\": 3,\n   \"next\": \"\"\n}"
      summary: |
        Get a list of documents of an API
      description: |
        This operation can be used to retrive a list of documents belonging to an API by providing the id of the API.

        `X-WSO2-Tenant` header can be used to retrive documents of an API that belongs to a different tenant domain. If not specified super tenant will be used. If Authorization header is present in the request, the user's tenant associated with the access token will be used.

        **NOTE:**
        * This operation does not require an Authorization header by default. But in order to see a restricted API's documents, you need to provide Authorization header.
      parameters:
        - $ref: '#/parameters/apiId'
        - $ref: '#/parameters/limit'
        - $ref: '#/parameters/offset'
        - $ref: '#/parameters/requestedTenant'
        - $ref: '#/parameters/If-None-Match'
      tags:
        - Documents
      responses:
        200:
          description: |
            OK.
            Document list is returned.
          schema:
            $ref: '#/definitions/DocumentList'
          headers:
            ETag:
              description: |
                Entity Tag of the response resource. Used by caches, or in conditional requests.
              type: string
        304:
          description: |
            Not Modified.
            Empty body because the client has already the latest version of the requested resource.
        404:
          description: |
            Not Found.
            Requested API does not exist.
          schema:
            $ref: '#/definitions/Error'
        406:
          description: |
            Not Acceptable.
            The requested media type is not supported
          schema:
            $ref: '#/definitions/Error'

######################################################
# The "Individual Document" resource APIs
######################################################
  '/apis/{apiId}/documents/{documentId}':

#-----------------------------------------------------
# Retrieve a particular document of a certain API
#-----------------------------------------------------
    get:
      security:
        - OAuth2Security: []
      x-wso2-request: |
        GET https://localhost:9443/api/am/store/v1.0/apis/c43a325c-260b-4302-81cb-768eafaa3aed/documents/850a4f34-db2c-4d23-9d85-3f95fbfb082c
      x-wso2-curl: "curl \"https://localhost:9443/api/am/store/v1.0/apis/c43a325c-260b-4302-81cb-768eafaa3aed/documents/850a4f34-db2c-4d23-9d85-3f95fbfb082c\""
      x-wso2-curl-tenant: "curl -k -H \"X-WSO2-Tenant:test.com\" https://localhost:9443/api/am/store/v1.0/apis/c43a325c-260b-4302-81cb-768eafaa3aed/documents/850a4f34-db2c-4d23-9d85-3f95fbfb082c"
      x-wso2-response: "HTTP/1.1 200 OK\nContent-Type: application/json\n\n{\n   \"sourceType\": \"INLINE\",\n   \"sourceUrl\": null,\n   \"otherTypeName\": null,\n   \"documentId\": \"850a4f34-db2c-4d23-9d85-3f95fbfb082c\",\n   \"summary\": \"This is a sample documentation for v1.0.0\",\n   \"name\": \"PhoneVerification API Documentation\",\n   \"type\": \"HOWTO\"\n}"
      summary: |
        Get a document of an API
      description: |
        This operation can be used to retrieve a particular document's metadata associated with an API.

        `X-WSO2-Tenant` header can be used to retrive a document of an API that belongs to a different tenant domain. If not specified super tenant will be used. If Authorization header is present in the request, the user's tenant associated with the access token will be used.

        **NOTE:**
        * This operation does not require an Authorization header by default. But in order to see a restricted API's document, you need to provide Authorization header.
      parameters:
        - $ref: '#/parameters/apiId'
        - $ref: '#/parameters/documentId'
        - $ref: '#/parameters/requestedTenant'
        - $ref: '#/parameters/If-None-Match'
      tags:
        - Documents
      responses:
        200:
          description: |
            OK.
            Document returned.
          schema:
            $ref: '#/definitions/Document'
          headers:
            ETag:
              description: |
                Entity Tag of the response resource.
                Used by caches, or in conditional requests.
              type: string
        304:
          description: |
            Not Modified.
            Empty body because the client has already the latest version of the requested resource.
        404:
          description: |
            Not Found.
            Requested Document does not exist.
          schema:
            $ref: '#/definitions/Error'
        406:
          description: |
            Not Acceptable.
            The requested media type is not supported
          schema:
            $ref: '#/definitions/Error'


################################################################
# The content resource of "Individual Document" resource APIs
################################################################

  '/apis/{apiId}/documents/{documentId}/content':

  #-------------------------------------------------------------------------------------------------
  # Downloads a FILE type document/get the inline content or source url of a certain document
  #-------------------------------------------------------------------------------------------------
      get:
        security:
          - OAuth2Security: []
        x-wso2-request: |
          GET https://localhost:9443/api/am/store/v1.0/apis/890a4f4d-09eb-4877-a323-57f6ce2ed79b/documents/0bcb7f05-599d-4e1a-adce-5cb89bfe58d5/content
        x-wso2-curl: "curl \"https://localhost:9443/api/am/store/v1.0/apis/890a4f4d-09eb-4877-a323-57f6ce2ed79b/documents/0bcb7f05-599d-4e1a-adce-5cb89bfe58d5/content\" > sample.pdf"
        x-wso2-curl-tenant: "curl -k -H \"X-WSO2-Tenant:test.com\" \"https://localhost:9443/api/am/store/v1.0/apis/890a4f4d-09eb-4877-a323-57f6ce2ed79b/documents/0bcb7f05-599d-4e1a-adce-5cb89bfe58d5/content\" > sample.pdf"
        x-wso2-response: "HTTP/1.1 200 OK\nContent-Disposition: attachment; filename=\"sample.pdf\"\nContent-Type: application/octet-stream\nContent-Length: 7802\n\n%PDF-1.4\n%äüöß\n2 0 obj\n<</Length 3 0 R/Filter/FlateDecode>>\nstream\n..\n>>\nstartxref\n7279\n%%EOF"
        summary: |
          Get the content of an API document
        description: |
          This operation can be used to retrive the content of an API's document.

          The document can be of 3 types. In each cases responses are different.

          1. **Inline type**:
             The content of the document will be retrieved in `text/plain` content type
          2. **FILE type**:
             The file will be downloaded with the related content type (eg. `application/pdf`)
          3. **URL type**:
              The client will recieve the URL of the document as the Location header with the response with - `303 See Other`

          `X-WSO2-Tenant` header can be used to retrive the content of a document of an API that belongs to a different tenant domain. If not specified super tenant will be used. If Authorization header is present in the request, the user's tenant associated with the access token will be used.

          **NOTE:**
          * This operation does not require an Authorization header by default. But in order to see a restricted API's document content, you need to provide Authorization header.
        parameters:
          - $ref: '#/parameters/apiId'
          - $ref: '#/parameters/documentId'
          - $ref: '#/parameters/requestedTenant'
          - $ref: '#/parameters/If-None-Match'
        tags:
          - Documents
        responses:
          200:
            description: |
              OK.
              File or inline content returned.
            headers:
              ETag:
                description: |
                  Entity Tag of the response resource.
                  Used by caches, or in conditional requests.
                type: string
              Last-Modified:
                description: |
                  Date and time the resource has been modifed the last time.
                  Used by caches, or in conditional requests.
                type: string
          303:
            description: |
              See Other.
              Source can be retrived from the URL specified at the Location header.
            headers:
              Location:
                description: |
                  The Source URL of the document.
                type: string
          304:
            description: |
              Not Modified.
              Empty body because the client has already the latest version of the requested resource.
          404:
            description: |
              Not Found.
              Requested Document does not exist.
            schema:
              $ref: '#/definitions/Error'
          406:
            description: |
              Not Acceptable.
              The requested media type is not supported
            schema:
              $ref: '#/definitions/Error'

################################################################
# The thumbnail resource of "Individual API" resource APIs
################################################################

  /apis/{apiId}/thumbnail:
#-------------------------------------------------------------------------------------------------
# Downloads a thumbnail image of an API
#-------------------------------------------------------------------------------------------------
    get:
      security:
        - OAuth2Security: []
      x-wso2-request: |
        GET https://localhost:9443/api/am/store/v1.0/apis/e93fb282-b456-48fc-8981-003fb89086ae/thumbnail
      x-wso2-curl: "curl https://localhost:9443/api/am/store/v1.0/apis/e93fb282-b456-48fc-8981-003fb89086ae/thumbnail > image.jpg"
      x-wso2-curl-tenant: "curl -k -H \"X-WSO2-Tenant:test.com\" https://localhost:9443/api/am/store/v1.0/apis/e93fb282-b456-48fc-8981-003fb89086ae/thumbnail > image.jpg"
      x-wso2-response: "HTTP/1.1 200 OK\r\nContent-Type: image/jpeg\r\n\r\n[image content]"
      summary: Get thumbnail image
      description: |
        This operation can be used to download a thumbnail image of an API.

        `X-WSO2-Tenant` header can be used to retrive a thumbnail of an API that belongs to a different tenant domain. If not specified super tenant will be used. If Authorization header is present in the request, the user's tenant associated with the access token will be used.

        **NOTE:**
        * This operation does not require an Authorization header by default. But in order to see a restricted API's thumbnail, you need to provide Authorization header.
      parameters:
        - $ref: '#/parameters/apiId'
        - $ref: '#/parameters/requestedTenant'
        - $ref: '#/parameters/If-None-Match'
      tags:
        - APIs
      responses:
        200:
          description: |
            OK.
            Thumbnail image returned
          headers:
            Content-Type:
              description: |
                The content type of the body.
              type: string
            ETag:
              description: |
                Entity Tag of the response resource.
                Used by caches, or in conditional requests.
              type: string
            Last-Modified:
              description: |
                Date and time the resource has been modifed the last time.
                Used by caches, or in conditional requests (Will be supported in future).
              type: string
        304:
          description: |
            Not Modified.
            Empty body because the client has already the latest version of the requested resource.
        404:
          description: |
            Not Found.
            Requested Document does not exist.
          schema:
            $ref: '#/definitions/Error'
        406:
          description: |
            Not Acceptable.
            The requested media type is not supported
          schema:
            $ref: '#/definitions/Error'

######################################################
# The "API Rating" resource APIs
######################################################
  '/apis/{apiId}/ratings':

#-----------------------------------------------------
# Retrieve the Ratings of a certain API
#-----------------------------------------------------
    get:
      summary: Get API ratings
      security:
        - OAuth2Security: []
      description: |
        Get the rating of an API.
      parameters:
        - $ref: '#/parameters/apiId'
        - $ref: '#/parameters/limit'
        - $ref: '#/parameters/offset'
      tags:
        - Ratings
      responses:
        200:
          description: |
            OK.
            Rating returned.
          schema:
            $ref: '#/definitions/RatingList'
        404:
          description: |
            Not Found.
            Requested rating does not exist.
          schema:
            $ref: '#/definitions/Error'
        406:
          description: |
            Not Acceptable.
            The requested media type is not supported
          schema:
            $ref: '#/definitions/Error'

######################################################
# The "Individual API Rating" resource APIs
######################################################

  '/apis/{apiId}/ratings/{ratingId}':

  #-----------------------------------------------------
  # Retrieve a specific rating of an API
  #-----------------------------------------------------
    get:
      summary: Get a single API rating
      security:
        - OAuth2Security: []
      description: |
            Get a specific rating of an API.
      parameters:
        - $ref: '#/parameters/apiId'
        - $ref: '#/parameters/ratingId'
        - $ref: '#/parameters/If-None-Match'
      tags:
        - Ratings
      responses:
        200:
          description: |
            OK.
            Rating returned.
          schema:
            $ref: '#/definitions/Rating'
          headers:
            ETag:
              description: |
                Entity Tag of the response resource.
                Used by caches, or in conditional requests.
              type: string
            Last-Modified:
              description: |
                Date and time the resource has been modifed the last time.
                Used by caches, or in conditional requests.
              type: string
        304:
          description: |
            Not Modified.
            Empty body because the client has already the latest version of the requested resource.
        404:
          description: |
            Not Found.
            Requested rating does not exist.
          schema:
            $ref: '#/definitions/Error'
        406:
          description: |
            Not Acceptable.
            The requested media type is not supported
          schema:
            $ref: '#/definitions/Error'

######################################################
# The "User API Rating" resource APIs
######################################################

  '/apis/{apiId}/user-rating':

  #-----------------------------------------------------
  # Add or update rating
  #-----------------------------------------------------
    put:
      summary: Add or update logged in user's rating for an API
      security:
        - OAuth2Security:
          - apim:subscribe
      x-scope: apim:subscribe
      description: |
        Adds or updates a rating
      parameters:
        - $ref: '#/parameters/apiId'
        - in: body
          name: body
          description: |
            Rating object that should to be added
          required: true
          schema:
            $ref: '#/definitions/Rating'
      tags:
        - Ratings
      responses:
        201:
          description: |
            Created.
            Successful response with the newly created object as entity in the body.
            Location header contains URL of newly created entity.
          schema:
            $ref: '#/definitions/Rating'
          headers:
            Location:
              description: |
                Location to the newly created Rating.
              type: string
            ETag:
              description: |
                Entity Tag of the response resource. Used by caches, or in conditional request.
              type: string
        400:
          description: |
            Bad Request.
            Invalid request or validation error.
          schema:
            $ref: '#/definitions/Error'
        415:
          description: |
            Unsupported media type.
            The entity of the request was in a not supported format.
          schema:
            $ref: '#/definitions/Error'

######################################################
# The "Comments Collection" resource API
######################################################
  '/apis/{apiId}/comments':
#-----------------------------------------------------
# Retrieve a list of all comments of a certain API
#-----------------------------------------------------
    get:
      summary: Retrieve API comments
      security:
        - OAuth2Security: []
      description: |
        Get a list of Comments that are already added to APIs
      parameters:
        - $ref: '#/parameters/apiId'
        - $ref: '#/parameters/limit'
        - $ref: '#/parameters/offset'
      tags:
        - Comments
      responses:
        200:
          description: |
            OK.
            Comments list is returned.
          schema:
            $ref: '#/definitions/CommentList'
        406:
          description: |
            Not Acceptable. The requested media type is not supported
          schema:
            $ref: '#/definitions/Error'

#-----------------------------------------------------
# Add a new Comment
#-----------------------------------------------------
    post:
      summary: Add an API comment
      security:
        - OAuth2Security:
          - apim:subscribe
      x-scope: apim:subscribe
      parameters:
        - $ref: '#/parameters/apiId'
        - in: body
          name: body
          description: |
            Comment object that should to be added
          required: true
          schema:
            $ref: '#/definitions/Comment'
      tags:
        - Comments
      responses:
        201:
          description: |
            Created.
            Successful response with the newly created object as entity in the body.
            Location header contains URL of newly created entity.
          schema:
            $ref: '#/definitions/Comment'
          headers:
            Location:
              description: |
                Location to the newly created Comment.
              type: string
            ETag:
              description: |
                Entity Tag of the response resource. Used by caches, or in conditional request.
              type: string
        400:
          description: |
            Bad Request.
            Invalid request or validation error.
          schema:
            $ref: '#/definitions/Error'
        415:
          description: |
            Unsupported media type.
            The entity of the request was in a not supported format.
          schema:
            $ref: '#/definitions/Error'



#########################################################
# "Individual API comment" resource APIs
#########################################################
  '/apis/{apiId}/comments/{commentId}':

#-----------------------------------------------------------------------
# Retrieve an individual Comment for a certain API
#-----------------------------------------------------------------------
    get:
      summary: Get details of an API comment
      security:
        - OAuth2Security: []
      description: |
        Get the individual comment given by a username for a certain API.
      parameters:
        - $ref: '#/parameters/commentId'
        - $ref: '#/parameters/apiId'
        - $ref: '#/parameters/If-None-Match'
      tags:
        - Comments
      responses:
        200:
          description: |
            OK.
            Comment returned.
          schema:
            $ref: '#/definitions/Comment'
          headers:
            ETag:
              description: |
                Entity Tag of the response resource.
                Used by caches, or in conditional requests.
              type: string
            Last-Modified:
              description: |
                Date and time the resource has been modifed the last time.
                Used by caches, or in conditional requests.
              type: string
        304:
          description: |
            Not Modified.
            Empty body because the client has already the latest version of the requested resource.
        404:
          description: |
            Not Found.
            Requested comment does not exist.
          schema:
            $ref: '#/definitions/Error'
        406:
          description: |
            Not Acceptable.
            The requested media type is not supported
          schema:
            $ref: '#/definitions/Error'

#-----------------------------------------------------
# Delete a particular Comment
#-----------------------------------------------------
    delete:
      summary: Delete an API comment
      security:
        - OAuth2Security:
          - apim:subscribe
      x-scope: apim:subscribe
      description: |
        Remove a Comment
      parameters:
        - $ref: '#/parameters/commentId'
        - $ref: '#/parameters/apiId'
        - $ref: '#/parameters/If-Match'
      tags:
        - Comments
      responses:
        200:
          description: |
            OK.
            Resource successfully deleted.
        404:
          description: |
            Not Found.
            Resource to be deleted does not exist.
          schema:
            $ref: '#/definitions/Error'

#-----------------------------------------------------
# Update a particular Comment
#-----------------------------------------------------
    put:
      summary: Update an API comment
      security:
        - OAuth2Security:
          - apim:subscribe
      x-scope: apim:subscribe
      description: |
        Update a certain Comment
      parameters:
        - $ref: '#/parameters/commentId'
        - $ref: '#/parameters/apiId'
        - in: body
          name: body
          description: |
            Comment object that needs to be updated
          required: true
          schema:
            $ref: '#/definitions/Comment'
        - $ref: '#/parameters/If-Match'
      tags:
        - Comments
      responses:
        200:
          description: |
            OK.
            Comment updated.
          schema:
            $ref: '#/definitions/Comment'
          headers:
            Location:
              description: |
                The URL of the newly created resource.
              type: string
            ETag:
              description: |
                Entity Tag of the response resource. Used by caches, or in conditional request.
              type: string
            Last-Modified:
              description: |
                Date and time the resource has been modifed the last time.
                Used by caches, or in conditional reuquests.
              type: string
        400:
          description: |
            Bad Request.
            Invalid request or validation error
          schema:
            $ref: '#/definitions/Error'
        404:
          description: |
            Not Found.
            The resource to be updated does not exist.
          schema:
            $ref: '#/definitions/Error'
        412:
          description: |
            Precondition Failed.
            The request has not been performed because one of the preconditions is not met.
          schema:
            $ref: '#/definitions/Error'

######################################################
# The "API Throttling Policy" resource APIs
######################################################
  '/apis/{apiId}/subscription-policies':

#-----------------------------------------------------
# Retrieve subscription throttling policies of an API
#-----------------------------------------------------
    get:
      security:
        - OAuth2Security: []
      x-wso2-curl: "curl \"https://localhost:9443/api/am/store/v1.0//apis/268c9e55-3dc1-4f47-82e7-977e5343d077/subscription-policies\""
      x-wso2-request: |
        GET https://localhost:9443/api/am/store/v1.0/apis/268c9e55-3dc1-4f47-82e7-977e5343d077/subscription-policies
      x-wso2-curl-tenant: "curl -k -H \"X-WSO2-Tenant:test.com\" https://localhost:9443/api/am/store/v1.0/apis/268c9e55-3dc1-4f47-82e7-977e5343d077/subscription-policies"
      x-wso2-response: "HTTP/1.1 200 OK\nContent-Type: application/json\n\n[{\n   \"unitTime\": 60000,\n   \"tierPlan\": \"FREE\",\n   \"stopOnQuotaReach\": true,\n   \"policyLevel\": \"api\",\n   \"requestCount\": 1,\n   \"description\": \"Allows 1 request(s) per minute.\",\n   \"name\": \"Bronze\",\n   \"attributes\": {}\n}]"
      summary: |
        Get details of the subscription throttling policies of an API
      description: |
        This operation can be used to retrieve details of the subscription throttling policy of an API by specifying the API Id.

        `X-WSO2-Tenant` header can be used to retrive API subscription throttling policies that belongs to a different tenant domain. If not specified super tenant will be used. If Authorization header is present in the request, the user's tenant associated with the access token will be used.
      parameters:
        - $ref: '#/parameters/apiId'
        - $ref: '#/parameters/requestedTenant'
        - $ref: '#/parameters/If-None-Match'
      tags:
        - APIs
      responses:
        200:
          description: |
            OK.
            Throttling Policy returned
          schema:
            $ref: '#/definitions/ThrottlingPolicy'
          headers:
            ETag:
              description: |
                Entity Tag of the response resource.
                Used by caches, or in conditional requests.
              type: string
            Last-Modified:
              description: |
                Date and time the resource has been modifed the last time.
                Used by caches, or in conditional requests.
              type: string
        304:
          description: |
            Not Modified.
            Empty body because the client has already the latest version of the requested resource.
        404:
          description: |
            Not Found.
            Requested Throttling Policy does not exist.
          schema:
            $ref: '#/definitions/Error'
        406:
          description: |
            Not Acceptable.
            The requested media type is not supported.
          schema:
            $ref: '#/definitions/Error'

######################################################
# The "Application Collection" resource APIs
######################################################
  /applications:

#-----------------------------------------------------
# Retrieve a list of all applications of a certain subscriber
#-----------------------------------------------------
    get:
      security:
        - OAuth2Security:
          - apim:subscribe
      x-wso2-request: |
        GET https://localhost:9443/api/am/store/v1.0/applications
        Authorization: Bearer ae4eae22-3f65-387b-a171-d37eaa366fa8
      x-wso2-curl: "curl -k -H \"Authorization: Bearer ae4eae22-3f65-387b-a171-d37eaa366fa8\" \"https://localhost:9443/api/am/store/v1.0/applications\""
      x-wso2-response: "HTTP/1.1 200 OK\nContent-Type: application/json\n\n{\n   \"previous\": \"\",\n   \"list\":    [\n            {\n         \"groupId\": \"\",\n         \"subscriber\": \"admin\",\n         \"throttlingTier\": \"Unlimited\",\n         \"applicationId\": \"367a2361-8db5-4140-8133-c6c8dc7fa0c4\",\n         \"description\": \"\",\n         \"status\": \"APPROVED\",\n         \"name\": \"app1\"\n      },\n            {\n         \"groupId\": \"\",\n         \"subscriber\": \"admin\",\n         \"throttlingPolicy\": \"Unlimited\",\n         \"applicationId\": \"896658a0-b4ee-4535-bbfa-806c894a4015\",\n         \"description\": null,\n         \"status\": \"APPROVED\",\n         \"name\": \"DefaultApplication\"\n      }\n   ],\n   \"count\": 2,\n   \"next\": \"\"\n}"
      summary: |
        Retrieve/Search applications
      description: |
        This operation can be used to retrieve list of applications that is belonged to the user associated with the provided access token.
      parameters:
        - $ref: '#/parameters/groupId'
        - name : query
          in: query
          description: |
            **Search condition**.

            You can search for an application by specifying the name as "query" attribute.

            Eg.
            "app1" will match an application if the name is exactly "app1".

            Currently this does not support wildcards. Given name must exactly match the application name.
          type: string
        - name: sortBy
          in: query
          type: string
          enum:
            - name
            - throttlingPolicy
            - status
        - name: sortOrder
          in: query
          type: string
          enum:
            - asc
            - desc
        - $ref: '#/parameters/limit'
        - $ref: '#/parameters/offset'
        - $ref: '#/parameters/If-None-Match'

      tags:
        - Applications
      responses:
        200:
          description: |
            OK.
            Application list returned.
          schema:
            $ref: '#/definitions/ApplicationList'
          headers:
            ETag:
              description: |
                Entity Tag of the response resource.
                Used by caches, or in conditional requests.
              type: string
        304:
          description: |
            Not Modified.
            Empty body because the client has already the latest version of the requested resource.
        400:
          description: |
            Bad Request.
            Invalid request or validation error.
          schema:
            $ref: '#/definitions/Error'
        406:
          description: |
            Not Acceptable.
            The requested media type is not supported.
          schema:
            $ref: '#/definitions/Error'

#-----------------------------------------------------
# Create a new application
#-----------------------------------------------------
    post:
      security:
        - OAuth2Security:
          - apim:app_manage
      x-scope: apim:subscribe
      x-wso2-curl: "curl -k -H \"Authorization: Bearer ae4eae22-3f65-387b-a171-d37eaa366fa8\" -H \"Content-Type: application/json\" -X POST -d @data.json \"https://localhost:9443/api/am/store/v1.0/applications\""
      x-wso2-request: "POST https://localhost:9443/api/am/store/v1.0/applications\nAuthorization: Bearer ae4eae22-3f65-387b-a171-d37eaa366fa8\n\n{\n    \"throttlingPolicy\": \"Unlimited\",\n    \"description\": \"sample app description\",\n    \"name\": \"sampleapp\",\n    \"callbackUrl\": \"http://my.server.com/callback\"\n \"groupId\": \"org1\"\n}"
      x-wso2-response: "HTTP/1.1 201 Created\nLocation: https://localhost:9443/api/am/store/v1.0/applications/c30f3a6e-ffa4-4ae7-afce-224d1f820524\nContent-Type: application/json\n\n{\n   \"groupId\": null,\n   \"callbackUrl\": \"http://my.server.com/callback\",\n   \"subscriber\": \"admin\",\n   \"throttlingPolicy\": \"Unlimited\",\n   \"applicationId\": \"c30f3a6e-ffa4-4ae7-afce-224d1f820524\",\n   \"description\": \"sample app description\",\n   \"status\": \"APPROVED\",\n   \"name\": \"sampleapp\",\n   \"keys\": []\n}"
      summary: |
        Create a new application
      description: |
        This operation can be used to create a new application specifying the details of the application in the payload.
      parameters:
        - in: body
          name: body
          description: |
            Application object that is to be created.
          required: true
          schema:
            $ref: '#/definitions/Application'
      tags:
        - Applications
      responses:
        201:
          description: |
            Created.
            Successful response with the newly created object as entity in the body.
            Location header contains URL of newly created entity.
          schema:
            $ref: '#/definitions/Application'
          headers:
            Location:
              description: |
                Location of the newly created Application.
              type: string
            ETag:
              description: |
                Entity Tag of the response resource. Used by caches, or in conditional request
              type: string
        202:
          description: |
            Accepted.
            The request has been accepted.
          schema:
            $ref: '#/definitions/WorkflowResponse'
          headers:
            Location:
              description: |
                Location of the newly created Application.
              type: string
        400:
          description: |
            Bad Request.
            Invalid request or validation error
          schema:
            $ref: '#/definitions/Error'
        409:
          description: |
            Conflict.
            Application already exists.
          schema:
            $ref: '#/definitions/Error'
        415:
          description: |
            Unsupported media type.
            The entity of the request was in a not supported format.
          schema:
            $ref: '#/definitions/Error'

######################################################
# The "Individual Application" resource APIs
######################################################
  '/applications/{applicationId}':

#-----------------------------------------------------
# Retrieve the details about a certain application
#-----------------------------------------------------
    get:
      security:
        - OAuth2Security:
          - apim:subscribe
      x-wso2-curl: "curl -k -H \"Authorization: Bearer ae4eae22-3f65-387b-a171-d37eaa366fa8\" \"https://localhost:9443/api/am/store/v1.0/applications/896658a0-b4ee-4535-bbfa-806c894a4015\""
      x-wso2-request: |
        GET https://localhost:9443/api/am/store/v1.0/applications/896658a0-b4ee-4535-bbfa-806c894a4015
        Authorization: Bearer ae4eae22-3f65-387b-a171-d37eaa366fa8
      x-wso2-response: "HTTP/1.1 200 OK\nContent-Type: application/json\n\n{\n   \"groupId\": \"\",\n   \"callbackUrl\": null,\n   \"subscriber\": \"admin\",\n   \"throttlingPolicy\": \"Unlimited\",\n   \"applicationId\": \"896658a0-b4ee-4535-bbfa-806c894a4015\",\n   \"description\": null,\n   \"status\": \"APPROVED\",\n   \"name\": \"DefaultApplication\",\n   \"keys\": [   {\n      \"consumerKey\": \"AVoREWiB16kY_GTIzscl40GYYZQa\",\n      \"consumerSecret\": \"KXQxmS8W3xDvvJH4AfR6xrhKIeIa\",\n      \"keyState\": \"COMPLETED\",\n      \"keyType\": \"PRODUCTION\",\n      \"supportedGrantTypes\": null,\n      \"token\":       {\n         \"validityTime\": 3600,\n         \"accessToken\": \"3887da6d111f0429c6dff47a46e87209\",\n         \"tokenScopes\":          [\n            \"am_application_scope\",\n            \"default\"\n         ]\n      }\n   }]\n}"
      summary: |
        Get details of an application
      description: |
        This operation can be used to retrieve details of an individual application specifying the application id in the URI.
      parameters:
        - $ref: '#/parameters/applicationId'
        - $ref: '#/parameters/If-None-Match'
      tags:
        - Applications
      responses:
        200:
          description: |
            OK.
            Application returned.
          schema:
            $ref: '#/definitions/Application'
          headers:
            ETag:
              description: |
                Entity Tag of the response resource. Used by caches, or in conditional requests.
              type: string
            Last-Modified:
              description: |
                Date and time the resource has been modifed the last time.
                Used by caches, or in conditional requests.
              type: string
        304:
          description: |
            Not Modified.
            Empty body because the client has already the latest version of the requested resource.
        404:
          description: |
            Not Found.
            Requested application does not exist.
          schema:
            $ref: '#/definitions/Error'
        406:
          description: |
            Not Acceptable.
            The requested media type is not supported
          schema:
            $ref: '#/definitions/Error'

#-----------------------------------------------------
# Update a certain application
#-----------------------------------------------------
    put:
      security:
        - OAuth2Security:
          - apim:app_manage
          - apim:app_update
      x-wso2-curl: "curl -k -H \"Authorization: Bearer ae4eae22-3f65-387b-a171-d37eaa366fa8\" -H \"Content-Type: application/json\" -X PUT -d @data.json \"https://localhost:9443/api/am/store/v1.0/applications/c30f3a6e-ffa4-4ae7-afce-224d1f820524\""
      x-wso2-request: "PUT https://localhost:9443/api/am/store/v1.0/applications/c30f3a6e-ffa4-4ae7-afce-224d1f820524\nAuthorization: Bearer ae4eae22-3f65-387b-a171-d37eaa366fa8\n\n{\n   \"callbackUrl\": \"\",\n   \"throttlingPolicy\": \"Bronze\",\n   \"description\": \"sample app description updated\",\n   \"name\": \"sampleapp\",\n    \"groupId\": \"org1\"\n}"
      x-wso2-response: "HTTP/1.1 200 OK\nContent-Type: application/json\n\n{\n   \"groupId\": null,\n   \"callbackUrl\": \"\",\n   \"subscriber\": \"admin\",\n   \"throttlingPolicy\": \"Bronze\",\n   \"applicationId\": \"c30f3a6e-ffa4-4ae7-afce-224d1f820524\",\n   \"description\": \"sample app description updated\",\n   \"status\": \"APPROVED\",\n   \"name\": \"sampleapp\",\n   \"keys\": []\n}"
      summary: |
        Update an application
      description: |
        This operation can be used to update an application. Upon succesfull you will retrieve the updated application as the response.
      parameters:
        - $ref: '#/parameters/applicationId'
        - in: body
          name: body
          description: |
            Application object that needs to be updated
          required: true
          schema:
            $ref: '#/definitions/Application'
        - $ref: '#/parameters/If-Match'
      tags:
        - Applications
      responses:
        200:
          description: |
            OK.
            Application updated.
          schema:
            $ref: '#/definitions/Application'
          headers:
            Location:
              description: |
                The URL of the newly created resource.
              type: string
            ETag:
              description: |
                Entity Tag of the response resource. Used by caches, or in conditional request.
              type: string
            Last-Modified:
              description: |
                Date and time the resource has been modifed the last time.
                Used by caches, or in conditional requests.
              type: string
        400:
          description: |
            Bad Request.
            Invalid request or validation error
          schema:
            $ref: '#/definitions/Error'
        404:
          description: |
            Not Found.
            The resource to be updated does not exist.
          schema:
            $ref: '#/definitions/Error'
        412:
          description: |
            Precondition Failed.
            The request has not been performed because one of the preconditions is not met.
          schema:
            $ref: '#/definitions/Error'

#-----------------------------------------------------
# Delete a certain application
#-----------------------------------------------------
    delete:
      security:
        - OAuth2Security:
          - apim:app_manage
      x-wso2-curl: "curl -k -H \"Authorization: Bearer ae4eae22-3f65-387b-a171-d37eaa366fa8\" -X DELETE \"https://localhost:9443/api/am/store/v1.0/applications/367a2361-8db5-4140-8133-c6c8dc7fa0c4\""
      x-wso2-request: |
        DELETE https://localhost:9443/api/am/store/v1.0/applications/367a2361-8db5-4140-8133-c6c8dc7fa0c4
        Authorization: Bearer ae4eae22-3f65-387b-a171-d37eaa366fa8
      x-wso2-response: "HTTP/1.1 200 OK"
      summary: |
        Remove an application
      description: |
        This operation can be used to remove an application specifying its id.
      parameters:
        - $ref: '#/parameters/applicationId'
        - $ref: '#/parameters/If-Match'
      tags:
        - Applications
      responses:
        200:
          description: |
            OK.
            Resource successfully deleted.
        202:
          description: |
            Accepted.
            The request has been accepted.
          schema:
            $ref: '#/definitions/WorkflowResponse'
          headers:
            Location:
              description: |
                Location of the existing Application.
              type: string
        404:
          description: |
            Not Found.
            Resource to be deleted does not exist.
          schema:
            $ref: '#/definitions/Error'
        412:
          description: |
            Precondition Failed.
            The request has not been performed because one of the preconditions is not met.
          schema:
            $ref: '#/definitions/Error'

#######################################################
# The "Generate Keys" Processing Function resource API
#######################################################
  '/applications/{applicationId}/generate-keys':

#-----------------------------------------------------
# Generate keys for an application
#-----------------------------------------------------
    post:
      summary: Generate application keys
      security:
        - OAuth2Security:
          - apim:app_manage
          - apim:app_update
      description: |
        Generate keys (Consumer key/secret) for application
      parameters:
        - $ref: '#/parameters/applicationId'
        - in: body
          name: body
          description: |
            Application key generation request object
          required: true
          schema:
            $ref: '#/definitions/ApplicationKeyGenerateRequest'
      tags:
        - Application Keys
      responses:
        200:
          description: |
            OK.
            Keys are generated.
          schema:
            $ref: '#/definitions/ApplicationKey'
        400:
          description: |
            Bad Request.
            Invalid request or validation error
          schema:
            $ref: '#/definitions/Error'
        404:
          description: |
            Not Found.
            The resource to be updated does not exist.
          schema:
            $ref: '#/definitions/Error'
        412:
          description: |
            Precondition Failed.
            The request has not been performed because one of the preconditions is not met.
          schema:
            $ref: '#/definitions/Error'


##############################################################
# The "Map Application Keys" Processing Function resource API
##############################################################
  '/applications/{applicationId}/map-keys':

#-----------------------------------------------------
# Mapping keys for an application
#-----------------------------------------------------
    post:
      summary: Map application keys
      security:
        - OAuth2Security:
          - apim:subscribe
      description: |
        Map keys (Consumer key/secret) to an application
      parameters:
        - $ref: '#/parameters/applicationId'
        - in: body
          name: body
          description: |
            Application key mapping request object
          required: true
          schema:
            $ref: '#/definitions/ApplicationKeyMappingRequest'
      tags:
        - Application Keys
      responses:
        200:
          description: |
            OK.
            Keys are mapped.
          schema:
            $ref: '#/definitions/ApplicationKey'
        400:
          description: |
            Bad Request.
            Invalid request or validation error
          schema:
            $ref: '#/definitions/Error'
        404:
          description: |
            Not Found.
            The resource to be updated does not exist.
          schema:
            $ref: '#/definitions/Error'
        412:
          description: |
            Precondition Failed.
            The request has not been performed because one of the preconditions is not met.
          schema:
            $ref: '#/definitions/Error'


######################################################
# The "Application Keys" resource APIs
######################################################
  '/applications/{applicationId}/keys':

#-----------------------------------------------------
# Get all keys of an application
#-----------------------------------------------------
    get:
      summary: Retrieve all application keys
      security:
        - OAuth2Security:
          - apim:subscribe
      description: |
        Retrieve keys (Consumer key/secret) of application
      parameters:
        - $ref: '#/parameters/applicationId'
      tags:
        - Application Keys
      responses:
        200:
          description: |
            OK.
            Keys are returned.
          schema:
            $ref: '#/definitions/ApplicationKeyList'
        400:
          description: |
            Bad Request.
            Invalid request or validation error
          schema:
            $ref: '#/definitions/Error'
        404:
          description: |
            Not Found.
            The resource does not exist.
          schema:
            $ref: '#/definitions/Error'
        412:
          description: |
            Precondition Failed.
            The request has not been performed because one of the preconditions is not met.
          schema:
            $ref: '#/definitions/Error'


######################################################
# The "Application Keys of One Type" resource APIs
######################################################
  '/applications/{applicationId}/keys/{keyType}':

#-----------------------------------------------------
# Get a key of an application by key type
#-----------------------------------------------------
    get:
      security:
        - OAuth2Security:
          - apim:subscribe
      x-wso2-curl: "curl -k -H \"Authorization: Bearer ae4eae22-3f65-387b-a171-d37eaa366fa8\" \"https://localhost:9443/api/am/store/v1.0/applications/896658a0-b4ee-4535-bbfa-806c894a4015/keys/PRODUCTION\""
      x-wso2-request: |
        GET https://localhost:9443/api/am/store/v1.0/applications/896658a0-b4ee-4535-bbfa-806c894a4015/keys/PRODUCTION
        Authorization: Bearer ae4eae22-3f65-387b-a171-d37eaa366fa8
      x-wso2-response: "HTTP/1.1 200 OK\nContent-Type: application/json\n\n {\n      \"consumerKey\": \"QwEtRHd4NJkcFuRUfAT5af8XEEoa\",\n      \"consumerSecret\": \"7Fairfeu321ENjOR9w2xgJl3i70a\",\n       \"supportedGrantTypes\": [\n        \"refresh_token\",\n        \"urn:ietf:params:oauth:grant-type:saml2-bearer\",\n        \"password\",\n        \"client_credentials\",\n        \"iwa:ntlm\"\n      ],\n      \"callbackUrl\": \"http://sample/com/callback\",\n      \"keyState\": \"COMPLETED\",\n      \"keyType\": \"SANDBOX\"}\n"
      summary: |
        Get key details of a given type
      description: |
        This operation can be used to retrieve key details of an individual application specifying the key type in the URI.
      parameters:
        - $ref: '#/parameters/applicationId'
        - $ref: '#/parameters/keyType'
        - $ref: '#/parameters/groupId'
      tags:
        - Application Keys
      responses:
        200:
          description: |
            OK.
            Keys of given type are returned.
          schema:
            $ref: '#/definitions/ApplicationKey'
        400:
          description: |
            Bad Request.
            Invalid request or validation error
          schema:
            $ref: '#/definitions/Error'
        404:
          description: |
            Not Found.
            The resource does not exist.
          schema:
            $ref: '#/definitions/Error'
        412:
          description: |
            Precondition Failed.
            The request has not been performed because one of the preconditions is not met.
          schema:
            $ref: '#/definitions/Error'

#--------------------------------------------------------------------
# Update grant types and callback url of an application
#--------------------------------------------------------------------
    put:
      security:
        - OAuth2Security:
          - apim:app_manage
          - apim:app_update
      x-wso2-curl: "curl -k -H \"Authorization: Bearer ae4eae22-3f65-387b-a171-d37eaa366fa8\" -H \"Content-Type: application/json\" -X PUT -d @data.json \"https://localhost:9443/api/am/store/v1.0/applications/c30f3a6e-ffa4-4ae7-afce-224d1f820524/keys/SANDBOX\""
      x-wso2-request: |
        PUT https://localhost:9443/api/am/store/v1.0/applications/896658a0-b4ee-4535-bbfa-806c894a4015/keys/SANDBOX
        Authorization: Bearer ae4eae22-3f65-387b-a171-d37eaa366fa8
        {
           "supportedGrantTypes": [
             "refresh_token",
             "urn:ietf:params:oauth:grant-type:saml2-bearer",
             "password",
             "client_credentials",
             "iwa:ntlm"
           ],
           "callbackUrl": "http://sample/com/callback"
         }
      x-wso2-response: "HTTP/1.1 200 OK\nContent-Type: application/json\n\n {\n      \"consumerKey\": \"QwEtRHd4NJkcFuRUfAT5af8XEEoa\",\n      \"consumerSecret\": \"7Fairfeu321ENjOR9w2xgJl3i70a\",\n       \"supportedGrantTypes\": [\n        \"refresh_token\",\n        \"urn:ietf:params:oauth:grant-type:saml2-bearer\",\n        \"password\",\n        \"client_credentials\",\n        \"iwa:ntlm\"\n      ],\n      \"callbackUrl\": \"http://sample/com/callback\",\n      \"keyState\": \"COMPLETED\",\n      \"keyType\": \"PRODUCTION\"}\n"
      summary: |
        Update grant types and callback url of an application
      description: |
        This operation can be used to update grant types and callback url of an application. (Consumer Key and Consumer Secret are ignored) Upon succesfull you will retrieve the updated key details as the response.
      parameters:
        - $ref: '#/parameters/applicationId'
        - $ref: '#/parameters/keyType'
        - in: body
          name: body
          description: |
            Grant types/Callback URL update request object
          required: true
          schema:
            $ref: '#/definitions/ApplicationKey'
      tags:
        - Application Keys
      responses:
        200:
          description: |
            Ok.
            Grant types or/and callback url is/are updated.
          schema:
            $ref: '#/definitions/ApplicationKey'
        400:
          description: |
            Bad Request.
            Invalid request or validation error
          schema:
            $ref: '#/definitions/Error'
        404:
          description: |
            Not Found.
            The resource to be updated does not exist.
          schema:
            $ref: '#/definitions/Error'
        412:
          description: |
            Precondition Failed.
            The request has not been performed because one of the preconditions is not met.
          schema:
            $ref: '#/definitions/Error'


############################################################
# The "Regenerate Secret" Processing Function resource API
############################################################

  '/applications/{applicationId}/keys/{keyType}/regenerate-secret':
#-----------------------------------------------------
# Re generate consumer secret for an application
#-----------------------------------------------------
    post:
      security:
        - OAuth2Security:
          - apim:subscribe
      x-wso2-curl: "curl -k -H \"Authorization: Bearer ae4eae22-3f65-387b-a171-d37eaa366fa8\" -H \"Content-Type: application/json\" -X POST -d @data.json  \"https://localhost:9443/api/am/store/v1.0/applications/regenerate-consumersecret\""
      x-wso2-request: "POST https://localhost:9443/api/am/store/v1.0/applications/regenerate-consumersecret\nAuthorization: Bearer ae4eae22-3f65-387b-a171-d37eaa366fa8\n\n{\n  \"consumerKey\": \"AVoREWiB16kY_GTIzscl40GYYZQa\"\n}"
      x-wso2-response: "HTTP/1.1 200 OK\nContent-Type: application/json\n\n{\n   \"consumerSecret\": \"8V7DDKtKGtuG_9GDjaOJ5sijdX0a\",\n   \"consumerKey\": \"LOFL8He72MSGVil4SS_bsh9O8MQa\"\n}"
      summary: |
        Re-generate consumer secret
      description: |
        This operation can be used to re generate consumer secret for an application for the give key type
      parameters:
        - $ref: '#/parameters/applicationId'
        - $ref: '#/parameters/keyType'
      tags:
        - Application Keys
      responses:
        200:
          description: |
            OK.
            Keys are re generated.
          schema:
            $ref: '#/definitions/ApplicationKeyReGenerateResponse'
          headers:
            Content-Type:
              description: |
                The content type of the body.
              type: string
            ETag:
              description: |
                Entity Tag of the response resource.
                Used by caches, or in conditional requests (Will be supported in future).
              type: string
            Last-Modified:
              description: |
                Date and time the resource has been modifed the last time.
                Used by caches, or in conditional requests (Will be supported in future).‚
              type: string
        400:
          description: |
            Bad Request.
            Invalid request or validation error
          schema:
            $ref: '#/definitions/Error'
        404:
          description: |
            Not Found.
            The resource to be updated does not exist.
          schema:
            $ref: '#/definitions/Error'
        412:
          description: |
            Precondition Failed.
            The request has not been performed because one of the preconditions is not met (Will be supported in future).
          schema:
            $ref: '#/definitions/Error'


######################################################
# The "Generate Token" Processing Function resource API
######################################################
  '/applications/{applicationId}/keys/{keyType}/generate-token':

#-----------------------------------------------------
# Generate a token for an application
#-----------------------------------------------------
    post:
      security:
        - OAuth2Security:
          - apim:subscribe
      summary: Generate application token
      description: |
        Generate an access token for application by client_credentials grant type
      parameters:
        - $ref: '#/parameters/applicationId'
        - $ref: '#/parameters/keyType'
        - in: body
          name: body
          description: |
            Application token generation request object
          required: true
          schema:
            $ref: '#/definitions/ApplicationTokenGenerateRequest'
        - $ref: '#/parameters/If-Match'
      tags:
        - Application Tokens
      responses:
        200:
          description: |
            OK.
            Token is generated.
          schema:
            $ref: '#/definitions/ApplicationToken'
        400:
          description: |
            Bad Request.
            Invalid request or validation error
          schema:
            $ref: '#/definitions/Error'
        404:
          description: |
            Not Found.
            The resource to be updated does not exist.
          schema:
            $ref: '#/definitions/Error'
        412:
          description: |
            Precondition Failed.
            The request has not been performed because one of the preconditions is not met.
          schema:
            $ref: '#/definitions/Error'


  '/applications/{applicationId}/scopes':
    get:
      security:
        - OAuth2Security:
          - apim:subscribe
      x-wso2-request: |-
        GET https://127.0.0.1:9443/api/am/store/v1.0/applications/896658a0-b4ee-4535-bbfa-806c894a4015/scopes
        Authorization: Beareraa0ddec1ac656744234477f20fafcb0d
      x-wso2-curl: 'curl -k -H "Authorization: Bearer aa0ddec1ac656744234477f20fafcb0d" "https://127.0.0.1:9443/api/am/store/v1.0/applications/896658a0-b4ee-4535-bbfa-806c894a4015/scopes"'
      x-wso2-response: |-
        HTTP/1.1 200 OK
        Content-Type: application/json
        {
           "list": [   {
              "key":"api_scope",
              "name":"API Scope",
              "roles":null,
              "description":""
           }]
        }
      summary: |
        Get scopes of application
      description: |
        Get scopes associated with a particular application based on subscribed APIs
      parameters:
        - $ref: '#/parameters/applicationId'
        - $ref: '#/parameters/filterByUserRoles'
        - $ref: '#/parameters/If-None-Match'
      tags:
        - Application Scopes
      responses:
        '200':
          description: |
            OK.
            Scope returned.
          schema:
            $ref: '#/definitions/ScopeList'
          headers:
            Content-Type:
              description: |
                The content type of the body.
              type: string
            ETag:
              description: |
                Entity Tag of the response resource. Used by caches, or in conditional requests.
              type: string
            Last-Modified:
              description: |
                Date and time the resource has been modifed the last time.
                Used by caches, or in conditional reuquests.
              type: string
        '304':
          description: |
            Not Modified.
            Empty body because the client has already the latest version of the requested resource.
        '401':
          description: |
            Un authorized.
            The user is not authorized to view the application .
          schema:
            $ref: '#/definitions/Error'
        '404':
          description: |
            Not Found.
            Requested application does not exist.
          schema:
            $ref: '#/definitions/Error'
        '406':
          description: |
            Not Acceptable.
            The requested media type is not supported
          schema:
            $ref: '#/definitions/Error'

######################################################
# Export Application Resource API
######################################################
  /export/applications:

    get:
      security:
        - OAuth2Security:
          - apim:subscribe
      produces:
        - application/zip
      x-wso2-curl: "curl -k -H \"Authorization: Bearer ae4eae22-3f65-387b-a171-d37eaa366fa8\"
      https://localhost:9443/api/am/store/v1.0/export/applications?appId=xxx > exported-application.zip"
      x-wso2-request: |
        GET https://127.0.0.1:9443/api/am/store/v1.0/export/applications?appId=xxx
        Authorization: Bearer ae4eae22-3f65-387b-a171-d37eaa366fa8
      x-wso2-response: "HTTP/1.1 200 OK\n Connection: keep-alive\n  Content-Disposition: attachment;
       filename=\"exported-applications.zip\"\n  Content-Type: application/zip"
      summary: Export details related to an Application.
      description: |
        This operation can be used to export details related to a perticular application.
      parameters:
        - name: appId
          in: query
          description: |
            Application Search Query
          required: true
          type: string
      tags:
        - Import and Export Applications
      responses:
        200:
          description: |
            OK.
            Export Configuration returned.
          headers:
            Content-Type:
              description: |
                The content type of the body.
              type: string
          schema:
            type: file
        404:
          description: |
            Not Found.
            Requested Application does not exist.
          schema:
            $ref: '#/definitions/Error'
        406:
          description: |
            Not Acceptable.
            The requested media type is not supported
          schema:
            $ref: '#/definitions/Error'
        412:
          description: |
            Precondition Failed.
            The request has not been performed because one of the preconditions is not met.
          schema:
            $ref: '#/definitions/Error'


######################################################
# Import Application Resource API
######################################################
  /import/applications:

    put:
      security:
        - OAuth2Security:
          - apim:subscribe
      consumes:
        - multipart/form-data
      x-wso2-curl: "curl -k -F \"file=@exported.zip\" -X PUT -H \"Authorization: Bearer ae4eae22-3f65-387b-a171-d37eaa366fa8\" https://localhost:9443/api/am/store/v1.0/import/applications"
      x-wso2-request: |
        PUT https://127.0.0.1:9443/api/am/store/v1.0/import/applications
        Authorization: Bearer ae4eae22-3f65-387b-a171-d37eaa366fa8
      x-wso2-response: "HTTP/1.1 200 OK\nContent-Type:application/json\n\n{\"applicationUUID\":\"645b8e32-3643-48e5-ab42-aed853a8cd77\",\"workflowResponse\":{\"workflowStatus\":\"APPROVED\"}}"
      summary: Imports an Updates an Application.
      description: |
        This operation can be used to import an existing Application.
      parameters:
        - name: file
          in: formData
          description: |
            Zip archive consisting on exported application configuration
          required: true
          type: file
      tags:
        - Import and Export Applications
      responses:
        200:
          description: |
            OK.
            Successful response with the updated object as entity in the body.
          schema:
            $ref: '#/definitions/Application'
          headers:
            Content-Type:
              description: |
                The content type of the body.
              type: string
        400:
          description: |
            Bad Request.
            Invalid request or validation error
          schema:
            $ref: '#/definitions/Error'
        406:
          description: |
            Not Acceptable.
            The requested media type is not supported
          schema:
            $ref: '#/definitions/Error'
        412:
          description: |
            Precondition Failed.
            The request has not been performed because one of the preconditions is not met.
          schema:
            $ref: '#/definitions/Error'

    post:
      security:
        - OAuth2Security:
          - apim:subscribe
      consumes:
        - multipart/form-data
      x-wso2-curl: "curl -k -F \"file=@exported.zip\" -X POST -H \"Authorization: Bearer ae4eae22-3f65-387b-a171-d37eaa366fa8\" https://localhost:9443/api/am/store/v1.0/import/applications"
      x-wso2-request: |
        POST https://127.0.0.1:9443/api/am/store/v1.0/import/applications
        Authorization: Bearer ae4eae22-3f65-387b-a171-d37eaa366fa8
      x-wso2-response: "HTTP/1.1 200 OK\nContent-Type: application/json\n\n{\"name\":\"sampleApp2\",\"uuid\":\"5e3ac21a-cc14-4404-95f1-659900c165c4\",\"description\":\"sample app 2\",\"throttlingPolicy\":{\"uuid\":\"5b74ec82-264e-4104-91ef-fdd41b981798\",\"policyName\":\"50PerMin\",\"isDeployed\":false},\"status\":\"APPROVED\",\"createdUser\":\"admin\",\"createdTime\":{\"date\":{\"year\":2017,\"month\":11,\"day\":8},\"time\":{\"hour\":4,\"minute\":10,\"second\":4,\"nano\":434000000}}}"
      summary: Imports an Application.
      description: |
        This operation can be used to import an existing Application.
      parameters:
        - name: file
          in: formData
          description: |
            Zip archive consisting on exported application configuration
          required: true
          type: file
      tags:
        - Import and Export Applications
      responses:
        200:
          description: |
            OK.
            Successful response with the updated object as entity in the body.
          schema:
            $ref: '#/definitions/Application'
          headers:
            Content-Type:
              description: |
                The content type of the body.
              type: string
        400:
          description: |
            Bad Request.
            Invalid request or validation error
          schema:
            $ref: '#/definitions/Error'
        406:
          description: |
            Not Acceptable.
            The requested media type is not supported
          schema:
            $ref: '#/definitions/Error'
        412:
          description: |
            Precondition Failed.
            The request has not been performed because one of the preconditions is not met.
          schema:
            $ref: '#/definitions/Error'


######################################################
# The "Subscription Collection" resource APIs
######################################################
  /subscriptions:

#-----------------------------------------------------
# Retrieve all subscriptions of a certain API and application
#-----------------------------------------------------
    get:
      security:
        - OAuth2Security:
          - apim:subscribe
      x-scope: apim:subscribe
      x-wso2-curl: "curl -k -H \"Authorization: Bearer ae4eae22-3f65-387b-a171-d37eaa366fa8\" \"https://localhost:9443/api/am/store/v1.0/subscriptions?apiId=c43a325c-260b-4302-81cb-768eafaa3aed\""
      x-wso2-request: |
        GET https://localhost:9443/api/am/store/v1.0/subscriptions?apiId=c43a325c-260b-4302-81cb-768eafaa3aed
        Authorization: Bearer ae4eae22-3f65-387b-a171-d37eaa366fa8
      x-wso2-response: "HTTP/1.1 200 OK\nContent-Type: application/json\n\n{\n   \"previous\": \"\",\n   \"list\":    [\n            {\n         \"throttlingPolicy\": \"Bronze\",\n         \"subscriptionId\": \"03b8ef2b-5ae5-41f5-968e-52fa7fbd5d33\",\n         \"apiIdentifier\": \"admin-PhoneVerification-2.0.0\",\n         \"applicationId\": \"896658a0-b4ee-4535-bbfa-806c894a4015\",\n         \"status\": \"UNBLOCKED\"\n      },\n            {\n         \"throttlingPolicy\": \"Bronze\",\n         \"subscriptionId\": \"5ed42650-9f5e-4dd4-94f3-3f09f1b17354\",\n         \"apiIdentifier\": \"admin-PhoneVerification-2.0.0\",\n         \"applicationId\": \"846118a5-3b25-4c22-a983-2d0278936f09\",\n         \"status\": \"UNBLOCKED\"\n      }\n   ],\n   \"count\": 2,\n   \"next\": \"\"\n}"
      summary: |
        Get all subscriptions
      description: |
        This operation can be used to retrieve a list of subscriptions of the user associated with the provided access token. This operation is capable of

        1. Retrieving applications which are subscibed to a specific API.
        `GET https://localhost:9443/api/am/store/v1.0/subscriptions?apiId=c43a325c-260b-4302-81cb-768eafaa3aed`

        2. Retrieving APIs which are subscribed by a specific application.
        `GET https://localhost:9443/api/am/store/v1.0/subscriptions?applicationId=c43a325c-260b-4302-81cb-768eafaa3aed`

        **IMPORTANT:**
        * It is mandatory to provide either **apiId** or **applicationId**.
      parameters:
        - $ref: '#/parameters/apiId-Q'
        - $ref: '#/parameters/applicationId-Q'
        - $ref: '#/parameters/groupId'
        - $ref: '#/parameters/offset'
        - $ref: '#/parameters/limit'
        - $ref: '#/parameters/If-None-Match'
      tags:
        - Subscriptions
      responses:
        200:
          description: |
            OK.
            Subscription list returned.
          schema:
            $ref: '#/definitions/SubscriptionList'
          headers:
            ETag:
              description: |
                Entity Tag of the response resource.
                Used by caches, or in conditional requests.
              type: string
        304:
          description: |
            Not Modified.
            Empty body because the client has already the latest version of the requested resource.
        406:
          description: |
            Not Acceptable. The requested media type is not supported
          schema:
            $ref: '#/definitions/Error'

#-----------------------------------------------------
# Create a new subscription
#-----------------------------------------------------
    post:
      security:
        - OAuth2Security:
          - apim:sub_manage
      x-wso2-curl: "curl -k -H \"Authorization: Bearer ae4eae22-3f65-387b-a171-d37eaa366fa8\" -H \"Content-Type: application/json\" -X POST  -d @data.json \"https://localhost:9443/api/am/store/v1.0/subscriptions\""
      x-wso2-request: "POST https://localhost:9443/api/am/store/v1.0/subscriptions\nAuthorization: Bearer ae4eae22-3f65-387b-a171-d37eaa366fa8\n\n{\n    \"throttlingPolicy\": \"Gold\",\n    \"apiIdentifier\": \"c43a325c-260b-4302-81cb-768eafaa3aed\",\n    \"applicationId\": \"c30f3a6e-ffa4-4ae7-afce-224d1f820524\"\n}"
      x-wso2-response: "HTTP/1.1 201 Created\nLocation: https://localhost:9443/api/am/store/v1.0/subscriptions/5b65808c-cdf2-43e1-a695-de63e3ad0ae9\nContent-Type: application/json\n\n{\n   \"throttlingPolicy\": \"Gold\",\n   \"subscriptionId\": \"5b65808c-cdf2-43e1-a695-de63e3ad0ae9\",\n   \"apiIdentifier\": \"admin-PhoneVerification-2.0.0\",\n   \"applicationId\": \"c30f3a6e-ffa4-4ae7-afce-224d1f820524\",\n   \"status\": \"UNBLOCKED\"\n}"
      summary: |
        Add a new subscription
      description: |
        This operation can be used to add a new subscription providing the id of the API and the application.
      parameters:
        - in: body
          name: body
          description: |
            Subscription object that should to be added
          required: true
          schema:
            $ref: '#/definitions/Subscription'
      tags:
        - Subscriptions
      responses:
        201:
          description: |
            Created.
            Successful response with the newly created object as entity in the body.
            Location header contains URL of newly created entity.
          schema:
            $ref: '#/definitions/Subscription'
          headers:
            Location:
              description: |
                Location to the newly created subscription.
              type: string
            ETag:
              description: |
                Entity Tag of the response resource. Used by caches, or in conditional request.
              type: string
        202:
          description: |
            Accepted.
            The request has been accepted.
          schema:
            $ref: '#/definitions/WorkflowResponse'
          headers:
            Location:
              description: |
                Location of the newly created subscription.
              type: string
        400:
          description: |
            Bad Request.
            Invalid request or validation error.
          schema:
            $ref: '#/definitions/Error'
        415:
          description: |
            Unsupported media type.
            The entity of the request was in a not supported format.
            

######################################################
# The "Multiple Subscriptions" resource API
######################################################
  '/subscriptions/multiple':
#-----------------------------------------------------
# Create a batch of Subscriptions
#-----------------------------------------------------
    post:
      security:
        - OAuth2Security:
          - apim:subscribe
      x-wso2-curl: "curl -k -H \"Authorization: Bearer ae4eae22-3f65-387b-a171-d37eaa366fa8\" -H \"Content-Type: application/json\" -X POST  -d @data.json \"https://localhost:9443/api/am/store/v1.0/subscriptions/multiple\""
      x-wso2-request: "POST https://localhost:9443/api/am/store/v1.0/subscriptions/multiple\nAuthorization: Bearer ae4eae22-3f65-387b-a171-d37eaa366fa8\n\n{\n    \"throttlingPolicy\": \"Gold\",\n    \"apiIdentifier\": \"c43a325c-260b-4302-81cb-768eafaa3aed\",\n    \"applicationId\": \"c30f3a6e-ffa4-4ae7-afce-224d1f820524\"\n}"
      x-wso2-response: "HTTP/1.1 201 Created\nLocation: https://localhost:9443/api/am/store/v1.0/subscriptions/5b65808c-cdf2-43e1-a695-de63e3ad0ae9\nContent-Type: application/json\n\n{\n   \"throttlingPolicy\": \"Gold\",\n   \"subscriptionId\": \"5b65808c-cdf2-43e1-a695-de63e3ad0ae9\",\n   \"apiIdentifier\": \"admin-PhoneVerification-2.0.0\",\n   \"applicationId\": \"c30f3a6e-ffa4-4ae7-afce-224d1f820524\",\n   \"status\": \"UNBLOCKED\"\n}"
      summary: |
        Add new subscriptions
      description: |
        This operation can be used to add a new subscriptions providing the ids of the APIs and the applications.
      parameters:
        - in: body
          name: body
          description: |
            Subscription objects that should to be added
          required: true
          schema:
            type: array
            items:
              $ref: '#/definitions/Subscription'
      tags:
        - Subscriptions
      responses:
        200:
          description: |
            OK.
            Successful response with the newly created objects as entity in the body.
          schema:
            type: array
            items:
              $ref: '#/definitions/Subscription'
          headers:
            Content-Type:
              description: |
                The content type of the body.
              type: string
            ETag:
              description: |
                Entity Tag of the response resource. Used by caches, or in conditional requests (Will be supported in future).
              type: string
        400:
          description: |
            Bad Request.
            Invalid request or validation error.
          schema:
            $ref: '#/definitions/Error'
        415:
          description: |
            Unsupported media type.
            The entity of the request was in a not supported format.

######################################################
# The "Individual Subscription" resource APIs
######################################################
  '/subscriptions/{subscriptionId}':

#-----------------------------------------------------
# Retrieve a certain subscription
#-----------------------------------------------------
    get:
      security:
        - OAuth2Security:
          - apim:subscribe
      x-wso2-curl: "curl -k -H \"Authorization: Bearer ae4eae22-3f65-387b-a171-d37eaa366fa8\" \"https://localhost:9443/api/am/store/v1.0/subscriptions/5b65808c-cdf2-43e1-a695-de63e3ad0ae9\""
      x-wso2-request: |
        GET https://localhost:9443/api/am/store/v1.0/subscriptions/5b65808c-cdf2-43e1-a695-de63e3ad0ae9
        Authorization: Bearer ae4eae22-3f65-387b-a171-d37eaa366fa8
      x-wso2-response: "HTTP/1.1 200 OK\nContent-Type: application/json\n\n{\n   \"throttlingPolicy\": \"Gold\",\n   \"subscriptionId\": \"5b65808c-cdf2-43e1-a695-de63e3ad0ae9\",\n   \"apiIdentifier\": \"admin-PhoneVerification-2.0.0\",\n   \"applicationId\": \"c30f3a6e-ffa4-4ae7-afce-224d1f820524\",\n   \"status\": \"UNBLOCKED\"\n}"
      summary: |
        Get details of a subscription
      description: |
        This operation can be used to get details of a single subscription.
      parameters:
        - $ref: '#/parameters/subscriptionId'
        - $ref: '#/parameters/If-None-Match'
      tags:
        - Subscriptions
      responses:
        200:
          description: |
            OK.
            Subscription returned
          schema:
            $ref: '#/definitions/Subscription'
          headers:
            ETag:
              description: 'Entity Tag of the response resource. Used by caches, or in conditional requests.'
              type: string
            Last-Modified:
              description: 'Date and time the resource has been modifed the last time. Used by caches, or in conditional reuquests.'
              type: string
        '304':
          description: |
            Not Modified.
            Empty body because the client has already the latest version of the requested resource.
        '404':
          description: |
            Not Found.
            Requested Subscription does not exist.
          schema:
            $ref: '#/definitions/Error'

#-----------------------------------------------------
# Delete a certain subscription
#-----------------------------------------------------
    delete:
      security:
        - OAuth2Security:
          - apim:sub_manage
      x-scope: apim:subscribe
      x-wso2-curl: "curl -k -H \"Authorization: Bearer ae4eae22-3f65-387b-a171-d37eaa366fa8\" -X DELETE \"https://localhost:9443/api/am/store/v1.0/subscriptions/5b65808c-cdf2-43e1-a695-de63e3ad0ae9\""
      x-wso2-request: |
        DELETE https://localhost:9443/api/am/store/v1.0/subscriptions/5b65808c-cdf2-43e1-a695-de63e3ad0ae9
      x-wso2-response: "HTTP/1.1 200 OK"
      summary: |
        Remove a subscription
      description: |
        This operation can be used to remove a subscription.
      parameters:
        - $ref: '#/parameters/subscriptionId'
        - $ref: '#/parameters/If-Match'
      tags:
        - Subscriptions
      responses:
        200:
          description: |
            OK.
            Resource successfully deleted.
        202:
          description: |
            Accepted.
            The request has been accepted.
          schema:
            $ref: '#/definitions/WorkflowResponse'
          headers:
            Location:
              description: |
                Location of the existing subscription.
              type: string
        404:
          description: |
            Not Found.
            Resource to be deleted does not exist.
          schema:
            $ref: '#/definitions/Error'
        412:
          description: |
            Precondition Failed.
            The request has not been performed because one of the preconditions is not met.
          schema:
            $ref: '#/definitions/Error'

######################################################
# The "Throttling Policy Collection" resource APIs
######################################################
  /throttling-policies/{policyLevel}:

#-----------------------------------------------------
# Retrieve the list of all available throttling Policies for given level
#-----------------------------------------------------
    get:
      summary: Get all available throttling policies
      security:
        - OAuth2Security: []
      description: |
        Get available Throttling Policies
      parameters:
        - $ref: '#/parameters/limit'
        - $ref: '#/parameters/offset'
        - $ref: '#/parameters/policyLevel'
        - $ref: '#/parameters/If-None-Match'
        - $ref: '#/parameters/requestedTenant'
      tags:
        - Throttling Policies
      responses:
        200:
          description: |
            OK.
            List of throttling policies returned.
          schema:
            type: array
            items:
              $ref: '#/definitions/ThrottlingPolicyList'
          headers:
            ETag:
              description: |
                Entity Tag of the response resource.
                Used by caches, or in conditional requests.
              type: string
        304:
          description: |
            Not Modified.
            Empty body because the client has already the latest version of the requested resource.
        406:
          description: |
            Not Acceptable.
            The requested media type is not supported
          schema:
            $ref: '#/definitions/Error'

######################################################
# The "Individual Throttling Policy" resource APIs
######################################################
  '/throttling-policies/{policyLevel}/{policyId}':

#-----------------------------------------------------
# Retrieve a certain throttling policy
#-----------------------------------------------------
    get:
      security:
        - OAuth2Security: []
      x-wso2-curl: "curl \"https://localhost:9443/api/am/store/v1.0/throttling-policies/api/Bronze\""
      x-wso2-request: |
        GET https://localhost:9443/api/am/store/v1.0/throttling-policies/api/Bronze
      x-wso2-curl-tenant: "curl -k -H \"X-WSO2-Tenant:test.com\" https://localhost:9443/api/am/store/v1.0/throttling-policies/api/Bronze"
      x-wso2-response: "HTTP/1.1 200 OK\nContent-Type: application/json\n\n{\n   \"unitTime\": 60000,\n   \"tierPlan\": \"FREE\",\n   \"stopOnQuotaReach\": true,\n   \"policyLevel\": \"api\",\n   \"requestCount\": 1,\n   \"description\": \"Allows 1 request(s) per minute.\",\n   \"name\": \"Bronze\",\n   \"attributes\": {}\n}"
      summary: |
        Get details of a throttling policy
      description: |
        This operation can be used to retrieve details of a single throttling policy by specifying the policy level and policy name.

        `X-WSO2-Tenant` header can be used to retrive throttling policy that belongs to a different tenant domain. If not specified super tenant will be used. If Authorization header is present in the request, the user's tenant associated with the access token will be used.
      parameters:
        - $ref: '#/parameters/policyId'
        - $ref: '#/parameters/policyLevel'
        - $ref: '#/parameters/requestedTenant'
        - $ref: '#/parameters/If-None-Match'
      tags:
        - Throttling Policies
      responses:
        200:
          description: |
            OK.
            Throttling Policy returned
          schema:
            $ref: '#/definitions/ThrottlingPolicy'
          headers:
            ETag:
              description: |
                Entity Tag of the response resource.
                Used by caches, or in conditional requests.
              type: string
            Last-Modified:
              description: |
                Date and time the resource has been modifed the last time.
                Used by caches, or in conditional requests.
              type: string
        304:
          description: |
            Not Modified.
            Empty body because the client has already the latest version of the requested resource.
        404:
          description: |
            Not Found.
            Requested Throttling Policy does not exist.
          schema:
            $ref: '#/definitions/Error'
        406:
          description: |
            Not Acceptable.
            The requested media type is not supported.
          schema:
            $ref: '#/definitions/Error'

######################################################
# The "Tag Collection" resource API
######################################################
  /tags:

#-----------------------------------------------------
# Retrieve the list of tags qualifying under a search condition
#-----------------------------------------------------
    get:
      security:
        - OAuth2Security: []
      x-wso2-curl: "curl \"https://localhost:9443/api/am/store/v1.0/tags\""
      x-wso2-request: |
        GET https://localhost:9443/api/am/store/v1.0/tags
      x-wso2-curl-tenant: "curl -k -H \"X-WSO2-Tenant:test.com\" https://localhost:9443/api/am/store/v1.0/tags"
      x-wso2-response: "HTTP/1.1 200 OK\nContent-Type: application/json\n\n{\n   \"previous\": \"\",\n   \"list\":    [\n            {\n         \"weight\": 1,\n         \"name\": \"mobile\"\n      },\n            {\n         \"weight\": 1,\n         \"name\": \"multimedia\"\n      },\n            {\n         \"weight\": 1,\n         \"name\": \"phone\"\n      }\n   ],\n   \"count\": 3,\n   \"next\": \"\"\n}"
      summary: |
        Get all tags
      description: |
        This operation can be used to retrieve a list of tags that are already added to APIs.

        `X-WSO2-Tenant` header can be used to retrive tags that belongs to a different tenant domain. If not specified super tenant will be used. If Authorization header is present in the request, the user's tenant associated with the access token will be used.

        **NOTE:**
        * This operation does not require an Authorization header by default. But in order to see a restricted API's tags, you need to provide Authorization header.
      parameters:
        - $ref: '#/parameters/limit'
        - $ref: '#/parameters/offset'
        - $ref: '#/parameters/requestedTenant'
        - $ref: '#/parameters/If-None-Match'
      tags:
        - Tags
      responses:
        200:
          description: |
            OK.
            Tag list is returned.
          schema:
            $ref: '#/definitions/TagList'
          headers:
            ETag:
              description: |
                Entity Tag of the response resource.
                Used by caches, or in conditional requests.
              type: string
        304:
          description: |
            Not Modified.
            Empty body because the client has already the latest version of the requested resource.
        404:
          description: |
            Not Found. Requested API does not exist.
          schema:
            $ref: '#/definitions/Error'
        406:
          description: |
            Not Acceptable. The requested media type is not supported
          schema:
            $ref: '#/definitions/Error'

######################################################
# The "Content Search Results" resource APIs
######################################################
  /search:

#-----------------------------------------------------
# Retrieve the matching results
#-----------------------------------------------------
    get:
      security:
        - OAuth2Security: []
      produces:
        - application/json
      x-wso2-curl: "curl -k -H \"Authorization: Bearer ae4eae22-3f65-387b-a171-d37eaa366fa8\" https://localhost:9443/api/am/store/v0.13/search?query=sample"
      x-wso2-request: |
        GET https://localhost:9443/api/am/store/v0.13/search
        Authorization: Bearer ae4eae22-3f65-387b-a171-d37eaa366fa8
      x-wso2-response: "HTTP/1.1 200 OK\nContent-Type: application/json\n\n{\n   \"previous\": \"\",\n   \"list\":    [\n            {\n         \"provider\": \"admin\",\n         \"version\": \"1.0.0\",\n         \"description\": \"This sample API provides Account Status Validation\",\n         \"name\": \"AccountVal\",\n         \"context\": \"/account\",\n         \"id\": \"2e81f147-c8a8-4f68-b4f0-69e0e7510b01\",\n         \"status\": \"PUBLISHED\"\n      },\n            {\n         \"provider\": \"admin\",\n         \"version\": \"1.0.0\",\n         \"description\": null,\n         \"name\": \"api1\",\n         \"context\": \"/api1\",\n         \"id\": \"3e22d2fb-277a-4e9e-8c7e-1c0f7f73960e\",\n         \"status\": \"PUBLISHED\"\n      }\n   ],\n   \"next\": \"\",\n   \"count\": 2\n}"
      summary: |
        Retrieve/Search APIs and API Documents by content
      description: |
        This operation provides you a list of available APIs and API Documents qualifying the given keyword match.

      parameters:
        - $ref : '#/parameters/limit'
        - $ref : '#/parameters/offset'
        - $ref : '#/parameters/requestedTenant'
        - name : query
          in: query
          description: |
            **Search**.

            You can search by using providing the search term in the query parameters.

          type: string
        - $ref : "#/parameters/If-None-Match"
      tags:
        - Unified Search
      responses:
        200:
          description: |
            OK.
            List of qualifying APIs and docs is returned.
          schema:
            $ref: '#/definitions/SearchResultList'
          headers:
            Content-Type:
              description: The content type of the body.
              type: string
            ETag:
              description: |
                Entity Tag of the response resource. Used by caches, or in conditional requests (Will be supported in future).
              type: string
        304:
          description: |
            Not Modified.
            Empty body because the client has already the latest version of the requested resource (Will be supported in future).
        406:
          description: |
            Not Acceptable.
            The requested media type is not supported
          schema:
            $ref: '#/definitions/Error'

######################################################
# The "Self Signup" functional resource APIs
######################################################
  /self-signup:

#-----------------------------------------------------
# Register a new user
#-----------------------------------------------------
    post:
      summary: Register a new user
      security:
        - OAuth2Security:
          - apim:self-signup
      x-scope: apim:self-signup
      description: |
        User self signup API
      parameters:
        - in: body
          name: body
          description: |
            User object to represent the new user
          required: true
          schema:
            $ref: '#/definitions/User'
      tags:
        - Sign Up
      responses:
        201:
          description: |
            Created.
            Successful response with the newly created object as entity in the body.
            Location header contains URL of newly created entity.
          schema:
            $ref: '#/definitions/User'
        202:
          description: |
            Accepted.
            The request has been accepted.
          schema:
            $ref: '#/definitions/WorkflowResponse'
        400:
          description: |
            Bad Request.
            Invalid request or validation error.
          schema:
            $ref: '#/definitions/Error'

######################################################
# The "SDK Generation Languages" list resource APIs
######################################################
  /sdk-gen/languages:
#-----------------------------------------------------
# Provide a list of supported languages for SDK (System Development Kit) generation
#-----------------------------------------------------
    get:
      produces:
        - application/json
      security:
        - OAuth2Security:
          - apim:subscribe
      x-scope:  apim:subscribe  #TODO Remove when vendor extensions are removed
      x-wso2-curl:  "curl -X GET -k -H \"Authorization:Bearer ae4eae22-3f65-387b-a171-d37eaa366fa8\" https://localhost:9443/api/am/store/v1.0/sdk-gen/languages"
      x-wso2-request: |
        GET https://localhost:9443/api/am/store/v1.0/sdk-gen/languages
        Authorization: Bearer ae4eae22-3f65-387b-a171-d37eaa366fa8
      x-wso2-response:  "HTTP/1.1 200 OK\nContent-Type : application/json"
      summary:  |
        Get a list of supported SDK languages
      description:  |
        This operation will provide a list of programming languages that are supported by the swagger codegen library for generating System Development Kits (SDKs) for APIs available in the API Manager Store
      tags:
        - SDKs
      responses:
        200:
          description:  |
            OK.
            List of supported languages for generating SDKs.
        404:
          description:  |
            Not Found.
            The list of languages is not found.
          schema:
            $ref: '#/definitions/Error'
        500:
          description:  |
            Internal Server Error.
            Error while retrieving the list.
          schema:
            $ref: '#/definitions/Error'

######################################################
# The Store settings List
######################################################
  /settings:
#-----------------------------------------------------
# Retrieve store settings
#-----------------------------------------------------
    get:
      summary: Retreive store settings
      security:
        - OAuth2Security:
          - apim:store_setting
      description: |
        Retreive store settings
      responses:
        200:
          description: |
            OK.
            Settings returned
          schema:
            $ref: '#/definitions/Settings'
        404:
          description: |
            Not Found.
            Requested Settings does not exist.
          schema:
            $ref: '#/definitions/Error'

######################################################
<<<<<<< HEAD
# The "API Product Collection" resource APIs
######################################################
  /api-products:

#-----------------------------------------------------
# Retrieving the list of all API products qualifying under a given search condition
#-----------------------------------------------------
    get:
      security:
        - OAuth2Security: []
      summary: |
        Retrieve/Search API products
      description: |
        This operation provides you a list of available API products qualifying under a given search condition.

        Each retrieved API product is represented with a minimal amount of attributes. If you want to get complete details of an API, you need to use **Get details of an API Product** operation.

        This operation supports retriving APIs of other tenants. The required tenant domain need to be specified as a header `X-WSO2-Tenant`. If not specified super tenant's APIs will be retrieved. If you used an Authorization header, the user's tenant 
      parameters:
        - $ref : '#/parameters/limit'
        - $ref : '#/parameters/offset'
        - $ref : '#/parameters/requestedTenant'
        - name : query
          in: query
          description: |
            **Search condition**.

            You can search in attributes by using an **"<attribute>:"** modifier.

            Eg.
            "provider:wso2" will match an API if the provider of the API is exactly "wso2".

            Additionally you can use wildcards.

            Eg.
            "provider:wso2*" will match an API if the provider of the API starts with "wso2".

            Supported attribute modifiers are [**version, context, status,
            description, subcontext, doc, provider, tag**]

            If no advanced attribute modifier has been specified, search will match the
            given query string against API Name.

          type: string
        - $ref : "#/parameters/If-None-Match"
      tags:
        - API Products (Collection)
      responses:
        200:
          description: |
            OK.
            List of qualifying API products is returned.
          schema:
            $ref: '#/definitions/APIProductList'
          headers:
            Content-Type:
              description: The content type of the body.
              type: string
            ETag:
              description: |
                Entity Tag of the response resource. Used by caches, or in conditional requests (Will be supported in future).
              type: string
        304:
          description: |
            Not Modified.
            Empty body because the client has already the latest version of the requested resource (Will be supported in future).
        406:
          description: |
            Not Acceptable.
            The requested media type is not supported
          schema:
            $ref: '#/definitions/Error'
######################################################
# The "Individual API product " resource APIs
######################################################
  /api-products/{apiProductId}/:

#-----------------------------------------------------
# Retrieve the details of an API definition
#-----------------------------------------------------
    get:
      security:
        - OAuth2Security: []
      x-wso2-curl: "curl https://localhost:9443/api/am/store/v1.0/api-products/c43a325c-260b-4302-81cb-768eafaa3aed"
      x-wso2-curl-tenant: "curl -k -H \"X-WSO2-Tenant:test.com\" https://localhost:9443/api/am/store/v1.0/api-products/c43a325c-260b-4302-81cb-768eafaa3aed"
      x-wso2-request: |
        GET https://localhost:9443/api/am/store/v0.14/api-products/c43a325c-260b-4302-81cb-768eafaa3aed
      x-wso2-response: ""
      summary: |
        Get details of an API Product
      description: |
        Using this operation, you can retrieve complete details of a single API Product. You need to provide the Id of the API Product to retrive it.

        `X-WSO2-Tenant` header can be used to retrive an API of a different tenant domain. If not specified super tenant will be used. If Authorization header is present in the request, the user's tenant associated with the access token will be used.

        **NOTE:**
        * This operation does not require an Authorization header by default. But if it is provided, it will be validated and checked for permissions of the user, hence you may be able to see APIs which are restricted for special permissions/roles. \n
      parameters:
        - $ref: '#/parameters/apiProductId'
        - $ref: '#/parameters/If-None-Match'
        - $ref: '#/parameters/requestedTenant'
      tags:
        - API Product (Individual)
      responses:
        200:
          description: |
            OK.
            Requested API Product is returned
          headers:
            Content-Type:
              description: |
                The content type of the body.
              type: string
            ETag:
              description: |
                Entity Tag of the response resource. Used by caches, or in conditional requests.
              type: string
            Last-Modified:
              description: |
                Date and time the resource has been modifed the last time.
                Used by caches, or in conditional requests (Will be supported in future).
              type: string
          schema:
            $ref: '#/definitions/APIProduct'
        304:
          description: |
            Not Modified.
            Empty body because the client has already the latest version of the requested resource.
        404:
          description: |
            Not Found.
            Requested API does not exist.
          schema:
            $ref: '#/definitions/Error'
        406:
          description: |
            Not Acceptable.
            The requested media type is not supported
          schema:
            $ref: '#/definitions/Error'


  /api-products/{apiProductId}/swagger:
#-----------------------------------------------------
# Retrieve the API swagger definition
#-----------------------------------------------------
    get:
      security:
        - OAuth2Security: []
      x-wso2-request: |
        GET https://localhost:9443/api/am/store/v0.14/api-products/c43a325c-260b-4302-81cb-768eafaa3aed/swagger
      x-wso2-curl: "curl https://localhost:9443/api/am/store/v1.0/apis/c43a325c-260b-4302-81cb-768eafaa3aed/swagger"
      x-wso2-curl-tenant: "curl -k -H \"X-WSO2-Tenant:test.com\" https://localhost:9443/api/am/store/v0.14/api-products/c43a325c-260b-4302-81cb-768eafaa3aed/swagger"
      x-wso2-response: ""
      summary: |
        Get swagger definition
      description: |
        You can use this operation to retrieve the swagger definition of an API product.

         `X-WSO2-Tenant` header can be used to retrive the swagger definition an API product of a different tenant domain. If not specified super tenant will be used. If Authorization header is present in the request, the user's tenant associated with the access token will be used.

        **NOTE:**
        * This operation does not require an Authorization header by default. But in order to see a restricted API's swagger definition, you need to provide Authorization header.
      parameters:
        - $ref: '#/parameters/apiProductId'
        - $ref: '#/parameters/If-None-Match'
        - $ref: '#/parameters/requestedTenant'
      tags:
        - API Product (Individual)
      responses:
        200:
          description: |
            OK.
            Requested swagger document of the API Product is returned
          headers:
            Content-Type:
              description: |
                The content type of the body.
              type: string
            ETag:
              description: |
                Entity Tag of the response resource. Used by caches, or in conditional requests.
              type: string
            Last-Modified:
              description: |
                Date and time the resource has been modifed the last time.
                Used by caches, or in conditional requests (Will be supported in future).
              type: string
        304:
          description: |
            Not Modified.
            Empty body because the client has already the latest version of the requested resource.
        404:
          description: |
            Not Found.
            Requested API does not exist.
          schema:
            $ref: '#/definitions/Error'
        406:
          description: |
            Not Acceptable.
            The requested media type is not supported
          schema:
            $ref: '#/definitions/Error'

################################################################
# The thumbnail resource of "Individual API" resource APIs
################################################################

  /api-products/{apiProductId}/thumbnail:
#-------------------------------------------------------------------------------------------------
# Downloads a thumbnail image of an API
#-------------------------------------------------------------------------------------------------
    get:
      security:
        - OAuth2Security: []
      x-wso2-request: |
        GET https://localhost:9443/api/am/store/v1.0/api-products/e93fb282-b456-48fc-8981-003fb89086ae/thumbnail
      x-wso2-curl: "curl https://localhost:9443/api/am/store/v1.0/api-products/e93fb282-b456-48fc-8981-003fb89086ae/thumbnail > image.jpg"
      x-wso2-curl-tenant: "curl -k -H \"X-WSO2-Tenant:test.com\" https://localhost:9443/api/am/store/v1.0/api-products/e93fb282-b456-48fc-8981-003fb89086ae/thumbnail > image.jpg"
      x-wso2-response: "HTTP/1.1 200 OK\r\nContent-Type: image/jpeg\r\n\r\n[image content]"
      summary: Get thumbnail image
      description: |
        This operation can be used to download a thumbnail image of an API Product.

        `X-WSO2-Tenant` header can be used to retrive a thumbnail of an API that belongs to a different tenant domain. If not specified super tenant will be used. If Authorization header is present in the request, the user's tenant associated with the access token will be used.

        **NOTE:**
        * This operation does not require an Authorization header by default. But in order to see a restricted API's thumbnail, you need to provide Authorization header.
      parameters:
        - $ref: '#/parameters/apiProductId'
        - $ref: '#/parameters/requestedTenant'
        - $ref: '#/parameters/If-None-Match'
      tags:
        - API Product (Individual)
      responses:
        200:
          description: |
            OK.
            Thumbnail image returned
          headers:
            Content-Type:
              description: |
                The content type of the body.
              type: string
            ETag:
              description: |
                Entity Tag of the response resource.
                Used by caches, or in conditional requests.
              type: string
            Last-Modified:
              description: |
                Date and time the resource has been modifed the last time.
                Used by caches, or in conditional requests (Will be supported in future).
              type: string
        304:
          description: |
            Not Modified.
            Empty body because the client has already the latest version of the requested resource.
        404:
          description: |
            Not Found.
            Requested Document does not exist.
          schema:
            $ref: '#/definitions/Error'
        406:
          description: |
            Not Acceptable.
            The requested media type is not supported
          schema:
            $ref: '#/definitions/Error'
######################################################
# The "Document Collection" resource API Products
######################################################
  /api-products/{apiProductId}/documents:

#-----------------------------------------------------
# Retrieve the documents associated with an API Products that qualify under a search condition
#-----------------------------------------------------
    get:
      security:
        - OAuth2Security: []
      x-wso2-request: |
        GET https://localhost:9443/api/am/store/v1.0/api-products/c43a325c-260b-4302-81cb-768eafaa3aed/documents
      x-wso2-curl: "curl https://localhost:9443/api/am/store/v1.0/api-products/c43a325c-260b-4302-81cb-768eafaa3aed/documents"
      x-wso2-curl-tenant: "curl -k -H \"X-WSO2-Tenant:test.com\" https://localhost:9443/api/am/store/v1.0/api-products/c43a325c-260b-4302-81cb-768eafaa3aed/documents"
      x-wso2-response: "HTTP/1.1 200 OK\nContent-Type: application/json\n\n{\n   \"previous\": \"\",\n   \"list\":    [\n            {\n         \"sourceType\": \"INLINE\",\n         \"sourceUrl\": null,\n         \"otherTypeName\": null,\n         \"documentId\": \"850a4f34-db2c-4d23-9d85-3f95fbfb082c\",\n         \"summary\": \"This is a sample documentation for v1.0.0\",\n         \"name\": \"PhoneVerification API Documentation\",\n         \"type\": \"HOWTO\"\n      },\n            {\n         \"sourceType\": \"URL\",\n         \"sourceUrl\": \"http://wiki.cdyne.com/index.php/Phone_Verification\",\n         \"otherTypeName\": null,\n         \"documentId\": \"98e18be8-5861-43c7-ba26-8cbbccd3a76f\",\n         \"summary\": \"This is the URL for online documentation\",\n         \"name\": \"Online Documentation\",\n         \"type\": \"SAMPLES\"\n      },\n            {\n         \"sourceType\": \"FILE\",\n         \"sourceUrl\": null,\n         \"otherTypeName\": null,\n         \"documentId\": \"b66451ff-c6c2-4f6a-b91d-3821dc119b04\",\n         \"summary\": \"This is a sample documentation pdf\",\n         \"name\": \"Introduction to PhoneVerification API PDF\",\n         \"type\": \"HOWTO\"\n      }\n   ],\n   \"count\": 3,\n   \"next\": \"\"\n}"
      summary: |
        Get a list of documents of an API product
      description: |
        This operation can be used to retrive a list of documents belonging to an API Product by providing the id of the API Product.

        `X-WSO2-Tenant` header can be used to retrive documents of an API Product that belongs to a different tenant domain. If not specified super tenant will be used. If Authorization header is present in the request, the user's tenant associated with the access token will be used.

        **NOTE:**
        * This operation does not require an Authorization header by default. But in order to see a restricted API's documents, you need to provide Authorization header.
      parameters:
        - $ref: '#/parameters/apiProductId'
        - $ref: '#/parameters/limit'
        - $ref: '#/parameters/offset'
        - $ref: '#/parameters/requestedTenant'
        - $ref: '#/parameters/If-None-Match'
      tags:
        - Document (Collection)
=======
# The "Application Attributes" resource APIs
######################################################
  '/settings/application-attributes':
#--------------------------------------------------------
# Retrieve all application attributes from configuration
#--------------------------------------------------------
    get:
      security:
        - OAuth2Security:
          - apim:subscribe
      x-wso2-curl: "curl -k -H \"Authorization: Bearer ae4eae22-3f65-387b-a171-d37eaa366fa8\" \"https://localhost:9443/api/am/store/v1.0/applications/attributes\""
      x-wso2-request: |
        GET https://localhost:9443/api/am/store/v1.0/settings/attributes
        Authorization: Bearer ae4eae22-3f65-387b-a171-d37eaa366fa8
      x-wso2-response: "HTTP/1.1 200 OK\nContent-Type: application/json\n\n[\n {\n \"Description\": \"Sample description of the attribute\",\n \"Required\": true,\n \"Attribute\": \"External Reference Id\",\n \"Hidden\": false\n},\n {\n \"Description\": \"Sample description of the attribute\",\n \"Required\": true,\n \"Attribute\": \"Billing Id\",\n \"Hidden\": true,\n \"Default\": \"xxxx\"\n}\n]"
      summary: |
        Get all application attributes from configuration
      description: |
        This operation can be used to retrieve the application attributes from configuration. It will not return hidden attributes.
      parameters:
        - $ref: '#/parameters/If-None-Match'
      tags:
        - Application Attributes
>>>>>>> bd1ccb70
      responses:
        200:
          description: |
            OK.
<<<<<<< HEAD
            Document list is returned.
          schema:
            $ref: '#/definitions/DocumentList'
=======
            Application attributes returned.
>>>>>>> bd1ccb70
          headers:
            Content-Type:
              description: |
                The content type of the body.
              type: string
<<<<<<< HEAD
            ETag:
              description: |
                Entity Tag of the response resource. Used by caches, or in conditional requests (Will be supported in future).
              type: string
        304:
          description: |
            Not Modified.
            Empty body because the client has already the latest version of the requested resource (Will be supported in future).
        404:
          description: |
            Not Found.
            Requested API does not exist.
          schema:
            $ref: '#/definitions/Error'
        406:
          description: |
            Not Acceptable.
            The requested media type is not supported
          schema:
            $ref: '#/definitions/Error'

######################################################
# The "Individual Document" resource APIs
######################################################
  '/api-products/{apiProductId}/documents/{documentId}':

#-----------------------------------------------------
# Retrieve a particular document of a certain API
#-----------------------------------------------------
    get:
      security:
        - OAuth2Security: []
      x-wso2-request: |
        GET https://localhost:9443/api/am/store/v1.0/api-products/c43a325c-260b-4302-81cb-768eafaa3aed/documents/850a4f34-db2c-4d23-9d85-3f95fbfb082c
      x-wso2-curl: "curl \"https://localhost:9443/api/am/store/v1.0/api-products/c43a325c-260b-4302-81cb-768eafaa3aed/documents/850a4f34-db2c-4d23-9d85-3f95fbfb082c\""
      x-wso2-curl-tenant: "curl -k -H \"X-WSO2-Tenant:test.com\" https://localhost:9443/api/am/store/v1.0/api-products/c43a325c-260b-4302-81cb-768eafaa3aed/documents/850a4f34-db2c-4d23-9d85-3f95fbfb082c"
      x-wso2-response: "HTTP/1.1 200 OK\nContent-Type: application/json\n\n{\n   \"sourceType\": \"INLINE\",\n   \"sourceUrl\": null,\n   \"otherTypeName\": null,\n   \"documentId\": \"850a4f34-db2c-4d23-9d85-3f95fbfb082c\",\n   \"summary\": \"This is a sample documentation for v1.0.0\",\n   \"name\": \"PhoneVerification API Documentation\",\n   \"type\": \"HOWTO\"\n}"
      summary: |
        Get a document of an API Product
      description: |
        This operation can be used to retrieve a particular document's metadata associated with an API Product.

        `X-WSO2-Tenant` header can be used to retrive a document of an API Product that belongs to a different tenant domain. If not specified super tenant will be used. If Authorization header is present in the request, the user's tenant associated with the access token will be used.

        **NOTE:**
        * This operation does not require an Authorization header by default. But in order to see a restricted API's document, you need to provide Authorization header.
      parameters:
        - $ref: '#/parameters/apiProductId'
        - $ref: '#/parameters/documentId'
        - $ref: '#/parameters/requestedTenant'
        - $ref: '#/parameters/If-None-Match'
      tags:
        - Document (Individual)
      responses:
        200:
          description: |
            OK.
            Document returned.
          schema:
            $ref: '#/definitions/Document'
          headers:
            Content-Type:
              description: |
                The content type of the body.
              type: string
            ETag:
              description: |
                Entity Tag of the response resource.
                Used by caches, or in conditional requests.
              type: string
            Last-Modified:
              description: |
                Date and time the resource has been modifed the last time.
                Used by caches, or in conditional requests (Will be supported in future).
              type: string
        304:
          description: |
            Not Modified.
            Empty body because the client has already the latest version of the requested resource.
        404:
          description: |
            Not Found.
            Requested Document does not exist.
=======
          schema:
            type: '#/definitions/ApplicationAttributeList'
        404:
          description: |
            Not Found.
            Requested application does not exist.
>>>>>>> bd1ccb70
          schema:
            $ref: '#/definitions/Error'
        406:
          description: |
            Not Acceptable.
            The requested media type is not supported
          schema:
            $ref: '#/definitions/Error'

<<<<<<< HEAD
################################################################
# The content resource of "Individual Document" resource APIs
################################################################

  '/api-products/{apiProductId}/documents/{documentId}/content':

  #-------------------------------------------------------------------------------------------------
  # Downloads a FILE type document/get the inline content or source url of a certain document
  #-------------------------------------------------------------------------------------------------
      get:
        security:
          - OAuth2Security: []
        x-wso2-request: |
          GET https://localhost:9443/api/am/store/v1.0/api-products/890a4f4d-09eb-4877-a323-57f6ce2ed79b/documents/0bcb7f05-599d-4e1a-adce-5cb89bfe58d5/content
        x-wso2-curl: "curl \"https://localhost:9443/api/am/store/v1.0/api-products/890a4f4d-09eb-4877-a323-57f6ce2ed79b/documents/0bcb7f05-599d-4e1a-adce-5cb89bfe58d5/content\" > sample.pdf"
        x-wso2-curl-tenant: "curl -k -H \"X-WSO2-Tenant:test.com\" \"https://localhost:9443/api-products/am/store/v0.14/apis/890a4f4d-09eb-4877-a323-57f6ce2ed79b/documents/0bcb7f05-599d-4e1a-adce-5cb89bfe58d5/content\" > sample.pdf"
        x-wso2-response: "HTTP/1.1 200 OK\nContent-Disposition: attachment; filename=\"sample.pdf\"\nContent-Type: application/octet-stream\nContent-Length: 7802\n\n%PDF-1.4\n%äüöß\n2 0 obj\n<</Length 3 0 R/Filter/FlateDecode>>\nstream\n..\n>>\nstartxref\n7279\n%%EOF"

        summary: |
          Get the content of an API Product document
        description: |
          This operation can be used to retrive the content of an API's document.

          The document can be of 3 types. In each cases responses are different.

          1. **Inline type**:
             The content of the document will be retrieved in `text/plain` content type
          2. **FILE type**:
             The file will be downloaded with the related content type (eg. `application/pdf`)
          3. **URL type**:
              The client will recieve the URL of the document as the Location header with the response with - `303 See Other`

          `X-WSO2-Tenant` header can be used to retrive the content of a document of an API that belongs to a different tenant domain. If not specified super tenant will be used. If Authorization header is present in the request, the user's tenant associated with the access token will be used.

          **NOTE:**
          * This operation does not require an Authorization header by default. But in order to see a restricted API's document content, you need to provide Authorization header.
        parameters:
          - $ref: '#/parameters/apiProductId'
          - $ref: '#/parameters/documentId'
          - $ref: '#/parameters/If-None-Match'
        tags:
          - Document (Individual)
        responses:
          200:
            description: |
              OK.
              File or inline content returned.
            headers:
              Content-Type:
                description: |
                  The content type of the body.
                type: string
              ETag:
                description: |
                  Entity Tag of the response resource.
                  Used by caches, or in conditional requests.
                type: string
              Last-Modified:
                description: |
                  Date and time the resource has been modifed the last time.
                  Used by caches, or in conditional requests (Will be supported in future).
                type: string
          303:
            description: |
              See Other.
              Source can be retrived from the URL specified at the Location header.
            headers:
              Location:
                description: |
                  The Source URL of the document.
                type: string
          304:
            description: |
              Not Modified.
              Empty body because the client has already the latest version of the requested resource.
          404:
            description: |
              Not Found.
              Requested Document does not exist.
            schema:
              $ref: '#/definitions/Error'
          406:
            description: |
              Not Acceptable.
              The requested media type is not supported
            schema:
              $ref: '#/definitions/Error'

=======
>>>>>>> bd1ccb70
######################################################
# Parameters - required by some of the APIs above
######################################################
parameters:

# Requested Tenant domain
# Specified as a header parameter
  requestedTenant:
    name: X-WSO2-Tenant
    in: header
    description: |
      For cross-tenant invocations, this is used to specify the tenant domain, where the resource need to be
        retirieved from.
    required: false
    type: string

# API Identifier
# Specified as part of the path expression
  apiId:
    name: apiId
    in: path
    description: |
      **API ID** consisting of the **UUID** of the API.
    required: true
    type: string
# API product Identifier
# Specified as part of the path expression
  apiProductId:
    name: apiProductId
    in: path
    description: |
      **API Product ID** consisting of the **UUID** of the API Product.
    required: true
    type: string
    x-encoded: true
# API Identifier
# Specified as part of the query string
  apiId-Q:
    name: apiId
    in: query
    description: |
      **API ID** consisting of the **UUID** of the API.
    type: string

# SDK language
  language:
    name: language
    in: query
    description: |
      Programming language to generate SDK.
    required: true
    type: string

# Document Identifier
# Specified as part of the path expression
  documentId:
    name: documentId
    in: path
    description: |
      Document Identifier
    required: true
    type: string

# Application Identifier
# Specified as part of the path expression
  applicationId:
    name: applicationId
    in: path
    description: |
      Application Identifier consisting of the UUID of the Application.
    required: true
    type: string

# Filter By user roles
# Specified as part of the query string
  filterByUserRoles:
    name: filterByUserRoles
    in: query
    description : |
      Filter user by roles.
    required : false
    type: boolean

# Application Identifier
# Specified as part of the query string
  applicationId-Q:
    name: applicationId
    in: query
    description: |
      **Application Identifier** consisting of the UUID of the Application.
    type: string

# Group Identifier of the application
  groupId:
    name: groupId
    in: query
    description: |
      Application Group Id
    required: false
    type: string

# Subscription Identifier
# Specified as part of the path expression
  subscriptionId:
    name: subscriptionId
    in: path
    description: |
      Subscription Id
    required: true
    type: string
    
# Policy Id
# Specified as part of the path expression
  policyId:
    name: policyId
    in: path
    description: |
      Policy Id represented as a UUID
    required: true
    type: string
    
# Comment Identifier
# Specified as part of the path expression
  commentId:
    name: commentId
    in: path
    description: |
      Comment Id
    required: true
    type: string

# Rating Identifier
# Specified as part of the path expression
  ratingId:
    name: ratingId
    in: path
    description: |
      Rating Id
    required: true
    type: string

# Throttling Policy Type
# Specified as part of the path expression
  policyLevel:
    name: policyLevel
    in: path
    description: |
      List Application or Subscription type thro.
    type: string
    enum:
      - application
      - subscription
    required: true
    
# Label Name
# Specified as part of the query string
  labelName:
    name: labelName
    in: query
    description: |
      Name of the API microgateway label.
    type: string

# API Gateway Environment Name
# Specified as part of the query string
  environmentName:
    name: environmentName
    in: query
    description: |
      Name of the API gateway environment.
    type: string

# Used for pagination:
# The maximum number of resoures to be returned by a GET
  limit:
    name: limit
    in: query
    description: |
      Maximum size of resource array to return.
    default: 25
    type: integer

# Used for pagination:
# The order number of an instance in a qualified set of resoures
# at which to start to return the next batch of qualified resources
  offset:
    name: offset
    in: query
    description: |
      Starting point within the complete list of items qualified.
    default: 0
    type: integer

# Application Key Type
# Specified as part of the path expression
  keyType:
    name: keyType
    in: path
    description: |
      **Application Key Type** standing for the type of the keys (i.e. Production or Sandbox).
    required: true
    type: string
    enum:
      - PRODUCTION
      - SANDBOX

# The HTTP If-None-Match header
# Used to avoid retrieving data that are already cached
  If-None-Match:
    name: If-None-Match
    in: header
    description: |
      Validator for conditional requests; based on the ETag of the formerly retrieved
      variant of the resourec.
    type : string

# The HTTP If-Match header
# Used to avoid concurrent updates
  If-Match:
    name: If-Match
    in: header
    description: |
      Validator for conditional requests; based on ETag.
    type: string

######################################################
# The resources used by some of the APIs above within the message body
######################################################
definitions:

#-----------------------------------------------------
# The API List resource
#-----------------------------------------------------
  APIList:
    title: API List
    properties:
      count:
        type: integer
        description: |
          Number of APIs returned.
        example: 1
      list:
        type: array
        items:
          $ref: '#/definitions/APIInfo'
      pagination:
        $ref: '#/definitions/Pagination'
    example:
      count: 2
      list:
        - id: 01234567-0123-0123-0123-012345678901
          name: CalculatorAPI
          description: A calculator API that supports basic operations
          context: /CalculatorAPI
          version: 1.0.0
          provider: admin
          lifeCycleStatus: PUBLISHED
          thumbnailUri: /apis/01234567-0123-0123-0123-012345678901/thumbnail
        - id: 01123567-1233-5453-0212-12353678901
          name: PizzaShackAPI
          description: A Pizza ordering API
          context: /PizzaShackAPI
          version: 1.0.0
          provider: admin
          lifeCycleStatus: PUBLISHED
          thumbnailUri: /apis/01123567-1233-5453-0212-12353678901/thumbnail
      pagination:
        offset: 2
        limit: 2
        total: 10
        next: "/apis?limit=2&offset=4"
        previous: "/apis?limit=2&offset=0"

#-----------------------------------------------------
# The Standard API Info resource
#-----------------------------------------------------
  APIInfo:
    title: API Info object with basic API details.
    properties:
      id:
        type: string
        example: 01234567-0123-0123-0123-012345678901
      name:
        type: string
        example: CalculatorAPI
      description:
        type: string
        example: A calculator API that supports basic operations
      context:
        type: string
        example: CalculatorAPI
      version:
        type: string
        example: 1.0.0
      provider:
        description: |
          If the provider value is not given, the user invoking the API will be used as the provider.
        type: string
        example: admin
      lifeCycleStatus:
        type: string
        example: PUBLISHED
      thumbnailUri:
        type: string
        example: /apis/01234567-0123-0123-0123-012345678901/thumbnail
      throttlingPolicies:
        type: array
        description: List of throttling policies of the API
        items:
          type: string
        example: ["Unlimited", "Bronze"]

#-----------------------------------------------------
# The Standard API resource
#-----------------------------------------------------
  API:
    title: API object
    required:
      - name
      - context
      - version
      - provider
      - lifeCycleStatus
    properties:
      id:
        type: string
        description: |
          UUID of the api
        example: 01234567-0123-0123-0123-012345678901
      name:
        type: string
        description: Name of the API
        example: CalculatorAPI
      description:
        type: string
        description: A brief description about the API
        example: A calculator API that supports basic operations
      context:
        type: string
        description: A string that represents thecontext of the user's request
        example: CalculatorAPI
      version:
        type: string
        description: The version of the API
        example: 1.0.0
      provider:
        description: |
          If the provider value is not given user invoking the api will be used as the provider.
        type: string
        example: admin
      apiDefinition:
        description: |
          Swagger definition of the API which contains details about URI templates and scopes
        type: string
        example: "{\"paths\":{\"\\/substract\":{\"get\":{\"x-auth-type\":\"Application & Application User\",\"x-throttling-tier\":\"Unlimited\",\"parameters\":[{\"name\":\"x\",\"required\":true,\"type\":\"string\",\"in\":\"query\"},{\"name\":\"y\",\"required\":true,\"type\":\"string\",\"in\":\"query\"}],\"responses\":{\"200\":{}}}},\"\\/add\":{\"get\":{\"x-auth-type\":\"Application & Application User\",\"x-throttling-tier\":\"Unlimited\",\"parameters\":[{\"name\":\"x\",\"required\":true,\"type\":\"string\",\"in\":\"query\"},{\"name\":\"y\",\"required\":true,\"type\":\"string\",\"in\":\"query\"}],\"responses\":{\"200\":{}}}}},\"swagger\":\"2.0\",\"info\":{\"title\":\"CalculatorAPI\",\"version\":\"1.0.0\"}}"
      wsdlUri:
        description: |
          WSDL URL if the API is based on a WSDL endpoint
        type: string
        example: "http://www.webservicex.com/globalweather.asmx?wsdl"
      lifeCycleStatus:
        type: string
        description: This describes in which status of the lifecycle the API is.
        example: PUBLISHED
      isDefaultVersion:
        type: boolean
        example: false
      transport:
        type: array
        items:
          description: |
            Supported transports for the API (http and/or https).
          type: string
        example: ["http","https"]
      authorizationHeader:
        type: string
        description: |
          Name of the Authorization header used for invoking the API. If it is not set, Authorization header name specified
          in tenant or system level will be used.
      securityScheme:
        type: array
        description: |
          Types of API security, the current API secured with. It can be either OAuth2 or mutual SSL or both. If
          it is not set OAuth2 will be set as the security for the current API.
        items:
          type: string
      tags:
        type: array
        description: Search keywords related to the API
        items:
          type: string
        example: ["substract","add"]
      tiers:
        type: array
        description: The subscription tiers selected for the particular API
        items:
          type: string
        example: ["Unlimited"]
      hasThumbnail:
        type: boolean
        example: true
        default: false
      additionalProperties:
        description: |
          Custom(user defined) properties of API
        type: object
        additionalProperties:
          type: string
        example: {}
      endpointURLs:
        type: array
        items:
          properties:
            environmentName:
              type: string
              example: Production and Sandbox
            environmentType:
              type: string
              example: hybrid
            environmentURLs:
              properties:
                http:
                  type: string
                  description: HTTP environment URL
                  example: "http://localhost:8280/phoneverify/1.0.0"
                https:
                  type: string
                  description: HTTPS environment URL
                  example: "https://localhost:8243/phoneverify/1.0.0"
      businessInformation:
        properties:
          businessOwner:
            type: string
            example: businessowner
          businessOwnerEmail:
            type: string
            example: businessowner@wso2.com
          technicalOwner:
            type: string
            example: technicalowner
          technicalOwnerEmail:
            type: string
            example: technicalowner@wso2.com
      labels:
        description: |
          Labels of micro-gateway environments attached to the API.
        type: array
        items:
          $ref: '#/definitions/Label'
      environmentList:
        type: array
        description: The environment list configured with non empty endpoint URLs for the particular API.
        items:
          type: string
        example: ["PRODUCTION","SANDBOX"]
      scopes:
        type: array
        items:
          $ref: '#/definitions/ScopeInfo'
#-----------------------------------------------------
# The API List resource
#-----------------------------------------------------
  APIProductList:
    title: API ProductList
    properties:
      count:
        type: integer
        description: |
          Number of API products returned.
        example: 1
      list:
        type: array
        items:
          $ref: '#/definitions/APIProductInfo'
      pagination:
        $ref: '#/definitions/Pagination'

#-----------------------------------------------------
# The API Product Info resource
#-----------------------------------------------------
  APIProductInfo:
    title: API Product Info object with basic API product details.
    properties:
      id:
        type: string
        example: 01234567-0123-0123-0123-012345678901
      name:
        type: string
        example: CalculatorAPIProduct
      description:
        type: string
        example: A calculator API product that supports basic operations
      provider:
        description: |
          If the provider value is not given, the user invoking the API will be used as the provider.
        type: string
        example: admin
      thumbnailUri:
        type: string
        example: /api-products/01234567-0123-0123-0123-012345678901/thumbnail
 
#-----------------------------------------------------
# The API resource
#-----------------------------------------------------
  APIProduct:
    title: API object
    required:
      - name
      - provider
      - apiDefinition
    properties:
      id:
        type: string
        description: |
          UUID of the api product
        example: 01234567-0123-0123-0123-012345678901
      name:
        type: string
        description: Name of the API product
        example: CalculatorAPIProduct
      description:
        type: string
        description: A brief description about the API product
        example: A calculator API product that supports basic operations
      provider:
        description: |
          If the provider value is not given user invoking the api will be used as the provider.
        type: string
        example: admin
      apiDefinition:
        description: |
          Swagger definition of the API product which contains details about URI templates and scopes
        type: string
        example: ""
      tiers:
        type: array
        description: The subscription tiers selected for the particular API product
        items:
          type: string
        example: ["Unlimited"]
      thumbnailUrl:
        type: string
        example: ""
      additionalProperties:
        description: |
          Custom(user defined) properties of API product
        type: object
        additionalProperties:
          type: string
        example: {}
      businessInformation:
        properties:
          businessOwner:
            type: string
            example: businessowner
          businessOwnerEmail:
            type: string
            example: businessowner@wso2.com

#-----------------------------------------------------
# The Label resource
#-----------------------------------------------------
  Label:
    title: Label
    required:
    - name
    properties:
      name:
        type: string
        example: "Public"
      description:
        type: string
      accessUrls:
        type: array
        items:
          type: string
          example: "http://localhost:9443/"

#-----------------------------------------------------
# The Application List resource
#-----------------------------------------------------
  ApplicationList:
    title: Application List
    properties:
      count:
        type: integer
        description: |
          Number of applications returned.
        example: 1
      list:
        type: array
        items:
          $ref: '#/definitions/ApplicationInfo'
      pagination:
        $ref: '#/definitions/Pagination'
        # example:
        #   next: "/applications?limit=1&offset=2&groupId="
        #   previous: "/applications?limit=1&offset=0&groupId="

#-----------------------------------------------------
# The Application resource
#-----------------------------------------------------
  Application:
    title: Application
    required:
      - name
      - throttlingPolicy
    properties:
      applicationId:
        type: string
        example: 01234567-0123-0123-0123-012345678901
      name:
        type: string
        example: CalculatorApp
      subscriber:
        description: |
          If subscriber is not given user invoking the API will be taken as the subscriber.
        type: string
        example: admin
      throttlingPolicy:
        type: string
        example: Unlimited
      description:
        type: string
        example: Sample calculator application
      tokenType:
        type: string
        enum:
          - OAUTH
          - JWT
        description: |
          Type of the access token generated for this application.

          **OAUTH:** A UUID based access token which is issued by default.
          **JWT:** A self-contained, signed JWT based access token. **Note:** This can be only used in Microgateway environments.
        default: OAUTH
        example: OAUTH
      status:
        type: string
        example: APPROVED
        default: ""
      groups:
        type: array
        items:
          type: string
        example: ""
      subscriptionCount:
        type: integer
      keys:
        type: array
        items:
          $ref: '#/definitions/ApplicationKey'
        example: []
      attributes:
        type: object
        additionalProperties:
          type: string
        example: External Reference ID, Billing Tier
      subscriptionScopes:
        type: array
        items:
          type: string
        example: ["admin"]

#-----------------------------------------------------
# The Application Info resource
#-----------------------------------------------------
  ApplicationInfo:
    title: Application info object with basic application details
    properties:
      applicationId:
        type: string
        example: 01234567-0123-0123-0123-012345678901
      name:
        type: string
        example: CalculatorApp
      subscriber:
        type: string
        example: admin
      throttlingPolicy:
        type: string
        example: Unlimited
      description:
        type: string
        example: Sample calculator application
      status:
        type: string
        example: APPROVED
        default: ""
      groups:
        type: array
        items:
          type: string
        example: ""
      subscriptionCount:
        type: integer
      attributes:
        type: object
        example: External Reference ID, Billing Tier

#-----------------------------------------------------
# The Document List resource
#-----------------------------------------------------
  DocumentList:
    title: Document List
    properties:
      count:
        type: integer
        description: |
          Number of Documents returned.
        example: 1
      list:
        type: array
        items:
          $ref: '#/definitions/Document'
      pagination:
        $ref: '#/definitions/Pagination'
        # example:
        #   next: "/apis/01234567-0123-0123-0123-012345678901/documents?limit=1&offset=2"
        #   previous: "/apis/01234567-0123-0123-0123-012345678901/documents?limit=1&offset=0"

#-----------------------------------------------------
# The Document resource
#-----------------------------------------------------
  Document:
    title: Document
    required:
      - name
      - type
      - sourceType
    properties:
      documentId:
        type: string
        example: 01234567-0123-0123-0123-012345678901
      name:
        type: string
        example: CalculatorDoc
      type:
        type: string
        enum:
          - HOWTO
          - SAMPLES
          - PUBLIC_FORUM
          - SUPPORT_FORUM
          - API_MESSAGE_FORMAT
          - SWAGGER_DOC
          - OTHER
        example: HOWTO
      summary:
        type: string
        example: "Summary of Calculator Documentation"
      sourceType:
        type: string
        enum:
          - INLINE
          - MARKDOWN
          - URL
          - FILE
        example: INLINE
      sourceUrl:
        type: string
        example: ""
      otherTypeName:
        type: string
        example: ""

#-----------------------------------------------------
# The Throttling Policy List resource
#-----------------------------------------------------
  ThrottlingPolicyList:
    title: Throttling Policy List
    properties:
      count:
        type: integer
        description: |
          Number of Throttling Policies returned.
        example: 1
      list:
        type: array
        items:
          $ref: '#/definitions/ThrottlingPolicy'
      pagination:
        $ref: '#/definitions/Pagination'
        # example:
        #   next: "/throttling-policies/subscription?limit=1&offset=2"
        #   previous: "/throttling-policies/subscription?limit=1&offset=0"

#-----------------------------------------------------
# The Throttling Policy resource
#-----------------------------------------------------
  ThrottlingPolicy:
    title: Throttling Policy
    required:
      - name
      - tierPlan
      - requestCount
      - unitTime
      - stopOnQuotaReach
    properties:
      name:
        type: string
        example: Platinum
      description:
        type: string
        example: "Allows 50 request(s) per minute."
      policyLevel:
        type: string
        enum:
          - application
          - subscription
        example: subscription
      attributes:
        description: |
          Custom attributes added to the throttling policy
        type: object
        additionalProperties:
          type: string
        example: {}
      requestCount:
        description: |
          Maximum number of requests which can be sent within a provided unit time
        type: integer
        format: int64
        example: 50
      unitTime:
        type: integer
        format: int64
        example: 60000
      tierPlan:
        description: |
          This attribute declares whether this tier is available under commercial or free
        type: string
        enum:
          - FREE
          - COMMERCIAL
        example: FREE
      stopOnQuotaReach:
        description: |
          If this attribute is set to false, you are capabale of sending requests
          even if the request count exceeded within a unit time
        type: boolean
        example: true
      throttlingPolicyPermissions:
          $ref: '#/definitions/ThrottlingPolicyPermissionInfo'
        
#-----------------------------------------------------
# The Subscription List resource
#-----------------------------------------------------
  SubscriptionList:
    title: Subscription List
    properties:
      count:
        type: integer
        description: |
          Number of Subscriptions returned.
        example: 1
      list:
        type: array
        items:
          $ref: '#/definitions/Subscription'
      pagination:
        $ref: '#/definitions/Pagination'
        # example:
        #   next: "/subscriptions?limit=1&offset=2&apiId=01234567-0123-0123-0123-012345678901&groupId="
        #   previous: "/subscriptions?limit=1&offset=0&apiId=01234567-0123-0123-0123-012345678901&groupId="

#-----------------------------------------------------
# The Subscription resource
#-----------------------------------------------------
  Subscription:
    title: Subscription
    required:
      - applicationId
      - throttlingPolicy
      - apiName
      - apiVersion
    properties:
      subscriptionId:
        type: string
        description: The UUID of the subscription
        example: faae5fcc-cbae-40c4-bf43-89931630d313
      applicationId:
        type: string
        description: The UUID of the application
        example: b3ade481-30b0-4b38-9a67-498a40873a6d
      apiId:
        type: string
        description: The unique identifier of the API.
      apiInfo:
        $ref: '#/definitions/APIInfo'
      apiProductId:
        type: string
        description: The unique identifier of the API Product.
      apiProductInfo:
        $ref: '#/definitions/APIProductInfo'
      applicationInfo:
        $ref: '#/definitions/ApplicationInfo'
      throttlingPolicy:
        type: string
        example: Unlimited
      type:
        type: string
        enum:
          - api
          - apiProduct
      status:
        type: string
        enum:
          - BLOCKED
          - PROD_ONLY_BLOCKED
          - UNBLOCKED
          - ON_HOLD
          - REJECTED
        example: UNBLOCKED


#-----------------------------------------------------
# The Tag resource
#-----------------------------------------------------
  Tag:
    title: Tag
    required:
      - name
      - weight
    properties:
      name:
        type: string
        example: tag1
      weight:
        type: integer
        example: 5

#-----------------------------------------------------
# The Tag List resource
#-----------------------------------------------------
  TagList:
    title: Tag List
    properties:
      count:
        type: integer
        description: |
          Number of Tags returned.
        example: 1
      list:
        type: array
        items:
          $ref: '#/definitions/Tag'
      pagination:
        $ref: '#/definitions/Pagination'
        # example:
        #   next: "/tags?limit=1&offset=2"
        #   previous: "/tags?limit=1&offset=0"

#-----------------------------------------------------
# The Rating resource
#-----------------------------------------------------
  Rating:
    title: Rating
    required:
      - ratingId
      - apiId
      - username
      - rating
    properties:
      ratingId:
        type: string
      apiId:
        type: string
      username:
        type: string
        description: |
          If username is not given user invoking the API will be taken as the username.
      rating:
        type: integer

#-----------------------------------------------------
# The Rating List resource
#-----------------------------------------------------
  RatingList:
    title: Rating List
    properties:
      avgRating:
        type: string
        description: |
          Average Rating of the API
      userRating:
        type: string
        description: |
          Rating given by the user
      count:
        type: integer
        description: |
           Number of Subscriber Ratings returned.
        example: 1
      list:
        type: array
        items:
          $ref: '#/definitions/Rating'
      pagination:
        $ref: '#/definitions/Pagination'
        # example:
        #   next: "/ratings?limit=1&offset=2"
        #   previous: "/ratings?limit=1&offset=0"

#-----------------------------------------------------
# The Comment resource
#-----------------------------------------------------
  Comment:
    title: Comment
    required:
      - commentId
      - apiId
      - username
      - commentText
    properties:
      commentId:
        type: string
      apiId:
        type: string
      username:
        type: string
        description: |
          If username is not given user invoking the API will be taken as the username.
      commentText:
        type: string
      createdTime:
        type: string
        example: 2017-02-20T13:57:16.229
      createdBy:
        type: string
      lastUpdatedTime:
        type: string
        example: 2017-02-20T13:57:16.229
      lastUpdatedBy:
        type: string

#-----------------------------------------------------
# The Comments List resource
#-----------------------------------------------------
  CommentList:
    title: Comments List
    properties:
      count:
        type: integer
        description: |
           Number of Comments returned.
        example: 1
      list:
        type: array
        items:
          $ref: '#/definitions/Comment'
      pagination:
        $ref: '#/definitions/Pagination'
        # example:
        #   next: "/comments?limit=1&offset=2"
        #   previous: "/comments?limit=1&offset=0"

#-----------------------------------------------------
# The Error resource
#-----------------------------------------------------
  Error:
    title: Error object returned with 4XX HTTP status
    required:
      - code
      - message
    properties:
      code:
        type: integer
        format: int64
      message:
        type: string
        description: Error message.
      description:
        type: string
        description: |
          A detail description about the error message.
      moreInfo:
        type: string
        description: |
          Preferably an url with more details about the error.
      error:
        type: array
        description: |
          If there are more than one error list them out.
          For example, list out validation errors by each field.
        items:
          $ref: '#/definitions/ErrorListItem'

#-----------------------------------------------------
# The Error List Item resource
#-----------------------------------------------------
  ErrorListItem:
    title: Description of individual errors that may have occurred during a request.
    required:
      - code
      - message
    properties:
      code:
        type: string
      message:
        type: string
        description: |
          Description about individual errors occurred

#-----------------------------------------------------
# The Application Token resource
#-----------------------------------------------------
  ApplicationToken :
    title: Application token details to invoke APIs
    properties:
      accessToken:
        type: string
        description: Access token
        example: 01234567890123456789012345678901
      tokenScopes:
        type: array
        items:
          type: string
        description: Valid comma seperated scopes for the access token
        example: default,read_api,write_api
      validityTime:
        type: integer
        format: int64
        description: Maximum validity time for the access token
        example: 3600

#-----------------------------------------------------
# The Application Key resource
#-----------------------------------------------------
  ApplicationKey :
    title: Application key details
    properties:
      consumerKey:
        type: string
        description: Consumer key of the application
        example: vYDoc9s7IgAFdkSyNDaswBX7ejoa
      consumerSecret:
        type: string
        description: Consumer secret of the application
        example: TIDlOFkpzB7WjufO3OJUhy1fsvAa
      supportedGrantTypes:
        type: array
        items:
          type: string
        description: The grant types that are supported by the application
        example: ["client_credentials","password"]
      callbackUrl:
        type: string
        description: Callback URL
        example: "http://sample.com/callback/url"
      keyState:
        type: string
        description: Describes the state of the key generation.
        example: APPROVED
      keyType:
        description: Describes to which endpoint the key belongs
        type: string
        enum:
          - PRODUCTION
          - SANDBOX
        example: PRODUCTION
      groupId:
        type: string
        description: Application group id (if any).
        example: 02
      token:
        $ref: '#/definitions/ApplicationToken'

#-----------------------------------------------------
# The Application Key Re generation Response schema
#-----------------------------------------------------
  ApplicationKeyReGenerateResponse :
    title: Application key details after re generating consumer secret
    properties:
      consumerKey:
        type: string
        description: The consumer key associated with the application, used to indetify the client
        example: vYDoc9s7IgAFdkSyNDaswBX7ejoa
      consumerSecret:
        type: string
        description: The client secret that is used to authenticate the client with the authentication server
        example: TIDlOFkpzB7WjufO3OJUhy1fsvAa

#-----------------------------------------------------
# The Application Keys List resource
#-----------------------------------------------------
  ApplicationKeyList:
    title: Application Keys List
    properties:
      count:
        type: integer
        description: |
          Number of applications keys returned.
        example: 1
      list:
        type: array
        items:
          $ref: '#/definitions/ApplicationKey'

#-----------------------------------------------------
# The Application Key Generation Request schema
#-----------------------------------------------------
  ApplicationKeyGenerateRequest :
    title: Application key generation request object
    required:
      - keyType
      - grantTypesToBeSupported
    properties:
      keyType:
        type: string
        enum:
          - PRODUCTION
          - SANDBOX
      grantTypesToBeSupported:
        type: array
        items:
          type: string
        description: Grant types that should be supported by the application
      callbackUrl:
        type: string
        description: Callback URL
      scopes:
        type: array
        items:
          type: string
        description: Allowed scopes for the access token
        example: ["am_application_scope","default"]
      validityTime:
        type: string
        example: 3600
      clientId:
        type: string
        description: Client ID for generating access token.
        example: ""
      clientSecret:
        type: string
        description: Client secret for generating access token. This is given together with the client Id.
        example: ""

#-----------------------------------------------------
# The Application Key Mapping Request schema
#-----------------------------------------------------
  ApplicationKeyMappingRequest :
    title: Application key provision request object
    required:
      - consumerKey
      - consumerSecret
      - keyType
    properties:
      consumerKey:
        type: string
        description: Consumer key of the application
      consumerSecret:
        type: string
        description: Consumer secret of the application
      keyType:
        type: string
        enum:
          - PRODUCTION
          - SANDBOX

#-----------------------------------------------------
# The Application Token Generation Request schema
#-----------------------------------------------------
  ApplicationTokenGenerateRequest :
    title: Application access token generation request object
    properties:
      consumerSecret:
        type: string
        description: Consumer secret of the application
      validityPeriod:
        type: string
        description: Token validity period
      scopes:
        type: array
        items:
          type: string
        description: Allowed scopes (space seperated) for the access token
      revokeToken:
        type: string
        description: Token to be revoked, if any
      additionalProperties:
        type: object
        description: Additional parameters if Authorization server needs any


#-----------------------------------------------------
# Scope Info resource
#-----------------------------------------------------
  ScopeInfo:
    title: API Scope info object with scope details
    properties:
      key:
        type: string
        example: admin_scope
      name:
        type: string
        example: admin scope
      roles:
        type: array
        items:
          type: string
        description: Allowed roles for the scope
        example: ["manager","developer"]
      description:
        type: string
        description: Description of the scope

  ScopeList :
    title : Scope list
    properties:
      count:
        type: integer
        description: |
          Number of results returned.
        example: 1
      list :
        type : array
        items:
          $ref: '#/definitions/ScopeInfo'
      pagination:
        $ref: '#/definitions/Pagination'

#-----------------------------------------------------
# Throttling Policy Permission Info resource
#-----------------------------------------------------
  ThrottlingPolicyPermissionInfo:
    title: Throttling Policy Permission info object with throttling policy permission details
    properties:
      type:
        type: string
        enum:
          - allow
          - deny
      roles:
        type: array
        items:
          type: string
        description: roles for this permission
        example: ["manager","developer"]

#-----------------------------------------------------
# The workflow executor's response resource
#-----------------------------------------------------
  WorkflowResponse:
    title: workflow Response
    required:
      - workflowStatus
    properties:
      workflowStatus:
        description: |
          This attribute declares whether this workflow task is approved or rejected.
        type: string
        enum:
          - CREATED
          - APPROVED
          - REJECTED
          - REGISTERED
        example: APPROVED
      jsonPayload:
        description: |
          Attributes that returned after the workflow execution
        type: string

#-----------------------------------------------------
# The Self Signup User resource
#-----------------------------------------------------
  User:
    title: User
    required:
      - username
      - password
      - firstName
      - lastName
      - email
    properties:
      username:
        type: string
      password:
        type: string
      firstName:
        type: string
      lastName:
        type: string
      email:
        type: string

#-----------------------------------------------------
# The Result List resource
#-----------------------------------------------------
  SearchResultList:
    title: Search Result List
    properties:
      count:
        type: integer
        description: |
          Number of results returned.
        example: 1
      list:
        type: array
        items:
          $ref: '#/definitions/SearchResult'
      pagination:
        $ref: '#/definitions/Pagination'

  SearchResult:
    title: Search Result
    required:
      - "name"
    discriminator: "name"
    properties:
      id:
        type: string
        example: 01234567-0123-0123-0123-012345678901
      name:
        type: string
        example: TestAPI
      type:
        type: string
        enum:
          - DOC
          - API
        example: API

  APISearchResult:
    title: API Result
    allOf:
      - $ref: '#/definitions/SearchResult'
      - properties:
          description:
            type: string
            description: A brief description about the API
            example: A calculator API that supports basic operations
          context:
            type: string
            description: A string that represents the context of the user's request
            example: CalculatorAPI
          version:
            type: string
            description: The version of the API
            example: 1.0.0
          provider:
            description: |
              If the provider value is notgiven, the user invoking the API will be used as the provider.
            type: string
            example: admin
          status:
            type: string
            description: This describes in which status of the lifecycle the API is
            example: CREATED
          thumbnailUri:
            type: string
            example: /apis/01234567-0123-0123-0123-012345678901/thumbnail

  DocumentSearchResult:
    title: Document Result
    allOf:
      - $ref: '#/definitions/SearchResult'
      - properties:
          docType:
            type: string
            enum:
              - HOWTO
              - SAMPLES
              - PUBLIC_FORUM
              - SUPPORT_FORUM
              - API_MESSAGE_FORMAT
              - SWAGGER_DOC
              - OTHER
            example: HOWTO
          summary:
            type: string
            example: "Summary of Calculator Documentation"
          sourceType:
            type: string
            enum:
              - INLINE
              - URL
              - FILE
            example: INLINE
          sourceUrl:
            type: string
            example: ""
          otherTypeName:
            type: string
            example: ""
          visibility:
            type: string
            enum:
              - OWNER_ONLY
              - PRIVATE
              - API_LEVEL
            example: API_LEVEL
          apiName:
            type: string
            description: The name of the associated API
            example: TestAPI
          apiVersion:
            type: string
            description: The version of the associated API
            example: 1.0.0
          apiProvider:
            type: string
            example: admin
          apiUUID:
            type: string
#-----------------------------------------------------
# The pagination resource
#-----------------------------------------------------
  Pagination:
    title: Pagination
    properties:
      offset:
        type: integer
        example: 0
      limit:
        type: integer
        example: 1
      total:
        type: integer
        example: 10
      next:
        type: string
        description: |
          Link to the next subset of resources qualified.
          Empty if no more resources are to be returned.
      previous:
        type: string
        description: |
          Link to the previous subset of resources qualified.
          Empty if current subset is the first subset returned.

#-----------------------------------------------------
# The settings resource
#-----------------------------------------------------
  Settings:
    title: Settings
    properties:
      grantTypes:
        type: array
        items:
          type: string
      scopes:
        type: array
        items:
          type: string

#-----------------------------------------------------
# The Application Attribute resource
#-----------------------------------------------------
  ApplicationAttribute :
    title: Application attributes
    properties:
      description:
        type: string
        description: description of the application attribute
        example: "Sample description of the attribute"
      required:
        type: string
        description: whether this is a required attribute
        example: "false"
      attribute:
        type: string
        description: the name of the attribute
        example: "External Reference Id"
      hidden:
        type: string
        description: whether this is a hidden attribute
        example: "false"

#-----------------------------------------------------
# The Application Attribute List resource
#-----------------------------------------------------
  ApplicationAttributeList :
    title: Application Attributes List
    properties:
      count:
        type: integer
        description: |
          Number of application attributes returned.
        example: 1
      list:
        type: array
        items:
          $ref: '#/definitions/ApplicationAttribute'

#-----------------------------------------------------
# END-OF-FILE
#-----------------------------------------------------<|MERGE_RESOLUTION|>--- conflicted
+++ resolved
@@ -2742,7 +2742,6 @@
             $ref: '#/definitions/Error'
 
 ######################################################
-<<<<<<< HEAD
 # The "API Product Collection" resource APIs
 ######################################################
   /api-products:
@@ -2760,7 +2759,7 @@
 
         Each retrieved API product is represented with a minimal amount of attributes. If you want to get complete details of an API, you need to use **Get details of an API Product** operation.
 
-        This operation supports retriving APIs of other tenants. The required tenant domain need to be specified as a header `X-WSO2-Tenant`. If not specified super tenant's APIs will be retrieved. If you used an Authorization header, the user's tenant 
+        This operation supports retriving APIs of other tenants. The required tenant domain need to be specified as a header `X-WSO2-Tenant`. If not specified super tenant's APIs will be retrieved. If you used an Authorization header, the user's tenant
       parameters:
         - $ref : '#/parameters/limit'
         - $ref : '#/parameters/offset'
@@ -3047,48 +3046,18 @@
         - $ref: '#/parameters/If-None-Match'
       tags:
         - Document (Collection)
-=======
-# The "Application Attributes" resource APIs
-######################################################
-  '/settings/application-attributes':
-#--------------------------------------------------------
-# Retrieve all application attributes from configuration
-#--------------------------------------------------------
-    get:
-      security:
-        - OAuth2Security:
-          - apim:subscribe
-      x-wso2-curl: "curl -k -H \"Authorization: Bearer ae4eae22-3f65-387b-a171-d37eaa366fa8\" \"https://localhost:9443/api/am/store/v1.0/applications/attributes\""
-      x-wso2-request: |
-        GET https://localhost:9443/api/am/store/v1.0/settings/attributes
-        Authorization: Bearer ae4eae22-3f65-387b-a171-d37eaa366fa8
-      x-wso2-response: "HTTP/1.1 200 OK\nContent-Type: application/json\n\n[\n {\n \"Description\": \"Sample description of the attribute\",\n \"Required\": true,\n \"Attribute\": \"External Reference Id\",\n \"Hidden\": false\n},\n {\n \"Description\": \"Sample description of the attribute\",\n \"Required\": true,\n \"Attribute\": \"Billing Id\",\n \"Hidden\": true,\n \"Default\": \"xxxx\"\n}\n]"
-      summary: |
-        Get all application attributes from configuration
-      description: |
-        This operation can be used to retrieve the application attributes from configuration. It will not return hidden attributes.
-      parameters:
-        - $ref: '#/parameters/If-None-Match'
-      tags:
-        - Application Attributes
->>>>>>> bd1ccb70
       responses:
         200:
           description: |
             OK.
-<<<<<<< HEAD
             Document list is returned.
           schema:
             $ref: '#/definitions/DocumentList'
-=======
-            Application attributes returned.
->>>>>>> bd1ccb70
           headers:
             Content-Type:
               description: |
                 The content type of the body.
               type: string
-<<<<<<< HEAD
             ETag:
               description: |
                 Entity Tag of the response resource. Used by caches, or in conditional requests (Will be supported in future).
@@ -3172,14 +3141,6 @@
           description: |
             Not Found.
             Requested Document does not exist.
-=======
-          schema:
-            type: '#/definitions/ApplicationAttributeList'
-        404:
-          description: |
-            Not Found.
-            Requested application does not exist.
->>>>>>> bd1ccb70
           schema:
             $ref: '#/definitions/Error'
         406:
@@ -3189,7 +3150,6 @@
           schema:
             $ref: '#/definitions/Error'
 
-<<<<<<< HEAD
 ################################################################
 # The content resource of "Individual Document" resource APIs
 ################################################################
@@ -3278,8 +3238,55 @@
             schema:
               $ref: '#/definitions/Error'
 
-=======
->>>>>>> bd1ccb70
+  ######################################################
+  # The "Application Attributes" resource APIs
+  ######################################################
+  '/settings/application-attributes':
+    #--------------------------------------------------------
+    # Retrieve all application attributes from configuration
+    #--------------------------------------------------------
+    get:
+      security:
+        - OAuth2Security:
+            - apim:subscribe
+      x-wso2-curl: "curl -k -H \"Authorization: Bearer ae4eae22-3f65-387b-a171-d37eaa366fa8\" \"https://localhost:9443/api/am/store/v1.0/applications/attributes\""
+      x-wso2-request: |
+        GET https://localhost:9443/api/am/store/v1.0/settings/attributes
+        Authorization: Bearer ae4eae22-3f65-387b-a171-d37eaa366fa8
+      x-wso2-response: "HTTP/1.1 200 OK\nContent-Type: application/json\n\n[\n {\n \"Description\": \"Sample description of the attribute\",\n \"Required\": true,\n \"Attribute\": \"External Reference Id\",\n \"Hidden\": false\n},\n {\n \"Description\": \"Sample description of the attribute\",\n \"Required\": true,\n \"Attribute\": \"Billing Id\",\n \"Hidden\": true,\n \"Default\": \"xxxx\"\n}\n]"
+      summary: |
+        Get all application attributes from configuration
+      description: |
+        This operation can be used to retrieve the application attributes from configuration. It will not return hidden attributes.
+      parameters:
+        - $ref: '#/parameters/If-None-Match'
+      tags:
+        - Application Attributes
+      responses:
+        200:
+          description: |
+            OK.
+            Application attributes returned.
+          headers:
+            Content-Type:
+              description: |
+                The content type of the body.
+              type: string
+          schema:
+            type: '#/definitions/ApplicationAttributeList'
+        404:
+          description: |
+            Not Found.
+            Requested application does not exist.
+          schema:
+            $ref: '#/definitions/Error'
+        406:
+          description: |
+            Not Acceptable.
+            The requested media type is not supported
+          schema:
+            $ref: '#/definitions/Error'
+
 ######################################################
 # Parameters - required by some of the APIs above
 ######################################################
@@ -3780,7 +3787,7 @@
       thumbnailUri:
         type: string
         example: /api-products/01234567-0123-0123-0123-012345678901/thumbnail
- 
+
 #-----------------------------------------------------
 # The API resource
 #-----------------------------------------------------
