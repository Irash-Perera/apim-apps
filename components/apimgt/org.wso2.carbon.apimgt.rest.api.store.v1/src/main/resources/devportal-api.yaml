#   Copyright (c) 2020, WSO2 Inc. (http://www.wso2.org) All Rights Reserved.
#
#   Licensed under the Apache License, Version 2.0 (the "License");
#   you may not use this file except in compliance with the License.
#   You may obtain a copy of the License at
#
#   http://www.apache.org/licenses/LICENSE-2.0
#
#   Unless required by applicable law or agreed to in writing, software
#   distributed under the License is distributed on an "AS IS" BASIS,
#   WITHOUT WARRANTIES OR CONDITIONS OF ANY KIND, either express or implied.
#   See the License for the specific language governing permissions and
#   limitations under the License.
################################################################################
openapi: 3.0.1
info:
  title: WSO2 API Manager - Developer Portal
  description: |
    This document specifies a **RESTful API** for WSO2 **API Manager** - **Developer Portal**.
    Please see [full OpenAPI Specification](https://raw.githubusercontent.com/wso2/carbon-apimgt/v6.7.206/components/apimgt/org.wso2.carbon.apimgt.rest.api.store.v1/src/main/resources/devportal-api.yaml) of the API which is written using [OAS 3.0](http://swagger.io/) specification.

    # Authentication
    Our REST APIs are protected using OAuth2 and access control is achieved through scopes. Before you start invoking
    the API, you need to obtain an access token with the required scopes. This guide will walk you through the steps
    that you will need to follow to obtain an access token.
    First you need to obtain the consumer key/secret key pair by calling the dynamic client registration (DCR) endpoint. You can add your preferred grant types
    in the payload. A Sample payload is shown below.
    ```
      {
      "callbackUrl":"www.google.lk",
      "clientName":"rest_api_devportal",
      "owner":"admin",
      "grantType":"client_credentials password refresh_token",
      "saasApp":true
      }
    ```
    Create a file (payload.json) with the above sample payload, and use the cURL shown below to invoke the DCR endpoint. Authorization header of this should contain the
    base64 encoded admin username and password.
    **Format of the request**
    ```
      curl -X POST -H "Authorization: Basic Base64(admin_username:admin_password)" -H "Content-Type: application/json"
      \ -d @payload.json https://<host>:<servlet_port>/client-registration/v0.17/register
    ```
    **Sample request**
    ```
      curl -X POST -H "Authorization: Basic YWRtaW46YWRtaW4=" -H "Content-Type: application/json"
      \ -d @payload.json https://localhost:9443/client-registration/v0.17/register
    ```
    Following is a sample response after invoking the above curl.
    ```
    {
    "clientId": "fOCi4vNJ59PpHucC2CAYfYuADdMa",
    "clientName": "rest_api_devportal",
    "callBackURL": "www.google.lk",
    "clientSecret": "a4FwHlq0iCIKVs2MPIIDnepZnYMa",
    "isSaasApplication": true,
    "appOwner": "admin",
    "jsonString": "{\"grant_types\":\"client_credentials password refresh_token\",\"redirect_uris\":\"www.google.lk\",\"client_name\":\"rest_api_devportal\"}",
    "jsonAppAttribute": "{}",
    "tokenType": null
    }
    ```
    Next you must use the above client id and secret to obtain the access token.
    We will be using the password grant type for this, you can use any grant type you desire.
    You also need to add the proper **scope** when getting the access token. All possible scopes for devportal REST API can be viewed in **OAuth2 Security** section
    of this document and scope for each resource is given in **authorization** section of resource documentation.
    Following is the format of the request if you are using the password grant type.
    ```
    curl -k -d "grant_type=password&username=<admin_username>&password=<admin_password>&scope=<scopes separated by space>"
    \ -H "Authorization: Basic base64(cliet_id:client_secret)"
    \ https://<host>:<gateway_port>/token
    ```
    **Sample request**
    ```
    curl https://localhost:8243/token -k \
    -H "Authorization: Basic Zk9DaTR2Tko1OVBwSHVjQzJDQVlmWXVBRGRNYTphNEZ3SGxxMGlDSUtWczJNUElJRG5lcFpuWU1h" \
    -d "grant_type=password&username=admin&password=admin&scope=apim:subscribe apim:api_key"
    ```
    Shown below is a sample response to the above request.
    ```
    {
    "access_token": "e79bda48-3406-3178-acce-f6e4dbdcbb12",
    "refresh_token": "a757795d-e69f-38b8-bd85-9aded677a97c",
    "scope": "apim:subscribe apim:api_key",
    "token_type": "Bearer",
    "expires_in": 3600
    }
    ```
    Now you have a valid access token, which you can use to invoke an API.
    Navigate through the API descriptions to find the required API, obtain an access token as described above and invoke the API with the authentication header.
    If you use a different authentication mechanism, this process may change.

    # Try out in Postman
    If you want to try-out the embedded postman collection with "Run in Postman" option, please follow the guidelines listed below.
    * All of the OAuth2 secured endpoints have been configured with an Authorization Bearer header with a parameterized access token. Before invoking any REST API resource make sure you run the `Register DCR Application` and `Generate Access Token` requests to fetch an access token with all required scopes.
    * Make sure you have an API Manager instance up and running.
    * Update the `basepath` parameter to match the hostname and port of the APIM instance.

    [![Run in Postman](https://run.pstmn.io/button.svg)](https://app.getpostman.com/run-collection/5bc0161b8aa7e701d7bf)
  contact:
    name: WSO2
    url: http://wso2.com/products/api-manager/
    email: architecture@wso2.com
  license:
    name: Apache 2.0
    url: http://www.apache.org/licenses/LICENSE-2.0.html
  version: v2
servers:
  - url: https://apis.wso2.com/api/am/devportal/v2
######################################################
# The "API Collection" resource APIs
######################################################
paths:
  /apis:
    get:
      tags:
        - APIs
      summary: |
        Retrieve/Search APIs
      description: |
        This operation provides you a list of available APIs qualifying under a given search condition.

        Each retrieved API is represented with a minimal amount of attributes. If you want to get complete details of an API, you need to use **Get details of an API** operation.

        This operation supports retrieving APIs of other tenants. The required tenant domain need to be specified as a header `X-WSO2-Tenant`. If not specified super tenant's APIs will be retrieved. If you used an Authorization header, the user's tenant associated with the access token will be used.

        **NOTE:**
        * By default, this operation retrieves Published APIs. In order to retrieve Prototyped APIs, you need to use **query** parameter and specify **status:PROTOTYPED**.
        * This operation does not require an Authorization header by default. But if it is provided, it will be validated and checked for permissions of the user, hence you may be able to see APIs which are restricted for special permissions/roles.
      parameters:
        - $ref: '#/components/parameters/limit'
        - $ref: '#/components/parameters/offset'
        - $ref: '#/components/parameters/requestedTenant'
        - name: query
          in: query
          description: |
            **Search condition**.

            You can search in attributes by using an **"<attribute>:"** modifier.

            Eg.
            "provider:wso2" will match an API if the provider of the API is exactly "wso2".

            Additionally you can use wildcards.

            Eg.
            "provider:wso2*" will match an API if the provider of the API starts with "wso2".

            Supported attribute modifiers are [**version, context, status,
            description, subcontext, doc, provider, tag**]

            If no advanced attribute modifier has been specified, search will match the
            given query string against API Name.
          schema:
            type: string
        - $ref: '#/components/parameters/If-None-Match'
      responses:
        200:
          description: |
            OK.
            List of qualifying APIs is returned.
          content:
            application/json:
              schema:
                $ref: '#/components/schemas/APIList'
        406:
          $ref: '#/components/responses/NotAcceptable'
      security:
        - OAuth2Security: []
      x-code-samples:
        - lang: Curl
          source: curl -k "https://localhost:9443/api/am/devportal/v2/apis"
      x-examples:
        $ref: docs/examples/apis/apis.yaml#/get

  /apis/{apiId}:
    get:
      tags:
        - APIs
      summary: |
        Get Details of an API
      description: |
        Using this operation, you can retrieve complete details of a single API. You need to provide the Id of the API to retrive it.

        `X-WSO2-Tenant` header can be used to retrieve an API of a different tenant domain. If not specified super tenant will be used. If Authorization header is present in the request, the user's tenant associated with the access token will be used.

        **NOTE:**
        * This operation does not require an Authorization header by default. But if it is provided, it will be validated and checked for permissions of the user, hence you may be able to see APIs which are restricted for special permissions/roles. \n
      parameters:
        - $ref: '#/components/parameters/apiId'
        - $ref: '#/components/parameters/requestedTenant'
        - $ref: '#/components/parameters/If-None-Match'
      responses:
        200:
          description: |
            OK.
            Requested API is returned
          headers:
            ETag:
              description: |
                Entity Tag of the response resource. Used by caches, or in conditional requests.
              schema:
                type: string
            Last-Modified:
              description: |
                Date and time the resource has been modified the last time.
                Used by caches, or in conditional requests.
              schema:
                type: string
          content:
            application/json:
              schema:
                $ref: '#/components/schemas/API'
        304:
          description: |
            Not Modified.
            Empty body because the client has already the latest version of the requested resource.
          content: {}
        404:
          $ref: '#/components/responses/NotFound'
        406:
          $ref: '#/components/responses/NotAcceptable'
      security:
        - OAuth2Security: []
      x-code-samples:
        - lang: Curl
          source: curl -k "https://localhost:9443/api/am/devportal/v2/apis/c43a325c-260b-4302-81cb-768eafaa3aed"

  /apis/{apiId}/swagger:
    get:
      tags:
        - APIs
      summary: |
        Get Swagger Definition
      description: |
        You can use this operation to retrieve the swagger definition of an API.

         `X-WSO2-Tenant` header can be used to retrieve the swagger definition an API of a different tenant domain. If not specified super tenant will be used. If Authorization header is present in the request, the user's tenant associated with the access token will be used.

        **NOTE:**
        * This operation does not require an Authorization header by default. But in order to see a restricted API's swagger definition, you need to provide Authorization header.
      parameters:
        - $ref: '#/components/parameters/apiId'
        - $ref: '#/components/parameters/labelName'
        - $ref: '#/components/parameters/environmentName'
        - $ref: '#/components/parameters/clusterName'
        - $ref: '#/components/parameters/If-None-Match'
        - $ref: '#/components/parameters/requestedTenant'
      responses:
        200:
          description: |
            OK.
            Requested swagger document of the API is returned
          headers:
            ETag:
              description: |
                Entity Tag of the response resource. Used by caches, or in conditional requests.
              schema:
                type: string
            Last-Modified:
              description: |
                Date and time the resource has been modifed the last time.
                Used by caches, or in conditional requests.
              schema:
                type: string
          content:
            application/json:
              schema:
                type: string
                example: '{ "swagger" : "2.0", "info" : { "version" : "1.0", "title"
                  : "PhoneVerification" }, "host" : "localhost:8243", "basePath" :
                  "/phoneverify/1.0", "schemes" : [ "https", "http" ], "security"
                  : [ { "default" : [ ] } ], "paths" : { "/*" : { "post" : { "consumes"
                  : [ "text/xml", "application/soap+xml" ], "parameters" : [ { "in"
                  : "body", "name" : "SOAP Request", "description" : "SOAP request.",
                  "required" : true, "schema" : { "type" : "string" } }, { "name"
                  : "SOAPAction", "in" : "header", "description" : "SOAPAction header
                  for soap 1.1", "required" : false, "type" : "string" } ], "responses"
                  : { "200" : { "description" : "OK" } }, "security" : [ { "default"
                  : [ ] } ], "x-auth-type" : "Application & Application User", "x-throttling-tier"
                  : "Unlimited" } } }, "securityDefinitions" : { "default" : { "type"
                  : "oauth2", "authorizationUrl" : "https://localhost:8243/authorize",
                  "flow" : "implicit" } } }'
        304:
          description: |
            Not Modified.
            Empty body because the client has already the latest version of the requested resource.
          content: {}
        404:
          $ref: '#/components/responses/NotFound'
        406:
          $ref: '#/components/responses/NotAcceptable'
      security:
        - OAuth2Security: []
      x-code-samples:
        - lang: Curl
          source: curl -k "https://localhost:9443/api/am/devportal/v2/apis/c43a325c-260b-4302-81cb-768eafaa3aed/swagger"

  /apis/{apiId}/graphql-schema:
    get:
      tags:
        - APIs
      summary: |
        Get GraphQL Definition
      description: |
        You can use this operation to retrieve the swagger definition of an API.

         `X-WSO2-Tenant` header can be used to retrieve the swagger definition an API of a different tenant domain. If not specified super tenant will be used. If Authorization header is present in the request, the user's tenant associated with the access token will be used.

        **NOTE:**
        * This operation does not require an Authorization header by default. But in order to see a restricted API's swagger definition, you need to provide Authorization header.
      parameters:
        - $ref: '#/components/parameters/apiId'
        - $ref: '#/components/parameters/If-None-Match'
        - $ref: '#/components/parameters/requestedTenant'
      responses:
        200:
          description: |
            OK.
            Requested swagger document of the API is returned
          headers:
            ETag:
              description: |
                Entity Tag of the response resource. Used by caches, or in conditional requests.
              schema:
                type: string
            Last-Modified:
              description: |
                Date and time the resource has been modifed the last time.
                Used by caches, or in conditional requests.
              schema:
                type: string
          content: {}
        304:
          description: |
            Not Modified.
            Empty body because the client has already the latest version of the requested resource.
          content: {}
        404:
          $ref: '#/components/responses/NotFound'
        406:
          $ref: '#/components/responses/NotAcceptable'
      security:
        - OAuth2Security: []
      x-code-samples:
        - lang: Curl
          source: curl -k "https://localhost:9443/api/am/devportal/v2/apis/c43a325c-260b-4302-81cb-768eafaa3aed/graphql-schema"

  /apis/{apiId}/sdks/{language}:
    get:
      tags:
        - SDKs
      summary: |
        Generate a SDK for an API
      description: |
        This operation can be used to generate SDKs (System Development Kits), for the APIs available in the API Developer Portal, for a requested development language.
      parameters:
        - $ref: '#/components/parameters/apiId'
        - name: language
          in: path
          description: |
            Programming language of the SDK that is required.
          required: true
          schema:
            type: string
        - $ref: '#/components/parameters/requestedTenant'
      responses:
        200:
          description: |
            OK.
            SDK generated successfully.
          content:
            application/zip:
              schema:
                type: string
                format: byte
        400:
          $ref: '#/components/responses/BadRequest'
        404:
          $ref: '#/components/responses/NotFound'
        500:
          $ref: '#/components/responses/InternalServerError'
      security:
        - OAuth2Security:
            - apim:subscribe
      x-code-samples:
        - lang: Curl
          source: curl -k -H "Authorization:Bearer ae4eae22-3f65-387b-a171-d37eaa366fa8"
            "https://localhost:9443/api/am/devportal/v2/apis/890a4f4d-09eb-4877-a323-57f6ce2ed79b/sdks/java"
            > Swagger Petstore_java_1.0.0.zip

  /apis/{apiId}/wsdl:
    get:
      tags:
        - APIs
      summary: Get API WSDL definition
      description: |
        This operation can be used to retrieve the swagger definition of an API.
      operationId: getWSDLOfAPI
      parameters:
        - $ref: '#/components/parameters/apiId'
        - $ref: '#/components/parameters/labelName'
        - $ref: '#/components/parameters/environmentName'
        - $ref: '#/components/parameters/If-None-Match'
        - $ref: '#/components/parameters/requestedTenant'
      responses:
        200:
          description: |
            OK.
            Requested WSDL document of the API is returned
          headers:
            ETag:
              description: |
                Entity Tag of the response resource. Used by caches, or in conditional requests (Will be supported in future).
              schema:
                type: string
            Last-Modified:
              description: |
                Date and time the resource has been modifed the last time.
                Used by caches, or in conditional requests (Will be supported in future).
              schema:
                type: string
          content: {}
        304:
          description: |
            Not Modified.
            Empty body because the client has already the latest version of the requested resource (Will be supported in future).
          content: {}
        404:
          $ref: '#/components/responses/NotFound'
        406:
          $ref: '#/components/responses/NotAcceptable'
      security:
        - OAuth2Security: []
      x-code-samples:
        - lang: Curl
          source: curl -k "https://localhost:9443/api/am/devportal/v2/apis/c43a325c-260b-4302-81cb-768eafaa3aed/wsdl"
      x-examples:
        $ref: docs/examples/apis/wsdl/apiId_wsdl_get.yaml

  ######################################################
  # The "Document Collection" resource APIs
  ######################################################
  /apis/{apiId}/documents:
    get:
      tags:
        - API Documents
      summary: |
        Get a List of Documents of an API
      description: |
        This operation can be used to retrive a list of documents belonging to an API by providing the id of the API.

        `X-WSO2-Tenant` header can be used to retrive documents of an API that belongs to a different tenant domain. If not specified super tenant will be used. If Authorization header is present in the request, the user's tenant associated with the access token will be used.

        **NOTE:**
        * This operation does not require an Authorization header by default. But in order to see a restricted API's documents, you need to provide Authorization header.
      parameters:
        - $ref: '#/components/parameters/apiId'
        - $ref: '#/components/parameters/limit'
        - $ref: '#/components/parameters/offset'
        - $ref: '#/components/parameters/requestedTenant'
        - $ref: '#/components/parameters/If-None-Match'
      responses:
        200:
          description: |
            OK.
            Document list is returned.
          headers:
            ETag:
              description: |
                Entity Tag of the response resource. Used by caches, or in conditional requests.
              schema:
                type: string
          content:
            application/json:
              schema:
                $ref: '#/components/schemas/DocumentList'
        304:
          description: |
            Not Modified.
            Empty body because the client has already the latest version of the requested resource.
          content: {}
        404:
          $ref: '#/components/responses/NotFound'
        406:
          $ref: '#/components/responses/NotAcceptable'
      security:
        - OAuth2Security: []
      x-code-samples:
        - lang: Curl
          source: curl -k "https://localhost:9443/api/am/devportal/v2/apis/c43a325c-260b-4302-81cb-768eafaa3aed/documents"

  ######################################################
  # The "Individual Document" resource APIs
  ######################################################
  /apis/{apiId}/documents/{documentId}:
    get:
      tags:
        - API Documents
      summary: |
        Get a Document of an API
      description: |
        This operation can be used to retrieve a particular document's metadata associated with an API.

        `X-WSO2-Tenant` header can be used to retrive a document of an API that belongs to a different tenant domain. If not specified super tenant will be used. If Authorization header is present in the request, the user's tenant associated with the access token will be used.

        **NOTE:**
        * This operation does not require an Authorization header by default. But in order to see a restricted API's document, you need to provide Authorization header.
      parameters:
        - $ref: '#/components/parameters/apiId'
        - $ref: '#/components/parameters/documentId'
        - $ref: '#/components/parameters/requestedTenant'
        - $ref: '#/components/parameters/If-None-Match'
      responses:
        200:
          description: |
            OK.
            Document returned.
          headers:
            ETag:
              description: |
                Entity Tag of the response resource.
                Used by caches, or in conditional requests.
              schema:
                type: string
          content:
            application/json:
              schema:
                $ref: '#/components/schemas/Document'
        304:
          description: |
            Not Modified.
            Empty body because the client has already the latest version of the requested resource.
          content: {}
        404:
          $ref: '#/components/responses/NotFound'
        406:
          $ref: '#/components/responses/NotAcceptable'
      security:
        - OAuth2Security: []
      x-code-samples:
        - lang: Curl
          source: curl -k "https://localhost:9443/api/am/devportal/v2/apis/c43a325c-260b-4302-81cb-768eafaa3aed/documents/850a4f34-db2c-4d23-9d85-3f95fbfb082c"

  /apis/{apiId}/documents/{documentId}/content:
    get:
      tags:
        - API Documents
      summary: |
        Get the Content of an API Document
      description: |
        This operation can be used to retrive the content of an API's document.

        The document can be of 3 types. In each cases responses are different.

        1. **Inline type**:
           The content of the document will be retrieved in `text/plain` content type
        2. **FILE type**:
           The file will be downloaded with the related content type (eg. `application/pdf`)
        3. **URL type**:
            The client will recieve the URL of the document as the Location header with the response with - `303 See Other`

        `X-WSO2-Tenant` header can be used to retrive the content of a document of an API that belongs to a different tenant domain. If not specified super tenant will be used. If Authorization header is present in the request, the user's tenant associated with the access token will be used.

        **NOTE:**
        * This operation does not require an Authorization header by default. But in order to see a restricted API's document content, you need to provide Authorization header.
      parameters:
        - $ref: '#/components/parameters/apiId'
        - $ref: '#/components/parameters/documentId'
        - $ref: '#/components/parameters/requestedTenant'
        - $ref: '#/components/parameters/If-None-Match'
      responses:
        200:
          description: |
            OK.
            File or inline content returned.
          headers:
            ETag:
              description: |
                Entity Tag of the response resource.
                Used by caches, or in conditional requests.
              schema:
                type: string
            Last-Modified:
              description: |
                Date and time the resource has been modifed the last time.
                Used by caches, or in conditional requests.
              schema:
                type: string
          content: {}
        303:
          description: |
            See Other.
            Source can be retrived from the URL specified at the Location header.
          headers:
            Location:
              description: |
                The Source URL of the document.
              schema:
                type: string
          content: {}
        304:
          description: |
            Not Modified.
            Empty body because the client has already the latest version of the requested resource.
          content: {}
        404:
          $ref: '#/components/responses/NotFound'
        406:
          $ref: '#/components/responses/NotAcceptable'
      security:
        - OAuth2Security: []
      x-code-samples:
        - lang: Curl
          source: curl -k "https://localhost:9443/api/am/devportal/v2/apis/890a4f4d-09eb-4877-a323-57f6ce2ed79b/documents/0bcb7f05-599d-4e1a-adce-5cb89bfe58d5/content"

  /apis/{apiId}/thumbnail:
    get:
      tags:
        - APIs
      summary: Get Thumbnail Image
      description: |
        This operation can be used to download a thumbnail image of an API.

        `X-WSO2-Tenant` header can be used to retrive a thumbnail of an API that belongs to a different tenant domain. If not specified super tenant will be used. If Authorization header is present in the request, the user's tenant associated with the access token will be used.

        **NOTE:**
        * This operation does not require an Authorization header by default. But in order to see a restricted API's thumbnail, you need to provide Authorization header.
      parameters:
        - $ref: '#/components/parameters/apiId'
        - $ref: '#/components/parameters/requestedTenant'
        - $ref: '#/components/parameters/If-None-Match'
      responses:
        200:
          description: |
            OK.
            Thumbnail image returned
          headers:
            ETag:
              description: |
                Entity Tag of the response resource.
                Used by caches, or in conditional requests.
              schema:
                type: string
            Last-Modified:
              description: |
                Date and time the resource has been modifed the last time.
                Used by caches, or in conditional requests (Will be supported in future).
              schema:
                type: string
            Content-Type:
              description: |
                The content type of the body.
              schema:
                type: string
          content: {}
        304:
          description: |
            Not Modified.
            Empty body because the client has already the latest version of the requested resource.
          content: {}
        404:
          $ref: '#/components/responses/NotFound'
        406:
          $ref: '#/components/responses/NotAcceptable'
      security:
        - OAuth2Security: []
      x-code-samples:
        - lang: Curl
          source: curl -k "https://localhost:9443/api/am/devportal/v2/apis/e93fb282-b456-48fc-8981-003fb89086ae/thumbnail"

  /apis/{apiId}/ratings:
    get:
      tags:
        - Ratings
      summary: Retrieve API Ratings
      description: |
        This operation can be used to retrieve the list of ratings of an API.

        `X-WSO2-Tenant` header can be used to retrieve ratings of an API that belongs to a different tenant domain. If not specified super tenant will be used. If Authorization header is present in the request, the user's tenant associated with the access token will be used.
      parameters:
        - $ref: '#/components/parameters/apiId'
        - $ref: '#/components/parameters/limit'
        - $ref: '#/components/parameters/offset'
        - $ref: '#/components/parameters/requestedTenant'
      responses:
        200:
          description: |
            OK.
            Rating list returned.
          content:
            application/json:
              schema:
                $ref: '#/components/schemas/RatingList'
        406:
          $ref: '#/components/responses/NotAcceptable'
      security:
        - OAuth2Security: []
      x-code-samples:
        - lang: Curl
          source: curl -k "https://localhost:9443/api/am/devportal/v2/apis/e93fb282-b456-48fc-8981-003fb89086ae/ratings"
      x-examples:
        $ref: docs/examples/apis/apis_id_ratings_get.yaml

  /apis/{apiId}/user-rating:
    get:
      tags:
        - Ratings
      summary: Retrieve API Rating of User
      description: |
        This operation can be used to get the user rating of an API.

        `X-WSO2-Tenant` header can be used to retrieve the logged in user rating of an API that belongs to a different tenant domain. If not specified super tenant will be used. If Authorization header is present in the request, the user's tenant associated with the access token will be used.
      parameters:
        - $ref: '#/components/parameters/apiId'
        - $ref: '#/components/parameters/requestedTenant'
        - $ref: '#/components/parameters/If-None-Match'
      responses:
        200:
          description: |
            OK.
            Rating returned.
          headers:
            ETag:
              description: |
                Entity Tag of the response resource.
                Used by caches, or in conditional requests.
              schema:
                type: string
            Last-Modified:
              description: |
                Date and time the resource has been modified the last time.
                Used by caches, or in conditional requests.
              schema:
                type: string
          content:
            application/json:
              schema:
                $ref: '#/components/schemas/Rating'
        304:
          description: |
            Not Modified.
            Empty body because the client already has the latest version of the requested resource.
          content: {}
        404:
          $ref: '#/components/responses/NotFound'
        406:
          $ref: '#/components/responses/NotAcceptable'
      security:
        - OAuth2Security:
            - apim:subscribe
      x-code-samples:
        - lang: Curl
          source: curl -k -H "Authorization:Bearer ae4eae22-3f65-387b-a171-d37eaa366fa8"
            "https://localhost:9443/api/am/devportal/v2/apis/e93fb282-b456-48fc-8981-003fb89086ae/user-rating"
      x-examples:
        $ref: docs/examples/apis/apis_id_user-rating.yaml#/get

    put:
      tags:
        - Ratings
      summary: Add or Update Logged in User's Rating for an API
      description: |
        This operation can be used to add or update an API rating.

        `X-WSO2-Tenant` header can be used to add or update the logged in user rating of an API that belongs to a different tenant domain. If not specified super tenant will be used. If Authorization header is present in the request, the user's tenant associated with the access token will be used.
      parameters:
        - $ref: '#/components/parameters/apiId'
        - $ref: '#/components/parameters/requestedTenant'
      requestBody:
        description: |
          Rating object that should to be added
        content:
          application/json:
            schema:
              $ref: '#/components/schemas/Rating'
        required: true
      responses:
        200:
          description: |
            OK.
            Successful response with the newly created or updated object as entity in the body.
          headers:
            ETag:
              description: |
                Entity Tag of the response resource. Used by caches, or in conditional request.
              schema:
                type: string
          content:
            application/json:
              schema:
                $ref: '#/components/schemas/Rating'
        400:
          $ref: '#/components/responses/BadRequest'
        415:
          $ref: '#/components/responses/UnsupportedMediaType'
      security:
        - OAuth2Security:
            - apim:subscribe
      x-code-samples:
        - lang: Curl
          source: 'curl -k -X PUT -H "Authorization:Bearer ae4eae22-3f65-387b-a171-d37eaa366fa8"
          -H "Content-Type: application/json" -d @data.json "https://localhost:9443/api/am/devportal/v2/apis/e93fb282-b456-48fc-8981-003fb89086ae/user-rating"'
      x-examples:
        $ref: docs/examples/apis/apis_id_user-rating.yaml#/put

    delete:
      tags:
        - Ratings
      summary: Delete User API Rating
      description: |
        This operation can be used to delete logged in user API rating.

        `X-WSO2-Tenant` header can be used to delete the logged in user rating of an API that belongs to a different tenant domain. If not specified super tenant will be used. If Authorization header is present in the request, the user's tenant associated with the access token will be used.
      parameters:
        - $ref: '#/components/parameters/apiId'
        - $ref: '#/components/parameters/requestedTenant'
        - $ref: '#/components/parameters/If-Match'
      responses:
        200:
          description: |
            OK.
            Resource successfully deleted.
          content: {}
      security:
        - OAuth2Security:
            - apim:subscribe
      x-code-samples:
        - lang: Curl
          source: curl -k -X DELETE -H "Authorization:Bearer ae4eae22-3f65-387b-a171-d37eaa366fa8"
            "https://localhost:9443/api/am/devportal/v2/apis/e93fb282-b456-48fc-8981-003fb89086ae/user-rating"
      x-examples:
        $ref: docs/examples/apis/apis_id_user-rating.yaml#/delete

  /apis/{apiId}/comments:
    get:
      tags:
        - Comments
      summary: Retrieve API Comments
      description: |
        Get a list of Comments that are already added to APIs
      operationId: getAllCommentsOfAPI
      parameters:
        - $ref: '#/components/parameters/apiId'
        - $ref: '#/components/parameters/requestedTenant'
        - $ref: '#/components/parameters/limit'
        - $ref: '#/components/parameters/offset'
        - $ref: '#/components/parameters/includeCommenterInfo'
      responses:
        200:
          description: |
            OK.
            Comments list is returned.
          content:
            application/json:
              schema:
                $ref: '#/components/schemas/CommentList'
        401:
          $ref: '#/components/responses/Unauthorized'
        406:
          $ref: '#/components/responses/NotAcceptable'
      security:
        - OAuth2Security: []
      x-code-samples:
        - lang: Curl
          source: curl -k "https://localhost:9443/api/am/devportal/v2/apis/e93fb282-b456-48fc-8981-003fb89086ae/comments"
      x-examples:
        $ref: docs/examples/apis/comments.yaml#/get

    post:
      tags:
        - Comments
      summary: Add an API Comment
      operationId: addCommentToAPI
      parameters:
        - $ref: '#/components/parameters/apiId'
      requestBody:
        description: |
          Comment object that should to be added
        content:
          application/json:
            schema:
              $ref: '#/components/schemas/Comment'
        required: true
      responses:
        201:
          description: |
            Created.
            Successful response with the newly created object as entity in the body.
            Location header contains URL of newly created entity.
          headers:
            ETag:
              description: |
                Entity Tag of the response resource. Used by caches, or in conditional request.
              schema:
                type: string
            Location:
              description: |
                Location to the newly created Comment.
              schema:
                type: string
          content:
            application/json:
              schema:
                $ref: '#/components/schemas/Comment'
        400:
          $ref: '#/components/responses/BadRequest'
        401:
          $ref: '#/components/responses/Unauthorized'
        415:
          $ref: '#/components/responses/UnsupportedMediaType'
      security:
        - OAuth2Security:
            - apim:subscribe
      x-code-samples:
        - lang: Curl
          source: 'curl -k -X POST -H "Authorization:Bearer ae4eae22-3f65-387b-a171-d37eaa366fa8"
          -H "Content-Type: application/json" -d @data.json "https://localhost:9443/api/am/devportal/v2/apis/e93fb282-b456-48fc-8981-003fb89086ae/comments"'
      x-examples:
        $ref: docs/examples/apis/comments.yaml#/post

  /apis/{apiId}/comments/{commentId}:
    get:
      tags:
        - Comments
      summary: Get Details of an API Comment
      description: |
        Get the individual comment given by a username for a certain API.
      operationId: getCommentOfAPI
      parameters:
        - $ref: '#/components/parameters/commentId'
        - $ref: '#/components/parameters/apiId'
        - $ref: '#/components/parameters/requestedTenant'
        - $ref: '#/components/parameters/If-None-Match'
        - $ref: '#/components/parameters/includeCommenterInfo'
      responses:
        200:
          description: |
            OK.
            Comment returned.
          headers:
            ETag:
              description: |
                Entity Tag of the response resource.
                Used by caches, or in conditional requests.
              schema:
                type: string
            Last-Modified:
              description: |
                Date and time the resource has been modifed the last time.
                Used by caches, or in conditional requests.
              schema:
                type: string
          content:
            application/json:
              schema:
                $ref: '#/components/schemas/Comment'
        304:
          description: |
            Not Modified.
            Empty body because the client has already the latest version of the requested resource.
          content: {}
        401:
          $ref: '#/components/responses/Unauthorized'
        404:
          $ref: '#/components/responses/NotFound'
        406:
          $ref: '#/components/responses/NotAcceptable'
      security:
        - OAuth2Security: []
      x-code-samples:
        - lang: Curl
          source: curl -k "https://localhost:9443/api/am/devportal/v2/apis/e93fb282-b456-48fc-8981-003fb89086ae/comments/d4cf1704-5d09-491c-bc48-4d19ce6ea9b4"
      x-examples:
        $ref: docs/examples/apis/comment_id-comments.yaml#/get

    delete:
      tags:
        - Comments
      summary: Delete an API Comment
      description: |
        Remove a Comment
      operationId: deleteComment
      parameters:
        - $ref: '#/components/parameters/commentId'
        - $ref: '#/components/parameters/apiId'
        - $ref: '#/components/parameters/If-Match'
      responses:
        200:
          description: |
            OK.
            Resource successfully deleted.
          content: {}
        401:
          $ref: '#/components/responses/Unauthorized'
        404:
          $ref: '#/components/responses/NotFound'
      security:
        - OAuth2Security:
            - apim:subscribe
      x-code-samples:
        - lang: Curl
          source: curl -k -X DELETE -H "Authorization:Bearer ae4eae22-3f65-387b-a171-d37eaa366fa8"
            "https://localhost:9443/api/am/devportal/v2/apis/e93fb282-b456-48fc-8981-003fb89086ae/comments/d4cf1704-5d09-491c-bc48-4d19ce6ea9b4"
      x-examples:
        $ref: docs/examples/apis/comment_id-comments.yaml#/delete

  /apis/{apiId}/topics:
    get:
      tags:
      - Topics
      summary: |
        Get a list of available topics for a given async API
      description: |
        This operation will provide a list of topics available for a given Async API, based on the provided API ID.
      parameters:
      - $ref: '#/components/parameters/apiId'
      - $ref: '#/components/parameters/requestedTenant'
      responses:
        200:
          description: |
            OK.
            Topic list returned.
          headers:
            ETag:
              description: |
                Entity Tag of the response resource.
                Used by caches, or in conditional requests.
              schema:
                type: string
          content:
            application/json:
              schema:
                $ref: '#/components/schemas/TopicList'
        404:
          $ref: '#/components/responses/NotFound'
        500:
          $ref: '#/components/responses/InternalServerError'
      security:
      - OAuth2Security: []
      x-code-samples:
      - lang: Curl
        source: curl -k -H "Authorization:Bearer ae4eae22-3f65-387b-a171-d37eaa366fa8"
          "https://localhost:9443/api/am/store/v1/topics/5b65808c-cdf2-43e1-a695-de63e3ad0ae9"

  /apis/{apiId}/subscription-policies:
    get:
      tags:
        - APIs
      summary: |
        Get Details of the Subscription Throttling Policies of an API
      description: |
        This operation can be used to retrieve details of the subscription throttling policy of an API by specifying the API Id.

        `X-WSO2-Tenant` header can be used to retrive API subscription throttling policies that belongs to a different tenant domain. If not specified super tenant will be used. If Authorization header is present in the request, the user's tenant associated with the access token will be used.
      parameters:
        - $ref: '#/components/parameters/apiId'
        - $ref: '#/components/parameters/requestedTenant'
        - $ref: '#/components/parameters/If-None-Match'
      responses:
        200:
          description: |
            OK.
            Throttling Policy returned
          headers:
            ETag:
              description: |
                Entity Tag of the response resource.
                Used by caches, or in conditional requests.
              schema:
                type: string
            Last-Modified:
              description: |
                Date and time the resource has been modifed the last time.
                Used by caches, or in conditional requests.
              schema:
                type: string
          content:
            application/json:
              schema:
                $ref: '#/components/schemas/ThrottlingPolicy'
        304:
          description: |
            Not Modified.
            Empty body because the client has already the latest version of the requested resource.
          content: {}
        404:
          $ref: '#/components/responses/NotFound'
        406:
          $ref: '#/components/responses/NotAcceptable'
      security:
        - OAuth2Security: []
      x-code-samples:
        - lang: Curl
          source: curl -k "https://localhost:9443/api/am/devportal/v2/apis/268c9e55-3dc1-4f47-82e7-977e5343d077/subscription-policies"

  ######################################################
  # The "Application Collection" resource APIs
  ######################################################
  /applications:
    get:
      tags:
        - Applications
      summary: |
        Retrieve/Search Applications
      description: |
        This operation can be used to retrieve list of applications that is belonged to the user associated with the provided access token.
      parameters:
        - $ref: '#/components/parameters/groupId'
        - name: query
          in: query
          description: |
            **Search condition**.

            You can search for an application by specifying the name as "query" attribute.

            Eg.
            "app1" will match an application if the name is exactly "app1".

            Currently this does not support wildcards. Given name must exactly match the application name.
          schema:
            type: string
        - name: sortBy
          in: query
          schema:
            type: string
            enum:
              - name
              - throttlingPolicy
              - status
        - name: sortOrder
          in: query
          schema:
            type: string
            enum:
              - asc
              - desc
        - $ref: '#/components/parameters/limit'
        - $ref: '#/components/parameters/offset'
        - $ref: '#/components/parameters/If-None-Match'
      responses:
        200:
          description: |
            OK.
            Application list returned.
          headers:
            ETag:
              description: |
                Entity Tag of the response resource.
                Used by caches, or in conditional requests.
              schema:
                type: string
          content:
            application/json:
              schema:
                $ref: '#/components/schemas/ApplicationList'
        304:
          description: |
            Not Modified.
            Empty body because the client has already the latest version of the requested resource.
          content: {}
        400:
          $ref: '#/components/responses/BadRequest'
        406:
          $ref: '#/components/responses/NotAcceptable'
      security:
        - OAuth2Security:
            - apim:subscribe
            - apim:app_manage
            - apim:app_import_export
      x-code-samples:
        - lang: Curl
          source: 'curl -k -H "Authorization: Bearer ae4eae22-3f65-387b-a171-d37eaa366fa8"
          "https://localhost:9443/api/am/devportal/v2/applications"'

    post:
      tags:
        - Applications
      summary: |
        Create a New Application
      description: |
        This operation can be used to create a new application specifying the details of the application in the payload.
      requestBody:
        description: |
          Application object that is to be created.
        content:
          application/json:
            schema:
              $ref: '#/components/schemas/Application'
        required: true
      responses:
        201:
          description: |
            Created.
            Successful response with the newly created object as entity in the body.
            Location header contains URL of newly created entity.
          headers:
            ETag:
              description: |
                Entity Tag of the response resource. Used by caches, or in conditional request
              schema:
                type: string
            Location:
              description: |
                Location of the newly created Application.
              schema:
                type: string
          content:
            application/json:
              schema:
                $ref: '#/components/schemas/Application'
        202:
          description: |
            Accepted.
            The request has been accepted.
          headers:
            Location:
              description: |
                Location of the newly created Application.
              schema:
                type: string
          content:
            application/json:
              schema:
                $ref: '#/components/schemas/WorkflowResponse'
        400:
          $ref: '#/components/responses/BadRequest'
        409:
          $ref: '#/components/responses/Conflict'
        415:
          $ref: '#/components/responses/UnsupportedMediaType'
      security:
        - OAuth2Security:
            - apim:subscribe
            - apim:app_manage
      x-code-samples:
        - lang: Curl
          source: 'curl -k -H "Authorization: Bearer ae4eae22-3f65-387b-a171-d37eaa366fa8"
          -H "Content-Type: application/json" -X POST -d @data.json "https://localhost:9443/api/am/devportal/v2/applications"'

  ######################################################
  # The "Individual Application" resource APIs
  ######################################################
  /applications/{applicationId}:
    get:
      tags:
        - Applications
      summary: |
        Get Details of an Application
      description: |
        This operation can be used to retrieve details of an individual application specifying the application id in the URI.
      parameters:
        - $ref: '#/components/parameters/applicationId'
        - $ref: '#/components/parameters/If-None-Match'
        - $ref: '#/components/parameters/requestedTenant'
      responses:
        200:
          description: |
            OK.
            Application returned.
          headers:
            ETag:
              description: |
                Entity Tag of the response resource. Used by caches, or in conditional requests.
              schema:
                type: string
            Last-Modified:
              description: |
                Date and time the resource has been modifed the last time.
                Used by caches, or in conditional requests.
              schema:
                type: string
          content:
            application/json:
              schema:
                $ref: '#/components/schemas/Application'
        304:
          description: |
            Not Modified.
            Empty body because the client has already the latest version of the requested resource.
          content: {}
        404:
          $ref: '#/components/responses/NotFound'
        406:
          $ref: '#/components/responses/NotAcceptable'
      security:
        - OAuth2Security:
            - apim:subscribe
            - apim:app_manage
      x-code-samples:
        - lang: Curl
          source: 'curl -k -H "Authorization: Bearer ae4eae22-3f65-387b-a171-d37eaa366fa8"
          "https://localhost:9443/api/am/devportal/v2/applications/896658a0-b4ee-4535-bbfa-806c894a4015"'

    put:
      tags:
        - Applications
      summary: |
        Update an Application
      description: |
        This operation can be used to update an application. Upon succesfull you will retrieve the updated application as the response.
      parameters:
        - $ref: '#/components/parameters/applicationId'
        - $ref: '#/components/parameters/If-Match'
      requestBody:
        description: |
          Application object that needs to be updated
        content:
          application/json:
            schema:
              $ref: '#/components/schemas/Application'
        required: true
      responses:
        200:
          description: |
            OK.
            Application updated.
          headers:
            ETag:
              description: |
                Entity Tag of the response resource. Used by caches, or in conditional request.
              schema:
                type: string
            Last-Modified:
              description: |
                Date and time the resource has been modifed the last time.
                Used by caches, or in conditional requests.
              schema:
                type: string
            Location:
              description: |
                The URL of the newly created resource.
              schema:
                type: string
          content:
            application/json:
              schema:
                $ref: '#/components/schemas/Application'
        400:
          $ref: '#/components/responses/BadRequest'
        404:
          $ref: '#/components/responses/NotFound'
        412:
          $ref: '#/components/responses/PreconditionFailed'
      security:
        - OAuth2Security:
            - apim:subscribe
            - apim:app_manage
      x-code-samples:
        - lang: Curl
          source: 'curl -k -H "Authorization: Bearer ae4eae22-3f65-387b-a171-d37eaa366fa8"
          -H "Content-Type: application/json" -X PUT -d @data.json "https://localhost:9443/api/am/devportal/v2/applications/896658a0-b4ee-4535-bbfa-806c894a4015"'

    delete:
      tags:
        - Applications
      summary: |
        Remove an Application
      description: |
        This operation can be used to remove an application specifying its id.
      parameters:
        - $ref: '#/components/parameters/applicationId'
        - $ref: '#/components/parameters/If-Match'
      responses:
        200:
          description: |
            OK.
            Resource successfully deleted.
          content: {}
        202:
          description: |
            Accepted.
            The request has been accepted.
          headers:
            Location:
              description: |
                Location of the existing Application.
              schema:
                type: string
          content:
            application/json:
              schema:
                $ref: '#/components/schemas/WorkflowResponse'
        404:
          $ref: '#/components/responses/NotFound'
        412:
          $ref: '#/components/responses/PreconditionFailed'
      security:
        - OAuth2Security:
            - apim:subscribe
            - apim:app_manage
            - apim:app_import_export
      x-code-samples:
        - lang: Curl
          source: 'curl -k -H "Authorization: Bearer ae4eae22-3f65-387b-a171-d37eaa366fa8"
          -X DELETE "https://localhost:9443/api/am/devportal/v2/applications/896658a0-b4ee-4535-bbfa-806c894a4015"'

  /applications/{applicationId}/generate-keys:
    post:
      tags:
        - Application Keys
      summary: Generate Application Keys
      description: |
        Generate keys (Consumer key/secret) for application
      parameters:
        - $ref: '#/components/parameters/applicationId'
        - $ref: '#/components/parameters/requestedTenant'
      requestBody:
        description: |
          Application key generation request object
        content:
          application/json:
            schema:
              $ref: '#/components/schemas/ApplicationKeyGenerateRequest'
        required: true
      responses:
        200:
          description: |
            OK.
            Keys are generated.
          content:
            application/json:
              schema:
                $ref: '#/components/schemas/ApplicationKey'
        400:
          $ref: '#/components/responses/BadRequest'
        404:
          $ref: '#/components/responses/NotFound'
        412:
          $ref: '#/components/responses/PreconditionFailed'
      security:
        - OAuth2Security:
            - apim:subscribe
            - apim:app_manage
      x-code-samples:
        - lang: Curl
          source: 'curl -k -H "Authorization: Bearer ae4eae22-3f65-387b-a171-d37eaa366fa8"
          -H "Content-Type: application/json" -X POST -d @data.json "https://localhost:9443/api/am/devportal/v2/applications/896658a0-b4ee-4535-bbfa-806c894a4015/generate-keys"'

  /applications/{applicationId}/map-keys:
    post:
      tags:
        - Application Keys
      summary: Map Application Keys
      description: |
        Map keys (Consumer key/secret) to an application
      parameters:
        - $ref: '#/components/parameters/applicationId'
      requestBody:
        description: |
          Application key mapping request object
        content:
          application/json:
            schema:
              $ref: '#/components/schemas/ApplicationKeyMappingRequest'
        required: true
      responses:
        200:
          description: |
            OK.
            Keys are mapped.
          content:
            application/json:
              schema:
                $ref: '#/components/schemas/ApplicationKey'
        400:
          $ref: '#/components/responses/BadRequest'
        404:
          $ref: '#/components/responses/NotFound'
        412:
          $ref: '#/components/responses/PreconditionFailed'
      security:
        - OAuth2Security:
            - apim:subscribe
            - apim:app_manage
      x-code-samples:
        - lang: Curl
          source: 'curl -k -H "Authorization: Bearer ae4eae22-3f65-387b-a171-d37eaa366fa8"
          -H "Content-Type: application/json" -X POST -d @data.json "https://localhost:9443/api/am/devportal/v2/applications/896658a0-b4ee-4535-bbfa-806c894a4015/map-keys"'

  /applications/{applicationId}/keys:
    get:
      tags:
        - Application Keys
      summary: Retrieve All Application Keys
      description: |
        Retrieve keys (Consumer key/secret) of application
      parameters:
        - $ref: '#/components/parameters/applicationId'
      responses:
        200:
          description: |
            OK.
            Keys are returned.
          content:
            application/json:
              schema:
                $ref: '#/components/schemas/ApplicationKeyList'
        400:
          $ref: '#/components/responses/BadRequest'
        404:
          $ref: '#/components/responses/NotFound'
        412:
          $ref: '#/components/responses/PreconditionFailed'
      deprecated: true
      security:
        - OAuth2Security:
            - apim:subscribe
            - apim:app_manage
      x-code-samples:
        - lang: Curl
          source: 'curl -k -H "Authorization: Bearer ae4eae22-3f65-387b-a171-d37eaa366fa8"
          "https://localhost:9443/api/am/devportal/v2/applications/896658a0-b4ee-4535-bbfa-806c894a4015/keys"'

  /applications/{applicationId}/keys/{keyType}:
    get:
      tags:
        - Application Keys
      summary: |
        Get Key Details of a Given Type
      description: |
        This operation can be used to retrieve key details of an individual application specifying the key type in the URI.
      parameters:
        - $ref: '#/components/parameters/applicationId'
        - $ref: '#/components/parameters/keyType'
        - $ref: '#/components/parameters/groupId'
      responses:
        200:
          description: |
            OK.
            Keys of given type are returned.
          content:
            application/json:
              schema:
                $ref: '#/components/schemas/ApplicationKey'
        400:
          $ref: '#/components/responses/BadRequest'
        404:
          $ref: '#/components/responses/NotFound'
        412:
          $ref: '#/components/responses/PreconditionFailed'
      deprecated: true
      security:
        - OAuth2Security:
            - apim:subscribe
            - apim:app_manage
      x-code-samples:
        - lang: Curl
          source: 'curl -k -H "Authorization: Bearer ae4eae22-3f65-387b-a171-d37eaa366fa8"
          "https://localhost:9443/api/am/devportal/v2/applications/896658a0-b4ee-4535-bbfa-806c894a4015/keys/PRODUCTION"'

    put:
      tags:
        - Application Keys
      summary: |
        Update Grant Types and Callback Url of an Application
      description: |
        This operation can be used to update grant types and callback url of an application. (Consumer Key and Consumer Secret are ignored) Upon succesfull you will retrieve the updated key details as the response.
      parameters:
        - $ref: '#/components/parameters/applicationId'
        - $ref: '#/components/parameters/keyType'
      requestBody:
        description: |
          Grant types/Callback URL update request object
        content:
          application/json:
            schema:
              $ref: '#/components/schemas/ApplicationKey'
        required: true
      responses:
        200:
          description: |
            Ok.
            Grant types or/and callback url is/are updated.
          content:
            application/json:
              schema:
                $ref: '#/components/schemas/ApplicationKey'
        400:
          $ref: '#/components/responses/BadRequest'
        404:
          $ref: '#/components/responses/NotFound'
        412:
          $ref: '#/components/responses/PreconditionFailed'
      deprecated: true
      security:
        - OAuth2Security:
            - apim:subscribe
            - apim:app_manage
      x-code-samples:
        - lang: Curl
          source: 'curl -k -H "Authorization: Bearer ae4eae22-3f65-387b-a171-d37eaa366fa8"
          -H "Content-Type: application/json" -X PUT -d @data.json "https://localhost:9443/api/am/devportal/v2/applications/896658a0-b4ee-4535-bbfa-806c894a4015/keys/PRODUCTION"'

  /applications/{applicationId}/keys/{keyType}/regenerate-secret:
    post:
      tags:
        - Application Keys
      summary: |
        Re-Generate Consumer Secret
      description: |
        This operation can be used to re generate consumer secret for an application for the give key type
      parameters:
        - $ref: '#/components/parameters/applicationId'
        - $ref: '#/components/parameters/keyType'
      responses:
        200:
          description: |
            OK.
            Keys are re generated.
          headers:
            ETag:
              description: |
                Entity Tag of the response resource.
                Used by caches, or in conditional requests (Will be supported in future).
              schema:
                type: string
            Last-Modified:
              description: |
                Date and time the resource has been modifed the last time.
                Used by caches, or in conditional requests (Will be supported in future).‚
              schema:
                type: string
            Content-Type:
              description: |
                The content type of the body.
              schema:
                type: string
          content:
            application/json:
              schema:
                $ref: '#/components/schemas/ApplicationKeyReGenerateResponse'
        400:
          $ref: '#/components/responses/BadRequest'
        404:
          $ref: '#/components/responses/NotFound'
        412:
          $ref: '#/components/responses/PreconditionFailed'
      deprecated: true
      security:
        - OAuth2Security:
            - apim:subscribe
            - apim:app_manage
      x-code-samples:
        - lang: Curl
          source: 'curl -k -H "Authorization: Bearer ae4eae22-3f65-387b-a171-d37eaa366fa8"
          -H "Content-Type: application/json" -X POST "https://localhost:9443/api/am/devportal/v2/applications/896658a0-b4ee-4535-bbfa-806c894a4015/keys/PRODUCTION/regenerate-secret"'

  /applications/{applicationId}/keys/{keyType}/clean-up:
    post:
      tags:
        - Application Keys
      summary: Clean-Up Application Keys
      description: |
        Clean up keys after failed key generation of an application
      parameters:
        - $ref: '#/components/parameters/applicationId'
        - $ref: '#/components/parameters/keyType'
        - $ref: '#/components/parameters/If-Match'
      responses:
        200:
          description: |
            OK.
            Clean up is performed
          content: {}
        400:
          $ref: '#/components/responses/BadRequest'
        404:
          $ref: '#/components/responses/NotFound'
        412:
          $ref: '#/components/responses/PreconditionFailed'
      deprecated: true
      security:
        - OAuth2Security:
            - apim:subscribe
            - apim:app_manage
      x-code-samples:
        - lang: Curl
          source: 'curl -k -H "Authorization: Bearer ae4eae22-3f65-387b-a171-d37eaa366fa8"
          -H "Content-Type: application/json" -X POST "https://localhost:9443/api/am/devportal/v2/applications/896658a0-b4ee-4535-bbfa-806c894a4015/keys/PRODUCTION/clean-up"'

  /applications/{applicationId}/keys/{keyType}/generate-token:
    post:
      tags:
        - Application Tokens
      summary: Generate Application Token
      description: |
        Generate an access token for application by client_credentials grant type
      parameters:
        - $ref: '#/components/parameters/applicationId'
        - $ref: '#/components/parameters/keyType'
        - $ref: '#/components/parameters/If-Match'
      requestBody:
        description: |
          Application token generation request object
        content:
          application/json:
            schema:
              $ref: '#/components/schemas/ApplicationTokenGenerateRequest'
        required: true
      responses:
        200:
          description: |
            OK.
            Token is generated.
          content:
            application/json:
              schema:
                $ref: '#/components/schemas/ApplicationToken'
        400:
          $ref: '#/components/responses/BadRequest'
        404:
          $ref: '#/components/responses/NotFound'
        412:
          $ref: '#/components/responses/PreconditionFailed'
      deprecated: true
      security:
        - OAuth2Security:
            - apim:subscribe
            - apim:app_manage
      x-code-samples:
        - lang: Curl
          source: 'curl -k -H "Authorization: Bearer ae4eae22-3f65-387b-a171-d37eaa366fa8"
          -H "Content-Type: application/json" -X POST -d @data.json "https://localhost:9443/api/am/devportal/v2/applications/16cd2684-9657-4a01-a956-4efd89e96077/keys/PRODUCTION/generate-token"'

  /applications/{applicationId}/oauth-keys:
    get:
      tags:
        - Application Keys
      summary: Retrieve All Application Keys
      description: |
        Retrieve keys (Consumer key/secret) of application
      parameters:
        - $ref: '#/components/parameters/applicationId'
        - $ref: '#/components/parameters/requestedTenant'
      responses:
        200:
          description: |
            OK.
            Keys are returned.
          content:
            application/json:
              schema:
                $ref: '#/components/schemas/ApplicationKeyList'
        400:
          $ref: '#/components/responses/BadRequest'
        404:
          $ref: '#/components/responses/NotFound'
        412:
          $ref: '#/components/responses/PreconditionFailed'
      security:
        - OAuth2Security:
            - apim:subscribe
            - apim:app_manage
      x-code-samples:
        - lang: Curl
          source: 'curl -k -H "Authorization: Bearer ae4eae22-3f65-387b-a171-d37eaa366fa8"
          "https://localhost:9443/api/am/devportal/v2/applications/16cd2684-9657-4a01-a956-4efd89e96077/oauth-keys"'

  /applications/{applicationId}/oauth-keys/{keyMappingId}:
    get:
      tags:
        - Application Keys
      summary: |
        Get Key Details of a Given Type
      description: |
        This operation can be used to retrieve key details of an individual application specifying the key type in the URI.
      parameters:
        - $ref: '#/components/parameters/applicationId'
        - $ref: '#/components/parameters/keyMappingId'
        - $ref: '#/components/parameters/groupId'
      responses:
        200:
          description: |
            OK.
            Keys of given type are returned.
          content:
            application/json:
              schema:
                $ref: '#/components/schemas/ApplicationKey'
        400:
          $ref: '#/components/responses/BadRequest'
        404:
          $ref: '#/components/responses/NotFound'
        412:
          $ref: '#/components/responses/PreconditionFailed'
      security:
        - OAuth2Security:
            - apim:subscribe
            - apim:app_manage
      x-code-samples:
        - lang: Curl
          source: 'curl -k -H "Authorization: Bearer ae4eae22-3f65-387b-a171-d37eaa366fa8"
          "https://localhost:9443/api/am/devportal/v2/applications/16cd2684-9657-4a01-a956-4efd89e96077/oauth-keys/df972173-c957-46d4-96ac-99be8e303584"'

    put:
      tags:
        - Application Keys
      summary: |
        Update Grant Types and Callback URL of an Application
      description: |
        This operation can be used to update grant types and callback url of an application. (Consumer Key and Consumer Secret are ignored) Upon succesfull you will retrieve the updated key details as the response.
      parameters:
        - $ref: '#/components/parameters/applicationId'
        - $ref: '#/components/parameters/keyMappingId'
      requestBody:
        description: |
          Grant types/Callback URL update request object
        content:
          application/json:
            schema:
              $ref: '#/components/schemas/ApplicationKey'
        required: true
      responses:
        200:
          description: |
            Ok.
            Grant types or/and callback url is/are updated.
          content:
            application/json:
              schema:
                $ref: '#/components/schemas/ApplicationKey'
        400:
          $ref: '#/components/responses/BadRequest'
        404:
          $ref: '#/components/responses/NotFound'
        412:
          $ref: '#/components/responses/PreconditionFailed'
      security:
        - OAuth2Security:
            - apim:subscribe
            - apim:app_manage
      x-code-samples:
        - lang: Curl
          source: 'curl -k -H "Authorization: Bearer ae4eae22-3f65-387b-a171-d37eaa366fa8"
          -H "Content-Type: application/json" -X POST -d @data.json "https://localhost:9443/api/am/devportal/v2/applications/16cd2684-9657-4a01-a956-4efd89e96077/oauth-keys/df972173-c957-46d4-96ac-99be8e303584"'

  /applications/{applicationId}/oauth-keys/{keyMappingId}/regenerate-secret:
    post:
      tags:
        - Application Keys
      summary: |
        Re-Generate Consumer Secret
      description: |
        This operation can be used to re generate consumer secret for an application for the give key type
      parameters:
        - $ref: '#/components/parameters/applicationId'
        - $ref: '#/components/parameters/keyMappingId'
      responses:
        200:
          description: |
            OK.
            Keys are re generated.
          headers:
            ETag:
              description: |
                Entity Tag of the response resource.
                Used by caches, or in conditional requests (Will be supported in future).
              schema:
                type: string
            Last-Modified:
              description: |
                Date and time the resource has been modifed the last time.
                Used by caches, or in conditional requests (Will be supported in future).‚
              schema:
                type: string
            Content-Type:
              description: |
                The content type of the body.
              schema:
                type: string
          content:
            application/json:
              schema:
                $ref: '#/components/schemas/ApplicationKeyReGenerateResponse'
        400:
          $ref: '#/components/responses/BadRequest'
        404:
          $ref: '#/components/responses/NotFound'
        412:
          $ref: '#/components/responses/PreconditionFailed'
      security:
        - OAuth2Security:
            - apim:subscribe
            - apim:app_manage
      x-code-samples:
        - lang: Curl
          source: 'curl -k -H "Authorization: Bearer ae4eae22-3f65-387b-a171-d37eaa366fa8"
          -H "Content-Type: application/json" -X POST "https://localhost:9443/api/am/devportal/v2/applications/16cd2684-9657-4a01-a956-4efd89e96077/oauth-keys/df972173-c957-46d4-96ac-99be8e303584/regenerate-secret"'

  /applications/{applicationId}/oauth-keys/{keyMappingId}/clean-up:
    post:
      tags:
        - Application Keys
      summary: Clean-Up Application Keys
      description: |
        Clean up keys after failed key generation of an application
      parameters:
        - $ref: '#/components/parameters/applicationId'
        - $ref: '#/components/parameters/keyMappingId'
        - $ref: '#/components/parameters/If-Match'
      responses:
        200:
          description: |
            OK.
            Clean up is performed
          content: {}
        400:
          $ref: '#/components/responses/BadRequest'
        404:
          $ref: '#/components/responses/NotFound'
        412:
          $ref: '#/components/responses/PreconditionFailed'
      security:
        - OAuth2Security:
            - apim:subscribe
            - apim:app_manage
      x-code-samples:
        - lang: Curl
          source: 'curl -k -H "Authorization: Bearer ae4eae22-3f65-387b-a171-d37eaa366fa8"
          -H "Content-Type: application/json" -X POST "https://localhost:9443/api/am/devportal/v2/applications/16cd2684-9657-4a01-a956-4efd89e96077/oauth-keys/df972173-c957-46d4-96ac-99be8e303584/clean-up"'

  /applications/{applicationId}/oauth-keys/{keyMappingId}/generate-token:
    post:
      tags:
        - Application Tokens
      summary: Generate Application Token
      description: |
        Generate an access token for application by client_credentials grant type
      parameters:
        - $ref: '#/components/parameters/applicationId'
        - $ref: '#/components/parameters/keyMappingId'
        - $ref: '#/components/parameters/If-Match'
      requestBody:
        description: |
          Application token generation request object
        content:
          application/json:
            schema:
              $ref: '#/components/schemas/ApplicationTokenGenerateRequest'
        required: true
      responses:
        200:
          description: |
            OK.
            Token is generated.
          content:
            application/json:
              schema:
                $ref: '#/components/schemas/ApplicationToken'
        400:
          $ref: '#/components/responses/BadRequest'
        404:
          $ref: '#/components/responses/NotFound'
        412:
          $ref: '#/components/responses/PreconditionFailed'
      security:
        - OAuth2Security:
            - apim:subscribe
            - apim:app_manage
      x-code-samples:
        - lang: Curl
          source: 'curl -k -H "Authorization: Bearer ae4eae22-3f65-387b-a171-d37eaa366fa8"
          -H "Content-Type: application/json" -X POST -d @data.json "https://localhost:9443/api/am/devportal/v2/applications/16cd2684-9657-4a01-a956-4efd89e96077/oauth-keys/{keyMappingId}/generate-token"'

  /applications/{applicationId}/api-keys/{keyType}/generate:
    post:
      tags:
        - API Keys
      summary: Generate API Key
      description: |
        Generate a self contained API Key for the application
      parameters:
        - $ref: '#/components/parameters/applicationId'
        - $ref: '#/components/parameters/keyType'
        - $ref: '#/components/parameters/If-Match'
      requestBody:
        description: |
          API Key generation request object
        content:
          application/json:
            schema:
              $ref: '#/components/schemas/APIKeyGenerateRequest'
        required: false
      responses:
        200:
          description: |
            OK.
            apikey generated.
          content:
            application/json:
              schema:
                $ref: '#/components/schemas/APIKey'
        400:
          $ref: '#/components/responses/BadRequest'
        404:
          $ref: '#/components/responses/NotFound'
        412:
          $ref: '#/components/responses/PreconditionFailed'
      security:
        - OAuth2Security:
            - apim:subscribe
            - apim:app_manage
            - apim:api_key
      x-code-samples:
        - lang: Curl
          source: 'curl -k -H "Authorization: Bearer ae4eae22-3f65-387b-a171-d37eaa366fa8"
          -H "Content-Type: application/json" -X POST -d @data.json "https://localhost:9443/api/am/devportal/v2/applications/16cd2684-9657-4a01-a956-4efd89e96077/api-keys/PRODUCTION/generate"'

  /applications/{applicationId}/api-keys/{keyType}/revoke:
    post:
      tags:
        - API Keys
      summary: Revoke API Key
      description: |
        Revoke a self contained API Key for the application
      parameters:
        - $ref: '#/components/parameters/applicationId'
        - $ref: '#/components/parameters/keyType'
        - $ref: '#/components/parameters/If-Match'
      requestBody:
        description: |
          API Key revoke request object
        content:
          application/json:
            schema:
              $ref: '#/components/schemas/APIKeyRevokeRequest'
        required: false
      responses:
        200:
          description: |
            OK.
            apikey revoked successfully.
          content: {}
        400:
          $ref: '#/components/responses/BadRequest'
        412:
          $ref: '#/components/responses/PreconditionFailed'
      security:
        - OAuth2Security:
            - apim:subscribe
            - apim:app_manage
            - apim:api_key
      x-code-samples:
        - lang: Curl
          source: 'curl -k -H "Authorization: Bearer ae4eae22-3f65-387b-a171-d37eaa366fa8"
          -H "Content-Type: application/json" -X POST -d @data.json "https://localhost:9443/api/am/devportal/v2/applications/16cd2684-9657-4a01-a956-4efd89e96077/api-keys/PRODUCTION/revoke"'

  /applications/export:
    get:
      tags:
        - Import Export
      summary: Export an Application
      description: |
        This operation can be used to export the details of a particular application as a zip file.
      parameters:
        - name: appName
          in: query
          description: |
            Application Name
          required: true
          schema:
            type: string
        - name: appOwner
          in: query
          description: |
            Owner of the Application
          required: true
          schema:
            type: string
        - name: withKeys
          in: query
          description: |
            Export application keys
          schema:
            type: boolean
        - name: format
          in: query
          description: |
            Format of output documents. Can be YAML or JSON.
          schema:
            type: string
            enum:
              - JSON
              - YAML
      responses:
        200:
          description: |
            OK.
            Export Successful.
          headers:
            Content-Type:
              description: |
                The content type of the body.
              schema:
                type: string
          content:
            application/zip:
              schema:
                type: string
                format: binary
        400:
          $ref: '#/components/responses/BadRequest'
        404:
          $ref: '#/components/responses/NotFound'
        406:
          $ref: '#/components/responses/NotAcceptable'
      security:
        - OAuth2Security:
            - apim:app_import_export
      x-code-samples:
        - lang: Shell
          source: 'curl -k -H "Authorization: Bearer ae4eae22-3f65-387b-a171-d37eaa366fa8"
          "https://127.0.0.1:9443/api/am/devportal/v2/applications/import?appName=sampleApp&appOwner=admin&withKeys=true"
          > exportedApplication.zip'

  /applications/import:
    post:
      tags:
        - Application (Individual)
      summary: Import an Application
      description: |
        This operation can be used to import an application.
      parameters:
        - name: preserveOwner
          in: query
          description: |
            Preserve Original Creator of the Application
          schema:
            type: boolean
        - name: skipSubscriptions
          in: query
          description: |
            Skip importing Subscriptions of the Application
          schema:
            type: boolean
        - name: appOwner
          in: query
          description: |
            Expected Owner of the Application in the Import Environment
          schema:
            type: string
        - name: skipApplicationKeys
          in: query
          description: |
            Skip importing Keys of the Application
          schema:
            type: boolean
        - name: update
          in: query
          description: |
            Update if application exists
          schema:
            type: boolean
      requestBody:
        content:
          multipart/form-data:
            schema:
              required:
                - file
              properties:
                file:
                  type: string
                  description: |
                    Zip archive consisting of exported Application Configuration.
                  format: binary
        required: true
      responses:
        200:
          description: |
            OK.
            Successful response with the updated object information as entity in the body.
          headers:
            Content-Type:
              description: |
                The content type of the body.
              schema:
                type: string
          content:
            application/json:
              schema:
                $ref: '#/components/schemas/ApplicationInfo'
        207:
          description: |
            Multi Status.
            Partially successful response with skipped APIs information object as entity in the body.
          content:
            application/json:
              schema:
                $ref: '#/components/schemas/APIInfoList'
        400:
          $ref: '#/components/responses/BadRequest'
        406:
          $ref: '#/components/responses/NotAcceptable'
      security:
        - OAuth2Security:
            - apim:app_import_export
      x-code-samples:
        - lang: Shell
          source: 'curl -k -X POST -H "Authorization: Bearer ae4eae22-3f65-387b-a171-d37eaa366fa8"
          -F file=@exportedApplication.zip "https://127.0.0.1:9443/api/am/devportal/v2/applications/import?preserveOwner=true&skipSubscriptions=false&appOwner=admin&skipApplicationKeys=false&update=true"'

  ######################################################
  # The "Subscription Collection" resource APIs
  ######################################################
  /subscriptions:
    get:
      tags:
        - Subscriptions
      summary: |
        Get All Subscriptions
      description: |
        This operation can be used to retrieve a list of subscriptions of the user associated with the provided access token. This operation is capable of

        1. Retrieving applications which are subscibed to a specific API.
        `GET https://localhost:9443/api/am/devportal/v2/subscriptions?apiId=c43a325c-260b-4302-81cb-768eafaa3aed`

        2. Retrieving APIs which are subscribed by a specific application.
        `GET https://localhost:9443/api/am/devportal/v2/subscriptions?applicationId=c43a325c-260b-4302-81cb-768eafaa3aed`

        **IMPORTANT:**
        * It is mandatory to provide either **apiId** or **applicationId**.
      parameters:
        - $ref: '#/components/parameters/apiId-Q'
        - $ref: '#/components/parameters/applicationId-Q'
        - $ref: '#/components/parameters/groupId'
        - $ref: '#/components/parameters/requestedTenant'
        - $ref: '#/components/parameters/offset'
        - $ref: '#/components/parameters/limit'
        - $ref: '#/components/parameters/If-None-Match'
      responses:
        200:
          description: |
            OK.
            Subscription list returned.
          headers:
            ETag:
              description: |
                Entity Tag of the response resource.
                Used by caches, or in conditional requests.
              schema:
                type: string
          content:
            application/json:
              schema:
                $ref: '#/components/schemas/SubscriptionList'
        304:
          description: |
            Not Modified.
            Empty body because the client has already the latest version of the requested resource.
          content: {}
        406:
          $ref: '#/components/responses/NotAcceptable'
      security:
        - OAuth2Security:
            - apim:subscribe
            - apim:sub_manage
      x-code-samples:
        - lang: Curl
          source: 'curl -k -H "Authorization: Bearer ae4eae22-3f65-387b-a171-d37eaa366fa8"
          "https://localhost:9443/api/am/devportal/v2/subscriptions?apiId=02e658e7-71c7-4b1d-a623-be145b789340"'

    post:
      tags:
        - Subscriptions
      summary: |
        Add a New Subscription
      description: |
        This operation can be used to add a new subscription providing the id of the API and the application.
      parameters:
        - $ref: '#/components/parameters/requestedTenant'
      requestBody:
        description: |
          Subscription object that should to be added
        content:
          application/json:
            schema:
              $ref: '#/components/schemas/Subscription'
        required: true
      responses:
        201:
          description: |
            Created.
            Successful response with the newly created object as entity in the body.
            Location header contains URL of newly created entity.
          headers:
            ETag:
              description: |
                Entity Tag of the response resource. Used by caches, or in conditional request.
              schema:
                type: string
            Location:
              description: |
                Location to the newly created subscription.
              schema:
                type: string
          content:
            application/json:
              schema:
                $ref: '#/components/schemas/Subscription'
        202:
          description: |
            Accepted.
            The request has been accepted.
          headers:
            Location:
              description: |
                Location of the newly created subscription.
              schema:
                type: string
          content:
            application/json:
              schema:
                $ref: '#/components/schemas/WorkflowResponse'
        400:
          $ref: '#/components/responses/BadRequest'
        415:
          $ref: '#/components/responses/UnsupportedMediaType'
      security:
        - OAuth2Security:
            - apim:subscribe
            - apim:sub_manage
      x-code-samples:
        - lang: Curl
          source: 'curl -k -H "Authorization: Bearer ae4eae22-3f65-387b-a171-d37eaa366fa8"
          -H "Content-Type: application/json" -X POST -d @data.json "https://localhost:9443/api/am/devportal/v2/subscriptions"'

  /subscriptions/multiple:
    post:
      tags:
        - Subscriptions
      summary: |
        Add New Subscriptions
      description: |
        This operation can be used to add a new subscriptions providing the ids of the APIs and the applications.
      parameters:
        - $ref: '#/components/parameters/requestedTenant'
      requestBody:
        description: |
          Subscription objects that should to be added
        content:
          application/json:
            schema:
              type: array
              items:
                $ref: '#/components/schemas/Subscription'
        required: true
      responses:
        200:
          description: |
            OK.
            Successful response with the newly created objects as entity in the body.
          headers:
            ETag:
              description: |
                Entity Tag of the response resource. Used by caches, or in conditional requests (Will be supported in future).
              schema:
                type: string
            Content-Type:
              description: |
                The content type of the body.
              schema:
                type: string
          content:
            application/json:
              schema:
                type: array
                items:
                  $ref: '#/components/schemas/Subscription'
        400:
          $ref: '#/components/responses/BadRequest'
        415:
          $ref: '#/components/responses/UnsupportedMediaType'
      security:
        - OAuth2Security:
            - apim:subscribe
            - apim:sub_manage
      x-code-samples:
        - lang: Curl
          source: 'curl -k -H "Authorization: Bearer ae4eae22-3f65-387b-a171-d37eaa366fa8"
          -H "Content-Type: application/json" -X POST -d @data.json "https://localhost:9443/api/am/devportal/v2/subscriptions/multiple"'

  ######################################################
  # The "Individual Subscription" resource APIs
  ######################################################
  /subscriptions/{subscriptionId}:
    get:
      tags:
        - Subscriptions
      summary: |
        Get Details of a Subscription
      description: |
        This operation can be used to get details of a single subscription.
      parameters:
        - $ref: '#/components/parameters/subscriptionId'
        - $ref: '#/components/parameters/If-None-Match'
      responses:
        200:
          description: |
            OK.
            Subscription returned
          headers:
            ETag:
              description: Entity Tag of the response resource. Used by caches, or
                in conditional requests.
              schema:
                type: string
            Last-Modified:
              description: Date and time the resource has been modifed the last time.
                Used by caches, or in conditional reuquests.
              schema:
                type: string
          content:
            application/json:
              schema:
                $ref: '#/components/schemas/Subscription'
        304:
          description: |
            Not Modified.
            Empty body because the client has already the latest version of the requested resource.
          content: {}
        404:
          $ref: '#/components/responses/NotFound'
      security:
        - OAuth2Security:
            - apim:subscribe
            - apim:sub_manage
      x-code-samples:
        - lang: Curl
          source: 'curl -k -H "Authorization: Bearer ae4eae22-3f65-387b-a171-d37eaa366fa8"
          "https://localhost:9443/api/am/devportal/v2/subscriptions/5b65808c-cdf2-43e1-a695-de63e3ad0ae9"'

    put:
      tags:
        - Subscriptions
      summary: |
        Update Existing Subscription
      description: |
        This operation can be used to update a subscription providing the subscription id, api id, application Id, status and updated throttling policy tier.
      parameters:
        - $ref: '#/components/parameters/requestedTenant'
        - $ref: '#/components/parameters/subscriptionId'
      requestBody:
        description: |
          Subscription object that should to be added
        content:
          application/json:
            schema:
              $ref: '#/components/schemas/Subscription'
        required: true
      responses:
        200:
          description: |
            Subscription Updated.
            Successful response with the updated object as entity in the body.
            Location header contains URL of newly updates entity.
          headers:
            ETag:
              description: |
                Entity Tag of the response resource. Used by caches, or in conditional request.
              schema:
                type: string
            Location:
              description: |
                Location to the updated subscription.
              schema:
                type: string
          content:
            application/json:
              schema:
                $ref: '#/components/schemas/Subscription'
        202:
          description: |
            Accepted.
            The request has been accepted.
          headers:
            Location:
              description: |
                Location of the updated subscription.
              schema:
                type: string
          content:
            application/json:
              schema:
                $ref: '#/components/schemas/WorkflowResponse'
        304:
          description: |
            Not Modified.
            Empty body because the client has already the latest version of the requested resource.
          content: {}
        400:
          $ref: '#/components/responses/BadRequest'
        404:
          description: |
            Not Found.
            Requested Subscription does not exist.
          content: {}
        415:
          description: |
            Unsupported media type.
            The entity of the request was in a not supported format.
          content: {}
      security:
        - OAuth2Security:
            - apim:subscribe
            - apim:sub_manage
      x-code-samples:
        - lang: Curl
          source: 'curl -k -H "Authorization: Bearer ae4eae22-3f65-387b-a171-d37eaa366fa8"
          -H "Content-Type: application/json" -X PUT -d @data.json "https://localhost:9443/api/am/devportal/v2/subscriptions/80369180-7d90-4ee8-99a1-19fa68512aa5"'

    delete:
      tags:
        - Subscriptions
      summary: |
        Remove a Subscription
      description: |
        This operation can be used to remove a subscription.
      parameters:
        - $ref: '#/components/parameters/subscriptionId'
        - $ref: '#/components/parameters/If-Match'
      responses:
        200:
          description: |
            OK.
            Resource successfully deleted.
          content: {}
        202:
          description: |
            Accepted.
            The request has been accepted.
          headers:
            Location:
              description: |
                Location of the existing subscription.
              schema:
                type: string
          content:
            application/json:
              schema:
                $ref: '#/components/schemas/WorkflowResponse'
        404:
          $ref: '#/components/responses/NotFound'
        412:
          $ref: '#/components/responses/PreconditionFailed'
      security:
        - OAuth2Security:
            - apim:subscribe
            - apim:sub_manage
      x-code-samples:
        - lang: Curl
          source: 'curl -k -H "Authorization: Bearer ae4eae22-3f65-387b-a171-d37eaa366fa8"
          -H "Content-Type: application/json" -X DELETE "https://localhost:9443/api/am/devportal/v2/subscriptions/80369180-7d90-4ee8-99a1-19fa68512aa5"'
      x-wso2-curl: 'curl -k -H "Authorization: Bearer ae4eae22-3f65-387b-a171-d37eaa366fa8"
        -X DELETE "https://localhost:9443/api/am/devportal/v2/subscriptions/5b65808c-cdf2-43e1-a695-de63e3ad0ae9"'
      x-wso2-request: |
        DELETE https://localhost:9443/api/am/devportal/v2/subscriptions/5b65808c-cdf2-43e1-a695-de63e3ad0ae9
      x-wso2-response: HTTP/1.1 200 OK

  /subscriptions/{subscriptionId}/usage:
    get:
      tags:
        - API Monetization
      summary: Get Details of a Pending Invoice for a Monetized Subscription with
        Metered Billing.
      description: |
        This operation can be used to get details of a pending invoice for a monetized subscription with metered billing.
      parameters:
        - $ref: '#/components/parameters/subscriptionId'
      responses:
        200:
          description: |
            OK.
            Details of a pending invoice returned.
          headers:
            ETag:
              description: Entity Tag of the response resource. Used by caches, or
                in conditional requests (Will be supported in future).
              schema:
                type: string
            Last-Modified:
              description: Date and time the resource has been modified the last time.
                Used by caches, or in conditional requests (Will be supported in future).
              schema:
                type: string
            Content-Type:
              description: The content type of the body.
              schema:
                type: string
          content:
            application/json:
              schema:
                $ref: '#/components/schemas/APIMonetizationUsage'
        304:
          description: |
            Not Modified.
            Empty body because the client has already the latest version of the requested resource (Will be supported in future).
          content: {}
        404:
          $ref: '#/components/responses/NotFound'
      security:
        - OAuth2Security:
            - apim:subscribe
            - apim:sub_manage
      x-code-samples:
        - lang: Curl
          source: 'curl -k -H "Authorization: Bearer ae4eae22-3f65-387b-a171-d37eaa366fa8"
          "https://localhost:9443/api/am/devportal/v2/subscriptions/5b65808c-cdf2-43e1-a695-de63e3ad0ae9/usage"'

  ######################################################
  # The "Throttling Policy Collection" resource APIs
  ######################################################
  /throttling-policies/{policyLevel}:
    get:
      tags:
        - Throttling Policies
      summary: Get All Available Throttling Policies
      description: |
        Get available Throttling Policies
      parameters:
        - $ref: '#/components/parameters/limit'
        - $ref: '#/components/parameters/offset'
        - $ref: '#/components/parameters/policyLevel'
        - $ref: '#/components/parameters/If-None-Match'
        - $ref: '#/components/parameters/requestedTenant'
      responses:
        200:
          description: |
            OK.
            List of throttling policies returned.
          headers:
            ETag:
              description: |
                Entity Tag of the response resource.
                Used by caches, or in conditional requests.
              schema:
                type: string
          content:
            application/json:
              schema:
                type: array
                items:
                  $ref: '#/components/schemas/ThrottlingPolicyList'
        304:
          description: |
            Not Modified.
            Empty body because the client has already the latest version of the requested resource.
          content: {}
        406:
          $ref: '#/components/responses/NotAcceptable'
      security:
        - OAuth2Security: []
      x-code-samples:
        - lang: Curl
          source: curl -k "https://localhost:9443/api/am/devportal/v2/throttling-policies/application"

  ######################################################
  # The "Individual Throttling Policy" resource APIs
  ######################################################
  /throttling-policies/{policyLevel}/{policyId}:
    get:
      tags:
        - Throttling Policies
      summary: |
        Get Details of a Throttling Policy
      description: |
        This operation can be used to retrieve details of a single throttling policy by specifying the policy level and policy name.

        `X-WSO2-Tenant` header can be used to retrive throttling policy that belongs to a different tenant domain. If not specified super tenant will be used. If Authorization header is present in the request, the user's tenant associated with the access token will be used.
      parameters:
        - $ref: '#/components/parameters/policyId'
        - $ref: '#/components/parameters/policyLevel'
        - $ref: '#/components/parameters/requestedTenant'
        - $ref: '#/components/parameters/If-None-Match'
      responses:
        200:
          description: |
            OK.
            Throttling Policy returned
          headers:
            ETag:
              description: |
                Entity Tag of the response resource.
                Used by caches, or in conditional requests.
              schema:
                type: string
            Last-Modified:
              description: |
                Date and time the resource has been modifed the last time.
                Used by caches, or in conditional requests.
              schema:
                type: string
          content:
            application/json:
              schema:
                $ref: '#/components/schemas/ThrottlingPolicy'
        304:
          description: |
            Not Modified.
            Empty body because the client has already the latest version of the requested resource.
          content: {}
        404:
          $ref: '#/components/responses/NotFound'
        406:
          $ref: '#/components/responses/NotAcceptable'
      security:
        - OAuth2Security: []
      x-code-samples:
        - lang: Curl
          source: curl -k "https://localhost:9443/api/am/devportal/v2/throttling-policies/application/10PerMin"

  ######################################################
  # The "Tag Collection" resource API
  ######################################################
  /tags:
    get:
      tags:
        - Tags
      summary: |
        Get All Tags
      description: |
        This operation can be used to retrieve a list of tags that are already added to APIs.

        `X-WSO2-Tenant` header can be used to retrive tags that belongs to a different tenant domain. If not specified super tenant will be used. If Authorization header is present in the request, the user's tenant associated with the access token will be used.

        **NOTE:**
        * This operation does not require an Authorization header by default. But in order to see a restricted API's tags, you need to provide Authorization header.
      parameters:
        - $ref: '#/components/parameters/limit'
        - $ref: '#/components/parameters/offset'
        - $ref: '#/components/parameters/requestedTenant'
        - $ref: '#/components/parameters/If-None-Match'
      responses:
        200:
          description: |
            OK.
            Tag list is returned.
          headers:
            ETag:
              description: |
                Entity Tag of the response resource.
                Used by caches, or in conditional requests.
              schema:
                type: string
          content:
            application/json:
              schema:
                $ref: '#/components/schemas/TagList'
        304:
          description: |
            Not Modified.
            Empty body because the client has already the latest version of the requested resource.
          content: {}
        404:
          $ref: '#/components/responses/NotFound'
        406:
          $ref: '#/components/responses/NotAcceptable'
      security:
        - OAuth2Security: []
      x-code-samples:
        - lang: Curl
          source: curl -k "https://localhost:9443/api/am/devportal/v2/tags"

  ######################################################
  # The "Content Search Results" resource APIs
  ######################################################
  /search:
    get:
      tags:
        - Unified Search
      summary: |
        Retrieve/Search APIs and API Documents by Content
      description: |
        This operation provides you a list of available APIs and API Documents qualifying the given keyword match.
      parameters:
        - $ref: '#/components/parameters/limit'
        - $ref: '#/components/parameters/offset'
        - $ref: '#/components/parameters/requestedTenant'
        - name: query
          in: query
          description: |
            **Search**.

            You can search by using providing the search term in the query parameters.
          schema:
            type: string
        - $ref: '#/components/parameters/If-None-Match'
      responses:
        200:
          description: |
            OK.
            List of qualifying APIs and docs is returned.
          headers:
            ETag:
              description: |
                Entity Tag of the response resource. Used by caches, or in conditional requests (Will be supported in future).
              schema:
                type: string
            Content-Type:
              description: The content type of the body.
              schema:
                type: string
          content:
            application/json:
              schema:
                $ref: '#/components/schemas/SearchResultList'
        304:
          description: |
            Not Modified.
            Empty body because the client has already the latest version of the requested resource (Will be supported in future).
          content: {}
        406:
          $ref: '#/components/responses/NotAcceptable'
      security:
        - OAuth2Security: []
      x-code-samples:
        - lang: Curl
          source: curl -k "https://localhost:9443/api/am/devportal/v2/search?query=PizzaShackAPI"

  ######################################################
  # The "SDK Generation Languages" list resource APIs
  ######################################################
  /sdk-gen/languages:
    get:
      tags:
        - SDKs
      summary: |
        Get a List of Supported SDK Languages
      description: |
        This operation will provide a list of programming languages that are supported by the swagger codegen library for generating System Development Kits (SDKs) for APIs available in the API Manager Developer Portal
      responses:
        200:
          description: |
            OK.
            List of supported languages for generating SDKs.
          content: {}
        404:
          $ref: '#/components/responses/NotFound'
        500:
          $ref: '#/components/responses/InternalServerError'
      security:
        - OAuth2Security:
            - apim:subscribe
      x-code-samples:
        - lang: Curl
          source: curl -k -H "Authorization:Bearer ae4eae22-3f65-387b-a171-d37eaa366fa8"
            "https://localhost:9443/api/am/devportal/v2/sdk-gen/languages"

  ######################################################
  # The Web hook API topic details
  ######################################################
<<<<<<< HEAD
  /topics/{apiId}:
    get:
      tags:
      - Topics
      summary: |
        Get a list of available topics for a given async API
      description: |
        This operation will provide a list of topics available for a given Async API, based on the provided API ID.
      parameters:
      - $ref: '#/components/parameters/apiId'
      - $ref: '#/components/parameters/requestedTenant'
      responses:
        200:
          description: |
            OK.
            Topic list returned.
          headers:
            ETag:
              description: |
                Entity Tag of the response resource.
                Used by caches, or in conditional requests.
              schema:
                type: string
          content:
            application/json:
              schema:
                $ref: '#/components/schemas/TopicList'
        404:
          $ref: '#/components/responses/NotFound'
        500:
          $ref: '#/components/responses/InternalServerError'
      security:
      - OAuth2Security: []
      x-code-samples:
      - lang: Curl
        source: curl -k -H "Authorization:Bearer ae4eae22-3f65-387b-a171-d37eaa366fa8"
          "https://localhost:9443/api/am/store/v1/topics/5b65808c-cdf2-43e1-a695-de63e3ad0ae9"

  /topics/subscriptions:
      get:
        tags:
        - Topics
=======
  /webhooks/subscriptions:
      get:
        tags:
        - Webhooks
>>>>>>> d07e91be
        summary: |
          Get available web hook subscriptions for a given application.
        description: |
          This operation will provide a list of web hook topic subscriptions for a given application. If the api id is provided
          results will be filtered by the api Id.
        parameters:
        - $ref: '#/components/parameters/applicationId-Q'
        - $ref: '#/components/parameters/apiId-Q'
        - $ref: '#/components/parameters/requestedTenant'
        responses:
          200:
            description: |
              OK.
              Topic list returned.
            headers:
              ETag:
                description: |
                  Entity Tag of the response resource.
                  Used by caches, or in conditional requests.
                schema:
                  type: string
            content:
              application/json:
                schema:
<<<<<<< HEAD
                  $ref: '#/components/schemas/TopicSubscriptionList'
=======
                  $ref: '#/components/schemas/WebhookSubscriptionList'
>>>>>>> d07e91be
          404:
            $ref: '#/components/responses/NotFound'
          500:
            $ref: '#/components/responses/InternalServerError'
        security:
        - OAuth2Security: []
        x-code-samples:
        - lang: Curl
          source: curl -k -H "Authorization:Bearer ae4eae22-3f65-387b-a171-d37eaa366fa8"
<<<<<<< HEAD
            "https://localhost:9443/api/am/store/v1/topics/5b65808c-cdf2-43e1-a695-de63e3ad0ae9"
=======
            "https://localhost:9443/api/am/store/v1/webhooks/subscriptions/5b65808c-cdf2-43e1-a695-de63e3ad0ae9"
>>>>>>> d07e91be

  ######################################################
  # The Developer Portal settings List
  ######################################################
  /settings:
    get:
      tags:
        - Settings
      summary: Retreive Developer Portal settings
      description: |
        Retreive Developer Portal Settings
      parameters:
        - $ref: '#/components/parameters/requestedTenant'
      responses:
        200:
          description: |
            OK.
            Settings returned
          content:
            application/json:
              schema:
                $ref: '#/components/schemas/Settings'
        404:
          $ref: '#/components/responses/NotFound'
      security:
        - OAuth2Security:
            - apim:store_settings
      x-code-samples:
        - lang: Curl
          source: 'curl -k -H "Authorization: Bearer ae4eae22-3f65-387b-a171-d37eaa366fa8"
          "https://localhost:9443/api/am/devportal/v2/settings"'

  /settings/application-attributes:
    get:
      tags:
        - Settings
      summary: |
        Get All Application Attributes from Configuration
      description: |
        This operation can be used to retrieve the application attributes from configuration. It will not return hidden attributes.
      parameters:
        - $ref: '#/components/parameters/If-None-Match'
      responses:
        200:
          description: |
            OK.
            Application attributes returned.
          headers:
            Content-Type:
              description: |
                The content type of the body.
              schema:
                type: string
          content:
            application/json:
              schema:
                $ref: '#/components/schemas/ApplicationAttributeList'
        404:
          $ref: '#/components/responses/NotFound'
        406:
          $ref: '#/components/responses/NotAcceptable'
      security:
        - OAuth2Security:
            - apim:subscribe
      x-code-samples:
        - lang: Curl
          source: 'curl -k -H "Authorization: Bearer ae4eae22-3f65-387b-a171-d37eaa366fa8"
          "https://localhost:9443/api/am/devportal/v2/settings/application-attributes"'

  ######################################################
  # The tenant resource APIs
  ######################################################
  /tenants:
    get:
      tags:
        - Tenants
      summary: |
        Get Tenants by State
      description: |
        This operation is to get tenants by state
      parameters:
        - name: state
          in: query
          description: |
            The state represents the current state of the tenant

            Supported states are [ active, inactive]
          schema:
            type: string
            default: active
            enum:
              - active
              - inactive
        - $ref: '#/components/parameters/limit'
        - $ref: '#/components/parameters/offset'
      responses:
        200:
          description: |
            OK.
            Tenant names returned.
          headers:
            Content-Type:
              description: |
                The content type of the body.
              schema:
                type: string
          content:
            application/json:
              schema:
                $ref: '#/components/schemas/TenantList'
        404:
          $ref: '#/components/responses/NotFound'
        406:
          $ref: '#/components/responses/NotAcceptable'
      security:
        - OAuth2Security: []
      x-code-samples:
        - lang: Curl
          source: curl -k "https://localhost:9443/api/am/devportal/v2/tenants"
      x-examples:
        $ref: docs/examples/tenants/tenants.yam

  ######################################################
  # The "Recommendations" resource API
  ######################################################
  /recommendations:
    get:
      tags:
        - Recommendations
      summary: Give API Recommendations for a User
      description: This API can be used to get recommended APIs for a user who logs
        into the API Developer Portal
      responses:
        200:
          description: |
            OK.
            Requested recommendations are returned
          headers:
            ETag:
              description: |
                Entity Tag of the response resource. Used by caches, or in conditional requests
              schema:
                type: string
          content:
            application/json:
              schema:
                $ref: '#/components/schemas/Recommendations'
        404:
          $ref: '#/components/responses/NotFound'
      security:
        - OAuth2Security:
            - apim:subscribe
      x-code-samples:
        - lang: Curl
          source: 'curl -k -H "Authorization: Bearer ae4eae22-3f65-387b-a171-d37eaa366fa8"
          "https://localhost:9443/api/am/devportal/v2/recommendations"'

  ####################################################
  # Developer Portal Alerts management REST API
  ####################################################
  /alert-types:
    get:
      tags:
        - Alerts
      summary: |
        Get the List of API Developer Portal Alert Types.
      description: |
        This operation is used to get the list of supportd alert types for the 'subscriber' agent.
      operationId: getDevPortalAlertTypes
      responses:
        200:
          description: |
            OK.
            The list of subscriber alert types are returned.
          headers:
            Content-Type:
              description: |
                The content type of the body.
              schema:
                type: string
          content:
            application/json:
              schema:
                $ref: '#/components/schemas/AlertTypesList'
        500:
          $ref: '#/components/responses/InternalServerError'
      security:
        - OAuth2Security:
            - apim:sub_alert_manage
      x-code-samples:
        - lang: Curl
          source: 'curl -k -H "Authorization: Bearer ae4eae22-3f65-387b-a171-d37eaa366fa8"
          "https://localhost:9443/api/am/devportal/v2/alert-types"'
      x-examples:
        $ref: docs/examples/alerts/alerts.yaml#/get

  /alert-subscriptions:
    get:
      tags:
        - Alert Subscriptions
      summary: |
        Get the List of API Developer Portal Alert Types Subscribed by the User.
      description: |
        This operation is used to get the list of subscribed alert types by the user.
      operationId: getSubscribedAlertTypes
      responses:
        200:
          description: |
            OK.
            The list of subscribed alert types are returned.
          headers:
            Content-Type:
              description: |
                The content type of the body.
              schema:
                type: string
          content:
            application/json:
              schema:
                $ref: '#/components/schemas/AlertsInfo'
        500:
          $ref: '#/components/responses/InternalServerError'
      security:
        - OAuth2Security:
            - apim:sub_alert_manage
      x-code-samples:
        - lang: Curl
          source: 'curl -k -H "Authorization: Bearer ae4eae22-3f65-387b-a171-d37eaa366fa8"
          "https://localhost:9443/api/am/devportal/v2/alert-subscriptions"'
      x-examples:
        $ref: docs/examples/alerts/alerts_subscriptions.yaml#/get

    put:
      tags:
        - Alert Subscriptions
      summary: |
        Subscribe to the Selected Alert Types by the User.
      description: |
        This operation is used to subscribe to the selected alert types by the user.
      operationId: subscribeToAlerts
      requestBody:
        description: The alerts list and the email list to subscribe.
        content:
          application/json:
            schema:
              $ref: '#/components/schemas/AlertsInfo'
        required: true
      responses:
        201:
          description: |
            OK.
            Successful response with the newly subscribed alerts.
          headers:
            Content-Type:
              description: |
                The content type of the body.
              schema:
                type: string
          content:
            application/json:
              schema:
                $ref: '#/components/schemas/AlertsInfoResponse'
        400:
          description: |
            Bad Request.
            Invalid Request or request validation failure.
          content: {}
        500:
          $ref: '#/components/responses/InternalServerError'
      security:
        - OAuth2Security:
            - apim:sub_alert_manage
      x-code-samples:
        - lang: Curl
          source: 'curl -k -X PUT -H "Authorization: Bearer ae4eae22-3f65-387b-a171-d37eaa366fa8"
          -H "Content-Type: application/json" -d @data.json "https://localhost:9443/api/am/devportal/v2/alert-subscriptions"'
      x-examples:
        $ref: docs/examples/alerts/alerts_subscriptions.yaml#/put

    delete:
      tags:
        - Alert Subscriptions
      summary: |
        Unsubscribe User from All the Alert Types.
      description: |
        This operation is used to unsubscribe the respective user from all the alert types.
      operationId: unsubscribeAllAlerts
      responses:
        200:
          description: |
            OK.
            The user is unsubscribed from the alerts successfully.
          headers:
            Content-Type:
              description: |
                The content type of the body.
              schema:
                type: string
          content: {}
        500:
          $ref: '#/components/responses/InternalServerError'
      security:
        - OAuth2Security:
            - apim:sub_alert_manage
      x-code-samples:
        - lang: Curl
          source: 'curl -k -X DELETE -H "Authorization: Bearer ae4eae22-3f65-387b-a171-d37eaa366fa8"
          "https://localhost:9443/api/am/devportal/v2/alert-subscriptions"'
      x-examples:
        $ref: docs/examples/alerts/alerts_subscriptions.yaml#/delete

  /alerts/{alertType}/configurations:
    get:
      tags:
        - Alert Configuration
      summary: |
        Get All AbnormalRequestsPerMin Alert Configurations
      description: |
        This operation is used to get all configurations of the AbnormalRequestsPerMin alert type.
      operationId: getAllAlertConfigs
      parameters:
        - $ref: '#/components/parameters/alertType'
      responses:
        200:
          description: |
            OK.
            The Developer Portal alert configuration.
          headers:
            Content-Type:
              description: |
                The content type of the body.
              schema:
                type: string
          content:
            application/json:
              schema:
                $ref: '#/components/schemas/AlertConfigList'
        500:
          $ref: '#/components/responses/InternalServerError'
      security:
        - OAuth2Security:
            - apim:sub_alert_manage
      x-code-samples:
        - lang: Curl
          source: 'curl -k -H "Authorization: Bearer ae4eae22-3f65-387b-a171-d37eaa366fa8"
          "https://localhost:9443/api/am/devportal/v2/alerts/AbnormalRequestsPerMin/configurations"'
      x-examples:
        $ref: docs/examples/alerts/alerts_config.yaml#/get

  /alerts/{alertType}/configurations/{configurationId}:
    put:
      tags:
        - Alert Configuration
      summary: |
        Add AbnormalRequestsPerMin Alert Configurations.
      description: |
        This operation is used to add configuration for the AbnormalRequestsPerMin alert type.
      operationId: addAlertConfig
      parameters:
        - $ref: '#/components/parameters/alertType'
        - $ref: '#/components/parameters/configurationId'
      requestBody:
        description: Configuration for AbnormalRequestCount alert type
        content:
          application/json:
            schema:
              $ref: '#/components/schemas/AlertConfigInfo'
        required: true
      responses:
        201:
          description: |
            Created.
            Successful response with newly created object as entity.
            Location header contains URL of newly created entity.
          headers:
            Location:
              description: |
                The location of the newly created entity.
              schema:
                type: string
          content:
            application/json:
              schema:
                $ref: '#/components/schemas/AlertConfig'
        400:
          $ref: '#/components/responses/BadRequest'
        500:
          $ref: '#/components/responses/InternalServerError'
      security:
        - OAuth2Security:
            - apim:sub_alert_manage
      x-code-samples:
        - lang: Curl
          source: 'curl -k -X PUT -H "Authorization: Bearer ae4eae22-3f65-387b-a171-d37eaa366fa8"
          -H "Content-Type: application/json" -d @data.json "https://localhost:9443/api/am/devportal/v2/alerts/AbnormalRequestsPerMin/configurations/UGV0c3RvcmUjMS4wI0FwcDE"'
      x-examples:
        $ref: docs/examples/alerts/alerts_config.yaml#/put

    delete:
      tags:
        - Alert Configuration
      summary: |
        Delete the Selected Configuration from AbnormalRequestsPerMin Alert Type.
      description: |
        This operation is used to delete configuration from the AbnormalRequestsPerMin alert type.
      operationId: deleteAlertConfig
      parameters:
        - $ref: '#/components/parameters/alertType'
        - $ref: '#/components/parameters/configurationId'
      responses:
        200:
          description: |
            OK.
            The alert config is deleted successfully.
          content: {}
        400:
          $ref: '#/components/responses/BadRequest'
        404:
          $ref: '#/components/responses/NotFound'
        500:
          $ref: '#/components/responses/InternalServerError'
      security:
        - OAuth2Security:
            - apim:sub_alert_manage
      x-code-samples:
        - lang: Curl
          source: 'curl -k -X DELETE -H "Authorization: Bearer ae4eae22-3f65-387b-a171-d37eaa366fa8"
          "https://localhost:9443/api/am/devportal/v2/alerts/AbnormalRequestsPerMin/configurations/UGV0c3RvcmUjMS4wI0FwcDE"'
      x-examples:
        $ref: docs/examples/alerts/alerts_config.yaml#/delete

  ######################################################
  # The "Category Collection" resource API
  ######################################################
  /api-categories:
    get:
      tags:
        - API Category (Collection)
      summary: Get All API Categories
      description: |
        Get all API categories
      parameters:
        - $ref: '#/components/parameters/requestedTenant'
      responses:
        200:
          description: |
            OK.
            Categories returned
          content:
            application/json:
              schema:
                $ref: '#/components/schemas/APICategoryList'
      security:
        - OAuth2Security: []
      x-code-samples:
        - lang: Curl
          source: curl -k "https://localhost:9443/api/am/devportal/v2/api-categories"

  ######################################################
  # The "Key Manager Collection" resource API
  ######################################################
  /key-managers:
    get:
      tags:
        - Key Managers (Collection)
      summary: Get All Key Managers
      description: |
        Get all Key managers
      parameters:
        - $ref: '#/components/parameters/requestedTenant'
      responses:
        200:
          description: |
            OK.
            Categories returned
          content:
            application/json:
              schema:
                $ref: '#/components/schemas/KeyManagerList'
      security:
        - OAuth2Security:
            - apim:subscribe
      x-code-samples:
        - lang: Curl
          source: 'curl -k -H "Authorization: Bearer ae4eae22-3f65-387b-a171-d37eaa366fa8"
          "https://localhost:9443/api/am/devportal/v2/key-managers"'

  ######################################################
  # GraphQL "Query Complexity" resource APIs
  ######################################################
  /apis/{apiId}/graphql-policies/complexity:
    get:
      tags:
        - GraphQL Policies
      summary: Get the Complexity Related Details of an API
      description: |
        This operation can be used to retrieve complexity related details belonging to an API by providing the API id.
      parameters:
        - $ref: '#/components/parameters/apiId'
      responses:
        200:
          description: |
            OK.
            Requested complexity details returned.
          headers:
            Content-Type:
              description: |
                The content of the body.
              schema:
                type: string
                default: application/json
          content:
            application/json:
              schema:
                $ref: '#/components/schemas/GraphQLQueryComplexityInfo'
        404:
          description: |
            Not Found.
            Requested API does not contain any complexity details.
          content: {}
      security:
        - OAuth2Security: []
      x-code-samples:
        - lang: Curl
          source: curl -k "https://localhost:9443/api/am/devportal/v2/apis/e93fb282-b456-48fc-8981-003fb89086ae/graphql-policies/complexity"

  /apis/{apiId}/graphql-policies/complexity/types:
    get:
      tags:
        - GraphQL Policies
      summary: Retrieve Types and Fields of a GraphQL Schema
      description: |
        This operation can be used to retrieve all types and fields of the GraphQL Schema by providing the API id.
      parameters:
        - $ref: '#/components/parameters/apiId'
      responses:
        200:
          description: |
            OK.
            Types and fields returned successfully.
          headers:
            Content-Type:
              description: |
                The content of the body.
              schema:
                type: string
                default: application/json
          content:
            application/json:
              schema:
                $ref: '#/components/schemas/GraphQLSchemaTypeList'
        404:
          description: |
            Not Found.
            Retrieving types and fields failed.
          content: {}
      security:
        - OAuth2Security: []
      x-code-samples:
        - lang: Curl
          source: curl -k "https://localhost:9443/api/am/devportal/v2/apis/e93fb282-b456-48fc-8981-003fb89086ae/graphql-policies/complexity/types"

  ######################################################
  # User resource APIs
  ######################################################
  /me/change-password:
    post:
      tags:
        - Users
      summary: Change the Password of the user
      description: |
        Using this operation, logged-in user can change their password.
      operationId: changeUserPassword
      requestBody:
        description: |
          Current and new password of the user
        content:
          application/json:
            schema:
              $ref: '#/components/schemas/CurrentAndNewPasswords'
        required: true
      responses:
        200:
          description: OK. User password changed successfully
          content: {}
        400:
          $ref: '#/components/responses/BadRequest'
      security:
        - OAuth2Security:
            - apim:subscribe
      x-code-samples:
        - lang: Curl
          source: 'curl -k -H "Authorization: Bearer ae4eae22-3f65-387b-a171-d37eaa366fa8"
          -H "Content-Type: application/json" -X POST -d @data.json "https://localhost:9443/api/am/devportal/v2/me/change-password"'

components:
  schemas:
    APIList:
      title: API List
      type: object
      properties:
        count:
          type: integer
          description: |
            Number of APIs returned.
          example: 1
        list:
          type: array
          items:
            $ref: '#/components/schemas/APIInfo'
        pagination:
          $ref: '#/components/schemas/Pagination'
      example:
        count: 2
        list:
          - id: 01234567-0123-0123-0123-012345678901
            name: CalculatorAPI
            description: A calculator API that supports basic operations
            context: /CalculatorAPI
            version: 1.0.0
            provider: admin
            lifeCycleStatus: PUBLISHED
            thumbnailUri: /apis/01234567-0123-0123-0123-012345678901/thumbnail
          - id: 01123567-1233-5453-0212-12353678901
            name: PizzaShackAPI
            description: A Pizza ordering API
            context: /PizzaShackAPI
            version: 1.0.0
            provider: admin
            lifeCycleStatus: PUBLISHED
            thumbnailUri: /apis/01123567-1233-5453-0212-12353678901/thumbnail
        pagination:
          offset: 2
          limit: 2
          total: 10
          next: /apis?limit=2&offset=4
          previous: /apis?limit=2&offset=0
    APIInfo:
      title: API Info object with basic API details.
      type: object
      properties:
        id:
          type: string
          example: 01234567-0123-0123-0123-012345678901
        name:
          type: string
          example: CalculatorAPI
        description:
          type: string
          example: A calculator API that supports basic operations
        context:
          type: string
          example: CalculatorAPI
        version:
          type: string
          example: 1.0.0
        type:
          type: string
          example: WS
        provider:
          type: string
          description: |
            If the provider value is not given, the user invoking the API will be used as the provider.
          example: admin
        lifeCycleStatus:
          type: string
          example: PUBLISHED
        thumbnailUri:
          type: string
          example: /apis/01234567-0123-0123-0123-012345678901/thumbnail
        avgRating:
          type: string
          description: Average rating of the API
          example: "4.5"
        throttlingPolicies:
          type: array
          description: List of throttling policies of the API
          example:
            - Unlimited
            - Bronze
          items:
            type: string
        advertiseInfo:
          $ref: '#/components/schemas/AdvertiseInfo'
        businessInformation:
          $ref: '#/components/schemas/APIBusinessInformation'
        isSubscriptionAvailable:
          type: boolean
          example: false
        monetizationLabel:
          type: string
          example: Free
    APIInfoList:
      title: API Info List
      type: object
      properties:
        count:
          type: integer
          description: |
            Number of API Info objects returned.
          example: 1
        list:
          type: array
          items:
            $ref: '#/components/schemas/APIInfo'
    API:
      title: API object
      required:
        - context
        - lifeCycleStatus
        - name
        - provider
        - version
      type: object
      properties:
        id:
          type: string
          description: |
            UUID of the api
          example: 01234567-0123-0123-0123-012345678901
        name:
          type: string
          description: Name of the API
          example: CalculatorAPI
        description:
          type: string
          description: A brief description about the API
          example: A calculator API that supports basic operations
        context:
          type: string
          description: A string that represents thecontext of the user's request
          example: CalculatorAPI
        version:
          type: string
          description: The version of the API
          example: 1.0.0
        provider:
          type: string
          description: |
            If the provider value is not given user invoking the api will be used as the provider.
          example: admin
        apiDefinition:
          type: string
          description: |
            Swagger definition of the API which contains details about URI templates and scopes
          example: '{"paths":{"\/substract":{"get":{"x-auth-type":"Application & Application
            User","x-throttling-tier":"Unlimited","parameters":[{"name":"x","required":true,"type":"string","in":"query"},{"name":"y","required":true,"type":"string","in":"query"}],"responses":{"200":{}}}},"\/add":{"get":{"x-auth-type":"Application
            & Application User","x-throttling-tier":"Unlimited","parameters":[{"name":"x","required":true,"type":"string","in":"query"},{"name":"y","required":true,"type":"string","in":"query"}],"responses":{"200":{}}}}},"swagger":"2.0","info":{"title":"CalculatorAPI","version":"1.0.0"}}'
        wsdlUri:
          type: string
          description: |
            WSDL URL if the API is based on a WSDL endpoint
          example: http://www.webservicex.com/globalweather.asmx?wsdl
        lifeCycleStatus:
          type: string
          description: This describes in which status of the lifecycle the API is.
          example: PUBLISHED
        isDefaultVersion:
          type: boolean
          example: false
        type:
          type: string
          description: This describes the transport type of the API
          example: WS
        transport:
          type: array
          example:
            - http
            - https
          items:
            type: string
            description: |
              Supported transports for the API (http and/or https).
        operations:
          type: array
          example: []
          items:
            $ref: '#/components/schemas/APIOperations'
        authorizationHeader:
          type: string
          description: |
            Name of the Authorization header used for invoking the API. If it is not set, Authorization header name specified
            in tenant or system level will be used.
          example: Authorization
        securityScheme:
          type: array
          description: |
            Types of API security, the current API secured with. It can be either OAuth2 or mutual SSL or both. If
            it is not set OAuth2 will be set as the security for the current API.
          example:
            - oauth2
            - oauth_basic_auth_api_key_mandatory
          items:
            type: string
        tags:
          type: array
          description: Search keywords related to the API
          example:
            - substract
            - add
          items:
            type: string
        tiers:
          type: array
          description: The subscription tiers selected for the particular API
          items:
            type: object
            properties:
              tierName:
                type: string
                example: Gold
              tierPlan:
                type: string
                example: COMMERCIAL
              monetizationAttributes:
                type: object
                properties:
                  fixedPrice:
                    type: string
                    example: "10"
                  pricePerRequest:
                    type: string
                    example: "1"
                  currencyType:
                    type: string
                    example: USD
                  billingCycle:
                    type: string
                    example: month
        hasThumbnail:
          type: boolean
          example: true
          default: false
        additionalProperties:
          type: object
          additionalProperties:
            type: string
          description: |
            Custom(user defined) properties of API
          example: {}
        monetization:
          $ref: '#/components/schemas/APIMonetizationInfo'
        ingressURLs:
          type: array
          items:
            type: object
            properties:
              deploymentEnvironmentName:
                type: string
                example: kubernetes
              clusterDetails:
                type: array
                items:
                  $ref: '#/components/schemas/APIDeploymentClusterInfo'
        endpointURLs:
          type: array
          items:
            type: object
            properties:
              environmentName:
                type: string
                example: Production and Sandbox
              environmentType:
                type: string
                example: hybrid
              URLs:
                type: object
                properties:
                  http:
                    type: string
                    description: HTTP environment URL
                    example: http://localhost:8280/phoneverify/1.0.0
                  https:
                    type: string
                    description: HTTPS environment URL
                    example: https://localhost:8243/phoneverify/1.0.0
                  ws:
                    type: string
                    description: WS environment URL
                    example: ws://localhost:9099/phoneverify/1.0.0
                  wss:
                    type: string
                    description: WSS environment URL
                    example: wss://localhost:9099/phoneverify/1.0.0
              defaultVersionURLs:
                type: object
                properties:
                  http:
                    type: string
                    description: HTTP environment default URL
                    example: http://localhost:8280/phoneverify/
                  https:
                    type: string
                    description: HTTPS environment default URL
                    example: https://localhost:8243/phoneverify/
                  ws:
                    type: string
                    description: WS environment default URL
                    example: ws://localhost:9099/phoneverify/
                  wss:
                    type: string
                    description: WSS environment default URL
                    example: ws://localhost:9099/phoneverify/
        businessInformation:
          $ref: '#/components/schemas/APIBusinessInformation'
        labels:
          type: array
          description: |
            Labels of micro-gateway environments attached to the API.
          items:
            $ref: '#/components/schemas/Label'
        environmentList:
          type: array
          description: The environment list configured with non empty endpoint URLs
            for the particular API.
          example:
            - PRODUCTION
            - SANDBOX
          items:
            type: string
        scopes:
          type: array
          items:
            $ref: '#/components/schemas/ScopeInfo'
        avgRating:
          type: string
          description: The average rating of the API
          example: "4.5"
        advertiseInfo:
          $ref: '#/components/schemas/AdvertiseInfo'
        isSubscriptionAvailable:
          type: boolean
          example: false
        categories:
          type: array
          description: |
            API categories
          items:
            type: string
            example: ""
        keyManagers:
          type: object
          properties: {}
          description: |
            API Key Managers
        createdTime:
          type: string
          example: 2020-10-31T13:57:16.229
        lastUpdatedTime:
          type: string
          example: 2020-10-31T13:57:16.229
    Label:
      title: Label
      required:
        - name
      type: object
      properties:
        name:
          type: string
          example: Public
        description:
          type: string
        accessUrls:
          type: array
          items:
            type: string
            example: http://localhost:9443/
    APIMonetizationInfo:
      title: API monetization object
      required:
        - enabled
      type: object
      properties:
        enabled:
          type: boolean
          description: Flag to indicate the monetization status
          example: true
    ApplicationList:
      title: Application List
      type: object
      properties:
        count:
          type: integer
          description: |
            Number of applications returned.
          example: 1
        list:
          type: array
          items:
            $ref: '#/components/schemas/ApplicationInfo'
        pagination:
          $ref: '#/components/schemas/Pagination'
    Application:
      title: Application
      required:
        - name
        - throttlingPolicy
      type: object
      properties:
        applicationId:
          type: string
          readOnly: true
          example: 01234567-0123-0123-0123-012345678901
        name:
          maxLength: 70
          minLength: 1
          type: string
          example: CalculatorApp
        throttlingPolicy:
          minLength: 1
          type: string
          example: Unlimited
        description:
          maxLength: 512
          type: string
          example: Sample calculator application
        tokenType:
          type: string
          description: |
            Type of the access token generated for this application.

            **OAUTH:** A UUID based access token
            **JWT:** A self-contained, signed JWT based access token which is issued by default.
          example: JWT
          default: JWT
          enum:
            - OAUTH
            - JWT
        status:
          type: string
          readOnly: true
          example: APPROVED
          default: ""
        groups:
          type: array
          example: []
          items:
            type: string
        subscriptionCount:
          type: integer
          readOnly: true
        keys:
          type: array
          readOnly: true
          example: []
          items:
            $ref: '#/components/schemas/ApplicationKey'
        attributes:
          type: object
          additionalProperties:
            type: string
          example: {}
        subscriptionScopes:
          type: array
          example: []
          items:
            $ref: '#/components/schemas/ScopeInfo'
        owner:
          type: string
          description: |
            Application created user
          readOnly: true
          example: admin
        hashEnabled:
          type: boolean
          readOnly: true
          example: false
    ApplicationInfo:
      title: Application info object with basic application details
      type: object
      properties:
        applicationId:
          type: string
          example: 01234567-0123-0123-0123-012345678901
        name:
          type: string
          example: CalculatorApp
        throttlingPolicy:
          type: string
          example: Unlimited
        description:
          type: string
          example: Sample calculator application
        status:
          type: string
          example: APPROVED
          default: ""
        groups:
          type: array
          example: ""
          items:
            type: string
        subscriptionCount:
          type: integer
        attributes:
          type: object
          properties: {}
          example: External Reference ID, Billing Tier
        owner:
          type: string
          example: admin
    DocumentList:
      title: Document List
      type: object
      properties:
        count:
          type: integer
          description: |
            Number of Documents returned.
          example: 1
        list:
          type: array
          items:
            $ref: '#/components/schemas/Document'
        pagination:
          $ref: '#/components/schemas/Pagination'
    Document:
      title: Document
      required:
        - name
        - sourceType
        - type
      type: object
      properties:
        documentId:
          type: string
          example: 01234567-0123-0123-0123-012345678901
        name:
          type: string
          example: CalculatorDoc
        type:
          type: string
          example: HOWTO
          enum:
            - HOWTO
            - SAMPLES
            - PUBLIC_FORUM
            - SUPPORT_FORUM
            - API_MESSAGE_FORMAT
            - SWAGGER_DOC
            - OTHER
        summary:
          type: string
          example: Summary of Calculator Documentation
        sourceType:
          type: string
          example: INLINE
          enum:
            - INLINE
            - MARKDOWN
            - URL
            - FILE
        sourceUrl:
          type: string
          example: ""
        otherTypeName:
          type: string
          example: ""
    ThrottlingPolicyList:
      title: Throttling Policy List
      type: object
      properties:
        count:
          type: integer
          description: |
            Number of Throttling Policies returned.
          example: 1
        list:
          type: array
          items:
            $ref: '#/components/schemas/ThrottlingPolicy'
        pagination:
          $ref: '#/components/schemas/Pagination'
    ThrottlingPolicy:
      title: Throttling Policy
      required:
        - name
        - requestCount
        - stopOnQuotaReach
        - tierPlan
        - unitTime
      type: object
      properties:
        name:
          type: string
          example: Platinum
        description:
          type: string
          example: Allows 50 request(s) per minute.
        policyLevel:
          type: string
          example: subscription
          enum:
            - application
            - subscription
        attributes:
          type: object
          additionalProperties:
            type: string
          description: |
            Custom attributes added to the throttling policy
          example: {}
        requestCount:
          type: integer
          description: |
            Maximum number of requests which can be sent within a provided unit time
          format: int64
          example: 50
        dataUnit:
          description: |
            Unit of data allowed to be transfered. Allowed values are "KB", "MB" and "GB"
          type: string
          example: KB
        unitTime:
          type: integer
          format: int64
          example: 60000
        timeUnit:
          type: string
          example: min
        rateLimitCount:
          type: integer
          default: 0
          description: Burst control request count
          example: 10
        rateLimitTimeUnit:
          type: string
          description: Burst control time unit
          example: min
        quotaPolicyType:
          type: string
          description: Default quota limit type
          enum:
            - REQUESTCOUNT
            - BANDWIDTHVOLUME
          example: REQUESTCOUNT
        tierPlan:
          type: string
          description: |
            This attribute declares whether this tier is available under commercial or free
          example: FREE
          enum:
            - FREE
            - COMMERCIAL
        stopOnQuotaReach:
          type: boolean
          description: |
            If this attribute is set to false, you are capabale of sending requests
            even if the request count exceeded within a unit time
          example: true
        monetizationAttributes:
          $ref: '#/components/schemas/MonetizationInfo'
        throttlingPolicyPermissions:
          $ref: '#/components/schemas/ThrottlingPolicyPermissionInfo'
    SubscriptionList:
      title: Subscription List
      type: object
      properties:
        count:
          type: integer
          description: |
            Number of Subscriptions returned.
          example: 1
        list:
          type: array
          items:
            $ref: '#/components/schemas/Subscription'
        pagination:
          $ref: '#/components/schemas/Pagination'
    TopicList:
      title: Topic List
      type: object
      properties:
        count:
          type: integer
          description: |
            Number of Topics returned.
          example: 1
        list:
          type: array
          items:
            $ref: '#/components/schemas/Topic'
        pagination:
          $ref: '#/components/schemas/Pagination'
    Topic:
      title: Topic
      type: object
      properties:
        apiId:
          type: string
          example: faae5fcc-cbae-40c4-bf43-89931630d313
        name:
          type: string
          example: orderBooks
<<<<<<< HEAD
    TopicSubscriptionList:
      title: Subscribed Topic List
=======
        type:
          type: string
          example: publisher
    WebhookSubscriptionList:
      title: Subscribed Webhook List
>>>>>>> d07e91be
      type: object
      properties:
        count:
          type: integer
          description: |
<<<<<<< HEAD
            Number of topic subscriptions returned.
=======
            Number of webhook subscriptions returned.
>>>>>>> d07e91be
          example: 1
        list:
          type: array
          items:
<<<<<<< HEAD
            $ref: '#/components/schemas/TopicSubscription'
        pagination:
          $ref: '#/components/schemas/Pagination'
    TopicSubscription:
      title: Topic Subscription
=======
            $ref: '#/components/schemas/WebhookSubscription'
        pagination:
          $ref: '#/components/schemas/Pagination'
    WebhookSubscription:
      title: Webhook Subscription
>>>>>>> d07e91be
      type: object
      properties:
        apiId:
          type: string
          example: faae5fcc-cbae-40c4-bf43-89931630d313
        appId:
          type: string
          example: faae5fcc-cbae-40c4-bf43-89931630d313
        topic:
          type: string
          example: orderBooks
        callBackUrl:
          type: string
          example: www.orderbooksite.com
        deliveryTime:
          type: string
          example: faae5fcc-cbae-40c4-bf43-89931630d313
        deliveryStatus:
          type: integer
          example: 1
    APIBusinessInformation:
      type: object
      properties:
        businessOwner:
          type: string
          example: businessowner
        businessOwnerEmail:
          type: string
          example: businessowner@wso2.com
        technicalOwner:
          type: string
          example: technicalowner
        technicalOwnerEmail:
          type: string
          example: technicalowner@wso2.com
    Subscription:
      title: Subscription
      required:
        - applicationId
        - throttlingPolicy
      type: object
      properties:
        subscriptionId:
          type: string
          description: The UUID of the subscription
          readOnly: true
          example: faae5fcc-cbae-40c4-bf43-89931630d313
        applicationId:
          type: string
          description: The UUID of the application
          example: b3ade481-30b0-4b38-9a67-498a40873a6d
        apiId:
          type: string
          description: The unique identifier of the API.
          example: 2962f3bb-8330-438e-baee-0ee1d6434ba4
        apiInfo:
          $ref: '#/components/schemas/APIInfo'
        applicationInfo:
          $ref: '#/components/schemas/ApplicationInfo'
        throttlingPolicy:
          type: string
          example: Unlimited
        requestedThrottlingPolicy:
          type: string
          example: Unlimited
        status:
          type: string
          example: UNBLOCKED
          enum:
            - BLOCKED
            - PROD_ONLY_BLOCKED
            - UNBLOCKED
            - ON_HOLD
            - REJECTED
            - TIER_UPDATE_PENDING
        redirectionParams:
          type: string
          description: A url and other parameters the subscriber can be redirected.
          readOnly: true
          example: ""
    Tag:
      title: Tag
      type: object
      properties:
        value:
          type: string
          example: tag1
        count:
          type: integer
          example: 5
    TagList:
      title: Tag List
      type: object
      properties:
        count:
          type: integer
          description: |
            Number of Tags returned.
          example: 1
        list:
          type: array
          items:
            $ref: '#/components/schemas/Tag'
        pagination:
          $ref: '#/components/schemas/Pagination'
    Rating:
      title: Rating
      required:
        - rating
      type: object
      properties:
        ratingId:
          type: string
          readOnly: true
          example: 32acfa7a-77f8-4fe0-bb7f-a902f36546d0
        apiId:
          type: string
          readOnly: true
          example: e93fb282-b456-48fc-8981-003fb89086ae
        ratedBy:
          maxLength: 50
          type: string
          readOnly: true
          example: admin
        rating:
          type: integer
          example: 4
    RatingList:
      title: Rating List
      type: object
      properties:
        avgRating:
          type: string
          description: |
            Average Rating of the API
          example: "4"
        userRating:
          type: integer
          description: |
            Rating given by the user
          example: 4
        count:
          type: integer
          description: |
            Number of Subscriber Ratings returned.
          example: 1
        list:
          type: array
          items:
            $ref: '#/components/schemas/Rating'
        pagination:
          $ref: '#/components/schemas/Pagination'
    Comment:
      title: Comment
      required:
        - content
      type: object
      properties:
        id:
          type: string
          readOnly: true
          example: 943d3002-000c-42d3-a1b9-d6559f8a4d49
        content:
          maxLength: 512
          type: string
          example: This is a comment
        createdTime:
          type: string
          readOnly: true
        createdBy:
          type: string
          readOnly: true
          example: admin
        commenterInfo:
          $ref: '#/components/schemas/CommenterInfo'
    CommentList:
      title: Comments List
      type: object
      properties:
        count:
          type: integer
          description: |
            Number of Comments returned.
          example: 1
        list:
          type: array
          items:
            $ref: '#/components/schemas/Comment'
        pagination:
          $ref: '#/components/schemas/Pagination'
    Error:
      title: Error object returned with 4XX HTTP status
      required:
        - code
        - message
      type: object
      properties:
        code:
          type: integer
          format: int64
        message:
          type: string
          description: Error message.
        description:
          type: string
          description: |
            A detail description about the error message.
        moreInfo:
          type: string
          description: |
            Preferably an url with more details about the error.
        error:
          type: array
          description: |
            If there are more than one error list them out.
            For example, list out validation errors by each field.
          items:
            $ref: '#/components/schemas/ErrorListItem'
    ErrorListItem:
      title: Description of individual errors that may have occurred during a request.
      required:
        - code
        - message
      type: object
      properties:
        code:
          type: string
        message:
          type: string
          description: |
            Description about individual errors occurred
    ApplicationToken:
      title: Application token details to invoke APIs
      type: object
      properties:
        accessToken:
          type: string
          description: Access token
          example: 1.2345678901234568E30
        tokenScopes:
          type: array
          description: Valid comma seperated scopes for the access token
          example:
            - default
            - read_api
            - write_api
          items:
            type: string
        validityTime:
          type: integer
          description: Maximum validity time for the access token
          format: int64
          example: 3600
    APIKey:
      title: API Key details to invoke APIs
      type: object
      properties:
        apikey:
          type: string
          description: API Key
          example: eyJoZWxsbyI6IndvcmxkIn0=.eyJ3c28yIjoiYXBpbSJ9.eyJ3c28yIjoic2lnbmF0dXJlIn0=
        validityTime:
          type: integer
          format: int32
          example: 3600
    ApplicationKey:
      title: Application key details
      type: object
      properties:
        keyMappingId:
          type: string
          description: Key Manager Mapping UUID
          readOnly: true
          example: 92ab520c-8847-427a-a921-3ed19b15aad7
        keyManager:
          type: string
          description: Key Manager Name
          example: Resident Key Manager
        consumerKey:
          type: string
          description: Consumer key of the application
          readOnly: true
          example: vYDoc9s7IgAFdkSyNDaswBX7ejoa
        consumerSecret:
          type: string
          description: Consumer secret of the application
          readOnly: true
          example: TIDlOFkpzB7WjufO3OJUhy1fsvAa
        supportedGrantTypes:
          type: array
          description: The grant types that are supported by the application
          example:
            - client_credentials
            - password
          items:
            type: string
        callbackUrl:
          type: string
          description: Callback URL
          example: http://sample.com/callback/url
        keyState:
          type: string
          description: Describes the state of the key generation.
          example: APPROVED
        keyType:
          type: string
          description: Describes to which endpoint the key belongs
          example: PRODUCTION
          enum:
            - PRODUCTION
            - SANDBOX
        groupId:
          type: string
          description: Application group id (if any).
          example: "2"
        token:
          $ref: '#/components/schemas/ApplicationToken'
        additionalProperties:
          type: object
          properties: {}
          description: additionalProperties (if any).
    ApplicationKeyReGenerateResponse:
      title: Application key details after re generating consumer secret
      type: object
      properties:
        consumerKey:
          type: string
          description: The consumer key associated with the application, used to indetify
            the client
          example: vYDoc9s7IgAFdkSyNDaswBX7ejoa
        consumerSecret:
          type: string
          description: The client secret that is used to authenticate the client with
            the authentication server
          example: TIDlOFkpzB7WjufO3OJUhy1fsvAa
    ApplicationKeyList:
      title: Application Keys List
      type: object
      properties:
        count:
          type: integer
          description: |
            Number of applications keys returned.
          example: 1
        list:
          type: array
          items:
            $ref: '#/components/schemas/ApplicationKey'
    ApplicationKeyGenerateRequest:
      title: Application key generation request object
      required:
        - grantTypesToBeSupported
        - keyType
      type: object
      properties:
        keyType:
          type: string
          enum:
            - PRODUCTION
            - SANDBOX
        keyManager:
          type: string
          description: key Manager to Generate Keys
          example: Resident Key Manager
        grantTypesToBeSupported:
          type: array
          description: Grant types that should be supported by the application
          example:
            - password
            - client_credentials
          items:
            type: string
        callbackUrl:
          type: string
          description: Callback URL
          example: http://sample.com/callback/url
        scopes:
          type: array
          description: Allowed scopes for the access token
          example:
            - am_application_scope
            - default
          items:
            type: string
        validityTime:
          type: string
          example: "3600"
        clientId:
          type: string
          description: Client ID for generating access token.
          readOnly: true
          example: sZzoeSCI_vL2cjSXZQmsmV8JEyga
        clientSecret:
          type: string
          description: Client secret for generating access token. This is given together
            with the client Id.
          readOnly: true
          example: nrs3YAP4htxnz_DqpvGhf9Um04oa
        additionalProperties:
          type: object
          properties: {}
          description: Additional properties needed.
          example: {}
    ApplicationKeyMappingRequest:
      title: Application key provision request object
      required:
        - consumerKey
        - keyType
      type: object
      properties:
        consumerKey:
          type: string
          description: Consumer key of the application
          example: oYhwZu4P2ThDmiDprBk6c0YfjR8a
        consumerSecret:
          type: string
          description: Consumer secret of the application
          example: ondWGtFTCOVM4sfPyOfZ7fel610a
        keyManager:
          type: string
          description: Key Manager Name
          example: Resident Key Manager
        keyType:
          type: string
          enum:
            - PRODUCTION
            - SANDBOX
    ApplicationTokenGenerateRequest:
      title: Application access token generation request object
      type: object
      properties:
        consumerSecret:
          type: string
          description: Consumer secret of the application
          example: cV5pvyisxug5b5QZInq9cGZrMOMa
        validityPeriod:
          type: integer
          description: Token validity period
          format: int64
          example: 3600
        scopes:
          type: array
          description: Allowed scopes (space seperated) for the access token
          example:
            - apim:subscribe
          items:
            type: string
        revokeToken:
          type: string
          description: Token to be revoked, if any
          example: ""
        additionalProperties:
          type: object
          properties: {}
          description: Additional parameters if Authorization server needs any
    APIKeyGenerateRequest:
      title: API Key generation request object
      type: object
      properties:
        validityPeriod:
          type: integer
          description: Token validity period
          format: int32
          example: 3600
        additionalProperties:
          type: object
          properties: {}
          description: Additional parameters if Authorization server needs any
    APIKeyRevokeRequest:
      title: API Key revoke request object
      type: object
      properties:
        apikey:
          type: string
          description: API Key to revoke
          example: eyJoZWxsbyI6IndvcmxkIn0=.eyJ3c28yIjoiYXBpbSJ9.eyJ3c28yIjoic2lnbmF0dXJlIn0=
    ScopeInfo:
      title: API Scope info object with scope details
      type: object
      properties:
        key:
          type: string
          example: admin_scope
        name:
          type: string
          example: admin scope
        roles:
          type: array
          description: Allowed roles for the scope
          example:
            - manager
            - developer
          items:
            type: string
        description:
          type: string
          description: Description of the scope
    ScopeList:
      title: Scope list
      type: object
      properties:
        count:
          type: integer
          description: |
            Number of results returned.
          example: 1
        list:
          type: array
          items:
            $ref: '#/components/schemas/ScopeInfo'
        pagination:
          $ref: '#/components/schemas/Pagination'
    ThrottlingPolicyPermissionInfo:
      title: Throttling Policy Permission info object with throttling policy permission
        details
      type: object
      properties:
        type:
          type: string
          enum:
            - allow
            - deny
        roles:
          type: array
          description: roles for this permission
          example:
            - manager
            - developer
          items:
            type: string
    MonetizationInfo:
      title: Monetization
      type: object
      properties:
        billingType:
          type: string
          example: fixedPrice
          enum:
            - fixedPrice
            - dynamicRate
        billingCycle:
          type: string
          example: month
        fixedPrice:
          type: string
          example: "10"
        pricePerRequest:
          type: string
          example: "1"
        currencyType:
          type: string
          example: USD
    APIMonetizationUsage:
      title: API monetization usage object
      type: object
      properties:
        properties:
          type: object
          additionalProperties:
            type: string
          description: Map of custom properties related to monetization usage
    WorkflowResponse:
      title: workflow Response
      required:
        - workflowStatus
      type: object
      properties:
        workflowStatus:
          type: string
          description: |
            This attribute declares whether this workflow task is approved or rejected.
          example: APPROVED
          enum:
            - CREATED
            - APPROVED
            - REJECTED
            - REGISTERED
        jsonPayload:
          type: string
          description: |
            Attributes that returned after the workflow execution
    User:
      title: User
      required:
        - email
        - firstName
        - lastName
        - password
        - username
      type: object
      properties:
        username:
          type: string
        password:
          type: string
        firstName:
          type: string
        lastName:
          type: string
        email:
          type: string
    APIOperations:
      title: Operation
      type: object
      properties:
        id:
          type: string
          example: apioperation
        target:
          type: string
        verb:
          type: string
    SearchResultList:
      title: Search Result List
      type: object
      properties:
        count:
          type: integer
          description: |
            Number of results returned.
          example: 1
        list:
          type: array
          items:
            type: object
        pagination:
          $ref: '#/components/schemas/Pagination'
    SearchResult:
      title: Search Result
      required:
        - name
      type: object
      properties:
        id:
          type: string
          example: 01234567-0123-0123-0123-012345678901
        name:
          type: string
          example: TestAPI
        type:
          type: string
          example: API
          enum:
            - DOC
            - API
        transportType:
          type: string
          description: Accepted values are HTTP, WS, SOAPTOREST, GRAPHQL
      discriminator:
        propertyName: name
    APISearchResult:
      title: API Result
      allOf:
        - $ref: '#/components/schemas/SearchResult'
        - type: object
          properties:
            description:
              type: string
              description: A brief description about the API
              example: A calculator API that supports basic operations
            context:
              type: string
              description: A string that represents the context of the user's request
              example: CalculatorAPI
            version:
              type: string
              description: The version of the API
              example: 1.0.0
            provider:
              type: string
              description: |
                If the provider value is notgiven, the user invoking the API will be used as the provider.
              example: admin
            status:
              type: string
              description: This describes in which status of the lifecycle the API is
              example: CREATED
            thumbnailUri:
              type: string
              example: /apis/01234567-0123-0123-0123-012345678901/thumbnail
            businessInformation:
              $ref: '#/components/schemas/APIBusinessInformation'
            avgRating:
              type: string
              description: Average rating of the API
              example: "4.5"
    DocumentSearchResult:
      title: Document Result
      allOf:
        - $ref: '#/components/schemas/SearchResult'
        - type: object
          properties:
            docType:
              type: string
              example: HOWTO
              enum:
                - HOWTO
                - SAMPLES
                - PUBLIC_FORUM
                - SUPPORT_FORUM
                - API_MESSAGE_FORMAT
                - SWAGGER_DOC
                - OTHER
            summary:
              type: string
              example: Summary of Calculator Documentation
            sourceType:
              type: string
              example: INLINE
              enum:
                - INLINE
                - URL
                - FILE
                - MARKDOWN
            sourceUrl:
              type: string
              example: ""
            otherTypeName:
              type: string
              example: ""
            visibility:
              type: string
              example: API_LEVEL
              enum:
                - OWNER_ONLY
                - PRIVATE
                - API_LEVEL
            apiName:
              type: string
              description: The name of the associated API
              example: TestAPI
            apiVersion:
              type: string
              description: The version of the associated API
              example: 1.0.0
            apiProvider:
              type: string
              example: admin
            apiUUID:
              type: string
    CommenterInfo:
      type: object
      properties:
        firstName:
          type: string
          example: John
        lastName:
          type: string
          example: David
        fullName:
          type: string
          example: John David
    Pagination:
      title: Pagination
      type: object
      properties:
        offset:
          type: integer
          example: 0
        limit:
          type: integer
          example: 1
        total:
          type: integer
          example: 10
        next:
          type: string
          description: |
            Link to the next subset of resources qualified.
            Empty if no more resources are to be returned.
            example: ""
        previous:
          type: string
          description: |
            Link to the previous subset of resources qualified.
            Empty if current subset is the first subset returned.
            example: ""
    Settings:
      title: Settings
      type: object
      properties:
        grantTypes:
          type: array
          items:
            type: string
        scopes:
          type: array
          items:
            type: string
        applicationSharingEnabled:
          type: boolean
          default: false
        mapExistingAuthApps:
          type: boolean
          default: false
        apiGatewayEndpoint:
          type: string
        monetizationEnabled:
          type: boolean
          default: false
        recommendationEnabled:
          type: boolean
          default: false
        IsUnlimitedTierPaid:
          type: boolean
          default: false
        identityProvider:
          type: object
          properties:
            external:
              type: boolean
              default: false
        IsAnonymousModeEnabled:
          type: boolean
          default: true
        IsPasswordChangeEnabled:
          type: boolean
          default: true
        userStorePasswordPattern:
          type: string
          description: The 'PasswordJavaRegEx' cofigured in the UserStoreManager
          example: ""
        passwordPolicyPattern:
          type: string
          description: The regex configured in the Password Policy property 'passwordPolicy.pattern'
          example: ""
        passwordPolicyMinLength:
          type: integer
          description: If Password Policy Feature is enabled, the property 'passwordPolicy.min.length'
            is returned as the 'passwordPolicyMinLength'. If password policy is not
            enabled, default value -1 will be returned. And it should be noted that
            the regex pattern(s) returned in 'passwordPolicyPattern' and 'userStorePasswordPattern'
            properties too will affect the minimum password length allowed and an
            intersection of all conditions will be considered finally to validate
            the password.
        passwordPolicyMaxLength:
          type: integer
          description: If Password Policy Feature is enabled, the property 'passwordPolicy.max.length'
            is returned as the 'passwordPolicyMaxLength'. If password policy is not
            enabled, default value -1 will be returned. And it should be noted that
            the regex pattern(s) returned in 'passwordPolicyPattern' and 'userStorePasswordPattern'
            properties too will affect the maximum password length allowed and an
            intersection of all conditions will be considered finally to validate
            the password.
    ApplicationAttribute:
      title: Application attributes
      type: object
      properties:
        description:
          type: string
          description: description of the application attribute
          example: Sample description of the attribute
        type:
          type: string
          description: type of the input element to display
          example: text
        tooltip:
          type: string
          description: tooltop to display for the input element
          example: Sample tooltip
        required:
          type: string
          description: whether this is a required attribute
          example: "false"
        attribute:
          type: string
          description: the name of the attribute
          example: External Reference Id
        hidden:
          type: string
          description: whether this is a hidden attribute
          example: "false"
    ApplicationAttributeList:
      title: Application Attributes List
      type: object
      properties:
        count:
          type: integer
          description: |
            Number of application attributes returned.
          example: 1
        list:
          type: array
          items:
            $ref: '#/components/schemas/ApplicationAttribute'
    Tenant:
      title: Tenant
      type: object
      properties:
        domain:
          type: string
          description: tenant domain
          example: wso2.com
        status:
          type: string
          description: current status of the tenant active/inactive
          example: active
    TenantList:
      title: Tenant list
      type: object
      properties:
        count:
          type: integer
          description: |
            Number of tenants returned.
          example: 1
        list:
          type: array
          items:
            $ref: '#/components/schemas/Tenant'
        pagination:
          $ref: '#/components/schemas/Pagination'
    AdvertiseInfo:
      title: API Advertise info object with advertise details
      type: object
      properties:
        advertised:
          type: boolean
          example: true
        originalDevPortalUrl:
          type: string
          example: https://localhost:9443/devportal
        apiOwner:
          type: string
          example: admin
    AlertTypesList:
      title: Alert Types List
      type: object
      properties:
        count:
          type: integer
          description: The number of alerts
          example: 3
        alerts:
          type: array
          items:
            $ref: '#/components/schemas/AlertType'
    AlertType:
      title: Alert Type
      type: object
      properties:
        id:
          type: integer
          description: The alert Id
          example: 3
        name:
          type: string
          description: The name of the alert.
          example: AbnormalRequestsPerMin
        requireConfiguration:
          type: boolean
          description: Whether the alert type require additional configurations.
          example: true
    Alert:
      title: Alert
      type: object
      properties:
        id:
          type: integer
          description: The alert Id
          example: 1
        name:
          type: string
          description: The name of the alert.
          example: AbnormalRequestsPerMin
        configuration:
          type: array
          items:
            $ref: '#/components/schemas/AlertConfig'
    AlertsInfo:
      title: Alerts Info
      type: object
      properties:
        alerts:
          type: array
          items:
            $ref: '#/components/schemas/Alert'
        emailList:
          type: array
          example:
            - abc@gmail.com
          items:
            type: string
    AlertsInfoResponse:
      title: Alerts Info Response
      type: object
      properties:
        alerts:
          type: array
          items:
            $ref: '#/components/schemas/Alert'
        emailList:
          type: array
          example:
            - abc@gmail.com
          items:
            type: string
        failedConfigurations:
          type: array
          items:
            $ref: '#/components/schemas/AlertConfig'
    AlertConfigList:
      title: Alert Configuration List
      type: object
      properties:
        count:
          type: integer
          example: 1
        list:
          type: array
          items:
            $ref: '#/components/schemas/AlertConfig'
    AlertConfig:
      title: Alert Configuration
      type: object
      properties:
        configurationId:
          type: string
          description: The alert config subscription id.
          example: UGl6emFTaGFja0FQSSsxLjAuMCtEZWZhdWx0QXBwbGljYXRpb24K
        configuration:
          type: object
          additionalProperties:
            type: string
          description: The config parameters.
          example:
            apiName: PizzaShackAPI
            apiVersion: 1.0.0
            applicationName: DefaultApplication
            requestCount: "12"
    AlertConfigInfo:
      title: Alert Configuration Info
      type: object
      additionalProperties:
        type: string
      description: The config parameters.
      example:
        apiName: PizzaShackAPI
        apiVersion: 1.0.0
        applicationName: DefaultApplication
        requestCount: "12"
    APICategory:
      title: API Category
      required:
        - name
      type: object
      properties:
        id:
          type: string
          example: 01234567-0123-0123-0123-012345678901
        name:
          type: string
          example: Finance
        description:
          type: string
          example: Finance related APIs
    APICategoryList:
      title: API Category List
      type: object
      properties:
        count:
          type: integer
          description: |
            Number of API categories returned.
          example: 1
        list:
          type: array
          items:
            $ref: '#/components/schemas/APICategory'
    Recommendations:
      title: API recommendations
      type: object
      properties:
        count:
          type: integer
          description: |
            Number of APIs returned.
          example: 1
        list:
          type: array
          items:
            $ref: '#/components/schemas/recommendedAPI'
    recommendedAPI:
      title: Recommended API
      type: object
      properties:
        id:
          type: string
          example: 01234567-0123-0123-0123-012345678901
        name:
          type: string
          example: CalculatorAPI
        avgRating:
          type: string
          description: Average rating of the API
          example: "4.5"
    KeyManagerInfo:
      title: Key Manager Info
      required:
        - name
        - type
      type: object
      properties:
        id:
          type: string
          example: 01234567-0123-0123-0123-012345678901
        name:
          type: string
          example: Resident Key Manager
        type:
          type: string
          example: default
        displayName:
          type: string
          description: |
            display name of Keymanager
          example: Resident Key Manager
        description:
          type: string
          example: This is Resident Key Manager
        enabled:
          type: boolean
          example: true
        availableGrantTypes:
          type: array
          items:
            type: string
            example: client_credentials
        tokenEndpoint:
          type: string
          example: https://localhost:9443/oauth2/token
        revokeEndpoint:
          type: string
          example: https://localhost:9443/oauth2/revoke
        userInfoEndpoint:
          type: string
          example: ""
        enableTokenGeneration:
          type: boolean
          example: true
        enableTokenEncryption:
          type: boolean
          example: false
          default: false
        enableTokenHashing:
          type: boolean
          example: false
          default: false
        enableOAuthAppCreation:
          type: boolean
          example: true
          default: true
        enableMapOAuthConsumerApps:
          type: boolean
          example: false
          default: false
        applicationConfiguration:
          type: array
          items:
            $ref: '#/components/schemas/KeyManagerApplicationConfiguration'
        additionalProperties:
          type: object
          properties: {}
    KeyManagerApplicationConfiguration:
      title: Key Manager application Configuration
      type: object
      properties:
        name:
          type: string
          example: consumer_key
        label:
          type: string
          example: Consumer Key
        type:
          type: string
          example: select
        required:
          type: boolean
          example: true
        mask:
          type: boolean
          example: true
        multiple:
          type: boolean
          example: true
        tooltip:
          type: string
          example: Enter username to connect to key manager
        default:
          type: object
          properties: {}
          example: admin
        values:
          type: array
          items:
            type: object
            properties: {}
    KeyManagerList:
      title: Key Manager List
      type: object
      properties:
        count:
          type: integer
          description: |
            Number of Key managers returned.
          example: 1
        list:
          type: array
          items:
            $ref: '#/components/schemas/KeyManagerInfo'
    GraphQLQueryComplexityInfo:
      title: GraphQL Query Complexity Info
      type: object
      properties:
        list:
          type: array
          items:
            $ref: '#/components/schemas/GraphQLCustomComplexityInfo'
    GraphQLCustomComplexityInfo:
      title: GraphQL Custom Complexity Info
      required:
        - complexityValue
        - field
        - type
      type: object
      properties:
        type:
          type: string
          description: |
            The type found within the schema of the API
          example: Country
        field:
          type: string
          description: |
            The field which is found under the type within the schema of the API
          example: name
        complexityValue:
          type: integer
          description: |
            The complexity value allocated for the associated field under the specified type
          example: 1
    GraphQLSchemaTypeList:
      title: List of types and corresponding fields of the GraphQL Schema
      type: object
      properties:
        typeList:
          type: array
          items:
            $ref: '#/components/schemas/GraphQLSchemaType'
    GraphQLSchemaType:
      title: Single type and corresponding fields found within the GraphQL Schema
      type: object
      properties:
        type:
          type: string
          description: |
            Type found within the GraphQL Schema
          example: Country
        fieldList:
          type: array
          description: |
            Array of fields under current type
          example:
            - code
            - name
          items:
            type: string
    APIDeploymentClusterInfo:
      title: API Deployments ClusterInfo object
      required:
        - clusterName
        - ingressURL
      type: object
      properties:
        clusterName:
          type: string
          description: |
            Name of the cluster
          example: minikube
        clusterDisplayName:
          type: string
          description: |
            Display name of the cluster
          example: Minikube Cluster
        ingressURL:
          type: string
          description: ingress URL
          example: http://wso2.com:9443
    CurrentAndNewPasswords:
      title: Current and new passowrd of the user
      type: object
      properties:
        currentPassword:
          type: string
          example: password123
        newPassword:
          type: string
          example: newpassword1234
  responses:
    BadRequest:
      description: Bad Request. Invalid request or validation error.
      content:
        application/json:
          schema:
            $ref: '#/components/schemas/Error'
          example:
            code: 400
            message: Bad Request
            description: Invalid request or validation error
            moreInfo: ""
            error: []
    Conflict:
      description: Conflict. Specified resource already exists.
      content:
        application/json:
          schema:
            $ref: '#/components/schemas/Error'
          example:
            code: 409
            message: Conflict
            description: Specified resource already exists
            moreInfo: ""
            error: []
    InternalServerError:
      description: Internal Server Error.
      content:
        application/json:
          schema:
            $ref: '#/components/schemas/Error'
          example:
            code: 500
            message: Internal Server Error
            description: The server encountered an internal error. Please contact
              administrator.
            moreInfo: ""
            error: []
    NotAcceptable:
      description: Not Acceptable. The requested media type is not supported.
      content:
        application/json:
          schema:
            $ref: '#/components/schemas/Error'
          example:
            code: 406
            message: Not Acceptable
            description: The requested media type is not supported
            moreInfo: ""
            error: []
    NotFound:
      description: Not Found. The specified resource does not exist.
      content:
        application/json:
          schema:
            $ref: '#/components/schemas/Error'
          example:
            code: 404
            message: Not Found
            description: The specified resource does not exist
            moreInfo: ""
            error: []
    PreconditionFailed:
      description: Precondition Failed. The request has not been performed because
        one of the preconditions is not met.
      content:
        application/json:
          schema:
            $ref: '#/components/schemas/Error'
          example:
            code: 412
            message: Precondition Failed
            description: The request has not been performed because one of the preconditions
              is not met
            moreInfo: ""
            error: []
    Unauthorized:
      description: Unauthorized. The user is not authorized.
      content:
        application/json:
          schema:
            $ref: '#/components/schemas/Error'
          example:
            code: 401
            message: Unauthorized
            description: The user is not authorized
            moreInfo: ""
            error: []
    UnsupportedMediaType:
      description: Unsupported Media Type. The entity of the request was not in a
        supported format.
      content:
        application/json:
          schema:
            $ref: '#/components/schemas/Error'
          example:
            code: 415
            message: Unsupported media type
            description: The entity of the request was not in a supported format
            moreInfo: ""
            error: []
  parameters:
    requestedTenant:
      name: X-WSO2-Tenant
      in: header
      description: |
        For cross-tenant invocations, this is used to specify the tenant domain, where the resource need to be
          retrieved from.
      schema:
        type: string
    includeCommenterInfo:
      name: includeCommenterInfo
      in: query
      description: |
        Whether we need to display commentor details.
      schema:
        type: boolean
        default : false
    apiId:
      name: apiId
      in: path
      description: |
        **API ID** consisting of the **UUID** of the API.
      required: true
      schema:
        type: string
    apiProductId:
      name: apiProductId
      in: path
      description: |
        **API Product ID** consisting of the **UUID** of the API Product.
      required: true
      schema:
        type: string
        x-encoded: true
      x-encoded: true
    apiId-Q:
      name: apiId
      in: query
      description: |
        **API ID** consisting of the **UUID** of the API.
      schema:
        type: string
    apiType-Q:
      name: apiType
      in: query
      description: |
        **API TYPE** Identifies the type API(API or API_PRODUCT).
      schema:
        type: string
    language:
      name: language
      in: query
      description: |
        Programming language to generate SDK.
      required: true
      schema:
        type: string
    documentId:
      name: documentId
      in: path
      description: |
        Document Identifier
      required: true
      schema:
        type: string
    applicationId:
      name: applicationId
      in: path
      description: |
        Application Identifier consisting of the UUID of the Application.
      required: true
      schema:
        type: string
    keyMappingId:
      name: keyMappingId
      in: path
      description: |
        OAuth Key Identifier consisting of the UUID of the Oauth Key Mapping.
      required: true
      schema:
        type: string
    filterByUserRoles:
      name: filterByUserRoles
      in: query
      description: |
        Filter user by roles.
      schema:
        type: boolean
    applicationId-Q:
      name: applicationId
      in: query
      description: |
        **Application Identifier** consisting of the UUID of the Application.
      schema:
        type: string
    groupId:
      name: groupId
      in: query
      description: |
        Application Group Id
      schema:
        type: string
    subscriptionId:
      name: subscriptionId
      in: path
      description: |
        Subscription Id
      required: true
      schema:
        type: string
    policyId:
      name: policyId
      in: path
      description: |
        The name of the policy
      required: true
      schema:
        type: string
    commentId:
      name: commentId
      in: path
      description: |
        Comment Id
      required: true
      schema:
        type: string
    ratingId:
      name: ratingId
      in: path
      description: |
        Rating Id
      required: true
      schema:
        type: string
    policyLevel:
      name: policyLevel
      in: path
      description: |
        List Application or Subscription type thro.
      required: true
      schema:
        type: string
        enum:
          - application
          - subscription
    labelName:
      name: labelName
      in: query
      description: |
        Name of the API microgateway labels
      schema:
        type: string
    environmentName:
      name: environmentName
      in: query
      description: |
        Name of the API gateway environment.
      schema:
        type: string
    clusterName:
      name: clusterName
      in: query
      description: |
        Name of the container managed cluster name.
      schema:
        type: string
    limit:
      name: limit
      in: query
      description: |
        Maximum size of resource array to return.
      schema:
        type: integer
        default: 25
    offset:
      name: offset
      in: query
      description: |
        Starting point within the complete list of items qualified.
      schema:
        type: integer
        default: 0
    keyType:
      name: keyType
      in: path
      description: |
        **Application Key Type** standing for the type of the keys (i.e. Production or Sandbox).
      required: true
      schema:
        type: string
        enum:
          - PRODUCTION
          - SANDBOX
    If-None-Match:
      name: If-None-Match
      in: header
      description: |
        Validator for conditional requests; based on the ETag of the formerly retrieved
        variant of the resourec.
      schema:
        type: string
    If-Match:
      name: If-Match
      in: header
      description: |
        Validator for conditional requests; based on ETag.
      schema:
        type: string
    alertType:
      name: alertType
      in: path
      description: |
        The alert type.
      required: true
      schema:
        type: string
    configurationId:
      name: configurationId
      in: path
      description: |
        The alert configuration id.
        Base64 encoded value of 'apiName#apiVersion#applicationName'.
      required: true
      schema:
        type: string
  securitySchemes:
    OAuth2Security:
      type: oauth2
      flows:
        password:
          tokenUrl: https://localhost:9443/oauth2/token
          scopes:
            openid: Authorize access to user details
            apim:subscribe: Subscribe API
            apim:api_key: Generate API Keys
            apim:app_manage: Retrieve, Manage applications
            apim:sub_manage: Retrieve, Manage subscriptions
            apim:store_settings: Retrieve Developer Portal settings
            apim:sub_alert_manage: Retrieve, subscribe and configure Developer Portal alert types
            apim:app_import_export: Import and export applications related operations<|MERGE_RESOLUTION|>--- conflicted
+++ resolved
@@ -2849,55 +2849,10 @@
   ######################################################
   # The Web hook API topic details
   ######################################################
-<<<<<<< HEAD
-  /topics/{apiId}:
-    get:
-      tags:
-      - Topics
-      summary: |
-        Get a list of available topics for a given async API
-      description: |
-        This operation will provide a list of topics available for a given Async API, based on the provided API ID.
-      parameters:
-      - $ref: '#/components/parameters/apiId'
-      - $ref: '#/components/parameters/requestedTenant'
-      responses:
-        200:
-          description: |
-            OK.
-            Topic list returned.
-          headers:
-            ETag:
-              description: |
-                Entity Tag of the response resource.
-                Used by caches, or in conditional requests.
-              schema:
-                type: string
-          content:
-            application/json:
-              schema:
-                $ref: '#/components/schemas/TopicList'
-        404:
-          $ref: '#/components/responses/NotFound'
-        500:
-          $ref: '#/components/responses/InternalServerError'
-      security:
-      - OAuth2Security: []
-      x-code-samples:
-      - lang: Curl
-        source: curl -k -H "Authorization:Bearer ae4eae22-3f65-387b-a171-d37eaa366fa8"
-          "https://localhost:9443/api/am/store/v1/topics/5b65808c-cdf2-43e1-a695-de63e3ad0ae9"
-
-  /topics/subscriptions:
-      get:
-        tags:
-        - Topics
-=======
   /webhooks/subscriptions:
       get:
         tags:
         - Webhooks
->>>>>>> d07e91be
         summary: |
           Get available web hook subscriptions for a given application.
         description: |
@@ -2922,11 +2877,7 @@
             content:
               application/json:
                 schema:
-<<<<<<< HEAD
-                  $ref: '#/components/schemas/TopicSubscriptionList'
-=======
                   $ref: '#/components/schemas/WebhookSubscriptionList'
->>>>>>> d07e91be
           404:
             $ref: '#/components/responses/NotFound'
           500:
@@ -2936,11 +2887,7 @@
         x-code-samples:
         - lang: Curl
           source: curl -k -H "Authorization:Bearer ae4eae22-3f65-387b-a171-d37eaa366fa8"
-<<<<<<< HEAD
-            "https://localhost:9443/api/am/store/v1/topics/5b65808c-cdf2-43e1-a695-de63e3ad0ae9"
-=======
             "https://localhost:9443/api/am/store/v1/webhooks/subscriptions/5b65808c-cdf2-43e1-a695-de63e3ad0ae9"
->>>>>>> d07e91be
 
   ######################################################
   # The Developer Portal settings List
@@ -4235,43 +4182,26 @@
         name:
           type: string
           example: orderBooks
-<<<<<<< HEAD
-    TopicSubscriptionList:
-      title: Subscribed Topic List
-=======
         type:
           type: string
           example: publisher
     WebhookSubscriptionList:
       title: Subscribed Webhook List
->>>>>>> d07e91be
       type: object
       properties:
         count:
           type: integer
           description: |
-<<<<<<< HEAD
-            Number of topic subscriptions returned.
-=======
             Number of webhook subscriptions returned.
->>>>>>> d07e91be
           example: 1
         list:
           type: array
           items:
-<<<<<<< HEAD
-            $ref: '#/components/schemas/TopicSubscription'
-        pagination:
-          $ref: '#/components/schemas/Pagination'
-    TopicSubscription:
-      title: Topic Subscription
-=======
             $ref: '#/components/schemas/WebhookSubscription'
         pagination:
           $ref: '#/components/schemas/Pagination'
     WebhookSubscription:
       title: Webhook Subscription
->>>>>>> d07e91be
       type: object
       properties:
         apiId:
