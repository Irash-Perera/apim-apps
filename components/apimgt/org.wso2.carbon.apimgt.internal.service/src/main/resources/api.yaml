--- conflicted
+++ resolved
@@ -568,8 +568,6 @@
           description: Unexpected error
           schema:
             $ref: '#/definitions/Error'
-<<<<<<< HEAD
-=======
   /webhooks-subscriptions:
     get:
       summary: Get webhooks subscriptions
@@ -594,7 +592,6 @@
           description: Unexpected error
           schema:
             $ref: '#/definitions/Error'
->>>>>>> b5a2b0e7
   /notify:
     post:
       summary: Push notification events into nodes.
