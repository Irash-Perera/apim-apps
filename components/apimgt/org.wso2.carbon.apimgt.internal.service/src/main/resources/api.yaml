# this is an example of the Uber API
# as a demonstration of an API spec in YAML
swagger: '2.0'
info:
  title: Internal Utility API
  description: This API allows you to access internal data.
  version: "1.0.0"
# the domain of the service
host: apim.wso2.com
# array of all schemes that your API supports
schemes:
  - https
# will be prefixed to all paths
basePath: /v1
produces:
  - application/json
paths:
  /throttle:
    get:
      summary: throttled events available
      description: |
        This will provide access to throttled events in database.
      parameters:
        - name : query
          in: query
          description: |
            **Search condition**.

            You can search for an application by specifying the name as "query" attribute.

            Eg.
            "app1" will match an application if the name is exactly "app1".

            Currently this does not support wildcards. Given name must exactly match the application name.
          type: string
      tags:
        - Throttling
      responses:
        200:
          description: An array of Throttle Events
          schema:
            type: array
            items:
              $ref: '#/definitions/ThrottledEvent'
        default:
          description: Unexpected error
          schema:
            $ref: '#/definitions/Error'
  /throttleAsString:
    get:
      summary: throttled events available
      description: |
        This will provide access to throttled events in database.
      parameters:
        - name : query
          in: query
          description: |
            **Search condition**.

            You can search for an application by specifying the name as "query" attribute.

            Eg.
            "app1" will match an application if the name is exactly "app1".

            Currently this does not support wildcards. Given name must exactly match the application name.
          type: string
      tags:
        - Throttling
      responses:
        200:
          description: throttle events string
          schema:
            type: string
        default:
          description: Unexpected error
          schema:
            $ref: '#/definitions/Error'
  /isThrottled:
    get:
      summary: throttled events available
      description: |
        This will provide access to throttled events in database.
      parameters:
        - name : query
          in: query
          description: |
            **Search condition**.

            You can search for an application by specifying the name as "query" attribute.

            Eg.
            "app1" will match an application if the name is exactly "app1".

            Currently this does not support wildcards. Given name must exactly match the application name.
          type: string
      tags:
        - Throttling
      responses:
        200:
          description: Throttle Event
          schema:
            $ref: '#/definitions/ThrottledEvent'
        default:
          description: Unexpected error
          schema:
            $ref: '#/definitions/Error'
  /block:
    get:
      summary: blocking events available
      description: |
        This will provide access to throttled events in database.
      tags:
        - Throttling
      responses:
        200:
          description: Block Conditions
          schema:
            type: object
            additionalProperties:
              $ref: "#/definitions/BlockConditions"

  /keyTemplates:
    get:
      summary: An Array of key templates according to custom policies
      description: |
        This will provide access to key templates define in custom policies
      responses:
        200:
          description: An array of Key Templates
          schema:
            type: array
            items:
              type: string
        default:
          description: Unexpected error
          schema:
            $ref: '#/definitions/Error'
  /keymanagers:
    get:
      summary: An Array of key managers configured
      description: |
        this will provide key managers configured
      responses:
        200:
          description: An array of key managers
          schema:
            type: array
            items:
              $ref: '#/definitions/KeyManager'
        default:
          description: Unexpected error
          schema:
            $ref: '#/definitions/Error'
  /revokedjwt:
    get:
      summary: JTIs of revoked jwt tokens
      description: |
        This will provide access to JTIs of revoked JWT tokens in database.
      responses:
        200:
          description: An array of revoke JWTs
          schema:
            type: array
            items:
              $ref: '#/definitions/RevokedJWTList'
        default:
          description: Unexpected error
          schema:
            $ref: '#/definitions/Error'
  /apikey/revoke:
    post:
      summary: Revoke given API Key
      description: Revoke and notify the provided API Key
      parameters:
        - in: body
          name: body
          description: |
            API Key revoke request object
          schema:
            $ref: '#/definitions/RevokeAPIKey'
      responses:
        200:
          description: |
            OK.
            Api key revoked successfully.
        default:
          description: Unexpected error
          schema:
            $ref: '#/definitions/Error'
  /apis:
    get:
      summary: Get all apis
      description: |
        This will provide access to apis in database.
      parameters:
        - $ref: '#/parameters/requestedTenant'
        - name: context
          in: query
          description: |
            **Search condition**.
             context of the api
          type: string
        - name: version
          in: query
          description: |
            **Search condition**.
             versio  of the api
          type: string
        - $ref: "#/parameters/Accept"
      tags:
      - Subscription Validation
      responses:
        200:
          description: An array of APIs in the database
          schema:
            $ref: '#/definitions/APIList'
        default:
          description: Unexpected error
          schema:
            $ref: '#/definitions/Error'
  /applications:
    get:
      summary: Get all applications
      description: |
        This will provide access to applications in database.
      parameters:
        - $ref: '#/parameters/requestedTenant'
        - name: appId
          in: query
          description: |
            **Search condition**.
             Application ID of the application
          type: integer
      tags:
      - Subscription Validation
      responses:
        200:
          description: An array of applications in the database
          schema:
            $ref: '#/definitions/ApplicationList'
        default:
          description: Unexpected error
          schema:
            $ref: '#/definitions/Error'
  /subscriptions:
    get:
      summary: Get all subscriptions
      description: |
         This will provide access to subscriptions in database.
      parameters:
        - $ref: '#/parameters/requestedTenant'
        - name: apiId
          in: query
          description: |
            **Search condition**.
              Api ID  of the subscription
          type: integer
        - name: appId
          in: query
          description: |
            **Search condition**.
              Application ID  of the subscription
          type: integer
      tags:
        - Subscription Validation
      responses:
        200:
          description: An array of subscriptions in the database
          schema:
            $ref: '#/definitions/SubscriptionList'
        default:
          description: Unexpected error
          schema:
            $ref: '#/definitions/Error'
  /subscription-policies:
    get:
      summary: Get all subscription throttling policies
      description: |
        This will provide access to subscription level throttling policies in database.
      parameters:
        - $ref: '#/parameters/requestedTenant'
        - name: policyName
          in: query
          description: |
            **Search condition**.
             Subscription policy name
          type: string
      tags:
        - Subscription Validation
      responses:
        200:
          description: An array of subscription policies in the database
          schema:
            $ref: '#/definitions/SubscriptionPolicyList'
        default:
          description: Unexpected error
          schema:
            $ref: '#/definitions/Error'
  /application-policies:
    get:
      summary: Get all application throttling policies
      description: |
        This will provide access to application level throttling policies in database.
      parameters:
        - $ref: '#/parameters/requestedTenant'
        - name: policyName
          in: query
          description: |
            **Search condition**.
             Application policy name
          type: string
      tags:
        - Subscription Validation
      responses:
        200:
          description: An array of application policies in the database
          schema:
            $ref: '#/definitions/ApplicationPolicyList'
        default:
          description: Unexpected error
          schema:
            $ref: '#/definitions/Error'
  /api-policies:
    get:
      summary: Get all API throttling policies
      description: |
        This will provide access to api level throttling policies in database.
      parameters:
        - $ref: '#/parameters/requestedTenant'
        - name: policyName
          in: query
          description: |
            **Search condition**.
             Api policy name
          type: string
      tags:
        - Subscription Validation
      responses:
        200:
          description: An array of api policies in the database
          schema:
            $ref: '#/definitions/ApiPolicyList'
        default:
          description: Unexpected error
          schema:
            $ref: '#/definitions/Error'
  /application-key-mappings:
    get:
      summary: Get all application key mappings
      description: |
        This will provide access to application vs key mappings in database.
      parameters:
      - $ref: '#/parameters/requestedTenant'
      - name: consumerKey
        in: query
        description: |
          **Search condition**.
           Consumer Key of the application
        type: string
      tags:
      - Subscription Validation
      responses:
        200:
          description: An array of application key mappings in the database
          schema:
            $ref: '#/definitions/ApplicationKeyMappingList'
        default:
          description: Unexpected error
          schema:
            $ref: '#/definitions/Error'
  /isAPIpublished:
    get:
      summary: Check whether an API is published or not
      description: |
        This will provide access to the APIs published in gateway
      parameters:
        - name: apiId
          in: query
          description: |
            **Search condition**.
              Api ID
          type: string
      tags:
        - Checking for APIs
      responses:
        200:
          description: Whether the API Published or not
          schema:
            type: boolean
        default:
          description: Unexpected error
          schema:
            $ref: '#/definitions/Error'
  /synapse-artifacts:
    get:
      summary: Get all the synapse artifacts for a given API UUID and gateway label
      description: |
        This will provide access to synapse artifacts in database.
      parameters:
        - name: apiId
          in: query
          description: |
            **Search condition**.
              Api ID
          type: string
        - name: gatewayLabel
          in: query
          description: |
            **Search condition**.
             label associated with the API
          type: string
        - name: gatewayInstruction
          in: query
          description: |
            **Search condition**.
             Publish/Remove
          type: string
      tags:
        - Retrieving Synapse artifacts
      responses:
        200:
          description: String of gatewayRuntimeArtifacts
          schema:
            type: string
        default:
          description: Unexpected error
          schema:
            $ref: '#/definitions/Error'
    post:
      summary: Save the given API Artifacts in database
      description: This will provide access to the synapse artifacts in database.
      parameters:
        - in: body
          name: body
          description: |
            gateway Artifacts which need to be saved
          required: true
          schema:
            $ref: '#/definitions/synapseArtifact'
      responses:
        200:
          description: |
            OK.
            Synapse Artifacts saved in database Successfully
        default:
          description: Unexpected error
          schema:
            $ref: '#/definitions/Error'
  /gateway-synapse-artifacts:
    get:
      summary: Get all synapse artifacts for a given gateway label
      description: |
        This will provide access to the synapse artifacts in database.
      parameters:
        - name: gatewayLabel
          in: query
          description: |
            **Search condition**.
             label associated with the API
          type: string
      tags:
        - Retrieving All Synapse artifacts
      responses:
        200:
          description: An array of gatewayRuntimeArtifacts
          schema:
            $ref: '#/definitions/SynapseArtifactList'
        default:
          description: Unexpected error
          schema:
            $ref: '#/definitions/Error'
######################################################
# Parameters - required by some of the APIs above
######################################################
parameters:
  requestedTenant:
    name: xWSO2Tenant
    in: header
    description: |
      This is used to specify the tenant domain, where the resource need to be
        retrieved from.
    required: true
    type: string
  # The HTTP Accept header
  Accept:
    name: Accept
    in: header
    description: |
      Media types acceptable for the response. Default is application/json.
    default: application/json
    type: string
######################################################################
# The resources used by some of the APIs above within the message body
######################################################################
definitions:
  ThrottledEvent:
    properties:
      throttle_key:
        type: string
        description: throttle key.
      last_updated_time:
        type: string
        description: Last time decision updated.
      throttle_state:
        type: string
        description: throttle state.

  Error:
    properties:
      code:
        type: integer
        format: int32
      message:
        type: string
      fields:
        type: string

  BlockConditions:
    properties:
      api:
        type: array
        items:
          type: string
      application:
        type: array
        items:
          type: string
      ip:
        type: array
        items:
          $ref: '#/definitions/IPLevel'
      user:
        type: array
        items:
          type: string
      custom:
        type: array
        items:
          type: string
      subscription:
        type: array
        items:
          type: string
  RevokedJWTList:
    type: array
    items:
      $ref: '#/definitions/RevokedJWT'
  RevokedJWT:
    properties:
      jwt_signature:
        type: string
        description: signature of the JWT token.
      expiry_time:
        type: integer
        format: int64
        description: expiry timestamp.
  RevokeAPIKey:
    properties:
      apiKey:
        type: string
        description: API Key token.
      expiryTime:
        type: integer
        format: int64
        description: expiry timestamp.
      tenantId:
        type: integer
        format: int64
        description: expiry timestamp.
  IPLevel:
    properties:
      type:
        type: string
        example: iprange
      fixedIp:
        type: string
        description: IP address.
      startingIp:
        type: string
        description: Ip Range Starting IP
      endingIp:
        type: string
        description: Ip Range Ending IP.
      invert:
        type: boolean
        description: Condition is invert.
      tenantDomain:
        type: string
      id:
        type: integer
  #-----------------------------------------------------
  # The API List resource
  #-----------------------------------------------------
  APIList:
    title: API List
    properties:
      count:
        type: integer
        description: |
          Number of APIs returned.
        example: 1
      list:
        type: array
        items:
          $ref: '#/definitions/API'
      pagination:
        $ref: '#/definitions/Pagination'
  #-----------------------------------------------------
  # The API resource
  #-----------------------------------------------------
  API:
    properties:
      apiId:
        type: integer
      provider:
        type: string
        description: API Provider name.
      name:
        type: string
        description: Name of the API
      version:
        type: string
        description: Version of the API.
      context:
        type: string
        description: Context of the API.
      policy:
        type: string
        description: API level throttling policy.
      apiType:
        type: string
        description: Type of the API.
        example: APIProduct
      urlMappings:
        type: array
        items:
          $ref: '#/definitions/URLMapping'

  #-----------------------------------------------------
  # synapse Artifact resource
  #-----------------------------------------------------
  synapseArtifact:
    properties:
      apiId:
        type: string
      apiName:
        type: string
        description: API Provider name.
      version:
        type: string
        description: version of the API
      tenantDomain:
        type: string
        description:  tenantDomain of the API
      gatewayLabel:
        type: string
        description:  label of the API
      gatewayInstruction:
        type: string
        description: Publish/Remove
      bytesEncodedAsString:
        type: string
        description: bytes
  #-----------------------------------------------------
  # The Application List resource
  #-----------------------------------------------------
  ApplicationList:
    title: Application List
    properties:
      count:
        type: integer
        description: |
          Number of Applications returned.
        example: 1
      list:
        type: array
        items:
          $ref: '#/definitions/Application'
      pagination:
        $ref: '#/definitions/Pagination'
  #-----------------------------------------------------
  # The Application resource
  #-----------------------------------------------------
  Application:
    properties:
      uuid:
        type: string
      id:
        type: integer
      name:
        type: string
      subName:
        type: string
      policy:
        type: string
        description: Application level throtting policy.
      tokenType:
        type: string
        description: type of the token.
        example: JWT
      groupIds:
        type: array
        items:
          $ref: '#/definitions/GroupId'
        description: group ids associated with the application.
        example: wso2
      attributes:
        type: array
        items:
          $ref: '#/definitions/ApplicationAttribute'

  #-----------------------------------------------------
  # The Application Attribute resource
  #-----------------------------------------------------
  GroupId:
    title: Application Group Id
    properties:
      groupId:
        type: string
      applicationId:
        type: integer

  KeyManager:
    properties:
      name:
        type: string
      type:
        type: string
      enabled:
        type: boolean
      tenantDomain:
        type: string
      configuration:
        type: object
  #-----------------------------------------------------
  # The Application Attribute resource
  #-----------------------------------------------------
  ApplicationAttribute:
    title: Application attributes
    properties:
      applicationId:
        type: integer
        description: application ID of the attribute associated with
        example: "1"
      name:
        type: string
        description: name of the attribute
      value:
        type: string
        description: the value of the attribute
      tenant:
        type: string
        description: tenant domain
        example: "wso2.com"

  #-----------------------------------------------------
  # The Subscription List resource
  #-----------------------------------------------------
  SubscriptionList:
    title: Application List
    properties:
      count:
        type: integer
        description: |
          Number of Subscriptions returned.
        example: 1
      list:
        type: array
        items:
          $ref: '#/definitions/Subscription'
      pagination:
        $ref: '#/definitions/Pagination'
  #-----------------------------------------------------
  # The Subscription resource
  #-----------------------------------------------------
  Subscription:
    properties:
      subscriptionId:
        type: integer
      policyId:
        type: string
      apiId:
        type: integer
      appId:
        type: integer
      subscriptionState:
        type: string

  #-----------------------------------------------------
  # The Synapse Artifacts  List resource
  #-----------------------------------------------------
  SynapseArtifactList:
    title:  SynapseArtifactList
    properties:
      count:
        type: integer
        description: |
          Number of Synapse Artifacts returned.
        example: 1
      list:
        type: array
        items:
          type : string
      pagination:
        $ref: '#/definitions/Pagination'
  #-----------------------------------------------------
  # The ApplicationKeyMapping List resource
  #-----------------------------------------------------
  ApplicationKeyMappingList:
    title: ApplicationKeyMapping List
    properties:
      count:
        type: integer
        description: |
          Number of ApplicationKeyMappings returned.
        example: 1
      list:
        type: array
        items:
          $ref: '#/definitions/ApplicationKeyMapping'
      pagination:
        $ref: '#/definitions/Pagination'
  #-----------------------------------------------------
  # The Application Key Mapping resource
  #-----------------------------------------------------
  ApplicationKeyMapping:
    properties:
      applicationId:
        type: integer
      consumerKey:
        type: string
      keyType:
        type: string
      keyManager:
        type: string

  #---------------------  --------------------------------
  # The Throttle Policy resource
  #-----------------------------------------------------
  Policy:
    properties:
      id:
        type: integer
      tenantId:
        type: integer
      name:
        type: string
      quotaType:
        type: string
  #-----------------------------------------------------
  # The SubscriptionPolicy List resource
  #-----------------------------------------------------
  SubscriptionPolicyList:
    title: SubscriptionPolicy List
    properties:
      count:
        type: integer
        description: |
          Number of SubscriptionPolices returned.
        example: 1
      list:
        type: array
        items:
          $ref: '#/definitions/SubscriptionPolicy'
      pagination:
        $ref: '#/definitions/Pagination'
  #-----------------------------------------------------
  # The Subscription Level Policy resource
  #-----------------------------------------------------
  SubscriptionPolicy:
    allOf:
    - $ref: '#/definitions/Policy'
    - $ref: '#/definitions/GraphQLQuery'
    - properties:
        rateLimitCount:
          type: integer
        rateLimitTimeUnit:
          type: string
        stopOnQuotaReach:
          type: boolean

  #-----------------------------------------------------
  # The GraphQL Query resource
  #-----------------------------------------------------
  GraphQLQuery:
    title: GraphQL Query
    properties:
      graphQLMaxComplexity:
        type: integer
        description: Maximum Complexity of the GraphQL query
        example: 400
      graphQLMaxDepth:
        type: integer
        description: Maximum Depth of the GraphQL query
        example: 10
  #-----------------------------------------------------
  # The Application Policy List resource
  #-----------------------------------------------------
  ApplicationPolicyList:
    title: ApplicationPolicy List
    properties:
      count:
        type: integer
        description: |
          Number of ApplicationPolicies returned.
        example: 1
      list:
        type: array
        items:
          $ref: '#/definitions/ApplicationPolicy'
      pagination:
        $ref: '#/definitions/Pagination'
  #-----------------------------------------------------
  # The Application Level Policy resource
  #-----------------------------------------------------
  ApplicationPolicy:
    allOf:
      - $ref: '#/definitions/Policy'
  #-----------------------------------------------------
  # The Api Policy List resource
  #-----------------------------------------------------
  ApiPolicyList:
    title: ApiPolicy List
    properties:
      count:
        type: integer
        description: |
          Number of Api Policies returned.
        example: 1
      list:
        type: array
        items:
          $ref: '#/definitions/ApiPolicy'
      pagination:
        $ref: '#/definitions/Pagination'

  #-----------------------------------------------------
  # The API Level Policy resource
  #-----------------------------------------------------
  ApiPolicy:
    allOf:
    - $ref: '#/definitions/Policy'
    - properties:
<<<<<<< HEAD
        conditionGroups:
          type: array
          items:
            $ref: '#/definitions/ApiPolicyConditionGroup'
=======
       conditionGroups:
        type: array
        items:
          $ref: '#/definitions/ApiPolicyConditionGroup'
       applicableLevel:
        type: string
>>>>>>> ae776b0f

  #-----------------------------------------------------
  # The API Policy Condition  Group resource
  #-----------------------------------------------------
  ApiPolicyConditionGroup:
    properties:
      policyId:
        type: integer
      quotaType:
        type: string
      conditionGroupId:
        type: integer
      condition:
        type: array
        items:
          $ref: '#/definitions/Condition'

  #-----------------------------------------------------
  # The Throttle Policy Condition resource
  #-----------------------------------------------------
  Condition:
    properties:
      conditionType:
        type: string
      name:
        type: string
      value:
        type: string
      isInverted:
        type: boolean
  #-----------------------------------------------------
  # The URL Mapping resource
  #-----------------------------------------------------
  URLMapping:
    properties:
      authScheme:
        type: string
      throttlingPolicy:
        type: string
      httpMethod:
        type: string
      urlPattern:
        type: string
      scopes:
        type: array
        items:
          type: string
  #-----------------------------------------------------
  # The pagination resource
  #-----------------------------------------------------
  Pagination:
    title: Pagination
    properties:
      offset:
        type: integer
        example: 0
      limit:
        type: integer
        example: 1
      total:
        type: integer
        example: 10
      next:
        type: string
        description: |
          Link to the next subset of resources qualified.
          Empty if no more resources are to be returned.
      previous:
        type: string
        description: |
          Link to the previous subset of resources qualified.
          Empty if current subset is the first subset returned.<|MERGE_RESOLUTION|>--- conflicted
+++ resolved
@@ -915,7 +915,7 @@
   #-----------------------------------------------------
   ApplicationPolicy:
     allOf:
-      - $ref: '#/definitions/Policy'
+    - $ref: '#/definitions/Policy'
   #-----------------------------------------------------
   # The Api Policy List resource
   #-----------------------------------------------------
@@ -941,19 +941,12 @@
     allOf:
     - $ref: '#/definitions/Policy'
     - properties:
-<<<<<<< HEAD
-        conditionGroups:
-          type: array
-          items:
-            $ref: '#/definitions/ApiPolicyConditionGroup'
-=======
        conditionGroups:
         type: array
         items:
           $ref: '#/definitions/ApiPolicyConditionGroup'
        applicableLevel:
         type: string
->>>>>>> ae776b0f
 
   #-----------------------------------------------------
   # The API Policy Condition  Group resource
