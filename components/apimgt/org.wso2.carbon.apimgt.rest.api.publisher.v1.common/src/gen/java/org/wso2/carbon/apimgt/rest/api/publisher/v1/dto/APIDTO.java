--- conflicted
+++ resolved
@@ -69,12 +69,8 @@
         SOAPTOREST("SOAPTOREST"),
         SOAP("SOAP"),
         GRAPHQL("GRAPHQL"),
-<<<<<<< HEAD
-        WEBSUB("WEBSUB");
-=======
         WEBSUB("WEBSUB"),
         SSE("SSE");
->>>>>>> 1a0d21a6
         private String value;
 
         TypeEnum (String v) {
@@ -621,11 +617,7 @@
   }
 
   /**
-<<<<<<< HEAD
-   * The api creation type to be used. Accepted values are HTTP, WS, SOAPTOREST, GRAPHQL, WEBSUB
-=======
    * The api creation type to be used. Accepted values are HTTP, WS, SOAPTOREST, GRAPHQL, WEBSUB, SSE
->>>>>>> 1a0d21a6
    **/
   public APIDTO type(TypeEnum type) {
     this.type = type;
@@ -633,11 +625,7 @@
   }
 
   
-<<<<<<< HEAD
-  @ApiModelProperty(example = "HTTP", value = "The api creation type to be used. Accepted values are HTTP, WS, SOAPTOREST, GRAPHQL, WEBSUB")
-=======
   @ApiModelProperty(example = "HTTP", value = "The api creation type to be used. Accepted values are HTTP, WS, SOAPTOREST, GRAPHQL, WEBSUB, SSE")
->>>>>>> 1a0d21a6
   @JsonProperty("type")
   public TypeEnum getType() {
     return type;
