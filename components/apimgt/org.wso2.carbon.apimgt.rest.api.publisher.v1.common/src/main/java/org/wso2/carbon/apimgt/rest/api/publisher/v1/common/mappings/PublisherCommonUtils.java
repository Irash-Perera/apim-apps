/*
 *  Copyright (c) 2020, WSO2 Inc. (http://www.wso2.org) All Rights Reserved.
 *
 *  WSO2 Inc. licenses this file to you under the Apache License,
 *  Version 2.0 (the "License"); you may not use this file except
 *  in compliance with the License.
 *  You may obtain a copy of the License at
 *
 *    http://www.apache.org/licenses/LICENSE-2.0
 *
 * Unless required by applicable law or agreed to in writing,
 * software distributed under the License is distributed on an
 * "AS IS" BASIS, WITHOUT WARRANTIES OR CONDITIONS OF ANY
 * KIND, either express or implied.  See the License for the
 * specific language governing permissions and limitations
 * under the License.
 */

package org.wso2.carbon.apimgt.rest.api.publisher.v1.common.mappings;

import com.fasterxml.jackson.databind.ObjectMapper;
import graphql.language.FieldDefinition;
import graphql.language.ObjectTypeDefinition;
import graphql.language.TypeDefinition;
import graphql.schema.GraphQLSchema;
import graphql.schema.idl.SchemaParser;
import graphql.schema.idl.TypeDefinitionRegistry;
import graphql.schema.idl.UnExecutableSchemaGenerator;
import graphql.schema.idl.errors.SchemaProblem;
import graphql.schema.validation.SchemaValidationError;
import graphql.schema.validation.SchemaValidator;
import org.apache.commons.lang3.StringUtils;
import org.apache.commons.logging.Log;
import org.apache.commons.logging.LogFactory;
import org.json.simple.JSONObject;
import org.json.simple.parser.JSONParser;
import org.json.simple.parser.ParseException;
import org.wso2.carbon.apimgt.api.APIDefinition;
import org.wso2.carbon.apimgt.api.APIDefinitionValidationResponse;
import org.wso2.carbon.apimgt.api.APIManagementException;
import org.wso2.carbon.apimgt.api.APIProvider;
import org.wso2.carbon.apimgt.api.ExceptionCodes;
import org.wso2.carbon.apimgt.api.FaultGatewaysException;
import org.wso2.carbon.apimgt.api.doc.model.APIResource;
import org.wso2.carbon.apimgt.api.model.API;
import org.wso2.carbon.apimgt.api.model.APICategory;
import org.wso2.carbon.apimgt.api.model.APIIdentifier;
import org.wso2.carbon.apimgt.api.model.APIProduct;
import org.wso2.carbon.apimgt.api.model.APIProductIdentifier;
import org.wso2.carbon.apimgt.api.model.APIProductResource;
import org.wso2.carbon.apimgt.api.model.Documentation;
import org.wso2.carbon.apimgt.api.model.Label;
import org.wso2.carbon.apimgt.api.model.ServiceEntry;
import org.wso2.carbon.apimgt.api.model.SwaggerData;
import org.wso2.carbon.apimgt.api.model.Tier;
import org.wso2.carbon.apimgt.api.model.URITemplate;
import org.wso2.carbon.apimgt.api.model.policy.APIPolicy;
import org.wso2.carbon.apimgt.impl.APIConstants;
import org.wso2.carbon.apimgt.impl.definitions.AsyncApiParser;
import org.wso2.carbon.apimgt.impl.definitions.AsyncApiParserUtil;
import org.wso2.carbon.apimgt.impl.definitions.GraphQLSchemaDefinition;
import org.wso2.carbon.apimgt.impl.definitions.OAS2Parser;
import org.wso2.carbon.apimgt.impl.definitions.OAS3Parser;
import org.wso2.carbon.apimgt.impl.definitions.OASParserUtil;
import org.wso2.carbon.apimgt.impl.utils.APIUtil;
import org.wso2.carbon.apimgt.rest.api.common.RestApiCommonUtil;
import org.wso2.carbon.apimgt.rest.api.common.RestApiConstants;
import org.wso2.carbon.apimgt.rest.api.common.annotations.Scope;
import org.wso2.carbon.apimgt.rest.api.publisher.v1.dto.APIDTO;
import org.wso2.carbon.apimgt.rest.api.publisher.v1.dto.APIOperationsDTO;
import org.wso2.carbon.apimgt.rest.api.publisher.v1.dto.APIProductDTO;
import org.wso2.carbon.apimgt.rest.api.publisher.v1.dto.DocumentDTO;
import org.wso2.carbon.apimgt.rest.api.publisher.v1.dto.GraphQLSchemaDTO;
import org.wso2.carbon.apimgt.rest.api.publisher.v1.dto.GraphQLValidationResponseDTO;
import org.wso2.carbon.apimgt.rest.api.publisher.v1.dto.GraphQLValidationResponseGraphQLInfoDTO;
import org.wso2.carbon.context.CarbonContext;
import org.wso2.carbon.core.util.CryptoException;
import org.wso2.carbon.core.util.CryptoUtil;

import java.io.IOException;
import java.lang.reflect.Field;
import java.util.ArrayList;
import java.util.Arrays;
import java.util.Collections;
import java.util.HashSet;
import java.util.LinkedHashMap;
import java.util.List;
import java.util.Map;
import java.util.Set;

/**
 * This is a publisher rest api utility class.
 */
public class PublisherCommonUtils {

    private static final Log log = LogFactory.getLog(PublisherCommonUtils.class);

    /**
     * Update an API.
     *
     * @param originalAPI    Existing API
     * @param apiDtoToUpdate New API DTO to update
     * @param apiProvider    API Provider
     * @param tokenScopes    Scopes of the token
     * @throws ParseException         If an error occurs while parsing the endpoint configuration
     * @throws CryptoException        If an error occurs while encrypting the secret key of API
     * @throws APIManagementException If an error occurs while updating the API
     * @throws FaultGatewaysException If an error occurs while updating manage of an existing API
     */
    public static API updateApi(API originalAPI, APIDTO apiDtoToUpdate, APIProvider apiProvider, String[] tokenScopes)
            throws ParseException, CryptoException, APIManagementException, FaultGatewaysException {

        APIIdentifier apiIdentifier = originalAPI.getId();
        // Validate if the USER_REST_API_SCOPES is not set in WebAppAuthenticator when scopes are validated
        if (tokenScopes == null) {
            throw new APIManagementException("Error occurred while updating the  API " + originalAPI.getUUID()
                    + " as the token information hasn't been correctly set internally",
                    ExceptionCodes.TOKEN_SCOPES_NOT_SET);
        }
        boolean isGraphql = originalAPI.getType() != null && APIConstants.APITransportType.GRAPHQL.toString()
                .equals(originalAPI.getType());
        boolean isAsyncAPI = originalAPI.getType() != null
                && (APIConstants.APITransportType.WS.toString().equals(originalAPI.getType())
                || APIConstants.APITransportType.WEBSUB.toString().equals(originalAPI.getType())
                || APIConstants.APITransportType.SSE.toString().equals(originalAPI.getType()));

        Scope[] apiDtoClassAnnotatedScopes = APIDTO.class.getAnnotationsByType(Scope.class);
        boolean hasClassLevelScope = checkClassScopeAnnotation(apiDtoClassAnnotatedScopes, tokenScopes);

        JSONParser parser = new JSONParser();
        String oldEndpointConfigString = originalAPI.getEndpointConfig();
        JSONObject oldEndpointConfig = null;
        if (StringUtils.isNotBlank(oldEndpointConfigString)) {
            oldEndpointConfig = (JSONObject) parser.parse(oldEndpointConfigString);
        }
        String oldProductionApiSecret = null;
        String oldSandboxApiSecret = null;

        if (oldEndpointConfig != null) {
            if ((oldEndpointConfig.containsKey(APIConstants.ENDPOINT_SECURITY))) {
                JSONObject oldEndpointSecurity = (JSONObject) oldEndpointConfig.get(APIConstants.ENDPOINT_SECURITY);
                if (oldEndpointSecurity.containsKey(APIConstants.OAuthConstants.ENDPOINT_SECURITY_PRODUCTION)) {
                    JSONObject oldEndpointSecurityProduction = (JSONObject) oldEndpointSecurity
                            .get(APIConstants.OAuthConstants.ENDPOINT_SECURITY_PRODUCTION);

                    if (oldEndpointSecurityProduction.get(APIConstants.OAuthConstants.OAUTH_CLIENT_ID) != null
                            && oldEndpointSecurityProduction.get(APIConstants.OAuthConstants.OAUTH_CLIENT_SECRET)
                            != null) {
                        oldProductionApiSecret = oldEndpointSecurityProduction
                                .get(APIConstants.OAuthConstants.OAUTH_CLIENT_SECRET).toString();
                    }
                }
                if (oldEndpointSecurity.containsKey(APIConstants.OAuthConstants.ENDPOINT_SECURITY_SANDBOX)) {
                    JSONObject oldEndpointSecuritySandbox = (JSONObject) oldEndpointSecurity
                            .get(APIConstants.OAuthConstants.ENDPOINT_SECURITY_SANDBOX);

                    if (oldEndpointSecuritySandbox.get(APIConstants.OAuthConstants.OAUTH_CLIENT_ID) != null
                            && oldEndpointSecuritySandbox.get(APIConstants.OAuthConstants.OAUTH_CLIENT_SECRET)
                            != null) {
                        oldSandboxApiSecret = oldEndpointSecuritySandbox
                                .get(APIConstants.OAuthConstants.OAUTH_CLIENT_SECRET).toString();
                    }
                }
            }
        }

        Map endpointConfig = (Map) apiDtoToUpdate.getEndpointConfig();
        CryptoUtil cryptoUtil = CryptoUtil.getDefaultCryptoUtil();

        // OAuth 2.0 backend protection: Api Key and Api Secret encryption while updating the API
        if (endpointConfig != null) {
            if ((endpointConfig.get(APIConstants.ENDPOINT_SECURITY) != null)) {
                LinkedHashMap endpointSecurity = (LinkedHashMap) endpointConfig.get(APIConstants.ENDPOINT_SECURITY);
                if (endpointSecurity.get(APIConstants.OAuthConstants.ENDPOINT_SECURITY_PRODUCTION) != null) {
                    LinkedHashMap endpointSecurityProduction = (LinkedHashMap) endpointSecurity
                            .get(APIConstants.OAuthConstants.ENDPOINT_SECURITY_PRODUCTION);
                    String productionEndpointType = (String) endpointSecurityProduction
                            .get(APIConstants.OAuthConstants.ENDPOINT_SECURITY_TYPE);

                    // Change default value of customParameters JSONObject to String
                    LinkedHashMap<String, String> customParametersHashMap =
                            (LinkedHashMap<String, String>) endpointSecurityProduction
                                    .get(APIConstants.OAuthConstants.OAUTH_CUSTOM_PARAMETERS);
                    String customParametersString = JSONObject.toJSONString(customParametersHashMap);
                    endpointSecurityProduction
                            .put(APIConstants.OAuthConstants.OAUTH_CUSTOM_PARAMETERS, customParametersString);

                    if (APIConstants.OAuthConstants.OAUTH.equals(productionEndpointType)) {
                        String apiSecret = endpointSecurityProduction
                                .get(APIConstants.OAuthConstants.OAUTH_CLIENT_SECRET).toString();

                        if (!apiSecret.equals("")) {
                            String encryptedApiSecret = cryptoUtil.encryptAndBase64Encode(apiSecret.getBytes());
                            endpointSecurityProduction
                                    .put(APIConstants.OAuthConstants.OAUTH_CLIENT_SECRET, encryptedApiSecret);
                        } else {
                            endpointSecurityProduction
                                    .put(APIConstants.OAuthConstants.OAUTH_CLIENT_SECRET, oldProductionApiSecret);
                        }
                    }
                    endpointSecurity
                            .put(APIConstants.OAuthConstants.ENDPOINT_SECURITY_PRODUCTION, endpointSecurityProduction);
                    endpointConfig.put(APIConstants.ENDPOINT_SECURITY, endpointSecurity);
                    apiDtoToUpdate.setEndpointConfig(endpointConfig);
                }
                if (endpointSecurity.get(APIConstants.OAuthConstants.ENDPOINT_SECURITY_SANDBOX) != null) {
                    LinkedHashMap endpointSecuritySandbox = (LinkedHashMap) endpointSecurity
                            .get(APIConstants.OAuthConstants.ENDPOINT_SECURITY_SANDBOX);
                    String sandboxEndpointType = (String) endpointSecuritySandbox
                            .get(APIConstants.OAuthConstants.ENDPOINT_SECURITY_TYPE);

                    // Change default value of customParameters JSONObject to String
                    LinkedHashMap<String, String> customParametersHashMap =
                            (LinkedHashMap<String, String>) endpointSecuritySandbox
                                    .get(APIConstants.OAuthConstants.OAUTH_CUSTOM_PARAMETERS);
                    String customParametersString = JSONObject.toJSONString(customParametersHashMap);
                    endpointSecuritySandbox
                            .put(APIConstants.OAuthConstants.OAUTH_CUSTOM_PARAMETERS, customParametersString);

                    if (APIConstants.OAuthConstants.OAUTH.equals(sandboxEndpointType)) {
                        String apiSecret = endpointSecuritySandbox.get(APIConstants.OAuthConstants.OAUTH_CLIENT_SECRET)
                                .toString();

                        if (!apiSecret.equals("")) {
                            String encryptedApiSecret = cryptoUtil.encryptAndBase64Encode(apiSecret.getBytes());
                            endpointSecuritySandbox
                                    .put(APIConstants.OAuthConstants.OAUTH_CLIENT_SECRET, encryptedApiSecret);
                        } else {
                            endpointSecuritySandbox
                                    .put(APIConstants.OAuthConstants.OAUTH_CLIENT_SECRET, oldSandboxApiSecret);
                        }
                    }
                    endpointSecurity
                            .put(APIConstants.OAuthConstants.ENDPOINT_SECURITY_SANDBOX, endpointSecuritySandbox);
                    endpointConfig.put(APIConstants.ENDPOINT_SECURITY, endpointSecurity);
                    apiDtoToUpdate.setEndpointConfig(endpointConfig);
                }
            }
        }

        // AWS Lambda: secret key encryption while updating the API
        if (apiDtoToUpdate.getEndpointConfig() != null) {
            if (endpointConfig.containsKey(APIConstants.AMZN_SECRET_KEY)) {
                String secretKey = (String) endpointConfig.get(APIConstants.AMZN_SECRET_KEY);
                if (!StringUtils.isEmpty(secretKey)) {
                    if (!APIConstants.AWS_SECRET_KEY.equals(secretKey)) {
                        String encryptedSecretKey = cryptoUtil.encryptAndBase64Encode(secretKey.getBytes());
                        endpointConfig.put(APIConstants.AMZN_SECRET_KEY, encryptedSecretKey);
                        apiDtoToUpdate.setEndpointConfig(endpointConfig);
                    } else {
                        JSONParser jsonParser = new JSONParser();
                        JSONObject originalEndpointConfig = (JSONObject) jsonParser
                                .parse(originalAPI.getEndpointConfig());
                        String encryptedSecretKey = (String) originalEndpointConfig.get(APIConstants.AMZN_SECRET_KEY);
                        endpointConfig.put(APIConstants.AMZN_SECRET_KEY, encryptedSecretKey);
                        apiDtoToUpdate.setEndpointConfig(endpointConfig);
                    }
                }
            }
        }

        if (!hasClassLevelScope) {
            // Validate per-field scopes
            apiDtoToUpdate = getFieldOverriddenAPIDTO(apiDtoToUpdate, originalAPI, tokenScopes);
        }
        //Overriding some properties:
        apiDtoToUpdate.setName(apiIdentifier.getApiName());
        apiDtoToUpdate.setVersion(apiIdentifier.getVersion());
        apiDtoToUpdate.setProvider(apiIdentifier.getProviderName());
        apiDtoToUpdate.setContext(originalAPI.getContextTemplate());
        apiDtoToUpdate.setLifeCycleStatus(originalAPI.getStatus());
        apiDtoToUpdate.setType(APIDTO.TypeEnum.fromValue(originalAPI.getType()));

        List<APIResource> removedProductResources = getRemovedProductResources(apiDtoToUpdate, originalAPI);

        if (!removedProductResources.isEmpty()) {
            throw new APIManagementException(
                    "Cannot remove following resource paths " + removedProductResources.toString()
                            + " because they are used by one or more API Products", ExceptionCodes
                    .from(ExceptionCodes.API_PRODUCT_USED_RESOURCES, originalAPI.getId().getApiName(),
                            originalAPI.getId().getVersion()));
        }

        // Validate API Security
        List<String> apiSecurity = apiDtoToUpdate.getSecurityScheme();
        //validation for tiers
        List<String> tiersFromDTO = apiDtoToUpdate.getPolicies();
        String originalStatus = originalAPI.getStatus();
        if (apiSecurity.contains(APIConstants.DEFAULT_API_SECURITY_OAUTH2) || apiSecurity
                .contains(APIConstants.API_SECURITY_API_KEY)) {
            if (tiersFromDTO == null || tiersFromDTO.isEmpty() && !(APIConstants.CREATED.equals(originalStatus)
                    || APIConstants.PROTOTYPED.equals(originalStatus))) {
                throw new APIManagementException(
                        "A tier should be defined if the API is not in CREATED or PROTOTYPED state",
                        ExceptionCodes.TIER_CANNOT_BE_NULL);
            }
        }

        if (tiersFromDTO != null && !tiersFromDTO.isEmpty()) {
            //check whether the added API's tiers are all valid
            Set<Tier> definedTiers = apiProvider.getTiers();
            List<String> invalidTiers = getInvalidTierNames(definedTiers, tiersFromDTO);
            if (invalidTiers.size() > 0) {
                throw new APIManagementException(
                        "Specified tier(s) " + Arrays.toString(invalidTiers.toArray()) + " are invalid",
                        ExceptionCodes.TIER_NAME_INVALID);
            }
        }
        if (apiDtoToUpdate.getAccessControlRoles() != null) {
            String errorMessage = validateUserRoles(apiDtoToUpdate.getAccessControlRoles());
            if (!errorMessage.isEmpty()) {
                throw new APIManagementException(errorMessage, ExceptionCodes.INVALID_USER_ROLES);
            }
        }
        if (apiDtoToUpdate.getVisibleRoles() != null) {
            String errorMessage = validateRoles(apiDtoToUpdate.getVisibleRoles());
            if (!errorMessage.isEmpty()) {
                throw new APIManagementException(errorMessage, ExceptionCodes.INVALID_USER_ROLES);
            }
        }
        if (apiDtoToUpdate.getAdditionalProperties() != null) {
            String errorMessage = validateAdditionalProperties(apiDtoToUpdate.getAdditionalProperties());
            if (!errorMessage.isEmpty()) {
                throw new APIManagementException(errorMessage, ExceptionCodes
                        .from(ExceptionCodes.INVALID_ADDITIONAL_PROPERTIES, apiDtoToUpdate.getName(),
                                apiDtoToUpdate.getVersion()));
            }
        }
        // Validate if resources are empty
        if (apiDtoToUpdate.getOperations() == null || apiDtoToUpdate.getOperations().isEmpty()) {
            throw new APIManagementException(ExceptionCodes.NO_RESOURCES_FOUND);
        }
        API apiToUpdate = APIMappingUtil.fromDTOtoAPI(apiDtoToUpdate, apiIdentifier.getProviderName());
        if (APIConstants.PUBLIC_STORE_VISIBILITY.equals(apiToUpdate.getVisibility())) {
            apiToUpdate.setVisibleRoles(StringUtils.EMPTY);
        }
        apiToUpdate.setUUID(originalAPI.getUUID());
        validateScopes(apiToUpdate);
        apiToUpdate.setThumbnailUrl(originalAPI.getThumbnailUrl());
        if (apiDtoToUpdate.getKeyManagers() instanceof List) {
            apiToUpdate.setKeyManagers((List<String>) apiDtoToUpdate.getKeyManagers());
        } else {
            apiToUpdate.setKeyManagers(Collections.singletonList(APIConstants.KeyManager.API_LEVEL_ALL_KEY_MANAGERS));
        }

        String tenantDomain = RestApiCommonUtil.getLoggedInUserTenantDomain();

        //preserve monetization status in the update flow
        //apiProvider.configureMonetizationInAPIArtifact(originalAPI); ////////////TODO /////////REG call
        apiIdentifier.setUuid(apiToUpdate.getUuid());

        if (!isAsyncAPI) {
            String oldDefinition = apiProvider.getOpenAPIDefinition(apiIdentifier, tenantDomain);
            APIDefinition apiDefinition = OASParserUtil.getOASParser(oldDefinition);
            SwaggerData swaggerData = new SwaggerData(apiToUpdate);
            String newDefinition = apiDefinition.generateAPIDefinition(swaggerData, oldDefinition);
            apiProvider.saveSwaggerDefinition(apiToUpdate, newDefinition, tenantDomain);
            if (!isGraphql) {
                apiToUpdate.setUriTemplates(apiDefinition.getURITemplates(newDefinition));
            }
        } else {
            // TODO: update the asyncapi.yaml
            AsyncApiParser asyncApiParser = new AsyncApiParser();
            String apiDefinition = asyncApiParser.generateAsyncAPIDefinition(originalAPI);
            apiProvider.saveAsyncApiDefinition(originalAPI, apiDefinition);
        }
        apiToUpdate.setWsdlUrl(apiDtoToUpdate.getWsdlUrl());

        //validate API categories
        List<APICategory> apiCategories = apiToUpdate.getApiCategories();
        if (apiCategories != null && apiCategories.size() > 0) {
            if (!APIUtil.validateAPICategories(apiCategories, RestApiCommonUtil.getLoggedInUserTenantDomain())) {
                throw new APIManagementException("Invalid API Category name(s) defined",
                        ExceptionCodes.from(ExceptionCodes.API_CATEGORY_INVALID));
            }
        }

        apiProvider.updateAPI(apiToUpdate, originalAPI);

        return apiProvider.getAPIbyUUID(originalAPI.getUuid(),
                CarbonContext.getThreadLocalCarbonContext().getTenantDomain());
        // TODO use returend api
    }

    /**
     * Check whether the token has APIDTO class level Scope annotation.
     *
     * @return true if the token has APIDTO class level Scope annotation
     */
    private static boolean checkClassScopeAnnotation(Scope[] apiDtoClassAnnotatedScopes, String[] tokenScopes) {

        for (Scope classAnnotation : apiDtoClassAnnotatedScopes) {
            for (String tokenScope : tokenScopes) {
                if (classAnnotation.name().equals(tokenScope)) {
                    return true;
                }
            }
        }
        return false;
    }

    /**
     * Override the API DTO field values with the user passed new values considering the field-wise scopes defined as
     * allowed to update in REST API definition yaml.
     */
    private static JSONObject overrideDTOValues(JSONObject originalApiDtoJson, JSONObject newApiDtoJson, Field field,
                                                String[] tokenScopes, Scope[] fieldAnnotatedScopes)
            throws APIManagementException {

        for (String tokenScope : tokenScopes) {
            for (Scope scopeAnt : fieldAnnotatedScopes) {
                if (scopeAnt.name().equals(tokenScope)) {
                    // do the overriding
                    originalApiDtoJson.put(field.getName(), newApiDtoJson.get(field.getName()));
                    return originalApiDtoJson;
                }
            }
        }
        throw new APIManagementException("User is not authorized to update one or more API fields. None of the "
                + "required scopes found in user token to update the field. So the request will be failed.",
                ExceptionCodes.INVALID_SCOPE);
    }

    /**
     * Get the API DTO object in which the API field values are overridden with the user passed new values.
     *
     * @throws APIManagementException
     */
    private static APIDTO getFieldOverriddenAPIDTO(APIDTO apidto, API originalAPI, String[] tokenScopes)
            throws APIManagementException {

        APIDTO originalApiDTO;
        APIDTO updatedAPIDTO;

        try {
            originalApiDTO = APIMappingUtil.fromAPItoDTO(originalAPI);

            Field[] fields = APIDTO.class.getDeclaredFields();
            ObjectMapper mapper = new ObjectMapper();
            String newApiDtoJsonString = mapper.writeValueAsString(apidto);
            JSONParser parser = new JSONParser();
            JSONObject newApiDtoJson = (JSONObject) parser.parse(newApiDtoJsonString);

            String originalApiDtoJsonString = mapper.writeValueAsString(originalApiDTO);
            JSONObject originalApiDtoJson = (JSONObject) parser.parse(originalApiDtoJsonString);

            for (Field field : fields) {
                Scope[] fieldAnnotatedScopes = field.getAnnotationsByType(Scope.class);
                String originalElementValue = mapper.writeValueAsString(originalApiDtoJson.get(field.getName()));
                String newElementValue = mapper.writeValueAsString(newApiDtoJson.get(field.getName()));

                if (!StringUtils.equals(originalElementValue, newElementValue)) {
                    originalApiDtoJson = overrideDTOValues(originalApiDtoJson, newApiDtoJson, field, tokenScopes,
                            fieldAnnotatedScopes);
                }
            }

            updatedAPIDTO = mapper.readValue(originalApiDtoJson.toJSONString(), APIDTO.class);

        } catch (IOException | ParseException e) {
            String msg = "Error while processing API DTO json strings";
            throw new APIManagementException(msg, e, ExceptionCodes.JSON_PARSE_ERROR);
        }
        return updatedAPIDTO;
    }

    /**
     * Finds resources that have been removed in the updated API, that are currently reused by API Products.
     *
     * @param updatedDTO  Updated API
     * @param existingAPI Existing API
     * @return List of removed resources that are reused among API Products
     */
    private static List<APIResource> getRemovedProductResources(APIDTO updatedDTO, API existingAPI) {

        List<APIOperationsDTO> updatedOperations = updatedDTO.getOperations();
        Set<URITemplate> existingUriTemplates = existingAPI.getUriTemplates();
        List<APIResource> removedReusedResources = new ArrayList<>();

        for (URITemplate existingUriTemplate : existingUriTemplates) {

            // If existing URITemplate is used by any API Products
            if (!existingUriTemplate.retrieveUsedByProducts().isEmpty()) {
                String existingVerb = existingUriTemplate.getHTTPVerb();
                String existingPath = existingUriTemplate.getUriTemplate();
                boolean isReusedResourceRemoved = true;

                for (APIOperationsDTO updatedOperation : updatedOperations) {
                    String updatedVerb = updatedOperation.getVerb();
                    String updatedPath = updatedOperation.getTarget();

                    //Check if existing reused resource is among updated resources
                    if (existingVerb.equalsIgnoreCase(updatedVerb) && existingPath.equalsIgnoreCase(updatedPath)) {
                        isReusedResourceRemoved = false;
                        break;
                    }
                }

                // Existing reused resource is not among updated resources
                if (isReusedResourceRemoved) {
                    APIResource removedResource = new APIResource(existingVerb, existingPath);
                    removedReusedResources.add(removedResource);
                }
            }
        }

        return removedReusedResources;
    }

    /**
     * To validate the roles against user roles and tenant roles.
     *
     * @param inputRoles Input roles.
     * @return relevant error string or empty string.
     * @throws APIManagementException API Management Exception.
     */
    public static String validateUserRoles(List<String> inputRoles) throws APIManagementException {

        String userName = RestApiCommonUtil.getLoggedInUsername();
        String[] tenantRoleList = APIUtil.getRoleNames(userName);
        boolean isMatched = false;
        String[] userRoleList = null;

        if (APIUtil.hasPermission(userName, APIConstants.Permissions.APIM_ADMIN)) {
            isMatched = true;
        } else {
            userRoleList = APIUtil.getListOfRoles(userName);
        }
        if (inputRoles != null && !inputRoles.isEmpty()) {
            if (tenantRoleList != null || userRoleList != null) {
                for (String inputRole : inputRoles) {
                    if (!isMatched && userRoleList != null && APIUtil.compareRoleList(userRoleList, inputRole)) {
                        isMatched = true;
                    }
                    if (tenantRoleList != null && !APIUtil.compareRoleList(tenantRoleList, inputRole)) {
                        return "Invalid user roles found in accessControlRole list";
                    }
                }
                return isMatched ? "" : "This user does not have at least one role specified in API access control.";
            } else {
                return "Invalid user roles found";
            }
        }
        return "";
    }

    /**
     * To validate the roles against and tenant roles.
     *
     * @param inputRoles Input roles.
     * @return relevant error string or empty string.
     * @throws APIManagementException API Management Exception.
     */
    public static String validateRoles(List<String> inputRoles) throws APIManagementException {

        String userName = RestApiCommonUtil.getLoggedInUsername();
        boolean isMatched = false;
        if (inputRoles != null && !inputRoles.isEmpty()) {
            String roleString = String.join(",", inputRoles);
            isMatched = APIUtil.isRoleNameExist(userName, roleString);
            if (!isMatched) {
                return "Invalid user roles found in visibleRoles list";
            }
        }
        return "";
    }

    /**
     * To validate the additional properties.
     * Validation will be done for the keys of additional properties. Property keys should not contain spaces in it
     * and property keys should not conflict with reserved key words.
     *
     * @param additionalProperties Map<String, String>  properties to validate
     * @return error message if there is an validation error with additional properties.
     */
    public static String validateAdditionalProperties(Map<String, String> additionalProperties) {

        if (additionalProperties != null) {
            for (Map.Entry<String, String> entry : additionalProperties.entrySet()) {
                String propertyKey = entry.getKey().trim();
                String propertyValue = entry.getValue();
                if (propertyKey.contains(" ")) {
                    return "Property names should not contain space character. Property '" + propertyKey + "' "
                            + "contains space in it.";
                }
                if (Arrays.asList(APIConstants.API_SEARCH_PREFIXES).contains(propertyKey.toLowerCase())) {
                    return "Property '" + propertyKey + "' conflicts with the reserved keywords. Reserved keywords "
                            + "are [" + Arrays.toString(APIConstants.API_SEARCH_PREFIXES) + "]";
                }
                // Maximum allowable characters of registry property name and value is 100 and 1000. Hence we are
                // restricting them to be within 80 and 900.
                if (propertyKey.length() > 80) {
                    return "Property name can have maximum of 80 characters. Property '" + propertyKey + "' + contains "
                            + propertyKey.length() + "characters";
                }
                if (propertyValue.length() > 900) {
                    return "Property value can have maximum of 900 characters. Property '" + propertyKey + "' + "
                            + "contains a value with " + propertyValue.length() + "characters";
                }
            }
        }
        return "";
    }

    /**
     * validate user inout scopes.
     *
     * @param api api information
     * @throws APIManagementException throw if validation failure
     */
    public static void validateScopes(API api) throws APIManagementException {

        APIIdentifier apiId = api.getId();
        String username = RestApiCommonUtil.getLoggedInUsername();
        String tenantDomain = RestApiCommonUtil.getLoggedInUserTenantDomain();
        int tenantId = APIUtil.getTenantIdFromTenantDomain(tenantDomain);
        APIProvider apiProvider = RestApiCommonUtil.getProvider(username);
        Set<org.wso2.carbon.apimgt.api.model.Scope> sharedAPIScopes = new HashSet<>();

        for (org.wso2.carbon.apimgt.api.model.Scope scope : api.getScopes()) {
            String scopeName = scope.getKey();
            if (!(APIUtil.isAllowedScope(scopeName))) {
                // Check if each scope key is already assigned as a local scope to a different API which is also not a
                // different version of the same API. If true, return error.
                // If false, check if the scope key is already defined as a shared scope. If so, do not honor the
                // other scope attributes (description, role bindings) in the request payload, replace them with
                // already defined values for the existing shared scope.
                if (apiProvider.isScopeKeyAssignedLocally(apiId, scopeName, tenantId)) {
                    throw new APIManagementException(
                            "Scope " + scopeName + " is already assigned locally by another API",
                            ExceptionCodes.SCOPE_ALREADY_ASSIGNED);
                } else if (apiProvider.isSharedScopeNameExists(scopeName, tenantDomain)) {
                    sharedAPIScopes.add(scope);
                    continue;
                }
            }

            //set display name as empty if it is not provided
            if (StringUtils.isBlank(scope.getName())) {
                scope.setName(scopeName);
            }

            //set description as empty if it is not provided
            if (StringUtils.isBlank(scope.getDescription())) {
                scope.setDescription("");
            }
            if (scope.getRoles() != null) {
                for (String aRole : scope.getRoles().split(",")) {
                    boolean isValidRole = APIUtil.isRoleNameExist(username, aRole);
                    if (!isValidRole) {
                        throw new APIManagementException("Role '" + aRole + "' does not exist.",
                                ExceptionCodes.ROLE_DOES_NOT_EXIST);
                    }
                }
            }
        }

        apiProvider.validateSharedScopes(sharedAPIScopes, tenantDomain);
    }

    /**
<<<<<<< HEAD
     * Add API with the generated swagger from the DTO
=======
     * This method is used to assign micro gateway labels to the DTO.
     *
     * @param apiDTO API DTO
     * @param api    the API object
     * @return the API object with labels
     */
    public static API assignLabelsToDTO(APIDTO apiDTO, API api) {

        if (apiDTO.getLabels() != null) {
            List<String> labels = apiDTO.getLabels();
            List<Label> labelList = new ArrayList<>();
            for (String label : labels) {
                Label mgLabel = new Label();
                mgLabel.setName(label);
                labelList.add(mgLabel);
            }
            api.setGatewayLabels(labelList);
        }
        return api;
    }

    /**
     * Add API with the generated swagger from the DTO.
>>>>>>> 15449a92
     *
     * @param apiDto     API DTO of the API
     * @param oasVersion Open API Definition version
     * @param username   Username
     * @return Created API object
     * @throws APIManagementException Error while creating the API
     * @throws CryptoException        Error while encrypting
     */
    public static API addAPIWithGeneratedSwaggerDefinition(APIDTO apiDto, String oasVersion, String username)
            throws APIManagementException, CryptoException {

        boolean isWSAPI = APIDTO.TypeEnum.WS.equals(apiDto.getType());
        boolean isAsyncAPI =
                isWSAPI || APIDTO.TypeEnum.WEBSUB.equals(apiDto.getType()) ||
                        APIDTO.TypeEnum.SSE.equals(apiDto.getType());
        username = StringUtils.isEmpty(username) ? RestApiCommonUtil.getLoggedInUsername() : username;
        APIProvider apiProvider = RestApiCommonUtil.getProvider(username);

        // validate web socket api endpoint configurations
        if (isWSAPI && !PublisherCommonUtils.isValidWSAPI(apiDto)) {
            throw new APIManagementException("Endpoint URLs should be valid web socket URLs",
                    ExceptionCodes.INVALID_ENDPOINT_URL);
        }

        // AWS Lambda: secret key encryption while creating the API
        if (apiDto.getEndpointConfig() != null) {
            Map endpointConfig = (Map) apiDto.getEndpointConfig();
            if (endpointConfig.containsKey(APIConstants.AMZN_SECRET_KEY)) {
                String secretKey = (String) endpointConfig.get(APIConstants.AMZN_SECRET_KEY);
                if (!StringUtils.isEmpty(secretKey)) {
                    CryptoUtil cryptoUtil = CryptoUtil.getDefaultCryptoUtil();
                    String encryptedSecretKey = cryptoUtil.encryptAndBase64Encode(secretKey.getBytes());
                    endpointConfig.put(APIConstants.AMZN_SECRET_KEY, encryptedSecretKey);
                    apiDto.setEndpointConfig(endpointConfig);
                }
            }
        }

       /* if (isWSAPI) {
            ArrayList<String> websocketTransports = new ArrayList<>();
            websocketTransports.add(APIConstants.WS_PROTOCOL);
            websocketTransports.add(APIConstants.WSS_PROTOCOL);
            apiDto.setTransport(websocketTransports);
        }*/

        API apiToAdd = prepareToCreateAPIByDTO(apiDto, apiProvider, username);
        validateScopes(apiToAdd);
        //validate API categories
        List<APICategory> apiCategories = apiToAdd.getApiCategories();
        if (apiCategories != null && apiCategories.size() > 0) {
            if (!APIUtil.validateAPICategories(apiCategories, RestApiCommonUtil.getLoggedInUserTenantDomain())) {
                throw new APIManagementException("Invalid API Category name(s) defined",
                        ExceptionCodes.from(ExceptionCodes.API_CATEGORY_INVALID));
            }
        }

        if (!isAsyncAPI) {
            APIDefinition oasParser;
            if (RestApiConstants.OAS_VERSION_2.equalsIgnoreCase(oasVersion)) {
                oasParser = new OAS2Parser();
            } else {
                oasParser = new OAS3Parser();
            }
            SwaggerData swaggerData = new SwaggerData(apiToAdd);
            String apiDefinition = oasParser.generateAPIDefinition(swaggerData);
            apiToAdd.setSwaggerDefinition(apiDefinition);
        } else {
            AsyncApiParser asyncApiParser = new AsyncApiParser();
            String asyncApiDefinition = asyncApiParser.generateAsyncAPIDefinition(apiToAdd);
            apiToAdd.setAsyncApiDefinition(asyncApiDefinition);
        }

        if (isAsyncAPI) {
            AsyncApiParser asyncApiParser = new AsyncApiParser();
            String apiDefinition = asyncApiParser.generateAsyncAPIDefinition(apiToAdd);
            apiProvider.saveAsyncApiDefinition(apiToAdd, apiDefinition);
        }

        //adding the api
        apiProvider.addAPI(apiToAdd);
        return apiToAdd;
    }

    /**
     * Validate endpoint configurations of {@link APIDTO} for web socket endpoints.
     *
     * @param api api model
     * @return validity of the web socket api
     */
    public static boolean isValidWSAPI(APIDTO api) {

        boolean isValid = false;

        if (api.getEndpointConfig() != null) {
            Map endpointConfig = (Map) api.getEndpointConfig();
            String prodEndpointUrl = String
                    .valueOf(((Map) endpointConfig.get("production_endpoints")).get("url"));
            String sandboxEndpointUrl = String
                    .valueOf(((Map) endpointConfig.get("sandbox_endpoints")).get("url"));
            isValid = prodEndpointUrl.startsWith("ws://") || prodEndpointUrl.startsWith("wss://");

            if (isValid) {
                isValid = sandboxEndpointUrl.startsWith("ws://") || sandboxEndpointUrl.startsWith("wss://");
            }
        }

        return isValid;
    }

    public static String constructEndpointConfigForService(String serviceUrl, String protocol) {

        StringBuilder sb = new StringBuilder();
        String endpointType = APIDTO.TypeEnum.HTTP.value().toLowerCase();
        if (StringUtils.isNotEmpty(protocol) && (APIDTO.TypeEnum.SSE.equals(protocol.toUpperCase())
                || APIDTO.TypeEnum.WS.equals(protocol.toUpperCase()))) {
            endpointType = "ws";
        }
        if (StringUtils.isNotEmpty(serviceUrl)) {
            sb.append("{\"endpoint_type\": \"")
                    .append(endpointType)
                    .append("\",")
                    .append("\"production_endpoints\": {\"url\": \"")
                    .append(serviceUrl)
                    .append("\"}}");
        } // TODO Need to check on the endpoint security
        return sb.toString();
    }

    public static APIDTO.TypeEnum getAPIType(ServiceEntry.DefinitionType definitionType, String protocol) {

        switch (definitionType) {
            case WSDL1:
            case WSDL2:
                return APIDTO.TypeEnum.SOAP;
            case GRAPHQL_SDL:
                return APIDTO.TypeEnum.GRAPHQL;
            case ASYNC_API:
                return APIDTO.TypeEnum.fromValue(protocol.toUpperCase());
            default:
                return APIDTO.TypeEnum.HTTP;
        }
    }

    /**
     * Prepares the API Model object to be created using the DTO object.
     *
     * @param body        APIDTO of the API
     * @param apiProvider API Provider
     * @param username    Username
     * @return API object to be created
     * @throws APIManagementException Error while creating the API
     */
    public static API prepareToCreateAPIByDTO(APIDTO body, APIProvider apiProvider, String username)
            throws APIManagementException {

        String context = body.getContext();
        //Make sure context starts with "/". ex: /pizza
        context = context.startsWith("/") ? context : ("/" + context);

        if (body.getAccessControlRoles() != null) {
            String errorMessage = PublisherCommonUtils.validateUserRoles(body.getAccessControlRoles());

            if (!errorMessage.isEmpty()) {
                throw new APIManagementException(errorMessage, ExceptionCodes.INVALID_USER_ROLES);
            }
        }
        if (body.getAdditionalProperties() != null) {
            String errorMessage = PublisherCommonUtils.validateAdditionalProperties(body.getAdditionalProperties());
            if (!errorMessage.isEmpty()) {
                throw new APIManagementException(errorMessage, ExceptionCodes
                        .from(ExceptionCodes.INVALID_ADDITIONAL_PROPERTIES, body.getName(), body.getVersion()));
            }
        }
        if (body.getContext() == null) {
            throw new APIManagementException("Parameter: \"context\" cannot be null",
                    ExceptionCodes.PARAMETER_NOT_PROVIDED);
        } else if (body.getContext().endsWith("/")) {
            throw new APIManagementException("Context cannot end with '/' character", ExceptionCodes.INVALID_CONTEXT);
        }
        if (apiProvider.isApiNameWithDifferentCaseExist(body.getName())) {
            throw new APIManagementException(
                    "Error occurred while adding API. API with name " + body.getName() + " already exists.",
                    ExceptionCodes.from(ExceptionCodes.API_NAME_ALREADY_EXISTS, body.getName()));
        }
        if (body.getAuthorizationHeader() == null) {
            body.setAuthorizationHeader(APIUtil.getOAuthConfigurationFromAPIMConfig(APIConstants.AUTHORIZATION_HEADER));
        }
        if (body.getAuthorizationHeader() == null) {
            body.setAuthorizationHeader(APIConstants.AUTHORIZATION_HEADER_DEFAULT);
        }

        if (body.getVisibility() == APIDTO.VisibilityEnum.RESTRICTED && body.getVisibleRoles().isEmpty()) {
            throw new APIManagementException(
                    "Valid roles should be added under 'visibleRoles' to restrict " + "the visibility",
                    ExceptionCodes.USER_ROLES_CANNOT_BE_NULL);
        }
        if (body.getVisibleRoles() != null) {
            String errorMessage = PublisherCommonUtils.validateRoles(body.getVisibleRoles());
            if (!errorMessage.isEmpty()) {
                throw new APIManagementException(errorMessage, ExceptionCodes.INVALID_USER_ROLES);
            }
        }

        //Get all existing versions of  api been adding
        List<String> apiVersions = apiProvider.getApiVersionsMatchingApiName(body.getName(), username);
        if (apiVersions.size() > 0) {
            //If any previous version exists
            for (String version : apiVersions) {
                if (version.equalsIgnoreCase(body.getVersion())) {
                    //If version already exists
                    throw new APIManagementException(
                            "Error occurred while adding the API. The version already exists: " + version,
                            ExceptionCodes.from(ExceptionCodes.API_VERSION_ALREADY_EXISTS, version, body.getName()));
                }
            }
        } else {
            //If no any previous version exists
            if (apiProvider.isDuplicateContextTemplate(context)) {
                throw new APIManagementException(
                        "Error occurred while adding the API. A duplicate API context already exists for "
                                + context, ExceptionCodes.from(ExceptionCodes.API_CONTEXT_ALREADY_EXISTS, context));
            }
        }

        //Check if the user has admin permission before applying a different provider than the current user
        String provider = body.getProvider();
        if (!StringUtils.isBlank(provider) && !provider.equals(username)) {
            if (!APIUtil.hasPermission(username, APIConstants.Permissions.APIM_ADMIN)) {
                if (log.isDebugEnabled()) {
                    log.debug("User " + username + " does not have admin permission ("
                            + APIConstants.Permissions.APIM_ADMIN + ") hence provider (" + provider
                            + ") overridden with current user (" + username + ")");
                }
                provider = username;
            } else {
                if (!APIUtil.isUserExist(provider)) {
                    throw new APIManagementException("Specified provider " + provider + " not exist.",
                            ExceptionCodes.PARAMETER_NOT_PROVIDED);
                }
            }
        } else {
            //Set username in case provider is null or empty
            provider = username;
        }

        List<String> tiersFromDTO = body.getPolicies();

        //check whether the added API's tiers are all valid
        Set<Tier> definedTiers = apiProvider.getTiers();
        List<String> invalidTiers = getInvalidTierNames(definedTiers, tiersFromDTO);
        if (invalidTiers.size() > 0) {
            throw new APIManagementException(
                    "Specified tier(s) " + Arrays.toString(invalidTiers.toArray()) + " are invalid",
                    ExceptionCodes.TIER_NAME_INVALID);
        }
        APIPolicy apiPolicy = apiProvider.getAPIPolicy(username, body.getApiThrottlingPolicy());
        if (apiPolicy == null && body.getApiThrottlingPolicy() != null) {
            throw new APIManagementException("Specified policy " + body.getApiThrottlingPolicy() + " is invalid",
                    ExceptionCodes.UNSUPPORTED_THROTTLE_LIMIT_TYPE);
        }

        API apiToAdd = APIMappingUtil.fromDTOtoAPI(body, provider);
        //Overriding some properties:
        //only allow CREATED as the stating state for the new api if not status is PROTOTYPED
        if (!APIConstants.PROTOTYPED.equals(apiToAdd.getStatus())) {
            apiToAdd.setStatus(APIConstants.CREATED);
        }
        //we are setting the api owner as the logged in user until we support checking admin privileges and assigning
        //  the owner as a different user
        apiToAdd.setApiOwner(provider);

        if (body.getKeyManagers() instanceof List) {
            apiToAdd.setKeyManagers((List<String>) body.getKeyManagers());
        } else if (body.getKeyManagers() == null) {
            apiToAdd.setKeyManagers(Collections.singletonList(APIConstants.KeyManager.API_LEVEL_ALL_KEY_MANAGERS));
        } else {
            throw new APIManagementException("KeyManagers value need to be an array");
        }
        return apiToAdd;
    }

    public static String updateAPIDefinition(String apiId, APIDefinitionValidationResponse response,
                                             ServiceEntry service) throws APIManagementException,
            FaultGatewaysException {

        if (ServiceEntry.DefinitionType.OAS2.equals(service.getDefinitionType()) ||
                ServiceEntry.DefinitionType.OAS3.equals(service.getDefinitionType())) {
            return updateSwagger(apiId, response, true);
        } else if (ServiceEntry.DefinitionType.ASYNC_API.equals(service.getDefinitionType())) {
            return updateAsyncAPIDefinition(apiId, response);
        }
        return null;
    }

    /**
     * update AsyncPI definition of the given api.
     *
     * @param apiId    API Id
     * @param response response of the AsyncAPI definition validation call
     * @return updated AsyncAPI definition
     * @throws APIManagementException when error occurred updating AsyncAPI definition
     * @throws FaultGatewaysException when error occurred publishing API to the gateway
     */
    public static String updateAsyncAPIDefinition(String apiId, APIDefinitionValidationResponse response)
            throws APIManagementException, FaultGatewaysException {

        APIProvider apiProvider = RestApiCommonUtil.getLoggedInUserProvider();
        String tenantDomain = RestApiCommonUtil.getLoggedInUserTenantDomain();
        //this will fall if user does not have access to the API or the API does not exist
        API existingAPI = apiProvider.getAPIbyUUID(apiId, tenantDomain);
        String apiDefinition = response.getJsonContent();
        //updating APi with the new AsyncAPI definition
        apiProvider.saveAsyncApiDefinition(existingAPI, apiDefinition);
        apiProvider.updateAPI(existingAPI);
        //load new topics
        apiProvider.updateAPI(AsyncApiParserUtil.loadTopicsFromAsyncAPIDefinition(existingAPI, apiDefinition));
        //retrieves the updated AsyncAPI definition
        return apiProvider.getAsyncAPIDefinition(existingAPI.getId());
    }

    /**
     * update swagger definition of the given api.
     *
     * @param apiId    API Id
     * @param response response of a swagger definition validation call
     * @return updated swagger definition
     * @throws APIManagementException when error occurred updating swagger
     * @throws FaultGatewaysException when error occurred publishing API to the gateway
     */
    public static String updateSwagger(String apiId, APIDefinitionValidationResponse response, boolean isServiceAPI)
            throws APIManagementException, FaultGatewaysException {

        APIProvider apiProvider = RestApiCommonUtil.getLoggedInUserProvider();
        String tenantDomain = RestApiCommonUtil.getLoggedInUserTenantDomain();
        //this will fail if user does not have access to the API or the API does not exist
        API existingAPI = apiProvider.getAPIbyUUID(apiId, tenantDomain);
        APIDefinition oasParser = response.getParser();
        String apiDefinition = response.getJsonContent();
        if (isServiceAPI) {
            apiDefinition = oasParser.copyVendorExtensions(existingAPI.getSwaggerDefinition(), apiDefinition);
        } else {
            apiDefinition = OASParserUtil.preProcess(apiDefinition);
        }
        Set<URITemplate> uriTemplates = null;
        uriTemplates = oasParser.getURITemplates(apiDefinition);

        if (uriTemplates == null || uriTemplates.isEmpty()) {
            throw new APIManagementException(ExceptionCodes.NO_RESOURCES_FOUND);
        }
        Set<org.wso2.carbon.apimgt.api.model.Scope> scopes = oasParser.getScopes(apiDefinition);
        //validating scope roles
        for (org.wso2.carbon.apimgt.api.model.Scope scope : scopes) {
            String roles = scope.getRoles();
            if (roles != null) {
                for (String aRole : roles.split(",")) {
                    boolean isValidRole = APIUtil.isRoleNameExist(RestApiCommonUtil.getLoggedInUsername(), aRole);
                    if (!isValidRole) {
                        throw new APIManagementException("Role '" + aRole + "' Does not exist.");
                    }
                }
            }
        }

        List<APIResource> removedProductResources = apiProvider.getRemovedProductResources(uriTemplates, existingAPI);

        if (!removedProductResources.isEmpty()) {
            throw new APIManagementException(
                    "Cannot remove following resource paths " + removedProductResources.toString()
                            + " because they are used by one or more API Products", ExceptionCodes
                    .from(ExceptionCodes.API_PRODUCT_USED_RESOURCES, existingAPI.getId().getApiName(),
                            existingAPI.getId().getVersion()));
        }

        existingAPI.setUriTemplates(uriTemplates);
        existingAPI.setScopes(scopes);
        PublisherCommonUtils.validateScopes(existingAPI);

        //Update API is called to update URITemplates and scopes of the API
        SwaggerData swaggerData = new SwaggerData(existingAPI);
        String updatedApiDefinition = oasParser.populateCustomManagementInfo(apiDefinition, swaggerData);
        apiProvider.saveSwaggerDefinition(existingAPI, updatedApiDefinition, tenantDomain);
        existingAPI.setSwaggerDefinition(updatedApiDefinition);
        API unModifiedAPI = apiProvider.getAPIbyUUID(apiId, tenantDomain);
        existingAPI.setStatus(unModifiedAPI.getStatus());
        apiProvider.updateAPI(existingAPI, unModifiedAPI);
        //retrieves the updated swagger definition
        String apiSwagger = apiProvider.getOpenAPIDefinition(apiId, tenantDomain); // TODO see why we need to get it
        // instead of passing same
        return oasParser.getOASDefinitionForPublisher(existingAPI, apiSwagger);
    }

    /**
     * Add GraphQL schema.
     *
     * @param originalAPI      API
     * @param schemaDefinition GraphQL schema definition to add
     * @param apiProvider      API Provider
     * @return the arrayList of APIOperationsDTOextractGraphQLOperationList
     */
    public static API addGraphQLSchema(API originalAPI, String schemaDefinition, APIProvider apiProvider)
            throws APIManagementException, FaultGatewaysException {

        List<APIOperationsDTO> operationListWithOldData = APIMappingUtil
                .getOperationListWithOldData(originalAPI.getUriTemplates(),
                        extractGraphQLOperationList(schemaDefinition));

        Set<URITemplate> uriTemplates = APIMappingUtil.getURITemplates(originalAPI, operationListWithOldData);
        originalAPI.setUriTemplates(uriTemplates);

        apiProvider.saveGraphqlSchemaDefinition(originalAPI, schemaDefinition);
        apiProvider.updateAPI(originalAPI);

        return originalAPI;
    }

    /**
     * Extract GraphQL Operations from given schema.
     *
     * @param schema graphQL Schema
     * @return the arrayList of APIOperationsDTOextractGraphQLOperationList
     */
    public static List<APIOperationsDTO> extractGraphQLOperationList(String schema) {

        List<APIOperationsDTO> operationArray = new ArrayList<>();
        SchemaParser schemaParser = new SchemaParser();
        TypeDefinitionRegistry typeRegistry = schemaParser.parse(schema);
        Map<java.lang.String, TypeDefinition> operationList = typeRegistry.types();
        for (Map.Entry<String, TypeDefinition> entry : operationList.entrySet()) {
            if (entry.getValue().getName().equals(APIConstants.GRAPHQL_QUERY) || entry.getValue().getName()
                    .equals(APIConstants.GRAPHQL_MUTATION) || entry.getValue().getName()
                    .equals(APIConstants.GRAPHQL_SUBSCRIPTION)) {
                for (FieldDefinition fieldDef : ((ObjectTypeDefinition) entry.getValue()).getFieldDefinitions()) {
                    APIOperationsDTO operation = new APIOperationsDTO();
                    operation.setVerb(entry.getKey());
                    operation.setTarget(fieldDef.getName());
                    operationArray.add(operation);
                }
            }
        }
        return operationArray;
    }

    /**
     * Validate GraphQL Schema.
     *
     * @param filename file name of the schema
     * @param schema   GraphQL schema
     */
    public static GraphQLValidationResponseDTO validateGraphQLSchema(String filename, String schema)
            throws APIManagementException {

        String errorMessage;
        GraphQLValidationResponseDTO validationResponse = new GraphQLValidationResponseDTO();
        boolean isValid = false;
        try {
            if (filename.endsWith(".graphql") || filename.endsWith(".txt") || filename.endsWith(".sdl")) {
                if (schema.isEmpty()) {
                    throw new APIManagementException("GraphQL Schema cannot be empty or null to validate it",
                            ExceptionCodes.GRAPHQL_SCHEMA_CANNOT_BE_NULL);
                }
                SchemaParser schemaParser = new SchemaParser();
                TypeDefinitionRegistry typeRegistry = schemaParser.parse(schema);
                GraphQLSchema graphQLSchema = UnExecutableSchemaGenerator.makeUnExecutableSchema(typeRegistry);
                SchemaValidator schemaValidation = new SchemaValidator();
                Set<SchemaValidationError> validationErrors = schemaValidation.validateSchema(graphQLSchema);

                if (validationErrors.toArray().length > 0) {
                    errorMessage = "InValid Schema";
                    validationResponse.isValid(Boolean.FALSE);
                    validationResponse.errorMessage(errorMessage);
                } else {
                    validationResponse.setIsValid(Boolean.TRUE);
                    GraphQLValidationResponseGraphQLInfoDTO graphQLInfo = new GraphQLValidationResponseGraphQLInfoDTO();
                    GraphQLSchemaDefinition graphql = new GraphQLSchemaDefinition();
                    List<URITemplate> operationList = graphql.extractGraphQLOperationList(schema, null);
                    List<APIOperationsDTO> operationArray = APIMappingUtil
                            .fromURITemplateListToOprationList(operationList);
                    graphQLInfo.setOperations(operationArray);
                    GraphQLSchemaDTO schemaObj = new GraphQLSchemaDTO();
                    schemaObj.setSchemaDefinition(schema);
                    graphQLInfo.setGraphQLSchema(schemaObj);
                    validationResponse.setGraphQLInfo(graphQLInfo);
                }
            } else {
                throw new APIManagementException("Unsupported extension type of file: " + filename,
                        ExceptionCodes.UNSUPPORTED_GRAPHQL_FILE_EXTENSION);
            }
            isValid = validationResponse.isIsValid();
            errorMessage = validationResponse.getErrorMessage();
        } catch (SchemaProblem e) {
            errorMessage = e.getMessage();
        }

        if (!isValid) {
            validationResponse.setIsValid(isValid);
            validationResponse.setErrorMessage(errorMessage);
        }
        return validationResponse;
    }

    /**
     * Add document DTO.
     *
     * @param documentDto Document DTO
     * @param apiId       API UUID
     * @return Added documentation
     * @throws APIManagementException If an error occurs when retrieving API Identifier,
     *                                when checking whether the documentation exists and when adding the documentation
     */
    public static Documentation addDocumentationToAPI(DocumentDTO documentDto, String apiId)
            throws APIManagementException {

        APIProvider apiProvider = RestApiCommonUtil.getLoggedInUserProvider();
        Documentation documentation = DocumentationMappingUtil.fromDTOtoDocumentation(documentDto);
        String documentName = documentDto.getName();
        String tenantDomain = RestApiCommonUtil.getLoggedInUserTenantDomain();
        if (documentDto.getType() == null) {
            throw new APIManagementException("Documentation type cannot be empty",
                    ExceptionCodes.PARAMETER_NOT_PROVIDED);
        }
        if (documentDto.getType() == DocumentDTO.TypeEnum.OTHER && StringUtils
                .isBlank(documentDto.getOtherTypeName())) {
            //check otherTypeName for not null if doc type is OTHER
            throw new APIManagementException("otherTypeName cannot be empty if type is OTHER.",
                    ExceptionCodes.PARAMETER_NOT_PROVIDED);
        }
        String sourceUrl = documentDto.getSourceUrl();
        if (documentDto.getSourceType() == DocumentDTO.SourceTypeEnum.URL && (
                org.apache.commons.lang3.StringUtils.isBlank(sourceUrl) || !RestApiCommonUtil.isURL(sourceUrl))) {
            throw new APIManagementException("Invalid document sourceUrl Format",
                    ExceptionCodes.PARAMETER_NOT_PROVIDED);
        }

        if (apiProvider.isDocumentationExist(apiId, documentName, tenantDomain)) {
            throw new APIManagementException("Requested document '" + documentName + "' already exists",
                    ExceptionCodes.DOCUMENT_ALREADY_EXISTS);
        }
        documentation = apiProvider.addDocumentation(apiId, documentation, tenantDomain);

        return documentation;
    }

    /**
     * Checks whether the list of tiers are valid given the all valid tiers.
     *
     * @param allTiers     All defined tiers
     * @param currentTiers tiers to check if they are a subset of defined tiers
     * @return null if there are no invalid tiers or returns the set of invalid tiers if there are any
     */
    public static List<String> getInvalidTierNames(Set<Tier> allTiers, List<String> currentTiers) {

        List<String> invalidTiers = new ArrayList<>();
        for (String tierName : currentTiers) {
            boolean isTierValid = false;
            for (Tier definedTier : allTiers) {
                if (tierName.equals(definedTier.getName())) {
                    isTierValid = true;
                    break;
                }
            }
            if (!isTierValid) {
                invalidTiers.add(tierName);
            }
        }
        return invalidTiers;
    }

    /**
     * Update an API Product.
     *
     * @param originalAPIProduct    Existing API Product
     * @param apiProductDtoToUpdate New API Product DTO to update
     * @param apiProvider           API Provider
     * @param username              Username
     * @throws APIManagementException If an error occurs while retrieving and updating an existing API Product
     * @throws FaultGatewaysException If an error occurs while updating an existing API Product
     */
    public static APIProduct updateApiProduct(APIProduct originalAPIProduct, APIProductDTO apiProductDtoToUpdate,
                                              APIProvider apiProvider, String username) throws APIManagementException
            , FaultGatewaysException {

        List<String> apiSecurity = apiProductDtoToUpdate.getSecurityScheme();
        //validation for tiers
        List<String> tiersFromDTO = apiProductDtoToUpdate.getPolicies();
        if (apiSecurity.contains(APIConstants.DEFAULT_API_SECURITY_OAUTH2) || apiSecurity
                .contains(APIConstants.API_SECURITY_API_KEY)) {
            if (tiersFromDTO == null || tiersFromDTO.isEmpty()) {
                throw new APIManagementException("No tier defined for the API Product",
                        ExceptionCodes.TIER_CANNOT_BE_NULL);
            }
        }

        //check whether the added API Products's tiers are all valid
        Set<Tier> definedTiers = apiProvider.getTiers();
        List<String> invalidTiers = PublisherCommonUtils.getInvalidTierNames(definedTiers, tiersFromDTO);
        if (!invalidTiers.isEmpty()) {
            throw new APIManagementException(
                    "Specified tier(s) " + Arrays.toString(invalidTiers.toArray()) + " are invalid",
                    ExceptionCodes.TIER_NAME_INVALID);
        }
        if (apiProductDtoToUpdate.getAdditionalProperties() != null) {
            String errorMessage = PublisherCommonUtils
                    .validateAdditionalProperties(apiProductDtoToUpdate.getAdditionalProperties());
            if (!errorMessage.isEmpty()) {
                throw new APIManagementException(errorMessage, ExceptionCodes
                        .from(ExceptionCodes.INVALID_ADDITIONAL_PROPERTIES, originalAPIProduct.getId().getName(),
                                originalAPIProduct.getId().getVersion()));
            }
        }

        //only publish api product if tiers are defined
        if (APIProductDTO.StateEnum.PUBLISHED.equals(apiProductDtoToUpdate.getState())) {
            //if the already created API product does not have tiers defined and the update request also doesn't
            //have tiers defined, then the product should not moved to PUBLISHED state.
            if (originalAPIProduct.getAvailableTiers() == null && apiProductDtoToUpdate.getPolicies() == null) {
                throw new APIManagementException("Policy needs to be defined before publishing the API Product",
                        ExceptionCodes.THROTTLING_POLICY_CANNOT_BE_NULL);
            }
        }

        APIProduct product = APIMappingUtil.fromDTOtoAPIProduct(apiProductDtoToUpdate, username);
        //We do not allow to modify provider,name,version  and uuid. Set the origial value
        APIProductIdentifier productIdentifier = originalAPIProduct.getId();
        product.setID(productIdentifier);
        product.setUuid(originalAPIProduct.getUuid());

        Map<API, List<APIProductResource>> apiToProductResourceMapping = apiProvider.updateAPIProduct(product);
        apiProvider.updateAPIProductSwagger(apiToProductResourceMapping, product);

        //preserve monetization status in the update flow
        apiProvider.configureMonetizationInAPIProductArtifact(product);
        return apiProvider.getAPIProduct(productIdentifier);
    }

    /**
     * Add API Product with the generated swagger from the DTO.
     *
     * @param apiProductDTO API Product DTO
     * @param provider      Provider name
     * @param username      Username
     * @return Created API Product object
     * @throws APIManagementException Error while creating the API Product
     * @throws FaultGatewaysException Error while adding the API Product to gateway
     */
    public static APIProduct addAPIProductWithGeneratedSwaggerDefinition(APIProductDTO apiProductDTO, String provider,
                                                                         String username)
            throws APIManagementException, FaultGatewaysException {

        username = StringUtils.isEmpty(username) ? RestApiCommonUtil.getLoggedInUsername() : username;
        APIProvider apiProvider = RestApiCommonUtil.getProvider(username);
        // if not add product
        provider = apiProductDTO.getProvider();
        String context = apiProductDTO.getContext();
        if (!StringUtils.isBlank(provider) && !provider.equals(username)) {
            if (!APIUtil.hasPermission(username, APIConstants.Permissions.APIM_ADMIN)) {
                if (log.isDebugEnabled()) {
                    log.debug("User " + username + " does not have admin permission ("
                            + APIConstants.Permissions.APIM_ADMIN + ") hence provider (" + provider
                            + ") overridden with current user (" + username + ")");
                }
                provider = username;
            }
        } else {
            // Set username in case provider is null or empty
            provider = username;
        }

        List<String> tiersFromDTO = apiProductDTO.getPolicies();
        Set<Tier> definedTiers = apiProvider.getTiers();
        List<String> invalidTiers = PublisherCommonUtils.getInvalidTierNames(definedTiers, tiersFromDTO);
        if (!invalidTiers.isEmpty()) {
            throw new APIManagementException(
                    "Specified tier(s) " + Arrays.toString(invalidTiers.toArray()) + " are invalid",
                    ExceptionCodes.TIER_NAME_INVALID);
        }
        if (apiProductDTO.getAdditionalProperties() != null) {
            String errorMessage = PublisherCommonUtils
                    .validateAdditionalProperties(apiProductDTO.getAdditionalProperties());
            if (!errorMessage.isEmpty()) {
                throw new APIManagementException(errorMessage,
                        ExceptionCodes.from(ExceptionCodes.INVALID_ADDITIONAL_PROPERTIES, apiProductDTO.getName()));
            }
        }
        if (apiProductDTO.getVisibility() == null) {
            //set the default visibility to PUBLIC
            apiProductDTO.setVisibility(APIProductDTO.VisibilityEnum.PUBLIC);
        }

        if (apiProductDTO.getAuthorizationHeader() == null) {
            apiProductDTO.setAuthorizationHeader(
                    APIUtil.getOAuthConfigurationFromAPIMConfig(APIConstants.AUTHORIZATION_HEADER));
        }
        if (apiProductDTO.getAuthorizationHeader() == null) {
            apiProductDTO.setAuthorizationHeader(APIConstants.AUTHORIZATION_HEADER_DEFAULT);
        }

        //Remove the /{version} from the context.
        if (context.endsWith("/" + RestApiConstants.API_VERSION_PARAM)) {
            context = context.replace("/" + RestApiConstants.API_VERSION_PARAM, "");
        }
        //Make sure context starts with "/". ex: /pizzaProduct
        context = context.startsWith("/") ? context : ("/" + context);
        //Check whether the context already exists
        if (apiProvider.isContextExist(context)) {
            throw new APIManagementException(
                    "Error occurred while adding API Product. API Product with the context " + context + " already " +
                            "exists.", ExceptionCodes.from(ExceptionCodes.API_PRODUCT_CONTEXT_ALREADY_EXISTS, context));
        }

        APIProduct productToBeAdded = APIMappingUtil.fromDTOtoAPIProduct(apiProductDTO, provider);

        Map<API, List<APIProductResource>> apiToProductResourceMapping = apiProvider
                .addAPIProductWithoutPublishingToGateway(productToBeAdded);
        apiProvider.addAPIProductSwagger(apiToProductResourceMapping, productToBeAdded);

        APIProductIdentifier createdAPIProductIdentifier = productToBeAdded.getId();
        APIProduct createdProduct = apiProvider.getAPIProduct(createdAPIProductIdentifier);

        //apiProvider.saveToGateway(createdProduct);
        return createdProduct;
    }

    public static boolean isStreamingAPI(APIDTO apidto) {

        return APIDTO.TypeEnum.WS.equals(apidto.getType()) || APIDTO.TypeEnum.SSE.equals(apidto.getType()) ||
                APIDTO.TypeEnum.WEBSUB.equals(apidto.getType());
    }
}<|MERGE_RESOLUTION|>--- conflicted
+++ resolved
@@ -659,33 +659,7 @@
     }
 
     /**
-<<<<<<< HEAD
-     * Add API with the generated swagger from the DTO
-=======
-     * This method is used to assign micro gateway labels to the DTO.
-     *
-     * @param apiDTO API DTO
-     * @param api    the API object
-     * @return the API object with labels
-     */
-    public static API assignLabelsToDTO(APIDTO apiDTO, API api) {
-
-        if (apiDTO.getLabels() != null) {
-            List<String> labels = apiDTO.getLabels();
-            List<Label> labelList = new ArrayList<>();
-            for (String label : labels) {
-                Label mgLabel = new Label();
-                mgLabel.setName(label);
-                labelList.add(mgLabel);
-            }
-            api.setGatewayLabels(labelList);
-        }
-        return api;
-    }
-
-    /**
      * Add API with the generated swagger from the DTO.
->>>>>>> 15449a92
      *
      * @param apiDto     API DTO of the API
      * @param oasVersion Open API Definition version
