/*
*  Copyright (c) 2005-2011, WSO2 Inc. (http://www.wso2.org) All Rights Reserved.
*
*  WSO2 Inc. licenses this file to you under the Apache License,
*  Version 2.0 (the "License"); you may not use this file except
*  in compliance with the License.
*  You may obtain a copy of the License at
*
*    http://www.apache.org/licenses/LICENSE-2.0
*
* Unless required by applicable law or agreed to in writing,
* software distributed under the License is distributed on an
* "AS IS" BASIS, WITHOUT WARRANTIES OR CONDITIONS OF ANY
* KIND, either express or implied.  See the License for the
* specific language governing permissions and limitations
* under the License.
*/
package org.wso2.carbon.apimgt.api.model;

<<<<<<< HEAD
import java.util.*;
=======
import java.util.ArrayList;
import java.util.HashMap;
import java.util.LinkedHashSet;
import java.util.List;
import java.util.Map;
import java.util.Set;
>>>>>>> ed9355be

/**
 * This class represent the Application in api model
 */
public class Application {

    private int id;
    private String name;
    private String uuid;
    private Subscriber subscriber;
    private Set<SubscribedAPI> subscribedAPIs = new LinkedHashSet<SubscribedAPI>();
    private List<APIKey> keys = new ArrayList<APIKey>();
    private Map<String, OAuthApplicationInfo> oauthApps = new HashMap<String, OAuthApplicationInfo>();
    private String tier;
    private String callbackUrl;
    private String description;
    private String status;
    private String groupId;
    private Boolean isBlackListed;

    private String createdTime;
    private String lastUpdatedTime;

    public String getCreatedTime() {
        return createdTime;
    }

    public void setCreatedTime(String createdTime) {
        this.createdTime = createdTime;
    }

    public String getLastUpdatedTime() {
        return lastUpdatedTime;
    }

    public void setLastUpdatedTime(String lastUpdatedTime) {
        this.lastUpdatedTime = lastUpdatedTime;
    }

<<<<<<< HEAD
    /**Holds workflow status**/
    private String applicationWorkFlowStatus; 
    
=======
    /**
     * Holds workflow status
     **/
    private String applicationWorkFlowStatus;

>>>>>>> ed9355be
    public Application(String name, Subscriber subscriber) {
        this.name = name;
        this.subscriber = subscriber;
    }

    public Application(int appId) {
        id = appId;
        this.subscriber = new Subscriber(null);
    }

    public Application(String uuid) {
        this.uuid = uuid;
        this.subscriber = new Subscriber(null);
    }

    public String getDescription() {
        return description;
    }

    public void setDescription(String description) {
        this.description = description;
    }

    public String getStatus() {
        return status;
    }

    public void setStatus(String status) {
        this.status = status;
    }

    public String getName() {
        return name;
    }

    public Subscriber getSubscriber() {
        return subscriber;
    }

    public Set<SubscribedAPI> getSubscribedAPIs() {
        return subscribedAPIs;
    }

    public void addSubscribedAPIs(Set<SubscribedAPI> subscribedAPIs) {
        for (SubscribedAPI subscribedAPI : subscribedAPIs) {
            subscribedAPI.setApplication(this);
        }
        this.subscribedAPIs.addAll(subscribedAPIs);
    }

    public void removeSubscribedAPIs(Set<SubscribedAPI> subscribedAPIs) {
        this.subscribedAPIs.removeAll(subscribedAPIs);
    }

    protected Map<String, OAuthApplicationInfo> getOAuthApp() {
        return oauthApps;
    }

    public OAuthApplicationInfo getOAuthApp(String keyType) {
        return oauthApps.get(keyType);
    }

    public void addOAuthApp(String keyType, OAuthApplicationInfo oAuthApplication) {
        oauthApps.put(keyType, oAuthApplication);
    }

    public int getId() {
        return id;
    }

    public void setId(int id) {
        this.id = id;
    }

    public List<APIKey> getKeys() {
        return keys;
    }

    public void addKey(APIKey key) {
        keys.add(key);
    }

    public String getTier() {
        return tier;
    }

    public void setTier(String tier) {
        this.tier = tier;
    }


    public String getCallbackUrl() {
        return callbackUrl;
    }

    public void setCallbackUrl(String callbackUrl) {
        this.callbackUrl = callbackUrl;
    }

    @Override
    public boolean equals(Object o) {
        if (this == o) return true;
        if (o == null || getClass() != o.getClass()) return false;

        Application that = (Application) o;
        return id == that.id && name.equals(that.name) && subscriber.equals(that.subscriber);
    }

    @Override
    public int hashCode() {
        int result = name.hashCode();
        result = 31 * result + Integer.valueOf(id).hashCode();
        result = 31 * result + subscriber.hashCode();
        return result;
    }

    public String getApplicationWorkFlowStatus() {
        return applicationWorkFlowStatus;
    }

    public void setApplicationWorkFlowStatus(String applicationWorkFlowStatus) {
        this.applicationWorkFlowStatus = applicationWorkFlowStatus;
    }

    public String getGroupId() {
        return groupId;
    }

    public void setGroupId(String groupId) {
        this.groupId = groupId;
    }

    public void setUUID(String uuid) {
        this.uuid = uuid;
    }

    public String getUUID() {
        return uuid;
    }

    public Boolean getIsBlackListed() {
        return isBlackListed;
    }

    public void setIsBlackListed(Boolean isBlackListed) {
        this.isBlackListed = isBlackListed;
    }


}<|MERGE_RESOLUTION|>--- conflicted
+++ resolved
@@ -17,16 +17,12 @@
 */
 package org.wso2.carbon.apimgt.api.model;
 
-<<<<<<< HEAD
-import java.util.*;
-=======
 import java.util.ArrayList;
 import java.util.HashMap;
 import java.util.LinkedHashSet;
 import java.util.List;
 import java.util.Map;
 import java.util.Set;
->>>>>>> ed9355be
 
 /**
  * This class represent the Application in api model
@@ -66,17 +62,11 @@
         this.lastUpdatedTime = lastUpdatedTime;
     }
 
-<<<<<<< HEAD
-    /**Holds workflow status**/
-    private String applicationWorkFlowStatus; 
-    
-=======
     /**
      * Holds workflow status
      **/
     private String applicationWorkFlowStatus;
 
->>>>>>> ed9355be
     public Application(String name, Subscriber subscriber) {
         this.name = name;
         this.subscriber = subscriber;
