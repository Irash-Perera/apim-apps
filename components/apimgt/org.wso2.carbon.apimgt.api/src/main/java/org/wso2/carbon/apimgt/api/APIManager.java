--- conflicted
+++ resolved
@@ -434,10 +434,7 @@
 
     /**
      * get a set of API names that matches given context template
-<<<<<<< HEAD
-     *
-=======
->>>>>>> 66f7a7a0
+     *
      * @param contextTemplate context in the payload
      * @return list of API names matches the context
      * @throws APIManagementException
