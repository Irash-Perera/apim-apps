--- conflicted
+++ resolved
@@ -206,7 +206,7 @@
      * @throws APIManagementException
      */
     String getOpenAPIDefinition(String apiId, String orgId) throws APIManagementException;
-  
+
     /**
      * Returns the async-api v2.0 definition as a string
      *
@@ -889,8 +889,6 @@
     String getAPIDefinitionOfAPIProduct(APIProduct product) throws APIManagementException;
 
     /**
-<<<<<<< HEAD
-=======
      * @param searchQuery search query. ex : provider:admin
      * @param orgId Identifier of an organization
      * @param start starting number
@@ -914,7 +912,6 @@
             throws APIManagementException;
 
     /**
->>>>>>> 1a0d21a6
      * Returns the AsyncAPI definition as a string
      *
      * @param apiId id of the APIIdentifier
