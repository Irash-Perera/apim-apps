/*
 *
 *   Copyright (c) 2019, WSO2 Inc. (http://www.wso2.org) All Rights Reserved.
 *
 *   WSO2 Inc. licenses this file to you under the Apache License,
 *   Version 2.0 (the "License"); you may not use this file except
 *   in compliance with the License.
 *   You may obtain a copy of the License at
 *
 *     http://www.apache.org/licenses/LICENSE-2.0
 *
 *  Unless required by applicable law or agreed to in writing,
 *  software distributed under the License is distributed on an
 *  "AS IS" BASIS, WITHOUT WARRANTIES OR CONDITIONS OF ANY
 *  KIND, either express or implied.  See the License for the
 *  specific language governing permissions and limitations
 *  under the License.
 *
 */

package org.wso2.carbon.apimgt.api;

import java.util.Arrays;

/**
 * This enum class holds error codes that we need to pass to upper level. For example, to the UI.
 * You have to define your custom error codes here.
 */
public enum
ExceptionCodes implements ErrorHandler {

    // API, Application related codes
    API_ALREADY_EXISTS(900300, "The API already exists.", 409, " The API already exists"),
    APPLICATION_ALREADY_EXISTS(900301, "The application already exists.", 409, " The application already exists"),
    APIMGT_DAO_EXCEPTION(900302, "Internal server error.", 500, " Error occurred while persisting/retrieving data"),
    APIMGT_LIFECYCLE_EXCEPTION(900303, "Lifecycle exception occurred", 500, " Error occurred while changing " +
            "lifecycle state"),
    TIER_CANNOT_BE_NULL(900304, "The tier cannot be null.", 400, " The tier cannot be null"),
    TIER_NAME_INVALID(900305, "The tier name is invalid.", 400, " The tier name is invalid"),
    APPLICATION_NOT_FOUND(900307, "Application not found", 404, "Application not found"),
    API_NOT_FOUND(900308, "API Not Found", 404, "Requested API with id %s not found"),
    APPLICATION_INACTIVE(900309, "Application is not active", 400, "Application is not active"),
    SUBSCRIPTION_NOT_FOUND(900310, "Subscription not found", 404, "Couldn't retrieve Subscriptions for API"),
    UPDATE_STATE_CHANGE(900311, "API fields have state changes", 400, "Couldn't Update as API have changes can't be " +
            "done"),
    DOCUMENT_ALREADY_EXISTS(900312, "Document already exists", 409, "Document already exists"),
    COULD_NOT_UPDATE_API(900313, "Error has occurred. Could not update the API", 500, "Error has occurred. Could not "
            + "update the API"),
    DOCUMENT_CONTENT_NOT_FOUND(900314, "Document content not found", 404, "Document content not found"),
    DOCUMENT_NOT_FOUND(900315, "Document not found", 404, "Document not found"),
    API_EXPORT_ERROR(900316, "API export Error", 500, "Error while exporting the given APIs"),
    API_IMPORT_ERROR(900317, "API import Error", 500, "Error while importing the given APIs"),
    SUBSCRIPTION_STATE_INVALID(900318, "Invalid state change for subscription", 400, "Invalid state change for " +
            "subscription"),
    APIM_DAO_EXCEPTION(900320, "Internal server error.", 500, " Error occurred while retrieving data"),
    GATEWAY_LABELS_CANNOT_BE_NULL(900321, "Gateway labels cannot be null.", 400, "Gateway labels cannot be null"),
    STATUS_CANNOT_BE_NULL(900322, "Status cannot be null.", 400, " Status cannot be null"),
    RATING_NOT_FOUND(900324, "Rating not found", 404, "Couldn't retrieve rating"),
    RATING_VALUE_INVALID(900325, "Rating value invalid", 400, "Provided rating value does not fall in between min max "
            + "values"),
    API_TYPE_INVALID(900327, "API Type specified is invalid.", 400, "API Type specified is invalid"),
    COMPOSITE_API_ALREADY_EXISTS(900328, "A Composite API already exists.", 409,
            "A Composite API already exists for this application"),
    API_DEFINITION_NOT_FOUND(900330, "API definition not found", 404, "API definition not found"),
    APPLICATION_KEY_MAPPING_NOT_FOUND(900331, "Application Key mapping not found", 404, "Application Key mapping not " +
            "found"),
    NO_UPDATE_PERMISSIONS(900332, "No permissions to update API.", 403, "No permissions to update API."),
    NO_DELETE_PERMISSIONS(900333, "No permissions to delete API.", 403, "No permissions to delete API."),
    API_ATTRIBUTE_NOT_FOUND(900335, "API attribute not found", 404, "API attribute not found"),
    SUBSCRIPTION_ALREADY_EXISTS(900336, "Subscription already exists", 409, "Subscription already exists"),
    SDK_NOT_GENERATED(900337, "Error while generating SDK", 500, "Error while generating SDK"),
    APPLICATION_EXPORT_ERROR(900338, "Application Export Error", 500, "Error while exporting the given Application"),
    APPLICATION_IMPORT_ERROR(900339, "Application Import Error", 500, "Error while importing the given Application"),
    NO_READ_PERMISSIONS(900340, "No permissions to read API.", 403, "No permissions to read API."),
    API_PRODUCT_DUPLICATE_RESOURCE(900341, "Cannot create API Product with duplicate resource",
            400, "Cannot create API Product with duplicate resource: %s , verb: %s combination"),
    API_PRODUCT_RESOURCE_ENDPOINT_UNDEFINED(900342,
            "Cannot create API Product, due to resources with undefined endpoints in their parent APIs",
            409, "Cannot create API Product %s, due to resources with undefined endpoints in their parent APIs %s"),
    API_PRODUCT_WITH_UNSUPPORTED_LIFECYCLE_API(900343,
            "Cannot create API Product, due to resources parent API being in an unsupported Life Cycle state",
            409, "Cannot create API Product, due to resources parent API being in an unsupported Life Cycle state: %s"),

    // Generic codes
    JSON_PARSE_ERROR(900400, "Json parse error", 500, "JSON parse error"),
    RESOURCE_NOT_FOUND(900401, "Resource not found", 404, "Requested resource not found"),
    RESOURCE_RETRIEVAL_FAILED(900402, "Resource retrieval failed", 400, "Resource retrieval failed"),
    USER_MAPPING_RETRIEVAL_FAILED(900404, "User mapping retrieval failed", 404, "User mapping retrieval failed"),
    MALFORMED_URL(900403, "Malformed URL", 400, "Malformed URL"),

    // Endpoint related codes
    ENDPOINT_NOT_FOUND(900450, "Endpoint Not Found", 404, "Endpoint Not Found"),
    ENDPOINT_ALREADY_EXISTS(900451, "Endpoint already exists", 409, "Endpoint already exists"),
    ENDPOINT_ADD_FAILED(900452, "Endpoint adding failed", 400, "Endpoint adding failed"),
    ENDPOINT_DELETE_FAILED(900453, "Endpoint Delete Failed", 400, "Endpoint Delete Failed"),

    // Service Endpoint Discovery related codes
    ERROR_LOADING_SERVICE_DISCOVERY_IMPL_CLASS(900460, "Error loading service discovery impl class", 500,
            "Error while trying to load a service discovery impl class"),
    ERROR_INITIALIZING_SERVICE_DISCOVERY(900461, "Error initializing service discovery", 500,
            "Error while connecting to the system with services"),
    ERROR_WHILE_TRYING_TO_DISCOVER_SERVICES(900462, "Error while discovering services", 500,
            "Error while trying to discover service endpoints"),

    // Gateway related codes
    API_DEFINITION_MALFORMED(900500, "ApiDefinition not found", 400, "Failed to retrieve API Definition"),
    TEMPLATE_EXCEPTION(900501, "Service configuration Error", 500, " Error generate service config"),
    GATEWAY_EXCEPTION(900502, "Gateway publishing Error", 500, " Error occurred while publishing to Gateway"),
    BROKER_EXCEPTION(900503, "Broker Connection Error", 500, " Error occurred while obtaining broker connection"),
    GATEWAY_ENVIRONMENT_NOT_FOUND(900504, "Invalid Gateway Environment", 400, "Gateway Environment with name '%s' not found"),
    NO_GATEWAY_ENVIRONMENTS_ADDED(900505, "No Gateway Environments Available", 400, "No gateway environments " +
            "available for the API : %s."),

    // Workflow related codes
    WORKFLOW_EXCEPTION(900550, "Workflow error", 500,
            "Error occurred while executing workflow task"),
    WORKFLOW_NOT_FOUND(900551, "Workflow error", 404,
            "Workflow entry cannot be found for the given reference id"),
    WORKFLOW_ALREADY_COMPLETED(900552, "Workflow error", 400,
            "Workflow is already completed"),
    WORKFLOW_PENDING(900553, "Workflow exception", 409,
            "Pending workflow task exists for the seleted API"),
    WORKFLOW_INVALID_WFTYPE(900554, "Workflow error", 500, "Invalid workflow type specified"),
    WORKFLOW_INV_STORE_WFTYPE(900555, "Workflow error", 500, "Invalid workflow type for store workflows"),
    WORKFLOW_STATE_MISSING(900556, "Workflow error", 400, "Workflow status is not defined"),
    WORKFLOW_NO_PENDING_TASK(900557, "Workflow error", 412,
            "Requested resource does not have a pending workflow task"),
    WORKFLOW_REJCECTED(900558, "Workflow error", 403, "Requested action is rejected"),
    INCOMPATIBLE_WORKFLOW_REQUEST_FOR_PUBLISHER(900559, "Incompatible workflow request", 400, "Incompatible workflow " +
            "request received by publisher"),
    INCOMPATIBLE_WORKFLOW_REQUEST_FOR_STORE(900560, "Incompatible workflow request", 400, "Incompatible workflow " +
            "request received by store"),
    WORKFLOW_RETRIEVE_EXCEPTION(900561, "Workflow retrieval error", 400, "Provided parameter is not valid"),

    // Auth related codes
    ROLES_CANNOT_BE_EMPTY(900600, "Role list cannot be empty", 400, "Role list cannot be empty"),
    ROLES_CANNOT_BE_NULL(900601, "Role list cannot be null", 400, "Role list cannot be null"),
    UNSUPPORTED_ROLE(900602, "Non existing roles cannot be added to an API", 400,
            "Non existing roles cannot be added to an API"),
    USER_DOES_NOT_EXIST(900603, "User does not exist in the system", 404, "User does not exist in the system"),
    USER_CREATION_FAILED(900604, "User creation failed", 500, "User creation failed"),
    IDP_INITIALIZATION_FAILED(900605, "Identity Provider initialization failed", 500,
            "Identity provider initialization failed"),
    KEY_MANAGER_INITIALIZATION_FAILED(900606, "Key Manager initialization failed", 500,
            "Key Manager initialization failed",true),
    ROLE_DOES_NOT_EXIST(900607, "Role does not exist in the system", 404, "Role does not exist in the system"),
    MULTIPLE_ROLES_EXIST(900608, "Multiple roles with the same display name exist in the system", 500, "Multiple " +
            "roles with the same display name exist in the system"),
    MULTIPLE_USERS_EXIST(900609, "Multiple users with the same username exist in the system", 500, "Multiple " +
            "users with the same username exist in the system"),


    // Labels related codes
    LABEL_INFORMATION_CANNOT_BE_NULL(900650, "Label information cannot be null", 400, "Label information cannot be " +
            "null"),
    LABEL_EXCEPTION(900651, "Label Error", 500, "Error occurred while retrieving label information"),
    LABEL_NOT_FOUND(900652, "Label Not Found", 404, "Label with specified name cannot be found."),
    LABEL_NOT_FOUND_IN_API(900653, "Label Not Found In API", 404, "Label with specified name"
            + " cannot be found in the API."),
    LABEL_ADDING_FAILED(900654, "Label Error", 500, "Error occurred while trying to add label"),
    LABEL_UPDATE_FAILED(900655, "Label Error", 500, "Error occurred while trying to update label"),
    LABEL_DELETION_FAILED(900656, "Label Error", 500, "Error occurred while trying to delete label"),


    //WSDL related codes
    INVALID_WSDL_URL_EXCEPTION(900675, "Invalid WSDL", 400, "Invalid WSDL URL"),
    CANNOT_PROCESS_WSDL_CONTENT(900676, "Invalid WSDL", 400, "Provided WSDL content cannot be processed"),
    INTERNAL_WSDL_EXCEPTION(900677, "Internal WSDL error", 500, "Internal error while processing WSDL"),
    UNSUPPORTED_WSDL_EXTENSIBILITY_ELEMENT(900678, "Invalid WSDL", 400, "WSDL extensibility element not supported"),
    ERROR_WHILE_INITIALIZING_WSDL_FACTORY(900679, "Internal WSDL error", 500, "Error while initializing WSDL factory"),
    ERROR_WHILE_CREATING_WSDL_ARCHIVE(900680, "Internal WSDL error", 500, "Error while creating WSDL archive"),
    NO_WSDL_FOUND_IN_WSDL_ARCHIVE(900681, "Invalid WSDL Archive", 400, "No valid WSDLs found in the provided WSDL archive"),
    CONTENT_NOT_RECOGNIZED_AS_WSDL(900682, "Invalid WSDL Content", 400, "Provided content is not recognized as a WSDL"),
    URL_NOT_RECOGNIZED_AS_WSDL(900683, "Invalid WSDL URL", 400, "Provided URL is not recognized as a WSDL"),
    NO_WSDL_AVAILABLE_FOR_API(900684, "WSDL Not Found", 404, "No WSDL Available for the API %s:%s"),
    CORRUPTED_STORED_WSDL(900685, "Corrupted Stored WSDL", 500, "The WSDL of the API %s is corrupted."),
    UNSUPPORTED_WSDL_FILE_EXTENSION(900686, "Unsupported WSDL File Extension", 400, "Unsupported extension. Only supported extensions are .wsdl and .zip"),


    //OpenAPI/Swagger related codes [900750 900???)
    MALFORMED_OPENAPI_DEFINITON(900758, "Malformed OpenAPI Definition", 400, "The provided OpenAPI definition is not parsable as a valid JSON or YAML."),
    UNRECOGNIZED_OPENAPI_DEFINITON(900759, "Unrecognized OpenAPI Definition", 400, "The definition is parsable but cannot be identified as an OpenAPI definition."),
    INVALID_SWAGGER_VERSION(900760, "Invalid Swagger Definition", 400, "Unsupported swagger version provided. Please add with swagger version 2.0."),
    INVALID_SWAGGER_PARAMS(900751, "Invalid Swagger Definition", 400, "Swagger contains invalid parameters. Please add valid swagger definition."),
    INVALID_OPENAPI_VERSION(900752, "Invalid OpenAPI Definition", 400, "Unsupported OpenAPI version provided. Please add with OpenAPI version 3.0.0."),
    INVALID_OPENAPI_NO_INFO_PATH(900753, "Invalid OpenAPI Definition", 400, "Required property 'info' or 'paths' are not provided."),
    OPENAPI_PARSE_EXCEPTION(900754, "Error while parsing OpenAPI definition", 400, "Error while parsing OpenAPI definition"),
    OPENAPI_NOT_FOUND(900755, "OpenAPI definition not found", 404, "OpenAPI definition not found"),
    OPENAPI_URL_MALFORMED(900756, "OpenAPI definition retrieval from URL failed", 400, "Exception occurred while retrieving the OpenAPI definition from URL"),
    OPENAPI_URL_NO_200(900757, "OpenAPI definition retrieval from URL failed", 400, "Response didn't return a 200 OK status"),
    INVALID_OAS2_FOUND(900761, "Invalid OpenAPI V2 definition found", 400, "Invalid OpenAPI V2 definition found"),
    INVALID_OAS3_FOUND(900762, "Invalid OpenAPI V3 definition found", 400, "Invalid OpenAPI V3 definition found"),
    NO_RESOURCES_FOUND(900763, "No resources found", 404, "API must have at least one resource defined"),
    ERROR_REMOVING_EXAMPLES(900764, "Internal Error While Processing Swagger Definition", 500, "Couldn't remove one or more examples from the swagger definition"),


    // REST API related codes
    PARAMETER_NOT_PROVIDED(900700, "Parameter value missing", 400,
            "Some of the mandatory parameter values were missing"),
    LOCATION_HEADER_INCORRECT(900701, "Error while obtaining URI for Location header", 500,
            "Error occurred while obtaining URI for Location header"),
    LAST_UPDATED_TIME_RETRIEVAL_ERROR(900702, "Error while retrieving last access time for the resource", 500,
            "Error while retrieving last access time for the resource"),
    INVALID_DATE_TIME_STAMP(900703, "Invalid timestamp value", 400, "Timestamp should be in ISO8601 format"),
    LENGTH_EXCEEDS(900704, "Character length exceeds the allowable limit", 400,
            "One of the provided input character length exceeds the allowable limit."),
    BLANK_PROPERTY_VALUE(900705, "Blank value for required property", 400,
            "%s property value of payload cannot be blank"),


    //GraphQL API related codes
    API_NOT_GRAPHQL(900800, "This API is not a GraphQL API", 400, "This API is not a GraphQL API"),


    // Oauth related codes
    AUTH_GENERAL_ERROR(900900, "Authorization Error", 403, " Error in authorization"),
    INVALID_CREDENTIALS(900901, "Invalid Credentials", 401, " Invalid username or password"),
    MISSING_CREDENTIALS(900902, "Missing Credentials", 401, " Please provide an active access token to proceed"),
    ACCESS_TOKEN_EXPIRED(900903, "Invalid Credentials", 401, " Access token is expired."),
    ACCESS_TOKEN_INACTIVE(900904, "Access Token Error", 401, " Access token is inactive."),
    USER_NOT_AUTHENTICATED(900905, "User is not Authenticated", 401, " User is not authenticated."),
    ACCESS_TOKEN_INVALID(900906, "Invalid Credentials", 401, " Access token is invalid."),

    INVALID_SCOPE(900910, "Invalid Scope", 403, " You are not authorized to access the resource."),
    INVALID_AUTHORIZATION_HEADER(900911, "Invalid Authorization header", 401,
            " Please provide the Authorization : Bearer <> token to proceed."),
    MALFORMED_AUTHORIZATION_HEADER_OAUTH(900912, "Malformed Authorization Header", 400,
            "Please provide the Authorization : Bearer <> token to proceed."),
    MALFORMED_AUTHORIZATION_HEADER_BASIC(900913, "Malformed Authorization Header", 400,
            "Please provide the Authorization : Basic <> token to proceed."),
    OAUTH2_APP_CREATION_FAILED(900950, "Key Management Error", 500, "Error while creating the consumer application."),
    OAUTH2_APP_ALREADY_EXISTS(900951, "Key Management Error", 409, "OAuth2 application already created."),
    OAUTH2_APP_DELETION_FAILED(900952, "Key Management Error", 500, "Error while deleting the consumer application."),
    OAUTH2_APP_UPDATE_FAILED(900953, "Key Management Error", 500, "Error while updating the consumer application."),
    OAUTH2_APP_RETRIEVAL_FAILED(900954, "Key Management Error", 500, "Error while retrieving the consumer application."
    ),
    APPLICATION_TOKEN_GENERATION_FAILED(900957, "Keymanagement Error", 500, " Error while generating the application" +
            "access token."),
    UNSUPPORTED_THROTTLE_LIMIT_TYPE(900960, "Throttle Policy Error", 400, "Throttle Limit type is not supported"),
    POLICY_NOT_FOUND(900961, "Policy Not found", 404, "Failed to retrieve Policy Definition"),
    OAUTH2_APP_MAP_FAILED(900962, "Key Management Error", 500, "Error while mapping an existing consumer application."),
    TOKEN_INTROSPECTION_FAILED(900963, "Key Management Error", 500, "Error while introspecting the access token."),
    ACCESS_TOKEN_GENERATION_FAILED(900964, "Key Management Error", 500, "Error while generating a new access token."),
    INVALID_TOKEN_REQUEST(900965, "Key Management Error", 400, "Invalid access token request."),
    ACCESS_TOKEN_REVOKE_FAILED(900966, "Key Management Error", 500, "Error while revoking the access token."),
    INTERNAL_ERROR(900967, "General Error", 500, "Server Error Occurred"),
    POLICY_LEVEL_NOT_SUPPORTED(900968, "Throttle Policy level invalid", 400, "Specified Throttle policy level is not "
            + "valid"),
    JWT_PARSING_FAILED(900986, "Key Management Error", 500, "Error while parsing JWT. Invalid Jwt."),


    //Throttle related codes
    THROTTLE_TEMPLATE_EXCEPTION(900969, "Policy Generating Error", 500, " Error while generate policy configuration"),
    ENDPOINT_CONFIG_NOT_FOUND(90070, "Endpoint Config Not found", 404, "Error while retrieving Endpoint " +
            "Configuration"),
    UNSUPPORTED_THROTTLE_CONDITION_TYPE(900975, "Throttle Condition Error", 400, "Throttle Condition type is not "
            + "supported"),
    INVALID_DOCUMENT_CONTENT_DATA(900976, "Invalid document content data provided", 400, "Mismatch between provided " +
            "document content data and Document Source Type given"),
    BLOCK_CONDITION_UNSUPPORTED_API_CONTEXT(900977, "Block Condition Error", 400, "API Context does not exist"),
    BLOCK_CONDITION_UNSUPPORTED_APP_ID_NAME(900978, "Block Condition Error", 400, "Application ID or Name does not " +
            "exist"),
    BLOCK_CONDITION_ALREADY_EXISTS(900979, "The Block Condition exists.", 409, " The Block Condition already exists"),
    SYSTEM_APP_NOT_FOUND(900980, "System Application not found", 409, "System Application not found"),

    SHARED_SCOPE_NOT_FOUND(900981, "Shared Scope not found", 404,
            "Requested Shared Scope ID  %s could not be found"),
    SHARED_SCOPE_ID_NOT_SPECIFIED(900982, "Shared Scope ID not specified", 400,
            "Shared Scope ID not specified"),
    SHARED_SCOPE_NAME_NOT_SPECIFIED(900983, "Shared Scope name not specified", 400,
            "Shared Scope name not specified"),
    SCOPE_ALREADY_REGISTERED(900984, "Scope already exists", 409, "Scope %s already exists"),
    SHARED_SCOPE_ALREADY_ATTACHED(900985, "Shared Scope already attached", 409,
            "Shared Scope %s is already used by one or more APIs"),
    SCOPE_VALIDATION_FAILED(900986, "Scope validation failed", 412, "Scope validation failed"),
    SHARED_SCOPE_DISPLAY_NAME_NOT_SPECIFIED(900987, "Shared Scope display name not specified", 400,
            "Shared Scope display name not specified"),

    //Dedicated container based gateway related Codes
    NO_RESOURCE_LOADED_FROM_DEFINITION(900990, "Container based resource Not Found", 404, "No resource loaded from " +
            "definition provided"),
    LOADED_RESOURCE_DEFINITION_IS_NOT_VALID(900991, "Loaded resource is not valid", 400, "The loaded resource " +
            "definition is not a valid"),
    TEMPLATE_LOAD_EXCEPTION(900992, "Error in loading the template file by client as an InputStream", 500, " Error " +
            "in loading the FileInputStream by client"),
    CONTAINER_GATEWAY_REMOVAL_FAILED(900993, "Cannot complete removing dedicated container based Gateway", 404,
            "Error in deleting the dedicated container based Gateway"),
    ERROR_INITIALIZING_DEDICATED_CONTAINER_BASED_GATEWAY(900994, "Error initializing dedicated container based" +
            " gateway", 500, "Error initializing dedicated container based gateway"),
    DEDICATED_CONTAINER_GATEWAY_CREATION_FAILED(900995, "Error while creating dedicated container based gateway", 500,
            "Error while creating dedicated container based gateway"),
    ERROR_WHILE_UPDATING_DEDICATED_CONTAINER_BASED_GATEWAY(900996, "Error while updating dedicated container based" +
            " gateway", 500, "Error while updating dedicated container based gateway"),
    ERROR_WHILE_RETRIEVING_DEDICATED_CONTAINER_BASED_GATEWAY(900997, "Error while retrieving dedicated container " +
            "based gateway", 500, "Error while retrieving dedicated container based gateway"),
    INVALID_DEDICATED_CONTAINER_BASED_GATEWAY_LABEL(900998, "Invalid gateway label is provided", 400,
            "Invalid gateway label is provided"),
    DEDICATED_GATEWAY_DETAILS_NOT_FOUND(900999, "Dedicated gateway details not found for the API", 404, "Dedicated " +
            "gateway details not found for the API"),

    //Comments related Codes
    NEED_COMMENT_MODERATOR_PERMISSION(901100, "Comment moderator permission needed", 403,
            "This user is not a comment moderator"),
    COULD_NOT_UPDATE_COMMENT(901101, "Error has occurred. Could not update the Comment", 500,
            "Error has occurred. Could not update the Comment"),
    COMMENT_NOT_FOUND(901102, "Comment not found", 404, "Couldn't retrieve comment"),
    COMMENT_LENGTH_EXCEEDED(901103, "Comment length exceeds max limit", 400, "Comment length exceeds allowed maximum "
            + "number of characters"),
    NEED_ADMIN_PERMISSION(901100, "Admin permission needed", 403,
            "This user is not an admin"),

        //External Stores related codes
    EXTERNAL_STORE_ID_NOT_FOUND(901200,"External Store Not Found", 404, "Error while publishing to external stores. " +
            "External Store Not Found"),


    // Tenant related
    INVALID_TENANT(901300,"Tenant Not Found", 400, "Tenant Not Found"),
    // Key Manager Related
    INVALID_KEY_MANAGER_TYPE(901400, "Key Manager Type not configured", 400, "Key Manager Type not configured"),
    REQUIRED_KEY_MANAGER_CONFIGURATION_MISSING(901401,"Required Key Manager configuration missing",400,"Missing " +
            "required configuration"),
    KEY_MANAGER_ALREADY_EXIST(901402, "Key Manager Already Exists", 409, "Key Manager Already Exists"),
    KEY_MANAGER_NOT_FOUND(901403, "Key Manager not found", 400, "Key Manager not found"),
    KEY_MANAGER_NAME_EMPTY(901404,
            "Key Manager name cannot be empty", 400,"Key Manager name cannot be empty"),
    KEY_MANAGER_NOT_SUPPORT_OAUTH_APP_CREATION(901405, "Key Manager doesn't support generating OAuth applications", 400,
            "Key Manager doesn't support generating OAuth applications"),
    KEY_MANAGER_NOT_SUPPORTED_TOKEN_GENERATION(901405, "Key Manager doesn't support token generation", 400,
            "Key Manager doesn't support token generation"),
    KEY_MANAGER_NOT_ENABLED(901406, "Key Manager is not enabled in the system", 400,
            "Key Manager is not enabled in the system"),
    KEY_MANAGER_MISSING_REQUIRED_PROPERTIES_IN_APPLICATION(901407, "Required application properties are missing", 400,
            "Required application properties are missing"),
    KEY_MAPPING_ALREADY_EXIST(901408, "Application already Registered", 409, "Application already Registered"),

    //Scope related
    SCOPE_NOT_FOUND_FOR_USER(901500, "Scope does not belong to this user", 404, "Scope not found"),
    SCOPE_NOT_FOUND(901501, "Scope Not Found", 404, "Scope does not exist"),
    USER_NOT_FOUND(901502, "User Not Found", 404, "User does not exist"),
<<<<<<< HEAD
    DEFINITION_EXCEPTION(901503, "Internal server error.", 500, " Error occurred while retrieving swagger definition");

=======

    //Analytics related codes
    ANALYTICS_NOT_ENABLED(901600, "%s not accessible", 404,
            "Analytics should be enabled to access %s");
>>>>>>> e01b64fa


    private final long errorCode;
    private final String errorMessage;
    private final int httpStatusCode;
    private final String errorDescription;
    private boolean stackTrace = false;

    /**
     * @param errorCode        This is unique error code that pass to upper level.
     * @param msg              The error message that you need to pass along with the error code.
     * @param httpErrorCode    This HTTP status code which should return from REST API layer. If you don't want to pass
     *                         a http status code keep it blank.
     * @param errorDescription The error description.
     */
    ExceptionCodes(long errorCode, String msg, int httpErrorCode, String errorDescription, boolean stackTrace) {
        this.errorCode = errorCode;
        this.errorMessage = msg;
        this.httpStatusCode = httpErrorCode;
        this.errorDescription = errorDescription;
        this.stackTrace = stackTrace;
    }

    /**
     * @param errorCode        This is unique error code that pass to upper level.
     * @param msg              The error message that you need to pass along with the error code.
     * @param httpErrorCode    This HTTP status code which should return from REST API layer. If you don't want to pass
     *                         a http status code keep it blank.
     * @param errorDescription The error description.
     */
    ExceptionCodes(long errorCode, String msg, int httpErrorCode, String errorDescription) {
        this.errorCode = errorCode;
        this.errorMessage = msg;
        this.httpStatusCode = httpErrorCode;
        this.errorDescription = errorDescription;
    }
    @Override
    public long getErrorCode() {
        return this.errorCode;
    }

    @Override
    public String getErrorMessage() {
        return this.errorMessage;
    }

    @Override
    public int getHttpStatusCode() {
        return this.httpStatusCode;
    }

    @Override
    public String getErrorDescription() {
        return this.errorDescription;
    }

    public boolean printStackTrace() {

        return stackTrace;
    }

    /**
     * Create an ErrorHandler instance with the provided ExceptionCode filled with some dynamic input values
     *
     * @param errorHandler ErrorHandler or ExceptionCode object
     * @param params dynamic values to be filled
     * @return ErrorHandler instance with the provided ExceptionCode filled with some dynamic input values
     */
    public static ErrorHandler from(ErrorHandler errorHandler, String... params) {
        String message = errorHandler.getErrorMessage();
        String description = errorHandler.getErrorDescription();

        if (params != null && params.length > 0) {
            int placesToFormatInMessage = message.length() - message.replace("%", "").length();
            int placesToFormatInDescription = description.length() - description.replace("%", "").length();

            String[] part1 = Arrays.copyOfRange(params, 0, placesToFormatInMessage);
            String[] part2 = Arrays.copyOfRange(params, placesToFormatInMessage,
                    placesToFormatInMessage + placesToFormatInDescription);

            if (placesToFormatInMessage > 0) {
                message = String.format(message, part1);
            }
            if (placesToFormatInDescription > 0) {
                description = String.format(description, part2);
            }
        }
        return new ErrorItem(message, description, errorHandler.getErrorCode(), errorHandler.getHttpStatusCode(),
                errorHandler.printStackTrace());
    }
}<|MERGE_RESOLUTION|>--- conflicted
+++ resolved
@@ -338,15 +338,11 @@
     SCOPE_NOT_FOUND_FOR_USER(901500, "Scope does not belong to this user", 404, "Scope not found"),
     SCOPE_NOT_FOUND(901501, "Scope Not Found", 404, "Scope does not exist"),
     USER_NOT_FOUND(901502, "User Not Found", 404, "User does not exist"),
-<<<<<<< HEAD
-    DEFINITION_EXCEPTION(901503, "Internal server error.", 500, " Error occurred while retrieving swagger definition");
-
-=======
+    DEFINITION_EXCEPTION(901503, "Internal server error.", 500, " Error occurred while retrieving swagger definition"),
 
     //Analytics related codes
     ANALYTICS_NOT_ENABLED(901600, "%s not accessible", 404,
             "Analytics should be enabled to access %s");
->>>>>>> e01b64fa
 
 
     private final long errorCode;
