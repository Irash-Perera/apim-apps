--- conflicted
+++ resolved
@@ -419,16 +419,13 @@
             "Error while reading meta information from the api_params.yaml file"),
     NO_API_ARTIFACT_FOUND(900902, "No Api artifacts found for given criteria", 404,
             "No Api artifacts found for given criteria"),
-<<<<<<< HEAD
 
     //AsyncApi related error codes
     ASYNCAPI_URL_MALFORMED(900756, "AsyncAPI specification retrieval from URL failed", 400, "Exception occurred while retrieving the AsyncAPI Specification from URL"),
-    ASYNCAPI_URL_NO_200(900757, "AsyncAPI specification retrieval from URL failed", 400, "Response didn't return a 200 OK status");
-
-=======
+    ASYNCAPI_URL_NO_200(900757, "AsyncAPI specification retrieval from URL failed", 400, "Response didn't return a 200 OK status"),
+
     GATEWAY_TYPE_NOT_FOUND(900903, "Gateway type not found", 404,
             "Gateway type not found available Gateway types : " + "%s");
->>>>>>> 7ddb7c7f
     private final long errorCode;
     private final String errorMessage;
     private final int httpStatusCode;
