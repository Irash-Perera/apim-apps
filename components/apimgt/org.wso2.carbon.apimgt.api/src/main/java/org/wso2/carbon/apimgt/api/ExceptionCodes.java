--- conflicted
+++ resolved
@@ -415,11 +415,8 @@
             "Error while reading meta information from the definition"),
     ERROR_READING_PARAMS_FILE(900901, "Error while reading meta information from the api_params.yaml file", 400,
             "Error while reading meta information from the api_params.yaml file"),
-<<<<<<< HEAD
-=======
     NO_API_ARTIFACT_FOUND(900902, "No Api artifacts found for given criteria", 404,
             "No Api artifacts found for given criteria"),
->>>>>>> 1a0d21a6
 
     //AsyncApi related error codes
     ASYNCAPI_URL_MALFORMED(900756, "AsyncAPI specification retrieval from URL failed", 400, "Exception occurred while retrieving the AsyncAPI Specification from URL"),
