--- conflicted
+++ resolved
@@ -165,6 +165,10 @@
         this.environments = environments;
     }
 
+    public Set<String> getEnvironments() {
+        return environments;
+    }
+
     /**
      * To get the additional properties
      *
@@ -215,13 +219,10 @@
         return transports;
     }
 
-<<<<<<< HEAD
     public void setTransports(String transports) {
         this.transports = transports;
     }
 
-=======
->>>>>>> 31873d92
     public String getResponseCache() {
         return responseCache;
     }
