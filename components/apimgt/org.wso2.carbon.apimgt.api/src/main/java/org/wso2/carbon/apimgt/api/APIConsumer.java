/*
*  Copyright (c) 2005-2011, WSO2 Inc. (http://www.wso2.org) All Rights Reserved.
*
*  WSO2 Inc. licenses this file to you under the Apache License,
*  Version 2.0 (the "License"); you may not use this file except
*  in compliance with the License.
*  You may obtain a copy of the License at
*
*    http://www.apache.org/licenses/LICENSE-2.0
*
* Unless required by applicable law or agreed to in writing,
* software distributed under the License is distributed on an
* "AS IS" BASIS, WITHOUT WARRANTIES OR CONDITIONS OF ANY
* KIND, either express or implied.  See the License for the
* specific language governing permissions and limitations
* under the License.
*/

package org.wso2.carbon.apimgt.api;

import org.wso2.carbon.apimgt.api.model.*;

import java.util.List;
import java.util.Map;
import java.util.Set;

/**
 * APIConsumer responsible for providing helper functionality
 */
public interface APIConsumer extends APIManager {

    /**
     * @param subscriberId id of the Subscriber
     * @return Subscriber
     * @throws APIManagementException if failed to get Subscriber
     */
    public Subscriber getSubscriber(String subscriberId) throws APIManagementException;

    /**
     * Returns a list of #{@link org.wso2.carbon.apimgt.api.model.API} bearing the selected tag
     *
     * @param tag name of the tag
     * @return set of API having the given tag name
     * @throws APIManagementException if failed to get set of API
     */
    public Set<API> getAPIsWithTag(String tag) throws APIManagementException;

    /**
     * Returns a paginated list of #{@link org.wso2.carbon.apimgt.api.model.API} bearing the selected tag
     *
     * @param tag name of the tag
     * @param start starting number
     * @param end ending number
     * @return set of API having the given tag name
     * @throws APIManagementException if failed to get set of API
     */
    public Map<String,Object> getPaginatedAPIsWithTag(String tag, int start, int end) throws APIManagementException;

    /**
     * Returns a list of all published APIs. If a given API has multiple APIs,
     * only the latest version will be included
     * in this list.
     *
     * @return set of API
     * @throws APIManagementException if failed to API set
     */
    public Set<API> getAllPublishedAPIs(String tenantDomain) throws APIManagementException;
 /**
     * Returns a paginated list of all published APIs. If a given API has multiple APIs,
     * only the latest version will be included
     * in this list.
     * @param tenantDomain tenant domain
     * @param start starting number
     * @param end ending number
     * @return set of API
     * @throws APIManagementException if failed to API set
     */
    public Map<String,Object> getAllPaginatedPublishedAPIs(String tenantDomain, int start, int end)
            throws APIManagementException;

    /**
     * Returns top rated APIs
     *
     * @param limit if -1, no limit. Return everything else, limit the return list to specified value.
     * @return Set of API
     * @throws APIManagementException if failed to get top rated APIs
     */
    public Set<API> getTopRatedAPIs(int limit) throws APIManagementException;

    /**
     * Get recently added APIs to the store
     *
     * @param limit if -1, no limit. Return everything else, limit the return list to specified value.
     * @return set of API
     * @throws APIManagementException if failed to get recently added APIs
     */
    public Set<API> getRecentlyAddedAPIs(int limit,String tenantDomain) throws APIManagementException;

    /**
     * Get all tags of published APIs
     *
     * @return a list of all Tags applied to all APIs published.
     * @throws APIManagementException if failed to get All the tags
     */
    public Set<Tag> getAllTags(String tenantDomain) throws APIManagementException;

    /**
     * Returns all tags with their descriptions.
     *
     * NOTE : The reason for having a separate method to get the tags with their attributes is,
     * because of the implementation of addition tag attributes.
     * Tag attributes are saved in a registry location with convention.
     * e.g.  governance/apimgt/applicationdata/tags/{tag_name}/description.txt.
     * In most of the use cases these attributes are not needed.
     * So not fetching the description if it is not needed is healthy for performance.
     *
     * @param tenantDomain Tenant domain.
     * @return The description of the tag.
     * @throws APIManagementException if there is a failure in getting the description.
     */
    public Set<Tag> getTagsWithAttributes(String tenantDomain)throws APIManagementException;

    /**
     * Rate a particular API. This will be called when subscribers rate an API
     *
     * @param apiId  The API identifier
     * @param rating The rating provided by the subscriber
     * @param user Username of the subscriber providing the rating
     * @throws APIManagementException If an error occurs while rating the API
     */
    public void rateAPI(APIIdentifier apiId, APIRating rating, String user) throws APIManagementException;
    /**
     * Remove an user rating of a particular API. This will be called when subscribers remove their rating on an API
     *
     * @param apiId  The API identifier
     * @param user Username of the subscriber providing the rating
     * @throws APIManagementException If an error occurs while rating the API
     */
    public void removeAPIRating(APIIdentifier apiId, String user) throws APIManagementException;

    /**
     * Returns a set of SubscribedAPI purchased by the given Subscriber
     *
     * @param subscriber Subscriber
     * @return Set<API>
     * @throws APIManagementException if failed to get API for subscriber
     */
    public Set<SubscribedAPI> getSubscribedAPIs(Subscriber subscriber) throws APIManagementException;

    /**
     * Returns a set of SubscribedAPIs filtered by the given application name.
     *
     * @param subscriber Subscriber
     * @return Set<API>
     * @throws APIManagementException if failed to get API for subscriber
     */
    public Set<SubscribedAPI> getSubscribedAPIs(Subscriber subscriber, String applicationName) throws APIManagementException;

    /**
     *
     * @param jsonString this string will contain oAuth app details
     * @param userName user name of logged in user.
     * @param clientId this is the consumer key of oAuthApplication
     * @param applicationName this is the APIM appication name.
     * @return
     * @throws APIManagementException
     */
    public Map<String,Object> saveSemiManualClient(String jsonString, String userName, String clientId,
                                                   String  applicationName) throws APIManagementException;

    public Set<SubscribedAPI> getSubscribedAPIs(Subscriber subscriber, String applicationName, String groupId) throws APIManagementException;

    /**
     * Returns a set of SubscribedAPIs filtered by the given application name and in between starting and ending indexes.
     *
     * @param subscriber Subscriber
     * @param applicationName Application needed to find subscriptions
     * @param startSubIndex Starting index of subscriptions to be listed
     * @param endSubIndex Ending index of Subscriptions to be listed
     * @return
     * @throws APIManagementException
     */
    public Set<SubscribedAPI> getPaginatedSubscribedAPIs(Subscriber subscriber, String applicationName, int startSubIndex, int endSubIndex)
            throws APIManagementException;

    
    /**
     * Gets the subscribed API's, by the group for the application.
     * @param subscriber the subscriber subscribing for the api
     * @param applicationName the application to which the api's are subscribed
     * @param startSubIndex the start index for pagination
     * @param endSubIndex end index for pagination
     * @param groupId the group id of the application
     * @return the set of subscribed API's.
     * @throws APIManagementException
     */
    public Set<SubscribedAPI> getPaginatedSubscribedAPIsbyGroupId(Subscriber subscriber, String applicationName, int startSubIndex, int endSubIndex, String groupId) 
            throws APIManagementException;
    /**
     * Returns true if a given user has subscribed to the API
     *
     * @param apiIdentifier APIIdentifier
     * @param userId        user id
     * @return true, if giving api identifier is already subscribed
     * @throws APIManagementException if failed to check the subscribed state
     */
    public boolean isSubscribed(APIIdentifier apiIdentifier, String userId) throws APIManagementException;

    /**
     * Returns the number of subscriptions for the given subscriber and app.
     *
     * @param subscriber Subscriber
     * @param applicationName Application
     * @return The number of subscriptions
     * @throws APIManagementException if failed to count the number of subscriptions.
     */
    public Integer getSubscriptionCount(Subscriber subscriber,String applicationName) throws APIManagementException;

    /**
     * Add new Subscriber
     *
     * @param identifier    APIIdentifier
     * @param userId        id of the user
     * @param applicationId Application Id
     * @return String subscription status
     * @throws APIManagementException if failed to add subscription details to database
     */
    public String addSubscription(APIIdentifier identifier, String userId, int applicationId)
            throws APIManagementException;

    /**
     * Unsubscribe the specified user from the specified API in the given application
     *
     * @param identifier    APIIdentifier
     * @param userId        id of the user
     * @param applicationId Application Id
     * @throws APIManagementException if failed to add subscription details to database
     */
    public void removeSubscription(APIIdentifier identifier, String userId, int applicationId)
            throws APIManagementException;

    /**
     * Remove a Subscriber
     *
     * @param identifier APIIdentifier
     * @param userId     id of the user
     * @throws APIManagementException if failed to add subscription details to database
     */
    public void removeSubscriber(APIIdentifier identifier, String userId)
            throws APIManagementException;

    /**
     * This method is to update the subscriber.
     *
     * @param identifier    APIIdentifier
     * @param userId        user id
     * @param applicationId Application Id
     * @throws APIManagementException if failed to update subscription
     */
    public void updateSubscriptions(APIIdentifier identifier, String userId, int applicationId)
            throws APIManagementException;

    /**
     * @param identifier Api identifier
     * @param comment comment text
     * @param user Username of the comment author                        
     * @throws APIManagementException if failed to add comment for API
     */
    public void addComment(APIIdentifier identifier, String comment,
                           String user) throws APIManagementException;

    /**
     * @param identifier Api identifier
     * @return Comments
     * @throws APIManagementException if failed to get comments for identifier
     */
    public Comment[] getComments(APIIdentifier identifier) throws APIManagementException;

    /**
     * Adds an application
     *
     * @param application Application
     * @param userId      User Id
     * @throws APIManagementException if failed to add Application
     */
    public String addApplication(Application application, String userId) throws APIManagementException;

    /**
     * Updates the details of the specified user application.
     *
     * @param application Application object containing updated data
     * @throws APIManagementException If an error occurs while updating the application
     */
    public void updateApplication(Application application) throws APIManagementException;

    public void removeApplication(Application application) throws APIManagementException;

    /**
     * Creates a request for getting Approval for Application Registration.
     *
     * @param userId Subsriber name.
     * @param  applicationName of the Application.
     * @param tokenType Token type (PRODUCTION | SANDBOX)
     * @param callbackUrl Callback URL for the Application.
     * @param tokenScope scope of the acces token to be generated.
     * @throws org.wso2.carbon.apimgt.api.APIManagementException if failed to applications for given subscriber
     */
    public Map<String,String> requestApprovalForApplicationRegistration(String userId, String applicationName, String tokenType,
                                                            String callbackUrl, String[] allowedDomains, String validityTime)
        throws APIManagementException;

    /**
     * Creates a request for getting Approval for Application Registration.
     *
     * @param userId Subsriber name.
     * @param  applicationName of the Application.
     * @param tokenType Token type (PRODUCTION | SANDBOX)
     * @param jsonString Callback URL for the Application.
     * @param
     * @throws APIManagementException if failed to applications for given subscriber
     */
    public Map<String,Object> requestApprovalForApplicationRegistration(String userId, String applicationName,
                                                                        String tokenType,
                                                                        String callbackUrl, String[] allowedDomains,
                                                                        String validityTime,
<<<<<<< HEAD
									                                    String tokenScope,
                                                                        String jsonString)
            throws APIManagementException;

    /**
     * Creates a request for application update.
     *
     * @param userId Subsriber name.
     * @param  applicationName of the Application.
     * @param tokenType Token type (PRODUCTION | SANDBOX)
     * @param jsonString json String with oAuthApplication parameters.
     * @param
     * @throws APIManagementException if failed to applications for given subscriber
     */
    public Map<String,Object> updateAuthClient(String userId, String applicationName, String tokenType,
                                               String jsonString)
            throws APIManagementException;

    /**
     * Delete oAuth application from Key manager and remove key manager mapping from APIM.
     * @param consumerKey Client id of oAuthApplication.
     * @throws APIManagementException
     */
    public void deleteAuthApplication(String consumerKey)
            throws APIManagementException;

=======
                                                                        String tokenScope, int applicationId)
        throws APIManagementException;
>>>>>>> 1623ce35

    /**
     * Returns a list of applications for a given subscriber
     *
     * @param subscriber Subscriber
     * @return Applications
     * @throws APIManagementException if failed to applications for given subscriber
     */
    public Application[] getApplications(Subscriber subscriber) throws APIManagementException;

<<<<<<< HEAD
    /**
     * This will return APIM application by giving name and subscriber
     * @param userId APIM subscriber ID.
     * @param ApplicationName APIM application name.
     * @return it will return Application.
     * @throws APIManagementException
     */
    public Application getApplicationsByName(String userId , String ApplicationName) throws
            APIManagementException;
=======
    public Application[] getApplications(Subscriber subscriber, String groupId) throws APIManagementException;
>>>>>>> 1623ce35

    public Set<SubscribedAPI> getSubscribedIdentifiers(Subscriber subscriber,
                                                       APIIdentifier identifier) throws APIManagementException;
    
    public Set<APIIdentifier> getAPIByConsumerKey(String accessToken) throws APIManagementException;

    public Set<API> searchAPI(String searchTerm, String searchType,String tenantDomain) throws APIManagementException;
    public Map<String,Object> searchPaginatedAPIs(String searchTerm, String searchType,String tenantDomain,int start,int end) throws APIManagementException;
    public int getUserRating(APIIdentifier apiId, String user) throws APIManagementException;

    /**
     * Get a list of published APIs by the given provider.
     *
     * @param providerId , provider id
     * @param loggedUser logged user
     * @param limit Maximum number of results to return. Pass -1 to get all.
     * @param apiOwner Owner name which is used to filter APIs
     * @return set of API
     * @throws APIManagementException if failed to get set of API
     */
<<<<<<< HEAD
    public Set<API> getPublishedAPIsByProvider(String providerId,String loggedUser, int limit, String apiOwner) throws APIManagementException;/**
=======
    public Set<API> getPublishedAPIsByProvider(String providerId, String loggedUser, int limit, String apiOwner)
            throws APIManagementException;
>>>>>>> 1623ce35

     /** Get a list of published APIs by the given provider.
     *
     * @param providerId , provider id
     * @param limit Maximum number of results to return. Pass -1 to get all.
     * @return set of API
     * @throws APIManagementException if failed to get set of API
     */
    public Set<API> getPublishedAPIsByProvider(String providerId, int limit) throws APIManagementException;

    /**
     * Check whether an application access token is already persist in database.
     * @param accessToken
     * @return
     * @throws APIManagementException
     */
    public boolean isApplicationTokenExists(String accessToken) throws APIManagementException;

    /**
     * Add allowed domains for given application which is identified by OAuth consumer key
     * This will directly add allowed domains in to API Manager database
     * @param oAuthConsumerKey OAuth consumer key
     * @return
     * @throws APIManagementException
     */
    public void addAccessAllowDomains(String oAuthConsumerKey, String[] accessAllowDomains)
            throws APIManagementException;

    /**
     * Update exiting access allowing domain list
     * @param accessToken
     * @param accessAllowDomains
     * @throws APIManagementException
     */
    public void updateAccessAllowDomains(String accessToken, String[] accessAllowDomains) throws APIManagementException;
    
    /**
     * Returns a list of Tiers denied for the current user
     *
     * @return Set<String>
     * @throws APIManagementException if failed to get the tiers
     */
    public Set<String> getDeniedTiers()throws APIManagementException;
    
    /**
     * Check whether given Tier is denied for the user
     * @param tierName
     * @return 
     * @throws APIManagementException if failed to get the tiers
     */
    public boolean isTierDeneid(String tierName)throws APIManagementException;


    /**
     * Complete Application Registration process.If the Application registration fails before
     * generating the Access Tokens, this method should be used to resume registration.
     * @param userId Tenant Aware userID
     * @param applicationName Name of the Application
     * @param tokenType Type of the Token (PRODUCTION | SANDBOX)
     * @param tokenScope scope of the token
     * @return a Map containing the details of the OAuth application.
     * @throws APIManagementException if failed to get the tiers
     */
<<<<<<< HEAD

    public Map<String,String> completeApplicationRegistration(String userId, String applicationName, String tokenType, String tokenScope) throws APIManagementException;

=======
    public Map<String, String> completeApplicationRegistration(String userId,
                                                               String applicationName,
                                                               String tokenType, String tokenScope,
															   int applicationId)
		    throws APIManagementException;
>>>>>>> 1623ce35

    /**
     * Returns details of an API information in low profile
     *
     * @param identifier APIIdentifier
     * @return An API object related to the given identifier or null
     * @throws APIManagementException if failed get API from APIIdentifier
     */
    public API getAPIInfo(APIIdentifier identifier) throws APIManagementException;
    
    /**
     * Returns a paginated list of all APIs in given Status. If a given API has multiple APIs,
     * only the latest version will be included
     * in this list.
     * @param tenantDomain tenant domain
     * @param start starting number
     * @param end ending number
     * @return set of API
     * @throws APIManagementException if failed to API set
     */

    public Map<String,Object> getAllPaginatedAPIsByStatus(String tenantDomain,int start,int end, String Status) throws APIManagementException;

    /**
     * Revokes the oldAccessToken generating a new one.
     *
     * @param oldAccessToken          Token to be revoked
     * @param clientId                Consumer Key for the Application
     * @param clientSecret            Consumer Secret for the Application
     * @param validityTime            Desired Validity time for the token
     * @param accessAllowDomainsArray List of domains that this access token should be allowed to.
     * @param jsonInput               Additional parameters if Authorization server needs any.
     * @return Details of the newly generated Access Token.
     * @throws APIManagementException
     */
    AccessTokenInfo renewAccessToken(String oldAccessToken, String clientId, String clientSecret, String validityTime,
                                     String[] accessAllowDomainsArray,String[] requestedScopes, String jsonInput) throws
            APIManagementException;

	/**
	 * Returns a set of scopes associated with a list of API identifiers.
	 *
	 * @param identifiers list of API identifiers
	 * @return set of scopes.
	 * @throws APIManagementException
	 */
	public Set<Scope> getScopesBySubscribedAPIs(List<APIIdentifier> identifiers)
			throws APIManagementException;

	/**
	 * Returns the scopes of an access token as a string
	 *
	 * @param accessToken access token you want to receive scopes for
	 * @return scopes of the access token as a string
	 * @throws APIManagementException
	 */
	public String getScopesByToken(String accessToken) throws APIManagementException;

	/**
	 * Returns a set of scopes for a given space seperated scope key string
	 *
	 * @param scopeKeys a space seperated string of scope keys
	 * @param tenantId  tenant id
	 * @return set of scopes
	 * @throws APIManagementException
	 */
	public Set<Scope> getScopesByScopeKeys(String scopeKeys, int tenantId)
			throws APIManagementException;

<<<<<<< HEAD
=======
    public String getGroupIds(String response) throws APIManagementException;
>>>>>>> 1623ce35

}<|MERGE_RESOLUTION|>--- conflicted
+++ resolved
@@ -323,8 +323,8 @@
                                                                         String tokenType,
                                                                         String callbackUrl, String[] allowedDomains,
                                                                         String validityTime,
-<<<<<<< HEAD
-									                                    String tokenScope,
+									String tokenScope,
+									int applicationId,
                                                                         String jsonString)
             throws APIManagementException;
 
@@ -350,10 +350,7 @@
     public void deleteAuthApplication(String consumerKey)
             throws APIManagementException;
 
-=======
-                                                                        String tokenScope, int applicationId)
-        throws APIManagementException;
->>>>>>> 1623ce35
+
 
     /**
      * Returns a list of applications for a given subscriber
@@ -364,7 +361,7 @@
      */
     public Application[] getApplications(Subscriber subscriber) throws APIManagementException;
 
-<<<<<<< HEAD
+
     /**
      * This will return APIM application by giving name and subscriber
      * @param userId APIM subscriber ID.
@@ -374,9 +371,9 @@
      */
     public Application getApplicationsByName(String userId , String ApplicationName) throws
             APIManagementException;
-=======
+
     public Application[] getApplications(Subscriber subscriber, String groupId) throws APIManagementException;
->>>>>>> 1623ce35
+
 
     public Set<SubscribedAPI> getSubscribedIdentifiers(Subscriber subscriber,
                                                        APIIdentifier identifier) throws APIManagementException;
@@ -397,12 +394,8 @@
      * @return set of API
      * @throws APIManagementException if failed to get set of API
      */
-<<<<<<< HEAD
-    public Set<API> getPublishedAPIsByProvider(String providerId,String loggedUser, int limit, String apiOwner) throws APIManagementException;/**
-=======
     public Set<API> getPublishedAPIsByProvider(String providerId, String loggedUser, int limit, String apiOwner)
             throws APIManagementException;
->>>>>>> 1623ce35
 
      /** Get a list of published APIs by the given provider.
      *
@@ -466,17 +459,11 @@
      * @return a Map containing the details of the OAuth application.
      * @throws APIManagementException if failed to get the tiers
      */
-<<<<<<< HEAD
-
-    public Map<String,String> completeApplicationRegistration(String userId, String applicationName, String tokenType, String tokenScope) throws APIManagementException;
-
-=======
-    public Map<String, String> completeApplicationRegistration(String userId,
-                                                               String applicationName,
-                                                               String tokenType, String tokenScope,
-															   int applicationId)
-		    throws APIManagementException;
->>>>>>> 1623ce35
+
+
+    public Map<String,String> completeApplicationRegistration(String userId, String applicationName, String tokenType, String tokenScope,int applicationId) throws APIManagementException;
+
+
 
     /**
      * Returns details of an API information in low profile
@@ -546,9 +533,6 @@
 	public Set<Scope> getScopesByScopeKeys(String scopeKeys, int tenantId)
 			throws APIManagementException;
 
-<<<<<<< HEAD
-=======
     public String getGroupIds(String response) throws APIManagementException;
->>>>>>> 1623ce35
 
 }