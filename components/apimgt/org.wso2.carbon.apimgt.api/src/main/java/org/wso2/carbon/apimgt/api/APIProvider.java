--- conflicted
+++ resolved
@@ -1778,7 +1778,6 @@
     void deleteAPIRevision(String apiId, String apiRevisionId, String orgId) throws APIManagementException;
 
     /**
-<<<<<<< HEAD
      * This method updates the AsyncApi definition in registry
      *
      * @param api   API
@@ -1786,7 +1785,8 @@
      * @throws APIManagementException
      */
     void saveAsyncApiDefinition(API api, String jsonText) throws APIManagementException;
-=======
+
+    /**
      * Adds a new APIRevision to an existing API Product
      *
      * @param apiRevision APIRevision
@@ -1833,6 +1833,4 @@
      * @throws APIManagementException if failed to delete APIRevision
      */
     void deleteAPIProductRevision(String apiProductId, String apiRevisionId) throws APIManagementException;
-
->>>>>>> 0d4f6633
 }