/*
*  Copyright (c) 2005-2011, WSO2 Inc. (http://www.wso2.org) All Rights Reserved.
*
*  WSO2 Inc. licenses this file to you under the Apache License,
*  Version 2.0 (the "License"); you may not use this file except
*  in compliance with the License.
*  You may obtain a copy of the License at
*
*    http://www.apache.org/licenses/LICENSE-2.0
*
* Unless required by applicable law or agreed to in writing,
* software distributed under the License is distributed on an
* "AS IS" BASIS, WITHOUT WARRANTIES OR CONDITIONS OF ANY
* KIND, either express or implied.  See the License for the
* specific language governing permissions and limitations
* under the License.
*/
package org.wso2.carbon.apimgt.api;

import org.json.simple.JSONObject;
import org.wso2.carbon.apimgt.api.doc.model.APIResource;
import org.json.simple.parser.ParseException;
import org.wso2.carbon.apimgt.api.dto.CertificateInformationDTO;
import org.wso2.carbon.apimgt.api.dto.CertificateMetadataDTO;
import org.wso2.carbon.apimgt.api.dto.ClientCertificateDTO;
import org.wso2.carbon.apimgt.api.dto.UserApplicationAPIUsage;
import org.wso2.carbon.apimgt.api.model.*;
import org.wso2.carbon.apimgt.api.model.policy.APIPolicy;
import org.wso2.carbon.apimgt.api.model.policy.ApplicationPolicy;
import org.wso2.carbon.apimgt.api.model.policy.GlobalPolicy;
import org.wso2.carbon.apimgt.api.model.policy.Policy;
import org.wso2.carbon.apimgt.api.model.policy.SubscriptionPolicy;
import org.wso2.carbon.registry.api.RegistryException;
import org.wso2.carbon.user.api.UserStoreException;

import java.io.ByteArrayInputStream;
import java.io.InputStream;
import java.util.List;
import java.util.Map;
import java.util.Set;

/**
 * APIProvider responsible for providing helper functionality
 */
public interface APIProvider extends APIManager {

    /**
     * Method to create a Local Entry by adding the swagger content.
     *
     * @param api    API
     * @param jsonText json text to be saved in the registry
     */
    void addSwaggerToLocalEntry(API api, String jsonText);

    /**
     * Method to remove the Local Entry from the synapse local entries.
     *
     * @param api    API
     */
    void deleteSwaggerLocalEntry(API api);

    /**
     * Returns a list of all #{@link org.wso2.carbon.apimgt.api.model.Provider} available on the system.
     *
     * @return Set<Provider>
     * @throws APIManagementException if failed to get Providers
     */
    Set<Provider> getAllProviders() throws APIManagementException;

    /**
     * Get a list of APIs published by the given provider. If a given API has multiple APIs,
     * only the latest version will
     * be included in this list.
     *
     * @param providerId , provider id
     * @return set of API
     * @throws APIManagementException if failed to get set of API
     */
    List<API> getAPIsByProvider(String providerId) throws APIManagementException;

    /**
     * Get a list of all the consumers for all APIs
     *
     * @param providerId if of the provider
     * @return Set<Subscriber>
     * @throws APIManagementException if failed to get subscribed APIs of given provider
     */
    Set<Subscriber> getSubscribersOfProvider(String providerId) throws APIManagementException;

    /**
     * get details of provider
     *
     * @param providerName name of the provider
     * @return Provider
     * @throws APIManagementException if failed to get Provider
     */
    Provider getProvider(String providerName) throws APIManagementException;

    /**
     * Return Usage of given APIIdentifier
     *
     * @param apiIdentifier APIIdentifier
     * @return Usage
     */
    Usage getUsageByAPI(APIIdentifier apiIdentifier);

    /**
     * Return Usage of given provider and API
     *
     * @param providerId if of the provider
     * @param apiName    name of the API
     * @return Usage
     */
    Usage getAPIUsageByUsers(String providerId, String apiName);

    /**
     * Returns usage details of all APIs published by a provider
     *
     * @param providerId Provider Id
     * @return UserApplicationAPIUsages for given provider
     * @throws APIManagementException If failed to get UserApplicationAPIUsage
     */
    UserApplicationAPIUsage[] getAllAPIUsageByProvider(String providerId) throws APIManagementException;

    /**
     * Returns usage details of a particular published by a provider
     *
     * @param apiId API identifier
     * @return UserApplicationAPIUsages for given provider
     * @throws org.wso2.carbon.apimgt.api.APIManagementException
     *          If failed to get UserApplicationAPIUsage
     */
    List<SubscribedAPI> getAPIUsageByAPIId(APIIdentifier apiId) throws APIManagementException;

    /**
     * Returns usage details of a particular api product published by a provider
     *
     * @param apiProductId API Product identifier
     * @return UserApplicationAPIUsages for given provider
     * @throws org.wso2.carbon.apimgt.api.APIManagementException
     *          If failed to get UserApplicationAPIUsage
     */
    List<SubscribedAPI> getAPIProductUsageByAPIProductId(APIProductIdentifier apiProductId) throws APIManagementException;

    /**
     * Shows how a given consumer uses the given API.
     *
     * @param apiIdentifier APIIdentifier
     * @param consumerEmail E-mal Address of consumer
     * @return Usage
     */
    Usage getAPIUsageBySubscriber(APIIdentifier apiIdentifier, String consumerEmail);

    /**
     * Returns full list of Subscribers of an API
     *
     * @param identifier APIIdentifier
     * @return Set<Subscriber>
     * @throws APIManagementException if failed to get Subscribers
     */
    Set<Subscriber> getSubscribersOfAPI(APIIdentifier identifier) throws APIManagementException;

    /**
     * Returns full list of subscriptions of an API
     *
     * @param apiName    Name of the API
     * @param apiVersion Version of the API
     * @param provider Name of API creator
     * @return Set<UserApplicationAPIUsage>
     * @throws APIManagementException if failed to get Subscribers
     */
    List<SubscribedAPI> getSubscriptionsOfAPI(String apiName, String apiVersion, String provider)
            throws APIManagementException;

    /**
     * this method returns the Set<APISubscriptionCount> for given provider and api
     *
     * @param identifier APIIdentifier
     * @return Set<APISubscriptionCount>
     * @throws APIManagementException if failed to get APISubscriptionCountByAPI
     */
    long getAPISubscriptionCountByAPI(APIIdentifier identifier) throws APIManagementException;

    /**
     * Returns the subscriber name for the given subscription id.
     *
     * @param subscriptionId The subscription id of the subscriber to be returned
     * @return The subscriber or null if the requested subscriber does not exist
     * @throws APIManagementException if failed to get Subscriber
     */
    String getSubscriber(String subscriptionId) throws APIManagementException;

    /**
     * Returns the claims of subscriber for the given subscriber.
     *
     * @param subscriber The name of the subscriber to be returned
     * @return The looked up claims of the subscriber or null if the requested subscriber does not exist
     * @throws APIManagementException if failed to get Subscriber
     */
    Map getSubscriberClaims(String subscriber) throws APIManagementException;

    void addTier(Tier tier) throws APIManagementException;

    void addPolicy(Policy policy) throws APIManagementException;

    /**
     * Deletes a subscription block condition when the condition key is given
     *
     * @param conditionValue condition key ex: /api/1.0:admin-testApplication:SANDBOX
     * @throws APIManagementException
     */
    void deleteSubscriptionBlockCondition(String conditionValue) throws APIManagementException;

    /**
     * Get the context of API identified by the given APIIdentifier
     *
     * @param apiId api identifier
     * @return apiContext
     * @throws APIManagementException if failed to fetch the context for apiID
     */
    String getAPIContext(APIIdentifier apiId) throws APIManagementException;


    /**
     * Get api throttling policy by name
     * @param username name of the user
     * @param policyName name of the policy
     * @throws APIManagementException
     */
    APIPolicy getAPIPolicy(String username, String policyName) throws APIManagementException;

    /**
     * Get api throttling policy by uuid
     * @param uuid UUID of the policy
     * @throws APIManagementException
     */
    APIPolicy getAPIPolicyByUUID(String uuid) throws APIManagementException;


    /**
     * Get application throttling policy by name
     * @param username name of the user
     * @param policyName name of the policy
     * @throws APIManagementException
     */
    ApplicationPolicy getApplicationPolicy(String username, String policyName) throws APIManagementException;

    /**
     * Get application throttling policy by uuid
     * @param uuid UUID of the policy
     * @throws APIManagementException
     */
    ApplicationPolicy getApplicationPolicyByUUID(String uuid) throws APIManagementException;

    /**
     * Get subscription throttling policy by name
     * @param username name of the user
     * @param policyName name of the policy
     * @throws APIManagementException
     */
    SubscriptionPolicy getSubscriptionPolicy(String username, String policyName) throws APIManagementException;

    /**
     * Get subscription throttling policy by uuid
     * @param uuid UUID of the policy
     * @throws APIManagementException
     */
    SubscriptionPolicy getSubscriptionPolicyByUUID(String uuid) throws APIManagementException;

    /**
     * Get global throttling policy by name
     * @param policyName name of the policy
     * @throws APIManagementException
     */
    GlobalPolicy getGlobalPolicy(String policyName) throws APIManagementException;

    /**
     * Get global throttling policy by uuid
     * @param uuid UUID of the policy
     * @throws APIManagementException
     */
    GlobalPolicy getGlobalPolicyByUUID(String uuid) throws APIManagementException;


    /**
     * Returns true if key template given by the global policy already exists.
     * But this check will exclude the policy represented by the policy name
     *
     * @param policy Global policy
     * @return true if Global policy key template already exists
     */
    boolean isGlobalPolicyKeyTemplateExists (GlobalPolicy policy) throws APIManagementException;

    /**
     * Updates throttle policy in global CEP, gateway and database.
     * <p>
     * Database transactions and deployements are not rolledback on failiure.
     * A flag will be inserted into the database whether the operation was
     * successfull or not.
     * </p>
     *
     * @param policy updated {@link Policy} object
     * @throws APIManagementException
     */
    void updatePolicy(Policy policy) throws APIManagementException;

    void updateTier(Tier tier) throws APIManagementException;

    void removeTier(Tier tier) throws APIManagementException;

    String getDefaultVersion(APIIdentifier apiid) throws APIManagementException;

    /**
     * Adds a new API to the Store
     *
     * @param api API
     * @return added api
     * @throws APIManagementException if failed to add API
     */
    API addAPI(API api) throws APIManagementException;

    public boolean isAPIUpdateValid(API api) throws APIManagementException;

    /**
     * Updates design and implementation of an existing API. This method must not be used to change API status. Implementations
     * should throw an exceptions when such attempts are made. All life cycle state changes
     * should be carried out using the changeAPIStatus method of this interface.
     *
     * @param api API
     * @throws org.wso2.carbon.apimgt.api.APIManagementException if failed to update API
     * @throws org.wso2.carbon.apimgt.api.FaultGatewaysException on Gateway Failure
     */
    void updateAPI(API api) throws APIManagementException, FaultGatewaysException;
    
    /**
     * Updates design and implementation of an existing API. This method must not be used to change API status. Implementations
     * should throw an exceptions when such attempts are made. All life cycle state changes
     * should be carried out using the changeAPIStatus method of this interface.
     *
     * @param api API
     * @param existingAPI existing api
     * @throws org.wso2.carbon.apimgt.api.APIManagementException if failed to update API
     * @throws org.wso2.carbon.apimgt.api.FaultGatewaysException on Gateway Failure
     * @return updated API
     */
    API updateAPI(API api, API existingAPI) throws APIManagementException, FaultGatewaysException;


    /**
     * Updates manage of an existing API. This method must not be used to change API status. Implementations
     * should throw an exceptions when such attempts are made. All life cycle state changes
     * should be carried out using the changeAPIStatus method of this interface.
     *
     * @param api API
     * @return failed environments during gateway operation
     * @throws APIManagementException failed environments during gateway operation
     */
    void manageAPI(API api) throws APIManagementException, FaultGatewaysException;

    /**
     * Update the WSDL of an API from a ResourceFile set to the API object
     *
     * @param api API object
     * @throws APIManagementException if fails to update the WSDL of the API
     */
    void updateWsdlFromResourceFile(API api) throws APIManagementException;

    /**
     * Update the WSDL of an API from a URL set to the API object
     *
     * @param api API object
     * @throws APIManagementException if fails to update the WSDL of the API
     */
    void updateWsdlFromUrl(API api) throws APIManagementException;

    /**
     * Change the lifecycle state of the specified API
     *
     * @param api The API whose status to be updated
     * @param status New status of the API
     * @param userId User performing the API state change
     * @param updateGatewayConfig Whether the changes should be pushed to the API gateway or not
     * @throws org.wso2.carbon.apimgt.api.APIManagementException on error
     * @throws org.wso2.carbon.apimgt.api.FaultGatewaysException on Gateway Failure
     * */
    void changeAPIStatus(API api, String status, String userId, boolean updateGatewayConfig)
            throws APIManagementException, FaultGatewaysException;

    /**
     * Change the lifecycle state of the specified API
     *
     * @param api The API whose status to be updated
     * @param status New status of the API
     * @param userId User performing the API state change
     * @param updateGatewayConfig Whether the changes should be pushed to the API gateway or not
     * @throws org.wso2.carbon.apimgt.api.APIManagementException on error
     * @throws org.wso2.carbon.apimgt.api.FaultGatewaysException on Gateway Failure
     * */
    void changeAPIStatus(API api, APIStatus status, String userId, boolean updateGatewayConfig)
            throws APIManagementException, FaultGatewaysException;


    boolean updateAPIStatus(APIIdentifier apiId, String status,boolean publishToGateway,boolean deprecateOldVersions,
                                boolean makeKeysForwardCompatible)
            throws APIManagementException, FaultGatewaysException;

    /**
     * Locate any API keys issued for the previous versions of the given API, which are
     * currently in the PUBLISHED state and make those API keys compatible with this
     * version of the API
     *
     * @param api An API object with which the old API keys will be associated
     * @throws APIManagementException on error
     */
    void makeAPIKeysForwardCompatible(API api) throws APIManagementException;

    /**
     * Create a new version of the <code>api</code>, with version <code>newVersion</code>
     *
     * @param api        The API to be copied
     * @param newVersion The version of the new API
     * @throws DuplicateAPIException  If the API trying to be created already exists
     * @throws APIManagementException If an error occurs while trying to create
     *                                the new version of the API
     */
    void createNewAPIVersion(API api, String newVersion) throws DuplicateAPIException, APIManagementException;
    
    /**
     * Create a new version of the <code>api</code>, with version <code>newVersion</code>
     *
     * @param apiid        The id of the API to be copied
     * @param newVersion The version of the new API
     * @param defaultVersion whether this version is default or not 
     * @return api created api
     * @throws DuplicateAPIException  If the API trying to be created already exists
     * @throws APIManagementException If an error occurs while trying to create
     *                                the new version of the API
     */
    API createNewAPIVersion(String apiId, String newVersion, Boolean defaultVersion)
            throws DuplicateAPIException, APIManagementException;

    /**
     * Removes a given documentation
     *
     * @param apiId   APIIdentifier
     * @param docType the type of the documentation
     * @param docName name of the document
     * @throws APIManagementException if failed to remove documentation
     */
    void removeDocumentation(APIIdentifier apiId, String docType, String docName) throws APIManagementException;

    /**
     * Removes a given documentation
     *
     * @param apiId   api uuid
     * @param docType the type of the documentation
     * @param docName name of the document
     * @throws APIManagementException if failed to remove documentation
     */
    void removeDocumentation(String apiId, String documentId) throws APIManagementException;
    /**
     * Removes a given documentation
     *
     * @param id   Identifier
     * @param docId UUID of the doc
     * @throws APIManagementException if failed to remove documentation
     */
    public void removeDocumentation(Identifier id, String docId)throws APIManagementException;
    /**
     * Adds Documentation to an API/Product
     *
     * @param id         API/Product Identifier
     * @param documentation Documentation
     * @throws APIManagementException if failed to add documentation
     */
    void addDocumentation(Identifier id, Documentation documentation) throws APIManagementException;
    
    /**
     * Adds Documentation to an API/Product
     *
     * @param id         API/Product Identifier
     * @param documentation Documentation
     * @return created documentation Documentation
     * @throws APIManagementException if failed to add documentation
     */
    Documentation addDocumentation(String uuid, Documentation documentation) throws APIManagementException;


    /**
     * Adds Document content to an API/Product
     *
     * @param uuid         API/Product Identifier
     * @param content Documentation content
     * @param docId doc uuid
     * @throws APIManagementException if failed to add documentation
     */
    void addDocumentationContent(String uuid, String docId, DocumentationContent content)
            throws APIManagementException;

    /**
     * Add a file to a document of source type FILE
     *
     * @param apiId API identifier the document belongs to
     * @param documentation document
     * @param filename name of the file
     * @param content content of the file as an Input Stream
     * @param contentType content type of the file
     * @throws APIManagementException if failed to add the file
     */
    void addFileToDocumentation(APIIdentifier apiId, Documentation documentation, String filename, InputStream content,
            String contentType) throws APIManagementException;

    /**
     * Checks if a given API exists in the registry
     * @param apiId
     * @return boolean result
     * @throws APIManagementException
     */
    boolean checkIfAPIExists(APIIdentifier apiId) throws APIManagementException;

    /**
     * This method used to save the documentation content
     *
     * @param api,        API
     * @param documentationName, name of the inline documentation
     * @param text,              content of the inline documentation
     * @throws APIManagementException if failed to add the document as a resource to registry
     */
    void addDocumentationContent(API api, String documentationName, String text) throws APIManagementException;

    /**
     * Updates a given documentation
     *
     * @param apiId         id of the document
     * @param documentation Documentation
     * @return updated documentation Documentation
     * @throws APIManagementException if failed to update docs
     */
    Documentation updateDocumentation(String apiId, Documentation documentation) throws APIManagementException;

    /**
     * Copies current Documentation into another version of the same API.
     *
     * @param toVersion Version to which Documentation should be copied.
     * @param apiId     id of the APIIdentifier
     * @throws APIManagementException if failed to copy docs
     */
    void copyAllDocumentation(APIIdentifier apiId, String toVersion) throws APIManagementException;

    /**
     * Returns the details of all the life-cycle changes done per API.
     *
     * @param apiId     id of the APIIdentifier
     * @return List of life-cycle events per given API
     * @throws APIManagementException if failed to copy docs
     */
    List<LifeCycleEvent> getLifeCycleEvents(APIIdentifier apiId) throws APIManagementException;

    /**
     * Delete an API
     *
     * @param identifier APIIdentifier
     * @throws APIManagementException if failed to remove the API
     */
    void deleteAPI(APIIdentifier identifier, String apiId) throws APIManagementException;

    /**
     * Search API
     *
     * @param searchTerm  Search Term
     * @param searchType  Search Type
     * @return   Set of APIs
     * @throws APIManagementException
     */
    List<API> searchAPIs(String searchTerm, String searchType, String providerId) throws APIManagementException;
    /**
     * Update the subscription status
     *
     * @param apiId API Identifier
     * @param subStatus Subscription Status
     * @param appId Application Id              *
     * @return int value with subscription id
     * @throws APIManagementException
     *          If failed to update subscription status
     */
    void updateSubscription(APIIdentifier apiId, String subStatus, int appId) throws APIManagementException;


    /**
     * This method is used to update the subscription
     *
     * @param subscribedAPI subscribedAPI object that represents the new subscription detals
     * @throws APIManagementException if failed to update subscription
     */
    void updateSubscription(SubscribedAPI subscribedAPI) throws APIManagementException;

    /**
     * Update the Tier Permissions
     *
     * @param tierName Tier Name
     * @param permissionType Permission Type
     * @param roles Roles
     * @throws APIManagementException
     *          If failed to update subscription status
     */
    void updateTierPermissions(String tierName, String permissionType, String roles) throws APIManagementException;

    /**
     * Get the list of Tier Permissions
     *
     * @return Tier Permission Set
     * @throws APIManagementException
     *          If failed to update subscription status
     */
    Set getTierPermissions() throws APIManagementException;

    /**
     * Get the given Subscription Throttle Policy Permission
     *
     * @return Subscription Throttle Policy
     * @throws APIManagementException If failed to retrieve Subscription Throttle Policy Permission
     */
    Object getThrottleTierPermission(String tierName) throws APIManagementException;

    /**
     * Get the list of Custom InSequences.
     * @return List of available sequences
     * @throws APIManagementException
     */


    /**
     * Update Throttle Tier Permissions
     *
     * @param tierName Tier Name
     * @param permissionType Permission Type
     * @param roles Roles
     * @throws APIManagementException
     *          If failed to update subscription status
     */
    void updateThrottleTierPermissions(String tierName, String permissionType, String roles) throws
            APIManagementException;

    /**
     * Get the list of Throttle Tier Permissions
     *
     * @return Tier Permission Set
     * @throws APIManagementException
     *          If failed to update subscription status
     */
    Set getThrottleTierPermissions() throws APIManagementException;

    /**
     * Get the list of Custom InSequences including API defined in sequences.
     * @return List of available sequences
     * @throws APIManagementException
     */
    List<String> getCustomInSequences()  throws APIManagementException;


    /**
     * Get the list of Custom InSequences including API defined in sequences.
     * @return List of available sequences
     * @throws APIManagementException
     */
    List<String> getCustomOutSequences()  throws APIManagementException;

    /**
     * Get the list of Custom InSequences including API defined in sequences.
     * @return List of available sequences
     * @throws APIManagementException
     */
    List<String> getCustomInSequences(APIIdentifier apiIdentifier)  throws APIManagementException;


    /**
     * Get the list of Custom InSequences including API defined in sequences.
     * @return List of available sequences
     * @throws APIManagementException
     */
    List<String> getCustomOutSequences(APIIdentifier apiIdentifier)  throws APIManagementException;

    /**
     * Get the list of Custom Fault Sequences.
     * @return List of available fault sequences
     * @throws APIManagementException
     */

    List<String> getCustomFaultSequences()  throws APIManagementException;

    /**
     * Get the list of Custom Fault Sequences including per API sequences.
     * @return List of available fault sequences
     * @throws APIManagementException
     */

    List<String> getCustomFaultSequences(APIIdentifier apiIdentifier)  throws APIManagementException;


    /**
     * Get the list of Custom in sequences inclusing api identifier.
     * @return List of in sequences
     * @throws APIManagementException
     */

    List<String> getCustomApiInSequences(APIIdentifier apiIdentifier)  throws APIManagementException;

    /**
     * Get the list of Custom out Sequences including given api
     * @return List of available out sequences
     * @throws APIManagementException
     */

    List<String> getCustomApiOutSequences(APIIdentifier apiIdentifier)  throws APIManagementException;

    /**
     * Get the list of Custom Fault Sequences including per API sequences.
     * @return List of available fault sequences
     * @throws APIManagementException
     */

    List<String> getCustomApiFaultSequences(APIIdentifier apiIdentifier)  throws APIManagementException;

    /**
     * Publish API to external stores given by external store Ids
     *
     * @param api              API which need to published
     * @param externalStoreIds APIStore Ids which need to publish API
     * @throws APIManagementException If failed to publish to external stores
     */
    boolean publishToExternalAPIStores(API api, List<String> externalStoreIds) throws APIManagementException;

    /**
     * When enabled publishing to external APIStores support,publish the API to external APIStores
     *
     * @param api         The API which need to published
     * @param apiStoreSet The APIStores set to which need to publish API
     * @throws APIManagementException If failed to publish to external stores
     */
    void publishToExternalAPIStores(API api, Set<APIStore> apiStoreSet, boolean apiOlderVersionExist)
            throws APIManagementException;

    /**
     * Update the API to external APIStores and database
     *
     * @param api                  The API which need to published
     * @param apiStoreSet          The APIStores set to whsich need to publish API
     * @param apiOlderVersionExist The api contained older versions
     * @throws APIManagementException If failed to update the APIs  in externals stores
     */
    boolean updateAPIsInExternalAPIStores(API api, Set<APIStore> apiStoreSet, boolean apiOlderVersionExist)
            throws APIManagementException;

    /**
     * When enabled publishing to external APIStores support,get all the external apistore details which are
     * published and stored in db and which are not unpublished
     *
     * @param apiId The API Identifier which need to update in db
     * @throws APIManagementException If failed to get all external stores for the API
     */
    Set<APIStore> getExternalAPIStores(APIIdentifier apiId) throws APIManagementException;

    /**
     * When enabled publishing to external APIStores support,get only the published external apistore details which are
     * stored in db
     *
     * @param apiId The API Identifier which need to update in db
     * @throws APIManagementException If failed to get all the published external stores for the API
     */
    Set<APIStore> getPublishedExternalAPIStores(APIIdentifier apiId) throws APIManagementException;

    /**
     * Checks the Gateway Type
     *
     * @return True if gateway is Synpase
     * @throws APIManagementException
     *
     */
    boolean isSynapseGateway() throws APIManagementException;

    /**
     * Search APIs by swagger document content. This method searches the given search term in the registry and returns
     * a set of APIs which satisfies the given search term
     *
     * @param searchTerm  Search Term
     * @param searchType  Search Type
     * @return   Set of Documents and APIs
     * @throws APIManagementException
     */
    Map<Documentation, API> searchAPIsByDoc(String searchTerm, String searchType) throws APIManagementException;

    /**
     * Returns all the Consumer keys of applications which are subscribed to given API
     *
     * @param apiIdentifier APIIdentifier
     * @return a String array of ConsumerKeys
     * @throws APIManagementException
     */
    String[] getConsumerKeys(APIIdentifier apiIdentifier) throws APIManagementException;


    /**
     * This method updates Swagger 2.0 resources in the registry
     *
     * @param apiId    id of the APIIdentifier
     * @param jsonText json text to be saved in the registry
     * @throws APIManagementException
     */
    void saveSwagger20Definition(APIIdentifier apiId, String jsonText) throws APIManagementException;

    /**
     * This method updates Swagger 2.0 resources in the registry
     *
     * @param apiId    id of the APIProductIdentifier
     * @param jsonText json text to be saved in the registry
     * @throws APIManagementException
     */
    void saveSwagger20Definition(APIProductIdentifier apiId, String jsonText) throws APIManagementException;

    /**
     * This method updates the swagger definition in registry
     *
     * @param api   API
     * @param jsonText    openAPI definition
     * @throws APIManagementException
     */
    void saveSwaggerDefinition(API api, String jsonText) throws APIManagementException;

    /**
     * This method updates the swagger definition in registry
     *
     * @param apiId   uuid of the api
     * @param jsonText    openAPI definition
     * @throws APIManagementException
     */
    void saveSwaggerDefinition(String apiId, String jsonText) throws APIManagementException;
    
    /**
     * This method updates the swagger definition in registry
     *
     * @param apiProduct   APIProduct
     * @param jsonText    openAPI definition
     * @throws APIManagementException
     */
    void saveSwaggerDefinition(APIProduct apiProduct, String jsonText) throws APIManagementException;

    /**
     * This method adds the swagger definition of an API Product in registry
     *
     * @param apiToProductResourceMapping   List of API Product resource mappings
     * @param apiProduct   API Product
     * @throws APIManagementException
     */
    void addAPIProductSwagger(Map<API, List<APIProductResource>> apiToProductResourceMapping, APIProduct apiProduct)
            throws APIManagementException;

    /**
     * This method updates the swagger definition of an API Product in registry
     *
     * @param apiToProductResourceMapping   List of API Product resource mappings
     * @param apiProduct   API Product
     * @throws APIManagementException
     */
    void updateAPIProductSwagger(Map<API, List<APIProductResource>> apiToProductResourceMapping, APIProduct apiProduct)
            throws APIManagementException, FaultGatewaysException;

    /**
     * This method validates the existence of all the resource level throttling tiers in URI templates of API
     *
     * @param api           api
     * @param tenantDomain  tenant domain
     * @throws APIManagementException
     */
    void validateResourceThrottlingTiers(API api, String tenantDomain) throws APIManagementException;

    /**
     * This method validates the existence of all the resource level throttling tiers in URI templates of API
     * when the swagger file is provided
     *
     * @param swaggerContent swagger file
     * @param tenantDomain   tenant domain
     * @throws APIManagementException
     */
    void validateResourceThrottlingTiers(String swaggerContent, String tenantDomain) throws APIManagementException;

    /**
     * This method validates the existence of the API level throttling tier of API
     *
     * @param api           api
     * @param tenantDomain  tenant domain
     * @throws APIManagementException
     */
    void validateAPIThrottlingTier(API api, String tenantDomain) throws APIManagementException;

    /**
     * This method validates the existence of the API level throttling tier of API
     *
     * @param apiProduct   api product
     * @param tenantDomain tenant domain
     * @throws APIManagementException
     */
    void validateProductThrottlingTier(APIProduct apiProduct, String tenantDomain) throws APIManagementException;

    /**
     * This method is used to configure monetization for a given API
     *
     * @param api API to be updated with monetization
     * @throws APIManagementException if it failed to update the monetization status and data
     */
    void configureMonetizationInAPIArtifact(API api) throws APIManagementException;

    void configureMonetizationInAPIProductArtifact(APIProduct apiProduct) throws APIManagementException;

    /**
     * This method is used to get the implementation class for monetization
     *
     * @return implementation class for monetization
     * @throws APIManagementException if failed to get implementation class for monetization
     */
    Monetization getMonetizationImplClass() throws APIManagementException;

    /**
     * This method is to change registry lifecycle states for an API artifact
     *
     * @param  apiIdentifier apiIdentifier
     * @param  action  Action which need to execute from registry lifecycle
     * @return APIStateChangeResponse API workflow state and WorkflowResponse
     * */
    APIStateChangeResponse changeLifeCycleStatus(APIIdentifier apiIdentifier, String action)
             throws APIManagementException, FaultGatewaysException;

    /**
     * This method is to change registry lifecycle states for an API artifact
     *
     * @param  uuid uuid of the API
     * @param  action  Action which need to execute from registry lifecycle
     * @param  checklist checklist items
     * @return APIStateChangeResponse API workflow state and WorkflowResponse
     * */
    APIStateChangeResponse changeLifeCycleStatus(String uuid, String action, Map<String, Boolean> checklist)
             throws APIManagementException, FaultGatewaysException;
    
    /**
    * This method is to set checklist item values for a particular life-cycle state of an API
    *
    * @param  apiIdentifier apiIdentifier
    * @param  checkItem  Order of the checklist item
    * @param  checkItemValue Value of the checklist item
    *
    * */
    boolean changeAPILCCheckListItems(APIIdentifier apiIdentifier, int checkItem, boolean checkItemValue)
            throws APIManagementException;

    /**
     * This method is to set a lifecycle check list item given the APIIdentifier and the checklist item name.
     * If the given item not in the allowed lifecycle check items list or item is already checked, this will stay
     * silent and return false. Otherwise, the checklist item will be updated and returns true.
     *
     * @param apiIdentifier APIIdentifier
     * @param checkItemName Name of the checklist item
     * @param checkItemValue Value to be set to the checklist item
     * @return boolean value representing success not not
     * @throws APIManagementException
     */
    boolean checkAndChangeAPILCCheckListItem(APIIdentifier apiIdentifier, String checkItemName, boolean checkItemValue)
            throws APIManagementException;

     /**
     * This method returns the lifecycle data for an API including current state,next states.
     *
     * @param apiId APIIdentifier
     * @return Map<String,Object> a map with lifecycle data
     */
     Map<String, Object> getAPILifeCycleData(APIIdentifier apiId) throws APIManagementException;
     
     /**
     * This method returns the lifecycle data for an API including current state,next states.
     *
     * @param apiId id of the api
     * @return Map<String,Object> a map with lifecycle data
     */
     Map<String, Object> getAPILifeCycleData(String apiId) throws APIManagementException;

     /**
      * Push api related state changes to the gateway. Api related configurations will be deployed or destroyed
      * according to the new state.
      * @param identifier Api identifier
      * @param newStatus new state of the lifecycle
      * @return collection of failed gateways. Map contains gateway name as the key and the error as the value
      * @throws APIManagementException
      */
     Map<String, String> propergateAPIStatusChangeToGateways(APIIdentifier identifier, String newStatus)
             throws APIManagementException;

    /**
     * Push api related state changes to the gateway. Api related configurations will be deployed or destroyed
     * according to the new state.
     * @param identifier Api identifier
     * @param newStatus new state of the lifecycle
     * @return collection of failed gateways. Map contains gateway name as the key and the error as the value
     * @throws APIManagementException
     */
    Map<String, String> propergateAPIStatusChangeToGateways(APIIdentifier identifier, APIStatus newStatus)
            throws APIManagementException;

     /**
      * Update api related information such as database entries, registry updates for state change.
      * @param identifier
      * @param newStatus
      * @param failedGatewaysMap Map of failed gateways. Gateway name is the key and error message is value. Null is
      * accepted if changes are not pushed to a gateway
      * @return boolean value representing success not not
      * @throws APIManagementException
      * @throws FaultGatewaysException
      */
     boolean updateAPIforStateChange(APIIdentifier identifier, String newStatus,
             Map<String, String> failedGatewaysMap) throws APIManagementException, FaultGatewaysException;

    /**
     * Update api related information such as database entries, registry updates for state change.
     * @param identifier
     * @param newStatus
     * @param failedGatewaysMap Map of failed gateways. Gateway name is the key and error message is value. Null is
     * accepted if changes are not pushed to a gateway
     * @return boolean value representing success not not
     * @throws APIManagementException
     * @throws FaultGatewaysException
     */
    boolean updateAPIforStateChange(APIIdentifier identifier, APIStatus newStatus,
            Map<String, String> failedGatewaysMap) throws APIManagementException, FaultGatewaysException;

     /**
      * Get the current lifecycle status of the api
      * @param apiIdentifier Api identifier
      * @return Current lifecycle status
      * @throws APIManagementException
      */
     String getAPILifeCycleStatus(APIIdentifier apiIdentifier) throws APIManagementException;

    /**
     * Get the paginated APIs from publisher
     *
     * @param tenantDomain tenant domain
     * @param start        starting number
     * @param end          ending number
     * @return set of API
     * @throws APIManagementException if failed to get Apis
     */
    Map<String, Object> getAllPaginatedAPIs(String tenantDomain, int start, int end) throws APIManagementException;


    /**
     * Get a policy names for given policy level and user name
     * @param username
     * @param level
     * @return
     * @throws APIManagementException
     */
    String[] getPolicyNames(String username, String level) throws APIManagementException;

    /**
     * Delete throttling policy
     * @param username
     * @param policyLevel
     * @param policyName
     * @throws APIManagementException
     */
    void deletePolicy(String username, String policyLevel, String policyName) throws APIManagementException;

    boolean hasAttachments(String username, String policyName, String policyLevel)throws APIManagementException;

    /**
     *
     * @return List of block Conditions
     * @throws APIManagementException
     */
    List<BlockConditionsDTO> getBlockConditions() throws APIManagementException;

    /**
     *
     * @return Retrieve a block Condition
     * @throws APIManagementException
     */
    BlockConditionsDTO getBlockCondition(int conditionId) throws APIManagementException;

    /**
     * Retrieves a block condition by its UUID
     *
     * @param uuid uuid of the block condition
     * @return Retrieve a block Condition
     * @throws APIManagementException
     */
    BlockConditionsDTO getBlockConditionByUUID(String uuid) throws APIManagementException;

    /**
     * Updates a block condition given its id
     *
     * @param conditionId id of the condition
     * @param state state of condition
     * @return state change success or not
     * @throws APIManagementException
     */
    boolean updateBlockCondition(int conditionId,String state) throws APIManagementException;

    /**
     * Updates a block condition given its UUID
     *
     * @param uuid uuid of the block condition
     * @param state state of condition
     * @return state change success or not
     * @throws APIManagementException
     */
    boolean updateBlockConditionByUUID(String uuid,String state) throws APIManagementException;

    /**
     *  Add a block condition
     *
     * @param conditionType type of the condition (IP, Context .. )
     * @param conditionValue value of the condition
     * @return UUID of the new Block Condition
     * @throws APIManagementException
     */
    String addBlockCondition(String conditionType, String conditionValue) throws APIManagementException;

    /**
     *  Add a block condition with condition status
     *
     * @param conditionType type of the condition (IP, Context .. )
     * @param conditionValue value of the condition
     * @param conditionStatus status of the condition
     * @return UUID of the new Block Condition
     * @throws APIManagementException
     */
    String addBlockCondition(String conditionType, String conditionValue, boolean conditionStatus)
            throws APIManagementException;

    /**
     * Deletes a block condition given its Id
     *
     * @param conditionId Id of the condition
     * @return true if successfully deleted
     * @throws APIManagementException
     */
    boolean deleteBlockCondition(int conditionId) throws APIManagementException;

    /**
     * Deletes a block condition given its UUID
     *
     * @param uuid uuid of the block condition
     * @return true if successfully deleted
     * @throws APIManagementException
     */
    boolean deleteBlockConditionByUUID(String uuid) throws APIManagementException;

    /**
     *  Get the lifecycle configuration for a tenant
     * @param tenantDomain
     * @return lifecycle
     * @throws APIManagementException
     */
    String getLifecycleConfiguration(String tenantDomain) throws APIManagementException;

    /**
     * Get the external workflow reference id for a subscription
     *
     * @param subscriptionId subscription id
     * @return external workflow reference id if exists, else null
     * @throws APIManagementException
     */
    String getExternalWorkflowReferenceId (int subscriptionId) throws APIManagementException;

    /**
     * Method to add a Certificate to publisher and gateway nodes.
     *
     * @param userName : The user name of the logged in user.
     * @param certificate : Base64 encoded certificate string.
     * @param alias : Alias for the certificate.
     * @param endpoint : Endpoint which the certificate should be mapped to.
     * @return Integer which represents the operation status.
     * @throws APIManagementException
     */
    int addCertificate(String userName, String certificate, String alias, String endpoint) throws APIManagementException;

    /**
     * Method to add client certificate to gateway nodes to support mutual SSL based authentication.
     *
     * @param userName      : User name of the logged in user.
     * @param apiIdentifier : Relevant API identifier which the certificate is added against.
     * @param certificate   : Relevant public certificate.
     * @param alias         : Alias of the certificate.
     * @return SUCCESS : If operation succeeded,
     * INTERNAL_SERVER_ERROR : If any internal error occurred,
     * ALIAS_EXISTS_IN_TRUST_STORE : If alias is already present in the trust store,
     * CERTIFICATE_EXPIRED : If the certificate is expired.
     * @throws APIManagementException API Management Exception.
     */
    int addClientCertificate(String userName, APIIdentifier apiIdentifier, String certificate, String alias,
            String tierName) throws APIManagementException;

    /**
     * Method to remove the certificate which mapped to the given alias, endpoint from publisher and gateway nodes.
     * @param userName : UserName of the logged in user.
     * @param alias    : Alias of the certificate which needs to be deleted.
     * @param endpoint : Endpoint which the certificate is mapped to.
     * @return Integer which represents the operation status.
     * @throws APIManagementException
     */
    int deleteCertificate(String userName, String alias, String endpoint) throws APIManagementException;

    /**
     * Method to remove the client certificates which is mapped to given alias and api identifier from database.
     *
     * @param userName      : Name of the logged in user.
     * @param apiIdentifier : Identifier of API for which the certificate need to be deleted.
     * @param alias         : Alias of the certificate which needs to be deleted.
     * @return 1: If delete succeeded,
     * 2: If delete failed, due to an un-expected error.
     * 4 : If certificate is not found in the trust store.
     * @throws APIManagementException API Management Exception.
     */
    int deleteClientCertificate(String userName, APIIdentifier apiIdentifier, String alias)
            throws APIManagementException;

    /**
     * Method to get the server is configured to Dynamic SSL Profile feature.
     * @return : TRUE if all the configurations are met, FALSE otherwise.
     */
    boolean isConfigured();

    /**
     * Method to check whether mutual ssl based client verification is configured.
     * @return : TRUE if client certificate related configurations are configured, FALSE otherwise.
     */
    boolean isClientCertificateBasedAuthenticationConfigured();

    /**
     * Method to retrieve all the certificates uploaded for the tenant represent by the user.
     * @param userName : User name of the logged in user.
     * @return : List of CertificateMetadata
     * @throws APIManagementException
     */
    List<CertificateMetadataDTO> getCertificates(String userName) throws APIManagementException;

    /**
     * Method to search the certificate metadata database for the provided alias and endpoints.
     *
     * @param tenantId : The id of the tenant which the certificates are belongs to.
     * @param alias : The alias of the certificate.
     * @param endpoint : Endpoint which the certificate is applied to
     * @return : Results as a CertificateMetadataDTO list.
     * @throws APIManagementException :
     */
    List<CertificateMetadataDTO> searchCertificates(int tenantId, String alias, String endpoint) throws
            APIManagementException;

    /**
     * Method to search the client certificates for the provided tenant id, alias and api identifier.
     *
     * @param tenantId      : ID of the tenant.
     * @param alias         : Alias of the certificate.
     * @param apiIdentifier : Identifier of the API.
     * @return list of client certificates that match search criteria.
     * @throws APIManagementException API Management Exception.
     */
    List<ClientCertificateDTO> searchClientCertificates(int tenantId, String alias, APIIdentifier apiIdentifier)
            throws APIManagementException;

    /**
     * Method to search the client certificates for the provided tenant id, alias and api product identifier.
     *
     * @param tenantId      : ID of the tenant.
     * @param alias         : Alias of the certificate.
     * @param apiProductIdentifier : Identifier of the API Product.
     * @return list of client certificates that match search criteria.
     * @throws APIManagementException API Management Exception.
     */
    List<ClientCertificateDTO> searchClientCertificates(int tenantId, String alias, APIProductIdentifier apiProductIdentifier)
            throws APIManagementException;

    /**
     * Retrieve the total number of certificates which a specified tenant has.
     *
     * @param tenantId : The id of the tenant
     * @return : The certificate count.
     */
    int getCertificateCountPerTenant(int tenantId) throws APIManagementException;

    /**
     * Retrieve the total number client certificates which the specified tenant has.
     *
     * @param tenantId : ID of the tenant.
     * @return count of client certificates that exists for a particular tenant.
     * @throws APIManagementException API Management Exception.
     */
    int getClientCertificateCount(int tenantId) throws APIManagementException;

    /**
     * Method to check whether an certificate for the given alias is present in the trust store and the database.
     *
     * @param alias : The alias of the certificate.
     * @return : True if a certificate is present, false otherwise.
     * @throws APIManagementException :
     */
    boolean isCertificatePresent(int tenantId, String alias) throws APIManagementException;

    /**
     * Method to check whether a client certificate for the given alias is present in trust store and whether it can
     * be modified by current user.
     *
     * @param tenantId : Id of the tenant.
     * @param alias    : Relevant alias.
     * @return Instance of {@link ClientCertificateDTO} if the client certificate is present and
     * modifiable by current user.
     * @throws APIManagementException API Management Exception.
     */
    ClientCertificateDTO getClientCertificate(int tenantId, String alias) throws APIManagementException;

    /**
     * Method to check whether a client certificate for the given alias is present in trust store and whether it can
     * be modified by current user.
     *
     * @param tenantId : Id of the tenant.
     * @param alias    : Relevant alias.
     * @param apiIdentifier : The identifier of the api.
     * @return Instance of {@link ClientCertificateDTO} if the client certificate is present and
     * modifiable by current user.
     * @throws APIManagementException API Management Exception.
     */
    ClientCertificateDTO getClientCertificate(int tenantId, String alias, APIIdentifier apiIdentifier)
            throws APIManagementException;


    /**
     * Method to get the status of the certificate which matches the given alias.
     * This method can me modified to get other necessary information as well. Such as CN etc.
     *
     * @param alias : The alias of the certificate.
     * @return : The status and the expiry date as a parameter map.
     * @throws APIManagementException :
     */
    CertificateInformationDTO getCertificateStatus(String alias) throws APIManagementException;

    /**
     * Method to update an existing certificate.
     *
     * @param certificateString : The base64 encoded string of the uploaded certificate.
     * @param alias : Alias of the certificate that should be updated.
     * @return : Integer value which represent the operation status.
     * @throws APIManagementException :
     */
    int updateCertificate(String certificateString, String alias) throws APIManagementException;

    /**
     * Method to update the existing client certificate.
     *
     * @param certificate   : Relevant certificate that need to be updated.
     * @param alias         : Alias of the certificate.
     * @param APIIdentifier : API Identifier of the certificate.
     * @param tier          : tier name.
     * @param tenantId      : Id of tenant.
     * @return : 1 : If client certificate update is successful,
     * 2 : If update failed due to internal error,
     * 4 : If provided certificate is empty,
     * 6 : If provided certificate is expired
     * @throws APIManagementException API Management Exception.
     */
    int updateClientCertificate(String certificate, String alias, APIIdentifier APIIdentifier, String tier,
            int tenantId) throws APIManagementException;

    /**
     * Retrieve the certificate which matches the given alias.
     *
     * @param alias : The alias of the certificate.
     * @return : The certificate input stream.
     * @throws APIManagementException :
     */
    ByteArrayInputStream getCertificateContent(String alias) throws APIManagementException;

    /**
     * Method to get the selected mediation sequence as a String.
     * @param apiIdentifier : The API identifier
     * @param type : The type of the selected mediation policy (IN, OUT, FAULT)
     * @param name : Name of the selected mediation policy.
     * @return : The content of the mediation policy as a string.
     * @throws APIManagementException
     */
    String getSequenceFileContent(APIIdentifier apiIdentifier, String type, String name) throws APIManagementException;

    /**
     * Create API product
     * @param product product object containing details of the product
     * @return Map of APIs as keys and respective APIProductResources as values
     * @throws APIManagementException exception
     */
    Map<API, List<APIProductResource>> addAPIProductWithoutPublishingToGateway(APIProduct product) throws APIManagementException;

    /**
     * Publish API Product to Gateway
     * @param product product object containing details of the product
     * @throws FaultGatewaysException
     */
    void saveToGateway(APIProduct product) throws FaultGatewaysException, APIManagementException;

    /**
     * Delete an API Product
     *
     * @param identifier APIProductIdentifier
     * @param apiProductUUID
     * @throws APIManagementException if failed to remove the API Product
     */
    void deleteAPIProduct(APIProductIdentifier identifier, String apiProductUUID) throws APIManagementException;

    /**
     * Update API Product
     * @param product
     * @return Map of APIs as keys and respective APIProductResources as values
     * @throws APIManagementException
     */
    Map<API, List<APIProductResource>> updateAPIProduct(APIProduct product) throws APIManagementException, FaultGatewaysException;

    /**
     * Update API Products local entry. This is to be called whenever the swagger definition of an dependent API gets
     * updated
     *
     * @param product
     * @throws APIManagementException
     * @throws FaultGatewaysException
     */
    void updateLocalEntry(APIProduct product) throws FaultGatewaysException;

    List<ResourcePath> getResourcePathsOfAPI(APIIdentifier apiId) throws APIManagementException;

    /**
     * Updates a given api product documentation
     *
     * @param productId         APIProductIdentifier
     * @param documentation Documentation
     * @throws APIManagementException if failed to update docs
     */
    void updateDocumentation(APIProductIdentifier productId, Documentation documentation) throws APIManagementException;

    /**
     * Add a file to a document of source type FILE
     *
     * @param prodcutId APIProduct identifier the document belongs to
     * @param documentation document
     * @param filename name of the file
     * @param content content of the file as an Input Stream
     * @param contentType content type of the file
     * @throws APIManagementException if failed to add the file
     */
    void addFileToProductDocumentation(APIProductIdentifier prodcutId, Documentation documentation, String filename, InputStream content,
            String contentType) throws APIManagementException;

    /**
     * This method used to save the documentation content
     *
     * @param apiProduct,        API Product
     * @param documentationName, name of the inline documentation
     * @param text,              content of the inline documentation
     * @throws APIManagementException if failed to add the document as a resource to registry
     */
    public void addProductDocumentationContent(APIProduct apiProduct, String documentationName, String text) throws APIManagementException;

    /**
     * This method is used to save the graphql schema content
     *
     * @param api api
     * @param schemaDefinition schema Definition
     * @throws APIManagementException if failed to add the schema as a resource to registry
     */
     void saveGraphqlSchemaDefinition(API api, String schemaDefinition) throws APIManagementException;

    /**
     * Returns labels of a given tenant
     *
     * @param tenantDomain    tenant domain
     * @return A List of labels related to the given tenant
     */
    List<Label> getAllLabels(String tenantDomain) throws APIManagementException;

    /**
     * Remove pending lifecycle state change task for the given api.
     *
     * @param apiIdentifier api identifier
     * @throws APIManagementException if API Manager core level exception occurred
     */
    void deleteWorkflowTask(APIIdentifier apiIdentifier) throws APIManagementException;

    /**
     * This method returns the security audit properties
     *
     * @param userId user id
     * @return JSONObject object with security audit properties
     * @throws APIManagementException
     */
    JSONObject getSecurityAuditAttributesFromConfig(String userId) throws APIManagementException;

    /**
     * Find the resources that should be removed from API Products,
     * because those have been already removed from the swagger definition of the updating API.
     *
     * @param apiId API Identifier
     * @param apiDefinition swagger definition
     * @return  List of resources to be removed that are reused among API Products
     * @throws APIManagementException when error updating resources
     */
    List<APIResource> getResourcesToBeRemovedFromAPIProducts(APIIdentifier apiId, String apiDefinition)
            throws APIManagementException;

    /**
     * Finds resources that have been removed in the updated API URITemplates,
     * that are currently reused by API Products.
     *
     * @param updatedUriTemplates Updated URITemplates
     * @param existingAPI         Existing API
     * @return List of removed resources that are reused among API Products
     */
    List<APIResource> getRemovedProductResources(Set<URITemplate> updatedUriTemplates, API existingAPI);

    /**
     * Check whether the given scope name exists as a shared scope in the tenant domain.
     *
     * @param scopeName    Shared Scope name
     * @param tenantDomain Tenant Domain
     * @return Scope availability
     * @throws APIManagementException if failed to check the availability
     */
    boolean isSharedScopeNameExists(String scopeName, String tenantDomain) throws APIManagementException;

    /**
     * Add a shared scope.
     *
     * @param scope        Shared Scope
     * @param tenantDomain Tenant domain
     * @return UUID of the added Shared Scope
     * @throws APIManagementException if failed to add a scope
     */
    String addSharedScope(Scope scope, String tenantDomain) throws APIManagementException;

    /**
     * Get all available shared scopes.
     *
     * @param tenantDomain tenant domain
     * @return Shared Scope list
     * @throws APIManagementException if failed to get the scope list
     */
    List<Scope> getAllSharedScopes(String tenantDomain) throws APIManagementException;

    /**
     * Get all available shared scope keys.
     *
     * @param tenantDomain tenant domain
     * @return Shared Scope Keyset
     * @throws APIManagementException if failed to get the scope key set
     */
    Set<String> getAllSharedScopeKeys(String tenantDomain) throws APIManagementException;

    /**
     * Get shared scope by UUID.
     *
     * @param sharedScopeId Shared scope Id
     * @param tenantDomain  tenant domain
     * @return Shared Scope
     * @throws APIManagementException If failed to get the scope
     */
    Scope getSharedScopeByUUID(String sharedScopeId, String tenantDomain) throws APIManagementException;

    /**
     * Delete shared scope.
     *
     * @param scopeName Shared scope name
     * @param tenantDomain  tenant domain
     * @throws APIManagementException If failed to delete the scope
     */
    void deleteSharedScope(String scopeName, String tenantDomain) throws APIManagementException;

    /**
     * Update a shared scope.
     *
     * @param sharedScope  Shared Scope
     * @param tenantDomain tenant domain
     * @throws APIManagementException If failed to update
     */
    void updateSharedScope(Scope sharedScope, String tenantDomain) throws APIManagementException;

    /**
     * Validate a shared scopes set. Add the additional attributes (scope description, bindings etc).
     *
     * @param scopes       Shared scopes set
     * @param tenantDomain Tenant domain
     * @throws APIManagementException If failed to validate
     */
    void validateSharedScopes(Set<Scope> scopes, String tenantDomain) throws APIManagementException;

    /**
     * Get the API and URI usages of the given shared scope
     *
     * @param uuid       UUID of the shared scope
     * @param tenantId ID of the Tenant domain
     * @throws APIManagementException If failed to validate
     */
    SharedScopeUsage getSharedScopeUsage(String uuid, int tenantId) throws APIManagementException;

    /**
     * This method is used to publish the api in private jet mode
     *
     * @param api           API Object
     * @param apiIdentifier api identifier
     * @throws APIManagementException if failed to add the schema as a resource to registry
     */
    void publishInPrivateJet(API api, APIIdentifier apiIdentifier) throws APIManagementException;

    /**
     * Retrieve the status information of the deployments of APIs cloud clusters
     * that are currently reused by API Products.
     *
     * @param apiId API Identifier
     * @return a list of Deploymentstatus objects in different cloud environments
     */
    List <DeploymentStatus> getDeploymentStatus(APIIdentifier apiId) throws APIManagementException ;
<<<<<<< HEAD
=======
    
    /**
     * Retrieve list of resources of the provided api that are used in other API products
     * @param apiId api id
     * @return APIResource list of resources
     * @throws APIManagementException
     */
    List<APIResource> getUsedProductResources(APIIdentifier apiId) throws APIManagementException ;

    /**
     * Delete API
     * @param api API to delete
     * @throws APIManagementException
     */
    void deleteAPI(API api) throws APIManagementException;

    /**
     * Checks whether the given document already exists for the given api/product
     *
     * @param uuid API/Product id
     * @param docName    Name of the document
     * @return true if document already exists for the given api/product
     * @throws APIManagementException if failed to check existence of the documentation
     */
    boolean isDocumentationExist(String uuid, String docName) throws APIManagementException;
    
    /**
     * Add WSDL to the api. wsdl can be provided either as a url or a resource file
     * @param apiId id of the api
     * @param resource Resource
     * @param url wsdl url
     * @throws APIManagementException
     */
    void addWSDLResource(String apiId, ResourceFile resource, String url) throws APIManagementException;
    
    /**
     * Add or update thumbnail image of an api
     * @param apiId apiid
     * @param resource image resource
     * @throws APIManagementException
     */
    void setThumbnailToAPI(String apiId, ResourceFile resource) throws APIManagementException;
    
    /**
     * List all the mediation policies for the api
     * @param apiId api id
     * @return
     * @throws APIManagementException
     */
    List<Mediation> getAllApiSpecificMediationPolicies(String apiId) throws APIManagementException;

    /**
     * The mediation policies for the api
     * @param apiId api id
     * @param policyId policy id
     * @return
     * @throws APIManagementException
     */
    Mediation getApiSpecificMediationPolicyByPolicyId(String apiId, String policyId) throws APIManagementException;

    /**
     * upload mediation policy to api
     * @param apiId apiid
     * @param mediationPolicy poilicy
     * @return added policy
     * @throws APIManagementException
     */
    Mediation addApiSpecificMediationPolicy(String apiId, Mediation mediationPolicy) throws APIManagementException;
    
    /**
     * update mediation policy content
     * @param apiId apiid
     * @param mediationPolicy poilicy
     * @return added policy
     * @throws APIManagementException
     */
    Mediation updateApiSpecificMediationPolicyContent(String apiId, Mediation mediationPolicy)
            throws APIManagementException;

    /**
     * delete mediation policy
     * @param apiId apiId
     * @param mediationPolicyId mediation Policy Id
     * @throws APIManagementException
     */
    void deleteApiSpecificMediationPolicy(String apiId, String mediationPolicyId) throws APIManagementException;
    
    /**
     * Add or update graphql definition
     * @param apiId
     * @param definition
     * @throws APIManagementException
     */
    void saveGraphqlSchemaDefinition(String apiId, String definition) throws APIManagementException;

    /**
     * Get API product by uuid
     * @param uuid id of the api product
     * @param requestedTenantDomain domain
     * @return APIProduct product
     * @throws APIManagementException
     */
    APIProduct getAPIProductbyUUID(String uuid, String requestedTenantDomain) throws APIManagementException;
    
    /**
     * Delete API Product
     * @param apiProduct
     */
    void deleteAPIProduct(APIProduct apiProduct) throws APIManagementException;
>>>>>>> af5be946

    /**
     * Adds a new APIRevision to an existing API
     *
     * @param apiRevision APIRevision
     * @throws APIManagementException if failed to add APIRevision
     */
    String addAPIRevision(APIRevision apiRevision) throws APIManagementException;

    /**
     * Get a Revision Object related to provided revision UUID
     *
     * @param revisionUUID API Revision UUID
     * @return API Revision
     * @throws APIManagementException if failed to get the related API revision
     */
    APIRevision getAPIRevision(String revisionUUID) throws APIManagementException;

    /**
     * Get a List of API Revisions related to provided API UUID
     *
     * @param apiUUID API  UUID
     * @return API Revision List
     * @throws APIManagementException if failed to get the related API revision
     */
    List<APIRevision> getAPIRevisions(String apiUUID) throws APIManagementException;

    /**
     * Adds a new APIRevisionDeployment to an existing API
     *
     * @param apiId API UUID
     * @param apiRevisionId API Revision UUID
     * @param apiRevisionDeployments List of APIRevisionDeployment objects
     * @throws APIManagementException if failed to add APIRevision
     */
    void addAPIRevisionDeployment(String apiId, String apiRevisionId, List<APIRevisionDeployment> apiRevisionDeployments) throws APIManagementException;

    /**
     * Get an API Revisions Deployment mapping details by providing deployment name
     *
     * @param name Deployment Name
     * @return APIRevisionDeployment Object
     * @throws APIManagementException if failed to get the related API revision Deployment Mapping details
     */
    APIRevisionDeployment getAPIRevisionDeployment(String name) throws APIManagementException;

    /**
     * Get an API Revisions Deployment mapping details by providing revision uuid
     *
     * @param revisionUUID Revision UUID
     * @return List<APIRevisionDeployment> Object
     * @throws APIManagementException if failed to get the related API revision Deployment Mapping details
     */
    List<APIRevisionDeployment> getAPIRevisionDeploymentList(String revisionUUID) throws APIManagementException;

    /**
     * Adds a new APIRevisionDeployment to an existing API
     *
     * @param apiId API UUID
     * @param apiRevisionId API Revision UUID
     * @param apiRevisionDeployments List of APIRevisionDeployment objects
     * @throws APIManagementException if failed to add APIRevision
     */
    void undeployAPIRevisionDeployment(String apiId, String apiRevisionId, List<APIRevisionDeployment> apiRevisionDeployments) throws APIManagementException;

    /**
     * Restore a provided API Revision as the working copy of the API
     *
     * @param apiId API UUID
     * @param apiRevisionId API Revision UUID
     * @throws APIManagementException if failed to restore APIRevision
     */
    void restoreAPIRevision(String apiId, String apiRevisionId) throws APIManagementException;

    /**
     * Delete an API Revision
     *
     * @param apiId API UUID
     * @param apiRevisionId API Revision UUID
     * @throws APIManagementException if failed to delete APIRevision
     */
    void deleteAPIRevision(String apiId, String apiRevisionId) throws APIManagementException;


}<|MERGE_RESOLUTION|>--- conflicted
+++ resolved
@@ -1619,8 +1619,6 @@
      * @return a list of Deploymentstatus objects in different cloud environments
      */
     List <DeploymentStatus> getDeploymentStatus(APIIdentifier apiId) throws APIManagementException ;
-<<<<<<< HEAD
-=======
     
     /**
      * Retrieve list of resources of the provided api that are used in other API products
@@ -1730,7 +1728,6 @@
      * @param apiProduct
      */
     void deleteAPIProduct(APIProduct apiProduct) throws APIManagementException;
->>>>>>> af5be946
 
     /**
      * Adds a new APIRevision to an existing API
