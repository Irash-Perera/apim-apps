/*
*  Copyright (c) 2005-2011, WSO2 Inc. (http://www.wso2.org) All Rights Reserved.
*
*  WSO2 Inc. licenses this file to you under the Apache License,
*  Version 2.0 (the "License"); you may not use this file except
*  in compliance with the License.
*  You may obtain a copy of the License at
*
*    http://www.apache.org/licenses/LICENSE-2.0
*
* Unless required by applicable law or agreed to in writing,
* software distributed under the License is distributed on an
* "AS IS" BASIS, WITHOUT WARRANTIES OR CONDITIONS OF ANY
* KIND, either express or implied.  See the License for the
* specific language governing permissions and limitations
* under the License.
*/
package org.wso2.carbon.apimgt.api;

import org.wso2.carbon.apimgt.api.dto.UserApplicationAPIUsage;
import org.wso2.carbon.apimgt.api.model.*;
import org.wso2.carbon.apimgt.api.model.policy.APIPolicy;
import org.wso2.carbon.apimgt.api.model.policy.Policy;

import java.io.InputStream;
import java.util.List;
import java.util.Map;
import java.util.Set;

/**
 * APIProvider responsible for providing helper functionality
 */
public interface APIProvider extends APIManager {

    /**
     * Returns a list of all #{@link org.wso2.carbon.apimgt.api.model.Provider} available on the system.
     *
     * @return Set<Provider>
     * @throws APIManagementException if failed to get Providers
     */
    Set<Provider> getAllProviders() throws APIManagementException;

    /**
     * Get a list of APIs published by the given provider. If a given API has multiple APIs,
     * only the latest version will
     * be included in this list.
     *
     * @param providerId , provider id
     * @return set of API
     * @throws APIManagementException if failed to get set of API
     */
    List<API> getAPIsByProvider(String providerId) throws APIManagementException;

    /**
     * Get a list of all the consumers for all APIs
     *
     * @param providerId if of the provider
     * @return Set<Subscriber>
     * @throws APIManagementException if failed to get subscribed APIs of given provider
     */
    Set<Subscriber> getSubscribersOfProvider(String providerId) throws APIManagementException;

    /**
     * get details of provider
     *
     * @param providerName name of the provider
     * @return Provider
     * @throws APIManagementException if failed to get Provider
     */
    Provider getProvider(String providerName) throws APIManagementException;

    /**
     * Return Usage of given APIIdentifier
     *
     * @param apiIdentifier APIIdentifier
     * @return Usage
     */
    Usage getUsageByAPI(APIIdentifier apiIdentifier);

    /**
     * Return Usage of given provider and API
     *
     * @param providerId if of the provider
     * @param apiName    name of the API
     * @return Usage
     */
    Usage getAPIUsageByUsers(String providerId, String apiName);

    /**
     * Returns usage details of all APIs published by a provider
     *
     * @param providerId Provider Id
     * @return UserApplicationAPIUsages for given provider
     * @throws APIManagementException If failed to get UserApplicationAPIUsage
     */
    UserApplicationAPIUsage[] getAllAPIUsageByProvider(String providerId) throws APIManagementException;

    /**
     * Returns usage details of a particular published by a provider
     *
     * @param apiId API identifier
     * @return UserApplicationAPIUsages for given provider
     * @throws org.wso2.carbon.apimgt.api.APIManagementException
     *          If failed to get UserApplicationAPIUsage
     */
    List<SubscribedAPI> getAPIUsageByAPIId(APIIdentifier apiId) throws APIManagementException;

    /**
     * Shows how a given consumer uses the given API.
     *
     * @param apiIdentifier APIIdentifier
     * @param consumerEmail E-mal Address of consumer
     * @return Usage
     */
    Usage getAPIUsageBySubscriber(APIIdentifier apiIdentifier, String consumerEmail);

    /**
     * Returns full list of Subscribers of an API
     *
     * @param identifier APIIdentifier
     * @return Set<Subscriber>
     * @throws APIManagementException if failed to get Subscribers
     */
    Set<Subscriber> getSubscribersOfAPI(APIIdentifier identifier) throws APIManagementException;

    /**
     * this method returns the Set<APISubscriptionCount> for given provider and api
     *
     * @param identifier APIIdentifier
     * @return Set<APISubscriptionCount>
     * @throws APIManagementException if failed to get APISubscriptionCountByAPI
     */
    long getAPISubscriptionCountByAPI(APIIdentifier identifier) throws APIManagementException;

    void addTier(Tier tier) throws APIManagementException;

    void addPolicy(Policy policy) throws APIManagementException;

    void updateTier(Tier tier) throws APIManagementException;
    
    void removeTier(Tier tier) throws APIManagementException;

    String getDefaultVersion(APIIdentifier apiid) throws APIManagementException;

    /**
     * Adds a new API to the Store
     *
     * @param api API
     * @throws APIManagementException if failed to add API
     */
    void addAPI(API api) throws APIManagementException;

    /**
     * Updates design and implementation of an existing API. This method must not be used to change API status. Implementations
     * should throw an exceptions when such attempts are made. All life cycle state changes
     * should be carried out using the changeAPIStatus method of this interface.
     *
     * @param api API
     * @throws org.wso2.carbon.apimgt.api.APIManagementException if failed to update API
     * @throws org.wso2.carbon.apimgt.api.FaultGatewaysException on Gateway Failure
     */
    void updateAPI(API api) throws APIManagementException, FaultGatewaysException;

    /**
     * Updates manage of an existing API. This method must not be used to change API status. Implementations
     * should throw an exceptions when such attempts are made. All life cycle state changes
     * should be carried out using the changeAPIStatus method of this interface.
     *
     * @param api API
     * @return failed environments during gateway operation
     * @throws APIManagementException failed environments during gateway operation
     */
    void manageAPI(API api) throws APIManagementException, FaultGatewaysException;

    /**
     * Change the lifecycle state of the specified API
     *
     * @param api The API whose status to be updated
     * @param status New status of the API
     * @param userId User performing the API state change
     * @param updateGatewayConfig Whether the changes should be pushed to the API gateway or not
     * @throws org.wso2.carbon.apimgt.api.APIManagementException on error
     * @throws org.wso2.carbon.apimgt.api.FaultGatewaysException on Gateway Failure
     * */
    void changeAPIStatus(API api, APIStatus status, String userId, boolean updateGatewayConfig)
            throws APIManagementException, FaultGatewaysException;


    boolean updateAPIStatus(APIIdentifier apiId, String status,boolean publishToGateway,boolean deprecateOldVersions,
                                boolean makeKeysForwardCompatible)
            throws APIManagementException, FaultGatewaysException;

    /**
     * Locate any API keys issued for the previous versions of the given API, which are
     * currently in the PUBLISHED state and make those API keys compatible with this
     * version of the API
     *
     * @param api An API object with which the old API keys will be associated
     * @throws APIManagementException on error
     */
    void makeAPIKeysForwardCompatible(API api) throws APIManagementException;

    /**
     * Create a new version of the <code>api</code>, with version <code>newVersion</code>
     *
     * @param api        The API to be copied
     * @param newVersion The version of the new API
     * @throws DuplicateAPIException  If the API trying to be created already exists
     * @throws APIManagementException If an error occurs while trying to create
     *                                the new version of the API
     */
    void createNewAPIVersion(API api, String newVersion) throws DuplicateAPIException, APIManagementException;

    /**
     * Removes a given documentation
     *
     * @param apiId   APIIdentifier
     * @param docType the type of the documentation
     * @param docName name of the document
     * @throws APIManagementException if failed to remove documentation
     */
    void removeDocumentation(APIIdentifier apiId, String docType, String docName) throws APIManagementException;

    /**
     * Removes a given documentation
     *
     * @param apiId   APIIdentifier
     * @param docId UUID of the doc
     * @throws APIManagementException if failed to remove documentation
     */
    public void removeDocumentation(APIIdentifier apiId, String docId)throws APIManagementException;
    /**
     * Adds Documentation to an API
     *
     * @param apiId         APIIdentifier
     * @param documentation Documentation
     * @throws APIManagementException if failed to add documentation
     */
    void addDocumentation(APIIdentifier apiId, Documentation documentation) throws APIManagementException;

    /**
     * Add a file to a document of source type FILE 
     *
     * @param apiId API identifier the document belongs to
     * @param documentation document
     * @param filename name of the file
     * @param content content of the file as an Input Stream
     * @param contentType content type of the file
     * @throws APIManagementException if failed to add the file
     */
    void addFileToDocumentation(APIIdentifier apiId, Documentation documentation, String filename, InputStream content,
            String contentType) throws APIManagementException;

    /**
     * Checks if a given API exists in the registry
     * @param apiId
     * @return boolean result
     * @throws APIManagementException
     */
    boolean checkIfAPIExists(APIIdentifier apiId) throws APIManagementException;

    /**
     * This method used to save the documentation content
     *
     * @param api,        API
     * @param documentationName, name of the inline documentation
     * @param text,              content of the inline documentation
     * @throws APIManagementException if failed to add the document as a resource to registry
     */
    void addDocumentationContent(API api, String documentationName, String text) throws APIManagementException;
   
    /**
     * Updates a given documentation
     *
     * @param apiId         APIIdentifier
     * @param documentation Documentation
     * @throws APIManagementException if failed to update docs
     */
    void updateDocumentation(APIIdentifier apiId, Documentation documentation) throws APIManagementException;

    /**
     * Copies current Documentation into another version of the same API.
     *
     * @param toVersion Version to which Documentation should be copied.
     * @param apiId     id of the APIIdentifier
     * @throws APIManagementException if failed to copy docs
     */
    void copyAllDocumentation(APIIdentifier apiId, String toVersion) throws APIManagementException;

    /**
     * Returns the details of all the life-cycle changes done per API.
     *
     * @param apiId     id of the APIIdentifier
     * @return List of life-cycle events per given API
     * @throws APIManagementException if failed to copy docs
     */
    List<LifeCycleEvent> getLifeCycleEvents(APIIdentifier apiId) throws APIManagementException;

    /**
     * Delete an API
     *
     * @param identifier APIIdentifier
     * @throws APIManagementException if failed to remove the API
     */
    void deleteAPI(APIIdentifier identifier) throws APIManagementException;

    /**
     * Search API
     *
     * @param searchTerm  Search Term
     * @param searchType  Search Type
     * @return   Set of APIs
     * @throws APIManagementException
     */
    List<API> searchAPIs(String searchTerm, String searchType, String providerId) throws APIManagementException;
    /**
     * Update the subscription status
     *
     * @param apiId API Identifier
     * @param subStatus Subscription Status
     * @param appId Application Id              *
     * @return int value with subscription id
     * @throws APIManagementException
     *          If failed to update subscription status
     */
    void updateSubscription(APIIdentifier apiId, String subStatus, int appId) throws APIManagementException;


    /**
     * This method is used to update the subscription
     *
     * @param subscribedAPI subscribedAPI object that represents the new subscription detals
     * @throws APIManagementException if failed to update subscription
     */
    void updateSubscription(SubscribedAPI subscribedAPI) throws APIManagementException;
    
    /**
     * Update the Tier Permissions
     *
     * @param tierName Tier Name
     * @param permissionType Permission Type
     * @param roles Roles          
     * @throws APIManagementException
     *          If failed to update subscription status
     */
    void updateTierPermissions(String tierName, String permissionType, String roles) throws APIManagementException;
    
    /**
     * Get the list of Tier Permissions
     * 
     * @return Tier Permission Set
     * @throws APIManagementException
     *          If failed to update subscription status
     */
    Set getTierPermissions() throws APIManagementException;
    
    /**
     * Get the list of Custom InSequences.
     * @return List of available sequences
     * @throws APIManagementException
     */
    
    List<String> getCustomInSequences(APIIdentifier apiIdentifier)  throws APIManagementException;
    
    
    /**
     * Get the list of Custom OutSequences.
     * @return List of available sequences
     * @throws APIManagementException
     */
    
    List<String> getCustomOutSequences(APIIdentifier apiIdentifier)  throws APIManagementException;

    /**
     * Get the list of Custom Fault Sequences.
     * @return List of available fault sequences
     * @throws APIManagementException
     */

    List<String> getCustomFaultSequences()  throws APIManagementException;


    /**
     * When enabled publishing to external APIStores support,publish the API to external APIStores
     * @param api The API which need to published
     * @param apiStoreSet The APIStores set to which need to publish API
     * @throws APIManagementException
     *          If failed to update subscription status
     */
    void publishToExternalAPIStores(API api, Set<APIStore> apiStoreSet, boolean apiOlderVersionExist)
            throws APIManagementException;

    /**
     * Update the API to external APIStores and database
     * @param api The API which need to published
     * @param apiStoreSet The APIStores set to which need to publish API
     * @param apiOlderVersionExist The api contained older versions
     * @throws APIManagementException
     *          If failed to update subscription status
     */
    boolean updateAPIsInExternalAPIStores(API api, Set<APIStore> apiStoreSet, boolean apiOlderVersionExist)
            throws APIManagementException;


    /**
     * When enabled publishing to external APIStores support,get all the external apistore details which are
     * published and stored in db and which are not unpublished
     * @param apiId The API Identifier which need to update in db
     * @throws APIManagementException
     *          If failed to update subscription status
     */

    Set<APIStore> getExternalAPIStores(APIIdentifier apiId) throws APIManagementException;

    /**
     * When enabled publishing to external APIStores support,get only the published external apistore details which are
     * stored in db
     * @param apiId The API Identifier which need to update in db
     * @throws APIManagementException
     *          If failed to update subscription status
     */
    Set<APIStore> getPublishedExternalAPIStores(APIIdentifier apiId) throws APIManagementException;
    
    /**
     * Checks the Gateway Type
     * 
     * @return True if gateway is Synpase
     * @throws APIManagementException
     *         
     */
    boolean isSynapseGateway() throws APIManagementException;
    
    /**
     * Search APIs by swagger document content. This method searches the given search term in the registry and returns
     * a set of APIs which satisfies the given search term
     *
     * @param searchTerm  Search Term
     * @param searchType  Search Type
     * @return   Set of Documents and APIs
     * @throws APIManagementException
     */
    Map<Documentation, API> searchAPIsByDoc(String searchTerm, String searchType) throws APIManagementException;

    /**
     * Returns all the Consumer keys of applications which are subscribed to given API
     *
     * @param apiIdentifier APIIdentifier
     * @return a String array of ConsumerKeys
     * @throws APIManagementException
     */
    String[] getConsumerKeys(APIIdentifier apiIdentifier) throws APIManagementException;


    /**
     * This method updates Swagger 2.0 resources in the registry
     *
     * @param apiId    id of the APIIdentifier
     * @param jsonText json text to be saved in the registry
     * @throws APIManagementException
     */
    void saveSwagger20Definition(APIIdentifier apiId, String jsonText) throws APIManagementException;

    /**
     * This method is used to initiate the web service calls and cluster messages related to stats publishing status
     *
     * @param receiverUrl   event receiver url
     * @param user          username of the event receiver
     * @param password      password of the event receiver
     * @param updatedStatus status of the stat publishing state
     */
    void callStatUpdateService(String receiverUrl, String user, String password, boolean updatedStatus);
    
    /**
     * This method is to change registry lifecycle states for an API artifact
     *
     * @param  apiIdentifier apiIdentifier
     * @param  action  Action which need to execute from registry lifecycle
     *
     * */
     boolean changeLifeCycleStatus(APIIdentifier apiIdentifier, String action)
             throws APIManagementException, FaultGatewaysException;

    /**
    * This method is to set checklist item values for a particular life-cycle state of an API
    *
    * @param  apiIdentifier apiIdentifier
    * @param  checkItem  Order of the checklist item
    * @param  checkItemValue Value of the checklist item
    *
    * */
    boolean changeAPILCCheckListItems(APIIdentifier apiIdentifier, int checkItem, boolean checkItemValue)
            throws APIManagementException;

    /** 
     * This method is to set a lifecycle check list item given the APIIdentifier and the checklist item name.
     * If the given item not in the allowed lifecycle check items list or item is already checked, this will stay 
     * silent and return false. Otherwise, the checklist item will be updated and returns true.
     * 
     * @param apiIdentifier APIIdentifier
     * @param checkItemName Name of the checklist item
     * @param checkItemValue Value to be set to the checklist item
     * @return boolean value representing success not not
     * @throws APIManagementException
     */
    boolean checkAndChangeAPILCCheckListItem(APIIdentifier apiIdentifier, String checkItemName, boolean checkItemValue)
            throws APIManagementException;

     /**
     * This method returns the lifecycle data for an API including current state,next states.
     *
     * @param apiId APIIdentifier
     * @return Map<String,Object> a map with lifecycle data
     */
     Map<String, Object> getAPILifeCycleData(APIIdentifier apiId) throws APIManagementException;
     
     /**
      * Push api related state changes to the gateway. Api related configurations will be deployed or destroyed
      * according to the new state.
      * @param identifier Api identifier
      * @param newStatus new state of the lifecycle
      * @return collection of failed gateways. Map contains gateway name as the key and the error as the value
      * @throws APIManagementException
      */
     Map<String, String> propergateAPIStatusChangeToGateways(APIIdentifier identifier, APIStatus newStatus) 
             throws APIManagementException;
     
     /**
      * Update api related information such as database entries, registry updates for state change.
      * @param identifier
      * @param newStatus
      * @param failedGatewaysMap Map of failed gateways. Gateway name is the key and error message is value. Null is
      * accepted if changes are not pushed to a gateway
      * @return boolean value representing success not not
      * @throws APIManagementException
      * @throws FaultGatewaysException
      */
     boolean updateAPIforStateChange(APIIdentifier identifier, APIStatus newStatus, 
             Map<String, String> failedGatewaysMap) throws APIManagementException, FaultGatewaysException;
     
     /**
      * Get the current lifecycle status of the api
      * @param apiIdentifier Api identifier
      * @return Current lifecycle status
      * @throws APIManagementException
      */
     String getAPILifeCycleStatus(APIIdentifier apiIdentifier) throws APIManagementException;

    /**
     * Get the paginated APIs from publisher
     *
     * @param tenantDomain tenant domain
     * @param start        starting number
     * @param end          ending number
     * @return set of API
     * @throws APIManagementException if failed to get Apis
     */
    Map<String, Object> getAllPaginatedAPIs(String tenantDomain, int start, int end) throws APIManagementException;
    
    
    /**
     * Get a policy names for given policy level and user name
     * @param username
     * @param level
     * @return
     * @throws APIManagementException
     */
    String[] getPolicyNames(String username, String level) throws APIManagementException;

<<<<<<< HEAD
    Policy[] getPolicies(int tenantId) throws APIManagementException;

=======
    /**
     * Get policy object for given level and user name
     * @param username
     * @param level
     * @return
     * @throws APIManagementException
     */
>>>>>>> dfcf3c97
    Policy[] getPolicies(String username, String level) throws APIManagementException;
}<|MERGE_RESOLUTION|>--- conflicted
+++ resolved
@@ -566,17 +566,7 @@
      */
     String[] getPolicyNames(String username, String level) throws APIManagementException;
 
-<<<<<<< HEAD
     Policy[] getPolicies(int tenantId) throws APIManagementException;
 
-=======
-    /**
-     * Get policy object for given level and user name
-     * @param username
-     * @param level
-     * @return
-     * @throws APIManagementException
-     */
->>>>>>> dfcf3c97
     Policy[] getPolicies(String username, String level) throws APIManagementException;
 }