--- conflicted
+++ resolved
@@ -22,11 +22,9 @@
 import org.wso2.carbon.apimgt.api.model.*;
 
 import java.io.InputStream;
-import java.util.HashMap;
 import java.util.List;
 import java.util.Map;
 import java.util.Set;
-import java.io.File;
 
 /**
  * APIProvider responsible for providing helper functionality
@@ -134,14 +132,6 @@
     long getAPISubscriptionCountByAPI(APIIdentifier identifier) throws APIManagementException;
 
     void addTier(Tier tier) throws APIManagementException;
-
-
-    void addTier(String tierName, String requestCount,String unitTime, String startingIp, String endingIp,
-                 String httpverb);
-
-    void addPolicy(HashMap<String, String> policyParametersMap) throws APIManagementException;
-
-    void addPolicy(Policy policy) throws APIManagementException;
     
     void updateTier(Tier tier) throws APIManagementException;
     
@@ -552,12 +542,6 @@
       */
      String getAPILifeCycleStatus(APIIdentifier apiIdentifier) throws APIManagementException;
 
-<<<<<<< HEAD
-     File getFile(String fileName) throws APIManagementException;
-
-    void deleteFile(String fileName) throws APIManagementException;
-
-=======
     /**
      * Get the paginated APIs from publisher
      *
@@ -568,5 +552,4 @@
      * @throws APIManagementException if failed to get Apis
      */
     Map<String, Object> getAllPaginatedAPIs(String tenantDomain, int start, int end) throws APIManagementException;
->>>>>>> 7dc31f7f
 }