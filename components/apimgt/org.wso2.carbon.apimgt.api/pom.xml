<?xml version="1.0" encoding="utf-8"?>
<!-- # Copyright (c) 2008, WSO2 Inc. (http://www.wso2.org) All Rights Reserved. 
	# # Licensed under the Apache License, Version 2.0 (the "License"); # you 
	may not use this file except in compliance with the License. # You may obtain 
	a copy of the License at # # http://www.apache.org/licenses/LICENSE-2.0 # 
	# Unless required by applicable law or agreed to in writing, software # distributed 
	under the License is distributed on an "AS IS" BASIS, # WITHOUT WARRANTIES 
	OR CONDITIONS OF ANY KIND, either express or implied. # See the License for 
	the specific language governing permissions and # limitations under the License. -->
<project xmlns="http://maven.apache.org/POM/4.0.0" xmlns:xsi="http://www.w3.org/2001/XMLSchema-instance"
         xsi:schemaLocation="http://maven.apache.org/POM/4.0.0 http://maven.apache.org/maven-v4_0_0.xsd">
    <parent>
        <groupId>org.wso2.carbon.apimgt</groupId>
        <artifactId>apimgt</artifactId>
<<<<<<< HEAD
        <version>5.0.3</version>
=======
        <version>6.0.0-SNAPSHOT</version>
>>>>>>> 7dc31f7f
        <relativePath>../pom.xml</relativePath>
    </parent>

    <modelVersion>4.0.0</modelVersion>
    <artifactId>org.wso2.carbon.apimgt.api</artifactId>
    <packaging>bundle</packaging>
    <name>WSO2 Carbon - Api for API Management</name>

    <dependencies>
        <dependency>
            <groupId>com.googlecode.json-simple.wso2</groupId>
            <artifactId>json-simple</artifactId>
        </dependency>
        <dependency>
            <groupId>org.wso2.carbon</groupId>
            <artifactId>org.wso2.carbon.registry.api</artifactId>
        </dependency>
    </dependencies>
    <build>
        <plugins>
            <plugin>
                <groupId>org.apache.felix</groupId>
                <artifactId>maven-bundle-plugin</artifactId>
                <version>1.4.0</version>
                <extensions>true</extensions>
                <configuration>
                    <instructions>
                        <Bundle-SymbolicName>${project.artifactId}</Bundle-SymbolicName>
                        <Bundle-Name>${project.artifactId}</Bundle-Name>
                        <Export-Package>
                            org.wso2.carbon.apimgt.api.*;version="${carbon.apimgt.version}",
                            org.wso2.carbon.apimgt.api.model.xsd;version="${carbon.apimgt.version}",
                        </Export-Package>
                        <Import-Package>
                            *;resolution:=optional
                        </Import-Package>
                    </instructions>
                </configuration>
            </plugin>
            <plugin>
                <groupId>org.apache.maven.plugins</groupId>
                <artifactId>maven-compiler-plugin</artifactId>
                <version>2.3.2</version>
            </plugin>
        </plugins>
    </build>
</project>
<|MERGE_RESOLUTION|>--- conflicted
+++ resolved
@@ -7,16 +7,11 @@
 	under the License is distributed on an "AS IS" BASIS, # WITHOUT WARRANTIES 
 	OR CONDITIONS OF ANY KIND, either express or implied. # See the License for 
 	the specific language governing permissions and # limitations under the License. -->
-<project xmlns="http://maven.apache.org/POM/4.0.0" xmlns:xsi="http://www.w3.org/2001/XMLSchema-instance"
-         xsi:schemaLocation="http://maven.apache.org/POM/4.0.0 http://maven.apache.org/maven-v4_0_0.xsd">
+<project xmlns="http://maven.apache.org/POM/4.0.0" xmlns:xsi="http://www.w3.org/2001/XMLSchema-instance" xsi:schemaLocation="http://maven.apache.org/POM/4.0.0 http://maven.apache.org/maven-v4_0_0.xsd">
     <parent>
         <groupId>org.wso2.carbon.apimgt</groupId>
         <artifactId>apimgt</artifactId>
-<<<<<<< HEAD
-        <version>5.0.3</version>
-=======
         <version>6.0.0-SNAPSHOT</version>
->>>>>>> 7dc31f7f
         <relativePath>../pom.xml</relativePath>
     </parent>
 
