--- conflicted
+++ resolved
@@ -49,11 +49,6 @@
     }
 
     static Executor pool = Executors.newFixedThreadPool(100);
-<<<<<<< HEAD
-    private ThrottleProperties.DataPublisher dataPublisherConfiguration = ServiceReferenceHolder.getInstance()
-            .getThrottleProperties().getDataPublisher();
-=======
->>>>>>> 53941ce0
     static volatile DataPublisher dataPublisher = null;
 
     Executor executor;
