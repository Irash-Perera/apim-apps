--- conflicted
+++ resolved
@@ -166,14 +166,6 @@
             String tier = "";
             AuthenticationContext authContext = APISecurityUtils.getAuthenticationContext(mc);
             if (authContext != null) {
-<<<<<<< HEAD
-                consumerKey = handleValue(authContext.getConsumerKey());
-                username = handleValue(authContext.getUsername());
-                applicationName = handleValue(authContext.getApplicationName());
-                applicationId = handleValue(authContext.getApplicationId());
-                tier = authContext.getTier();
-                applicationOwner = handleValue(authContext.getSubscriber());
-=======
                 consumerKey = authContext.getConsumerKey();
                 username = authContext.getUsername();
                 applicationName = authContext.getApplicationName();
@@ -186,7 +178,6 @@
                 if (applicationOwner == null || "".equals(applicationOwner)) {
                     applicationOwner = "None";
                 }
->>>>>>> 793cedd1
             }
 
             RequestResponseStreamDTO stream = new RequestResponseStreamDTO();
@@ -206,7 +197,6 @@
             }
             stream.setApplicationConsumerKey(consumerKey);
             stream.setApplicationId(applicationId);
-            stream.setApplicationConsumerKey(consumerKey);
             stream.setApplicationName(applicationName);
             stream.setApplicationOwner(applicationOwner);
             stream.setBackendTime(backendTime);
@@ -256,5 +246,4 @@
     public boolean isContentAware() {
         return false;
     }
-
 }
