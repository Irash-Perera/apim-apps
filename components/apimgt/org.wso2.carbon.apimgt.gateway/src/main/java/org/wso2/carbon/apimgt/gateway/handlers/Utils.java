/*
 *  Copyright WSO2 Inc.
 *
 *  Licensed under the Apache License, Version 2.0 (the "License");
 *  you may not use this file except in compliance with the License.
 *  You may obtain a copy of the License at
 *
 *      http://www.apache.org/licenses/LICENSE-2.0
 *
 *  Unless required by applicable law or agreed to in writing, software
 *  distributed under the License is distributed on an "AS IS" BASIS,
 *  WITHOUT WARRANTIES OR CONDITIONS OF ANY KIND, either express or implied.
 *  See the License for the specific language governing permissions and
 *  limitations under the License.
 */

package org.wso2.carbon.apimgt.gateway.handlers;

import org.apache.axiom.om.OMAbstractFactory;
import org.apache.axiom.om.OMDocument;
import org.apache.axiom.om.OMElement;
import org.apache.axiom.soap.*;
import org.apache.axis2.AxisFault;
import org.apache.axis2.Constants;
import org.apache.axis2.addressing.RelatesTo;
import org.apache.commons.lang.StringUtils;
import org.apache.commons.logging.Log;
import org.apache.commons.logging.LogFactory;
import org.apache.http.HttpHeaders;
import org.apache.synapse.MessageContext;
import org.apache.synapse.SynapseConstants;
import org.apache.synapse.commons.json.JsonUtil;
import org.apache.synapse.config.xml.rest.VersionStrategyFactory;
import org.apache.synapse.core.axis2.Axis2MessageContext;
import org.apache.synapse.core.axis2.Axis2Sender;
import org.apache.synapse.rest.RESTConstants;
import org.apache.synapse.rest.RESTUtils;
import org.apache.synapse.transport.nhttp.NhttpConstants;
import org.wso2.carbon.apimgt.gateway.dto.ExecutionTimePublisherDTO;
import org.wso2.carbon.apimgt.gateway.internal.ServiceReferenceHolder;
import org.wso2.carbon.apimgt.impl.APIConstants;

import javax.xml.namespace.QName;

import org.wso2.carbon.apimgt.impl.APIManagerConfiguration;
import java.util.*;
import org.wso2.carbon.apimgt.impl.dto.APIKeyValidationInfoDTO;
// import org.wso2.carbon.identity.oauth2.stub.dto.OAuth2TokenValidationResponseDTO_TokenValidationContextParam;


import org.wso2.carbon.apimgt.impl.utils.APIUtil;
import org.wso2.carbon.utils.multitenancy.MultitenantConstants;
import org.wso2.carbon.utils.multitenancy.MultitenantUtils;

public class Utils {
    
    private static final Log log = LogFactory.getLog(Utils.class);
    private static APIManagerConfiguration config= ServiceReferenceHolder.getInstance().getAPIManagerConfiguration();
    
    public static void sendFault(MessageContext messageContext, int status) {
        org.apache.axis2.context.MessageContext axis2MC = ((Axis2MessageContext) messageContext).
                getAxis2MessageContext();

        axis2MC.setProperty(NhttpConstants.HTTP_SC, status);
        messageContext.setResponse(true);
        messageContext.setProperty("RESPONSE", "true");
        messageContext.setTo(null);        
        axis2MC.removeProperty("NO_ENTITY_BODY");

        // Always remove the ContentType - Let the formatter do its thing
        axis2MC.removeProperty(Constants.Configuration.CONTENT_TYPE);
        Map headers = (Map) axis2MC.getProperty(org.apache.axis2.context.MessageContext.TRANSPORT_HEADERS);
        if (headers != null) {
            headers.remove(HttpHeaders.AUTHORIZATION);
            headers.remove(HttpHeaders.AUTHORIZATION);

            headers.remove(HttpHeaders.HOST);
        }
        Axis2Sender.sendBack(messageContext);
    }
    
    public static void setFaultPayload(MessageContext messageContext, OMElement payload) {
        org.apache.axis2.context.MessageContext axis2MC = ((Axis2MessageContext) messageContext).
                getAxis2MessageContext();
        JsonUtil.removeJsonPayload(axis2MC);
        messageContext.getEnvelope().getBody().addChild(payload);
        Map headers = (Map) axis2MC.getProperty(org.apache.axis2.context.MessageContext.TRANSPORT_HEADERS);
        String acceptType = (String) headers.get(HttpHeaders.ACCEPT);
        Set<String> supportedMimes = new HashSet<String>(Arrays.asList("application/x-www-form-urlencoded",
                                                                       "multipart/form-data",
                                                                       "text/html",
                                                                       "application/xml",
                                                                       "text/xml",
                                                                       "application/soap+xml",
                                                                       "text/plain",
                                                                       "application/json",
                                                                       "application/json/badgerfish",
                                                                       "text/javascript"));

        // If an Accept header has been provided and is supported by the Gateway
        if(!StringUtils.isEmpty(acceptType) && supportedMimes.contains(acceptType)){
            axis2MC.setProperty(Constants.Configuration.MESSAGE_TYPE, acceptType);
        } else {
            // If there isn't Accept Header in the request, will use error_message_type property
            // from _auth_failure_handler_.xml file
            if (messageContext.getProperty("error_message_type") != null) {
                axis2MC.setProperty(Constants.Configuration.MESSAGE_TYPE,
                                    messageContext.getProperty("error_message_type"));
            }
        }
    }
    
    public static void setSOAPFault(MessageContext messageContext, String code, 
                                    String reason, String detail) {
        SOAPFactory factory = (messageContext.isSOAP11() ?
                OMAbstractFactory.getSOAP11Factory() : OMAbstractFactory.getSOAP12Factory());

        OMDocument soapFaultDocument = factory.createOMDocument();
        SOAPEnvelope faultEnvelope = factory.getDefaultFaultEnvelope();
        soapFaultDocument.addChild(faultEnvelope);

        SOAPFault fault = faultEnvelope.getBody().getFault();
        if (fault == null) {
            fault = factory.createSOAPFault();
        }

        SOAPFaultCode faultCode = factory.createSOAPFaultCode();
        if (messageContext.isSOAP11()) {
            faultCode.setText(new QName(fault.getNamespace().getNamespaceURI(), code));
        } else {
            SOAPFaultValue value = factory.createSOAPFaultValue(faultCode);
            value.setText(new QName(fault.getNamespace().getNamespaceURI(), code));            
        }
        fault.setCode(faultCode);

        SOAPFaultReason faultReason = factory.createSOAPFaultReason();
        if (messageContext.isSOAP11()) {
            faultReason.setText(reason);
        } else {
            SOAPFaultText text = factory.createSOAPFaultText();
            text.setText(reason);
            text.setLang("en");
            faultReason.addSOAPText(text);            
        }
        fault.setReason(faultReason);

        SOAPFaultDetail soapFaultDetail = factory.createSOAPFaultDetail();
        soapFaultDetail.setText(detail);
        fault.setDetail(soapFaultDetail);
        
        // set the all headers of original SOAP Envelope to the Fault Envelope
        if (messageContext.getEnvelope() != null) {
            SOAPHeader soapHeader = messageContext.getEnvelope().getHeader();
            if (soapHeader != null) {
                for (Iterator iterator = soapHeader.examineAllHeaderBlocks(); iterator.hasNext();) {
                    Object o = iterator.next();
                    if (o instanceof SOAPHeaderBlock) {
                        SOAPHeaderBlock header = (SOAPHeaderBlock) o;
                        faultEnvelope.getHeader().addChild(header);
                    } else if (o instanceof OMElement) {
                        faultEnvelope.getHeader().addChild((OMElement) o);
                    }
                }
            }
        }

        try {
            messageContext.setEnvelope(faultEnvelope);
        } catch (AxisFault af) {
            log.error("Error while setting SOAP fault as payload", af);
            return;
        }

        if (messageContext.getFaultTo() != null) {
            messageContext.setTo(messageContext.getFaultTo());
        } else if (messageContext.getReplyTo() != null) {
            messageContext.setTo(messageContext.getReplyTo());
        } else {
            messageContext.setTo(null);
        }

        // set original messageID as relatesTo
        if (messageContext.getMessageID() != null) {
            RelatesTo relatesTo = new RelatesTo(messageContext.getMessageID());
            messageContext.setRelatesTo(new RelatesTo[] { relatesTo });
        }
    }
//// moving methods to Util
    /**
     * validates if an accessToken has expired or not
     *
     * @param accessTokenDO
     * @return
     */
    public static boolean hasAccessTokenExpired(APIKeyValidationInfoDTO accessTokenDO) {
        long currentTime;
        long validityPeriod;
        if (accessTokenDO.getValidityPeriod() != Long.MAX_VALUE) {
            validityPeriod = accessTokenDO.getValidityPeriod() * 1000;
        } else {
            validityPeriod = accessTokenDO.getValidityPeriod();
        }
        long issuedTime = accessTokenDO.getIssuedTime();
        //long issuedTime = accessTokenDO.getIssuedTime().getTime();
        currentTime = System.currentTimeMillis();

        //If the validity period is not an never expiring value
        if (validityPeriod != Long.MAX_VALUE) {
            //check the validity of cached OAuth2AccessToken Response
            if ((currentTime) > (issuedTime + validityPeriod)) {
                accessTokenDO.setValidationStatus(
                        APIConstants.KeyValidationStatus.API_AUTH_INVALID_CREDENTIALS);
                if (accessTokenDO.getEndUserToken() != null) {
                    log.info("Token " + accessTokenDO.getEndUserToken() + " expired.");
                }
                return true;
            }
        }


        return false;
    }

    public static String getRequestPath(MessageContext synCtx, String fullRequestPath, String apiContext, String
            apiVersion) {
        String requestPath;
        String versionStrategy = (String) synCtx.getProperty(RESTConstants.SYNAPSE_REST_API_VERSION_STRATEGY);

        if(VersionStrategyFactory.TYPE_URL.equals(versionStrategy)){
            // most used strategy. server:port/context/version/resource
            requestPath = fullRequestPath.substring((apiContext + apiVersion).length() + 1, fullRequestPath.length());
         }else{
            // default version. assume there is no version is used
            requestPath = fullRequestPath.substring(apiContext.length(), fullRequestPath.length());
        }
        return requestPath;
    }

    /**
     * This method used to send the response back from the request.
     *
     * @param messageContext messageContext of the request
     * @param status         HTTP Status to return from the response
     */
    public static void send(MessageContext messageContext, int status) {
        org.apache.axis2.context.MessageContext axis2MC =
                ((Axis2MessageContext) messageContext).getAxis2MessageContext();
        axis2MC.setProperty(NhttpConstants.HTTP_SC, status);
        messageContext.setResponse(true);
        messageContext.setProperty(SynapseConstants.RESPONSE, "true");
        messageContext.setTo(null);
        axis2MC.removeProperty(Constants.Configuration.CONTENT_TYPE);
        Axis2Sender.sendBack(messageContext);
    }

<<<<<<< HEAD
=======
    public static void publishExecutionTime(MessageContext messageContext, long executionStartTime, String
            mediationType) {
        long executionTime = System.currentTimeMillis() - executionStartTime;
        ExecutionTimePublisherDTO executionTimePublisherDTO = new ExecutionTimePublisherDTO();
        String apiName = (String) messageContext.getProperty(RESTConstants.SYNAPSE_REST_API);
        String apiVersion = (String) messageContext.getProperty(RESTConstants.SYNAPSE_REST_API_VERSION);
        String apiContext = (String) messageContext.getProperty(RESTConstants.REST_API_CONTEXT);
        String tenantDomain = MultitenantUtils.getTenantDomainFromRequestURL(RESTUtils.getFullRequestPath
                (messageContext));
        executionTimePublisherDTO.setApiName(APIUtil.getAPINamefromRESTAPI(apiName));
        if (executionStartTime == 0) {
            executionTimePublisherDTO.setApiResponseTime(0);
        }
        if(StringUtils.isEmpty(tenantDomain)){
            tenantDomain = MultitenantConstants.SUPER_TENANT_DOMAIN_NAME;
        }

        executionTimePublisherDTO.setApiResponseTime(executionTime);
        executionTimePublisherDTO.setVersion(apiVersion);
        executionTimePublisherDTO.setContext(apiContext);
        String provider = APIUtil.getAPIProviderFromRESTAPI(apiName, tenantDomain);
        executionTimePublisherDTO.setProvider(provider);
        executionTimePublisherDTO.setTenantDomain(tenantDomain);
        executionTimePublisherDTO.setTenantId(APIUtil.getTenantId(provider));
        Map executionTimeMap;
        Object apiExecutionObject = messageContext.getProperty("api.execution.time");
        if (apiExecutionObject != null && apiExecutionObject instanceof Map) {
            executionTimeMap = (Map) apiExecutionObject;
        } else {
            executionTimeMap = new HashMap();
        }
        executionTimeMap.put(mediationType, executionTimePublisherDTO);
        messageContext.setProperty("api.execution.time", executionTimeMap);
    }
>>>>>>> 137cb7e1
}<|MERGE_RESOLUTION|>--- conflicted
+++ resolved
@@ -252,42 +252,4 @@
         axis2MC.removeProperty(Constants.Configuration.CONTENT_TYPE);
         Axis2Sender.sendBack(messageContext);
     }
-
-<<<<<<< HEAD
-=======
-    public static void publishExecutionTime(MessageContext messageContext, long executionStartTime, String
-            mediationType) {
-        long executionTime = System.currentTimeMillis() - executionStartTime;
-        ExecutionTimePublisherDTO executionTimePublisherDTO = new ExecutionTimePublisherDTO();
-        String apiName = (String) messageContext.getProperty(RESTConstants.SYNAPSE_REST_API);
-        String apiVersion = (String) messageContext.getProperty(RESTConstants.SYNAPSE_REST_API_VERSION);
-        String apiContext = (String) messageContext.getProperty(RESTConstants.REST_API_CONTEXT);
-        String tenantDomain = MultitenantUtils.getTenantDomainFromRequestURL(RESTUtils.getFullRequestPath
-                (messageContext));
-        executionTimePublisherDTO.setApiName(APIUtil.getAPINamefromRESTAPI(apiName));
-        if (executionStartTime == 0) {
-            executionTimePublisherDTO.setApiResponseTime(0);
-        }
-        if(StringUtils.isEmpty(tenantDomain)){
-            tenantDomain = MultitenantConstants.SUPER_TENANT_DOMAIN_NAME;
-        }
-
-        executionTimePublisherDTO.setApiResponseTime(executionTime);
-        executionTimePublisherDTO.setVersion(apiVersion);
-        executionTimePublisherDTO.setContext(apiContext);
-        String provider = APIUtil.getAPIProviderFromRESTAPI(apiName, tenantDomain);
-        executionTimePublisherDTO.setProvider(provider);
-        executionTimePublisherDTO.setTenantDomain(tenantDomain);
-        executionTimePublisherDTO.setTenantId(APIUtil.getTenantId(provider));
-        Map executionTimeMap;
-        Object apiExecutionObject = messageContext.getProperty("api.execution.time");
-        if (apiExecutionObject != null && apiExecutionObject instanceof Map) {
-            executionTimeMap = (Map) apiExecutionObject;
-        } else {
-            executionTimeMap = new HashMap();
-        }
-        executionTimeMap.put(mediationType, executionTimePublisherDTO);
-        messageContext.setProperty("api.execution.time", executionTimeMap);
-    }
->>>>>>> 137cb7e1
 }