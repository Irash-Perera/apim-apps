--- conflicted
+++ resolved
@@ -124,17 +124,6 @@
             }
             messageContext.setProperty(RESTConstants.REST_SUB_REQUEST_PATH, subPath);
 
-<<<<<<< HEAD
-			Resource[] selectedAPIResources = selectedApi.getResources();
-            if (selectedApi != null && selectedAPIResources.length > 0) {
-                for (RESTDispatcher dispatcher : RESTUtils.getDispatchers()) {
-                    Resource resource = dispatcher.findResource(messageContext, Arrays.asList(selectedAPIResources));
-                    if (resource != null) {
-                        selectedResource = resource;
-                        if (Arrays.asList(resource.getMethods()).contains(httpMethod)) {
-                            selectedResourceWithVerb = resource;
-                            break;
-=======
             if(selectedApi != null){
                 Resource[] selectedAPIResources = selectedApi.getResources();
                 if (selectedAPIResources.length > 0) {
@@ -146,7 +135,6 @@
                                 selectedResourceWithVerb = resource;
                                 break;
                             }
->>>>>>> f3d6b0b3
                         }
                     }
                 }
