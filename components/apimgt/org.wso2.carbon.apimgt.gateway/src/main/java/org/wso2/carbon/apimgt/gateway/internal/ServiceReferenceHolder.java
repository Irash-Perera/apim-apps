/*
 *  Copyright WSO2 Inc.
 *
 *  Licensed under the Apache License, Version 2.0 (the "License");
 *  you may not use this file except in compliance with the License.
 *  You may obtain a copy of the License at
 *
 *      http://www.apache.org/licenses/LICENSE-2.0
 *
 *  Unless required by applicable law or agreed to in writing, software
 *  distributed under the License is distributed on an "AS IS" BASIS,
 *  WITHOUT WARRANTIES OR CONDITIONS OF ANY KIND, either express or implied.
 *  See the License for the specific language governing permissions and
 *  limitations under the License.
 */

package org.wso2.carbon.apimgt.gateway.internal;


import org.apache.axis2.context.ConfigurationContext;
import org.wso2.carbon.apimgt.gateway.throttling.ThrottleDataHolder;
import org.wso2.carbon.apimgt.impl.APIManagerConfiguration;
import org.wso2.carbon.apimgt.impl.APIManagerConfigurationService;
import org.wso2.carbon.apimgt.impl.dto.ThrottleProperties;
<<<<<<< HEAD
import org.wso2.carbon.apimgt.tracing.TracingService;
=======
import org.wso2.carbon.base.api.ServerConfigurationService;
>>>>>>> 1e0d6b62
import org.wso2.carbon.utils.ConfigurationContextService;


public class ServiceReferenceHolder {

    private static final ServiceReferenceHolder instance = new ServiceReferenceHolder();

    private ConfigurationContextService cfgCtxService;
    private APIManagerConfigurationService amConfigService;
    public ThrottleDataHolder throttleDataHolder;
    private ThrottleProperties throttleProperties;
    private ConfigurationContext axis2ConfigurationContext;
<<<<<<< HEAD
    private TracingService tracingService;
=======
    private ServerConfigurationService serverConfigurationService;
>>>>>>> 1e0d6b62

    public ThrottleDataHolder getThrottleDataHolder() {
        return throttleDataHolder;
    }

    public void setThrottleDataHolder(ThrottleDataHolder throttleDataHolder) {
        this.throttleDataHolder = throttleDataHolder;
    }

    private ServiceReferenceHolder() {

    }

    public static ServiceReferenceHolder getInstance() {
        return instance;
    }

    public void setConfigurationContextService(ConfigurationContextService cfgCtxService) {
        this.cfgCtxService = cfgCtxService;
    }

    public ConfigurationContextService getConfigurationContextService() {
        return cfgCtxService;
    }

    public ConfigurationContext getServerConfigurationContext() {
        return cfgCtxService.getServerConfigContext();
    }

    public APIManagerConfiguration getAPIManagerConfiguration() {
        return amConfigService.getAPIManagerConfiguration();
    }

    public APIManagerConfigurationService getApiManagerConfigurationService() {
        return amConfigService;
    }

    public void setAPIManagerConfigurationService(APIManagerConfigurationService amConfigService) {
        this.amConfigService = amConfigService;
    }

    public ThrottleProperties getThrottleProperties() {
        return throttleProperties;
    }

    public void setThrottleProperties(ThrottleProperties throttleProperties) {
        this.throttleProperties = throttleProperties;
    }

    public void setAxis2ConfigurationContext(ConfigurationContext axis2ConfigurationContext) {
        this.axis2ConfigurationContext = axis2ConfigurationContext;
    }

    public ConfigurationContext getAxis2ConfigurationContext() {
        return axis2ConfigurationContext;
    }

<<<<<<< HEAD
    public TracingService getTracingService() {
        return tracingService;
    }
    public void setTracingService(TracingService tracingService) {
        this.tracingService = tracingService;
=======
    /**
     * To get the server configuration service.
     *
     * @return an instance of {@link ServerConfigurationService}
     */
    public ServerConfigurationService getServerConfigurationService() {
        return serverConfigurationService;
    }

    /**
     * To set the server configuration service.
     *
     * @param serverConfigurationService {@link ServerConfigurationService}
     */
    public void setServerConfigurationService(ServerConfigurationService serverConfigurationService) {
        this.serverConfigurationService = serverConfigurationService;
>>>>>>> 1e0d6b62
    }
}<|MERGE_RESOLUTION|>--- conflicted
+++ resolved
@@ -22,11 +22,8 @@
 import org.wso2.carbon.apimgt.impl.APIManagerConfiguration;
 import org.wso2.carbon.apimgt.impl.APIManagerConfigurationService;
 import org.wso2.carbon.apimgt.impl.dto.ThrottleProperties;
-<<<<<<< HEAD
 import org.wso2.carbon.apimgt.tracing.TracingService;
-=======
 import org.wso2.carbon.base.api.ServerConfigurationService;
->>>>>>> 1e0d6b62
 import org.wso2.carbon.utils.ConfigurationContextService;
 
 
@@ -39,11 +36,10 @@
     public ThrottleDataHolder throttleDataHolder;
     private ThrottleProperties throttleProperties;
     private ConfigurationContext axis2ConfigurationContext;
-<<<<<<< HEAD
+
     private TracingService tracingService;
-=======
+
     private ServerConfigurationService serverConfigurationService;
->>>>>>> 1e0d6b62
 
     public ThrottleDataHolder getThrottleDataHolder() {
         return throttleDataHolder;
@@ -101,13 +97,13 @@
         return axis2ConfigurationContext;
     }
 
-<<<<<<< HEAD
     public TracingService getTracingService() {
         return tracingService;
     }
     public void setTracingService(TracingService tracingService) {
         this.tracingService = tracingService;
-=======
+    }
+
     /**
      * To get the server configuration service.
      *
@@ -124,6 +120,6 @@
      */
     public void setServerConfigurationService(ServerConfigurationService serverConfigurationService) {
         this.serverConfigurationService = serverConfigurationService;
->>>>>>> 1e0d6b62
     }
+
 }