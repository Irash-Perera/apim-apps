/*
 *  Copyright (c) 2021, WSO2 Inc. (http://www.wso2.org) All Rights Reserved.
 *
 *  Licensed under the Apache License, Version 2.0 (the "License");
 *  you may not use this file except in compliance with the License.
 *  You may obtain a copy of the License at
 *
 *  http://www.apache.org/licenses/LICENSE-2.0
 *
 *  Unless required by applicable law or agreed to in writing, software
 *  distributed under the License is distributed on an "AS IS" BASIS,
 *  WITHOUT WARRANTIES OR CONDITIONS OF ANY KIND, either express or implied.
 *  See the License for the specific language governing permissions and
 *  limitations under the License.
 *
 */

package org.wso2.carbon.apimgt.gateway.handlers.analytics;

import org.apache.commons.lang3.StringUtils;
import org.apache.commons.logging.Log;
import org.apache.commons.logging.LogFactory;
import org.apache.synapse.AbstractExtendedSynapseHandler;
import org.apache.synapse.MessageContext;
import org.apache.synapse.SynapseConstants;
import org.apache.synapse.core.axis2.Axis2MessageContext;
import org.wso2.carbon.apimgt.common.gateway.analytics.exceptions.AnalyticsException;
import org.wso2.carbon.apimgt.common.gateway.analytics.collectors.AnalyticsDataProvider;
import org.wso2.carbon.apimgt.common.gateway.analytics.collectors.impl.GenericRequestDataCollector;
import org.wso2.carbon.apimgt.gateway.handlers.DataPublisherUtil;
import org.wso2.carbon.apimgt.impl.APIConstants;
import org.wso2.carbon.inbound.endpoint.protocol.websocket.InboundWebsocketConstants;

import java.util.Map;

/**
 * Global synapse handler to publish analytics data to analytics cloud.
 */
public class AnalyticsMetricsHandler extends AbstractExtendedSynapseHandler {
    private static final Log log = LogFactory.getLog(AnalyticsMetricsHandler.class);

    @Override
    public boolean handleError(MessageContext messageContext) {
        // Nothing to implement
        return true;
    }

    @Override
    public boolean handleRequestInFlow(MessageContext messageContext) {
        messageContext.setProperty(Constants.REQUEST_START_TIME_PROPERTY, System.currentTimeMillis());
        //Set user agent in request flow
<<<<<<< HEAD
        if (!messageContext.getPropertyKeySet().contains(InboundWebsocketConstants.WEBSOCKET_SUBSCRIBER_PATH)) {
            String userAgent = getUserAgent(messageContext);
            messageContext.setProperty(Constants.USER_AGENT_PROPERTY, userAgent);
=======
        String userAgent = getUserAgent(messageContext);
        String userIp = DataPublisherUtil.getEndUserIP(messageContext);
        messageContext.setProperty(Constants.USER_AGENT_PROPERTY, userAgent);
        if (userIp != null) {
            messageContext.setProperty(Constants.USER_IP_PROPERTY, userIp);
>>>>>>> ed8c8c18
        }
        return true;
    }

    @Override
    public boolean handleRequestOutFlow(MessageContext messageContext) {
        messageContext.setProperty(Constants.BACKEND_START_TIME_PROPERTY, System.currentTimeMillis());
        return true;
    }

    @Override
    public boolean handleResponseInFlow(MessageContext messageContext) {
        messageContext.setProperty(Constants.BACKEND_END_TIME_PROPERTY, System.currentTimeMillis());
        Object responseCode = ((Axis2MessageContext) messageContext).getAxis2MessageContext()
                .getProperty(SynapseConstants.HTTP_SC);
        messageContext.setProperty(Constants.BACKEND_RESPONSE_CODE, responseCode);
        return true;
    }

    @Override
    public boolean handleResponseOutFlow(MessageContext messageContext) {
        Object skipPublishMetrics = messageContext.getProperty(Constants.SKIP_DEFAULT_METRICS_PUBLISHING);
        if ((skipPublishMetrics != null && (Boolean) skipPublishMetrics) ||
                messageContext.getPropertyKeySet().contains(InboundWebsocketConstants.WEBSOCKET_SUBSCRIBER_PATH)) {
            return true;
        }
      
        AnalyticsDataProvider provider = new SynapseAnalyticsDataProvider(messageContext);
        GenericRequestDataCollector dataCollector = new GenericRequestDataCollector(provider);
        try {
            dataCollector.collectData();
        } catch (AnalyticsException e) {
            log.error("Error Occurred when collecting data", e);
        }
        return true;
    }

    @Override
    public boolean handleServerInit() {
        // Nothing to implement
        return true;
    }

    @Override
    public boolean handleServerShutDown() {
        // Nothing to implement
        return true;
    }

    @Override
    public boolean handleArtifactDeployment(String s, String s1, String s2) {
        // Nothing to implement
        return true;
    }

    @Override
    public boolean handleArtifactUnDeployment(String s, String s1, String s2) {
        // Nothing to implement
        return true;
    }

    private String getUserAgent(MessageContext messageContext) {
        Map<?, ?> headers = (Map<?, ?>) ((Axis2MessageContext) messageContext).getAxis2MessageContext()
                .getProperty(org.apache.axis2.context.MessageContext.TRANSPORT_HEADERS);
        return (String) headers.get(APIConstants.USER_AGENT);
    }

}<|MERGE_RESOLUTION|>--- conflicted
+++ resolved
@@ -49,17 +49,13 @@
     public boolean handleRequestInFlow(MessageContext messageContext) {
         messageContext.setProperty(Constants.REQUEST_START_TIME_PROPERTY, System.currentTimeMillis());
         //Set user agent in request flow
-<<<<<<< HEAD
         if (!messageContext.getPropertyKeySet().contains(InboundWebsocketConstants.WEBSOCKET_SUBSCRIBER_PATH)) {
             String userAgent = getUserAgent(messageContext);
+            String userIp = DataPublisherUtil.getEndUserIP(messageContext);
             messageContext.setProperty(Constants.USER_AGENT_PROPERTY, userAgent);
-=======
-        String userAgent = getUserAgent(messageContext);
-        String userIp = DataPublisherUtil.getEndUserIP(messageContext);
-        messageContext.setProperty(Constants.USER_AGENT_PROPERTY, userAgent);
-        if (userIp != null) {
-            messageContext.setProperty(Constants.USER_IP_PROPERTY, userIp);
->>>>>>> ed8c8c18
+            if (userIp != null) {
+                messageContext.setProperty(Constants.USER_IP_PROPERTY, userIp);
+            }
         }
         return true;
     }
