/*
 * Copyright (c) 2016, WSO2 Inc. (http://www.wso2.org) All Rights Reserved.
 *
 * WSO2 Inc. licenses this file to you under the Apache License,
 * Version 2.0 (the "License"); you may not use this file except
 * in compliance with the License.
 * You may obtain a copy of the License at
 *
 *     http://www.apache.org/licenses/LICENSE-2.0
 *
 * Unless required by applicable law or agreed to in writing,
 * software distributed under the License is distributed on an
 * "AS IS" BASIS, WITHOUT WARRANTIES OR CONDITIONS OF ANY
 * KIND, either express or implied. See the License for the
 * specific language governing permissions and limitations
 * under the License.
 */
package org.wso2.carbon.apimgt.gateway.handlers;

import com.nimbusds.jwt.JWTClaimsSet;
import com.nimbusds.jwt.SignedJWT;
import io.netty.channel.ChannelHandlerContext;
import io.netty.channel.ChannelInboundHandlerAdapter;
import io.netty.handler.codec.http.DefaultHttpHeaders;
import io.netty.handler.codec.http.FullHttpRequest;
import io.netty.handler.codec.http.QueryStringDecoder;
import io.netty.handler.codec.http.websocketx.CloseWebSocketFrame;
import io.netty.handler.codec.http.websocketx.PingWebSocketFrame;
import io.netty.handler.codec.http.websocketx.TextWebSocketFrame;
import io.netty.handler.codec.http.websocketx.WebSocketFrame;
import org.apache.axiom.util.UIDGenerator;
import org.apache.commons.lang3.StringUtils;
import org.apache.commons.logging.Log;
import org.apache.commons.logging.LogFactory;
import org.apache.http.HttpHeaders;
import org.json.JSONObject;
import org.wso2.carbon.apimgt.api.APIManagementException;
import org.wso2.carbon.apimgt.gateway.APIMgtGatewayConstants;
import org.wso2.carbon.apimgt.gateway.handlers.security.APIKeyValidator;
import org.wso2.carbon.apimgt.gateway.handlers.security.APISecurityConstants;
import org.wso2.carbon.apimgt.gateway.handlers.security.APISecurityException;
import org.wso2.carbon.apimgt.gateway.handlers.security.APISecurityUtils;
import org.wso2.carbon.apimgt.gateway.handlers.security.AuthenticationContext;
import org.wso2.carbon.apimgt.gateway.handlers.security.jwt.JWTValidator;
import org.wso2.carbon.apimgt.gateway.handlers.throttling.APIThrottleConstants;
import org.wso2.carbon.apimgt.gateway.internal.ServiceReferenceHolder;
import org.wso2.carbon.apimgt.gateway.utils.APIMgtGoogleAnalyticsUtils;
import org.wso2.carbon.apimgt.impl.APIConstants;
import org.wso2.carbon.apimgt.impl.APIManagerAnalyticsConfiguration;
import org.wso2.carbon.apimgt.impl.caching.CacheProvider;
import org.wso2.carbon.apimgt.impl.dto.APIKeyValidationInfoDTO;
import org.wso2.carbon.apimgt.impl.jwt.SignedJWTInfo;
import org.wso2.carbon.apimgt.impl.utils.APIUtil;
import org.wso2.carbon.apimgt.usage.publisher.APIMgtUsageDataPublisher;
import org.wso2.carbon.apimgt.usage.publisher.DataPublisherUtil;
import org.wso2.carbon.apimgt.usage.publisher.dto.ExecutionTimeDTO;
import org.wso2.carbon.apimgt.usage.publisher.dto.RequestResponseStreamDTO;
import org.wso2.carbon.apimgt.usage.publisher.dto.ThrottlePublisherDTO;
import org.wso2.carbon.context.PrivilegedCarbonContext;
import org.wso2.carbon.ganalytics.publisher.GoogleAnalyticsData;
import org.wso2.carbon.utils.multitenancy.MultitenantConstants;
import org.wso2.carbon.utils.multitenancy.MultitenantUtils;

import java.net.Inet4Address;
import java.net.Inet6Address;
import java.net.InetAddress;
import java.net.InetSocketAddress;
import java.net.URI;
import java.net.UnknownHostException;
import java.text.ParseException;
import java.util.List;
import java.util.Map;
import java.util.UUID;

import javax.cache.Cache;

/**
 * This is a handler which is actually embedded to the netty pipeline which does operations such as
 * authentication and throttling for the websocket handshake and subsequent websocket frames.
 */
public class WebsocketInboundHandler extends ChannelInboundHandlerAdapter {
	private static final Log log = LogFactory.getLog(WebsocketInboundHandler.class);
	private String tenantDomain;
	private static APIMgtUsageDataPublisher usageDataPublisher;
	private String uri;
	private String apiContextUri;
	private String version;
	private APIKeyValidationInfoDTO infoDTO = new APIKeyValidationInfoDTO();
	private io.netty.handler.codec.http.HttpHeaders headers = new DefaultHttpHeaders();
	private String token;

	public WebsocketInboundHandler() {
        initializeDataPublisher();
    }

    private void initializeDataPublisher() {
        if (APIUtil.isAnalyticsEnabled() && usageDataPublisher == null) {
            String publisherClass = getApiManagerAnalyticsConfiguration().getPublisherClass();

            try {
                synchronized (this) {
                    if (usageDataPublisher == null) {
                        try {
                            log.debug("Instantiating Web Socket Data Publisher");
                            usageDataPublisher =
                                    (APIMgtUsageDataPublisher) APIUtil.getClassForName(publisherClass).newInstance();
                            usageDataPublisher.init();
                        } catch (ClassNotFoundException e) {
                            log.error("Class not found " + publisherClass, e);
                        } catch (InstantiationException e) {
                            log.error("Error instantiating " + publisherClass, e);
                        } catch (IllegalAccessException e) {
                            log.error("Illegal access to " + publisherClass, e);
                        }
                    }
                }
            } catch (Exception e) {
                log.error("Cannot publish event. " + e.getMessage(), e);
            }
        }
    }

    /**
     * extract the version from the request uri
     *
     * @param url
     * @return version String
     */
    private String getVersionFromUrl(final String url) {
        return url.replaceFirst(".*/([^/?]+).*", "$1");
    }

    //method removed because url is going to be always null
/*    private String getContextFromUrl(String url) {
        int lastIndex = 0;
        if (url != null) {
            lastIndex = url.lastIndexOf('/');
            return url.substring(0, lastIndex);
        } else {
            return "";
        }
    }*/

    @SuppressWarnings("unchecked")
    @Override
    public void channelRead(ChannelHandlerContext ctx, Object msg) throws Exception {

        //check if the request is a handshake
        if (msg instanceof FullHttpRequest) {
            FullHttpRequest req = (FullHttpRequest) msg;
            uri = req.getUri();
            URI uriTemp = new URI(uri);
            apiContextUri = new URI(uriTemp.getScheme(), uriTemp.getAuthority(), uriTemp.getPath(),
                     null, uriTemp.getFragment()).toString();

            if (req.getUri().contains("/t/")) {
                tenantDomain = MultitenantUtils.getTenantDomainFromUrl(req.getUri());
            } else {
                tenantDomain = MultitenantConstants.SUPER_TENANT_DOMAIN_NAME;
            }

            String useragent = req.headers().get(HttpHeaders.USER_AGENT);

            // '-' is used for empty values to avoid possible errors in DAS side.
            // Required headers are stored one by one as validateOAuthHeader()
            // removes some of the headers from the request
            useragent = useragent != null ? useragent : "-";
            headers.add(HttpHeaders.USER_AGENT, useragent);

            if (validateOAuthHeader(req)) {
                if (!MultitenantConstants.SUPER_TENANT_DOMAIN_NAME.equals(tenantDomain)) {
                    // carbon-mediation only support websocket invocation from super tenant APIs.
                    // This is a workaround to mimic the the invocation came from super tenant.
                    req.setUri(req.getUri().replaceFirst("/", "-"));
                    String modifiedUri = uri.replaceFirst("/t/", "-t/");
                    req.setUri(modifiedUri);
                    msg = req;
                } else {
                    req.setUri(uri); // Setting endpoint appended uri
                }

                if (StringUtils.isNotEmpty(token)) {
                    ((FullHttpRequest) msg).headers().set(APIMgtGatewayConstants.WS_JWT_TOKEN_HEADER, token);
                }
                ctx.fireChannelRead(msg);

                // publish google analytics data
                GoogleAnalyticsData.DataBuilder gaData = new GoogleAnalyticsData.DataBuilder(null, null, null, null)
                        .setDocumentPath(uri)
                        .setDocumentHostName(DataPublisherUtil.getHostAddress())
                        .setSessionControl("end")
                        .setCacheBuster(APIMgtGoogleAnalyticsUtils.getCacheBusterId())
                        .setIPOverride(ctx.channel().remoteAddress().toString());
                APIMgtGoogleAnalyticsUtils gaUtils = new APIMgtGoogleAnalyticsUtils();
                gaUtils.init(tenantDomain);
                gaUtils.publishGATrackingData(gaData, req.headers().get(HttpHeaders.USER_AGENT),
                        headers.get(HttpHeaders.AUTHORIZATION));
            } else {
                ctx.writeAndFlush(new TextWebSocketFrame(APISecurityConstants.API_AUTH_INVALID_CREDENTIALS_MESSAGE));
                if (log.isDebugEnabled()) {
                    log.debug("Authentication Failure for the websocket context: " + apiContextUri);
                }
                throw new APISecurityException(APISecurityConstants.API_AUTH_INVALID_CREDENTIALS,
                        APISecurityConstants.API_AUTH_INVALID_CREDENTIALS_MESSAGE);
            }
        } else if ((msg instanceof CloseWebSocketFrame) || (msg instanceof PingWebSocketFrame)) {
            //if the inbound frame is a closed frame, throttling, analytics will not be published.
            ctx.fireChannelRead(msg);
        } else if (msg instanceof WebSocketFrame) {

            boolean isAllowed = doThrottle(ctx, (WebSocketFrame) msg);

            if (isAllowed) {
                ctx.fireChannelRead(msg);
                String clientIp = getRemoteIP(ctx);
                // publish analytics events if analytics is enabled
                if (APIUtil.isAnalyticsEnabled()) {
                    publishRequestEvent(clientIp, true);
                }
            } else {
                ctx.writeAndFlush(new TextWebSocketFrame("Websocket frame throttled out"));
                if (log.isDebugEnabled()) {
                    log.debug("Inbound Websocket frame is throttled. " + ctx.channel().toString());
                }
            }
        }
    }

    /**
     * Authenticate request
     *
     * @param req Full Http Request
     * @return true if the access token is valid
     */
    private boolean validateOAuthHeader(FullHttpRequest req) throws APISecurityException {
        try {
            PrivilegedCarbonContext.startTenantFlow();
            PrivilegedCarbonContext.getThreadLocalCarbonContext().setTenantDomain(tenantDomain, true);
            version = getVersionFromUrl(uri);
            APIKeyValidationInfoDTO info;
            if (!req.headers().contains(HttpHeaders.AUTHORIZATION)) {
                QueryStringDecoder decoder = new QueryStringDecoder(req.getUri());
                Map<String, List<String>> requestMap = decoder.parameters();
                if (requestMap.containsKey(APIConstants.AUTHORIZATION_QUERY_PARAM_DEFAULT)) {
                    req.headers().add(HttpHeaders.AUTHORIZATION, APIConstants.CONSUMER_KEY_SEGMENT + ' '
                                    + requestMap.get(APIConstants.AUTHORIZATION_QUERY_PARAM_DEFAULT).get(0));
                    removeTokenFromQuery(requestMap);
                } else {
                    log.error("No Authorization Header or access_token query parameter present");
                    return false;
                }
            }
            String authorizationHeader = req.headers().get(HttpHeaders.AUTHORIZATION);
            headers.add(HttpHeaders.AUTHORIZATION, authorizationHeader);
            String[] auth = authorizationHeader.split(" ");
            if (APIConstants.CONSUMER_KEY_SEGMENT.equals(auth[0])) {
                String cacheKey;
                boolean isJwtToken = false;
                String apiKey = auth[1];
                if (WebsocketUtil.isRemoveOAuthHeadersFromOutMessage()) {
                    req.headers().remove(HttpHeaders.AUTHORIZATION);
                }

                //Initial guess of a JWT token using the presence of a DOT.

                SignedJWTInfo signedJWTInfo = null;
                String keyManager = null;
                if (StringUtils.isNotEmpty(apiKey) && apiKey.contains(APIConstants.DOT)) {
                    try {
                        // Check if the header part is decoded
                        if (StringUtils.countMatches(apiKey, APIConstants.DOT) != 2) {
                            log.debug("Invalid JWT token. The expected token format is <header.payload.signature>");
                            throw new APISecurityException(APISecurityConstants.API_AUTH_INVALID_CREDENTIALS,
                                    "Invalid JWT token");
                        }
                        signedJWTInfo = getSignedJwtInfo(apiKey);
                        keyManager = ServiceReferenceHolder.getInstance().getJwtValidationService()
                                .getKeyManagerNameIfJwtValidatorExist(signedJWTInfo);
                        if (StringUtils.isNotEmpty(keyManager)){
                            isJwtToken = true;
                        }
                    } catch ( ParseException e) {
                        log.debug("Not a JWT token. Failed to decode the token header.", e);
                    } catch (APIManagementException e) {
                        log.error("error while check validation of JWt", e);
                        throw new APISecurityException(APISecurityConstants.API_AUTH_GENERAL_ERROR,
                                APISecurityConstants.API_AUTH_GENERAL_ERROR_MESSAGE);
                    }
                }
                // Find the authentication scheme based on the token type
                if (isJwtToken) {
                    log.debug("The token was identified as a JWT token");
                    String apiVersion = version;
                    if ((apiContextUri.startsWith("/" + version)
                            || apiContextUri.startsWith("/t/" + tenantDomain + "/" + version))) {
                        apiVersion = APIConstants.DEFAULT_WEBSOCKET_VERSION;
                    }
                    AuthenticationContext authenticationContext =
                            new JWTValidator(null, new APIKeyValidator(null)).
<<<<<<< HEAD
                                    authenticateForWebSocket(signedJWTInfo, apiContextUri, version, keyManager);
=======
                                    authenticateForWebSocket(signedJWT, apiContextUri, apiVersion);
>>>>>>> 758f5c43
                    if(authenticationContext == null || !authenticationContext.isAuthenticated()) {
                        return false;
                    }
                    // The information given by the AuthenticationContext is set to an APIKeyValidationInfoDTO object
                    // so to feed information analytics and throttle data publishing
                    info = new APIKeyValidationInfoDTO();
                    info.setAuthorized(authenticationContext.isAuthenticated());
                    info.setApplicationTier(authenticationContext.getApplicationTier());
                    info.setTier(authenticationContext.getTier());
                    info.setSubscriberTenantDomain(authenticationContext.getSubscriberTenantDomain());
                    info.setSubscriber(authenticationContext.getSubscriber());
                    info.setStopOnQuotaReach(authenticationContext.isStopOnQuotaReach());
                    info.setApiName(authenticationContext.getApiName());
                    info.setApplicationId(authenticationContext.getApplicationId());
                    info.setType(authenticationContext.getKeyType());
                    info.setApiPublisher(authenticationContext.getApiPublisher());
                    info.setApplicationName(authenticationContext.getApplicationName());
                    info.setConsumerKey(authenticationContext.getConsumerKey());
                    info.setEndUserName(authenticationContext.getUsername());
                    info.setApiTier(authenticationContext.getApiTier());

                    //This prefix is added for synapse to dispatch this request to the specific sequence
                    if (APIConstants.API_KEY_TYPE_PRODUCTION.equals(info.getType())) {
                        uri = "/_PRODUCTION_" + uri;
                    } else if (APIConstants.API_KEY_TYPE_SANDBOX.equals(info.getType())) {
                        uri = "/_SANDBOX_" + uri;
                    }

                    infoDTO = info;
                    return authenticationContext.isAuthenticated();
                } else {
                    log.debug("The token was identified as an OAuth token");
                    //If the key have already been validated
                    if (WebsocketUtil.isGatewayTokenCacheEnabled()) {
                        cacheKey = WebsocketUtil.getAccessTokenCacheKey(apiKey, uri);
                        info = WebsocketUtil.validateCache(apiKey, cacheKey);
                        if (info != null) {

                            //This prefix is added for synapse to dispatch this request to the specific sequence
                            if (APIConstants.API_KEY_TYPE_PRODUCTION.equals(info.getType())) {
                                uri = "/_PRODUCTION_" + uri;
                            } else if (APIConstants.API_KEY_TYPE_SANDBOX.equals(info.getType())) {
                                uri = "/_SANDBOX_" + uri;
                            }

                            infoDTO = info;
                            return info.isAuthorized();
                        }
                    }
                    String keyValidatorClientType = APISecurityUtils.getKeyValidatorClientType();
                    if (APIConstants.API_KEY_VALIDATOR_WS_CLIENT.equals(keyValidatorClientType)) {
                        info = getApiKeyDataForWSClient(apiKey,tenantDomain);
                    } else {
                        return false;
                    }
                    if (info == null || !info.isAuthorized()) {
                        return false;
                    }
                    if (info.getApiName() != null && info.getApiName().contains("*")) {
                        String[] str = info.getApiName().split("\\*");
                        version = str[1];
                        uri += "/" + str[1];
                        info.setApiName(str[0]);
                    }
                    if (WebsocketUtil.isGatewayTokenCacheEnabled()) {
                        cacheKey = WebsocketUtil.getAccessTokenCacheKey(apiKey, uri);
                        WebsocketUtil.putCache(info, apiKey, cacheKey);
                    }
                    //This prefix is added for synapse to dispatch this request to the specific sequence
                    if (APIConstants.API_KEY_TYPE_PRODUCTION.equals(info.getType())) {
                        uri = "/_PRODUCTION_" + uri;
                    } else if (APIConstants.API_KEY_TYPE_SANDBOX.equals(info.getType())) {
                        uri = "/_SANDBOX_" + uri;
                    }
                    token = info.getEndUserToken();
                    infoDTO = info;
                    return true;
                }
            } else {
                return false;
            }
        } finally {
            PrivilegedCarbonContext.endTenantFlow();
        }
    }

    protected APIKeyValidationInfoDTO getApiKeyDataForWSClient(String apiKey, String tenantDomain) throws APISecurityException {

        return new WebsocketWSClient().getAPIKeyData(apiContextUri, version, apiKey, tenantDomain);
    }

    protected APIManagerAnalyticsConfiguration getApiManagerAnalyticsConfiguration() {
        return DataPublisherUtil.getApiManagerAnalyticsConfiguration();
    }

    /**
     * Checks if the request is throttled
     *
     * @param ctx ChannelHandlerContext
     * @return false if throttled
     * @throws APIManagementException
     */
    public boolean doThrottle(ChannelHandlerContext ctx, WebSocketFrame msg) {

        String applicationLevelTier = infoDTO.getApplicationTier();
        String apiLevelTier = infoDTO.getApiTier();
        String subscriptionLevelTier = infoDTO.getTier();
        String resourceLevelTier = apiLevelTier;
        String authorizedUser;
        if (MultitenantConstants.SUPER_TENANT_DOMAIN_NAME
                .equalsIgnoreCase(infoDTO.getSubscriberTenantDomain())) {
            authorizedUser = infoDTO.getSubscriber() + "@" + infoDTO.getSubscriberTenantDomain();
        } else {
            authorizedUser = infoDTO.getSubscriber();
        }
        String apiName = infoDTO.getApiName();
        String apiContext = apiContextUri;
        String apiVersion = version;
        String appTenant = infoDTO.getSubscriberTenantDomain();
        String apiTenant = tenantDomain;
        String appId = infoDTO.getApplicationId();
        String applicationLevelThrottleKey = appId + ":" + authorizedUser;
        String apiLevelThrottleKey = apiContext + ":" + apiVersion;
        String resourceLevelThrottleKey = apiLevelThrottleKey;
        String subscriptionLevelThrottleKey = appId + ":" + apiContext + ":" + apiVersion;
        String messageId = UIDGenerator.generateURNString();
        String remoteIP = getRemoteIP(ctx);
        if (log.isDebugEnabled()) {
            log.debug("Remote IP address : " + remoteIP);
        }
        if (remoteIP.indexOf(":") > 0) {
            remoteIP = remoteIP.substring(1, remoteIP.indexOf(":"));
        }
        JSONObject jsonObMap = new JSONObject();
        if (remoteIP != null && remoteIP.length() > 0) {
            try {
                InetAddress address = APIUtil.getAddress(remoteIP);
                if (address instanceof Inet4Address) {
                    jsonObMap.put(APIThrottleConstants.IP, APIUtil.ipToLong(remoteIP));
                } else if (address instanceof Inet6Address) {
                    jsonObMap.put(APIThrottleConstants.IPv6, APIUtil.ipToBigInteger(remoteIP));
                }
            } catch (UnknownHostException e) {
                //ignore the error and log it
                log.error("Error while parsing host IP " + remoteIP, e);
            }
        }
        jsonObMap.put(APIThrottleConstants.MESSAGE_SIZE, msg.content().capacity());
        try {
            PrivilegedCarbonContext.startTenantFlow();
            PrivilegedCarbonContext.getThreadLocalCarbonContext()
                    .setTenantDomain(tenantDomain, true);
            boolean isThrottled = WebsocketUtil
                    .isThrottled(resourceLevelThrottleKey, subscriptionLevelThrottleKey,
                            applicationLevelThrottleKey);
            if (isThrottled) {
                if (APIUtil.isAnalyticsEnabled()) {
                    publishThrottleEvent();
                }
                return false;
            }
        } finally {
            PrivilegedCarbonContext.endTenantFlow();
        }
        Object[] objects =
                new Object[]{messageId, applicationLevelThrottleKey, applicationLevelTier,
                        apiLevelThrottleKey, apiLevelTier, subscriptionLevelThrottleKey,
                        subscriptionLevelTier, resourceLevelThrottleKey, resourceLevelTier,
                        authorizedUser, apiContext, apiVersion, appTenant, apiTenant, appId,
                        apiName, jsonObMap.toString()};
        org.wso2.carbon.databridge.commons.Event event =
                new org.wso2.carbon.databridge.commons.Event(
                        "org.wso2.throttle.request.stream:1.0.0", System.currentTimeMillis(), null,
                        null, objects);
        ServiceReferenceHolder.getInstance().getThrottleDataPublisher().getDataPublisher().tryPublish(event);
        return true;
    }

    protected String getRemoteIP(ChannelHandlerContext ctx) {
        return ((InetSocketAddress) ctx.channel().remoteAddress()).getAddress().getHostAddress();
    }

    /**
     * Publish reuqest event to analytics server
     *
     * @param clientIp       client's IP Address
     * @param isThrottledOut request is throttled out or not
     */
    public void publishRequestEvent(String clientIp, boolean isThrottledOut) {
        long requestTime = System.currentTimeMillis();
        String useragent = headers.get(HttpHeaders.USER_AGENT);

        try {
            String appOwner = infoDTO.getSubscriber();
            String keyType = infoDTO.getType();
            String correlationID = UUID.randomUUID().toString();

            RequestResponseStreamDTO requestPublisherDTO = new RequestResponseStreamDTO();
            requestPublisherDTO.setApiName(infoDTO.getApiName());
            requestPublisherDTO.setApiCreator(infoDTO.getApiPublisher());
            requestPublisherDTO.setApiCreatorTenantDomain(MultitenantUtils.getTenantDomain(infoDTO.getApiPublisher()));
            requestPublisherDTO.setApiVersion(infoDTO.getApiName() + ':' + version);
            requestPublisherDTO.setApplicationId(infoDTO.getApplicationId());
            requestPublisherDTO.setApplicationName(infoDTO.getApplicationName());
            requestPublisherDTO.setApplicationOwner(appOwner);
            requestPublisherDTO.setUserIp(clientIp);
            requestPublisherDTO.setApplicationConsumerKey(infoDTO.getConsumerKey());
            //context will always be empty as this method will call only for WebSocketFrame and url is null
            requestPublisherDTO.setApiContext(apiContextUri);
            requestPublisherDTO.setThrottledOut(isThrottledOut);
            requestPublisherDTO.setApiHostname(DataPublisherUtil.getHostAddress());
            requestPublisherDTO.setApiMethod("-");
            requestPublisherDTO.setRequestTimestamp(requestTime);
            requestPublisherDTO.setApiResourcePath("-");
            requestPublisherDTO.setApiResourceTemplate("-");
            requestPublisherDTO.setUserAgent(useragent);
            requestPublisherDTO.setUsername(infoDTO.getEndUserName());
            requestPublisherDTO.setUserTenantDomain(tenantDomain);
            requestPublisherDTO.setApiTier(infoDTO.getTier());
            requestPublisherDTO.setApiVersion(version);
            requestPublisherDTO.setMetaClientType(keyType);
            requestPublisherDTO.setCorrelationID(correlationID);
            requestPublisherDTO.setUserAgent(useragent);
            requestPublisherDTO.setCorrelationID(correlationID);
            requestPublisherDTO.setGatewayType(APIMgtGatewayConstants.GATEWAY_TYPE);
            requestPublisherDTO.setLabel(APIMgtGatewayConstants.SYNAPDE_GW_LABEL);
            requestPublisherDTO.setProtocol("WebSocket");
            requestPublisherDTO.setDestination("-");
            requestPublisherDTO.setBackendTime(0);
            requestPublisherDTO.setResponseCacheHit(false);
            requestPublisherDTO.setResponseCode(0);
            requestPublisherDTO.setResponseSize(0);
            requestPublisherDTO.setServiceTime(0);
            requestPublisherDTO.setResponseTime(0);
            ExecutionTimeDTO executionTime = new ExecutionTimeDTO();
            executionTime.setBackEndLatency(0);
            executionTime.setOtherLatency(0);
            executionTime.setRequestMediationLatency(0);
            executionTime.setResponseMediationLatency(0);
            executionTime.setSecurityLatency(0);
            executionTime.setThrottlingLatency(0);
            requestPublisherDTO.setExecutionTime(executionTime);
            usageDataPublisher.publishEvent(requestPublisherDTO);
        } catch (Exception e) {
            // flow should not break if event publishing failed
            log.error("Cannot publish event. " + e.getMessage(), e);
        }

    }

    /*
     * Publish throttle events.
     */
    private void publishThrottleEvent() {
        long requestTime = System.currentTimeMillis();
        String correlationID = UUID.randomUUID().toString();
        try {
            ThrottlePublisherDTO throttlePublisherDTO = new ThrottlePublisherDTO();
            throttlePublisherDTO.setKeyType(infoDTO.getType());
            throttlePublisherDTO.setTenantDomain(tenantDomain);
            //throttlePublisherDTO.setApplicationConsumerKey(infoDTO.getConsumerKey());
            throttlePublisherDTO.setApiname(infoDTO.getApiName());
            throttlePublisherDTO.setVersion(infoDTO.getApiName() + ':' + version);
            throttlePublisherDTO.setContext(apiContextUri);
            throttlePublisherDTO.setApiCreator(infoDTO.getApiPublisher());
            throttlePublisherDTO.setApiCreatorTenantDomain(MultitenantUtils.getTenantDomain(infoDTO.getApiPublisher()));
            throttlePublisherDTO.setApplicationName(infoDTO.getApplicationName());
            throttlePublisherDTO.setApplicationId(infoDTO.getApplicationId());
            throttlePublisherDTO.setSubscriber(infoDTO.getSubscriber());
            throttlePublisherDTO.setThrottledTime(requestTime);
            throttlePublisherDTO.setGatewayType(APIMgtGatewayConstants.GATEWAY_TYPE);
            throttlePublisherDTO.setThrottledOutReason("-");
            throttlePublisherDTO.setUsername(infoDTO.getEndUserName());
            throttlePublisherDTO.setCorrelationID(correlationID);
            throttlePublisherDTO.setHostName(DataPublisherUtil.getHostAddress());
            throttlePublisherDTO.setAccessToken("-");
            usageDataPublisher.publishEvent(throttlePublisherDTO);
        } catch (Exception e) {
            // flow should not break if event publishing failed
            log.error("Cannot publish event. " + e.getMessage(), e);
        }
    }

    private void removeTokenFromQuery(Map<String, List<String>> parameters) {
        StringBuilder queryBuilder = new StringBuilder(uri.substring(0, uri.indexOf('?') + 1));

        for (Map.Entry<String, List<String>> entry : parameters.entrySet()) {
            if (!APIConstants.AUTHORIZATION_QUERY_PARAM_DEFAULT.equals(entry.getKey())) {
                queryBuilder.append(entry.getKey()).append('=').append(entry.getValue().get(0)).append('&');
            }
        }

        // remove trailing '?' or '&' from the built string
        uri = queryBuilder.substring(0, queryBuilder.length() - 1);
    }

    private SignedJWTInfo getSignedJwtInfo(String accessToken) throws ParseException {

        String signature = accessToken.split("\\.")[2];
        SignedJWTInfo signedJWTInfo;
        Cache gatewaySignedJWTParseCache = CacheProvider.getGatewaySignedJWTParseCache();
        if (gatewaySignedJWTParseCache != null) {
            Object cachedEntry = gatewaySignedJWTParseCache.get(signature);
            if (cachedEntry != null) {
                signedJWTInfo = (SignedJWTInfo) cachedEntry;
            } else {
                SignedJWT signedJWT = SignedJWT.parse(accessToken);
                JWTClaimsSet jwtClaimsSet = signedJWT.getJWTClaimsSet();
                signedJWTInfo = new SignedJWTInfo(accessToken, signedJWT, jwtClaimsSet);
                gatewaySignedJWTParseCache.put(signature, signedJWTInfo);
            }
        } else {
            SignedJWT signedJWT = SignedJWT.parse(accessToken);
            JWTClaimsSet jwtClaimsSet = signedJWT.getJWTClaimsSet();
            signedJWTInfo = new SignedJWTInfo(accessToken, signedJWT, jwtClaimsSet);
        }
        return signedJWTInfo;
    }
}<|MERGE_RESOLUTION|>--- conflicted
+++ resolved
@@ -297,11 +297,7 @@
                     }
                     AuthenticationContext authenticationContext =
                             new JWTValidator(null, new APIKeyValidator(null)).
-<<<<<<< HEAD
-                                    authenticateForWebSocket(signedJWTInfo, apiContextUri, version, keyManager);
-=======
-                                    authenticateForWebSocket(signedJWT, apiContextUri, apiVersion);
->>>>>>> 758f5c43
+                                    authenticateForWebSocket(signedJWTInfo, apiContextUri, apiVersion, keyManager);
                     if(authenticationContext == null || !authenticationContext.isAuthenticated()) {
                         return false;
                     }
