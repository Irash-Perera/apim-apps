--- conflicted
+++ resolved
@@ -386,15 +386,6 @@
                 }
             }
 
-<<<<<<< HEAD
-            Resource[] selectedAPIResources = selectedApi.getResources();
-            if (selectedApi != null && selectedAPIResources.length > 0) {
-                for (RESTDispatcher dispatcher : RESTUtils.getDispatchers()) {
-                    Resource resource = dispatcher.findResource(synCtx, Arrays.asList(selectedAPIResources));
-                    if (resource != null && Arrays.asList(resource.getMethods()).contains(httpMethod)) {
-                        selectedResource = resource;
-                        break;
-=======
             if (selectedApi != null){
                 Resource[] selectedAPIResources = selectedApi.getResources();
                 if (selectedAPIResources.length > 0) {
@@ -404,7 +395,6 @@
                             selectedResource = resource;
                             break;
                         }
->>>>>>> f3d6b0b3
                     }
                 }
             }
