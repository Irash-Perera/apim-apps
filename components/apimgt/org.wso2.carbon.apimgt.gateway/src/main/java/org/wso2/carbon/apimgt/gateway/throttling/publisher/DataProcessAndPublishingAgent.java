--- conflicted
+++ resolved
@@ -113,21 +113,12 @@
         if(remoteIP !=null && remoteIP.length()>0) {
             throttleDataDTO.setClientIP(remoteIP);
         }
-<<<<<<< HEAD
-        /**java.util.Set<String> transportHeaderMap = ((TreeMap) ((Axis2MessageContext) messageContext).getAxis2MessageContext().
-                getProperty(org.apache.axis2.context.MessageContext.TRANSPORT_HEADERS)).keySet();
-        for(Object key: transportHeaderMap){
-            throttleDataDTO.getTransportHeaders().put(key, )
-
-        }**/
-=======
 
         TreeMap transportHeaderMap = ((TreeMap)((Axis2MessageContext) messageContext).getAxis2MessageContext().
                 getProperty(org.apache.axis2.context.MessageContext.TRANSPORT_HEADERS));
         if(transportHeaderMap!=null && transportHeaderMap.size()>0) {
             throttleDataDTO.setTransportHeaders((Map<String, String>)transportHeaderMap);
         }
->>>>>>> ff02ed04
         ((Axis2MessageContext) messageContext).getAxis2MessageContext().
                 getProperty(org.apache.axis2.context.MessageContext.TRANSPORT_HEADERS);
 
