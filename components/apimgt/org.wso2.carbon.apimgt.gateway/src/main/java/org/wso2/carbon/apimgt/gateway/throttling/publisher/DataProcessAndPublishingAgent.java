--- conflicted
+++ resolved
@@ -54,13 +54,9 @@
     String apiTenant;
     String apiName;
     String appId;
-    private ThrottleDataDTO throttleDataDTO;
-    Gson gson;
     private AuthenticationContext authenticationContext;
 
     public DataProcessAndPublishingAgent() {
-        this.throttleDataDTO = new ThrottleDataDTO();
-        this.gson = new Gson();
 
     }
 
@@ -124,13 +120,8 @@
     }
 
     public void run() {
-<<<<<<< HEAD
-=======
-        //TODO implement logic to get message details from message context
->>>>>>> 3f5cf4d1
 
         String remoteIP = null;
-<<<<<<< HEAD
         JSONObject jsonObMap = new JSONObject();
 
         org.apache.axis2.context.MessageContext axis2MessageContext = ((Axis2MessageContext) messageContext).getAxis2MessageContext();
@@ -139,11 +130,6 @@
 
         if(transportHeaderMap != null){
              remoteIP = transportHeaderMap.get(APIMgtGatewayConstants.X_FORWARDED_FOR);
-=======
-        Object object = messageContext.getProperty(org.apache.axis2.context.MessageContext.TRANSPORT_HEADERS);
-        if (object != null) {
-            remoteIP = (String) ((TreeMap) object).get(APIMgtGatewayConstants.X_FORWARDED_FOR);
->>>>>>> 3f5cf4d1
         }
 
         //Setting IP of the client
@@ -155,7 +141,6 @@
             remoteIP = (String) messageContext.getProperty(org.apache.axis2.context.MessageContext.REMOTE_ADDR);
         }
 
-<<<<<<< HEAD
         if(remoteIP !=null && remoteIP.length()>0) {
             jsonObMap.put("ip", remoteIP);
         }
@@ -164,19 +149,8 @@
             for (Map.Entry<String, String> entry : transportHeaderMap.entrySet()) {
                 jsonObMap.put(entry.getKey(), entry.getValue());
             }
-=======
-        if (remoteIP != null && remoteIP.length() > 0) {
-            throttleDataDTO.setClientIP(remoteIP);
-        }
-
-        TreeMap transportHeaderMap = ((TreeMap) ((Axis2MessageContext) messageContext).getAxis2MessageContext().
-                getProperty(org.apache.axis2.context.MessageContext.TRANSPORT_HEADERS));
-        if (transportHeaderMap != null && transportHeaderMap.size() > 0) {
-            throttleDataDTO.setTransportHeaders((Map<String, String>) transportHeaderMap);
->>>>>>> 3f5cf4d1
-        }
-
-<<<<<<< HEAD
+        }
+
         //Setting query parameters
         String queryString = (String) messageContext.getProperty(NhttpConstants.REST_URL_POSTFIX);
         if(!StringUtils.isEmpty(queryString)) {
@@ -204,15 +178,6 @@
         if(authenticationContext.getCallerToken() != null) {
 
         }
-=======
-        //todo Added some parameters
-        //TODO get all query parameters and add it to throttleDataDTO
-        //Map queryParametersMap = new HashMap<String, String>();
-        //queryParametersMap.put("remoteIp", remoteIP);
-        //throttleDataDTO.setQueryParameters(queryParametersMap);
-
-        propertiesMap = gson.toJson(throttleDataDTO);
->>>>>>> 3f5cf4d1
 
         //this parameter will be used to capture message size and pass it to calculation logic
         int messageSizeInBytes = 0;
@@ -222,7 +187,6 @@
             if (obj != null) {
                 messageSizeInBytes = Integer.parseInt(obj.toString());
             } else {
-<<<<<<< HEAD
                 try {
                     RelayUtils.buildMessage(axis2MessageContext);
                 } catch (IOException ex) {
@@ -242,21 +206,9 @@
                         messageSizeInBytes = size.length;
                     }
                 }
-=======
-                //TODO write logic
->>>>>>> 3f5cf4d1
             }
             jsonObMap.put("messageSize", messageSizeInBytes);
         }
-<<<<<<< HEAD
-=======
-
-        Object[] objects = new Object[]{messageContext.getMessageID(), this.applicationLevelThrottleKey, this.applicationLevelTier,
-                this.apiLevelThrottleKey, this.apiLevelTier,
-                this.subscriptionLevelThrottleKey, this.subscriptionLevelTier,
-                this.resourceLevelThrottleKey, this.resourceLevelTier,
-                this.authorizedUser, this.apiContext, this.apiVersion, this.appTenant, this.apiTenant, this.appId, this.apiName, propertiesMap};
->>>>>>> 3f5cf4d1
 
         Object[] objects = new Object[]{messageContext.getMessageID(),
                                         this.applicationLevelThrottleKey, this.applicationLevelTier,
