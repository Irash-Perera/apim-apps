--- conflicted
+++ resolved
@@ -143,13 +143,7 @@
                                     addDeployedCertificatesToAPIAssociation(gatewayAPIDTO);
                                 }
                             } catch (AxisFault axisFault) {
-<<<<<<< HEAD
-                                log.error("Error in deploying " + gatewayAPIDTO.getName()+ " to the Gateway ",
-                                        axisFault);
-                                continue;
-=======
                                 log.error("Error in deploying " + gatewayAPIDTO.getName() + " to the Gateway ");
->>>>>>> f537ee5d
                             }
                         }
 
