--- conflicted
+++ resolved
@@ -300,13 +300,12 @@
             <artifactId>awslambda</artifactId>
         </dependency>
         <dependency>
-<<<<<<< HEAD
             <groupId>org.apache.servicemix.bundles</groupId>
             <artifactId>org.apache.servicemix.bundles.jedis</artifactId>
-=======
+        </dependency>
+        <dependency>
             <groupId>org.wso2.carbon.apimgt</groupId>
             <artifactId>org.wso2.carbon.apimgt.rest.api.util</artifactId>
->>>>>>> b23d6050
         </dependency>
     </dependencies>
 
