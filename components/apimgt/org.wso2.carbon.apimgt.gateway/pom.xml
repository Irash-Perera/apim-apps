<?xml version="1.0" encoding="utf-8"?>
<!--
 ~ Copyright (c) 2009-2010, WSO2 Inc. (http://www.wso2.org) All Rights Reserved.
 ~
 ~ Licensed under the Apache License, Version 2.0 (the "License");
 ~ you may not use this file except in compliance with the License.
 ~ You may obtain a copy of the License at
 ~
 ~      http://www.apache.org/licenses/LICENSE-2.0
 ~
 ~ Unless required by applicable law or agreed to in writing, software
 ~ distributed under the License is distributed on an "AS IS" BASIS,
 ~ WITHOUT WARRANTIES OR CONDITIONS OF ANY KIND, either express or implied.
 ~ See the License for the specific language governing permissions and
 ~ limitations under the License.
-->
<project xmlns="http://maven.apache.org/POM/4.0.0"
         xmlns:xsi="http://www.w3.org/2001/XMLSchema-instance"
         xsi:schemaLocation="http://maven.apache.org/POM/4.0.0 http://maven.apache.org/maven-v4_0_0.xsd">

    <parent>
        <groupId>org.wso2.carbon.apimgt</groupId>
        <artifactId>apimgt</artifactId>
        <version>1.3.0-SNAPSHOT</version>
        <relativePath>../pom.xml</relativePath>
    </parent>

    <modelVersion>4.0.0</modelVersion>
    <artifactId>org.wso2.carbon.apimgt.gateway</artifactId>
    <packaging>bundle</packaging>
    <name>WSO2 Carbon - API Gateway</name>
    <url>http://wso2.org</url>

    <dependencies>
        <dependency>
            <groupId>org.apache.synapse</groupId>
            <artifactId>synapse-extensions</artifactId>
        </dependency>
        <dependency>
            <groupId>org.wso2.carbon</groupId>
            <artifactId>org.wso2.carbon.core</artifactId>
        </dependency>
        <dependency>
            <groupId>org.wso2.carbon.mediation</groupId>
            <artifactId>org.wso2.carbon.mediation.initializer</artifactId>
        </dependency>
        <dependency>
            <groupId>org.wso2.carbon</groupId>
            <artifactId>org.wso2.carbon.throttle.core</artifactId>
        </dependency>
        <dependency>
            <groupId>org.apache.synapse</groupId>
            <artifactId>synapse-core</artifactId>
            <exclusions>
                <exclusion>
                    <groupId>org.apache.axis2</groupId>
                    <artifactId>axis2-codegen</artifactId>
                </exclusion>
            </exclusions>
        </dependency>
        <dependency>
            <groupId>org.wso2.carbon</groupId>
            <artifactId>org.wso2.carbon.logging</artifactId>
        </dependency>
        <dependency>
            <groupId>org.wso2.carbon.apimgt</groupId>
            <artifactId>org.wso2.carbon.apimgt.keymgt.stub</artifactId>
        </dependency>
        <dependency>
            <groupId>org.wso2.carbon.apimgt</groupId>
            <artifactId>org.wso2.carbon.apimgt.impl</artifactId>
        </dependency>
        <dependency>
            <groupId>org.wso2.carbon</groupId>
            <artifactId>org.wso2.carbon.ui</artifactId>
        </dependency>
        <dependency>
            <groupId>org.wso2.carbon.identity</groupId>
            <artifactId>org.wso2.carbon.identity.oauth.stub</artifactId>
            <version>${carbon.identity.version}</version>
        </dependency>
        <dependency>
             <groupId>org.wso2.carbon</groupId>
             <artifactId>org.wso2.carbon.utils</artifactId>       			 
         </dependency>
        <dependency>
            <groupId>org.wso2.carbon.identity</groupId>
            <artifactId>org.wso2.carbon.identity.oauth.stub</artifactId>
            <version>${carbon.identity.version}</version>
        </dependency>
        <dependency>
           <groupId>org.wso2.carbon.mediation</groupId>
            <artifactId>org.wso2.carbon.sequences.stub</artifactId>
        </dependency>
		<dependency>
			<groupId>org.wso2.carbon.mediation</groupId>
			<artifactId>org.wso2.carbon.mediation.security.stub</artifactId>
		</dependency>
		<dependency>
			<groupId>org.wso2.carbon.mediation</groupId>
			<artifactId>org.wso2.carbon.mediation.dependency.mgt</artifactId>
		</dependency>
		<dependency>
			<groupId>org.wso2.carbon.mediation</groupId>
			<artifactId>org.wso2.carbon.mediation.registry</artifactId>
		</dependency>
		<dependency>
			<groupId>org.wso2.carbon.mediation</groupId>
			<artifactId>org.wso2.carbon.rest.api.stub</artifactId>
		</dependency>
        <dependency>
            <groupId>org.apache.axis2</groupId>
            <artifactId>axis2-kernel</artifactId>
        </dependency>
        <dependency>
            <groupId>org.wso2.carbon.apimgt</groupId>
            <artifactId>org.wso2.carbon.apimgt.statsupdate.stub</artifactId>
        </dependency>
    </dependencies>

    <build>
        <plugins>
            <plugin>
                <groupId>org.apache.maven.plugins</groupId>
                <artifactId>maven-compiler-plugin</artifactId>
                <version>2.0</version>
                <configuration>
                    <source>1.5</source>
                    <target>1.5</target>
                </configuration>
            </plugin>
            <plugin>
                                <groupId>org.apache.axis2</groupId>
                                <artifactId>axis2-java2wsdl-maven-plugin</artifactId>
                                <executions>
                                        <execution>
                                                <goals>
                                                        <goal>java2wsdl</goal>
                                                </goals>
                                        </execution>
                                </executions>
                                <configuration>
                                        <className>
                                                org.wso2.carbon.apimgt.gateway.service.APIGatewayAdmin
                                        </className>
                                </configuration>
                        </plugin>

            <plugin>
                <groupId>org.apache.felix</groupId>
                <artifactId>maven-scr-plugin</artifactId>
            </plugin>
            <plugin>
                <groupId>org.apache.felix</groupId>
                <artifactId>maven-bundle-plugin</artifactId>
                <version>1.4.0</version>
                <extensions>true</extensions>
                <configuration>
                    <instructions>
                        <Bundle-SymbolicName>${project.artifactId}</Bundle-SymbolicName>
                        <Bundle-Name>${project.artifactId}</Bundle-Name>
                        <Private-Package>
                            org.wso2.carbon.apimgt.gateway.internal
                        </Private-Package>
                        <Export-Package>
                            !javax.servlet,
                            !javax.servlet.http,
                            !org.wso2.carbon.apimgt.gateway.internal,
                            org.wso2.carbon.apimgt.gateway.*;version="${carbon.apimgt.version}",
                            org.wso2.throttle.*
                            org.wso2.carbon.apimgt.gateway.dto
                        </Export-Package>
                        <Import-Package>
                            !javax.xml.soap,
                            javax.xml.stream.*; version="${javax.xml.stream.imp.pkg.version}",
                            org.apache.axis2.rpc.receivers; version="${axis2.osgi.version.range}",
                            org.apache.axiom.*; version="${axiom.osgi.version.range}",
                            org.apache.axis2; version="${axis2.osgi.version.range}",
                            org.apache.axis2.description; version="${axis2.osgi.version.range}",
                            org.apache.axis2.engine; version="${axis2.osgi.version.range}",
                            org.apache.axis2.rpc.receivers; version="${axis2.osgi.version.range}",
                            org.apache.axis2.context; version="${axis2.osgi.version.range}",
                            org.apache.commons.logging,
                            org.apache.synapse,
                            org.apache.synapse.config,
                            org.apache.synapse.config.xml,
                            org.apache.synapse.core,
                            org.apache.synapse.core.axis2,
                            org.apache.synapse.endpoints.*,
                            org.apache.synapse.mediators.base,
                            org.apache.axis2.transport.base,
                            org.wso2.carbon.core; version="${carbon.platform.package.import.version.range}",
                            org.wso2.carbon.registry.core.service; version="${carbon.registry.imp.pkg.version}",
                            org.wso2.carbon.registry.api; version="${carbon.registry.imp.pkg.version}",
                            org.wso2.carbon.apimgt.impl.*; version="${carbon.apimgt.imp.pkg.version}",
                            javax.xml.soap; version="${javax.xml.soap.imp.pkg.version}",
                            org.wso2.carbon.apimgt.api.*; version="${carbon.apimgt.imp.pkg.version}",
                            edu.emory.mathcs.backport.*,
                            org.apache.axis2.*; version="${imp.pkg.version.axis2}",
                            javax.activation; version="[0.0.0, 1.0.0)",
                            javax.cache,
                            javax.net.ssl,
                            javax.xml.namespace,
                            org.apache.http.*,
                            org.apache.commons.*,
                            org.apache.synapse.*,
                            org.apache.thrift.*,
                            org.apache.neethi.*,
                            org.wso2.carbon.registry.core.*; version="${carbon.registry.imp.pkg.version}",
                            org.wso2.carbon.throttle.core.*; version="${imp.pkg.version.carbon.throttle}",
                            org.wso2.carbon.utils; version="${carbon.platform.package.import.version.range}",
                            org.osgi.service.component,
                            org.slf4j,
                            org.wso2.carbon.apimgt.keymgt.stub.validator; version="${carbon.apimgt.imp.pkg.version}",
                            org.wso2.carbon.base.*; version="${imp.pkg.version.carbon.base}",
<<<<<<< HEAD
                            org.osgi.framework.*;resolution:=optional,
                            org.wso2.carbon.bam.service.data.publisher.*;resolution:=optional,
                            org.wso2.carbon.rest.api.stub.*;resolution:=optional,
                            org.wso2.carbon.sequences.stub.types;resolution:=optional,
                            org.wso2.carbon.context;resolution:=optional,
=======
                            org.wso2.carbon.context,
>>>>>>> 3067cc61
                            org.wso2.carbon.mediation.*; version="${carbon.mediation.imp.pkg.version}"
                        </Import-Package>
                    </instructions>
                </configuration>
            </plugin>
        </plugins>
    </build>
</project><|MERGE_RESOLUTION|>--- conflicted
+++ resolved
@@ -213,15 +213,11 @@
                             org.slf4j,
                             org.wso2.carbon.apimgt.keymgt.stub.validator; version="${carbon.apimgt.imp.pkg.version}",
                             org.wso2.carbon.base.*; version="${imp.pkg.version.carbon.base}",
-<<<<<<< HEAD
                             org.osgi.framework.*;resolution:=optional,
                             org.wso2.carbon.bam.service.data.publisher.*;resolution:=optional,
                             org.wso2.carbon.rest.api.stub.*;resolution:=optional,
                             org.wso2.carbon.sequences.stub.types;resolution:=optional,
-                            org.wso2.carbon.context;resolution:=optional,
-=======
                             org.wso2.carbon.context,
->>>>>>> 3067cc61
                             org.wso2.carbon.mediation.*; version="${carbon.mediation.imp.pkg.version}"
                         </Import-Package>
                     </instructions>
