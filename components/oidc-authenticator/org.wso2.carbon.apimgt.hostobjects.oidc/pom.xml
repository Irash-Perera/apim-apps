--- conflicted
+++ resolved
@@ -22,20 +22,12 @@
     <parent>
         <groupId>org.wso2.carbon.apimgt</groupId>
         <artifactId>oidc-authenticator</artifactId>
-<<<<<<< HEAD
-        <version>1.2.5-SNAPSHOT</version>
-=======
-        <version>1.0.0</version>
->>>>>>> 4ec78954
+        <version>2.0.0-SNAPSHOT</version>
         <relativePath>../pom.xml</relativePath>
     </parent>
 
     <modelVersion>4.0.0</modelVersion>
     <artifactId>org.wso2.carbon.apimgt.hostobjects.oidc</artifactId>
-<<<<<<< HEAD
-=======
-    <version>1.0.0</version>
->>>>>>> 4ec78954
     <packaging>bundle</packaging>
     <name>WSO2 Carbon -OIDC HostObject</name>
     <description>Single sign on based on OIDC</description>
