<?xml version="1.0" encoding="utf-8"?>
<!--
 ~ Copyright (c) 2009-2010, WSO2 Inc. (http://www.wso2.org) All Rights Reserved.
 ~
 ~ Licensed under the Apache License, Version 2.0 (the "License");
 ~ you may not use this file except in compliance with the License.
 ~ You may obtain a copy of the License at
 ~
 ~      http://www.apache.org/licenses/LICENSE-2.0
 ~
 ~ Unless required by applicable law or agreed to in writing, software
 ~ distributed under the License is distributed on an "AS IS" BASIS,
 ~ WITHOUT WARRANTIES OR CONDITIONS OF ANY KIND, either express or implied.
 ~ See the License for the specific language governing permissions and
 ~ limitations under the License.
-->
        
<project xmlns="http://maven.apache.org/POM/4.0.0"
         xmlns:xsi="http://www.w3.org/2001/XMLSchema-instance"
         xsi:schemaLocation="http://maven.apache.org/POM/4.0.0 http://maven.apache.org/maven-v4_0_0.xsd">

    <parent>
        <groupId>org.wso2.carbon.apimgt</groupId>
        <artifactId>carbon-apimgt</artifactId>
        <version>1.2.5-SNAPSHOT</version>
        <relativePath>../../pom.xml</relativePath>
    </parent>

    <modelVersion>4.0.0</modelVersion>
<<<<<<< HEAD
=======
    <version>1.0.0</version>
>>>>>>> 4ec78954
    <artifactId>oidc-authenticator</artifactId>
    <packaging>pom</packaging>
    <name>WSO2 Carbon - OIDC Based SSO Authenticator Aggregator Module</name>
    <url>http://wso2.org</url>

    <modules>
        <module>org.wso2.carbon.apimgt.authenticator.oidc.ui</module>
        <module>org.wso2.carbon.apimgt.authenticator.oidc</module>
	<module>org.wso2.carbon.apimgt.hostobjects.oidc</module>
    </modules>
    
</project><|MERGE_RESOLUTION|>--- conflicted
+++ resolved
@@ -22,15 +22,11 @@
     <parent>
         <groupId>org.wso2.carbon.apimgt</groupId>
         <artifactId>carbon-apimgt</artifactId>
-        <version>1.2.5-SNAPSHOT</version>
+        <version>2.0.0-SNAPSHOT</version>
         <relativePath>../../pom.xml</relativePath>
     </parent>
 
     <modelVersion>4.0.0</modelVersion>
-<<<<<<< HEAD
-=======
-    <version>1.0.0</version>
->>>>>>> 4ec78954
     <artifactId>oidc-authenticator</artifactId>
     <packaging>pom</packaging>
     <name>WSO2 Carbon - OIDC Based SSO Authenticator Aggregator Module</name>
