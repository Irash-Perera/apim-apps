--- conflicted
+++ resolved
@@ -20,11 +20,7 @@
     <parent>
         <groupId>org.wso2.carbon.apimgt</groupId>
         <artifactId>apimgt-feature</artifactId>
-<<<<<<< HEAD
-        <version>6.7.184-SNAPSHOT</version>
-=======
         <version>6.7.189-SNAPSHOT</version>
->>>>>>> 2bede8ab
         <relativePath>../pom.xml</relativePath>
     </parent>
 
