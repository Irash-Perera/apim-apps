<?xml version="1.0" encoding="utf-8"?>
<!--
 ~ Copyright (c) 2010-2011, WSO2 Inc. (http://www.wso2.org) All Rights Reserved.
 ~
 ~ Licensed under the Apache License, Version 2.0 (the "License");
 ~ you may not use this file except in compliance with the License.
 ~ You may obtain a copy of the License at
 ~
 ~      http://www.apache.org/licenses/LICENSE-2.0
 ~
 ~ Unless required by applicable law or agreed to in writing, software
 ~ distributed under the License is distributed on an "AS IS" BASIS,
 ~ WITHOUT WARRANTIES OR CONDITIONS OF ANY KIND, either express or implied.
 ~ See the License for the specific language governing permissions and
 ~ limitations under the License.
-->

<project xmlns="http://maven.apache.org/POM/4.0.0"
         xmlns:xsi="http://www.w3.org/2001/XMLSchema-instance"
         xsi:schemaLocation="http://maven.apache.org/POM/4.0.0 http://maven.apache.org/maven-v4_0_0.xsd">

    <parent>
        <groupId>org.wso2.carbon.apimgt</groupId>
        <artifactId>apimgt-feature</artifactId>
        <version>1.2.5-SNAPSHOT</version>
        <relativePath>../pom.xml</relativePath>
    </parent>

    <modelVersion>4.0.0</modelVersion>
    <artifactId>org.wso2.carbon.apimgt.store.feature</artifactId>
    <packaging>pom</packaging>
    <name>WSO2 Carbon - API Store Feature</name>
    <url>http://wso2.org</url>
    <description>This feature contains the core bundles required for API management back end
    </description>

    <dependencies>
        <dependency>
            <groupId>org.wso2.carbon</groupId>
            <artifactId>org.wso2.carbon.registry.core</artifactId>
        </dependency>
        <dependency>
            <groupId>org.wso2.carbon.governance</groupId>
            <artifactId>org.wso2.carbon.governance.api</artifactId>
        </dependency>
        <dependency>
            <groupId>org.wso2.carbon.apimgt</groupId>
            <artifactId>org.wso2.carbon.apimgt.api</artifactId>
        </dependency>
        <dependency>
            <groupId>org.wso2.carbon.apimgt</groupId>
            <artifactId>org.wso2.carbon.apimgt.impl</artifactId>
        </dependency>
        <dependency>
            <groupId>org.wso2.carbon.apimgt</groupId>
            <artifactId>org.wso2.carbon.apimgt.hostobjects</artifactId>
        </dependency>
        <dependency>
            <groupId>org.wso2.carbon.apimgt</groupId>
            <artifactId>org.wso2.carbon.apimgt.keymgt.client</artifactId>
        </dependency>
        <dependency>
            <groupId>org.wso2.carbon.apimgt</groupId>
            <artifactId>org.wso2.carbon.apimgt.handlers.security.stub</artifactId>
        </dependency>
    </dependencies>

    <build>
        <plugins>
            <plugin>
                <groupId>org.wso2.maven</groupId>
                <artifactId>carbon-p2-plugin</artifactId>
                <version>${carbon.p2.plugin.version}</version>
                <executions>
                    <execution>
                        <id>4-p2-feature-generation</id>
                        <phase>package</phase>
                        <goals>
                            <goal>p2-feature-gen</goal>
                        </goals>
                        <configuration>
                            <id>org.wso2.carbon.apimgt.store</id>
                            <propertiesFile>../../../etc/feature.properties</propertiesFile>
                            <adviceFile>
                                <properties>
                                    <propertyDef>org.wso2.carbon.p2.category.type:server
                                    </propertyDef>
                                    <propertyDef>org.eclipse.equinox.p2.type.group:false
                                    </propertyDef>
                                </properties>
                            </adviceFile>
                            <bundles>
                                <bundleDef>org.wso2.carbon.apimgt:org.wso2.carbon.apimgt.api</bundleDef>
                                <bundleDef>org.wso2.carbon.apimgt:org.wso2.carbon.apimgt.impl</bundleDef>
                                <bundleDef>org.wso2.carbon.apimgt:org.wso2.carbon.apimgt.hostobjects</bundleDef>
                                <bundleDef>org.wso2.carbon.apimgt:org.wso2.carbon.apimgt.keymgt.client</bundleDef>
<<<<<<< HEAD
                                <bundleDef>org.wso2.carbon.apimgt:org.wso2.carbon.apimgt.handlers.security.stub:${apimgt.handlers.security.stub}</bundleDef>
=======
                                <bundleDef>org.wso2.carbon.apimgt:org.wso2.carbon.apimgt.handlers.security.stub</bundleDef>
>>>>>>> 508969ed
                            </bundles>
                            <importFeatures>
                                <importFeatureDef>org.wso2.carbon.core.server:${carbon.platform.version}</importFeatureDef>
                                <importFeatureDef>org.wso2.carbon.registry.core:${carbon.platform.version}</importFeatureDef>
                                <importFeatureDef>org.wso2.carbon.identity.self.registration.server:${carbon.platform.version}</importFeatureDef>
                            </importFeatures>
                            <importBundles>
                                <importBundleDef>org.wso2.carbon:org.wso2.carbon.hostobjects.sso:4.2.2</importBundleDef>

                            </importBundles>
                        </configuration>
                    </execution>
                </executions>
            </plugin>
        </plugins>
    </build>

</project><|MERGE_RESOLUTION|>--- conflicted
+++ resolved
@@ -94,11 +94,7 @@
                                 <bundleDef>org.wso2.carbon.apimgt:org.wso2.carbon.apimgt.impl</bundleDef>
                                 <bundleDef>org.wso2.carbon.apimgt:org.wso2.carbon.apimgt.hostobjects</bundleDef>
                                 <bundleDef>org.wso2.carbon.apimgt:org.wso2.carbon.apimgt.keymgt.client</bundleDef>
-<<<<<<< HEAD
-                                <bundleDef>org.wso2.carbon.apimgt:org.wso2.carbon.apimgt.handlers.security.stub:${apimgt.handlers.security.stub}</bundleDef>
-=======
-                                <bundleDef>org.wso2.carbon.apimgt:org.wso2.carbon.apimgt.handlers.security.stub</bundleDef>
->>>>>>> 508969ed
+                                <bundleDef>org.wso2.carbon.apimgt:org.wso2.carbon.apimgt.handlers.security.stub:${apimgt.handlers.security.stub.version}</bundleDef>
                             </bundles>
                             <importFeatures>
                                 <importFeatureDef>org.wso2.carbon.core.server:${carbon.platform.version}</importFeatureDef>
