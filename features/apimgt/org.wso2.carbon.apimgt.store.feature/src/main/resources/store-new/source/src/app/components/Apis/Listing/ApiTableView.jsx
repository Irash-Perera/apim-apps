--- conflicted
+++ resolved
@@ -157,12 +157,9 @@
     }
 
     componentDidUpdate(prevProps) {
-<<<<<<< HEAD
-        const { query } = this.props;
-        if (this.apiType !== this.context.apiType || query !== prevProps.query ) {
-=======
-        if ((this.apiType !== this.context.apiType) || (prevProps.selectedTag !== this.props.selectedTag)) {
->>>>>>> 559b6dd3
+        const { query, selectedTag } = this.props;
+        if ((this.apiType !== this.context.apiType) || query !== prevProps.query ||
+            (prevProps.selectedTag !== selectedTag)) {
             this.apiType = this.context.apiType;
             this.getData();
         }
@@ -180,10 +177,9 @@
     };
 
     xhrRequest = () => {
-        const { selectedTag } = this.props;
+        const { query, selectedTag } = this.props;
         const { page, rowsPerPage } = this;
         const { apiType } = this.context;
-        const { query } = this.props;
         const api = new API();
         if (query) {
             const composeQuery = queryString.parse(query);
@@ -192,16 +188,11 @@
             return api.search(composeQuery);
         }
         if (apiType === CONSTS.API_TYPE) {
-<<<<<<< HEAD
-            return api.getAllAPIs({ limit: this.rowsPerPage, offset: page * rowsPerPage });
-=======
-            const api = new API();
             if (selectedTag) {
                 return api.getAllAPIs({ query: 'tag:' + selectedTag, limit: this.rowsPerPage, offset: page * rowsPerPage });
             } else {
                 return api.getAllAPIs({ limit: this.rowsPerPage, offset: page * rowsPerPage });
             }
->>>>>>> 559b6dd3
         } else {
             const apiProduct = new APIProduct();
             return apiProduct.getAllAPIProducts({ limit: this.rowsPerPage, offset: page * rowsPerPage });
