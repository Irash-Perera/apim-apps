/**
 * Copyright (c) 2019, WSO2 Inc. (http://wso2.com) All Rights Reserved.
 *
 * Licensed under the Apache License, Version 2.0 (the "License");
 * you may not use this file except in compliance with the License.
 * You may obtain a copy of the License at
 *
 * http://www.apache.org/licenses/LICENSE-2.0
 *
 * Unless required by applicable law or agreed to in writing, software
 * distributed under the License is distributed on an "AS IS" BASIS,
 * WITHOUT WARRANTIES OR CONDITIONS OF ANY KIND, either express or implied.
 * See the License for the specific language governing permissions and
 * limitations under the License.
 */


import APIClientFactory from './APIClientFactory';
import Resource from './Resource';
import Utils from './Utils';

/** *
 * Class to expose API Product {Resource} related operations
 */

export default class APIProduct extends Resource {
    constructor() {
        super();
        this.client = new APIClientFactory().getAPIClient(Utils.getEnvironment().label).client;
        this._requestMetaData = Resource._requestMetaData;
    }

    /**
     * Get all API Products
     * @param callback {function} A callback function to invoke after receiving successful response.
     * @returns {promise} With given callback attached to the success chain else API Product invoke promise.
     */
    getAllAPIProducts(callback = null) {
<<<<<<< HEAD
        const promiseGetAll = this.client.then(
=======
        const promise_get_all = this.client.then(
>>>>>>> a7ead36d
            (client) => {
                return client.apis['API Products (Collection)'].get_api_products({}, this._requestMetaData());
            },
        );
        if (callback) {
            return promiseGetAll.then(callback);
        } else {
            return promiseGetAll;
        }
    }

    /**
     * Get details of a given API product
     * @param id {string} UUID of the api product.
     * @param callback {function} A callback function to invoke after receiving successful response.
     * @returns {promise} With given callback attached to the success chain else API product invoke promise.
     */
    getAPIProductById(id, callback = null) {
<<<<<<< HEAD
        const promiseGet = this.client.then(
=======
        const promise_get = this.client.then(
>>>>>>> a7ead36d
            (client) => {
                return client.apis['API Product (Individual)'].get_api_products__apiProductId__(
                    { apiProductId: id }, this._requestMetaData(),
                );
            },
        );
        if (callback) {
            return promiseGet.then(callback);
        } else {
            return promiseGet;
        }
    }

    /**
     * Get application by id
     * @param callback {function} Function which needs to be called upon success
     * @returns {promise} With given callback attached to the success chain else API invoke promise.
     * @deprecated Use Application.all method instead
     */
    getAllApplications(callback = null) {
<<<<<<< HEAD
        const promiseGet = this.client.then(
=======
        const promise_get = this.client.then(
>>>>>>> a7ead36d
            (client) => {
                return client.apis['Application (Collection)'].get_applications(
                    {}, this._requestMetaData(),
                );
            },
        );
        if (callback) {
            return promiseGet.then(callback);
        } else {
            return promiseGet;
        }
    }

    /**
     * Get keys of an application
     * @param applicationId id of the application that needs to get the keys
     * @param callback {function} Function which needs to be called upon success
     * @returns {promise} With given callback attached to the success chain else API invoke promise.
     */
    getSubscriptions(apiId, applicationId, callback = null) {
<<<<<<< HEAD
        const promiseGet = this.client.then(
=======
        const promise_get = this.client.then(
>>>>>>> a7ead36d
            (client) => {
                return client.apis['Subscription (Collection)'].get_subscriptions(
                    { apiId, applicationId }, this._requestMetaData(),
                );
            },
        );
        if (callback) {
            return promiseGet.then(callback);
        } else {
            return promiseGet;
        }
    }
}<|MERGE_RESOLUTION|>--- conflicted
+++ resolved
@@ -14,12 +14,12 @@
  * limitations under the License.
  */
 
+"use strict";
+import APIClientFactory from "./APIClientFactory";
+import Resource from "./Resource";
+import Utils from "./Utils";
 
-import APIClientFactory from './APIClientFactory';
-import Resource from './Resource';
-import Utils from './Utils';
-
-/** *
+/***
  * Class to expose API Product {Resource} related operations
  */
 
@@ -36,11 +36,7 @@
      * @returns {promise} With given callback attached to the success chain else API Product invoke promise.
      */
     getAllAPIProducts(callback = null) {
-<<<<<<< HEAD
         const promiseGetAll = this.client.then(
-=======
-        const promise_get_all = this.client.then(
->>>>>>> a7ead36d
             (client) => {
                 return client.apis['API Products (Collection)'].get_api_products({}, this._requestMetaData());
             },
@@ -59,11 +55,7 @@
      * @returns {promise} With given callback attached to the success chain else API product invoke promise.
      */
     getAPIProductById(id, callback = null) {
-<<<<<<< HEAD
         const promiseGet = this.client.then(
-=======
-        const promise_get = this.client.then(
->>>>>>> a7ead36d
             (client) => {
                 return client.apis['API Product (Individual)'].get_api_products__apiProductId__(
                     { apiProductId: id }, this._requestMetaData(),
@@ -84,11 +76,7 @@
      * @deprecated Use Application.all method instead
      */
     getAllApplications(callback = null) {
-<<<<<<< HEAD
         const promiseGet = this.client.then(
-=======
-        const promise_get = this.client.then(
->>>>>>> a7ead36d
             (client) => {
                 return client.apis['Application (Collection)'].get_applications(
                     {}, this._requestMetaData(),
@@ -109,11 +97,7 @@
      * @returns {promise} With given callback attached to the success chain else API invoke promise.
      */
     getSubscriptions(apiId, applicationId, callback = null) {
-<<<<<<< HEAD
         const promiseGet = this.client.then(
-=======
-        const promise_get = this.client.then(
->>>>>>> a7ead36d
             (client) => {
                 return client.apis['Subscription (Collection)'].get_subscriptions(
                     { apiId, applicationId }, this._requestMetaData(),
@@ -126,4 +110,5 @@
             return promiseGet;
         }
     }
-}+
+}
