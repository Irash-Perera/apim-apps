<% jagg.template("menu/left", function(inputs, outputs, jagg) { %>
<%  var site = require("/site/conf/site.json");
    var ssoEnabled = site.ssoConfiguration.enabled;

    var reqUrl = request.getRequestURI();
    var listUrl=jagg.url("/site/pages/index.jag");
    var listMappedUrl=jagg.url("/site/pages/index.jag");
    var liveLogViewer=jagg.url("/log-viewer");
    var loganalyzer =jagg.url("/log-analyzer");
    var subsUrl=jagg.url("/site/pages/index.jag");
    var subsMappedUrl=jagg.url("/site/pages/index.jag");
    var throttlePolicyUrl=jagg.getMappedUrl("/site/pages/policy-list.jag");

    
    var partWithContext = request.getRequestURL().split(
                                request.getRequestURI()
                              )[0]+request.getContextPath();

    var encode = require('encode');
    encode = new encode.Encode();
    var task = encode.forJavaScript(request.getParameter("task"));   
    var mod = jagg.module("manager");

%>

 <script type="text/javascript">
      $(function() {
      $('.js_toggler').click(function(){
            var clicked = this;
            $(clicked).parent().attr("clicking","yes");


            $('.js_toggler').each(function(){
                if($(this).parent().attr("clicking") != "yes"){
                    if($(this).parent().next().hasClass("child-nodes")){
                        $(this).parent().next().hide();
                    }
                }
            });

                            var  $next =$(clicked).parent().next();

            if($next.hasClass("child-nodes")){
                $next.toggle();
            }

      });


    $('#auctions').click(function(){
      $('.submenu').slideToggle();
    });
});

   </script>
   <div class="sidebar-wrapper sidebar-nav hidden-xs" id="left-sidebar" data-side="left" data-width="300" data-fixed-offset-top="0" data-spy="affix" data-offset-top="80" style="width: 300px; left: 0px;">
		<div class="nano">
			<div class="nano-content">
			<ul class="nav nav-pills  nav-stacked pages"">
				<li class="sidebar-brand"><a href="#"><i class="fw fw-task fw-2x"></i><%=i18n.localize("tasks")%></a>
					<ul class="nav nav-pills secondary-nav collapse in">
						<li
					<% if ((reqUrl.match("index.jag") || reqUrl.match("tasks")) && (task == null || task == "null" ||
            task=="signup")){%>
					class="active" <% } %>><a
					href="<%=subsMappedUrl%>?task=signup"
					onclick="jagg.sessionAwareJS({redirect:'<%=subsMappedUrl%>?task=signup',e:event,ssoEnabled:<%=ssoEnabled%>})">
					<i class="fw fw-task"></i>
					<%=i18n.localize("userCreation")%></a></li>
				<li <% if ((reqUrl.match("index.jag") || reqUrl.match("tasks")) && task == "application"){%>
					class="active" <% } %>><a
					href="<%=subsMappedUrl%>?task=application"
					onclick="jagg.sessionAwareJS({redirect:'<%=subsMappedUrl%>?task=application',e:event,ssoEnabled:<%=ssoEnabled%>})">
					<i class="fw fw-task"></i>
					<%=i18n.localize("appCreation")%></a></li>
				<li <%if ((reqUrl.match("index.jag") || reqUrl.match("tasks")) && task =="subscription"){%>
					class="active" <% } %>><a
					href="<%=listMappedUrl%>?task=subscription"
					onclick="jagg.sessionAwareJS({redirect:'<%=listMappedUrl%>?task=subscription',e:event,ssoEnabled:<%=ssoEnabled%>})">
					<i class="fw fw-task"></i>
					<%=i18n.localize("subscriptionCreation")%></a></li>
				<li <%if((reqUrl.match("index.jag") || reqUrl.match("tasks")) && task =="appRegistration"){%>
					class="active" <% } %>><a
					href="<%=listMappedUrl%>?task=appRegistration"
					onclick="jagg.sessionAwareJS({redirect:'<%=listMappedUrl%>?task=appRegistration',e:event,ssoEnabled:<%=ssoEnabled%>})">
					<i class="fw fw-task"></i>
					<%="Application Registration"%></a></li>
					</ul>				
				</li>				
				<li class="nav-header"><a href="#"><i class="fw fw-settings fw-2x"></i><%=i18n.localize("settings")%></a>
					<ul class="nav nav-pills secondary-nav collapse in">
						<li <%if (reqUrl.match("themeupload")){%> class="active" <% } %>><a
							href="<%= jagg.url("/themeupload") %>"
							onclick="jagg.sessionAwareJS({redirect:'<%=listMappedUrl%>',e:event,ssoEnabled:<%=ssoEnabled%>})">
							<i class="fw fw-html"></i>
							<%= i18n.localize("themeUpload") %></a></li>
<<<<<<< HEAD
													<li <%if (reqUrl.match("alerts-domain-list")){%> class="active" <% } %>><a
							href="<%= jagg.url("/alerts-domain-list") %>"
=======
						<li <%if (reqUrl.match("tier-manage")){%> class="active" <% } %>><a
							href="<%= jagg.url("/tier-manage") %>"
							onclick="jagg.sessionAwareJS({redirect:'<%=listMappedUrl%>',e:event,ssoEnabled:<%=ssoEnabled%>})">
							<i class="fw fw-settings"></i>
							<%= i18n.localize("tierManagement") %></a></li>
						<li <%if (reqUrl.match("alerts-domain-list")){%> class="active" <% } %>><a
							href="<%= jagg.url("/alerts-domain-manage?domainName=APIMAnalytics") %>"
>>>>>>> 0de7c237
							onclick="jagg.sessionAwareJS({redirect:'<%=listMappedUrl%>',e:event,ssoEnabled:<%=ssoEnabled%>})">
							<i class="fw fw-settings"></i>
							<%= i18n.localize("alerts") %></a></li>
												<%
                            var APIUtil = org.wso2.carbon.apimgt.impl.utils.APIUtil;
                            var isAnalyticsEnabled = APIUtil.isAnalyticsEnabled();
                            if(isAnalyticsEnabled) {
                            %>
                            <li <%if (reqUrl.match("manage-alert-type")){%> class="active" <% } %>><a
							href="<%= jagg.url("/manage-alert-type") %>"
							onclick="jagg.sessionAwareJS({redirect:'<%=listMappedUrl%>',e:event,ssoEnabled:<%=ssoEnabled%>})">
							<i class="fw fw-settings"></i>
							<%= i18n.localize("manageAlertTypes") %></a></li>
							<% } %>

</ul>
</li>
<li class="nav-header"><a href="#"><i class="fw fw-settings fw-2x"></i><%=i18n.localize("throttlePolicies")%></a>
					<ul class="nav nav-pills secondary-nav collapse in">

					    <%
					    if(!APIUtil.isAdvanceThrottlingEnabled()){
					    %>
						<li <%if (reqUrl.match("tier-manage")){%> class="active" <% } %>><a
							href="<%= jagg.url("/tier-manage") %>"
							onclick="jagg.sessionAwareJS({redirect:'<%=listMappedUrl%>',e:event,ssoEnabled:<%=ssoEnabled%>})">
							<i class="fw fw-settings"></i>
							<%= i18n.localize("tierManagement") %></a></li>
						<%}
                        else if(APIUtil.isAdvanceThrottlingEnabled()){
                            %>
                                <li <%if (reqUrl.match("api-policy-list")){%> class="active" <% } %>><a
							href="<%= jagg.url("/api-policy-list") %>"
							onclick="jagg.sessionAwareJS({redirect:'<%=listMappedUrl%>',e:event,ssoEnabled:<%=ssoEnabled%>})">
							<i class="fw fw-settings"></i>
							<%= "API Policies" %></a></li>

					        <li <%if (reqUrl.match("app-policy-manage")){%>class="active"<% } %>><a
					        href="<%= jagg.url("/app-policy-manage") %>"
					        onclick="jagg.sessionAwareJS({redirect:'<%=listMappedUrl%>',e:event,ssoEnabled:<%=ssoEnabled%>})">
							<i class="fw fw-settings"></i>
					        <%= "App Policies" %></a></li>

					        <li <%if (reqUrl.match("subscription-policy-manage")){%>class="active"<% } %>><a
					        href="<%= jagg.url("/subscription-policy-manage") %>"
					        onclick="jagg.sessionAwareJS({redirect:'<%=listMappedUrl%>',e:event,ssoEnabled:<%=ssoEnabled%>})">
							<i class="fw fw-settings"></i>
					        <%= "Subscription Policies" %></a></li>

					        <li <%if (reqUrl.match("global-policy-manage")){%>class="active"<% } %>><a
					        href="<%= jagg.url("/site/pages/global-policy-manage.jag") %>"
					        onclick="jagg.sessionAwareJS({redirect:'<%=listMappedUrl%>',e:event,ssoEnabled:<%=ssoEnabled%>})">
							<i class="fw fw-settings"></i>
					        <%= "Global Policies" %></a></li>

						<li <%if (reqUrl.match("conditions-manage")){%> class="active" <% } %>><a
							href="<%= jagg.url("/site/pages/conditions-manage.jag") %>"
							onclick="jagg.sessionAwareJS({redirect:'<%=listMappedUrl%>',e:event,ssoEnabled:<%=ssoEnabled%>})">
							<i class="fw fw-settings"></i><%=i18n.localize("conditionManagementTitle") %></a></li>

					     <%}%>
					</ul>				
				</li>
				<li class="nav-header"><a href="#"><i class="fw fw-task fw-2x""></i>Log Analyzer</a>
                    <ul class="nav nav-pills secondary-nav collapse in">
                         <li><a href="<%=loganalyzer%>"
                              onclick="jagg.sessionAwareJS({redirect:'<%=loganalyzer%>',e:event,ssoEnabled:<%=ssoEnabled%>})">
                              <i class="fw fw-task"></i>
                              Dashboard</a></li>
                         </li>
                         <li><a href="<%=liveLogViewer%>"
                              onclick="jagg.sessionAwareJS({redirect:'<%=liveLogViewer%>',e:event,ssoEnabled:<%=ssoEnabled%>})">
                              <i class="fw fw-task"></i>
                              Live log viewer</a>
                         </li>
                    </ul>
                 </li>
            </ul>
           </li>
	      </ul>
		</div>
		</div>
</div>

<%});%><|MERGE_RESOLUTION|>--- conflicted
+++ resolved
@@ -94,18 +94,8 @@
 							onclick="jagg.sessionAwareJS({redirect:'<%=listMappedUrl%>',e:event,ssoEnabled:<%=ssoEnabled%>})">
 							<i class="fw fw-html"></i>
 							<%= i18n.localize("themeUpload") %></a></li>
-<<<<<<< HEAD
-													<li <%if (reqUrl.match("alerts-domain-list")){%> class="active" <% } %>><a
-							href="<%= jagg.url("/alerts-domain-list") %>"
-=======
-						<li <%if (reqUrl.match("tier-manage")){%> class="active" <% } %>><a
-							href="<%= jagg.url("/tier-manage") %>"
-							onclick="jagg.sessionAwareJS({redirect:'<%=listMappedUrl%>',e:event,ssoEnabled:<%=ssoEnabled%>})">
-							<i class="fw fw-settings"></i>
-							<%= i18n.localize("tierManagement") %></a></li>
 						<li <%if (reqUrl.match("alerts-domain-list")){%> class="active" <% } %>><a
 							href="<%= jagg.url("/alerts-domain-manage?domainName=APIMAnalytics") %>"
->>>>>>> 0de7c237
 							onclick="jagg.sessionAwareJS({redirect:'<%=listMappedUrl%>',e:event,ssoEnabled:<%=ssoEnabled%>})">
 							<i class="fw fw-settings"></i>
 							<%= i18n.localize("alerts") %></a></li>
@@ -167,7 +157,7 @@
 							<i class="fw fw-settings"></i><%=i18n.localize("conditionManagementTitle") %></a></li>
 
 					     <%}%>
-					</ul>				
+					</ul>
 				</li>
 				<li class="nav-header"><a href="#"><i class="fw fw-task fw-2x""></i>Log Analyzer</a>
                     <ul class="nav nav-pills secondary-nav collapse in">
