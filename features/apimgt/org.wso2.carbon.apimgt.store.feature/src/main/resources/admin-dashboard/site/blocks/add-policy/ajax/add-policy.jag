<%
include("/jagg/jagg.jag");

(function () {
    response.contentType = "application/json; charset=UTF-8";
    var mod, result, obj,
    action = request.getParameter("action"),
    site = require("/site/conf/site.json"),
    msg = require("/site/conf/ui-messages.jag");

    if(jagg.getUser() == null){
        print({
            error:true,
            message:'timeout'
        });
    } else if (request.getMethod() == 'POST') {
        if (action == "addPolicy" ) {
            var tierName =  request.getParameter("tierName", "UTF-8");
            var requestCount =  request.getParameter("requestCount", "UTF-8");
            var unitTime =  request.getParameter("unitTime", "UTF-8");
            var timeUnit =  request.getParameter("timeUnit", "UTF-8");
            var startingIP =  request.getParameter("startingIP", "UTF-8");
            var endingIP =  request.getParameter("endingIP", "UTF-8");
            var httpVerb =  request.getParameter("httpVerb", "UTF-8");
<<<<<<< HEAD
	
            mod = jagg.module("add-policy");

            result = mod.addPolicy(tierName, requestCount, unitTime, startingIP, endingIP, httpVerb, defaultRequestCount, defaultUnitTime, defaultTimeUnit);
=======
            var defaultRequestCount =  request.getParameter("defaultRequestCount", "UTF-8");
            var defaultUnitTime =  request.getParameter("defaultUnitTime", "UTF-8");
            var defaultTimeUnit =  request.getParameter("defaultTimeUnit", "UTF-8");


            mod = jagg.module("add-policy");

            result = mod.addTier(tierName, requestCount, unitTime,timeUnit, startingIP, endingIP, httpVerb, defaultRequestCount,defaultUnitTime,defaultTimeUnit);
>>>>>>> 09e003db
            if (result.error) {
                obj = {
                    error:true,
                    message:msg.error.backendError(action)
                };
            } else {
                obj = {
                    error:false,
                    response:result.valid
                }
            }
            print(obj);

            //code to save tier, call the module
        }
    }
 }());
%><|MERGE_RESOLUTION|>--- conflicted
+++ resolved
@@ -22,12 +22,6 @@
             var startingIP =  request.getParameter("startingIP", "UTF-8");
             var endingIP =  request.getParameter("endingIP", "UTF-8");
             var httpVerb =  request.getParameter("httpVerb", "UTF-8");
-<<<<<<< HEAD
-	
-            mod = jagg.module("add-policy");
-
-            result = mod.addPolicy(tierName, requestCount, unitTime, startingIP, endingIP, httpVerb, defaultRequestCount, defaultUnitTime, defaultTimeUnit);
-=======
             var defaultRequestCount =  request.getParameter("defaultRequestCount", "UTF-8");
             var defaultUnitTime =  request.getParameter("defaultUnitTime", "UTF-8");
             var defaultTimeUnit =  request.getParameter("defaultTimeUnit", "UTF-8");
@@ -36,7 +30,7 @@
             mod = jagg.module("add-policy");
 
             result = mod.addTier(tierName, requestCount, unitTime,timeUnit, startingIP, endingIP, httpVerb, defaultRequestCount,defaultUnitTime,defaultTimeUnit);
->>>>>>> 09e003db
+
             if (result.error) {
                 obj = {
                     error:true,
