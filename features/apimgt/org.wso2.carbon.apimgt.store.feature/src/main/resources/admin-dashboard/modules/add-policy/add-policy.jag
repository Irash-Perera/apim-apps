<%
var log = new Log();

var addPolicy = function (tierName, requestCount, unitTime,timeUnit, startingIP, endingIP, httpVerb, defaultRequestCount,defaultUnitTime,defaultTimeUnit) {
    try {
        var provider = jagg.getUser().username;
        var APIProviderImpl = Packages.org.wso2.carbon.apimgt.impl.APIProviderImpl;
        var apiProvider = new APIProviderImpl(provider);
<<<<<<< HEAD
        var policyParametersMap = constructPolicyParametersMap(tierName, requestCount, unitTime,timeUnit, startingIP, endingIP, httpVerb, defaultRequestCount,defaultUnitTime,defaultTimeUnit);
        var tierAddedMsg = "\nAdded Tier: "+ policyParametersMap.get("tierName") + "\nRequest Count: " + policyParametersMap.get("requestCount") + " \nUnit Time: " + policyParametersMap.get("unitTime") + " "+policyParametersMap.get("timeUnit")+"\nStarting IP: " + policyParametersMap.get("startingIP") + "\nEnding IP: " + policyParametersMap.get("endingIP") + "\nHTTP Verb: " + policyParametersMap.get("httpVerb")
                +"\nDefault Request Count: "+policyParametersMap.get("defaultRequestCount")+"\nDefault Unit Time: "+policyParametersMap.get("defaultUnitTime")+" "+policyParametersMap.get("defaultTimeUnit");
=======

        //var tierAddedMsg = "Added Tier: "+ tierName + " Request Count: " + requestCount + " Unit Time: " + unitTime + " "+timeUnit+" Starting IP: " + startingIP + " Ending IP: " + endingIP + " HTTP Verb: " + httpVerb
        //+" Default Request Count: "+defaultRequestCount+" Default Unit Time: "+defaultUnitTime+" "+defaultTimeUnit;
        var policyParametersMap = constructPolicyParametersMap(tierName, requestCount, unitTime,timeUnit, startingIP,
                endingIP, httpVerb, defaultRequestCount,defaultUnitTime,defaultTimeUnit);
        var tierAddedMsg = "\nAdded Tier: "+ policyParametersMap.get("tierName") + "\nRequest Count: " +
                policyParametersMap.get("requestCount") + " \nUnit Time: " + policyParametersMap.get("unitTime")
                + " "+policyParametersMap.get("timeUnit")+"\nStarting IP: " + policyParametersMap.get("startingIP") +
                "\nEnding IP: " + policyParametersMap.get("requestCount") + "\nHTTP Verb: " + policyParametersMap.get("httpVerb")
                +"\nDefault Request Count: "+policyParametersMap.get("defaultRequestCount")+"\nDefault Unit Time: "+
                policyParametersMap.get("defaultUnitTime")+" "+policyParametersMap.get("defaultTimeUnit");
>>>>>>> 838b1b4e

        log.info(tierAddedMsg);

        apiProvider.addPolicy(policyParametersMap);

        return {
            error: false
        };
    } catch (ex) {
        var errorMessage = "Error occurred while saving tier (Cause:" + ex.message + ")";
        log.error(errorMessage);
        return {
            error: true,
            message: errorMessage
        };
    }
};

var constructPolicyParametersMap  = function(tierName, requestCount, unitTime,timeUnit, startingIP, endingIP,
                                             httpVerb, defaultRequestCount,defaultUnitTime,defaultTimeUnit){
    var Map = Packages.java.util.HashMap;
    var policyParametersMap = new Map();
    policyParametersMap.put("tierName",tierName);
    policyParametersMap.put("requestCount",requestCount);
    policyParametersMap.put("unitTime",unitTime);
    policyParametersMap.put("timeUnit",timeUnit);
    policyParametersMap.put("startingIP",startingIP);
    policyParametersMap.put("endingIP",endingIP);
    policyParametersMap.put("httpVerb",httpVerb);
    policyParametersMap.put("defaultRequestCount",defaultRequestCount);
    policyParametersMap.put("defaultUnitTime",defaultUnitTime);
    policyParametersMap.put("defaultTimeUnit",defaultTimeUnit);

    return policyParametersMap;
}
%>
<|MERGE_RESOLUTION|>--- conflicted
+++ resolved
@@ -6,11 +6,6 @@
         var provider = jagg.getUser().username;
         var APIProviderImpl = Packages.org.wso2.carbon.apimgt.impl.APIProviderImpl;
         var apiProvider = new APIProviderImpl(provider);
-<<<<<<< HEAD
-        var policyParametersMap = constructPolicyParametersMap(tierName, requestCount, unitTime,timeUnit, startingIP, endingIP, httpVerb, defaultRequestCount,defaultUnitTime,defaultTimeUnit);
-        var tierAddedMsg = "\nAdded Tier: "+ policyParametersMap.get("tierName") + "\nRequest Count: " + policyParametersMap.get("requestCount") + " \nUnit Time: " + policyParametersMap.get("unitTime") + " "+policyParametersMap.get("timeUnit")+"\nStarting IP: " + policyParametersMap.get("startingIP") + "\nEnding IP: " + policyParametersMap.get("endingIP") + "\nHTTP Verb: " + policyParametersMap.get("httpVerb")
-                +"\nDefault Request Count: "+policyParametersMap.get("defaultRequestCount")+"\nDefault Unit Time: "+policyParametersMap.get("defaultUnitTime")+" "+policyParametersMap.get("defaultTimeUnit");
-=======
 
         //var tierAddedMsg = "Added Tier: "+ tierName + " Request Count: " + requestCount + " Unit Time: " + unitTime + " "+timeUnit+" Starting IP: " + startingIP + " Ending IP: " + endingIP + " HTTP Verb: " + httpVerb
         //+" Default Request Count: "+defaultRequestCount+" Default Unit Time: "+defaultUnitTime+" "+defaultTimeUnit;
@@ -22,7 +17,6 @@
                 "\nEnding IP: " + policyParametersMap.get("requestCount") + "\nHTTP Verb: " + policyParametersMap.get("httpVerb")
                 +"\nDefault Request Count: "+policyParametersMap.get("defaultRequestCount")+"\nDefault Unit Time: "+
                 policyParametersMap.get("defaultUnitTime")+" "+policyParametersMap.get("defaultTimeUnit");
->>>>>>> 838b1b4e
 
         log.info(tierAddedMsg);
 
