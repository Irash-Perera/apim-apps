{
    "welcomeFiles":["site/pages/index.jag", "index.html"],
     
    "errorPages":
         {            
            "401":"/site/pages/error-pages/401.html",
            "403":"/site/pages/error-pages/403.html",
            "404":"/site/pages/error-pages/404.html",
            "500":"/site/pages/error-pages/500.html"
         }
    ,

    "securityConstraints":[
                {
                    "securityConstraint":{
                        "webResourceCollection":{
                            "name":"site",
                            "urlPatterns":["/site/conf/site.json"],
                            "methods":["GET", "POST", "PUT", "DELETE"]
                        },
                        "authRoles":["admin"]
                    }
                }
            ],


    "urlMappings":[
        {
            "url":"/tasks",
            "path":"/site/pages/index.jag"            
        },
        {
            "url":"/themeupload",
            "path":"/site/pages/themeupload.jag"            
        },
        {
            "url":"/analytics",
            "path":"/site/pages/analytics.jag"
        },
        {
            "url":"/tier-manage",
            "path":"/site/pages/tier-manage.jag"
<<<<<<< HEAD
        },
=======
        }
        ,
>>>>>>> 5f3ec976
        {
            "url":"/tier-edit",
            "path":"/site/pages/tier-edit.jag"
        }
    ]
    

}<|MERGE_RESOLUTION|>--- conflicted
+++ resolved
@@ -40,12 +40,8 @@
         {
             "url":"/tier-manage",
             "path":"/site/pages/tier-manage.jag"
-<<<<<<< HEAD
-        },
-=======
         }
         ,
->>>>>>> 5f3ec976
         {
             "url":"/tier-edit",
             "path":"/site/pages/tier-edit.jag"
