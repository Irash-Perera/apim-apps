<<<<<<< HEAD
const APP_CONTEXT = '/devportal';
const REVERSE_PROXY = {
    enabled: true,
    origin: 'https://localhost:9443',
};
=======
>>>>>>> 2819b29b
const Configurations = {
    themes: {
        light: {
            palette: {
                primary: {
                    // light: will be calculated from palette.primary.main,
                    main: '#15b8cf',
                    // dark: will be calculated from palette.primary.main,
                    // contrastText: will be calculated to contrast with palette.primary.main
                },
                secondary: {
                    light: '#0066ff',
                    main: '#99c573',
                    // dark: will be calculated from palette.secondary.main,
                    contrastText: '#ffcc00',
                },
                background: {
                    default: '#efefef',
                    paper: '#415a85',
                    drawer: '#1a1f2f',
                },
            },
            typography: {
                fontFamily: '"Open Sans", "Helvetica", "Arial", sans-serif',
                fontSize: 12,
                body2: {
                    lineHeight: 2,
                },
            },
            custom: {
                contentAreaWidth: 1240,
                backgroundImage: APP_CONTEXT + '/site/public/images/back-light.png',
                defaultApiView: 'grid', // Sets the default view for the api listing page ( Other values available = 'list' )
                page: {
                    style: 'fluid', // Set the page style ( Other values available 'fixed', 'fluid')
                    width: 1240, // This value is effected only when the page.style = 'fixed'
                    emptyAreadBackground: '#1e2129', // This value is effected only when the page.style = 'fixed' and window size is greater than page.width
                    border: 'solid 1px #cccccc',
                },
                appBar: {
                    logo: APP_CONTEXT + '/site/public/images/logo-custom.svg',
                    logoHeight: 40,
                    background: '#207bb0',
                    activeBackground: '#f62921',
                    showSearch: true,
                    drawerWidth: 200,
                },
                leftMenu: {
                    position: 'horizontal', // Sets the position of the left menu ( 'horizontal', 'vertical-left', 'vertical-right')
                    style: 'no text', //  other values ('icon top', 'icon left', 'no icon', 'no text')
                    iconSize: 24,
                    leftMenuTextStyle: 'uppercase',
                    width: 60,
                    background: '#051d46',
                    leftMenuActive: '#254061',
                    activeBackground: '#347eff',
                    rootIconVisible: false,
                    rootIconSize: 42,
                    rootIconTextVisible: false,
                    rootBackground: '#204d6a',
                },
                infoBar: {
                    height: 70,
                    background: '#000',
                    showBackIcon: true,
                    showThumbnail: true,
                    starColor: '#f6bf21', // By default the opasite color of infoBar.background is derived. From here you can override it.
                    sliderBackground: '#000',
                    iconOddColor: '#347eff',
                    iconEvenColor: '#89b4ff',
                    listGridSelectedColor: '#347eff', // Defines color of the selected icon ( grid/ list ) view of the api listing page
                },
                listView: {
                    tableHeadBackground: '#fff',
                    tableBodyOddBackgrund: '#444',
                    tableBodyEvenBackgrund: '#fff',
                },
                overview: {
                    titleIconColor: '#89b4ff',
                    titleIconSize: 16,
                },
                adminRole: 'admin',
                commentsLimit: 5,
                maxCommentLength: 512,
                overviewPage: {
                    commentsBackground: APP_CONTEXT + '/site/public/images/overview/comments.svg',
                    documentsBackground: APP_CONTEXT + '/site/public/images/overview/documents.svg',
                },
                resourceChipColors: {
                    get: '#02a8f4',
                    post: '#8ac149',
                    put: '#ff9700',
                    delete: '#fd5621',
                    option: '#5f7c8a',
                    patch: '#785446',
                    head: '#785446',
                },
                operationChipColor: {
                    query: '#b3e6fe',
                    mutation: '#c1dea0',
                    subscription: '#ffcc80',
                },
                thumbnail: {
                    width: 240,
                    contentPictureOverlap: false,
                    iconColor: '#ffffff',
                    listViewIconSize: 20,
                    contentBackgroundColor: 'rgba(239, 239, 239, 0.5)',
                    defaultApiImage: false, // put false to render the system generated and user provided image.
                    // And put a string to render a custom image
                    backgrounds: [
                        // These backgrounds are use to generate the thumbnails.
                        { prime: 0x8f6bcaff, sub: 0x4fc2f8ff },
                        { prime: 0xf47f16ff, sub: 0xcddc39ff },
                        { prime: 0xf44236ff, sub: 0xfec107ff },
                        { prime: 0x2196f3ff, sub: 0xaeea00ff },
                        { prime: 0xff9700ff, sub: 0xffeb3cff },
                        { prime: 0xff9700ff, sub: 0xfe5722ff },
                    ],
                    document: {
                        icon: 'library_books',
                        backgrounds: {
                            prime: 0xcff7ffff,
                            sub: 0xe2fff7ff,
                        },
                    },
                },
                noApiImage: APP_CONTEXT + '/site/public/images/nodata.svg',
                landingPage: {
                    active: true,
                    carousel: {
                        active: true,
                        slides: [
                            {
                                src: APP_CONTEXT + '/site/public/images/landing/01.jpg',
                                title: 'Lorem <span>ipsum</span> dolor sit amet',
                                content:
                                    'Lorem ipsum dolor sit amet, consectetur adipiscing elit. Integer felis lacus, placerat vel condimentum in, porta a urna. Suspendisse dolor diam, vestibulum at molestie dapibus, semper eget ex. Morbi sit amet euismod tortor.',
                            },
                            {
                                src: APP_CONTEXT + '/site/public/images/landing/02.jpg',
                                title: 'Curabitur <span>malesuada</span> arcu sapien',
                                content:
                                    'Curabitur malesuada arcu sapien, suscipit egestas purus efficitur vitae. Etiam vulputate hendrerit venenatis. ',
                            },
                            {
                                src: APP_CONTEXT + '/site/public/images/landing/03.jpg',
                                title: 'Nam vel ex <span>feugiat</span> nunc laoreet',
                                content:
                                    'Nam vel ex feugiat nunc laoreet elementum. Duis sed nibh condimentum, posuere risus a, mollis diam. Vivamus ultricies, augue id pulvinar semper, mauris lorem bibendum urna, eget tincidunt quam ex ut diam.',
                            },
                        ],
                    },
                    listByTag: {
                        active: true,
                        content: [
                            {
                                tag: 'finance',
                                title: 'Checkout our Finance APIs',
                                description:
                                    'We offers online payment solutions and has more than 123 million customers worldwide. The WSO2 Finane API makes powerful functionality available to developers by exposing various features of our platform. Functionality includes but is not limited to invoice management, transaction processing and account management.',
                                maxCount: 5,
                            },
                            {
                                tag: 'weather',
                                title: 'Checkout our Weather APIs',
                                description:
                                    'We offers online payment solutions and has more than 123 million customers worldwide. The WSO2 Finane API makes powerful functionality available to developers by exposing various features of our platform. Functionality includes but is not limited to invoice management, transaction processing and account management.',
                                maxCount: 5,
                            },
                        ],
                    },
                    parallax: {
                        active: true,
                        content: [
                            {
                                src: APP_CONTEXT + '/site/public/images/landing/parallax1.jpg',
                                title: 'Lorem <span>ipsum</span> dolor sit amet',
                                content:
                                    'Lorem ipsum dolor sit amet, consectetur adipiscing elit. Integer felis lacus, placerat vel condimentum in, porta a urna. Suspendisse dolor diam, vestibulum at molestie dapibus, semper eget ex. Morbi sit amet euismod tortor.',
                            },
                            {
                                src: APP_CONTEXT + '/site/public/images/landing/parallax2.jpg',
                                title: 'Nam vel ex <span>feugiat</span> nunc laoreet',
                                content:
                                    'Nam vel ex feugiat nunc laoreet elementum. Duis sed nibh condimentum, posuere risus a, mollis diam. Vivamus ultricies, augue id pulvinar semper, mauris lorem bibendum urna, eget tincidunt quam ex ut diam.',
                            },
                        ],
                    },
                },
                tagWiseMode: false,
                tagThumbnail: {
                    width: 150,
                    defaultTagImage: APP_CONTEXT + '/site/public/images/api/api-default.png',
                },
                tagGroupKey: '-group',
            },
        },
    },
};<|MERGE_RESOLUTION|>--- conflicted
+++ resolved
@@ -1,11 +1,8 @@
-<<<<<<< HEAD
 const APP_CONTEXT = '/devportal';
 const REVERSE_PROXY = {
     enabled: true,
     origin: 'https://localhost:9443',
 };
-=======
->>>>>>> 2819b29b
 const Configurations = {
     themes: {
         light: {
@@ -133,26 +130,26 @@
                         },
                     },
                 },
-                noApiImage: APP_CONTEXT + '/site/public/images/nodata.svg',
+                noApiImage: '/devportal/site/public/images/nodata.svg',
                 landingPage: {
                     active: true,
                     carousel: {
                         active: true,
                         slides: [
                             {
-                                src: APP_CONTEXT + '/site/public/images/landing/01.jpg',
+                                src: '/devportal/site/public/images/landing/01.jpg',
                                 title: 'Lorem <span>ipsum</span> dolor sit amet',
                                 content:
                                     'Lorem ipsum dolor sit amet, consectetur adipiscing elit. Integer felis lacus, placerat vel condimentum in, porta a urna. Suspendisse dolor diam, vestibulum at molestie dapibus, semper eget ex. Morbi sit amet euismod tortor.',
                             },
                             {
-                                src: APP_CONTEXT + '/site/public/images/landing/02.jpg',
+                                src: '/devportal/site/public/images/landing/02.jpg',
                                 title: 'Curabitur <span>malesuada</span> arcu sapien',
                                 content:
                                     'Curabitur malesuada arcu sapien, suscipit egestas purus efficitur vitae. Etiam vulputate hendrerit venenatis. ',
                             },
                             {
-                                src: APP_CONTEXT + '/site/public/images/landing/03.jpg',
+                                src: '/devportal/site/public/images/landing/03.jpg',
                                 title: 'Nam vel ex <span>feugiat</span> nunc laoreet',
                                 content:
                                     'Nam vel ex feugiat nunc laoreet elementum. Duis sed nibh condimentum, posuere risus a, mollis diam. Vivamus ultricies, augue id pulvinar semper, mauris lorem bibendum urna, eget tincidunt quam ex ut diam.',
@@ -182,13 +179,13 @@
                         active: true,
                         content: [
                             {
-                                src: APP_CONTEXT + '/site/public/images/landing/parallax1.jpg',
+                                src: '/devportal/site/public/images/landing/parallax1.jpg',
                                 title: 'Lorem <span>ipsum</span> dolor sit amet',
                                 content:
                                     'Lorem ipsum dolor sit amet, consectetur adipiscing elit. Integer felis lacus, placerat vel condimentum in, porta a urna. Suspendisse dolor diam, vestibulum at molestie dapibus, semper eget ex. Morbi sit amet euismod tortor.',
                             },
                             {
-                                src: APP_CONTEXT + '/site/public/images/landing/parallax2.jpg',
+                                src: '/devportal/site/public/images/landing/parallax2.jpg',
                                 title: 'Nam vel ex <span>feugiat</span> nunc laoreet',
                                 content:
                                     'Nam vel ex feugiat nunc laoreet elementum. Duis sed nibh condimentum, posuere risus a, mollis diam. Vivamus ultricies, augue id pulvinar semper, mauris lorem bibendum urna, eget tincidunt quam ex ut diam.',
@@ -199,7 +196,7 @@
                 tagWiseMode: false,
                 tagThumbnail: {
                     width: 150,
-                    defaultTagImage: APP_CONTEXT + '/site/public/images/api/api-default.png',
+                    defaultTagImage: '/devportal/site/public/images/api/api-default.png',
                 },
                 tagGroupKey: '-group',
             },
