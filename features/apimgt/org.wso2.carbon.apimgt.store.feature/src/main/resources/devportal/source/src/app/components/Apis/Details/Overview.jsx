--- conflicted
+++ resolved
@@ -425,7 +425,6 @@
                                     ),
                                 }}
                             >
-<<<<<<< HEAD
                                 <Grid container className={classes.root} spacing={2}>
                                     {api &&
                                         <Grid item xs={12}>
@@ -433,13 +432,6 @@
                                         </Grid>
                                     }
                                     {totalComments === 0 &&
-=======
-                                {api && totalComments !== 0 && (
-                                    <Comments apiId={api.id} showLatest isOverview setCount={setCount} />
-                                )}
-                                {totalComments === 0 && (
-                                    <Grid container className={classes.root} spacing={2}>
->>>>>>> fc1cd5b3
                                         <Grid item xs={12}>
                                             <div className={classes.emptyBox}>
                                                 <Typography variant='body2'>
