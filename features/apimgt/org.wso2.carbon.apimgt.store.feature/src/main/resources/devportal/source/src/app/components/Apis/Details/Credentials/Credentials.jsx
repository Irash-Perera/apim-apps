--- conflicted
+++ resolved
@@ -281,204 +281,6 @@
             applicationOwner,
         } = this.state;
         const user = AuthManager.getUser();
-        const renderCredentialInfo = () => {
-            const isPrototypedAPI = api.lifeCycleStatus && api.lifeCycleStatus.toLowerCase() === 'prototyped';
-            if (isPrototypedAPI) {
-                return (
-                    <React.Fragment>
-                        <InlineMessage type='info' className={classes.dialogContainer}>
-                            <Typography variant='h5' component='h3'>
-                                <FormattedMessage
-                                    id={'Apis.Details.Credentials.Credentials.generate.credentials'}
-                                    defaultMessage={'Generate Credentials'}
-                                />
-                            </Typography>
-                            <Typography component='p'>
-                                <FormattedMessage
-                                    id={'Apis.Details.Credentials.Credentials.you.do.not.need'
-                                        + '.credentials.to.access.prototyped.api'}
-                                    defaultMessage={'You do not need credentials to access Prototyped APIs'}
-                                />
-                            </Typography>
-                        </InlineMessage>
-                    </React.Fragment>
-                )
-            } else if (applicationsAvailable.length === 0 && subscribedApplications.length === 0) {
-                return (
-                    <GenericDisplayDialog
-                        classes={classes}
-                        handleClick={this.goToWizard}
-                        heading={user ? intl.formatMessage({
-                                defaultMessage: 'Generate Credentials',
-                                id: 'Apis.Details.Credentials.Credentials.generate.credentials',
-                            }) :
-                            intl.formatMessage({
-                                defaultMessage: 'Sign In to Generate Credentials',
-                                id: 'Apis.Details.Credentials.Credentials.generate.credentials',
-                            })
-                        }
-                        caption={intl.formatMessage({
-                            defaultMessage: 'You need to generate credentials to access this API',
-                            id:
-                            'Apis.Details.Credentials.Credentials.you.need.to'
-                            + '.generate.credentials.to.access.this.api',
-                        })}
-                        buttonText={intl.formatMessage({
-                            defaultMessage: 'GENERATE',
-                            id: 'Apis.Details.Credentials.Credentials.generate',
-                        })}
-                    />
-                )
-            } else {
-                return (
-                    <React.Fragment>
-                        <div className={classes.generateCredentialWrapper}>
-                            <ScopeValidation
-                                resourcePath={resourcePaths.SUBSCRIPTIONS}
-                                resourceMethod={resourceMethods.POST}
-                            >
-                                <Typography variant='h5'>
-                                    <FormattedMessage
-                                        id={'Apis.Details.Credentials.Credentials'
-                                        + '.api.credentials.generate'}
-                                        defaultMessage='Generate Credentials'
-                                    />
-                                </Typography>
-                                <div className={classes.credentialBoxWrapper}>
-                                    <div className={classes.credentialBox}>
-                                        <Typography variant='body2'>
-                                            <FormattedMessage
-                                                id={'Apis.Details.Credentials.Credentials.'
-                                                + 'api.credentials.with.wizard.message'}
-                                                defaultMessage={
-                                                    'Use the Key Generation Wizard. '
-                                                    + 'Create a new application -> '
-                                                    + 'Subscribe -> Generate keys and '
-                                                    + 'Access Token to invoke this API.'
-                                                }
-                                            />
-                                        </Typography>
-                                        <Link
-                                            to={`/apis/${api.id}/credentials/wizard`}
-                                            style={!api.isSubscriptionAvailable ?
-                                                { pointerEvents: 'none' } : null}
-                                        >
-                                            <Button
-                                                variant='contained'
-                                                color='primary'
-                                                className={classes.buttonElm}
-                                                disabled={!api.isSubscriptionAvailable}
-                                            >
-                                                <FormattedMessage
-                                                    id={'Apis.Details.Credentials.' +
-                                                    'SubscibeButtonPanel.subscribe.wizard.with.new.app'}
-                                                    defaultMessage='Subscribe with a new application'
-                                                />
-                                            </Button>
-                                        </Link>
-                                    </div>
-                                    {applicationsAvailable.length > 0 && (
-                                        <div className={classes.credentialBox}>
-                                            <Typography variant='body2'>
-                                                <FormattedMessage
-                                                    id={'Apis.Details.Credentials.Credentials' +
-                                                    '.api.credentials.with.subscribe.message'}
-                                                    defaultMessage={'Subscribe to an application' +
-                                                    ' and generate credentials'}
-                                                />
-                                            </Typography>
-                                            <SubscribeToApi
-                                                applicationsAvailable={applicationsAvailable}
-                                                subscriptionRequest={subscriptionRequest}
-                                                throttlingPolicyList={throttlingPolicyList}
-                                                updateSubscriptionRequest={
-                                                    this.updateSubscriptionRequest
-                                                }
-                                                renderSmall
-                                            />
-                                            <Button
-                                                variant='contained'
-                                                color='primary'
-                                                className={classes.buttonElm}
-                                                onClick={() => this.handleSubscribe()}
-                                                disabled={!api.isSubscriptionAvailable}
-                                            >
-                                                <FormattedMessage
-                                                    id={'Apis.Details.Credentials.'
-                                                    + 'SubscibeButtonPanel.subscribe.btn'}
-                                                    defaultMessage='Subscribe'
-                                                />
-                                            </Button>
-                                        </div>
-                                    )}
-                                </div>
-                            </ScopeValidation>
-                        </div>
-                        {/*
-                                    ****************************
-                                    Subscription List
-                                    ***************************
-                                    */}
-                        {subscribedApplications && subscribedApplications.length > 0 && (
-                            <React.Fragment>
-                                <Typography variant='h5'>
-                                    <FormattedMessage
-                                        id={'Apis.Details.Credentials.Credentials.' +
-                                        'api.credentials.subscribed.apps.title'}
-                                        defaultMessage='View Credentials'
-                                    />
-                                </Typography>
-                                <Typography variant='body2'>
-                                    <FormattedMessage
-                                        id={'Apis.Details.Credentials.Credentials.' +
-                                        'api.credentials.subscribed.apps.description'}
-                                        defaultMessage='( Subscribed Applications )'
-                                    />
-                                </Typography>
-                                <table className={classes.tableMain}>
-                                    <tr>
-                                        <th className={classes.th}>
-                                            <FormattedMessage
-                                                id={'Apis.Details.Credentials.Credentials.' +
-                                                'api.credentials.subscribed.apps.name'}
-                                                defaultMessage='Application Name'
-                                            />
-                                        </th>
-                                        <th className={classes.th}>
-                                            <FormattedMessage
-                                                id={'Apis.Details.Credentials.Credentials.api.' +
-                                                'credentials.subscribed.apps.tier'}
-                                                defaultMessage='Throttling Tier'
-                                            />
-                                        </th>
-                                        <th className={classes.th}>
-                                            <FormattedMessage
-                                                id={'Apis.Details.Credentials.Credentials.' +
-                                                'api.credentials.subscribed.apps.status'}
-                                                defaultMessage='Application Status'
-                                            />
-                                        </th>
-                                        <th className={classes.th} />
-                                    </tr>
-                                    {subscribedApplications.map((app, index) => (
-                                        <SubscriptionTableRow
-                                            loadInfo={this.loadInfo}
-                                            handleSubscriptionDelete={this.handleSubscriptionDelete}
-                                            selectedAppId={selectedAppId}
-                                            updateSubscriptionData={updateSubscriptionData}
-                                            selectedKeyType={selectedKeyType}
-                                            app={app}
-                                            index={index}
-                                            applicationOwner={applicationOwner}
-                                        />
-                                    ))}
-                                </table>
-                            </React.Fragment>
-                        )}
-                    </React.Fragment>
-                )
-            }
-        };
         return (
             <Grid container>
                 <Grid item md={12} lg={11}>
@@ -500,9 +302,6 @@
                                         a single API with different SLA levels.`}
                                     />
                                 </Typography>
-<<<<<<< HEAD
-                                {renderCredentialInfo()}
-=======
 
                                 {applicationsAvailable.length === 0 && subscribedApplications.length === 0 ? (
                                     <GenericDisplayDialog
@@ -675,7 +474,6 @@
                                         )}
                                     </React.Fragment>
                                 )}
->>>>>>> f7a4b769
                             </Paper>
                         </Grid>
                     </Grid>
