/*
 * Copyright (c) 2017, WSO2 Inc. (http://www.wso2.org) All Rights Reserved.
 *
 * WSO2 Inc. licenses this file to you under the Apache License,
 * Version 2.0 (the "License"); you may not use this file except
 * in compliance with the License.
 * You may obtain a copy of the License at
 *
 * http://www.apache.org/licenses/LICENSE-2.0
 *
 * Unless required by applicable law or agreed to in writing,
 * software distributed under the License is distributed on an
 * "AS IS" BASIS, WITHOUT WARRANTIES OR CONDITIONS OF ANY
 * KIND, either express or implied. See the License for the
 * specific language governing permissions and limitations
 * under the License.
 */

import React, { Component } from 'react';
import qs from 'qs';
import { withTheme } from '@material-ui/core/styles';
import Settings from 'Settings';
import Tenants from 'AppData/Tenants';
import queryString from 'query-string';
import PropTypes from 'prop-types';
import SettingsContext from 'AppComponents/Shared/SettingsContext';
import RedirectToLogin from 'AppComponents/Login/RedirectToLogin';
import API from './data/api';
import Base from './components/Base/index';
import AuthManager from './data/AuthManager';
import Loading from './components/Base/Loading/Loading';
import Utils from './data/Utils';
import User from './data/User';
import ConfigManager from './data/ConfigManager';
import AppRouts from './AppRouts';
import TenantListing from './TenantListing';
import CONSTS from './data/Constants';
import LoginDenied from './LoginDenied';

/**
 * Render protected application paths
 */
class ProtectedApp extends Component {
    /**
     *  constructor
     * @param {*} props props passed to constructor
     */
    constructor(props) {
        super(props);
        this.state = {
            userResolved: false,
            scopesFound: false,
            tenantResolved: false,
            tenantList: [],
            clientId: Utils.getCookieWithoutEnvironment(User.CONST.DEVPORTAL_CLIENT_ID),
            sessionStateCookie: Utils.getCookieWithoutEnvironment(User.CONST.DEVPORTAL_SESSION_STATE),
        };
        this.environments = [];
        this.checkSession = this.checkSession.bind(this);
        this.handleMessage = this.handleMessage.bind(this);
        /* TODO: need to fix the header to avoid conflicting with messages ~tmkb */
    }

    /**
     *  Check if data available ,if not get the user info from existing token information
     */
    componentDidMount() {
        window.addEventListener('message', this.handleMessage);
        const { location: { search } } = this.props;
        const { setTenantDomain, setSettings } = this.context;
        const { app: { customUrl: { tenantDomain: customUrlEnabledDomain } }} = Settings;
        let tenant = null;
        if (customUrlEnabledDomain !== 'null') {
            tenant = customUrlEnabledDomain;
        } else {
            tenant = queryString.parse(search).tenant;
        }
        const tenantApi = new Tenants();
        tenantApi.getTenantsByState().then((response) => {
            const { list } = response.body;
            if (list.length > 0) {
                // Check if tenant domain is present as a query param if not retrieve the tenant list,
                // only set the list in the state
                if (tenant) {
                    this.setState({ tenantResolved: true, tenantList: list }, setTenantDomain(tenant));
                } else {
                    this.setState({ tenantResolved: true, tenantList: list });
                }
            } else {
                this.setState({ tenantResolved: true });
            }
        }).catch((error) => {
            console.error('error when getting tenants ' + error);
        });

        ConfigManager.getConfigs()
            .environments.then((response) => {
                this.environments = response.data.environments;
                // this.handleEnvironmentQueryParam(); todo: do we really need to handle environment query params here ?
            })
            .catch((error) => {
                console.error(
                    'Error while receiving environment configurations : ',
                    error,
                );
            });
        const user = AuthManager.getUser(); // Passive user check
        if (user) { // If token exisit in cookies and user info available in local storage
            const hasViewScope = user.scopes.includes('apim:subscribe');
            if (hasViewScope) {
                this.checkSession();
                this.setState({ userResolved: true, scopesFound: true });
            } else {
                console.log('No relevant scopes found, redirecting to Anonymous View');
                this.setState({ userResolved: true, notEnoughPermission: true });
            }
        } else {
            // If no user data available , Get the user info from existing token information
            // This could happen when OAuth code authentication took place and could send
            // user information via redirection
            const userPromise = AuthManager.getUserFromToken(); // Active user check
            userPromise
                .then((loggedUser) => {
                    if (loggedUser != null) {
                        const hasViewScope = loggedUser.scopes.includes('apim:subscribe');
                        if (hasViewScope) {
                            this.setState({
                                userResolved: true,
                                scopesFound: true,
                            });
                            // Update the settings context with settings retrived from authenticated user
                            const api = new API();
                            const promisedSettings = api.getSettings();
                            promisedSettings
                                .then((response) => {
                                    setSettings(response.body);
                                }).catch((error) => {
                                    console.error(
                                        'Error while receiving settings : ',
                                        error,
                                    );
                                });
                            this.checkSession();
                        } else {
                            console.log('No relevant scopes found, redirecting to Anonymous View');
                            this.setState({ userResolved: true });
                        }
                    } else {
                        console.log('User returned with null, redirect to Anonymous View');
                        this.setState({ userResolved: true });
                    }
                })
                .catch((error) => {
                    if (error && error.message === CONSTS.errorCodes.INSUFFICIENT_PREVILEGES) {
                        this.setState({ userResolved: true, notEnoughPermission: true });
                    } else {
                        console.log('Error: ' + error + ',redirecting to Anonymous View');
                        this.setState({ userResolved: true });
                    }
                });
        }
    }

    handleMessage(e) {
        if (e.data === 'changed') {
            window.location = Settings.app.context + '/services/configs?loginPrompt=false';
        }
    }

    /**
     * Invoke checksession oidc endpoint.
     */
    checkSession() {
        setInterval(() => {
            const { clientId, sessionStateCookie } = this.state;
            const msg = clientId + ' ' + sessionStateCookie;
            document.getElementById('iframeOP').contentWindow.postMessage(msg, 'https://' + window.location.host);
        }, 2000);
    }

<<<<<<< HEAD
=======


>>>>>>> 2e357586
    /**
     * Change the environment with "environment" query parameter
     * @return {String} environment name in the query param
     */
    handleEnvironmentQueryParam() {
        const { location } = this.props;
        const { search } = { ...location };
        const query = search.replace(/^\?/, '');
        /* With QS version up we can directly use {ignoreQueryPrefix: true} option */
        const queryParams = qs.parse(query);
        const environmentName = queryParams.environment;

        if (!environmentName || Utils.getEnvironment() === environmentName) {
            // no environment query param or the same environment
            return environmentName;
        }

        const environmentId = Utils.getEnvironmentID(
            this.environments,
            environmentName,
        );
        if (environmentId === -1) {
            return environmentName;
        }

        const environment = this.environments[environmentId];
        Utils.setEnvironment(environment);
        return environmentName;
    }

    /**
     *  renders the compopnent
     * @returns {Component}
     */
    render() {
        const {
            userResolved, tenantList, notEnoughPermission, tenantResolved, clientId,
        } = this.state;
<<<<<<< HEAD
        const checkSessionURL = 'https://' + window.location.host + '/oidc/checksession?client_id='
            + clientId + '&redirect_uri=https://' + window.location.host
            + Settings.app.context + '/services/auth/callback/login';
        const { tenantDomain, settings } = this.context;
=======
        const checkSessionURL = window.location.origin + '/oidc/checksession?client_id='
            + clientId + '&redirect_uri='+ window.location.origin
            + Settings.app.context + '/services/auth/callback/login';
        const { tenantDomain } = this.context;
>>>>>>> 2e357586
        if (!userResolved) {
            return <Loading />;
        }
        const { scopesFound } = this.state;
        const isUserFound = AuthManager.getUser();
        let isAuthenticated = false;
        if (scopesFound && isUserFound) {
            isAuthenticated = true;
        }
        if (notEnoughPermission) {
            return <LoginDenied IsAnonymousModeEnabled={settings.IsAnonymousModeEnabled} />;
        }

        // Waiting till the tenant list is retrieved
        if (!tenantResolved) {
            return <Loading />;
        }
        // user is redirected to tenant listing page if there are any tenants present and
        // if the user is not authenticated and if there is no tenant domain present in the context
        // tenantDomain contains INVALID when the tenant does not exist
        if (tenantList.length > 0 && (tenantDomain === 'INVALID' || (!isAuthenticated && tenantDomain === null))) {
            return <TenantListing tenantList={tenantList} />;
        }

        if (!isAuthenticated && !settings.IsAnonymousModeEnabled && !sessionStorage.getItem(CONSTS.ISLOGINPERMITTED)) {
            return <RedirectToLogin />;
        }

        if (settings.IsAnonymousModeEnabled && sessionStorage.getItem(CONSTS.ISLOGINPERMITTED)) {
            sessionStorage.removeItem(CONSTS.ISLOGINPERMITTED);
        }
        /**
         * Note: AuthManager.getUser() method is a passive check, which simply
         * check the user availability in browser storage,
         * Not actively check validity of access token from backend
         * @returns {Component}
         */
        return (
            <Base>
                <iframe
                    title='iframeOP'
                    id='iframeOP'
                    src={checkSessionURL}
                    width='0px'
                    height='0px'
                />
                <AppRouts isAuthenticated={isAuthenticated} isUserFound={isUserFound} />
            </Base>
        );
    }
}
ProtectedApp.contextType = SettingsContext;
ProtectedApp.propTypes = {
    location: PropTypes.shape({
        search: PropTypes.string.isRequired,
    }).isRequired,
};
export default withTheme(ProtectedApp);<|MERGE_RESOLUTION|>--- conflicted
+++ resolved
@@ -178,11 +178,8 @@
         }, 2000);
     }
 
-<<<<<<< HEAD
-=======
-
-
->>>>>>> 2e357586
+
+
     /**
      * Change the environment with "environment" query parameter
      * @return {String} environment name in the query param
@@ -221,17 +218,10 @@
         const {
             userResolved, tenantList, notEnoughPermission, tenantResolved, clientId,
         } = this.state;
-<<<<<<< HEAD
-        const checkSessionURL = 'https://' + window.location.host + '/oidc/checksession?client_id='
-            + clientId + '&redirect_uri=https://' + window.location.host
-            + Settings.app.context + '/services/auth/callback/login';
-        const { tenantDomain, settings } = this.context;
-=======
         const checkSessionURL = window.location.origin + '/oidc/checksession?client_id='
             + clientId + '&redirect_uri='+ window.location.origin
             + Settings.app.context + '/services/auth/callback/login';
-        const { tenantDomain } = this.context;
->>>>>>> 2e357586
+        const { tenantDomain, settings } = this.context;
         if (!userResolved) {
             return <Loading />;
         }
