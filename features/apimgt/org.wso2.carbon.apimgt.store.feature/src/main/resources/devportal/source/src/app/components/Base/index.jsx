--- conflicted
+++ resolved
@@ -478,40 +478,6 @@
                                 {user ? (
                                     <>
                                         <div className={classes.linkWrapper}>
-<<<<<<< HEAD
-                                            <List className={classes.listRootInline} component='nav'>
-                                                <Link to='/settings' id='settingsLink' className={classNames({ [classes.selected]: selected === 'settings', [classes.links]: true })}>
-                                                    <ListItem button>
-                                                        <ListItemIcon classes={{ root: classes.listIconRoot }}>
-                                                            <Icon
-                                                                className={classes.icons}
-                                                                style={{
-                                                                    color: selected === 'settings'
-                                                                        ? strokeColorSelected
-                                                                        : strokeColor
-                                                                }}>settings</Icon>
-                                                        </ListItemIcon>
-                                                        <Hidden mdDown>
-                                                             <ListItemText
-                                                                classes={{
-                                                                    root: classes.listItemTextRoot,
-                                                                    primary: classNames({
-                                                                        [classes.selectedText]: selected === 'settings',
-                                                                        [classes.listText]: selected !== 'settings',
-                                                                    }),
-                                                                }}
-                                                                primary={intl.formatMessage({
-                                                                    id: 'Base.Header.GlobalNavbar.menu.settings',
-                                                                    defaultMessage: 'Settings',
-                                                                })}
-                                                            />
-                                                        </Hidden>
-                                                    </ListItem>
-                                                    {selected === 'settings' && (<div className={classes.triangleDown}></div>)}
-                                                </Link>
-                                            </List>
-=======
->>>>>>> 9d4cf037
                                             <Button
                                                 buttonRef={(node) => {
                                                     this.anchorEl = node;
