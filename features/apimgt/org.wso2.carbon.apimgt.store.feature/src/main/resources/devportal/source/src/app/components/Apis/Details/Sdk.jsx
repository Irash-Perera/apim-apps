/*
 * Copyright (c) 2019, WSO2 Inc. (http://www.wso2.org) All Rights Reserved.
 *
 * WSO2 Inc. licenses this file to you under the Apache License,
 * Version 2.0 (the "License"); you may not use this file except
 * in compliance with the License.
 * You may obtain a copy of the License at
 *
 * http://www.apache.org/licenses/LICENSE-2.0
 *
 * Unless required by applicable law or agreed to in writing,
 * software distributed under the License is distributed on an
 * "AS IS" BASIS, WITHOUT WARRANTIES OR CONDITIONS OF ANY
 * KIND, either express or implied. See the License for the
 * specific language governing permissions and limitations
 * under the License.
 */

import React from 'react';

import Button from '@material-ui/core/Button';
import Card from '@material-ui/core/Card';
import CardActions from '@material-ui/core/CardActions';
import CardMedia from '@material-ui/core/CardMedia';
import Icon from '@material-ui/core/Icon';
import Divider from '@material-ui/core/Divider';
import Grid from '@material-ui/core/Grid';
import JSFileDownload from 'js-file-download';
import TextField from '@material-ui/core/TextField';
import Typography from '@material-ui/core/Typography';
import PropTypes from 'prop-types';
import { withStyles } from '@material-ui/core/styles';
import { FormattedMessage, injectIntl } from 'react-intl';
import InlineMessage from 'AppComponents/Shared/InlineMessage';
import AuthManager from 'AppData/AuthManager';
import { app } from 'Config';
import Api from '../../../data/api';

const styles = theme => ({
    genericMessageWrapper: {
        margin: theme.spacing(2),
    },
    titleSub: {
        marginLeft: theme.spacing(2),
        paddingTop: theme.spacing(2),
        paddingBottom: theme.spacing(2),
    },
});

/**
 *
 *
 * @class Sdk
 * @extends {React.Component}
 */
class Sdk extends React.Component {
    constructor(props) {
        super(props);
        this.state = {
            sdkLanguages: null,
            items: null,
        };
        const { match, apiId } = this.props;
        this.api_uuid = match ? match.params.apiUuid : apiId;
        this.filter_threshold = 5;
        this.getSdkForApi = this.getSdkForApi.bind(this);
        this.handleClick = this.handleClick.bind(this);
        this.handleChange = this.handleChange.bind(this);
        this.addDefaultSrc = this.addDefaultSrc.bind(this);
    }

    /**
     *
     *
     * @memberof Sdk
     */
    componentDidMount() {
        const api = new Api();
        const user = AuthManager.getUser();
        if (user != null) {
            const promised_languages = api.getSdkLanguages();

            promised_languages
                .then((response) => {
                    if (response.obj.length === 0) {
                        this.setState({ sdkLanguages: false });
                        return;
                    }
                    this.setState({ sdkLanguages: response.obj });
                    this.setState({ items: response.obj });
                })
                .catch((error) => {
                    if (process.env.NODE_ENV !== 'production') {
                        console.log(error);
                    }
                    const status = error.status;
                    if (status === 404) {
                        this.setState({ notFound: true });
                    }
                });
        }
    }

    /**
     * Call the REST API to generate the SDK
     *
     * @param {*} apiId
     * @param {*} language
     * @memberof Sdk
     */
    getSdkForApi(apiId, language) {
        const api = new Api();
        const promised_sdk = api.getSdk(apiId, language);

        promised_sdk
            .then((response) => {
                const sdkZipName = response.headers['content-disposition'].match(/filename="(.+)"/)[1];
                const sdkZip = response.data;
                // Prompt to download zip file for the SDK
                JSFileDownload(sdkZip, sdkZipName);
            })
            .catch((error) => {
                if (process.env.NODE_ENV !== 'production') {
                    console.log(error);
                }
                const status = error.status;
                if (status === 404) {
                    this.setState({ notFound: true });
                } else if (status === 400) {
                    this.setState({ badRequest: true });
                } else if (status === 500) {
                    this.setState({ serverError: true });
                }
            });
    }

    /**
     * Handle the click event of the download button
     *
     * @memberof Sdk
     */
    handleClick = (event, item) => {
        const apiId = this.api_uuid;
        const language = item;
        this.getSdkForApi(apiId, language);
    };

    /**
     * Handle the change event of the Search input field
     *
     * @memberof Sdk
     */
    handleChange = (event) => {
        let updatedList = this.state.sdkLanguages;
        updatedList = updatedList.filter((item) => {
            return item.toLowerCase().search(event.target.value.toLowerCase()) !== -1;
        });
        this.setState({ items: updatedList });
    };

    /**
     * Handle sdk image not found issue. Point to a default image
     */
    addDefaultSrc = (ev) => {
        ev.target.src = app.context + '/site/public/images/sdks/default.svg';
    };

    /**
     *
     *
     * @returns
     * @memberof Sdk
     */
    render() {
        const languageList = this.state.items;
        const { onlyIcons, intl, classes } = this.props;
        if (onlyIcons) {
            return (
                languageList && (
                    <React.Fragment>
                        {languageList.map((language, index) => index < 3 && (
                                <Grid item xs={4}>
                                    <a
                                        onClick={event => this.handleClick(event, language)}
                                        style={{ cursor: 'pointer' }}
                                    >
                                        <img
                                            alt={language}
                                            src={
                                                app.context + '/site/public/images/sdks/'
                                                    + new String(language)
                                                    + '.svg'
                                            }
                                            style={{
                                                width: 80, height: 80, margin: 10,
                                            }}
                                        />
                                    </a>
                                </Grid>
                            ),)}
                    </React.Fragment>
                )
            );
        }
<<<<<<< HEAD
        return language_list ? (
            <Grid container className='tab-grid' spacing={0}>
                <Grid item xs={12} sm={6} md={9} lg={9} xl={10}>
                    {this.state.sdkLanguages.length >= this.filter_threshold && (
                        <Grid item style={{ textAlign: 'left', margin: '14px' }}>
                            <TextField
                                id='search'
                                label={intl.formatMessage({
                                    defaultMessage: 'Search SDK',
                                    id: 'Apis.Details.Sdk.search.sdk',
                                })}
                                type='text'
                                margin='normal'
                                name='searchSdk'
                                onChange={this.handleChange}
                            />
                        </Grid>
                    )}
                    <Grid container justify='flex-start' spacing={Number(24)}>
                        {language_list.map((language, index) => (
                            <Grid key={index} item>
                                <div style={{ width: 'auto', textAlign: 'center', margin: '10px' }}>
                                    <Card>
                                        <div>{language.toString().toUpperCase()}</div>
                                        <Divider />
                                        <CardMedia
                                            title={language.toString().toUpperCase()}
                                            src={app.context + '/site/public/images/sdks/' + new String(language) + '.svg'}
                                        >
                                            <img
                                                alt={language}
                                                onError={this.addDefaultSrc}
                                                src={
                                                    app.context + '/site/public/images/sdks/${language}.svg'
                                                }
                                                style={{ width: '100px', height: '100px', margin: '30px' }}
                                            />
                                        </CardMedia>
                                        <CardActions>
                                            <Grid container justify='center'>
                                                <Button
                                                    color='secondary'
                                                    onClick={event => this.handleClick(event, language)}
=======
        return (
            <React.Fragment>
                <Typography variant='h4' className={classes.titleSub}>
                    <FormattedMessage id='Apis.Details.Sdk.title' defaultMessage='Software Development Kits (SDKs)' />
                </Typography>
                {languageList ? (
                    <Grid container className='tab-grid' spacing={0}>
                        <Grid item xs={12} sm={6} md={9} lg={9} xl={10}>
                            {this.state.sdkLanguages.length >= this.filter_threshold && (
                                <Grid item style={{ textAlign: 'left', margin: '14px' }}>
                                    <TextField
                                        id='search'
                                        label={intl.formatMessage({
                                            defaultMessage: 'Search SDK',
                                            id: 'Apis.Details.Sdk.search.sdk',
                                        })}
                                        type='text'
                                        margin='normal'
                                        name='searchSdk'
                                        onChange={this.handleChange}
                                    />
                                </Grid>
                            )}
                            <Grid container justify='flex-start' spacing={Number(24)}>
                                {languageList.map((language, index) => (
                                    <Grid key={index} item>
                                        <div style={{ width: 'auto', textAlign: 'center', margin: '10px' }}>
                                            <Card>
                                                <div>{language.toString().toUpperCase()}</div>
                                                <Divider />
                                                <CardMedia
                                                    title={language.toString().toUpperCase()}
                                                    src={'/devportal/site/public/images/sdks/' + new String(language) +
                                                    '.svg'}
>>>>>>> 2819b29b
                                                >
                                                    <img
                                                        alt={language}
                                                        onError={this.addDefaultSrc}
                                                        src={
                                                            `/devportal/site/public/images/sdks/${language}.svg`
                                                        }
                                                        style={{ width: '100px', height: '100px', margin: '30px' }}
                                                    />
                                                </CardMedia>
                                                <CardActions>
                                                    <Grid container justify='center'>
                                                        <Button
                                                            color='secondary'
                                                            onClick={event => this.handleClick(event, language)}
                                                        >
                                                            <Icon>arrow_downward</Icon>
                                                            {'Download'}
                                                        </Button>
                                                    </Grid>
                                                </CardActions>
                                            </Card>
                                        </div>
                                    </Grid>
                                ))}
                            </Grid>
                        </Grid>
                    </Grid>
                ) : (
                    <div className={classes.genericMessageWrapper}>
                        <InlineMessage type='info' className={classes.dialogContainer}>
                            <Typography variant='h5' component='h3'>
                                <FormattedMessage
                                    id='Apis.Details.Sdk.no.sdks'
                                    defaultMessage='No SDKs'
                                />
                            </Typography>
                            <Typography component='p'>
                                <FormattedMessage
                                    id='Apis.Details.Sdk.no.sdks.content'
                                    defaultMessage='No SDKs available for this API'
                                />
                            </Typography>
                        </InlineMessage>
                    </div>
                )}
            </React.Fragment>
        );
    }
}

Sdk.propTypes = {
    classes: PropTypes.instanceOf(Object).isRequired,
};

export default injectIntl(withStyles(styles)(Sdk));<|MERGE_RESOLUTION|>--- conflicted
+++ resolved
@@ -202,51 +202,6 @@
                 )
             );
         }
-<<<<<<< HEAD
-        return language_list ? (
-            <Grid container className='tab-grid' spacing={0}>
-                <Grid item xs={12} sm={6} md={9} lg={9} xl={10}>
-                    {this.state.sdkLanguages.length >= this.filter_threshold && (
-                        <Grid item style={{ textAlign: 'left', margin: '14px' }}>
-                            <TextField
-                                id='search'
-                                label={intl.formatMessage({
-                                    defaultMessage: 'Search SDK',
-                                    id: 'Apis.Details.Sdk.search.sdk',
-                                })}
-                                type='text'
-                                margin='normal'
-                                name='searchSdk'
-                                onChange={this.handleChange}
-                            />
-                        </Grid>
-                    )}
-                    <Grid container justify='flex-start' spacing={Number(24)}>
-                        {language_list.map((language, index) => (
-                            <Grid key={index} item>
-                                <div style={{ width: 'auto', textAlign: 'center', margin: '10px' }}>
-                                    <Card>
-                                        <div>{language.toString().toUpperCase()}</div>
-                                        <Divider />
-                                        <CardMedia
-                                            title={language.toString().toUpperCase()}
-                                            src={app.context + '/site/public/images/sdks/' + new String(language) + '.svg'}
-                                        >
-                                            <img
-                                                alt={language}
-                                                onError={this.addDefaultSrc}
-                                                src={
-                                                    app.context + '/site/public/images/sdks/${language}.svg'
-                                                }
-                                                style={{ width: '100px', height: '100px', margin: '30px' }}
-                                            />
-                                        </CardMedia>
-                                        <CardActions>
-                                            <Grid container justify='center'>
-                                                <Button
-                                                    color='secondary'
-                                                    onClick={event => this.handleClick(event, language)}
-=======
         return (
             <React.Fragment>
                 <Typography variant='h4' className={classes.titleSub}>
@@ -281,7 +236,6 @@
                                                     title={language.toString().toUpperCase()}
                                                     src={'/devportal/site/public/images/sdks/' + new String(language) +
                                                     '.svg'}
->>>>>>> 2819b29b
                                                 >
                                                     <img
                                                         alt={language}
