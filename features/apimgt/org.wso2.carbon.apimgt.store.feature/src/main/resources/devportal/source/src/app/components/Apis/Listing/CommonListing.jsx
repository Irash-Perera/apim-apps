/*
 * Copyright (c) 2019, WSO2 Inc. (http://www.wso2.org) All Rights Reserved.
 *
 * WSO2 Inc. licenses this file to you under the Apache License,
 * Version 2.0 (the "License"); you may not use this file except
 * in compliance with the License.
 * You may obtain a copy of the License at
 *
 * http://www.apache.org/licenses/LICENSE-2.0
 *
 * Unless required by applicable law or agreed to in writing,
 * software distributed under the License is distributed on an
 * "AS IS" BASIS, WITHOUT WARRANTIES OR CONDITIONS OF ANY
 * KIND, either express or implied. See the License for the
 * specific language governing permissions and limitations
 * under the License.
 */
import React from 'react';
import PropTypes from 'prop-types';
import Typography from '@material-ui/core/Typography';
import { FormattedMessage } from 'react-intl';
import IconButton from '@material-ui/core/IconButton';
import Icon from '@material-ui/core/Icon';
import { withStyles } from '@material-ui/core/styles';
import classNames from 'classnames';
import CustomIcon from 'AppComponents/Shared/CustomIcon';
import Settings from 'AppComponents/Shared/SettingsContext';
import API from 'AppData/api';
import ApiBreadcrumbs from './ApiBreadcrumbs';
import ApiTableView from './ApiTableView';
import { ApiContext } from '../Details/ApiContext';
import TagCloudListingTags from './TagCloudListingTags';
import CategoryListingCategories from './CategoryListingCategories';
import ApiTagCloud from './ApiTagCloud';
import Recommendations from './Recommendations';
import AuthManager from '../../../data/AuthManager';

const styles = (theme) => ({
    rightIcon: {
        marginLeft: theme.spacing(1),
    },
    button: {
        margin: theme.spacing(1),
        marginBottom: 0,
    },
    buttonRight: {
        alignSelf: 'flex-end',
        display: 'flex',
    },
    ListingWrapper: {
        paddingTop: 10,
        paddingLeft: 35,
        maxWidth: theme.custom.contentAreaWidth,
    },
    appBar: {
        height: 70,
        background: theme.custom.infoBar.background,
        color: theme.palette.getContrastText(theme.custom.infoBar.background),
        borderBottom: 'solid 1px ' + theme.palette.grey.A200,
        display: 'flex',
        alignItems: 'center',
        justifyContent: 'center',
    },
    mainIconWrapper: {
        paddingTop: 13,
        paddingLeft: 20,
        paddingRight: 20,
    },
    mainTitle: {
        paddingTop: 10,
    },
    mainTitleWrapper: {
        flexGrow: 1,
    },
    listContentWrapper: {
        padding: `0 ${theme.spacing(3)}px`,
        display: 'flex',
    },
    iconDefault: {
        color: theme.palette.getContrastText(theme.custom.infoBar.background),
    },
    iconSelected: {
        color: theme.custom.infoBar.listGridSelectedColor,
    },
    content: {
        flexGrow: 1,
        display: 'flex',
        flex: 1,
        flexDirection: 'column',
        paddingBottom: theme.spacing(3),
    },
    contentWithTags: {
        marginLeft: theme.custom.tagCloud.leftMenu.width,
    },
    contentWithoutTags: {
        marginLeft: 0,
    },
    contentWithTagsHidden: {
        marginLeft: theme.custom.tagCloud.leftMenu.sliderWidth,
    },
    LeftMenu: {
        backgroundColor: theme.custom.tagCloud.leftMenu.background,
        color: theme.custom.tagCloud.leftMenu.color,
        textAlign: 'left',
        fontFamily: theme.typography.fontFamily,
        position: 'absolute',
        bottom: 0,
        paddingLeft: 0,
        width: theme.custom.tagCloud.leftMenu.width,
        top: 0,
        left: 0,
        overflowY: 'auto',
    },
    LeftMenuForSlider: {
        backgroundColor: theme.custom.tagCloud.leftMenu.background,
        color: theme.custom.tagCloud.leftMenu.color,
        textAlign: 'left',
        fontFamily: theme.typography.fontFamily,
        position: 'absolute',
        bottom: 0,
        paddingLeft: 0,
        width: theme.custom.tagCloud.leftMenu.sliderWidth,
        top: 0,
        left: 0,
        overflowY: 'auto',
        display: 'flex',
    },
    sliderButton: {
        fontWeight: 200,
        background: theme.custom.tagCloud.leftMenu.sliderBackground,
        color: theme.palette.getContrastText(theme.custom.tagCloud.leftMenu.sliderBackground),
        height: theme.custom.infoBar.height,
        alignItems: 'center',
        display: 'flex',
        position: 'absolute',
        right: 0,
        cursor: 'pointer',
    },
    rotatedText: {
        transform: 'rotate(270deg)',
        transformOrigin: 'left bottom 0',
        position: 'absolute',
        whiteSpace: 'nowrap',
        top: theme.custom.infoBar.height * 2,
        marginLeft: 23,
        cursor: 'pointer',
    },
    recommendationsBar: {
        height: 60,
        background: theme.custom.infoBar.background,
        color: theme.palette.getContrastText(theme.custom.infoBar.background),
        borderBottom: 'solid 1px ' + theme.palette.grey.A200,
        display: 'flex',
        alignItems: 'center',
        justifyContent: 'center',
    },
});

/**
 * Shared listing page
 *
 * @class CommonListing
 * @extends {Component}
 */
class CommonListing extends React.Component {
    static contextType = Settings;

    /**
     * Constructor
     *
     * @param {*} props Properties
     */
    constructor(props) {
        super(props);
        this.state = {
            listType: props.theme.custom.defaultApiView,
            allTags: null,
            showLeftMenu: false,
            isMonetizationEnabled: false,
            isRecommendationEnabled: false,
        };
    }

    /**
     *
     * Switch the view between grid and list view
     * @param {String} value view type
     * @memberof CommonListing
     */
    setListType = (value) => {
        this.setState({ listType: value });
    };

    /**
     *
     * Get all tags
     * @memberof CommonListing
     */
    componentDidMount() {
        const restApiClient = new API();
        const promisedTags = restApiClient.getAllTags();
        promisedTags
            .then((response) => {
                this.setState({ allTags: response.body.list });
            })
            .catch((error) => {
                console.log(error);
            });
        const promisedCategories = restApiClient.apiCategories();
            promisedCategories
                .then((response) => {
                    this.setState({ allCategories: response.body.list });
                })
                .catch((error) => {
                    console.log(error);
                });
        this.isMonetizationEnabled();
        this.isRecommendationEnabled();
    }

    toggleLeftMenu = () => {
        this.setState((prevState) => ({ showLeftMenu: !prevState.showLeftMenu }));
    };

    /**
     * retrieve Settings from the context and check the monetization enabled
     */
    isMonetizationEnabled = () => {
        const settingsContext = this.context;
        const enabled = settingsContext.settings.monetizationEnabled;
        this.setState({ isMonetizationEnabled: enabled });
    }

    /**
     * retrieve Settings from the context and check whether recommendation is enabled
     */
    isRecommendationEnabled = () => {
        const settingsContext = this.context;
        const enabled = settingsContext.settings.recommendationEnabled;
        this.setState({ isRecommendationEnabled: enabled });
    }

    /**
     *
     * @inheritdoctheme
     * @returns {React.Component} @inheritdoc
     * @memberof CommonListing
     */
    render() {
        const {
            theme,
            classes,
            location: { search },
        } = this.props;
        const user = AuthManager.getUser();
        const {
            custom: {
                tagWise: { key, active, style },
                tagCloud: { active: tagCloudActive },
            },
        } = theme;
        const {
<<<<<<< HEAD
            listType, allTags, showLeftMenu, isMonetizationEnabled, isRecommendationEnabled
=======
            listType, allTags, showLeftMenu, isMonetizationEnabled, allCategories,
>>>>>>> 37124730
        } = this.state;
        const strokeColorMain = theme.palette.getContrastText(theme.custom.infoBar.background);
        const searchParam = new URLSearchParams(search);
        const searchQuery = searchParam.get('query');
        let selectedTag = null;
        if (search && searchQuery !== null) {
            // For the tagWise search
            if (active && key) {
                const splits = searchQuery.split(':');
                if (splits.length > 1 && splits[1].search(key) != -1) {
                    const splitTagArray = splits[1].split(key);
                    if (splitTagArray.length > 0) {
                        selectedTag = splitTagArray[0];
                    }
                } else if (splits.length > 1 && splits[0] === 'tag') {
                    selectedTag = splits[1];
                }
            }
        }
        const tagPaneVisible = allTags && allTags.length > 0 && (tagCloudActive || active);
        const categoryPaneVisible = allCategories && allCategories.length > 0;
        return (
            <>
                {(categoryPaneVisible || tagPaneVisible) && showLeftMenu && (
                    <div className={classes.LeftMenu}>
                        <div className={classes.sliderButton} onClick={this.toggleLeftMenu}>
                            <Icon>keyboard_arrow_left</Icon>
                        </div>
                        {categoryPaneVisible && <CategoryListingCategories allCategories={allCategories} />}
                        {tagPaneVisible && active && <TagCloudListingTags allTags={allTags} />}
                        {tagPaneVisible && tagCloudActive && <ApiTagCloud allTags={allTags} />}
                    </div>
                )}
                {(categoryPaneVisible || tagPaneVisible) && !showLeftMenu && (
                    <div className={classes.LeftMenuForSlider}>
                        <div className={classes.sliderButton} onClick={this.toggleLeftMenu}>
                            <Icon>keyboard_arrow_right</Icon>
                        </div>
                        <div className={classes.rotatedText} onClick={this.toggleLeftMenu}>
                            <FormattedMessage defaultMessage='Tag Cloud' id='Apis.Listing.Listing.ApiTagCloud.title' />
                        </div>
                    </div>
                )}

                <main
                    className={classNames(
                        classes.content,
                        { [classes.contentWithoutTags]: !tagPaneVisible || !showLeftMenu },
                        { [classes.contentWithTagsHidden]: tagPaneVisible && !showLeftMenu },
                        { [classes.contentWithTags]: tagPaneVisible && showLeftMenu },
                    )}
                    id='commonListing'
                >
                    <div className={classes.appBar} id='commonListingAppBar'>
                        <div className={classes.mainIconWrapper}>
                            <CustomIcon strokeColor={strokeColorMain} width={42} height={42} icon='api' />
                        </div>
                        <div className={classes.mainTitleWrapper} id='mainTitleWrapper'>
                            <Typography variant='h4' className={classes.mainTitle}>
                                <FormattedMessage defaultMessage='APIs' id='Apis.Listing.Listing.apis.main' />
                            </Typography>
                        </div>
                        <div className={classes.buttonRight} id='listGridWrapper'>
                            <IconButton className={classes.button} onClick={() => this.setListType('list')}>
                                <Icon
                                    className={classNames(
                                        { [classes.iconSelected]: listType === 'list' },
                                        { [classes.iconDefault]: listType === 'grid' },
                                    )}
                                >
                                    list
                                </Icon>
                            </IconButton>
                            <IconButton className={classes.button} onClick={() => this.setListType('grid')}>
                                <Icon
                                    className={classNames(
                                        { [classes.iconSelected]: listType === 'grid' },
                                        { [classes.iconDefault]: listType === 'list' },
                                    )}
                                >
                                    grid_on
                                </Icon>
                            </IconButton>
                        </div>
                    </div>
                    {active && allTags && allTags.length > 0 && <ApiBreadcrumbs selectedTag={selectedTag} />}
                    <div className={classes.listContentWrapper}>
                        {listType === 'grid' && (
                            <ApiContext.Provider value={{ isMonetizationEnabled }}>
                                <ApiTableView gridView query={search} />
                            </ApiContext.Provider>
                        )}
                        {listType === 'list' && (
                            <ApiContext.Provider value={{ isMonetizationEnabled }}>
                                <ApiTableView gridView={false} query={search} />
                            </ApiContext.Provider>
                        )}
                    </div>
                    {isRecommendationEnabled && user &&
                        <div>
                            {active && allTags && allTags.length > 0 && <ApiBreadcrumbs selectedTag={selectedTag} />}
                            <div className={classes.listContentWrapper}>
                                {listType === 'grid' && (
                                    <ApiContext.Provider value={{ isRecommendationEnabled }}>
                                        <Recommendations gridView query={search} />
                                    </ApiContext.Provider>
                                )}
                                {listType === 'list' && (
                                    <ApiContext.Provider value={{ isRecommendationEnabled }}>
                                        <Recommendations gridView query={search} />
                                    </ApiContext.Provider>
                                )}
                            </div>
                        </div>
                    }
                </main>
            </>
        );
    }
}

CommonListing.propTypes = {
    classes: PropTypes.shape({}).isRequired,
    theme: PropTypes.shape({}).isRequired,
    location: PropTypes.shape({
        search: PropTypes.string,
    }),
};

CommonListing.defaultProps = {
    location: PropTypes.shape({
        search: '',
    }),
};

export default withStyles(styles, { withTheme: true })(CommonListing);<|MERGE_RESOLUTION|>--- conflicted
+++ resolved
@@ -260,11 +260,7 @@
             },
         } = theme;
         const {
-<<<<<<< HEAD
-            listType, allTags, showLeftMenu, isMonetizationEnabled, isRecommendationEnabled
-=======
-            listType, allTags, showLeftMenu, isMonetizationEnabled, allCategories,
->>>>>>> 37124730
+            listType, allTags, showLeftMenu, isMonetizationEnabled, allCategories, isRecommendationEnabled
         } = this.state;
         const strokeColorMain = theme.palette.getContrastText(theme.custom.infoBar.background);
         const searchParam = new URLSearchParams(search);
