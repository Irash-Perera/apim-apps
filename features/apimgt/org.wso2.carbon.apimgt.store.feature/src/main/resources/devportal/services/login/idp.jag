--- conflicted
+++ resolved
@@ -18,11 +18,7 @@
  */
 
     var log = new Log("Services login DCR request");
-<<<<<<< HEAD
-    var app = require("/site/public/theme/defaultTheme.js").Configurations.app;
-=======
-    var site = require("/site/public/theme/settings.js").Settings.app;
->>>>>>> 2819b29b
+    var app = require("/site/public/theme/settings.js").Settings.app;
     include("/services/constants.jag");
 
     var utils = Packages.org.wso2.carbon.apimgt.impl.utils.APIUtil;
@@ -33,7 +29,7 @@
         serverUrl = app.reverseProxy.origin;
     } else {
         serverUrl = utils.getServerURL();
-    } 
+    }
     application.put("serverPort", serverPort);
 
     var settingsAPIUrl = serverUrl + SETTINGS_REST_API_URL_SUFFIX;
