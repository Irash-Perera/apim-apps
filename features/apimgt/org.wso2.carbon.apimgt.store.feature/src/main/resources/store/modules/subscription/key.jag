--- conflicted
+++ resolved
@@ -21,34 +21,25 @@
         };
     }
 };
-<<<<<<< HEAD
-var generateApplicationKey = function (application, username, keyType, callbackUrl, accessAllowDomains, validityTime,afterFailure,tokenScope, groupId) {
-=======
+
 
 var generateApplicationKey = function (application, username, keyType, callbackUrl, accessAllowDomainsArr,
-                                       validityTime, afterFailure,tokenScope,applicationId,jsonParams) {
->>>>>>> 7162770d
+                                       validityTime, afterFailure,tokenScope,groupingId,jsonParams) {
+
     afterFailure = typeof afterFailure !== 'undefined' ? afterFailure : false;
     var key,
             log = new Log(),
             store = jagg.module("manager").getAPIStoreObj();
 
     try {
-<<<<<<< HEAD
-	if(afterFailure){
-        key = store.createApplicationKeys( username,application, keyType, callbackUrl, accessAllowDomains, validityTime, tokenScope, groupId);
-	}else{
-	    key = store.getApplicationKey( username,application, keyType, callbackUrl, accessAllowDomains, validityTime, tokenScope, groupId);
-        
-=======
 
 	if(afterFailure == true){
         key = store.createApplicationKeys(application, username, keyType, callbackUrl, accessAllowDomainsArr,
-                validityTime, afterFailure,tokenScope,applicationId,jsonParams);
+                validityTime, afterFailure,tokenScope,groupingId,jsonParams);
 	}else{
 	    key = store.getApplicationKey(application, username, keyType, callbackUrl, accessAllowDomainsArr,
-                validityTime, afterFailure,tokenScope,applicationId,jsonParams);
->>>>>>> 7162770d
+                validityTime, afterFailure,tokenScope,groupingId,jsonParams);
+
 	}
         if (log.isDebugEnabled()) {
             log.debug("generateAPIKey");
