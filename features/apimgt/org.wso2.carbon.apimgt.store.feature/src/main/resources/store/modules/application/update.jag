--- conflicted
+++ resolved
@@ -1,12 +1,7 @@
 <%
 include("/jagg/jagg.jag");
 
-<<<<<<< HEAD
-var updateApplication = function (applicationNew,applicationOld,username,tier,callbackUrlNew,
-                                  descriptionNew,groupIdOld,groupIdNew, applicationAttributesNew) {
-=======
-var updateApplication = function (applicationNew,applicationOld,username,tier,callbackUrlNew,descriptionNew,groupIdOld,groupIdNew,tokenType) {
->>>>>>> d92710e2
+var updateApplication = function (applicationNew,applicationOld,username,tier,callbackUrlNew,descriptionNew,groupIdOld,groupIdNew,tokenType, applicationAttributesNew) {
     var log = new Log(),
             store = jagg.module("manager").getAPIStoreObj();
 
@@ -21,12 +16,7 @@
             groupIdNew = " ";
         }
 
-<<<<<<< HEAD
-        var status = store.updateApplication(applicationNew,applicationOld,username,tier,callbackUrlNew,
-            descriptionNew,groupId,groupIdNew, applicationAttributesNew);
-=======
-        var status = store.updateApplication(applicationNew,applicationOld,username,tier,callbackUrlNew,descriptionNew,groupId,groupIdNew,tokenType);
->>>>>>> d92710e2
+        var status = store.updateApplication(applicationNew,applicationOld,username,tier,callbackUrlNew,descriptionNew,groupId,groupIdNew,tokenType, applicationAttributesNew);
         if (log.isDebugEnabled()) {
             log.debug("updateApplication");
         }
