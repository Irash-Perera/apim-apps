--- conflicted
+++ resolved
@@ -1,25 +1,3 @@
-<<<<<<< HEAD
-<%
-var updateApplication = function (applicationNew,applicationOld,username,tier,callbackUrlNew,descriptionNew) {
-    var log = new Log(),
-            store = jagg.module("manager").getAPIStoreObj();
-
-    try {
-        store.updateApplication(applicationNew,applicationOld,username,tier,callbackUrlNew,descriptionNew);
-        if (log.isDebugEnabled()) {
-            log.debug("updateApplication");
-        }
-        return {
-            error:false
-        };
-    } catch (e) {
-        log.error(e.message);
-        return {
-            error:e
-        };
-    }
-};
-=======
 <%
 var updateApplication = function (applicationNew,applicationOld,username,tier,callbackUrlNew,descriptionNew) {
     var log = new Log(),
@@ -41,5 +19,4 @@
         };
     }
 };
->>>>>>> 1623ce35
 %>