--- conflicted
+++ resolved
@@ -53,11 +53,9 @@
             callbackUrl:callbackUrl,
             description:description,
             groupId:groupId,
-<<<<<<< HEAD
+            tokenType:tokenType
+            groupId:groupId,
             applicationAttributes:JSON.stringify(applicationAttributes)
-=======
-            tokenType:tokenType
->>>>>>> d92710e2
         }, function (result) {
             if (result.error == false) {
                 status=result.status;
