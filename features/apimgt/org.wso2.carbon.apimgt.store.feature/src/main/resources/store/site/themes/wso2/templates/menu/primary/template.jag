--- conflicted
+++ resolved
@@ -5,19 +5,9 @@
 %>
             <nav class="navigation">
                 <ul>
-                	<%if(inputs.pagePath == "api/listing" || inputs.pagePath == "api/api-listing-prototyped" || inputs.pagePath == "api/api-info" || inputs.pagePath == "api/documentation/view") { %>
-<<<<<<< HEAD
+                	<%if(inputs.pagePath == "api/listing" || inputs.pagePath == "api/api-listing-prototyped" || inputs.pagePath == "api/api-info" || inputs.pagePath == "api/documentation/view") { %
 	                    <li class="purple active"><a href="<%= jagg.urlTenanted("/")%>"><i class="fw fw-api icon"></i><span class="left-menu-item ">APIs</span></a></li>
 	                    <li class="green"><a href="<%= jagg.urlTenanted("/site/pages/applications.jag")%>" class="<%= "link-myapplications" + (user ? "" : " need-login") %>"><i class="fw fw-application icon"></i><span class="left-menu-item">Applications</span></a></li>                    
-=======
-	                    <li class="purple active">
-	                        <a title="APIs" href="<%= jagg.urlTenanted("/")%>"><i class="fw fw-api icon"></i><span class="left-menu-item ">APIs <i class="fw fw-up fw-stack-1x toggle-icon-up remove-float"></i></span></a>
-	                        <ul class="sublevel-menu" style="display:block">
-	                            <li><a title="Prototyped APIs" href="<%= jagg.urlTenanted("/site/pages/list-prototyped-apis.jag") %>"><i class="fw fw-prototype icon"></i><span class="name">Prototyped APIs</span></a></li>
-	                        </ul>
-	                    </li>
-	                    <li class="green"><a title="Applications" href="<%= jagg.urlTenanted("/site/pages/applications.jag")%>" class="<%= "link-myapplications" + (user ? "" : " need-login") %>"><i class="fw fw-application icon"></i><span class="left-menu-item">Applications</span></a></li>
->>>>>>> 3e7dc0ca
 	                    <% if (!outputs.tenantDomains || outputs.tenantDomains.indexOf(tenant) == -1 || tenant =="carbon.super") { %>
 	                    	<li class="orange"><a title="forum" href="<%= jagg.urlTenanted("/forum")%>"><i class="fw fw-forum icon"></i><span class="left-menu-item">Forum</span></a></li>
 	                    <%} %>
@@ -31,18 +21,8 @@
 	                        </ul>
 	                    </li>
 	                  <%} else if (inputs.pagePath == "application/application-list" || inputs.pagePath == "application/application-add" || inputs.pagePath == "application/application-view" || inputs.pagePath == "application/application-edit") { %> 
-<<<<<<< HEAD
 	                  	<li class="green active"><a href="<%= jagg.urlTenanted("/site/pages/applications.jag")%>" class="<%= "link-myapplications" + (user ? "" : " need-login") %>"><i class="fw fw-application icon"></i><span class="left-menu-item">Applications</span></a></li> 
 	                  	<li class="purple"><a href="<%= jagg.urlTenanted("/")%>"><i class="fw fw-api icon"></i><span class="left-menu-item ">APIs</span></a></li>
-=======
-	                  	<li class="green active"><a title="Applications" href="<%= jagg.urlTenanted("/site/pages/applications.jag")%>" class="<%= "link-myapplications" + (user ? "" : " need-login") %>"><i class="fw fw-application icon"></i><span class="left-menu-item">Applications</span></a></li>
-	                  	<li class="purple">
-	                        <a title="APIs" href="<%= jagg.urlTenanted("/")%>"><i class="fw fw-api icon"></i><span class="left-menu-item ">APIs <i class="fw fw-down fw-stack-1x toggle-icon-up remove-float"></i></span></a>
-	                        <ul class="sublevel-menu">
-	                            <li><a title="Prototyped APIs" href="<%= jagg.urlTenanted("/site/pages/list-prototyped-apis.jag") %>"><i class="fw fw-prototype icon"></i><span class="name">Prototyped APIs</span></a></li>
-	                        </ul>
-	                    </li>
->>>>>>> 3e7dc0ca
 	                    <% if (!outputs.tenantDomains || outputs.tenantDomains.indexOf(tenant) == -1 || tenant =="carbon.super") { %>	                    	
 	                    	<li class="orange"><a title="Forum" href="<%= jagg.urlTenanted("/forum")%>"><i class="fw fw-forum icon"></i><span class="left-menu-item">Forum</span></a></li>
 	                    <%} %>
@@ -56,22 +36,10 @@
 	                        </ul>
 	                    </li>
 	                  <%} else if (inputs.pagePath == "forum/forum-list" || inputs.pagePath == "forum/forum-new" || inputs.pagePath == "forum/forum-topic") { %>
-<<<<<<< HEAD
 	                  	<li class="orange active"><a href="<%= jagg.urlTenanted("/forum")%>"><i class="fw fw-forum icon"></i><span class="left-menu-item">Forum</span></a></li> 
 	                  	<li class="purple"><a href="<%= jagg.urlTenanted("/")%>"><i class="fw fw-api icon"></i><span class="left-menu-item ">APIs</span></a></li>
 	                    <li class="green"><a href="<%= jagg.urlTenanted("/site/pages/applications.jag")%>" class="<%= "link-myapplications" + (user ? "" : " need-login") %>"><i class="fw fw-application icon"></i><span class="left-menu-item">Applications</span></a></li>
 	                    <li class="yellow"><a href="<%= jagg.urlTenanted("/site/pages/statistics.jag?stat=perAppAPICount")%>" class="<%if(!user){%>need-login<%}%>"><i class="fw fw-statistics icon"></i><span class="left-menu-item">Statistics <i class="fw fw-down fw-stack-1x toggle-icon-up remove-float"></i></span></a>
-=======
-	                  	<li class="orange active"><a title="Forum" href="<%= jagg.urlTenanted("/forum")%>"><i class="fw fw-forum icon"></i><span class="left-menu-item">Forum</span></a></li>
-	                  	<li class="purple">
-	                        <a title="APIs" href="<%= jagg.urlTenanted("/")%>"><i class="fw fw-api icon"></i><span class="left-menu-item ">APIs <i class="fw fw-down fw-stack-1x toggle-icon-up remove-float"></i></span></a>
-	                        <ul class="sublevel-menu">
-	                            <li><a title="Prototyped APIs" href="<%= jagg.urlTenanted("/site/pages/list-prototyped-apis.jag") %>"><i class="fw fw-prototype icon"></i><span class="name">Prototyped APIs</span></a></li>
-	                        </ul>
-	                    </li>
-	                    <li class="green"><a title="Applications" href="<%= jagg.urlTenanted("/site/pages/applications.jag")%>" class="<%= "link-myapplications" + (user ? "" : " need-login") %>"><i class="fw fw-application icon"></i><span class="left-menu-item">Applications</span></a></li>
-	                    <li class="yellow"><a title="Statistics" href="<%= jagg.urlTenanted("/site/pages/statistics.jag?stat=perAppAPICount")%>" class="<%if(!user){%>need-login<%}%>"><i class="fw fw-statistics icon"></i><span class="left-menu-item">Statistics <i class="fw fw-down fw-stack-1x toggle-icon-up remove-float"></i></span></a>
->>>>>>> 3e7dc0ca
 	                    	<ul class="sublevel-menu">
 	                            <li><a title="<%=i18n.localize("apiUsage")%>" href="<%=jagg.urlTenanted("/site/pages/statistics.jag?stat=perAppAPICount")%>" class="<%if(!user){%>need-login<%}%>"><i class="fw fw-api icon"></i><span class="name"><%=i18n.localize("apiUsage")%></span></a></li>
 	                            <li><a title="<%=i18n.localize("topUsersDropDown")%>" href="<%=jagg.urlTenanted("/site/pages/statistics.jag?stat=topUsers")%>" class="<%if(!user){%>need-login<%}%>"><i class="fw fw-api icon"></i><span class="name"><%=i18n.localize("topUsersDropDown")%></span></a></li>
@@ -90,18 +58,8 @@
 				   	                  <li><a title="<%=i18n.localize("manageAlertTypes")%>" href="<%=jagg.urlTenanted("/site/pages/manage-alert-type.jag")%>" class="<%if(!user){%>need-login<%}%>"><i class="fw fw-notification icon"></i><span class="name"><%=i18n.localize("manageAlertTypes")%></span></a></li>
 	                        </ul>
 	                    </li>
-<<<<<<< HEAD
 	                   	<li class="purple"><a href="<%= jagg.urlTenanted("/")%>"><i class="fw fw-api icon"></i><span class="left-menu-item ">APIs</span></a></li>
 	                    <li class="green"><a href="<%= jagg.urlTenanted("/site/pages/applications.jag")%>" class="<%= "link-myapplications" + (user ? "" : " need-login") %>"><i class="fw fw-application icon"></i><span class="left-menu-item">Applications</span></a></li>
-=======
-	                   	<li class="purple">
-	                        <a title="APIs" href="<%= jagg.urlTenanted("/")%>"><i class="fw fw-api icon"></i><span class="left-menu-item ">APIs <i class="fw fw-down fw-stack-1x toggle-icon-up remove-float"></i></span></a>
-	                        <ul class="sublevel-menu">
-	                            <li><a title="Prototyped APIs" href="<%= jagg.urlTenanted("/site/pages/list-prototyped-apis.jag") %>"><i class="fw fw-prototype icon"></i><span class="name">Prototyped APIs</span></a></li>
-	                        </ul>
-	                    </li>
-	                    <li class="green"><a title="Applications" href="<%= jagg.urlTenanted("/site/pages/applications.jag")%>" class="<%= "link-myapplications" + (user ? "" : " need-login") %>"><i class="fw fw-application icon"></i><span class="left-menu-item">Applications</span></a></li>
->>>>>>> 3e7dc0ca
 	                    <% if (!outputs.tenantDomains || outputs.tenantDomains.indexOf(tenant) == -1 || tenant =="carbon.super") { %>
 	                    	<li class="orange"><a title="Forum" href="<%= jagg.urlTenanted("/forum")%>"><i class="fw fw-forum icon"></i><span class="left-menu-item">Forum</span></a></li>
 	                    <%} %>
