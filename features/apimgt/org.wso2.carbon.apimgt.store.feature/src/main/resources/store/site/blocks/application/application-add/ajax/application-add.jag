<%
include("/jagg/jagg.jag");

(function () {
    var site = require("/site/conf/site.json");
    var ssoEnabled = site.ssoConfiguration.enabled;
    response.contentType = "application/json; charset=UTF-8";
    var mod, obj, application, result, username, tier, callbackUrl, description, applicationAttributes
            msg = require("/site/conf/ui-messages.jag"),
            action = request.getParameter("action"),
            user = jagg.getUser();

    var validation = {
        "action": { type: "safetext"},
        "application": { type: "name"},
    };

    var validation_errors = jagg.validateInputs(validation);

    if(validation_errors != true){
            print({
                error:true,
                message: msg.error.invalidInputs(validation_errors)
            });        
    }else if( request.getMethod() == 'POST' && !jagg.isCSRFTokenValid()){
        print({
            error:true,
            message: msg.error.csrfError
        });
    }            
    else if (action == "addApplication" && request.getMethod() == 'POST') {
        if (!user) {
            if(!ssoEnabled){
		print({
		    error:true,
                    message:msg.error.loginRequired(action)
            	});
	    }
	    return;
        }

        application = request.getParameter("application", "UTF-8");
        username = user.username;
        tier = request.getParameter("tier");
        var groupId = "";
        if (jagg.isMultiGroupEnabled()) {
            groupId = request.getParameter("groupId");
        }

        if(null == request.getParameter("callbackUrl")){
            callbackUrl = "";
        }else{
            callbackUrl = request.getParameter("callbackUrl");
        }        
        description = request.getParameter("description");
<<<<<<< HEAD
        applicationAttributes = request.getParameter("applicationAttributes");
        description = request.getParameter("description");
        tokenType = request.getParameter("tokenType");
=======

        tokenType = request.getParameter("tokenType");
        if (tokenType == null) {
            tokenType = "DEFAULT";
        }

>>>>>>> 97aef525
        mod = jagg.module("application");
        var MultitenantUtils = Packages.org.wso2.carbon.utils.multitenancy.MultitenantUtils;
        var tenantDomain = MultitenantUtils.getTenantDomain(user.username);
        var APIUtil = org.wso2.carbon.apimgt.impl.utils.APIUtil;
        var applicationTierType = org.wso2.carbon.apimgt.impl.APIConstants.TIER_APPLICATION_TYPE;
        var applicationTierList = APIUtil.getTiers(applicationTierType, tenantDomain);

        if (!applicationTierList.isEmpty() && applicationTierList.containsKey(tier)) {
            result = mod.addApplication(username, application, tier, callbackUrl, description, groupId,tokenType,applicationAttributes);
            if (result.error) {
                obj = {
                    error: true,
                    message: result.error
                };
            } else {
                obj = {
                    error: false,
                    status: result.status
                }
            }
        } else {
            var log = new Log();
            var errorMessage = "Specified application tier does not exist.";
            log.error(errorMessage);
            obj = {
                error: true,
                message: errorMessage
            };
        }
        print(obj);
    } else {
        print({
            error:true,
            message:msg.error.invalidAction(action)
        });
    }
}());
%><|MERGE_RESOLUTION|>--- conflicted
+++ resolved
@@ -53,18 +53,14 @@
             callbackUrl = request.getParameter("callbackUrl");
         }        
         description = request.getParameter("description");
-<<<<<<< HEAD
         applicationAttributes = request.getParameter("applicationAttributes");
         description = request.getParameter("description");
-        tokenType = request.getParameter("tokenType");
-=======
 
         tokenType = request.getParameter("tokenType");
         if (tokenType == null) {
             tokenType = "DEFAULT";
         }
 
->>>>>>> 97aef525
         mod = jagg.module("application");
         var MultitenantUtils = Packages.org.wso2.carbon.utils.multitenancy.MultitenantUtils;
         var tenantDomain = MultitenantUtils.getTenantDomain(user.username);
