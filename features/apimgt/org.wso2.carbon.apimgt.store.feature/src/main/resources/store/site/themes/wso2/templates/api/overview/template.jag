<% jagg.template("api/overview", function(inputs, outputs, jagg) { %>
<% var api = outputs.api, user = outputs.user, log = new Log(); %>
<% var domains = jagg.module("domains").getDomainMappings(jagg.getTenantDomain()).domains;%>
<% var transports = api.transports.split(",");
 var tenantDomain=request_tenant;
 if(tenantDomain == null || tenantDomain == "") {
     var MultitenantUtils = Packages.org.wso2.carbon.utils.multitenancy.MultitenantUtils;
     tenantDomain = MultitenantUtils.getTenantDomain(api.provider);
 }
 var urlPrefix = jagg.getTenantURLPrefix();%>
<div class="row">
		  <div class="col-md-12 col-lg-9">
	<%if (!api.isAdvertiseOnly) {%>

	    <% 
        if(domains != null){
            for (var key in domains) {
                var re = /\/$/g
                var domainValue = domains[key].replace(re, ""); // cleaning the tailing slash
                var contextWithoutTenant = api.context.replace("/t/"+ jagg.getTenantDomain() , "");
                // since we are using context versioning, we remove the api.version from the URL.
                // The reason is that the context will have the version now
                for(var t=0;t < transports.length;t++){
                %>
                <div  class="well well-sm add-margin-bottom-1x"><%=encode.forHtml(transports[t]) %>://<%=domainValue%><%= contextWithoutTenant %>
                    <%if (api.isDefaultVersion){%>
                        <br/><%= encode.forHtml(transports[t]) %><%= contextWithoutTenant %>
                    <%}%>
                </div>
                <%
                }
            }
        }
        else{
    	    var environments = JSON.parse(api.serverURL);
    	    for(var environmentType in environments){
    	        var environmentsPerType = environments[environmentType];
                if(environmentType == "production"){
                    %>
                    <h4><%=i18n.localize("Production Endpoints")%></h4>
                    <%} else if(environmentType == "sandbox"){
                        %>
                    <h4><%=i18n.localize("Sandbox Endpoints")%></h4>
                <%} else {%>
                	<h4><%=i18n.localize("Production and Sandbox Endpoints")%></h4>
                <%}
                    for( var environmentName in environmentsPerType){
                        var environmenturls = environmentsPerType[environmentName];
                        // @todo: param_string
                %> 
    	            <h5 class="add-margin-top-2x"><%=environmentName%> <%=i18n.localize("URLs")%>:</h5>

    	        <%
    	            var useDefaultContext;
    	            for (var urltype in environmenturls ) {
    	                if(urltype == "useDefaultContext"){
    	                    if (environmenturls[urltype] == false) {
    	                        useDefaultContext = false;
    	                    } else {
    	                        useDefaultContext = true;
    	                    }
    	                }
    	            }
                // since we are using context versioning, we remove the api.version from the URL.
                // The reason is that the context will have the version now
    	        for (var urltype in environmenturls ) {
                    if(urltype != "showInConsole" && urltype != "useDefaultContext") {
	                    if(environmenturls[urltype] != ""){ %>
	    	            <div  class="endpoint-copybtn well well-sm add-margin-bottom-1x"><a
<<<<<<< HEAD
	    	            data-clipboard-text="<%=environmenturls[urltype]%><%=encode.forHtmlAttribute(api.context)%>"
	    	            class="pull-right copy-button"  title="<%=i18n.localize("Copy")%>"><i class="fw fw-copy"></i></a>
                            <%if(api.ws != "true"){%>
                            <%=encode.forHtml(environmenturls[urltype])%><%=encode.forHtml(api.context)%>
                                <%}else{%>
                                    ws://localhost:9099<%=encode.forHtml(api.context)%>
                                    <%}%>
=======
	    	            data-clipboard-text="<%=environmenturls[urltype]%><% if (useDefaultContext == true) { %><%=encode.forHtmlAttribute(api.context)%><%}%>"
	    	            class="pull-right copy-button"  title="<%=i18n.localize("Copy")%>"><i class="fw fw-copy"></i></a><%=encode.forHtml(environmenturls[urltype])%>
	    	                <% if (useDefaultContext == true) { %><%=encode.forHtml(api.context)%><%}%>
>>>>>>> 9910cc33
	                        <%if (api.isDefaultVersion){
	                            var apiContext = api.context;
	                            apiContext = apiContext.replace(api.version + "/", "");
	                            apiContext = apiContext.replace(api.version, "");%><br/>
	                            <%=encode.forHtml(environmenturls[urltype])%><% if (useDefaultContext == true) { %><%=encode.forHtml(apiContext)%>
	                        <%}}%>
	                    </div>

	    	            <%}
    	            }
                    }
                    }
                    }
                    }%>
    <%}%>
    <% if(api.wsdl && api.wsdl != ""){ %>     
    <p>
        <a title="<%=i18n.localize("Download WSDL")%>" href="<%=jagg.getAbsoluteUrl(jagg.getThemeFile("templates/api/documentation/download.jag?tenant=" + tenantDomain + "&resourceUrl=" + api.wsdl))%>" target="_blank"><h4><%=i18n.localize("Download WSDL")%></h4></a>
    </p>
    <% } %>
    <% if(api.wadl && api.wadl != ""){ %>
        <h4 class="add-margin-top-5x"><%=i18n.localize("WADL")%>:</h4>
    <p>
        <a title="<%=i18n.localize("WADL")%>" href="<%=jagg.getAbsoluteUrl(jagg.getThemeFile
        ("templates/api/documentation/download.jag?tenant=" + tenantDomain + "&resourceUrl=" + api.wadl))%>" target="_blank"><%=encode.forHtml(api.wadl)%></a>
    </p>
        <% } %>
    <% if(api.description && api.description != ""){ %>
        <h4 class="add-margin-top-5x"><%=i18n.localize("Description")%></h4>
    <p>
        <%=encode.forHtml(api.description)%>
    </p>
        <% } %>

	 <% if((api.bizOwner && api.bizOwner != "") || (api.techOwner && api.techOwner != "")){ %>
	 		<h4 class="add-margin-top-5x"><%=i18n.localize("Business Information")%></h4>
		    <% if(api.bizOwner&& api.bizOwner != ""){ %>
		    		<p class="no-margin"><strong><%=i18n.localize("Business Owner")%> : </strong><%=encode.forHtml(api.bizOwner)%>
		    			<% if(api.bizOwnerMail && api.bizOwnerMail!=""){%>
			           			[<a title="<%=i18n.localize("Business Owner")%>" href="mailto:<%=encode.forHtmlAttribute(api.bizOwnerMail)%>"><%=encode.forHtml(api.bizOwnerMail)%></a>]
			        	<%}%>
		    		</p>

		    <% } %>
		    <% if(api.techOwner && api.techOwner != ""){ %>
		    	<p class="no-margin"><strong><%=i18n.localize("Technical Owner")%> : </strong><%=encode.forHtml(api.techOwner)%>
		    			<% if(api.techOwnerMail && api.techOwnerMail!=""){%>
		           [<a title="<%=i18n.localize("Technical Owner")%>" href="mailto:<%=encode.forHtmlAttribute(api.techOwnerMail)%>"><%=encode.forHtml(api.techOwnerMail)%></a>]
		        <%}%>
		    		</p>
		    <% } %>
	   <%} %>
    <h4 class="add-margin-top-5x"><%=i18n.localize("Share")%></h4>
    <ul class="nav nav-pills">
      <li role="presentation" class="active"><a href="#" ref="social" class="share_links" title="<%=i18n.localize("Social Sites")%>"><%=i18n.localize("Social Sites")%></a></li>
      <li role="presentation"><a href="#" ref="embed" class="share_links" title="<%=i18n.localize("Embed")%>" ><%=i18n.localize("Embed")%></a></li>
      <li role="presentation"><a href="#" id="api_mailto" title="<%=i18n.localize("Email")%>"><%=i18n.localize("Email")%></a></li>
    </ul>
    <div class="share-container add-margin-top-2x">
        <div id="share_div_embed" class="share_dives highlight" style="display:none">
            <div class="well well-sm remove-margin"><a data-clipboard-text="" id="embed-copy" class="pull-right copy-button" title="<%=i18n.localize("Copy")%>"><i class="fw fw-copy"></i></a><code id="embed_iframe" class="html hljs xml"></code></div>
        </div>

        <div id="share_div_social" class="share_dives">
            <!-- Facebook -->
            <a class="social_links" id="facebook" href="#" target="_blank" title="facebook"><img src="<%=jagg.getAbsoluteUrl(jagg.getThemeFile("images/facebook.png"))%>" alt="Facebook" /></a>
            <!-- Twitter -->
            <a class="social_links" id="twitter" href="#" target="_blank" title="twitter"><img src="<%=jagg.getAbsoluteUrl(jagg.getThemeFile("images/twitter.png"))%>" alt="Twitter" /></a>
            <!-- Google+ -->
            <a class="social_links" id="googleplus" href="#" target="_blank" title="googleplus"><img src="<%=jagg.getAbsoluteUrl(jagg.getThemeFile("images/google.png"))%>" alt="Google" /></a>
            <!-- Digg -->
            <a class="social_links" id="digg" href="#" target="_blank" title="digg"><img src="<%=jagg.getAbsoluteUrl(jagg.getThemeFile("images/diggit.png"))%>" alt="Digg" /></a>
            <div class="clearfix">
        </div>
    </div>
    </div>
</div>
</div>
<div class="row">
      <div class="col-md-12 col-lg-9">
            <h4 class="add-margin-top-5x"><%=i18n.localize("Comments")%></h4>
            <% if(user) jagg.includeBlock("comment/comment-add", null); %>
            <% jagg.includeBlock("comment/comment-list", {api:api}); %>
      </div>
</div>
<script language="javascript">
    $(document).ready(function(){
        var link = window.location+'';
        $('#api_mailto').on("click",function(){
            location.href = "mailto:?Subject="+encodeURIComponent(document.title)+"&body=Link : "+ encodeURIComponent(window.location);
        });
        $('#embed_iframe').text('<iframe width="450" height="120" src="'+link.replace('info','widget')+'" frameborder="0" allowfullscreen></iframe>');
        $('#embed-copy').attr('data-clipboard-text', '<iframe width="450" height="120" src="'+link.replace('info','widget')+'" frameborder="0" allowfullscreen></iframe>');
        
        $('.share_links,#api_mailto').click(function(){
            $('.share_links,#api_mailto').parent().removeClass('active');
            $(this).parent().addClass('active');
            $('.share_dives').hide();
            $('#share_div_' + $(this).attr('ref')).show();
            return false;
        });

        var api_url = encodeURIComponent(window.location+'');
        var description = document.title + " : try this API at "+window.location;

        $("#facebook").attr("href","http://www.facebook.com/sharer.php?u="+api_url);
        $("#twitter").attr("href","http://twitter.com/share?url="+api_url+"&text="+encodeURIComponent(description));
        $("#googleplus").attr("href","https://plus.google.com/share?url="+api_url);
        $("#digg").attr("href","http://www.digg.com/submit?url="+api_url);



    });
    
</script>

<% }); %><|MERGE_RESOLUTION|>--- conflicted
+++ resolved
@@ -67,19 +67,14 @@
                     if(urltype != "showInConsole" && urltype != "useDefaultContext") {
 	                    if(environmenturls[urltype] != ""){ %>
 	    	            <div  class="endpoint-copybtn well well-sm add-margin-bottom-1x"><a
-<<<<<<< HEAD
-	    	            data-clipboard-text="<%=environmenturls[urltype]%><%=encode.forHtmlAttribute(api.context)%>"
-	    	            class="pull-right copy-button"  title="<%=i18n.localize("Copy")%>"><i class="fw fw-copy"></i></a>
-                            <%if(api.ws != "true"){%>
-                            <%=encode.forHtml(environmenturls[urltype])%><%=encode.forHtml(api.context)%>
-                                <%}else{%>
-                                    ws://localhost:9099<%=encode.forHtml(api.context)%>
-                                    <%}%>
-=======
 	    	            data-clipboard-text="<%=environmenturls[urltype]%><% if (useDefaultContext == true) { %><%=encode.forHtmlAttribute(api.context)%><%}%>"
 	    	            class="pull-right copy-button"  title="<%=i18n.localize("Copy")%>"><i class="fw fw-copy"></i></a><%=encode.forHtml(environmenturls[urltype])%>
 	    	                <% if (useDefaultContext == true) { %><%=encode.forHtml(api.context)%><%}%>
->>>>>>> 9910cc33
+	    	                <%if(api.ws != "true"){%>
+                                <%=encode.forHtml(environmenturls[urltype])%><%=encode.forHtml(api.context)%>
+                            <%}else{%>
+                                ws://localhost:9099<%=encode.forHtml(api.context)%>
+                            <%}%>
 	                        <%if (api.isDefaultVersion){
 	                            var apiContext = api.context;
 	                            apiContext = apiContext.replace(api.version + "/", "");
