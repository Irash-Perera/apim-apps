--- conflicted
+++ resolved
@@ -115,7 +115,7 @@
 	    var tokenScope = $('#scopeInput').val();
 
         jagg.post("/site/blocks/subscription/subscription-add/ajax/subscription-add.jag", {
-<<<<<<< HEAD
+
             action: "generateApplicationKey",
             application: elem.attr("data-application"),
             keytype: elem.attr("data-keytype"),
@@ -123,18 +123,9 @@
             authorizedDomains: authoDomains,
             validityTime: validityTime,
             tokenScope:tokenScope,
+	    selectedAppID:applicationId,
             jsonParams: JSON.stringify(oJsonParams)
-=======
-            action:"generateApplicationKey",
-            application:elem.attr("data-application"),
-            keytype:elem.attr("data-keytype"),
-            callbackUrl:elem.attr("data-callbackUrl"),
-            authorizedDomains:authoDomains,
-            validityTime:validityTime,
-            tokenScope:tokenScope,
-	    selectedAppID:applicationId
-
->>>>>>> 1623ce35
+
         }, function (result) {
             if (!result.error) {
                 location.reload();
