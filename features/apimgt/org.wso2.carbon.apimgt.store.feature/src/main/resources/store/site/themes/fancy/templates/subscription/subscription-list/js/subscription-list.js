--- conflicted
+++ resolved
@@ -121,13 +121,8 @@
             authorizedDomains: authoDomains,
             validityTime: validityTime,
             tokenScope:tokenScope,
-<<<<<<< HEAD
-	  
-=======
-	    selectedAppID:applicationId
-            //jsonParams: oJsonParams
-
->>>>>>> 7162770d
+	    //jsonParams: oJsonParams
+
         }, function (result) {
             if (!result.error) {
                 location.reload();
