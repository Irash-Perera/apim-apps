--- conflicted
+++ resolved
@@ -5,14 +5,9 @@
    if(app!=null){
 %>
 
-<<<<<<< HEAD
-        <input type="hidden"  class="prodAccessTokenHidden" value="<%=app.prodKey%>" >
-        <input type="hidden"  class="sandAccessTokenHidden" value="<%=app.sandboxKey%>" >
-        <input type="hidden" type="text"  id="scopeInput" value='<%=app.prodKeyScope %>'/>
-=======
         <input type="hidden"  class="prodAccessTokenHidden" id="prodAccessTokenHiddenID" value="<%=app.prodKey%>" >
         <input type="hidden"  class="sandAccessTokenHidden" id="sandAccessTokenHiddenID" value="<%=app.sandboxKey%>" >
->>>>>>> 1515da33
+        <input type="hidden" type="text"  id="scopeInput" value='<%=app.prodKeyScope %>'/>
         <h3 data-section="key-prod" class="js_toggle"><%=i18n.localize("keysPro")%> <i class="icon-chevron-down icon-keys"></i></h3>
         <div class="keyBoxOut">
             <div class="container-fluid">
