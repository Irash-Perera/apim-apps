<% jagg.template("application/application-edit", function(inputs, outputs, jagg) {
 var APIUtil = org.wso2.carbon.apimgt.impl.utils.APIUtil;
 var apiPath = "";
 var goBack = "";
 if(session.get('apiPath') != null){
        apiPath = session.get('apiPath');
 }
 if(request.getParameter('goBack') != null){
        goBack = request.getParameter('goBack');
 }
 var mod = jagg.module("manager");
 var httpsUrl= mod.getHTTPsURL();
 var i=0, tiers = outputs.tiers;
 var app = outputs.application;

 var appConfig = require("/modules/application/application-attributes.jag");
 var attributesFromConfig = appConfig.readApplicationAttributes();
 var description = "";
 var groupId = "";
 var callbackUrl = "";
 var tokenType = "";
 var tokenTypeDefault = "";
 var tokenTypeJWT = "";
 if(app.description != null ){
  description = app.description; 
 }
if(app.groupId != null ){
    groupId = app.groupId;
}
 if(app.callbackUrl != null ){
  callbackUrl = app.callbackUrl; 
 }
<<<<<<< HEAD
 if (app.applicationAttributes != null) {
    applicationAttributes = JSON.parse(app.applicationAttributes);
 }

 function isRequiredAttribute(key) {
    var flag = false;
    for (var i = 0; i < attributesFromConfig.length; i++) {
        if (key == attributesFromConfig[i].Attribute && (attributesFromConfig[i].Required || attributesFromConfig[i].required)) {
            flag = true;
        }
    }
    return flag;
 } %>
=======
if(app.tokenType != null ){
  tokenType = app.tokenType;
  if(tokenType == "JWT"){
    tokenTypeJWT = "Selected";
  } else {
    tokenTypeDefault = "Selected";
  }
}
%>
>>>>>>> d92710e2
 <script>
 var apiViewUrl = '<%= jagg.url('/apis/info') %>';
 </script>

<div class="page-header" id="Message">
    <h2><%=i18n.localize("Edit Application")%></h2>
</div>
<div class="alert alert-success" id="appAddMessage" style="display:none">
        <button type="button" class="close" data-dismiss="alert">&times;</button>
        <strong><%=i18n.localize("Application")%> "<span id="applicationShowName"></span>" <%=i18n.localize("Successfully added!")%></strong>
</div>
<div class="alert alert-success" id="appAddPendingMessage" style="display:none">
        <button type="button" class="close" data-dismiss="alert">&times;</button>
        <strong><%=i18n.localize("Congratulations! Your application creation request for -")%> "<span id="applicationPendingShowName"></span>" <%=i18n.localize("has been submitted and is now awaiting approval.")%></strong>
</div>        
<br />
<div class="white-wrapper add-padding-5x">
<form class="form-horizontal" id="appAddForm">
  <input type="hidden" id="apiPath" value="<%=apiPath%>"/>
  <input type="hidden" id="goBack" value="<%= encode.forHtmlAttribute(goBack)%>"/>
  <div class="form-group">
    <label class="control-label col-md-3 col-lg-3" for="application-name"><%=i18n.localize("Name")%><span class="requiredAstrix">*</span></label>
    <div class="col-md-9 col-lg-9">
      <input type="text" class="form-control required validateSpecialChars validName" name="application-name" id="application-name" autofocus="autofocus" value="<%= encode.forHtmlAttribute(app.name)%>"/>
    </div>
  </div>
  <div class="form-group">
  <%
    if(!APIUtil.isAdvanceThrottlingEnabled()){
        %>
        <label class="col-md-3 col-lg-3 control-label" for="appTier"><%=i18n.localize("Throttling Tier")%></label>
     <% } else { %>
        <label class="col-md-3 col-lg-3 control-label" for="appTier"><%=i18n.localize("Per Token Quota")%></label>
     <% } %>
    <div class="col-md-9 col-lg-9">
        <select id="appTier" name="appTier" onChange="tierChanged(this)">
          <%
          var tierDescriptions = "";
          var unlimitedTierDesc = "";
          for(i=0; i<tiers.length; i++){
            if(tierDescriptions == ""){
                tierDescriptions = tierDescriptions + tiers[i].tierDescription;
            }
            else{
                tierDescriptions = tierDescriptions + "," + tiers[i].tierDescription;
            }

            if(tiers[i].tierName == "Unlimited"){
                unlimitedTierDesc = tiers[i].tierDescription;
            }
          %>
          <option  title="<%= encode.forHtmlAttribute(tiers[i].tierDisplayName+"") %>" data-content="<span><strong><%=encode.forHtml(tiers[i].tierDisplayName+"")%></strong><br /><%=encode.forHtml(tiers[i].tierDescription+"")%></span>" value="<%=encode.forHtmlAttribute(tiers[i].tierName+"")%>"  <%if(tiers[i].tierName == app.tier ){print("selected=\"selected\"")}%>>          
            <%=encode.forHtml(tiers[i].tierDisplayName+"")%>
          </option>          
          <%}%>
          </select>   
          <div id="tierHelpStr" class="help-block" style="padding-left: 10px; display: inline;">
            <em><%=encode.forHtml(unlimitedTierDesc+"")%></em>
          </div>          
          <div class="help-block"><%=i18n.localize("This feature allows you to assign an API request quota per access token. Allocated quota will be shared among all the subscribed APIs of the application.")%> </div>
          <input type="hidden"  id="tierDescriptions" name="tierDescriptions" value="<%=encode.forHtmlAttribute(tierDescriptions+"")%>"/>  
    </div>
  </div>

<%
if(jagg.isMultiGroupEnabled()){
%>
  <div class="form-group">
        <label class="col-sm-3 control-label" for="groups"><%=i18n.localize("Groups")%>
        </label>
        <div class="col-sm-9 tagContainer">
            <input type="text" style="width: 100%" placeholder="Add groups"
            class="form-control validInput validRegistryName" id="groupId" name="groups" value="<%= encode.forHtmlAttribute(groupId) %>" data-role="tagsinput"
            onkeyup="$(this).validate()"/>

            <label class="tags-error error pull-left" style="display:none"></label>
            <label class="add-tags-error error pull-left" style="display:none"></label>
            <p class="help-block" id="rolesHelp"><%=i18n.localize("Type a group and enter")%></p>
        </div>
    </div>
<%}%>

  <div class="form-group">
    <label for="description" class="col-md-3 col-lg-3 control-label">Description</label>
    <div class="col-md-9 col-lg-9">
        <textarea id="description"  class="form-control" type="text" rows="3"><%= encode.forHtml(description)%></textarea>
    </div>
  </div>

    <% // variable applicationAttributes is JSON Object
    // Ex: {"External Reference Id" : "###", "Billing Tier" : "###"}
    if (applicationAttributes != null) {
        var count = 0;
        for (var attributeKey in applicationAttributes) {%>
            <div class="form-group">
            <label class="col-md-3 col-lg-3 control-label" for="attribute_<%=count%>">
            <%=encode.forHtml(i18n.localize(attributeKey,attributeKey))%>:
            <% // Check whether the attribute is mandatory
            if (isRequiredAttribute(attributeKey)) { %>
                <span class="requiredAstrix">*</span>
                </label>
                <div class="col-md-8 col-lg-6">
                    <input type="hidden" id="attributeKey_<%=count.toString()%>" value="<%=encode.forHtml(attributeKey)%>"/>
                    <input type="text" class="form-control required" name=""attribute_<%=count.toString()%>"
                    id="attribute_<%=count.toString()%>"
                    value="<%=encode.forHtml(applicationAttributes[attributeKey])%>" />
                </div>
            <% } else { %>
                </label>
                <div class="col-md-8 col-lg-6">
                    <input type="hidden" id="attributeKey_<%=count.toString()%>" value="<%=encode.forHtml(attributeKey)%>"/>
                    <input type="text" class="form-control" id="attribute_<%=count.toString()%>"
                    value=<% if (applicationAttributes[attributeKey]) { %>
                                "<%=encode.forHtml(applicationAttributes[attributeKey])%>"
                          <% } %>  />
               </div>
            <% }
            count += 1; %>
            </div>
        <% } %>
        <input type="hidden" name="numberOfAttributes"  id="numberOfAttributes" value="<%= encode.forHtml(count)%>"/>
    <% } %>

  <div class="form-group">
    <label for="tokenType" class="col-md-3 col-lg-3 control-label"><%= i18n.localize("Token Type")%></label>
    <div class="col-md-9 col-lg-9">
        <select id="tokenType" name="tokenType">
          <option title="DEFAULT" <%= encode.forHtml(tokenTypeDefault) %>>DEFAULT</option>
          <option title="JWT" <%= encode.forHtml(tokenTypeJWT) %>>JWT</option>
        </select>    
    </div>
  </div> 
  <div class="form-group">
    <div class="col-sm-offset-3 col-sm-9">
        <input type="submit" id="application-edit-button" class="btn btn-primary" onclick="jagg.sessionAwareJS({redirect:'/site/pages/applications.jag'})" value="Update"/>
        <a title="Cancel" href="<%= jagg.urlTenanted("/site/pages/application.jag?name="+request.getParameter("name")) %>" class="btn btn-default">Cancel</a>
    </div>
  </div>
  <input type="hidden" id="application-name-old" value="<%= encode.forHtmlAttribute(app.name)%>"/>
  <input type="hidden" id="groupId-old" value="<%= encode.forHtmlAttribute(groupId)%>"/>
</form>
</div>
<% }); %>
<|MERGE_RESOLUTION|>--- conflicted
+++ resolved
@@ -1,200 +1,197 @@
-<% jagg.template("application/application-edit", function(inputs, outputs, jagg) {
- var APIUtil = org.wso2.carbon.apimgt.impl.utils.APIUtil;
- var apiPath = "";
- var goBack = "";
- if(session.get('apiPath') != null){
-        apiPath = session.get('apiPath');
- }
- if(request.getParameter('goBack') != null){
-        goBack = request.getParameter('goBack');
- }
- var mod = jagg.module("manager");
- var httpsUrl= mod.getHTTPsURL();
- var i=0, tiers = outputs.tiers;
- var app = outputs.application;
-
- var appConfig = require("/modules/application/application-attributes.jag");
- var attributesFromConfig = appConfig.readApplicationAttributes();
- var description = "";
- var groupId = "";
- var callbackUrl = "";
- var tokenType = "";
- var tokenTypeDefault = "";
- var tokenTypeJWT = "";
- if(app.description != null ){
-  description = app.description; 
- }
-if(app.groupId != null ){
-    groupId = app.groupId;
-}
- if(app.callbackUrl != null ){
-  callbackUrl = app.callbackUrl; 
- }
-<<<<<<< HEAD
- if (app.applicationAttributes != null) {
-    applicationAttributes = JSON.parse(app.applicationAttributes);
- }
-
- function isRequiredAttribute(key) {
-    var flag = false;
-    for (var i = 0; i < attributesFromConfig.length; i++) {
-        if (key == attributesFromConfig[i].Attribute && (attributesFromConfig[i].Required || attributesFromConfig[i].required)) {
-            flag = true;
-        }
-    }
-    return flag;
- } %>
-=======
-if(app.tokenType != null ){
-  tokenType = app.tokenType;
-  if(tokenType == "JWT"){
-    tokenTypeJWT = "Selected";
-  } else {
-    tokenTypeDefault = "Selected";
-  }
-}
-%>
->>>>>>> d92710e2
- <script>
- var apiViewUrl = '<%= jagg.url('/apis/info') %>';
- </script>
-
-<div class="page-header" id="Message">
-    <h2><%=i18n.localize("Edit Application")%></h2>
-</div>
-<div class="alert alert-success" id="appAddMessage" style="display:none">
-        <button type="button" class="close" data-dismiss="alert">&times;</button>
-        <strong><%=i18n.localize("Application")%> "<span id="applicationShowName"></span>" <%=i18n.localize("Successfully added!")%></strong>
-</div>
-<div class="alert alert-success" id="appAddPendingMessage" style="display:none">
-        <button type="button" class="close" data-dismiss="alert">&times;</button>
-        <strong><%=i18n.localize("Congratulations! Your application creation request for -")%> "<span id="applicationPendingShowName"></span>" <%=i18n.localize("has been submitted and is now awaiting approval.")%></strong>
-</div>        
-<br />
-<div class="white-wrapper add-padding-5x">
-<form class="form-horizontal" id="appAddForm">
-  <input type="hidden" id="apiPath" value="<%=apiPath%>"/>
-  <input type="hidden" id="goBack" value="<%= encode.forHtmlAttribute(goBack)%>"/>
-  <div class="form-group">
-    <label class="control-label col-md-3 col-lg-3" for="application-name"><%=i18n.localize("Name")%><span class="requiredAstrix">*</span></label>
-    <div class="col-md-9 col-lg-9">
-      <input type="text" class="form-control required validateSpecialChars validName" name="application-name" id="application-name" autofocus="autofocus" value="<%= encode.forHtmlAttribute(app.name)%>"/>
-    </div>
-  </div>
-  <div class="form-group">
-  <%
-    if(!APIUtil.isAdvanceThrottlingEnabled()){
-        %>
-        <label class="col-md-3 col-lg-3 control-label" for="appTier"><%=i18n.localize("Throttling Tier")%></label>
-     <% } else { %>
-        <label class="col-md-3 col-lg-3 control-label" for="appTier"><%=i18n.localize("Per Token Quota")%></label>
-     <% } %>
-    <div class="col-md-9 col-lg-9">
-        <select id="appTier" name="appTier" onChange="tierChanged(this)">
-          <%
-          var tierDescriptions = "";
-          var unlimitedTierDesc = "";
-          for(i=0; i<tiers.length; i++){
-            if(tierDescriptions == ""){
-                tierDescriptions = tierDescriptions + tiers[i].tierDescription;
-            }
-            else{
-                tierDescriptions = tierDescriptions + "," + tiers[i].tierDescription;
-            }
-
-            if(tiers[i].tierName == "Unlimited"){
-                unlimitedTierDesc = tiers[i].tierDescription;
-            }
-          %>
-          <option  title="<%= encode.forHtmlAttribute(tiers[i].tierDisplayName+"") %>" data-content="<span><strong><%=encode.forHtml(tiers[i].tierDisplayName+"")%></strong><br /><%=encode.forHtml(tiers[i].tierDescription+"")%></span>" value="<%=encode.forHtmlAttribute(tiers[i].tierName+"")%>"  <%if(tiers[i].tierName == app.tier ){print("selected=\"selected\"")}%>>          
-            <%=encode.forHtml(tiers[i].tierDisplayName+"")%>
-          </option>          
-          <%}%>
-          </select>   
-          <div id="tierHelpStr" class="help-block" style="padding-left: 10px; display: inline;">
-            <em><%=encode.forHtml(unlimitedTierDesc+"")%></em>
-          </div>          
-          <div class="help-block"><%=i18n.localize("This feature allows you to assign an API request quota per access token. Allocated quota will be shared among all the subscribed APIs of the application.")%> </div>
-          <input type="hidden"  id="tierDescriptions" name="tierDescriptions" value="<%=encode.forHtmlAttribute(tierDescriptions+"")%>"/>  
-    </div>
-  </div>
-
-<%
-if(jagg.isMultiGroupEnabled()){
-%>
-  <div class="form-group">
-        <label class="col-sm-3 control-label" for="groups"><%=i18n.localize("Groups")%>
-        </label>
-        <div class="col-sm-9 tagContainer">
-            <input type="text" style="width: 100%" placeholder="Add groups"
-            class="form-control validInput validRegistryName" id="groupId" name="groups" value="<%= encode.forHtmlAttribute(groupId) %>" data-role="tagsinput"
-            onkeyup="$(this).validate()"/>
-
-            <label class="tags-error error pull-left" style="display:none"></label>
-            <label class="add-tags-error error pull-left" style="display:none"></label>
-            <p class="help-block" id="rolesHelp"><%=i18n.localize("Type a group and enter")%></p>
-        </div>
-    </div>
-<%}%>
-
-  <div class="form-group">
-    <label for="description" class="col-md-3 col-lg-3 control-label">Description</label>
-    <div class="col-md-9 col-lg-9">
-        <textarea id="description"  class="form-control" type="text" rows="3"><%= encode.forHtml(description)%></textarea>
-    </div>
-  </div>
-
-    <% // variable applicationAttributes is JSON Object
-    // Ex: {"External Reference Id" : "###", "Billing Tier" : "###"}
-    if (applicationAttributes != null) {
-        var count = 0;
-        for (var attributeKey in applicationAttributes) {%>
-            <div class="form-group">
-            <label class="col-md-3 col-lg-3 control-label" for="attribute_<%=count%>">
-            <%=encode.forHtml(i18n.localize(attributeKey,attributeKey))%>:
-            <% // Check whether the attribute is mandatory
-            if (isRequiredAttribute(attributeKey)) { %>
-                <span class="requiredAstrix">*</span>
-                </label>
-                <div class="col-md-8 col-lg-6">
-                    <input type="hidden" id="attributeKey_<%=count.toString()%>" value="<%=encode.forHtml(attributeKey)%>"/>
-                    <input type="text" class="form-control required" name=""attribute_<%=count.toString()%>"
-                    id="attribute_<%=count.toString()%>"
-                    value="<%=encode.forHtml(applicationAttributes[attributeKey])%>" />
-                </div>
-            <% } else { %>
-                </label>
-                <div class="col-md-8 col-lg-6">
-                    <input type="hidden" id="attributeKey_<%=count.toString()%>" value="<%=encode.forHtml(attributeKey)%>"/>
-                    <input type="text" class="form-control" id="attribute_<%=count.toString()%>"
-                    value=<% if (applicationAttributes[attributeKey]) { %>
-                                "<%=encode.forHtml(applicationAttributes[attributeKey])%>"
-                          <% } %>  />
-               </div>
-            <% }
-            count += 1; %>
-            </div>
-        <% } %>
-        <input type="hidden" name="numberOfAttributes"  id="numberOfAttributes" value="<%= encode.forHtml(count)%>"/>
-    <% } %>
-
-  <div class="form-group">
-    <label for="tokenType" class="col-md-3 col-lg-3 control-label"><%= i18n.localize("Token Type")%></label>
-    <div class="col-md-9 col-lg-9">
-        <select id="tokenType" name="tokenType">
-          <option title="DEFAULT" <%= encode.forHtml(tokenTypeDefault) %>>DEFAULT</option>
-          <option title="JWT" <%= encode.forHtml(tokenTypeJWT) %>>JWT</option>
-        </select>    
-    </div>
-  </div> 
-  <div class="form-group">
-    <div class="col-sm-offset-3 col-sm-9">
-        <input type="submit" id="application-edit-button" class="btn btn-primary" onclick="jagg.sessionAwareJS({redirect:'/site/pages/applications.jag'})" value="Update"/>
-        <a title="Cancel" href="<%= jagg.urlTenanted("/site/pages/application.jag?name="+request.getParameter("name")) %>" class="btn btn-default">Cancel</a>
-    </div>
-  </div>
-  <input type="hidden" id="application-name-old" value="<%= encode.forHtmlAttribute(app.name)%>"/>
-  <input type="hidden" id="groupId-old" value="<%= encode.forHtmlAttribute(groupId)%>"/>
-</form>
-</div>
-<% }); %>
+<% jagg.template("application/application-edit", function(inputs, outputs, jagg) {
+ var APIUtil = org.wso2.carbon.apimgt.impl.utils.APIUtil;
+ var apiPath = "";
+ var goBack = "";
+ if(session.get('apiPath') != null){
+        apiPath = session.get('apiPath');
+ }
+ if(request.getParameter('goBack') != null){
+        goBack = request.getParameter('goBack');
+ }
+ var mod = jagg.module("manager");
+ var httpsUrl= mod.getHTTPsURL();
+ var i=0, tiers = outputs.tiers;
+ var app = outputs.application;
+
+ var appConfig = require("/modules/application/application-attributes.jag");
+ var attributesFromConfig = appConfig.readApplicationAttributes();
+ var description = "";
+ var groupId = "";
+ var callbackUrl = "";
+ var tokenType = "";
+ var tokenTypeDefault = "";
+ var tokenTypeJWT = "";
+ if(app.description != null ){
+  description = app.description; 
+ }
+if(app.groupId != null ){
+    groupId = app.groupId;
+}
+ if(app.callbackUrl != null ){
+  callbackUrl = app.callbackUrl; 
+ }
+ if (app.applicationAttributes != null) {
+    applicationAttributes = JSON.parse(app.applicationAttributes);
+ }
+
+ function isRequiredAttribute(key) {
+    var flag = false;
+    for (var i = 0; i < attributesFromConfig.length; i++) {
+        if (key == attributesFromConfig[i].Attribute && (attributesFromConfig[i].Required || attributesFromConfig[i].required)) {
+            flag = true;
+        }
+    }
+    return flag;
+ } %>
+if(app.tokenType != null ){
+  tokenType = app.tokenType;
+  if(tokenType == "JWT"){
+    tokenTypeJWT = "Selected";
+  } else {
+    tokenTypeDefault = "Selected";
+  }
+}
+%>
+ <script>
+ var apiViewUrl = '<%= jagg.url('/apis/info') %>';
+ </script>
+
+<div class="page-header" id="Message">
+    <h2><%=i18n.localize("Edit Application")%></h2>
+</div>
+<div class="alert alert-success" id="appAddMessage" style="display:none">
+        <button type="button" class="close" data-dismiss="alert">&times;</button>
+        <strong><%=i18n.localize("Application")%> "<span id="applicationShowName"></span>" <%=i18n.localize("Successfully added!")%></strong>
+</div>
+<div class="alert alert-success" id="appAddPendingMessage" style="display:none">
+        <button type="button" class="close" data-dismiss="alert">&times;</button>
+        <strong><%=i18n.localize("Congratulations! Your application creation request for -")%> "<span id="applicationPendingShowName"></span>" <%=i18n.localize("has been submitted and is now awaiting approval.")%></strong>
+</div>        
+<br />
+<div class="white-wrapper add-padding-5x">
+<form class="form-horizontal" id="appAddForm">
+  <input type="hidden" id="apiPath" value="<%=apiPath%>"/>
+  <input type="hidden" id="goBack" value="<%= encode.forHtmlAttribute(goBack)%>"/>
+  <div class="form-group">
+    <label class="control-label col-md-3 col-lg-3" for="application-name"><%=i18n.localize("Name")%><span class="requiredAstrix">*</span></label>
+    <div class="col-md-9 col-lg-9">
+      <input type="text" class="form-control required validateSpecialChars validName" name="application-name" id="application-name" autofocus="autofocus" value="<%= encode.forHtmlAttribute(app.name)%>"/>
+    </div>
+  </div>
+  <div class="form-group">
+  <%
+    if(!APIUtil.isAdvanceThrottlingEnabled()){
+        %>
+        <label class="col-md-3 col-lg-3 control-label" for="appTier"><%=i18n.localize("Throttling Tier")%></label>
+     <% } else { %>
+        <label class="col-md-3 col-lg-3 control-label" for="appTier"><%=i18n.localize("Per Token Quota")%></label>
+     <% } %>
+    <div class="col-md-9 col-lg-9">
+        <select id="appTier" name="appTier" onChange="tierChanged(this)">
+          <%
+          var tierDescriptions = "";
+          var unlimitedTierDesc = "";
+          for(i=0; i<tiers.length; i++){
+            if(tierDescriptions == ""){
+                tierDescriptions = tierDescriptions + tiers[i].tierDescription;
+            }
+            else{
+                tierDescriptions = tierDescriptions + "," + tiers[i].tierDescription;
+            }
+
+            if(tiers[i].tierName == "Unlimited"){
+                unlimitedTierDesc = tiers[i].tierDescription;
+            }
+          %>
+          <option  title="<%= encode.forHtmlAttribute(tiers[i].tierDisplayName+"") %>" data-content="<span><strong><%=encode.forHtml(tiers[i].tierDisplayName+"")%></strong><br /><%=encode.forHtml(tiers[i].tierDescription+"")%></span>" value="<%=encode.forHtmlAttribute(tiers[i].tierName+"")%>"  <%if(tiers[i].tierName == app.tier ){print("selected=\"selected\"")}%>>          
+            <%=encode.forHtml(tiers[i].tierDisplayName+"")%>
+          </option>          
+          <%}%>
+          </select>   
+          <div id="tierHelpStr" class="help-block" style="padding-left: 10px; display: inline;">
+            <em><%=encode.forHtml(unlimitedTierDesc+"")%></em>
+          </div>          
+          <div class="help-block"><%=i18n.localize("This feature allows you to assign an API request quota per access token. Allocated quota will be shared among all the subscribed APIs of the application.")%> </div>
+          <input type="hidden"  id="tierDescriptions" name="tierDescriptions" value="<%=encode.forHtmlAttribute(tierDescriptions+"")%>"/>  
+    </div>
+  </div>
+
+<%
+if(jagg.isMultiGroupEnabled()){
+%>
+  <div class="form-group">
+        <label class="col-sm-3 control-label" for="groups"><%=i18n.localize("Groups")%>
+        </label>
+        <div class="col-sm-9 tagContainer">
+            <input type="text" style="width: 100%" placeholder="Add groups"
+            class="form-control validInput validRegistryName" id="groupId" name="groups" value="<%= encode.forHtmlAttribute(groupId) %>" data-role="tagsinput"
+            onkeyup="$(this).validate()"/>
+
+            <label class="tags-error error pull-left" style="display:none"></label>
+            <label class="add-tags-error error pull-left" style="display:none"></label>
+            <p class="help-block" id="rolesHelp"><%=i18n.localize("Type a group and enter")%></p>
+        </div>
+    </div>
+<%}%>
+
+  <div class="form-group">
+    <label for="description" class="col-md-3 col-lg-3 control-label">Description</label>
+    <div class="col-md-9 col-lg-9">
+        <textarea id="description"  class="form-control" type="text" rows="3"><%= encode.forHtml(description)%></textarea>
+    </div>
+  </div>
+
+    <% // variable applicationAttributes is JSON Object
+    // Ex: {"External Reference Id" : "###", "Billing Tier" : "###"}
+    if (applicationAttributes != null) {
+        var count = 0;
+        for (var attributeKey in applicationAttributes) {%>
+            <div class="form-group">
+            <label class="col-md-3 col-lg-3 control-label" for="attribute_<%=count%>">
+            <%=encode.forHtml(i18n.localize(attributeKey,attributeKey))%>:
+            <% // Check whether the attribute is mandatory
+            if (isRequiredAttribute(attributeKey)) { %>
+                <span class="requiredAstrix">*</span>
+                </label>
+                <div class="col-md-8 col-lg-6">
+                    <input type="hidden" id="attributeKey_<%=count.toString()%>" value="<%=encode.forHtml(attributeKey)%>"/>
+                    <input type="text" class="form-control required" name=""attribute_<%=count.toString()%>"
+                    id="attribute_<%=count.toString()%>"
+                    value="<%=encode.forHtml(applicationAttributes[attributeKey])%>" />
+                </div>
+            <% } else { %>
+                </label>
+                <div class="col-md-8 col-lg-6">
+                    <input type="hidden" id="attributeKey_<%=count.toString()%>" value="<%=encode.forHtml(attributeKey)%>"/>
+                    <input type="text" class="form-control" id="attribute_<%=count.toString()%>"
+                    value=<% if (applicationAttributes[attributeKey]) { %>
+                                "<%=encode.forHtml(applicationAttributes[attributeKey])%>"
+                          <% } %>  />
+               </div>
+            <% }
+            count += 1; %>
+            </div>
+        <% } %>
+        <input type="hidden" name="numberOfAttributes"  id="numberOfAttributes" value="<%= encode.forHtml(count)%>"/>
+    <% } %>
+
+<div class="form-group">
+    <label for="tokenType" class="col-md-3 col-lg-3 control-label"><%= i18n.localize("Token Type")%></label>
+    <div class="col-md-9 col-lg-9">
+        <select id="tokenType" name="tokenType">
+          <option title="DEFAULT" <%= encode.forHtml(tokenTypeDefault) %>>DEFAULT</option>
+          <option title="JWT" <%= encode.forHtml(tokenTypeJWT) %>>JWT</option>
+        </select>
+    </div>
+
+  <div class="form-group">
+    <div class="col-sm-offset-3 col-sm-9">
+        <input type="submit" id="application-edit-button" class="btn btn-primary" onclick="jagg.sessionAwareJS({redirect:'/site/pages/applications.jag'})" value="Update"/>
+        <a title="Cancel" href="<%= jagg.urlTenanted("/site/pages/application.jag?name="+request.getParameter("name")) %>" class="btn btn-default">Cancel</a>
+    </div>
+  </div>
+  <input type="hidden" id="application-name-old" value="<%= encode.forHtmlAttribute(app.name)%>"/>
+  <input type="hidden" id="groupId-old" value="<%= encode.forHtmlAttribute(groupId)%>"/>
+</form>
+</div>
+<% }); %>