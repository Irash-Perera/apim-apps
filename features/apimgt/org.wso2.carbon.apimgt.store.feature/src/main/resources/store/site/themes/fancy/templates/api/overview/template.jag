<% jagg.template("api/overview", function(inputs, outputs, jagg) { %>
<% var api = outputs.api, user = outputs.user, log = new Log(); %>
<% var domains = jagg.module("domains").getDomainMappings(jagg.getTenantDomain()).domains;%>
<% var transports = api.transports.split(","); %>
<div id="overview">
	<%if (!api.isAdvertiseOnly) {%>

	    <% 
        if(domains != null){
            for (var key in domains) {
                var re = /\/$/g
                var domainValue = domains[key].replace(re, ""); // cleaning the tailing slash
                var contextWithoutTenant = api.context.replace("/t/"+ jagg.getTenantDomain() , "");
                // since we are using context versioning, we remove the api.version from the URL.
                // The reason is that the context will have the version now
                for(var t=0;t < transports.length;t++){
                %>
                <div  class="well well-small api_urls"><%= transports[t] %>://<%=domainValue%><%= contextWithoutTenant %>
                    <%if (api.isDefaultVersion){%>
                        <br><%= transports[t] %><%= contextWithoutTenant %>
                    <%}%>
                </div>
                <%
                }
            }
        }
        else{
    	    var environments = JSON.parse(api.serverURL);
    	    for(var environmentType in environments){
    	        var environmentsPerType = environments[environmentType];
                if(environmentType == "production"){
                    %>
                    <h4>Production Endpoints</h4>
                    <%} else if(environmentType == "sandbox"){
                        %>
                    <h4>Sandbox Endpoints</h4>
                <%}
                    for( var environmentName in environmentsPerType){
                        var environmenturls = environmentsPerType[environmentName];
                %>
    	            <h5><%=environmentName%> <%=i18n.localize("urls")%>:</h5>

    	        <%
                // since we are using context versioning, we remove the api.version from the URL.
                // The reason is that the context will have the version now
    	        for (var urltype in environmenturls ) {
<<<<<<< HEAD
    	        if(environmenturls[urltype] != ""){
=======
                    if(urltype != "showInConsole"){
>>>>>>> 5b53a526
                    %>
    	            <div  class="well well-small api_urls"><%=environmenturls[urltype]%><%=api.context%>
                        <%if (api.isDefaultVersion){
                            var apiContext = api.context;
                            apiContext = apiContext.replace(api.version + "/", "");
                            apiContext = apiContext.replace(api.version, "");%>
                            <br><%=environmenturls[urltype]%><%=apiContext%>
                        <%}%>
                    </div>
    	            <%}
                    }
                    }
                    }
                    }%>
    <%}%>
    <% if(api.wsdl && api.wsdl != ""){ %>        
    <p>
        <a href="/store/site/themes/fancy/templates/api/documentation/download.jag?resourceUrl=<%=api.wsdl%>" target="_blank"><h6><%=i18n.localize("wsdl")%></h6></a>
    </p>
    <% } %>
    <% if(api.wadl && api.wadl != ""){ %>
        <h6><%=i18n.localize("wadl")%>:</h6>
    <p>
        <a href="/store/site/themes/fancy/templates/api/documentation/download.jag?resourceUrl=<%=api.wadl%>" target="_blank"><%=api.wadl%></a>
    </p>
        <% } %>
    <% if(api.description && api.description != ""){ %>
        <h6><%=i18n.localize("desc")%>:</h6>
    <p>
        <%=api.description%>
    </p>
        <% } %>

    <% if(api.bizOwner&& api.bizOwner != ""){ %>
        <h6><%=i18n.localize("busiOwner")%>:</h6>
    <p>
        <%=api.bizOwner%> <% if(api.bizOwnerMail && api.bizOwnerMail!=""){%>
           [<a href="mailto:<%=api.bizOwnerMail%>"><%=api.bizOwnerMail%></a>]
        <%}%>
    </p>
    <% } %>
    <% if(api.techOwner && api.techOwner != ""){ %>
        <h6><%=i18n.localize("techOwner")%>:</h6>
    <p>
        <%=api.techOwner%>
        <% if(api.techOwnerMail && api.techOwnerMail!=""){%>
           [<a href="mailto:<%=api.techOwnerMail%>"><%=api.techOwnerMail%></a>]
        <%}%>
    </p>
    <% } %>
    <h5><%=i18n.localize("share")%>:</h5>
    <div class="pagination">
    <ul class="" style="margin:0px;">
        <li class="active"><a class="share_links active" href="#" ref="social"><%=i18n.localize("SocialSites")%></a></li>
        <li><a class="share_links" href="#" ref="embed"><%=i18n.localize("embed")%></a></li>
        <li><a href="" id="api_mailto" ><i class="icon-envelope "></i> <%=i18n.localize("email")%></a></li>
    </ul>
    </div>
    <div id="share_div_embed" class="hide share_dives">
        <textarea id="embed_iframe"></textarea>
    </div>

    <div id="share_div_social" class="share_dives">
    <!-- Facebook -->
    <a class="social_links" id="facebook" href="#" target="_blank"><img src="<%=jagg.getAbsoluteUrl(jagg.getThemeFile("images/facebook.png"))%>" alt="Facebook" /></a>

    <!-- Twitter -->
    <a class="social_links" id="twitter" href="#" target="_blank"><img src="<%=jagg.getAbsoluteUrl(jagg.getThemeFile("images/twitter.png"))%>" alt="Twitter" /></a>

    <!-- Google+ -->
    <a class="social_links" id="googleplus" href="#" target="_blank"><img src="<%=jagg.getAbsoluteUrl(jagg.getThemeFile("images/google.png"))%>" alt="Google" /></a>

    <!-- Digg -->
    <a class="social_links" id="digg" href="#" target="_blank"><img src="<%=jagg.getAbsoluteUrl(jagg.getThemeFile("images/diggit.png"))%>" alt="Digg" /></a>

    <div class="clearfix">
    </div>
    </div>

    <h5><%=i18n.localize("comments")%>:</h5>
    <% if(user) jagg.includeBlock("comment/comment-add", null); %>
    <% jagg.includeBlock("comment/comment-list", {api:api}); %>
</div>
<script language="javascript">
    $(document).ready(function(){
        var link = window.location+'';
        $('#api_mailto').attr('href',"mailto:?Subject="+encodeURIComponent(document.title)+"&body=Link : "+ encodeURIComponent(window.location));
        $('#embed_iframe').text('<iframe width="450" height="120" src="'+link.replace('info','widget')+'" frameborder="0" allowfullscreen></iframe>');

        $('.share_links').click(function(){
            $('.share_links').removeClass('active');
            $('.share_links').parent().removeClass('active');
            $(this).addClass('active');
            $(this).parent().addClass('active');
            $('.share_dives').hide();
            $('#share_div_' + $(this).attr('ref')).show('fast');
            return false;
        });

        var api_url = encodeURIComponent(window.location+'');
        var description = document.title + " : try this API at "+window.location;

        $("#facebook").attr("href","http://www.facebook.com/sharer.php?u="+api_url);
        $("#twitter").attr("href","http://twitter.com/share?url="+api_url+"&text="+encodeURIComponent(description));
        $("#googleplus").attr("href","https://plus.google.com/share?url="+api_url);
        $("#digg").attr("href","http://www.digg.com/submit?url="+api_url);

    });
</script>

<% }); %><|MERGE_RESOLUTION|>--- conflicted
+++ resolved
@@ -44,11 +44,8 @@
                 // since we are using context versioning, we remove the api.version from the URL.
                 // The reason is that the context will have the version now
     	        for (var urltype in environmenturls ) {
-<<<<<<< HEAD
-    	        if(environmenturls[urltype] != ""){
-=======
                     if(urltype != "showInConsole"){
->>>>>>> 5b53a526
+                    if(environmenturls[urltype] != ""){
                     %>
     	            <div  class="well well-small api_urls"><%=environmenturls[urltype]%><%=api.context%>
                         <%if (api.isDefaultVersion){
@@ -59,6 +56,7 @@
                         <%}%>
                     </div>
     	            <%}
+    	            }
                     }
                     }
                     }
