<% jagg.template("forum/forum-new", function(inputs, outputs, jagg) {

var siteConf = require("/site/conf/site.json");

var tenant=request_tenant;
var urlSuffix = jagg.getTenantURLPrefix();

%>

<div class="page-header">
    <h2><%=i18n.localize('forum.topicCreation.title')%></h2>
</div>

<div id="forum_add_new_topic_page">
<<<<<<< HEAD

    <form class="forum_form">
      <div class="form-group">
        <h4><%=i18n.localize('forum.topicCreation.subject')%></h4>
        <input type="text" id="subject" title="<%=i18n.localize('forum.topicCreation.subject')%>" class="form-control">
      </div>
        <h4><%=i18n.localize('Description')%></h4>
        <div id="topicDescriptioEditor"></div>
        <input type="hidden" id="parentId" name="parentId" value="<%= encode.forHtml(inputs.parentId)%>">
        <div id="topic-add-actions" class="add-margin-top-2x">
            <a title="<%=i18n.localize( 'forum.topicCreation.create')%>" class="btn btn-primary" id="add-forum-topic" onclick="jagg.sessionAwareJS({redirect:'/site/pages/forum.jag'})">
                <%=i18n.localize( 'forum.topicCreation.create')%>
            </a>
            <a title="<%=i18n.localize( 'cancel')%>" class="btn btn-secondary" href="<%=siteConf.context%>/forum?<%=urlSuffix%>">
                <%=i18n.localize( 'cancel')%>
=======
    
    <div class="title-section">
        <h2><%=i18n.localize("Create New Topic")%></h2>
    </div>

    <form class="form-horizontal forum_form">
        <table width="100%">
            <tr>
                <td width="100%">
                    <input type="text" id="subject" title="<%=i18n.localize("Subject")%>" placeholder="<%=i18n.localize("Subject")%>" class="input-block-level form-control input-lg">
                </td>
            </tr>
        </table>
        <div id="topicDescriptioEditor"></div>
        <input type="hidden" id="parentId" name="parentId" value="<%= encode.forHtml(inputs.parentId)%>">
        <div id="topic-add-actions">
            <a title="<%=i18n.localize( 'Create')%>" class="btn btn-primary" id="add-forum-topic" onclick="jagg.sessionAwareJS({redirect:'/site/pages/forum.jag'})">
                <%=i18n.localize( 'Create')%>
            </a>
            <a title="<%=i18n.localize( 'Cancel')%>" class="btn" href="<%=siteConf.context%>/forum?<%=urlSuffix%>">
                <%=i18n.localize( 'Cancel')%>
>>>>>>> 3f4668ef
            </a>
        </div>
    </form>

</div>

<% }); %><|MERGE_RESOLUTION|>--- conflicted
+++ resolved
@@ -8,49 +8,26 @@
 %>
 
 <div class="page-header">
-    <h2><%=i18n.localize('forum.topicCreation.title')%></h2>
+    <h2><%=i18n.localize('Create New Topic')%></h2>
 </div>
 
 <div id="forum_add_new_topic_page">
-<<<<<<< HEAD
 
     <form class="forum_form">
       <div class="form-group">
-        <h4><%=i18n.localize('forum.topicCreation.subject')%></h4>
-        <input type="text" id="subject" title="<%=i18n.localize('forum.topicCreation.subject')%>" class="form-control">
+        <h4><%=i18n.localize('Subject')%></h4>
+        <input type="text" id="subject" title="<%=i18n.localize('Subject')%>" class="form-control">
       </div>
         <h4><%=i18n.localize('Description')%></h4>
         <div id="topicDescriptioEditor"></div>
         <input type="hidden" id="parentId" name="parentId" value="<%= encode.forHtml(inputs.parentId)%>">
         <div id="topic-add-actions" class="add-margin-top-2x">
-            <a title="<%=i18n.localize( 'forum.topicCreation.create')%>" class="btn btn-primary" id="add-forum-topic" onclick="jagg.sessionAwareJS({redirect:'/site/pages/forum.jag'})">
-                <%=i18n.localize( 'forum.topicCreation.create')%>
-            </a>
-            <a title="<%=i18n.localize( 'cancel')%>" class="btn btn-secondary" href="<%=siteConf.context%>/forum?<%=urlSuffix%>">
-                <%=i18n.localize( 'cancel')%>
-=======
-    
-    <div class="title-section">
-        <h2><%=i18n.localize("Create New Topic")%></h2>
-    </div>
-
-    <form class="form-horizontal forum_form">
-        <table width="100%">
-            <tr>
-                <td width="100%">
-                    <input type="text" id="subject" title="<%=i18n.localize("Subject")%>" placeholder="<%=i18n.localize("Subject")%>" class="input-block-level form-control input-lg">
-                </td>
-            </tr>
-        </table>
-        <div id="topicDescriptioEditor"></div>
-        <input type="hidden" id="parentId" name="parentId" value="<%= encode.forHtml(inputs.parentId)%>">
-        <div id="topic-add-actions">
-            <a title="<%=i18n.localize( 'Create')%>" class="btn btn-primary" id="add-forum-topic" onclick="jagg.sessionAwareJS({redirect:'/site/pages/forum.jag'})">
+            <a title="<%=i18n.localize('Create')%>" class="btn btn-primary" id="add-forum-topic" onclick="jagg.sessionAwareJS({redirect:'/site/pages/forum.jag'})">
                 <%=i18n.localize( 'Create')%>
             </a>
-            <a title="<%=i18n.localize( 'Cancel')%>" class="btn" href="<%=siteConf.context%>/forum?<%=urlSuffix%>">
+            <a title="<%=i18n.localize( 'Cancel')%>" class="btn btn-secondary" href="<%=siteConf.context%>/forum?<%=urlSuffix%>">
                 <%=i18n.localize( 'Cancel')%>
->>>>>>> 3f4668ef
+
             </a>
         </div>
     </form>
