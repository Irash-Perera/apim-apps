--- conflicted
+++ resolved
@@ -444,11 +444,7 @@
         var date = new Date();
         var time = date.getTime();
 
-<<<<<<< HEAD
         var replyInfo = '<div class="comment-extra">Posted By <strong>You</strong> on <span class="dateFull">' +getDate(date)+ ', ' + getTime(time) + '</span></div>';
-=======
-        var replyInfo = getDate(date) + " <br/>" + getTime(time) + " <br/> " + i18n.t('Reply Successfully Added');
->>>>>>> 3f4668ef
         $('#forum_replies_list').show();
         $('#forum_reply_content_temp').html(replyContent);
         $('#forum_reply_added_block').show();
