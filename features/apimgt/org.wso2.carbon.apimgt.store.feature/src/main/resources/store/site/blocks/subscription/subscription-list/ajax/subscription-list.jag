--- conflicted
+++ resolved
@@ -44,10 +44,6 @@
      
         mod = jagg.module("subscription");
         var groupId = session.get("groupId");
-<<<<<<< HEAD
-        result = mod.getAllSubscriptions(username,selectedApp,page);
-        
-=======
 
         var startIndex = request.getParameter("start");
         var endIndex = request.getParameter("end");
@@ -66,7 +62,7 @@
         startIndex--;
 
         result = mod.getAllSubscriptions(username,selectedApp,startIndex,endIndex);
->>>>>>> 18c61ea0
+
 
         if (result.error) {
             obj = {
@@ -76,11 +72,7 @@
         } else {
             obj = {
                 error:false,
-<<<<<<< HEAD
-                subscriptions:result.result.applications
-=======
                 subscriptions:result.result
->>>>>>> 18c61ea0
             }
         }
         print(obj);
