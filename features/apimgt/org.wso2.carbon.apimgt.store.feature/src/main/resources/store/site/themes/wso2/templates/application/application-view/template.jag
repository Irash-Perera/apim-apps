--- conflicted
+++ resolved
@@ -1,136 +1,127 @@
-<% jagg.template("application/application-view", function(inputs, outputs, jagg) {
- var application = outputs.application;
- var oauthapp = outputs.oauthapp;
- jagg.log(outputs.tiers);
-
-var app_tier;
-for(var i=0;i < outputs.tiers.length; i++){
-  if(outputs.tiers[i].tierName == application.tier){
-     app_tier = outputs.tiers[i]; 
-  }
-}
-%>
-<div class="page-header" id="Message">
-    <h2 id="application_name"><%= encode.forHtml(application.name) %></h2>
-</div>
-  <!-- Nav tabs -->
-  <div class="white-wrapper">
-    <ul class="nav nav-tabs" role="tablist">
-      <li role="presentation" id="details-tab" class="active"><a title="<%=i18n.localize("Details")%>" href="#details" aria-controls="profile" role="tab" data-toggle="tab"><%=i18n.localize("Details")%></a></li>
-      <% if(application.status == "APPROVED"){ %>
-<<<<<<< HEAD
-      <li role="presentation"><a title="<%=i18n.localize("Production Keys")%>" href="#production" aria-controls="profile" role="tab" data-toggle="tab"><%=i18n.localize("Production Keys")%></a></li>
-      <li role="presentation"><a title="<%=i18n.localize("Sandbox Keys")%>" href="#sandbox" aria-controls="profile" role="tab" data-toggle="tab"><%=i18n.localize("Sandbox Keys")%></a></li>
-      <li role="presentation"><a title="<%=i18n.localize("Subscriptions")%>" href="#subscription" aria-controls="profile" role="tab" data-toggle="tab"><%=i18n.localize("Subscriptions")%></a></li>
-=======
-      <li role="presentation" id="production-keys-tab"><a title="<%=i18n.localize("Production Keys")%>" href="#production" aria-controls="profile" role="tab" data-toggle="tab"><%=i18n.localize("Production Keys")%></a></li>
-      <li role="presentation" id="sandbox-keys-tab"><a title="<%=i18n.localize("Sandbox Keys")%>" href="#sandbox" aria-controls="profile" role="tab" data-toggle="tab"><%=i18n.localize("Sandbox Keys")%></a></li>
-      <li role="presentation" id="subscriptions-tab"><a title="<%=i18n.localize("Subscriptions")%>" href="#subscription" aria-controls="profile" role="tab" data-toggle="tab"><%=i18n.localize("Subscriptions")%></a></li>
-      <% if (supportedLangs.langs != null) { %>
-      <li role="presentation"><a title="<%=i18n.localize("SDKs")%>"  href="#sdks" aria-controls="profile" role="tab" data-toggle="tab"><%=i18n.localize("SDKs")%></a></li>
-      <% } %>
->>>>>>> 56ca48ba
-      <% } %>
-    </ul>
-
-    <!-- Tab panes -->
-    <div class="tab-content">
-      <div role="tabpanel" class="tab-pane fade in active" id="details">
-<form class="form-horizontal">
-  <div class="form-group">
-    <label class="col-sm-3 control-label"><%=i18n.localize("Status")%></label>
-    <div class="col-sm-9">
-      <p class="form-control-static"><strong><% if(application.status != "APPROVED" && application.status != "REJECTED" ){%> <%=i18n.localize("INACTIVE") %> <%} else { %><%= i18n.localize(encode.forHtml(application.status),encode.forHtml(application.status)) %><%}%></strong></p>
-    </div>
-  </div>
-  <div class="form-group">
-    <label class="col-sm-3 control-label"><%=i18n.localize("Per Token Quota")%></label>
-    <div class="col-sm-9">
-      <p class="form-control-static"><strong><%= encode.forHtml(application.tier) %></strong>&nbsp;&nbsp;&nbsp;<%= encode.forHtml(app_tier.tierDescription+"") %></p>
-      <p><%=i18n.localize("This feature allows you to assign an API request quota per access token. Allocated quota will be shared among all the subscribed APIs of the application.")%></p>
-    </div>
-  </div>
-  <div class="form-group">
-    <label class="col-sm-3 control-label"><%=i18n.localize("Description")%></label>
-    <div class="col-sm-9">
-      <p class="form-control-static"><%if(application.description){%><%=encode.forHtml(application.description) %><% }else{%><%=i18n.localize("Not Given")%><%}%></p>
-    </div>
-  </div>  
-</form>      
-      </div>
-      <% if(application.status == "APPROVED"){ %>
-      <div role="tabpanel" class="tab-pane fade production-keys" id="production">
-      <%
-
-        jagg.log(application);
-        var prodGrants = "";
-        var redirect_uris = "";        
-        if(oauthapp.prodJsonString != undefined){
-          var tmp = parse(oauthapp.prodJsonString);
-          prodGrants = tmp["grant_types"];
-          redirect_uris = tmp["redirect_uris"];          
-        }
-        var prodapp = {
-            name: application.name,
-            callbackUrl:redirect_uris,
-            ConsumerKey: oauthapp.prodConsumerKey,
-            ConsumerSecret: oauthapp.prodConsumerSecret,
-            Key: oauthapp.prodKey,
-            KeyScope: oauthapp.prodKeyScopeValue,
-            Scopes: outputs.scopes,
-            ValidityTime: oauthapp.prodValidityTime,
-            keyState: oauthapp.prodKeyState,
-            grants: prodGrants
-        }
-      %>
-      </div>
-      <%
-        jagg.log(oauthapp);
-        
-        var sandboxGrants = "";
-        var redirect_uris = "";
-        if(oauthapp.sandboxJsonString != undefined){
-          var sandboxJson = parse(oauthapp.sandboxJsonString);
-          sandboxGrants = sandboxJson["grant_types"];
-          redirect_uris = sandboxJson["redirect_uris"];
-        }        
-        var sandapp = {
-            name: application.name,
-            callbackUrl: redirect_uris,            
-            ConsumerKey: oauthapp.sandboxConsumerKey,
-            ConsumerSecret: oauthapp.sandboxConsumerSecret,
-            Key: oauthapp.sandboxKey,
-            KeyScope: oauthapp.sandKeyScope,
-            Scopes: outputs.scopes,
-            ValidityTime: oauthapp.sandValidityTime,
-            keyState: oauthapp.sandboxKeyState,
-            grants:sandboxGrants
-        }
-      %>      
-      <div role="tabpanel" class="tab-pane fade sandbox-keys" id="sandbox">
-      </div>      
-      <div role="tabpanel" class="tab-pane fade" id="subscription">      
-      <% jagg.includeBlock("subscription/subscribed-apis", { "application": application }); %>    
-      </div>
-      <% } %>      
-    </div>
-  </div>
-  <% if(application.status == "APPROVED"){ %>
-  <script language="javascript">
-    var grant_types = <%= stringify(grant_types)%>;
-    var prodapp = <%= stringify(prodapp)%>;
-    var sandapp = <%= stringify(sandapp)%>;
-    $(document).ready(function() {
-
-      $(".production-keys").keyWidget({ app: prodapp, type:"PRODUCTION", provide_keys: <%= site.mapExistingAuthApps %>, grant_types: grant_types });
-      $(".sandbox-keys").keyWidget({ app: sandapp, type:"SANDBOX", provide_keys: <%= site.mapExistingAuthApps %>, grant_types: grant_types}); 
-
-      //activate a tab based on hash
-      if(location.hash != undefined || location.hash !=""){
-        $("a[href='"+location.hash+"']").tab("show");
-      }       
-    });
-  </script>
-  <% jagg.includeBlock("application/application-keys", { "app" : prodapp, "type": "" , "gatewayurl":outputs.gatewayurl} ); %>
-  <% } %>
-<% }); %>
+<% jagg.template("application/application-view", function(inputs, outputs, jagg) {
+ var application = outputs.application;
+ var oauthapp = outputs.oauthapp;
+ jagg.log(outputs.tiers);
+
+var app_tier;
+for(var i=0;i < outputs.tiers.length; i++){
+  if(outputs.tiers[i].tierName == application.tier){
+     app_tier = outputs.tiers[i]; 
+  }
+}
+%>
+<div class="page-header" id="Message">
+    <h2 id="application_name"><%= encode.forHtml(application.name) %></h2>
+</div>
+  <!-- Nav tabs -->
+  <div class="white-wrapper">
+    <ul class="nav nav-tabs" role="tablist">
+      <li role="presentation" id="details-tab" class="active"><a title="<%=i18n.localize("Details")%>" href="#details" aria-controls="profile" role="tab" data-toggle="tab"><%=i18n.localize("Details")%></a></li>
+      <% if(application.status == "APPROVED"){ %>
+      <li role="presentation" id="production-keys-tab"><a title="<%=i18n.localize("Production Keys")%>" href="#production" aria-controls="profile" role="tab" data-toggle="tab"><%=i18n.localize("Production Keys")%></a></li>
+      <li role="presentation" id="sandbox-keys-tab"><a title="<%=i18n.localize("Sandbox Keys")%>" href="#sandbox" aria-controls="profile" role="tab" data-toggle="tab"><%=i18n.localize("Sandbox Keys")%></a></li>
+      <li role="presentation" id="subscriptions-tab"><a title="<%=i18n.localize("Subscriptions")%>" href="#subscription" aria-controls="profile" role="tab" data-toggle="tab"><%=i18n.localize("Subscriptions")%></a></li>
+      <% } %>
+    </ul>
+
+    <!-- Tab panes -->
+    <div class="tab-content">
+      <div role="tabpanel" class="tab-pane fade in active" id="details">
+<form class="form-horizontal">
+  <div class="form-group">
+    <label class="col-sm-3 control-label"><%=i18n.localize("Status")%></label>
+    <div class="col-sm-9">
+      <p class="form-control-static"><strong><% if(application.status != "APPROVED" && application.status != "REJECTED" ){%> <%=i18n.localize("INACTIVE") %> <%} else { %><%= i18n.localize(encode.forHtml(application.status),encode.forHtml(application.status)) %><%}%></strong></p>
+    </div>
+  </div>
+  <div class="form-group">
+    <label class="col-sm-3 control-label"><%=i18n.localize("Per Token Quota")%></label>
+    <div class="col-sm-9">
+      <p class="form-control-static"><strong><%= encode.forHtml(application.tier) %></strong>&nbsp;&nbsp;&nbsp;<%= encode.forHtml(app_tier.tierDescription+"") %></p>
+      <p><%=i18n.localize("This feature allows you to assign an API request quota per access token. Allocated quota will be shared among all the subscribed APIs of the application.")%></p>
+    </div>
+  </div>
+  <div class="form-group">
+    <label class="col-sm-3 control-label"><%=i18n.localize("Description")%></label>
+    <div class="col-sm-9">
+      <p class="form-control-static"><%if(application.description){%><%=encode.forHtml(application.description) %><% }else{%><%=i18n.localize("Not Given")%><%}%></p>
+    </div>
+  </div>  
+</form>      
+      </div>
+      <% if(application.status == "APPROVED"){ %>
+      <div role="tabpanel" class="tab-pane fade production-keys" id="production">
+      <%
+
+        jagg.log(application);
+        var prodGrants = "";
+        var redirect_uris = "";        
+        if(oauthapp.prodJsonString != undefined){
+          var tmp = parse(oauthapp.prodJsonString);
+          prodGrants = tmp["grant_types"];
+          redirect_uris = tmp["redirect_uris"];          
+        }
+        var prodapp = {
+            name: application.name,
+            callbackUrl:redirect_uris,
+            ConsumerKey: oauthapp.prodConsumerKey,
+            ConsumerSecret: oauthapp.prodConsumerSecret,
+            Key: oauthapp.prodKey,
+            KeyScope: oauthapp.prodKeyScopeValue,
+            Scopes: outputs.scopes,
+            ValidityTime: oauthapp.prodValidityTime,
+            keyState: oauthapp.prodKeyState,
+            grants: prodGrants
+        }
+      %>
+      </div>
+      <%
+        jagg.log(oauthapp);
+        
+        var sandboxGrants = "";
+        var redirect_uris = "";
+        if(oauthapp.sandboxJsonString != undefined){
+          var sandboxJson = parse(oauthapp.sandboxJsonString);
+          sandboxGrants = sandboxJson["grant_types"];
+          redirect_uris = sandboxJson["redirect_uris"];
+        }        
+        var sandapp = {
+            name: application.name,
+            callbackUrl: redirect_uris,            
+            ConsumerKey: oauthapp.sandboxConsumerKey,
+            ConsumerSecret: oauthapp.sandboxConsumerSecret,
+            Key: oauthapp.sandboxKey,
+            KeyScope: oauthapp.sandKeyScope,
+            Scopes: outputs.scopes,
+            ValidityTime: oauthapp.sandValidityTime,
+            keyState: oauthapp.sandboxKeyState,
+            grants:sandboxGrants
+        }
+      %>      
+      <div role="tabpanel" class="tab-pane fade sandbox-keys" id="sandbox">
+      </div>      
+      <div role="tabpanel" class="tab-pane fade" id="subscription">      
+      <% jagg.includeBlock("subscription/subscribed-apis", { "application": application }); %>    
+      </div>
+      <% } %>      
+    </div>
+  </div>
+  <% if(application.status == "APPROVED"){ %>
+  <script language="javascript">
+    var grant_types = <%= stringify(grant_types)%>;
+    var prodapp = <%= stringify(prodapp)%>;
+    var sandapp = <%= stringify(sandapp)%>;
+    $(document).ready(function() {
+
+      $(".production-keys").keyWidget({ app: prodapp, type:"PRODUCTION", provide_keys: <%= site.mapExistingAuthApps %>, grant_types: grant_types });
+      $(".sandbox-keys").keyWidget({ app: sandapp, type:"SANDBOX", provide_keys: <%= site.mapExistingAuthApps %>, grant_types: grant_types}); 
+
+      //activate a tab based on hash
+      if(location.hash != undefined || location.hash !=""){
+        $("a[href='"+location.hash+"']").tab("show");
+      }       
+    });
+  </script>
+  <% jagg.includeBlock("application/application-keys", { "app" : prodapp, "type": "" , "gatewayurl":outputs.gatewayurl} ); %>
+  <% } %>
+<% }); %>