--- conflicted
+++ resolved
@@ -37,7 +37,6 @@
         var applicationOld = $("#application-name-old").val();
         var groupIdNew = $("#groupId").val();
         var groupIdOld = $("#groupId-old").val();
-<<<<<<< HEAD
         var numberOfAttributes = $("#numberOfAttributes").val();
         var applicationAttributesNew = {};
         var attributeNew;
@@ -48,9 +47,7 @@
             attributeNew = $("#attribute_" + i.toString()).val();
             applicationAttributesNew[attributeKeyNew] = attributeNew;
         }
-=======
         var tokenType = $("#tokenType").val();
->>>>>>> d92710e2
         jagg.post("/site/blocks/application/application-update/ajax/application-update.jag", {
             action:"updateApplication",
             applicationNew:application,
@@ -59,11 +56,9 @@
             descriptionNew:description,
             groupIdOld:groupIdOld,
             groupIdNew:groupIdNew,
-<<<<<<< HEAD
             applicationAttributeNew:JSON.stringify(applicationAttributesNew)
-=======
+            groupIdNew:groupIdNew,
             tokenType:tokenType
->>>>>>> d92710e2
         }, function (result) {
             if (result.error == false) {                
                 window.location = jagg.url("/site/pages/application.jag?name="+application);
