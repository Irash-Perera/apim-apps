@media only screen and (min-width: 768px){
    .page-content-wrapper.fixed {
        min-height: calc(100% - 130px);
        max-height: calc(100% - 130px);
    }
}
.form-api-subscription{
    background:#fbfbfb;
}
.form-api-subscription .btn .icon{
    margin-right:5px;
}
.input-group {
    margin-top: 3px;
}
a.btn .icon-caret, .btn .icon-caret {
    margin-left: 49px;
    border: none;
}
.body-wrapper a:hover {
    text-decoration: underline;
}
.body-wrapper a.btn:hover {
    text-decoration: none;
}
.search-wrap>.form-control, .search-wrap .btn.wrap-input-right  {
    background-color: #215080;
    border: 0px;
    color: #FFF;
    height: 40px;
    margin-top:-3px;
    line-height:0px;
}
.search-wrap>.form-control::-webkit-input-placeholder {
    color: #fff;
    opacity: 0.9;
    font-weight: 400;
}
#left-sidebar{
    background-color: inherit;
    color: inherit;
}
#left-sidebar.sidebar-nav li a{
    color:inherit;
    font-size:13px;
}
.navbar-search .navbar-default .navbar-toggle .icon-bar{
    background-color:#fff;
}
.navbar-default .navbar-toggle:hover, .navbar-default .navbar-toggle:focus{
    background-color:#215080;
}

@media (max-width: 767px) {
    .navbar-right{
        margin-left:-15px;
        margin-right:-15px;
    }
}

@media (min-width: 768px){
    .visible-side-pane{
        position: relative;
        left: 0px;
        width: initial;
    }

}

ul.nav.nav-tabs {
    background-color: #ddd;
}
.nav-tabs > li > a{
    color: #222;
}
.white-wrapper>.nav-tabs>li.active>a, .nav-tabs>li.active>a:focus, .nav-tabs>li.active>a:hover .nav-tabs>li.active>a:visited .nav-tabs>li.active>a:active {
    background-color: #fff;
    border: 1px solid #fff;
    border-bottom-color: 0;
    border-radius: 0;
}
.white-wrapper>.nav-tabs>li>a:hover {
    border-radius: 0;
}
.body-wrapper>hr{
    border-top: 1px solid #CECDCD;
    margin-top: 50px;
}
.navbar-menu-toggle {
    padding: 0;
    background:#1A78D8;
    color: #fff;
}
.navbar-menu-toggle:hover, .navbar-menu-toggle:focus, .navbar-menu-toggle:active,
.navbar-menu-toggle[aria-expanded=true]{
    background: #0F5296;
}
.input-group-btn>ul.dropdown-menu {
    background-color: #444444;
    margin-top: 0px;
}
.input-group-btn>.dropdown-menu>li>a{color: #fff;}

.input-group-btn>.dropdown-menu>li>a:focus, .dropdown-menu>li>a:hover {
    color: #fff;
    background-color: #1A78D8;
}
.appm-content-search::-webkit-input-placeholder { /* WebKit, Blink, Edge */
    color: #909;
}
.appm-content-search:-moz-placeholder { /* Mozilla Firefox 4 to 18 */
   color: #909;
   opacity: 1;
}
.appm-content-search::-moz-placeholder { /* Mozilla Firefox 19+ */
   color: #909;
   opacity: 1;
}
.appm-content-search:-ms-input-placeholder { /* Internet Explorer 10-11 */
   color: #909;
}
.appm-content-search::placeholder {
  color: #909;
}
@media (min-width: 320px) and (max-width: 767px) {
    ul.sublevel-menu li a {
        text-indent:0px;
    }
}
.average-rating {
    background: transparent url("../images/bigstar.png") no-repeat scroll 0 0;
    background-size : 40px 40px;
    font-size: 12px;
    font-weight: bold;
    height: 40px;
    line-height: 42px;
    text-indent: 12px;
    width: 40px;
    margin-top:-8px;
}
/* Rating color */
.rating-symbol {
    color: orange;
    cursor: pointer
}
.glyphicon-star-empty {
    color: #aaa;
}
a.remove_rating{
    color: gray;
    cursor: pointer;
}
a.remove_rating:hover{
    color: #C00;
}
.panel-group .panel .form-horizontal,
.wiz-content .form-horizontal,
.modal-body .form-horizontal,
.login-form-wrapper .form-horizontal{
    max-width:100%;
}
.modal-content{
    background: #FFF;
    color:#000;
 }
 .modal-header h3{
    padding: 0px;
 }
 .modal-header{
    background: #f1f1f1;
    margin-bottom: 20px;
    padding: 15px;
    border-bottom: 1px solid #ddd;
 }
 .modal-header .close{
    color:#222;
    margin-top: 6px;
    font-size: 16px;
 }
.extended-form{
    display: none;
}
/* Customize swagger UI */
#swagger-ui-container {max-width: 100%;}
.swagger-section .swagger-ui-wrap{ min-width:initial!important;}
#swagger-ui-container .container{ width: 100% !important;padding: 0 !important; }
#swagger-ui-container #api_info { display: none;}
#resources_container ul { padding-left: 0px;}


.counter-container{
    display:inline-block;
    text-align:right;
    font-style: italic;
    margin-top:4px;
}
}
.api-details-container .form-horizontal{
    max-width:100%;
}
.api-details-container .form-horizontal .form-group{
    margin-bottom:0px;
}

.currentTheme{
    border:solid 2px #0099ff;
}
.themeLabel{
    border-radius:0;
}
.currentTheme a.themeLabel{
    background-color:#3A87AD;
    cursor:default;
}
.currentTheme,.currentTheme a,.currentTheme img{
    cursor:default !important;
}

/* fix broken swagger console */
.swagger-section pre {
 white-space: pre-wrap;       /* css-3 */
 white-space: -moz-pre-wrap;  /* Mozilla, since 1999 */
 white-space: -pre-wrap;      /* Opera 4-6 */
 white-space: -o-pre-wrap;    /* Opera 7 */
 word-wrap: break-word;       /* Internet Explorer 5.5+ */
}

.social_links img{
    width: 32px;
    height: 32px;
    margin-right: 5px;
}
.remove_rating i{
    margin-top: -3px;
}
.resize-vertical-only{
    resize:vertical;
}
.truncate-children {
    display: table;
    table-layout: fixed;
    width: 100%;
    white-space: nowrap;
}
.truncate-children > * {
    display: table-cell;
    overflow: hidden;
    text-overflow: ellipsis;
}
.word-break{
  word-break: break-all;
}
.share-container{
    min-height:60px;
}
#forum_topics_list_paginator,
#forum_replies_paginator{
    float:right;
    margin:0px;
}

.forum-edit-delete{
    float:right;
    position:relative;
    top:5px;
    padding-right:10px;
    z-index:999;
}


.search-wrap .dropdown-toggle{
    color: #FFF;
    background-color: #215080;
    border:1px solid #215080;
    border-right:1px solid #1a78d8;
    padding: 9px 12px;
    margin-top: -3px;
    line-height:20px;
}
.search-wrap .dropdown-toggle:hover{
    border-color: #215080;
    border-right-color:#1a78d8;
}
.search-wrap .input-group-btn>ul.dropdown-menu {
    background-color: #444444;
    margin-top: 0px;
}
.search-wrap .input-group-btn>.dropdown-menu>li>a{color: #fff;}

.search-wrap .input-group-btn>.dropdown-menu>li>a:focus,
.search-wrap .dropdown-menu>li>a:hover {
    color: #fff;
    background-color: #1A78D8;
}
.search-wrap .input-group-btn>.dropdown-menu > li:not(.divider){
    border-bottom:none;
}
.search-wrap .input-group-btn:first-child > .btn,
.search-wrap .input-group-btn:first-child > .btn-group{
    margin-right:0px;
}
.search-wrap .input-group-btn.open > .btn-default.dropdown-toggle:hover,
.search-wrap .input-group-btn.open > .btn-default:active:hover,
.search-wrap .input-group-btn.open > .btn-default:active:focus,
.search-wrap .input-group-btn.open > .btn-default.active,
.search-wrap .input-group-btn.open > .btn-default.dropdown-toggle,
.search-wrap .input-group-btn.open > .btn:focus{
    color:#fff;
    background-color: #444;
    border:1px solid #444;
}
@media (max-width: 480px) {
    .navbar-menu-toggle.active + form .search-wrap{
        display:none;
    }
}

.tenent-store-list .list-group-item{
    margin-top:0px;
    margin-bottom:0px;
}

 #tab3 .white-wrapper.add-padding-5x{
    padding:0px!important;
 }
 .checkbox .helper{
    padding-left:30px;
 }
 .checkbox p {
     padding: 0 0 0 30px;
     position: relative;
     margin: 0;
 }

/* =============================================================================
 * Same height columns support
 * ============================================================================= */

.row-height {
  display: table;
  table-layout: fixed;
  height: 100%;
  width: 100%;
}
.col-height {
  display: table-cell;
  float: none;
  height: 100%;
}
.col-top {
  vertical-align: top;
}
.col-middle {
  vertical-align: middle;
}
.col-bottom {
  vertical-align: bottom;
}

@media (min-width: 480px) {
  .row-xs-height {
    display: table;
    table-layout: fixed;
    height: 100%;
    width: 100%;
  }
  .col-xs-height {
    display: table-cell;
    float: none;
    height: 100%;
  }
  .col-xs-top {
    vertical-align: top;
  }
  .col-xs-middle {
    vertical-align: middle;
  }
  .col-xs-bottom {
    vertical-align: bottom;
  }
}

@media (min-width: 768px) {
  .row-sm-height {
    display: table;
    table-layout: fixed;
    height: 100%;
    width: 100%;
  }
  .col-sm-height {
    display: table-cell;
    float: none;
    height: 100%;
  }
  .col-sm-top {
    vertical-align: top;
  }
  .col-sm-middle {
    vertical-align: middle;
  }
  .col-sm-bottom {
    vertical-align: bottom;
  }
}

@media (min-width: 992px) {
  .row-md-height {
    display: table;
    table-layout: fixed;
    height: 100%;
    width: 100%;
  }
  .col-md-height {
    display: table-cell;
    float: none;
    height: 100%;
  }
  .col-md-top {
    vertical-align: top;
  }
  .col-md-middle {
    vertical-align: middle;
  }
  .col-md-bottom {
    vertical-align: bottom;
  }
}

@media (min-width: 1200px) {
  .row-lg-height {
    display: table;
    table-layout: fixed;
    height: 100%;
    width: 100%;
  }
  .col-lg-height {
    display: table-cell;
    float: none;
    height: 100%;
  }
  .col-lg-top {
    vertical-align: top;
  }
  .col-lg-middle {
    vertical-align: middle;
  }
  .col-lg-bottom {
    vertical-align: bottom;
  }
}

/* =============================================================================
 * Forum comment styles
 * ============================================================================= */

.tip {
  width: 0px;
  height: 0px;
  position: absolute;
  background: transparent;
  border: 10px solid #f5f5f5;
}

.tip-up {
  top: -25px; /* Same as body margin top + border */
  left: 10px;
  border-right-color: transparent;
  border-left-color: transparent;
  border-top-color: transparent;
}

.tip-down {
  bottom: -20px;
  left: 10px;
  border-right-color: transparent;
  border-left-color: transparent;
  border-bottom-color: transparent;
}

.tip-left {
  top: 10px;
  left: -25px;
  border-top-color: transparent;
  border-left-color: transparent;
  border-bottom-color: transparent;
}

.tip-right {
  top: 10px;
  right: -25px;
  border-top-color: transparent;
  border-right-color: transparent;
  border-bottom-color: transparent;
}

.comment-body {
  position: relative;
  height: auto;
  margin: 20px 0px 10px 0px;
  padding: 10px;
  border: 1px solid #f5f5f5;
  background: #f5f5f5;
}
.comment-text > *{
    margin:0px;
}
.comment-message {
  color: #333;
}
.comment-message .successfully-added{
  float:right;
  color: #5cb85c;
}
.comment-extra{
    font-size:12px;
    text-indent:15px;
    color:#666;
}
.comment-extra strong{
    font-weight:500;
}

<<<<<<< HEAD
.requiredAstrix{
  color:red;
=======
.api-prototype-icon {
    position:absolute;
    bottom:0px;
    left:0px;
    opacity:1;
}

.square-element .api-prototype-icon{
    display:block;
    background:rgba(0, 0, 0, .3);
    color:#fff;
    width:40px;
    height:40px;
    position:absolute;
    z-index: 999;
}

.square-element .api-prototype-icon i{
    font-size:1.5em;
    padding:12px 2px;
>>>>>>> 16407f70
}<|MERGE_RESOLUTION|>--- conflicted
+++ resolved
@@ -520,10 +520,10 @@
     font-weight:500;
 }
 
-<<<<<<< HEAD
 .requiredAstrix{
   color:red;
-=======
+}
+
 .api-prototype-icon {
     position:absolute;
     bottom:0px;
@@ -544,5 +544,4 @@
 .square-element .api-prototype-icon i{
     font-size:1.5em;
     padding:12px 2px;
->>>>>>> 16407f70
 }