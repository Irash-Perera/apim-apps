<%
jagg.block("subscription/subscription-list", {
    initializer:function (data) {

    },

    getInputs:function () {
        return {
            "user":null
        }
    },

    getOutputs:function (inputs) {

<<<<<<< HEAD
        var applications, result, selectedApp, user = inputs.user;
        if(request.getParameter('selectedApp') != null){
=======
        var applications, response, selectedApp, totalLength, page = request.getParameter("page"), user = inputs.user;
        if(request.getParameter('selectedApp')!=null){
>>>>>>> 8a4031af
            selectedApp = request.getParameter('selectedApp');
        }else if(session.get('selectedApp') != null){
            selectedApp = session.get('selectedApp');
        }else{
            selectedApp = "";
        }
        
        if(page == null){
            page = 1;
        }
        var itemsPerPage = 10; //change this to change the number of items per page.
        var startIndex = (page-1)*itemsPerPage, endIndex = startIndex + itemsPerPage;
        
        response = jagg.module("subscription").getAllSubscriptions(user.username, selectedApp, startIndex, endIndex);
        applications = response.result.applications;
        totalLength = response.result.totalLength;

        return {
            "applications":applications,
            "totalLength":totalLength,
            "page":page,
            "itemsPerPage":itemsPerPage
        };
    },

    getStaticBlocks:function() {
        return [
            "subscription/subscription-list-element"
        ];
    }


});
%><|MERGE_RESOLUTION|>--- conflicted
+++ resolved
@@ -12,13 +12,8 @@
 
     getOutputs:function (inputs) {
 
-<<<<<<< HEAD
-        var applications, result, selectedApp, user = inputs.user;
-        if(request.getParameter('selectedApp') != null){
-=======
         var applications, response, selectedApp, totalLength, page = request.getParameter("page"), user = inputs.user;
         if(request.getParameter('selectedApp')!=null){
->>>>>>> 8a4031af
             selectedApp = request.getParameter('selectedApp');
         }else if(session.get('selectedApp') != null){
             selectedApp = session.get('selectedApp');
