/*
 * Copyright (c) 2020, WSO2 Inc. (http://www.wso2.org) All Rights Reserved.
 *
 * WSO2 Inc. licenses this file to you under the Apache License,
 * Version 2.0 (the "License"); you may not use this file except
 * in compliance with the License.
 * You may obtain a copy of the License at
 *
 * http://www.apache.org/licenses/LICENSE-2.0
 *
 * Unless required by applicable law or agreed to in writing,
 * software distributed under the License is distributed on an
 * "AS IS" BASIS, WITHOUT WARRANTIES OR CONDITIONS OF ANY
 * KIND, either express or implied. See the License for the
 * specific language governing permissions and limitations
 * under the License.
 */

<<<<<<< HEAD
import React, { useReducer, useState } from 'react';
=======
import React, { useReducer, useEffect, useState } from 'react';
>>>>>>> 70622f12
import API from 'AppData/api';
import PropTypes from 'prop-types';
import TextField from '@material-ui/core/TextField';
import { FormattedMessage } from 'react-intl';
import { makeStyles } from '@material-ui/core/styles';
import FormDialogBase from 'AppComponents/AdminPages/Addons/FormDialogBase';

const useStyles = makeStyles((theme) => ({
    error: {
        color: theme.palette.error.dark,
    },
}));

/**
 * Reducer
 * @param {JSON} state State
 * @returns {Promise}.
 */
function reducer(state, { field, value }) {
    switch (field) {
        case 'name':
        case 'owner':
            return { ...state, [field]: value };
        case 'editDetails':
            return value;
        default:
            return state;
    }
}
/**
 * Render a pop-up dialog to change ownership of an Application
 * @param {JSON} props props passed from parent
 * @returns {JSX}.
 */
function Edit(props) {
    const classes = useStyles();
    const restApi = new API();
    const {
        updateList, dataRow, icon, triggerButtonText, title, applicationList,
    } = props;
<<<<<<< HEAD
    const [id, SetId] = useState();
    const initialState = {
        name: '',
        owner: '',
    };
=======
    const [initialState, setInitialState] = useState({
        name: '',
        owner: '',
    });
>>>>>>> 70622f12

    const [state, dispatch] = useReducer(reducer, initialState);
    const { name, owner } = state;

    useEffect(() => {
        setInitialState({
            name: '',
            owner: '',
        });
    }, []);
    const onChange = (e) => {
        dispatch({ field: e.target.name, value: e.target.value });
    };

    const validateOwner = () => {
        let validationError = '';

        const applicationsWithSameName = applicationList.filter(
            (app) => app.name === name && app.owner === owner,
        );

        const promiseValidation = new Promise((resolve, reject) => {
            if (applicationsWithSameName.length > 0) {
                validationError = `${owner} already has an application with name: ${name}`;
                reject(validationError);
            }
            const basicScope = 'apim:subscribe';
            restApi.getUserScope(owner, basicScope)
                .then(() => {
                    // This api returns 200 when only the $owner has the $basicScope.
                    resolve();
                }).catch((error) => {
                    const { response } = error;
                    // This api returns 404 when the $owner is not found.
                    // identify the case specially with error code 901502 and display error.
                    if (response.body) {
                        if (response.body.code === 901502) {
                            validationError = `${owner} is not a valid Subscriber`;
                            reject(validationError);
                        }
                    } else {
                        validationError = 'Something went wrong when validating user';
                        reject(validationError);
                    }
                });
        });

        return promiseValidation;
    };

    const formSaveCallback = () => {
        return validateOwner().then(() => {
            return restApi.updateApplicationOwner(dataRow.id, owner)
                .then(() => {
                    return (
                        <FormattedMessage
                            id='AdminPages.ApplicationSettings.Edit.form.edit.successful'
                            defaultMessage='Application owner changed successfully'
                        />
                    );
                })
                .catch((error) => {
                    const { response } = error;
                    if (response.body) {
                        throw response.body.description;
                    }
                })
                .finally(() => {
                    updateList();
                });
        });
    };
<<<<<<< HEAD

    const dialogOpenCallback = () => {
        SetId(dataRow.applicationId);
        dispatch({ field: 'name', value: dataRow.name });
        dispatch({ field: 'owner', value: dataRow.owner });
    };

=======
    const dialogOpenCallback = () => {
        if (dataRow) {
            const { name: originalName, owner: originalOwner } = dataRow;
            dispatch({ field: 'editDetails', value: { name: originalName, owner: originalOwner } });
        }
    };
>>>>>>> 70622f12
    return (
        <FormDialogBase
            title={title}
            saveButtonText='Save'
            icon={icon}
            triggerButtonText={triggerButtonText}
            formSaveCallback={formSaveCallback}
            dialogOpenCallback={dialogOpenCallback}
        >
            <TextField
                margin='dense'
                name='name'
                value={name}
                label={(
                    <span>
                        <FormattedMessage
                            id='AdminPages.ApplicationSettings.Edit.form.name'
                            defaultMessage='Application Name'
                        />
                        <span className={classes.error}>*</span>
                    </span>
                )}
                fullWidth
                variant='outlined'
                disabled
            />
            <TextField
                autoFocus
                margin='dense'
                name='owner'
                value={owner}
                onChange={onChange}
                label='Owner'
                fullWidth
                helperText={(
                    <FormattedMessage
                        id='AdminPages.ApplicationSettings.Edit.form.helperText'
                        defaultMessage={'Enter a new Owner. '
                        + 'Make sure the new owner has logged into the Developer Portal at least once'}
                    />
                )}
                variant='outlined'
            />
        </FormDialogBase>
    );
}

Edit.defaultProps = {
    icon: null,
};

Edit.propTypes = {
    updateList: PropTypes.func.isRequired,
    dataRow: PropTypes.shape({
        applicationId: PropTypes.string.isRequired,
        owner: PropTypes.string.isRequired,
        name: PropTypes.string.isRequired,
    }).isRequired,
    icon: PropTypes.element,
    triggerButtonText: PropTypes.shape({}).isRequired,
    title: PropTypes.shape({}).isRequired,
    applicationList: PropTypes.shape([]).isRequired,
};

export default Edit;<|MERGE_RESOLUTION|>--- conflicted
+++ resolved
@@ -16,11 +16,7 @@
  * under the License.
  */
 
-<<<<<<< HEAD
-import React, { useReducer, useState } from 'react';
-=======
 import React, { useReducer, useEffect, useState } from 'react';
->>>>>>> 70622f12
 import API from 'AppData/api';
 import PropTypes from 'prop-types';
 import TextField from '@material-ui/core/TextField';
@@ -61,18 +57,10 @@
     const {
         updateList, dataRow, icon, triggerButtonText, title, applicationList,
     } = props;
-<<<<<<< HEAD
-    const [id, SetId] = useState();
-    const initialState = {
-        name: '',
-        owner: '',
-    };
-=======
     const [initialState, setInitialState] = useState({
         name: '',
         owner: '',
     });
->>>>>>> 70622f12
 
     const [state, dispatch] = useReducer(reducer, initialState);
     const { name, owner } = state;
@@ -145,22 +133,12 @@
                 });
         });
     };
-<<<<<<< HEAD
-
-    const dialogOpenCallback = () => {
-        SetId(dataRow.applicationId);
-        dispatch({ field: 'name', value: dataRow.name });
-        dispatch({ field: 'owner', value: dataRow.owner });
-    };
-
-=======
     const dialogOpenCallback = () => {
         if (dataRow) {
             const { name: originalName, owner: originalOwner } = dataRow;
             dispatch({ field: 'editDetails', value: { name: originalName, owner: originalOwner } });
         }
     };
->>>>>>> 70622f12
     return (
         <FormDialogBase
             title={title}
