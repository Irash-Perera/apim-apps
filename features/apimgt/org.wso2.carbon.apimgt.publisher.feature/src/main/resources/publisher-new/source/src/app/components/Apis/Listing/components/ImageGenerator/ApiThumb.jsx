/*
 * Copyright (c) 2019, WSO2 Inc. (http://www.wso2.org) All Rights Reserved.
 *
 * WSO2 Inc. licenses this file to you under the Apache License,
 * Version 2.0 (the "License"); you may not use this file except
 * in compliance with the License.
 * You may obtain a copy of the License at
 *
 * http://www.apache.org/licenses/LICENSE-2.0
 *
 * Unless required by applicable law or agreed to in writing,
 * software distributed under the License is distributed on an
 * "AS IS" BASIS, WITHOUT WARRANTIES OR CONDITIONS OF ANY
 * KIND, either express or implied. See the License for the
 * specific language governing permissions and limitations
 * under the License.
 */
import React, { Component } from 'react';
import PropTypes from 'prop-types';
import { withStyles } from '@material-ui/core/styles';
import Card from '@material-ui/core/Card';
import CardActions from '@material-ui/core/CardActions';
import CardContent from '@material-ui/core/CardContent';
import CardMedia from '@material-ui/core/CardMedia';
import Typography from '@material-ui/core/Typography';
import Grid from '@material-ui/core/Grid';
import Chip from '@material-ui/core/Chip';
import { FormattedMessage, injectIntl } from 'react-intl';
import CircularProgress from '@material-ui/core/CircularProgress';
import green from '@material-ui/core/colors/green';
import API from 'AppData/api.js';
import CONSTS from 'AppData/Constants';

import Alert from 'AppComponents/Shared/Alert';
import DeleteApiButton from 'AppComponents/Apis/Details/components/DeleteApiButton';

import ThumbnailView from './ThumbnailView';

const styles = theme => ({
    card: {
        margin: theme.spacing.unit * (3 / 2),
        maxWidth: theme.spacing.unit * 32,
        transition: 'box-shadow 0.3s ease-in-out',
    },
    providerText: {
        textTransform: 'capitalize',
    },
    apiDetails: { padding: theme.spacing.unit },
    apiActions: { justifyContent: 'space-between', padding: `0px 0px ${theme.spacing.unit}px 0px` },
    deleteProgress: {
        color: green[200],
        position: 'absolute',
        marginLeft: '200px',
    },
});

/**
 *
 * Render API Card component in API listing card view,containing essential API information like name , version ect
 * @class APIThumb
 * @extends {Component}
 */
class APIThumb extends Component {
    /**
     *Creates an instance of APIThumb.
     * @param {*} props
     * @memberof APIThumb
     */
    constructor(props) {
        super(props);
        this.state = { isHover: false, loading: false };
        this.toggleMouseOver = this.toggleMouseOver.bind(this);
        this.handleApiDelete = this.handleApiDelete.bind(this);
    }

    /**
     *
     * Delete an API listed in the listing page
     * @param {React.SyntheticEvent} event OnClick event of delete button
     * @param {String} [name=''] API Name use for alerting purpose only
     * @memberof Listing
     */
    handleApiDelete() {
        const { id, name } = this.props.api;
        this.setState({ loading: true });
        const { updateData, isAPIProduct } = this.props;
        if (isAPIProduct) {
            const promisedDelete = API.deleteProduct(id);
            promisedDelete.then((response) => {
                if (response.status !== 200) {
                    Alert.info('Something went wrong while deleting the API Product!');
                    return;
                }
                updateData(id);
                Alert.info(`API Product ${name} deleted Successfully`);
                this.setState({ loading: false });
            });
        } else {
            const promisedDelete = API.delete(id);
            promisedDelete.then((response) => {
                if (response.status !== 200) {
                    Alert.info('Something went wrong while deleting the API!');
                    return;
                }
                updateData(id);
                Alert.info(`API ${name} deleted Successfully`);
                this.setState({ loading: false });
            });
        }
    }

    /**
     * Toggle mouse Hover state to set the card `raised` property
     *
     * @param {React.SyntheticEvent} event mouseover and mouseout
     * @memberof APIThumb
     */
    toggleMouseOver(event) {
        this.setState({ isHover: event.type === 'mouseover' });
    }
    /**
     * @inheritdoc
     * @returns {React.Component} @inheritdoc
     * @memberof APIThumb
     */
    render() {
        const { classes, api, isAPIProduct } = this.props;
        const { isHover, loading } = this.state;
        api.apiType = API.CONSTS.API;
        if (isAPIProduct) {
            api.apiType = API.CONSTS.APIProduct;
        }

        return (
            <Card
                onMouseOver={this.toggleMouseOver}
                onFocus={this.toggleMouseOver}
                onMouseOut={this.toggleMouseOver}
                onBlur={this.toggleMouseOver}
                raised={isHover}
                className={classes.card}
            >
                <CardMedia src='None' component={ThumbnailView} height={140} title='Thumbnail' api={api} />
                <CardContent className={classes.apiDetails}>
                    <Typography gutterBottom variant='h5' component='h2'>
                        {api.name}
                    </Typography>
                    <Grid container>
                        <Grid item md={6}>
                            <FormattedMessage id='by' defaultMessage='By' />:
                            <Typography className={classes.providerText} variant='body1' gutterBottom>
                                {api.provider}
                            </Typography>
                        </Grid>
                        <Grid item md={6}>
                            <FormattedMessage id='context' defaultMessage='Context' />:
                            <Typography variant='body1' gutterBottom>
                                {api.context}
                            </Typography>
                        </Grid>
                        {isAPIProduct ? null : (
                            <Grid item md={6}>
                                <FormattedMessage id='version' defaultMessage='Version' />:
                                <Typography variant='body1'>{api.version}</Typography>
                            </Grid>
                        )}
                    </Grid>
                </CardContent>
                <CardActions className={classes.apiActions}>
                    <Chip label={isAPIProduct ? api.state : api.lifeCycleStatus} color='default' />
                    <DeleteApiButton onClick={this.handleApiDelete} api={api} />
                    {loading && <CircularProgress className={classes.deleteProgress} />}
                </CardActions>
            </Card>
        );
    }
}

APIThumb.propTypes = {
    classes: PropTypes.shape({}).isRequired,
    api: PropTypes.shape({
        id: PropTypes.string,
        name: PropTypes.string,
    }).isRequired,
<<<<<<< HEAD
    updateData: PropTypes.func.isRequired,
    isAPIProduct: PropTypes.bool.isRequired,
=======
    updateAPIsList: PropTypes.func.isRequired,
    apiType: PropTypes.oneOf([CONSTS.API, CONSTS.APIProduct]).isRequired,
>>>>>>> 3a7810d0
};

export default injectIntl(withStyles(styles)(APIThumb));<|MERGE_RESOLUTION|>--- conflicted
+++ resolved
@@ -29,8 +29,6 @@
 import CircularProgress from '@material-ui/core/CircularProgress';
 import green from '@material-ui/core/colors/green';
 import API from 'AppData/api.js';
-import CONSTS from 'AppData/Constants';
-
 import Alert from 'AppComponents/Shared/Alert';
 import DeleteApiButton from 'AppComponents/Apis/Details/components/DeleteApiButton';
 
@@ -182,13 +180,8 @@
         id: PropTypes.string,
         name: PropTypes.string,
     }).isRequired,
-<<<<<<< HEAD
     updateData: PropTypes.func.isRequired,
     isAPIProduct: PropTypes.bool.isRequired,
-=======
-    updateAPIsList: PropTypes.func.isRequired,
-    apiType: PropTypes.oneOf([CONSTS.API, CONSTS.APIProduct]).isRequired,
->>>>>>> 3a7810d0
 };
 
 export default injectIntl(withStyles(styles)(APIThumb));