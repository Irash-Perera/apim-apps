/*
 * Copyright (c) 2017, WSO2 Inc. (http://www.wso2.org) All Rights Reserved.
 *
 * WSO2 Inc. licenses this file to you under the Apache License,
 * Version 2.0 (the "License"); you may not use this file except
 * in compliance with the License.
 * You may obtain a copy of the License at
 *
 * http://www.apache.org/licenses/LICENSE-2.0
 *
 * Unless required by applicable law or agreed to in writing,
 * software distributed under the License is distributed on an
 * "AS IS" BASIS, WITHOUT WARRANTIES OR CONDITIONS OF ANY
 * KIND, either express or implied. See the License for the
 * specific language governing permissions and limitations
 * under the License.
 */

import React, { Component } from 'react';
import PropTypes from 'prop-types';

import LifeCycleIcon from '@material-ui/icons/Autorenew';
import EndpointIcon from '@material-ui/icons/GamesOutlined';
import ResourcesIcon from '@material-ui/icons/VerticalSplit';
// import ScopesIcon from '@material-ui/icons/VpnKey';
// import SecurityIcon from '@material-ui/icons/Security';
import DocumentsIcon from '@material-ui/icons/LibraryBooks';
// import CommentsIcon from '@material-ui/icons/CommentRounded';
import BusinessIcon from '@material-ui/icons/Business';
import CodeIcon from '@material-ui/icons/Code';
// import SubscriptionsIcon from '@material-ui/icons/Bookmarks';
import ConfigurationIcon from '@material-ui/icons/Build';
import PropertiesIcon from '@material-ui/icons/List';
import { withStyles } from '@material-ui/core/styles';
import { injectIntl } from 'react-intl';
import { Redirect, Route, Switch, Link, matchPath } from 'react-router-dom';
import Utils from 'AppData/Utils';
import ResourceNotFound from 'AppComponents/Base/Errors/ResourceNotFound';
import CustomIcon from 'AppComponents/Shared/CustomIcon';
import LeftMenuItem from 'AppComponents/Shared/LeftMenuItem';
import { PageNotFound } from 'AppComponents/Base/Errors';
import Api from 'AppData/api';
import { Progress } from 'AppComponents/Shared';
import Alert from 'AppComponents/Shared/Alert';

import Overview from './NewOverview/Overview';
import Configuration from './Configuration/Configuration';
import LifeCycle from './LifeCycle/LifeCycle';
import Documents from './Documents';
import Resources from './Resources/Resources';
import Endpoints from './Endpoints/Endpoints';
import Subscriptions from './Subscriptions/Subscriptions';
import Comments from './Comments/Comments';
import Scope from './Scopes';
import Security from './Security';
import APIDefinition from './APIDefinition/APIDefinition';
import APIDetailsTopMenu from './components/APIDetailsTopMenu';
import BusinessInformation from './BusinessInformation/BusinessInformation';
import Properties from './Properties/Properties';
import ApiContext from './components/ApiContext';
import CreateNewVersion from './NewVersion/NewVersion';

const styles = theme => ({
    LeftMenu: {
        backgroundColor: theme.palette.background.leftMenu,
        width: theme.custom.leftMenuWidth,
        textAlign: 'center',
        fontFamily: theme.typography.fontFamily,
        position: 'absolute',
        bottom: 0,
        left: 0,
        top: 0,
    },
    leftLInkMain: {
        borderRight: 'solid 1px ' + theme.palette.background.leftMenu,
        paddingBottom: theme.spacing.unit,
        paddingTop: theme.spacing.unit,
        cursor: 'pointer',
        backgroundColor: theme.palette.background.leftMenuActive,
        color: theme.palette.getContrastText(theme.palette.background.leftMenuActive),
        textDecoration: 'none',
    },
    detailsContent: {
        display: 'flex',
        flex: 1,
    },
    content: {
        display: 'flex',
        flex: 1,
        flexDirection: 'column',
        marginLeft: theme.custom.leftMenuWidth,
        paddingBottom: theme.spacing.unit * 3,
    },
    contentInside: {
        paddingLeft: theme.spacing.unit * 3,
        paddingRight: theme.spacing.unit * 3,
        paddingTop: theme.spacing.unit * 2,
    },
});

/**
 * Base component for API specific Details page,
 * What this component do is, Handle all the request coming under `/apis/:api_uuid` path, If the :api_uuid or
 *  the later part of the URL is not valid , This will return a `PageNotFound` component.
 * For valid API request , This component will fetch the API and pass the API response data to below components in `api`
 * prop name.
 * Note: If you want to add new route or new page under APIs detail, add the desired path to `PATHS` constant mapping.
 * This mapping will be used in parent component to directly return `PageNotFound` component, If user making a request
 * to an undefined path segment.
 */
class Details extends Component {
    /**
     * Return boolean , whether provided URL has a valid Route under the Details page.
     * Check https://github.com/ReactTraining/react-router/blob/master/packages/react-router-dom/modules/NavLink.js
     * code for the usage of public matchPath method
     * @static
     * @param {String} pathname location URL of an incoming request
     * @memberof Details
     * @returns {Boolean} whether URL matched with defined sub paths or not
     */
    static isValidURL(pathname) {
        for (const [subPathKey, subPath] of Object.entries(Details.subPaths)) {
            // Skip the BASE path , because it's will match for any `/apis/:apiUUID/*` values
            if (subPathKey !== 'BASE') {
                const matched = matchPath(pathname, subPath);
                if (matched) {
                    return matched;
                }
            }
        }
        return false;
    }

    /**
     * Creates an instance of Details.
     * @param {any} props @inheritDoc
     * @memberof Details
     */
    constructor(props) {
        super(props);
        this.handleMenuSelect = this.handleMenuSelect.bind(this);
        const { location, isAPIProduct } = this.props;
        const currentLink = location.pathname.match(/[^/]+(?=\/$|$)/g);
        let active = null;
        if (currentLink && currentLink.length > 0) {
            [active] = currentLink;
        }
        this.state = {
            api: null,
            apiNotFound: false,
            active: active || 'overview',
            updateAPI: this.updateAPI, // eslint-disable-line react/no-unused-state
            isAPIProduct,
        };
        this.setAPI = this.setAPI.bind(this);
        this.setAPIProduct = this.setAPIProduct.bind(this);
    }

    /**
     * @inheritDoc
     * @memberof Details
     */
    componentDidMount() {
        const {
            location: { pathname }, isAPIProduct,
        } = this.props;
        // Load API data iff request page is valid
        if (Details.isValidURL(pathname)) {
            if (isAPIProduct) {
                this.setAPIProduct();
            } else {
                this.setAPI();
            }
        }
    }

    /**
     *
     *
     * @returns
     * @memberof Details
     */
    componentDidUpdate() {
        const { api } = this.state;
        const { apiUUID } = this.props.match.params;
        const { isAPIProduct } = this.props.isAPIProduct;
        if (!api || api.id === apiUUID) {
            return;
        }
        if (isAPIProduct) {
            this.setAPIProduct();
        } else {
            this.setAPI();
        }
    }

    /**
     *
     *
     * @memberof Details
     */
    setAPI() {
        const { apiUUID } = this.props.match.params;
        const promisedApi = Api.get(apiUUID);
        promisedApi
            .then((api) => {
                this.setState({ api });
            })
            .catch((error) => {
                if (process.env.NODE_ENV !== 'production') {
                    console.log(error);
                }
                const { status } = error;
                if (status === 404) {
                    this.setState({ apiNotFound: true });
                }
            });
    }
    /**
     *
     *
     * @memberof Details
     */
<<<<<<< HEAD
    updateAPI(newAPI) {
        const { intl } = this.props;
        const restAPI = new Api();
        /* eslint no-underscore-dangle: ["error", { "allow": ["_data"] }] */
        /* eslint no-param-reassign: ["error", { "props": false }] */
        if (newAPI._data) delete newAPI._data;
        if (newAPI.client) delete newAPI.client;

        const promisedApi = restAPI.update(JSON.parse(JSON.stringify(newAPI)));
        promisedApi
            .then((api) => {
                Alert.info(`${api.name}` + intl.formatMessage({
                    id: 'Apis.Details.index.update.success',
                    defaultMessage: ' updated successfully.',
                }));
=======
    setAPIProduct() {
        const { apiProdUUID } = this.props.match.params;
        const promisedApi = Api.getProduct(apiProdUUID);
        promisedApi
            .then((api) => {
>>>>>>> 8dcb0b35
                this.setState({ api });
            })
            .catch((error) => {
                if (process.env.NODE_ENV !== 'production') {
                    console.log(error);
                }
                const { status } = error;
                if (status === 404) {
                    this.setState({ apiNotFound: true });
                }
            });
    }

    /**
     *
     *
     * @param {*} newAPI
     * @memberof Details
     */
    updateAPI(newAPI, isAPIProduct) {
        const restAPI = new Api();
        /* eslint no-underscore-dangle: ["error", { "allow": ["_data"] }] */
        /* eslint no-param-reassign: ["error", { "props": false }] */
        if (newAPI._data) delete newAPI._data;
        if (newAPI.client) delete newAPI.client;
        if (isAPIProduct) {
            const promisedApi = restAPI.updateProduct(JSON.parse(JSON.stringify(newAPI)));
            promisedApi
                .then((api) => {
                    Alert.info(`${api.name} updated successfully.`);
                    this.setState({ api });
                })
                .catch((error) => {
                    if (process.env.NODE_ENV !== 'production') {
                        console.log(error);
                    }
                    const { status } = error;
                    if (status === 404) {
                        this.setState({ apiNotFound: true });
                    }
                });
        } else {
            const promisedApi = restAPI.update(JSON.parse(JSON.stringify(newAPI)));
            promisedApi
                .then((api) => {
                    Alert.info(`${api.name} updated successfully.`);
                    this.setState({ api });
                })
                .catch((error) => {
                    if (process.env.NODE_ENV !== 'production') {
                        console.log(error);
                    }
                    const { status } = error;
                    if (status === 404) {
                        this.setState({ apiNotFound: true });
                    }
                });
        }
    }

    /**
     *
     *
     * @param {*} menuLink
     * @memberof Details
     */
    handleMenuSelect(menuLink) {
        const { isAPIProduct } = this.state;
        const path = isAPIProduct ? '/api-products/'
         + this.props.match.params.apiProdUUID + '/' + menuLink :
            '/apis/' + this.props.match.params.apiUUID + '/' + menuLink;
        this.props.history.push({
            pathname: path,
        });
        this.setState({ active: menuLink });
    }

    /**
     * Renders Grid container layout with NavBar place static in LHS, Components which coming as children for
     * Details page
     * should wrap it's content with <Grid item > element
     * @returns {Component} Render API Details page
     */
    render() {
<<<<<<< HEAD
        const { intl } = this.props;
        const { api, apiNotFound, active } = this.state;
=======
        const {
            api, apiNotFound, active, isAPIProduct,
        } = this.state;
>>>>>>> 8dcb0b35
        const {
            classes,
            theme,
            match,
            location: pageLocation,
            location: { pathname }, // nested destructuring
        } = this.props;
        // pageLocation renaming is to prevent es-lint errors saying can't use global name location
        if (!Details.isValidURL(pathname)) {
            return <PageNotFound location={pageLocation} />;
        }

        const redirectUrl = (isAPIProduct ? '/api-products/' : '/apis/') + match.params.api_uuid + '/' + active;
        if (apiNotFound) {
            const { apiUUID } = match.params;
            const resourceNotFountMessage = {
                title: intl.formatMessage({
                    id: 'Apis.Details.index.api.not.found.in',
                    defaultMessage: 'API is Not Found in the ',
                }) + `${Utils.getCurrentEnvironment().label}` + intl.formatMessage({
                    id: 'Apis.Details.index.environment',
                    defaultMessage: ' Environment',
                }),
                body: intl.formatMessage({
                    id: 'Apis.Details.index.cannot.find.api.with.id',
                    defaultMessage: "Can't find the API with the id ",
                }) + `${apiUUID}`,
            };
            return <ResourceNotFound message={resourceNotFountMessage} />;
        }

        if (!api) {
            return <Progress />;
        }
        const { leftMenuIconMainSize } = theme.custom;

        return (
            <React.Fragment>
                <ApiContext.Provider value={this.state}>
                    <div className={classes.LeftMenu}>
                        <Link to={isAPIProduct ? '/api-products' : '/apis'}>
                            <div className={classes.leftLInkMain}>
                                <CustomIcon width={leftMenuIconMainSize} height={leftMenuIconMainSize} icon='api' />
                            </div>
                        </Link>
                        <LeftMenuItem
                            text={intl.formatMessage({
                                id: 'Apis.Details.index.overview',
                                defaultMessage: 'overview',
                            })}
                            handleMenuSelect={this.handleMenuSelect}
                            active={active}
                        />
                        <LeftMenuItem
                            text={intl.formatMessage({
                                id: 'Apis.Details.index.configuration',
                                defaultMessage: 'configuration',
                            })}
                            handleMenuSelect={this.handleMenuSelect}
                            active={active}
                            Icon={<ConfigurationIcon />}
                        />
<<<<<<< HEAD
                        <LeftMenuItem
                            text={intl.formatMessage({
                                id: 'Apis.Details.index.endpoints',
                                defaultMessage: 'endpoints',
                            })}
                            handleMenuSelect={this.handleMenuSelect}
                            active={active}
                            Icon={<EndpointIcon />}
                        />
=======
                        {isAPIProduct ? null : (
                            <LeftMenuItem
                                text='endpoints'
                                handleMenuSelect={this.handleMenuSelect}
                                active={active}
                                Icon={<EndpointIcon />}
                            />
                        )}
>>>>>>> 8dcb0b35
                        <LeftMenuItem
                            text={intl.formatMessage({
                                id: 'Apis.Details.index.api.definition',
                                defaultMessage: 'api definition',
                            })}
                            handleMenuSelect={this.handleMenuSelect}
                            active={active}
                            Icon={<CodeIcon />}
                        />
                        <LeftMenuItem
                            text={intl.formatMessage({
                                id: 'Apis.Details.index.resources',
                                defaultMessage: 'resources',
                            })}
                            handleMenuSelect={this.handleMenuSelect}
                            active={active}
                            Icon={<ResourcesIcon />}
                        />
                        <LeftMenuItem
                            text={intl.formatMessage({
                                id: 'Apis.Details.index.lifecycle',
                                defaultMessage: 'lifecycle',
                            })}
                            handleMenuSelect={this.handleMenuSelect}
                            active={active}
                            Icon={<LifeCycleIcon />}
                        />
                        {/* TODO: uncomment when component run without errors */}
                        {/* <LeftMenuItem
                         text='scopes'
                         handleMenuSelect={this.handleMenuSelect}
                         active={active}
                         Icon={<ScopesIcon />}
                         /> */}
                        <LeftMenuItem
                            text={intl.formatMessage({
                                id: 'Apis.Details.index.documents',
                                defaultMessage: 'documents',
                            })}
                            handleMenuSelect={this.handleMenuSelect}
                            active={active}
                            Icon={<DocumentsIcon />}
                        />
                        {/* TODO: uncomment when component run without errors */}
                        {/* <LeftMenuItem
                         text='subscriptions'
                         handleMenuSelect={this.handleMenuSelect}
                         active={active}
                         Icon={<SubscriptionsIcon />}
                         />
                         <LeftMenuItem
                         text='security'
                         handleMenuSelect={this.handleMenuSelect}
                         active={active}
                         Icon={<SecurityIcon />}
                         />
                         <LeftMenuItem
                         text='comments'
                         handleMenuSelect={this.handleMenuSelect}
                         active={active}
                         Icon={<CommentsIcon />}
                         /> */}
                        <LeftMenuItem
                            text={intl.formatMessage({
                                id: 'Apis.Details.index.business.info',
                                defaultMessage: 'business info',
                            })}
                            handleMenuSelect={this.handleMenuSelect}
                            active={active}
                            Icon={<BusinessIcon />}
                        />
                        <LeftMenuItem
                            text={intl.formatMessage({
                                id: 'Apis.Details.index.properties',
                                defaultMessage: 'properties',
                            })}
                            handleMenuSelect={this.handleMenuSelect}
                            active={active}
                            Icon={<PropertiesIcon />}
                        />
                    </div>
                    <div className={classes.content}>
                        <APIDetailsTopMenu api={api} />
                        <div className={classes.contentInside}>
                            <Switch>
                                <Redirect exact from={Details.subPaths.BASE} to={redirectUrl} />
                                <Route
                                    path={isAPIProduct ? Details.subPaths.OVERVIEW_PRODUCT : Details.subPaths.OVERVIEW}
                                    component={() => <Overview />}
                                />
                                <Route
                                    path={Details.subPaths.API_DEFINITION}
                                    component={() => <APIDefinition api={api} />}
                                />
                                <Route path={Details.subPaths.LIFE_CYCLE} component={() => <LifeCycle api={api} />} />
                                <Route
                                    path={isAPIProduct ?
                                        Details.subPaths.CONFIGURATION_PRODUCT : Details.subPaths.CONFIGURATION}
                                    component={() => <Configuration api={api} />}
                                />
                                <Route path={Details.subPaths.ENDPOINTS} component={() => <Endpoints api={api} />} />
                                <Route path={Details.subPaths.RESOURCES} component={() => <Resources api={api} />} />
                                <Route path={Details.subPaths.SCOPES} component={() => <Scope api={api} />} />
                                <Route path={Details.subPaths.DOCUMENTS} component={() => <Documents api={api} />} />
                                <Route
                                    path={Details.subPaths.SUBSCRIPTIONS}
                                    component={() => <Subscriptions api={api} />}
                                />
                                <Route path={Details.subPaths.SECURITY} component={() => <Security api={api} />} />
                                <Route path={Details.subPaths.COMMENTS} component={() => <Comments api={api} />} />
                                <Route
                                    path={Details.subPaths.BUSINESS_INFO}
                                    component={() => <BusinessInformation />}
                                />
                                <Route path={Details.subPaths.PROPERTIES} component={() => <Properties />} />
                                <Route path={Details.subPaths.NEW_VERSION} component={() => <CreateNewVersion />} />
                            </Switch>
                        </div>
                    </div>
                </ApiContext.Provider>
            </React.Fragment>
        );
    }
}

// Add your path here and refer it in above <Route/> component,
// Paths that are not defined here will be returned with Not Found error
// key name doesn't matter here, Use an appropriate name as the key
Details.subPaths = {
    BASE: '/apis/:api_uuid',
    BASE_PRODUCT: '/api-products/:apiprod_uuid',
    OVERVIEW: '/apis/:api_uuid/overview',
    OVERVIEW_PRODUCT: '/api-products/:apiprod_uuid/overview',
    API_DEFINITION: '/apis/:api_uuid/api definition',
    LIFE_CYCLE: '/apis/:api_uuid/lifecycle',
    CONFIGURATION: '/apis/:api_uuid/configuration',
    CONFIGURATION_PRODUCT: '/api-products/:apiprod_uuid/configuration',
    ENDPOINTS: '/apis/:api_uuid/endpoints',
    RESOURCES: '/apis/:api_uuid/resources',
    RESOURCES_PRODUCT: '/api_products/:apiprod_uuid/resources',
    SCOPES: '/apis/:api_uuid/scopes',
    DOCUMENTS: '/apis/:api_uuid/documents',
    SUBSCRIPTIONS: '/apis/:api_uuid/subscriptions',
    SECURITY: '/apis/:api_uuid/security',
    COMMENTS: '/apis/:api_uuid/comments',
    BUSINESS_INFO: '/apis/:api_uuid/business info',
    PROPERTIES: '/apis/:api_uuid/properties',
    NEW_VERSION: '/apis/:api_uuid/new_version',
};

// To make sure that paths will not change by outsiders, Basically an enum
Object.freeze(Details.paths);

Details.propTypes = {
    classes: PropTypes.shape({
        LeftMenu: PropTypes.string,
        content: PropTypes.string,
        leftLInkMain: PropTypes.string,
        contentInside: PropTypes.string,
    }).isRequired,
    match: PropTypes.shape({
        params: PropTypes.object,
    }).isRequired,
    location: PropTypes.shape({
        pathname: PropTypes.object,
    }).isRequired,
    history: PropTypes.shape({
        push: PropTypes.object,
    }).isRequired,
    theme: PropTypes.shape({
        custom: PropTypes.shape({
            leftMenuIconMainSize: PropTypes.number,
        }),
    }).isRequired,
<<<<<<< HEAD
    intl: PropTypes.shape({}).isRequired,
=======
    isAPIProduct: PropTypes.bool.isRequired,
>>>>>>> 8dcb0b35
};

export default injectIntl(withStyles(styles, { withTheme: true })(Details));<|MERGE_RESOLUTION|>--- conflicted
+++ resolved
@@ -221,7 +221,6 @@
      *
      * @memberof Details
      */
-<<<<<<< HEAD
     updateAPI(newAPI) {
         const { intl } = this.props;
         const restAPI = new Api();
@@ -237,13 +236,25 @@
                     id: 'Apis.Details.index.update.success',
                     defaultMessage: ' updated successfully.',
                 }));
-=======
+                this.setState({ api });
+            })
+            .catch((error) => {
+                if (process.env.NODE_ENV !== 'production') {
+                    console.log(error);
+                }
+                const { status } = error;
+                if (status === 404) {
+                    this.setState({ apiNotFound: true });
+                }
+            });
+    }
+          
+          
     setAPIProduct() {
         const { apiProdUUID } = this.props.match.params;
         const promisedApi = Api.getProduct(apiProdUUID);
         promisedApi
             .then((api) => {
->>>>>>> 8dcb0b35
                 this.setState({ api });
             })
             .catch((error) => {
@@ -328,14 +339,10 @@
      * @returns {Component} Render API Details page
      */
     render() {
-<<<<<<< HEAD
         const { intl } = this.props;
-        const { api, apiNotFound, active } = this.state;
-=======
         const {
             api, apiNotFound, active, isAPIProduct,
         } = this.state;
->>>>>>> 8dcb0b35
         const {
             classes,
             theme,
@@ -398,7 +405,6 @@
                             active={active}
                             Icon={<ConfigurationIcon />}
                         />
-<<<<<<< HEAD
                         <LeftMenuItem
                             text={intl.formatMessage({
                                 id: 'Apis.Details.index.endpoints',
@@ -408,16 +414,17 @@
                             active={active}
                             Icon={<EndpointIcon />}
                         />
-=======
                         {isAPIProduct ? null : (
                             <LeftMenuItem
-                                text='endpoints'
+                                text={intl.formatMessage({
+                                id: 'Apis.Details.index.endpoints',
+                                defaultMessage: 'endpoints',
+                                })}
                                 handleMenuSelect={this.handleMenuSelect}
                                 active={active}
                                 Icon={<EndpointIcon />}
                             />
                         )}
->>>>>>> 8dcb0b35
                         <LeftMenuItem
                             text={intl.formatMessage({
                                 id: 'Apis.Details.index.api.definition',
@@ -592,11 +599,8 @@
             leftMenuIconMainSize: PropTypes.number,
         }),
     }).isRequired,
-<<<<<<< HEAD
     intl: PropTypes.shape({}).isRequired,
-=======
     isAPIProduct: PropTypes.bool.isRequired,
->>>>>>> 8dcb0b35
 };
 
 export default injectIntl(withStyles(styles, { withTheme: true })(Details));