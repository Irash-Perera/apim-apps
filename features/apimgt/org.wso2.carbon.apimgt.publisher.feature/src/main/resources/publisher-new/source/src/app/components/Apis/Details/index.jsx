--- conflicted
+++ resolved
@@ -534,11 +534,7 @@
                                     component={() => <APIDefinition api={api} />}
                                 />
                                 <Route
-<<<<<<< HEAD
-                                    path={Details.subPaths.API_DEFINITION_PRODUCT}
-=======
                                     path={Details.subPaths.SCHEMA_DEFINITION}
->>>>>>> 87492f40
                                     component={() => <APIDefinition api={api} />}
                                 />
                                 <Route path={Details.subPaths.LIFE_CYCLE} component={() => <LifeCycle api={api} />} />
@@ -600,11 +596,8 @@
     OVERVIEW: '/apis/:api_uuid/overview',
     OVERVIEW_PRODUCT: '/api-products/:apiprod_uuid/overview',
     API_DEFINITION: '/apis/:api_uuid/api definition',
-<<<<<<< HEAD
     API_DEFINITION_PRODUCT: '/api-products/:apiprod_uuid/api definition',
-=======
     SCHEMA_DEFINITION: '/apis/:api_uuid/schema definition',
->>>>>>> 87492f40
     LIFE_CYCLE: '/apis/:api_uuid/lifecycle',
     CONFIGURATION: '/apis/:api_uuid/configuration',
     CONFIGURATION_PRODUCT: '/api-products/:apiprod_uuid/configuration',
