/*
 * Copyright (c) 2019, WSO2 Inc. (http://www.wso2.org) All Rights Reserved.
 *
 * WSO2 Inc. licenses this file to you under the Apache License,
 * Version 2.0 (the "License"); you may not use this file except
 * in compliance with the License.
 * You may obtain a copy of the License at
 *
 * http://www.apache.org/licenses/LICENSE-2.0
 *
 * Unless required by applicable law or agreed to in writing,
 * software distributed under the License is distributed on an
 * "AS IS" BASIS, WITHOUT WARRANTIES OR CONDITIONS OF ANY
 * KIND, either express or implied. See the License for the
 * specific language governing permissions and limitations
 * under the License.
 */

import React, { Suspense } from 'react';
import PropTypes from 'prop-types';
import { withStyles } from '@material-ui/core/styles';
import Button from '@material-ui/core/Button';
import EditRounded from '@material-ui/icons/EditRounded';
import CloudUploadRounded from '@material-ui/icons/CloudUploadRounded';
import CloudDownloadRounded from '@material-ui/icons/CloudDownloadRounded';
import LockRounded from '@material-ui/icons/LockRounded';
import Dialog from '@material-ui/core/Dialog';
import IconButton from '@material-ui/core/IconButton';
import Icon from '@material-ui/core/Icon';
import Paper from '@material-ui/core/Paper';
import { FormattedMessage, injectIntl } from 'react-intl';
import { Progress } from 'AppComponents/Shared';
import Typography from '@material-ui/core/Typography';
import Slide from '@material-ui/core/Slide';
import DialogActions from '@material-ui/core/DialogActions';
import DialogContent from '@material-ui/core/DialogContent';
import DialogContentText from '@material-ui/core/DialogContentText';
import DialogTitle from '@material-ui/core/DialogTitle';
import MonacoEditor from 'react-monaco-editor';
import yaml from 'js-yaml';
import Alert from 'AppComponents/Shared/Alert';
import API from 'AppData/api.js';
import { doRedirectToLogin } from 'AppComponents/Shared/RedirectToLogin';

import Dropzone from 'react-dropzone';
import json2yaml from 'json2yaml';
import SwaggerParser from 'swagger-parser';
import AuthManager from 'AppData/AuthManager';
import ResourceNotFound from '../../../Base/Errors/ResourceNotFound';
import APISecurityAudit from './APISecurityAudit';

const EditorDialog = React.lazy(() => import('./SwaggerEditorDrawer'));

const styles = () => ({
    titleWrapper: {
        display: 'flex',
        flexDirection: 'row',
        alignItems: 'center',
    },
    swaggerEditorWrapper: {
        height: '100vh',
        overflowY: 'auto',
    },
    buttonIcon: {
        marginRight: 10,
    },
    topBar: {
        display: 'flex',
        flexDirection: 'row',
    },
    converterWrapper: {
        display: 'flex',
        alignItems: 'center',
        justifyContent: 'flex-end',
        flex: '1',
        fontSize: '0.6964285714285714rem',
    },
    downloadLink: {
        color: 'black',
    },
});
/**
 * This component holds the functionality of viewing the api definition content of an api. The initial view is a
 * read-only representation of the api definition file.
 * Users can either edit the content by clicking the 'Edit' button or upload a new api definition file by clicking
 * 'Import API Definition'.
 * */
class APIDefinition extends React.Component {
    /**
     * @inheritDoc
     */
    constructor(props) {
        super(props);
        this.state = {
            openEditor: false,
            swagger: null,
            graphQL: null,
            format: null,
            convertTo: null,
            isAuditApiClicked: false,
            securityAuditProperties: [],
        };
        this.onDrop = this.onDrop.bind(this);
        this.handleNo = this.handleNo.bind(this);
        this.handleOk = this.handleOk.bind(this);
        this.openEditor = this.openEditor.bind(this);
        this.transition = this.transition.bind(this);
        this.closeEditor = this.closeEditor.bind(this);
        this.hasJsonStructure = this.hasJsonStructure.bind(this);
        this.getConvertToFormat = this.getConvertToFormat.bind(this);
        this.onAuditApiClick = this.onAuditApiClick.bind(this);
        this.onChangeFormatClick = this.onChangeFormatClick.bind(this);
        this.openUpdateConfirmation = this.openUpdateConfirmation.bind(this);
        this.updateSwaggerDefinition = this.updateSwaggerDefinition.bind(this);
        this.validateAndUpdateApiDefinition = this.validateAndUpdateApiDefinition.bind(this);
        this.validateAndImportSchema = this.validateAndImportSchema.bind(this);
        this.updateGraphQLAPIDefinition = this.updateGraphQLAPIDefinition.bind(this);
        this.isNotCreator = AuthManager.isNotCreator();
    }

    /**
     * @inheritdoc
     */
    componentDidMount() {
        const { api } = this.props;
        let promisedApi;
        if (api.type === 'GRAPHQL') {
            promisedApi = api.getSchema(api.id);
        } else {
            promisedApi = api.getSwagger(api.id);
        }

        api.getSettings().then((settings) => {
            if (settings.SecurityAuditProperties != null) {
                this.setState({ securityAuditProperties: settings.SecurityAuditProperties });
            }
        });

        promisedApi
            .then((response) => {
                if (api.type === 'GRAPHQL') {
                    this.setState({
                        graphQL: response.obj.schemaDefinition,
                        format: 'txt',
                    });
                } else {
                    this.setState({
                        swagger: json2yaml.stringify(response.obj),
                        format: 'yaml',
                        convertTo: this.getConvertToFormat('yaml'),
                    });
                }
            })
            .catch((error) => {
                if (process.env.NODE_ENV !== 'production') {
                    console.log(error);
                }
                const { status } = error;
                if (status === 404) {
                    this.setState({ notFound: true });
                } else if (status === 401) {
                    doRedirectToLogin();
                }
            });
    }

    /**
     * Handles the file upload.
     * @param {object[]} files The uploaded file object array
     * */
    onDrop(files) {
        const file = files[0];
        const { intl } = this.props;
        const { graphQL } = this.state;
        if (file) {
            const reader = new FileReader();
            reader.onload = (e) => {
                const { result } = e.target;
                if (graphQL != null) {
                    this.validateAndImportSchema(file);
                } else {
                    this.validateAndUpdateApiDefinition(result);
                }
            };
            reader.readAsText(file);
        } else {
            Alert.error(intl.formatMessage({
                id: 'Apis.Details.APIDefinition.APIDefinition.unsupported.file.type',
                defaultMessage: 'Unsupported File Type.',
            }));
        }
    }

    /**
      * Set isAuditApiClicked to true when Audit API is clicked
      */
    onAuditApiClick() {
        this.setState({ isAuditApiClicked: true });
    }

    /**
     * Toggle the format of the api definition.
     * JSON -> YAML, YAML -> JSON
     */
    onChangeFormatClick() {
        const { format, swagger, convertTo } = this.state;
        let formattedString = '';
        if (convertTo === 'json') {
            formattedString = JSON.stringify(yaml.load(swagger), null, 1);
        } else {
            formattedString = json2yaml.stringify(JSON.parse(swagger));
        }
        this.setState({ swagger: formattedString, format: convertTo, convertTo: format });
    }

    /**
     * Util function to get the format which the definition can be converted to.
     * @param {*} format : The current format of definition.
     * @returns {string} The possible conversion format.
     */
    getConvertToFormat(format) {
        return format === 'json' ? 'yaml' : 'json';
    }

    /**
     * Validates the given graphQL api schema.
     * @param {*}  file graphQL schema.
     */
    validateAndImportSchema(file) {
        const { api, intl } = this.props;
        const promisedValidation = api.validateGraphQLFile(file);
        promisedValidation
            .then((response) => {
                const { isValid, graphQLInfo } = response.obj;
                if (isValid === true) {
                    api.operations = graphQLInfo.operations;
                    this.updateGraphQLAPIDefinition(api, graphQLInfo.graphQLSchema.schemaDefinition);
                }
            })
            .catch((err) => {
                console.log(err);
                Alert.error(intl.formatMessage({
                    id: 'Error.while.validating.the.imported.graphQLSchema',
                    defaultMessage: 'Error while validating imported schema',
                }));
            });
    }

    /**
     * Update the graphQL api with its operation
     * @param {*}  api
     * @param {*}  graphQLInfo
     */
    updateGraphQLAPIDefinition(api, graphQLSchema) {
        const { intl } = this.props;
        const promisedAPI = api.updateGraphQLAPIDefinition(api.id, graphQLSchema);
        promisedAPI
            .then((response) => {
                this.setState({ graphQL: response.data });
                Alert.success(intl.formatMessage({
                    id: 'Apis.Details.APIDefinition.APIDefinition.graphQLDefinition.updated.successfully',
                    defaultMessage: 'Schema Definition Updated Successfully',
                }));
            })
            .catch((err) => {
                console.log(err);
                Alert.error(intl.formatMessage({
                    id: 'Apis.Details.APIDefinition.APIDefinition.error.updating.graphQL.schema',
                    defaultMessage: 'Error while updating graphQL schema',
                }));
            });
    }

    /**
     * Validates the given api definition.
     * @param {*} apiDefinition JSON/ YAML api definition.
     */
    validateAndUpdateApiDefinition(apiDefinition) {
        const { intl } = this.props;
        let swaggerObj = {};
        let specFormat = null;
        if (this.hasJsonStructure(apiDefinition)) {
            swaggerObj = JSON.parse(apiDefinition);
            specFormat = 'json';
        } else {
            swaggerObj = yaml.safeLoad(apiDefinition);
            specFormat = 'yaml';
        }
        SwaggerParser.validate(swaggerObj, (err, api) => {
            if (api) {
                this.updateSwaggerDefinition(apiDefinition, specFormat, this.getConvertToFormat(specFormat));
            } else {
                Alert.error(intl.formatMessage({
                    id: 'Apis.Details.APIDefinition.APIDefinition.file.validation.failed',
                    defaultMessage: 'API Definition file validation failed.',
                }));
            }
        });
    }

    /**
     * Checks whether the swagger content is json type.
     * @param {string} definition The swagger string.
     * @return {boolean} Whether the content is a json or not.
     * */
    hasJsonStructure(definition) {
        if (typeof definition !== 'string') return false;
        try {
            const result = JSON.parse(definition);
            return result && typeof result === 'object';
        } catch (err) {
            return false;
        }
    }

    /**
     * Handles the yes button action of the save api definition confirmation dialog box.
     */
    handleOk() {
        const updatedContent = window.localStorage.getItem('swagger-editor-content');
        this.setState({ openDialog: false }, () => this.updateSwaggerDefinition(updatedContent, '', ''));
    }

    /**
     * Handles the No button action of the save api definition confirmation dialog box.
     */
    handleNo() {
        this.setState({ openDialog: false });
    }

    /**
     * Method to set the state for opening the swagger editor drawer.
     * Swagger editor loads the definition content from the local storage. Hence we set the swagger content to the
     * local storage.
     * */
    openEditor() {
        window.localStorage.setItem('swagger-editor-content', this.state.swagger);
        this.setState({ openEditor: true });
    }

    /**
     * Sets the state to close the swagger-editor drawer.
     * */
    closeEditor() {
        window.localStorage.setItem('swagger-editor-content', '');
        this.setState({ openEditor: false });
        const { intl } = this.props;
        const { securityAuditProperties } = this.state;
        if (securityAuditProperties.apiToken !== null && securityAuditProperties.collectionId != null) {
            Alert.info(intl.formatMessage({
                id: 'Apis.Details.APIDefinition.info.updating.auditapi',
                defaultMessage: 'Please click Audit API button again to reflect the changes made.',
            }));
        }
    }

    /**
     * Handles the transition of the drawer.
     * @param {object} props list of props
     * @return {object} The Slide transition component
     * */
    transition(props) {
        return <Slide direction='up' {...props} />;
    }

    /**
     * Updates swagger content in the local storage.
     * */
    openUpdateConfirmation() {
        this.setState({ openDialog: true });
    }

    /**
     * Updates swagger definition of the api.
     * @param {string} swaggerContent The swagger file that needs to be updated.
     * @param {string} specFormat The current format of the definition
     * @param {string} toFormat The format it can be converted to.
     * */
    updateSwaggerDefinition(swaggerContent, specFormat, toFormat) {
        const { api, intl } = this.props;
        let parsedContent = {};
        if (this.hasJsonStructure(swaggerContent)) {
            parsedContent = JSON.parse(swaggerContent);
        } else {
            try {
                parsedContent = yaml.load(swaggerContent);
            } catch (err) {
                console.log(err);
                Alert.error(intl.formatMessage({
                    id: 'Apis.Details.APIDefinition.APIDefinition.error.while.updating.api.definition',
                    defaultMessage: 'Error while updating the API Definition',
                }));
                return;
            }
        }
        const promise = api.updateSwagger(parsedContent);
        promise
            .then((response) => {
                if (response) {
                    Alert.success(intl.formatMessage({
                        id: 'Apis.Details.APIDefinition.APIDefinition.api.definition.updated.successfully',
                        defaultMessage: 'API Definition Updated Successfully',
                    }));
                    if (specFormat && toFormat) {
                        this.setState({ swagger: swaggerContent, format: specFormat, convertTo: toFormat });
                    } else {
                        this.setState({ swagger: swaggerContent });
                    }
                }
            })
            .catch((err) => {
                console.log(err);
                Alert.error(intl.formatMessage({
                    id: 'Apis.Details.APIDefinition.APIDefinition.error.while.updating.api.definition',
                    defaultMessage: 'Error while updating the API Definition',
                }));
            });
    }

    /**
     * @inheritdoc
     */
    render() {
        const {
            swagger, graphQL, openEditor, openDialog, format, convertTo, notFound, isAuditApiClicked,
            securityAuditProperties,
        } = this.state;
        const { classes, resourceNotFountMessage, api } = this.props;
        let downloadLink;
        let fileName;
        let isGraphQL = 0;

        if (graphQL !== null) {
            downloadLink = 'data:text/' + format + ';charset=utf-8,' + encodeURIComponent(graphQL);
            fileName = api.provider + '-' + api.name + '-' + api.version + '.graphql';
            isGraphQL = 1;
        } else {
            downloadLink = 'data:text/' + format + ';charset=utf-8,' + encodeURIComponent(swagger);
            fileName = 'swagger.' + format;
        }
        const editorOptions = {
            selectOnLineNumbers: true,
            readOnly: true,
            smoothScrolling: true,
            wordWrap: 'on',
        };

        if (notFound) {
            return <ResourceNotFound message={resourceNotFountMessage} />;
        }
        if (!swagger && !graphQL) {
            return <Progress />;
        }

        return (
            <div className={classes.root}>
                <div className={classes.topBar}>
                    <div className={classes.titleWrapper}>
                        <Typography variant='h4' align='left' className={classes.mainTitle}>
                            {graphQL ? (
                                <FormattedMessage
                                    id='Apis.Details.APIDefinition.APIDefinition.schema.definition'
                                    defaultMessage='Schema Definition'
                                />
                            ) : (
                                <FormattedMessage
                                    id='Apis.Details.APIDefinition.APIDefinition.api.definition'
                                    defaultMessage='API Definition'
                                />
                            )}
                        </Typography>
                        {!graphQL && (
                            <Button
                                size='small'
                                className={classes.button}
                                onClick={this.openEditor}
                                disabled={this.isNotCreator}
                            >
                                <EditRounded className={classes.buttonIcon} />
                                <FormattedMessage
                                    id='Apis.Details.APIDefinition.APIDefinition.edit'
                                    defaultMessage='Edit'
                                />
                            </Button>
                        )}
                        <Dropzone
                            multiple={false}
                            className={classes.dropzone}
                            onDrop={(files) => {
                                this.onDrop(files);
                            }}
                        >
                            {({ getRootProps, getInputProps }) => (
                                <div {...getRootProps()}>
                                    <input {...getInputProps()} />
                                    <Button
                                        size='small'
                                        className={classes.button}
                                        disabled={this.isNotCreator}
                                    >
                                        <CloudUploadRounded className={classes.buttonIcon} />
                                        <FormattedMessage
                                            id='Apis.Details.APIDefinition.APIDefinition.import.definition'
                                            defaultMessage='Import Definition'
                                        />
                                    </Button>
                                </div>
                            )}
                        </Dropzone>

                        <a className={classes.downloadLink} href={downloadLink} download={fileName}>
                            <Button size='small' className={classes.button}>
                                <CloudDownloadRounded className={classes.buttonIcon} />
                                <FormattedMessage
                                    id='Apis.Details.APIDefinition.APIDefinition.download.definition'
                                    defaultMessage='Download Definition'
                                />
                            </Button>
                        </a>
<<<<<<< HEAD
                        {/**
                           * Code for the Audit API button
                        */}
                        {((securityAuditProperties.apiToken !== null) &&
                        (securityAuditProperties.collectionId !== null)) ?
                            <Button size='small' className={classes.button} onClick={this.onAuditApiClick}>
                                <LockRounded className={classes.buttonIcon} />
                                <FormattedMessage
                                    id='Apis.Details.APIDefinition.APIDefinition.audit.api'
                                    defaultMessage='Audit API'
                                />
                            </Button> : (null)
                        }

=======
                        {this.isNotCreator
                            && (
                                <Typography variant='body2' color='primary'>
                                    <FormattedMessage
                                        id='Apis.Details.APIDefinition.APIDefinition.update.not.allowed'
                                        defaultMessage='*You are not authorized to update API Definition due to
                                    insufficient permissions'
                                    />
                                </Typography>
                            )
                        }
>>>>>>> 8f48b544
                    </div>
                    {isGraphQL === 0 && (
                        <div className={classes.converterWrapper}>
                            <Button size='small' className={classes.button} onClick={this.onChangeFormatClick}>
                                <FormattedMessage
                                    id='Apis.Details.APIDefinition.APIDefinition.convert.to'
                                    defaultMessage='Convert to:'
                                />
                                {convertTo}
                            </Button>
                        </div>
                    )}
                </div>
                {isAuditApiClicked ? (
                    <APISecurityAudit apiId={api.id} />
                ) : (
                    <MonacoEditor
                        width='100%'
                        height='calc(100vh - 51px)'
                        theme='vs-dark'
                        value={swagger !== null ? swagger : graphQL}
                        options={editorOptions}
                    />
                )}
                <Dialog fullScreen open={openEditor} onClose={this.closeEditor} TransitionComponent={this.transition}>
                    <Paper square className={classes.popupHeader}>
                        <IconButton
                            className={classes.button}
                            color='inherit'
                            onClick={this.closeEditor}
                            aria-label={(
                                <FormattedMessage
                                    id='Apis.Details.APIDefinition.APIDefinition.btn.close'
                                    defaultMessage='Close'
                                />
                            )}
                        >
                            <Icon>close</Icon>
                        </IconButton>

                        <Button
                            className={classes.button}
                            variant='contained'
                            color='primary'
                            onClick={this.openUpdateConfirmation}
                        >
                            <FormattedMessage
                                id='Apis.Details.APIDefinition.APIDefinition.documents.swagger.editor.update.content'
                                defaultMessage='Update Content'
                            />
                        </Button>
                    </Paper>
                    <Suspense
                        fallback={(
                            <div>
                                (
                                <FormattedMessage
                                    id='Apis.Details.APIDefinition.APIDefinition.loading'
                                    defaultMessage='Loading...'
                                />
                                )
                            </div>
                        )}
                    >
                        <EditorDialog />
                    </Suspense>
                </Dialog>
                <Dialog
                    open={openDialog}
                    onClose={this.handleNo}
                    aria-labelledby='alert-dialog-title'
                    aria-describedby='alert-dialog-description'
                >
                    <DialogTitle id='alert-dialog-title'>
                        <Typography align='left'>
                            <FormattedMessage
                                id='Apis.Details.APIDefinition.APIDefinition.save.api.definition'
                                defaultMessage='Save API Definition'
                            />
                        </Typography>
                    </DialogTitle>
                    <DialogContent>
                        <DialogContentText id='alert-dialog-description'>
                            <FormattedMessage
                                id='Apis.Details.APIDefinition.APIDefinition.api.definition.save.confirmation'
                                defaultMessage={
                                    'Do you want to save the API Definition? This will affect the'
                                    + ' existing resources.'
                                }
                            />
                        </DialogContentText>
                    </DialogContent>
                    <DialogActions>
                        <Button onClick={this.handleNo} color='secondary'>
                            <FormattedMessage
                                id='Apis.Details.APIDefinition.APIDefinition.btn.no'
                                defaultMessage='No'
                            />
                        </Button>
                        <Button onClick={this.handleOk} color='primary' autoFocus>
                            <FormattedMessage
                                id='Apis.Details.APIDefinition.APIDefinition.btn.yes'
                                defaultMessage='Yes'
                            />
                        </Button>
                    </DialogActions>
                </Dialog>
            </div>
        );
    }
}

APIDefinition.propTypes = {
    classes: PropTypes.shape({
        button: PropTypes.shape({}),
        popupHeader: PropTypes.shape({}),
        buttonIcon: PropTypes.shape({}),
        root: PropTypes.shape({}),
        topBar: PropTypes.shape({}),
        titleWrapper: PropTypes.shape({}),
        mainTitle: PropTypes.shape({}),
        converterWrapper: PropTypes.shape({}),
        dropzone: PropTypes.shape({}),
        downloadLink: PropTypes.shape({}),
    }).isRequired,
    api: PropTypes.shape({
        updateSwagger: PropTypes.func,
        getSwagger: PropTypes.func,
        id: PropTypes.string,
        apiType: PropTypes.oneOf([API.CONSTS.API, API.CONSTS.APIProduct]),
    }).isRequired,
    history: PropTypes.shape({
        push: PropTypes.object,
    }).isRequired,
    location: PropTypes.shape({
        pathname: PropTypes.object,
    }).isRequired,
    resourceNotFountMessage: PropTypes.shape({}).isRequired,
    theme: PropTypes.shape({}).isRequired,
    intl: PropTypes.shape({
        formatMessage: PropTypes.func,
    }).isRequired,
};
export default injectIntl(withStyles(styles, { withTheme: true })(APIDefinition));<|MERGE_RESOLUTION|>--- conflicted
+++ resolved
@@ -517,7 +517,7 @@
                                 />
                             </Button>
                         </a>
-<<<<<<< HEAD
+
                         {/**
                            * Code for the Audit API button
                         */}
@@ -532,7 +532,7 @@
                             </Button> : (null)
                         }
 
-=======
+
                         {this.isNotCreator
                             && (
                                 <Typography variant='body2' color='primary'>
@@ -544,7 +544,7 @@
                                 </Typography>
                             )
                         }
->>>>>>> 8f48b544
+
                     </div>
                     {isGraphQL === 0 && (
                         <div className={classes.converterWrapper}>
