--- conflicted
+++ resolved
@@ -78,14 +78,37 @@
     render() {
         const { policies } = this.state;
         const {
-<<<<<<< HEAD
-            api, handleInputChange, classes, valid, isAPIProduct,
-=======
-            api, handleInputChange, classes, valid, intl,
->>>>>>> 57b835a5
+            api, handleInputChange, classes, valid, isAPIProduct, intl,
         } = this.props;
         const policiesProps = { handleInputChange, api, policies };
         const endpoint = api.getProductionEndpoint();
+        const nameHelperMsg = isAPIProduct ?
+            (<FormattedMessage
+                id='api.product.create.name.helper'
+                defaultMessage='API Product Name is unique. Special characters and empty space are not allowed'
+            />) :
+            (<FormattedMessage
+                id='api.create.name.helper'
+                defaultMessage='API Name is unique. Special characters and empty space are not allowed'
+            />);
+        const contextHelperMsg = isAPIProduct ?
+            (<FormattedMessage
+                id='api.product.create.context.help'
+                defaultMessage={'The API product context is used by the Gateway' +
+                    ' to identify the API product. Therefore, the API productcontext must be unique. ' +
+                    ' into the context. For example, {version}/phoneverify.'
+                }
+            />)
+            :
+            (<FormattedMessage
+                id='api.create.context.help'
+                defaultMessage={'The API context is used by the Gateway' +
+                    ' to identify the API. Therefore, the API context must' +
+                    ' be unique. You can define the APIs version as a parameter' +
+                    ' of its context by adding the {version}' +
+                    ' into the context. For example, {version}/phoneverify.'}
+            />);
+
         return (
             <React.Fragment>
                 <FormControl margin='normal' className={classes.FormControl}>
@@ -94,32 +117,19 @@
                         fullWidth
                         id='name'
                         label={<FormattedMessage id='name' defaultMessage='Name' />}
-<<<<<<< HEAD
-                        placeholder={isAPIProduct ? 'myApiProductName' : 'myApiName'}
-=======
-                        placeholder={intl.formatMessage({
-                            id: 'Apis.Create.Components.APIInputForm.name.placeholder',
+                        placeholder={isAPIProduct ? intl.formatMessage({
+                            id: 'Apis.Create.Components.APIInputForm.apiproduct.name.placeholder',
+                            defaultMessage: 'eTicketing',
+                        }) : intl.formatMessage({
+                            id: 'Apis.Create.Components.APIInputForm.api.name.placeholder',
                             defaultMessage: 'eTicketing',
                         })}
->>>>>>> 57b835a5
+
                         helperText={
                             valid.name.empty ? (
                                 <FormattedMessage id='error.empty' defaultMessage='This field can not be empty.' />
                             ) : (
-                                <FormattedMessage
-<<<<<<< HEAD
-                                    id={isAPIProduct ? 'api.product.create.name.help' : 'api.create.name.help'}
-                                    defaultMessage={isAPIProduct ? 'API Product Name is unique. Special' +
-                                    ' characters and empty space are not allowed' : 'API Name is unique. Special' +
-                                    ' characters and empty space are not allowed'}
-=======
-                                    id='api.create.name.helper'
-                                    defaultMessage={
-                                        'API Name is unique. Special' +
-                                        ' characters and empty space are not allowed'
-                                    }
->>>>>>> 57b835a5
-                                />
+                                nameHelperMsg
                             )
                         }
                         type='text'
@@ -177,30 +187,12 @@
                         })}
                         helperText={
                             valid.context.empty ? (
-                                <FormattedMessage id='error.empty' defaultMessage='This field can not be empty.' />
+                                <FormattedMessage
+                                    id='error.empty'
+                                    defaultMessage='This field can not be empty.'
+                                />
                             ) : (
-                                <FormattedMessage
-<<<<<<< HEAD
-                                    id={isAPIProduct ? 'api.product.create.context.help' : 'api.create.context.help'}
-                                    defaultMessage={isAPIProduct ? 'The API product context is used by the Gateway' +
-                                    ' to identify the API product. Therefore, the API productcontext must be unique. ' +
-                                    ' into the context. For example, {version}/phoneverify.' :
-                                        'The API context is used by the Gateway' +
-                                     ' to identify the API. Therefore, the API context must' +
-                                     ' be unique. You can define the APIs version as a parameter' +
-                                     ' of its context by adding the {version}' +
-                                     ' into the context. For example, {version}/phoneverify.'}
-=======
-                                    id='api.create.context.help'
-                                    defaultMessage={
-                                        'The API context is used by the Gateway' +
-                                        ' to identify the API. Therefore, the API context must' +
-                                        ' be unique. You can define the APIs version as a parameter' +
-                                        ' of its context by adding the {version}' +
-                                        ' into the context. For example, {version}/phoneverify.'
-                                    }
->>>>>>> 57b835a5
-                                />
+                                contextHelperMsg
                             )
                         }
                         InputLabelProps={{
@@ -213,7 +205,6 @@
                         onChange={handleInputChange}
                     />
                 </FormControl>
-<<<<<<< HEAD
                 {isAPIProduct ? null : (
                     <FormControl margin='normal' className={classes.FormControlOdd}>
                         <TextField
@@ -227,8 +218,10 @@
                                 ) : (
                                     <FormattedMessage
                                         id='api.create.endpoint.help'
-                                        defaultMessage={'This is the actual endpoint' +
-                                    ' where the API implementation can be found'}
+                                        defaultMessage={
+                                            'This is the actual endpoint' +
+                                            ' where the API implementation can be found'
+                                        }
                                     />
                                 )
                             }
@@ -244,38 +237,6 @@
                         />
                     </FormControl>
                 )}
-=======
-                <FormControl margin='normal' className={classes.FormControlOdd}>
-                    <TextField
-                        error={valid.version.empty}
-                        fullWidth
-                        id='endpoint'
-                        placeholder='E.g: http://appserver/resource'
-                        helperText={
-                            valid.context.empty ? (
-                                <FormattedMessage id='error.empty' defaultMessage='This field can not be empty.' />
-                            ) : (
-                                <FormattedMessage
-                                    id='api.create.endpoint.help'
-                                    defaultMessage={
-                                        'This is the actual endpoint' +
-                                        ' where the API implementation can be found'
-                                    }
-                                />
-                            )
-                        }
-                        InputLabelProps={{
-                            shrink: true,
-                        }}
-                        label={<FormattedMessage id='endpoint' defaultMessage='Endpoint' />}
-                        type='text'
-                        name='endpoint'
-                        margin='normal'
-                        value={endpoint}
-                        onChange={handleInputChange}
-                    />
-                </FormControl>
->>>>>>> 57b835a5
                 <FormControl margin='normal' className={classes.FormControl}>
                     <ScopeValidation
                         resourcePath={isAPIProduct ? resourcePath.API_PRODUCTS : resourcePath.API_CHANGE_LC}
