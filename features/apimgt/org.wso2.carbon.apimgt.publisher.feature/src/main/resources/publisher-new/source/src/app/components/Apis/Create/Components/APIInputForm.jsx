--- conflicted
+++ resolved
@@ -180,38 +180,7 @@
                         onChange={handleInputChange}
                     />
                 </FormControl>
-<<<<<<< HEAD
                 {isAPIProduct ? null : (
-                    <FormControl margin='normal' className={classes.FormControlOdd}>
-                        <TextField
-                            error={valid.version.empty}
-                            fullWidth
-                            id='endpoint'
-                            placeholder='E.g: http://appserver/resource'
-                            helperText={
-                                valid.context.empty ? (
-                                    <FormattedMessage id='error.empty' defaultMessage='This field can not be empty.' />
-                                ) : (
-                                    <FormattedMessage
-                                        id='api.create.endpoint.help'
-                                        defaultMessage={'This is the actual endpoint' +
-                                        ' where the API implementation can be found'}
-                                    />
-                                )
-                            }
-                            InputLabelProps={{
-                                shrink: true,
-                            }}
-                            label={<FormattedMessage id='endpoint' defaultMessage='Endpoint' />}
-                            type='text'
-                            name='endpoint'
-                            margin='normal'
-                            value={endpoint && endpoint.url}
-                            onChange={handleInputChange}
-                        />
-                    </FormControl>
-                )}
-=======
                 <FormControl margin='normal' className={classes.FormControlOdd}>
                     <TextField
                         error={valid.version.empty}
@@ -240,7 +209,7 @@
                         onChange={handleInputChange}
                     />
                 </FormControl>
->>>>>>> cf0155fe
+                )}
                 <FormControl margin='normal' className={classes.FormControl}>
                     <ScopeValidation
                         resourcePath={isAPIProduct ? resourcePath.API_PRODUCTS : resourcePath.API_CHANGE_LC}
