/*
 * Copyright (c) 2019, WSO2 Inc. (http://www.wso2.org) All Rights Reserved.
 *
 * WSO2 Inc. licenses this file to you under the Apache License,
 * Version 2.0 (the "License"); you may not use this file except
 * in compliance with the License.
 * You may obtain a copy of the License at
 *
 * http://www.apache.org/licenses/LICENSE-2.0
 *
 * Unless required by applicable law or agreed to in writing,
 * software distributed under the License is distributed on an
 * "AS IS" BASIS, WITHOUT WARRANTIES OR CONDITIONS OF ANY
 * KIND, either express or implied. See the License for the
 * specific language governing permissions and limitations
 * under the License.
 */
import React, { useContext } from 'react';
import { Link } from 'react-router-dom';
import { FormattedMessage } from 'react-intl';
import PropTypes from 'prop-types';
import Paper from '@material-ui/core/Paper';
import Typography from '@material-ui/core/Typography';
import Button from '@material-ui/core/Button';
import Chip from '@material-ui/core/Chip';
import Tooltip from '@material-ui/core/Tooltip';
import HelpOutline from '@material-ui/icons/HelpOutline';
import ThumbnailView from 'AppComponents/Apis/Listing/components/ImageGenerator/ThumbnailView';
import API from 'AppData/api';
import APIContext from '../components/ApiContext';


/**
 *
 *
 * @param {*} props
 * @returns
 */
function Configuration(props) {
    const { parentClasses } = props;
    const securitySchemeMap = {
        oauth2: 'OAuth2',
        basic_auth: 'Basic Auth',
        mutualssl: 'Mutual TLS',
    };
    const { api } = useContext(APIContext);
    return (
        <Paper className={parentClasses.root} elevation={1}>
            <div className={parentClasses.titleWrapper}>
                <Typography variant='h5' component='h3' className={parentClasses.title}>
                    <FormattedMessage
                        id='Apis.Details.NewOverview.Configuration.configuration'
                        defaultMessage='Configuration'
                    />
                </Typography>
                <Link to={((api.apiType === API.CONSTS.APIProduct) ? '/api-products/' : '/apis/') +
                            api.id + '/configuration'}
                >
                    <Button variant='contained' color='default'>
                        <FormattedMessage
                            id='Apis.Details.NewOverview.Configuration.edit'
                            defaultMessage='Edit'
                        />
                    </Button>
                </Link>
            </div>
            <Typography component='p' variant='subtitle2' className={parentClasses.subtitle}>
                <FormattedMessage
                    id='Apis.Details.NewOverview.Configuration.description'
                    defaultMessage='Description'
                />
            </Typography>
            <Typography component='p' variant='body1'>
                {api.description && <React.Fragment>{api.description}</React.Fragment>}
                {!api.description && <React.Fragment>&lt;Description Not Configured&gt;</React.Fragment>}
            </Typography>
            <div className={parentClasses.imageContainer}>
                <div className={parentClasses.imageWrapper}>
                    {/* Thumbnail */}
                    <ThumbnailView api={api} width={200} height={200} isEditable />
                    {/* Provider */}
                    <Typography component='p' variant='subtitle2' className={parentClasses.subtitle}>
                        <FormattedMessage
                            id='Apis.Details.NewOverview.Configuration.provider'
                            defaultMessage='Provider'
                        />
                    </Typography>
                    <Typography component='p' variant='body1'>
                        {api.provider && <React.Fragment>{api.provider}</React.Fragment>}
                    </Typography>
<<<<<<< HEAD
                    <div className={parentClasses.imageContainer}>
                        <div className={parentClasses.imageWrapper}>
                            {/* Thumbnail */}
                            <ThumbnailView api={api} width={200} height={200} isEditable />
                            {/* Provider */}
                            <Typography component='p' variant='subtitle2' className={parentClasses.subtitle}>
                                <FormattedMessage
                                    id='Apis.Details.NewOverview.Configuration.provider'
                                    defaultMessage='Provider'
                                />
                            </Typography>
                            <Typography component='p' variant='body1'>
                                {api.provider && <React.Fragment>{api.provider}</React.Fragment>}
                            </Typography>
                            {/* Type */}
                            {(api.apiType === API.CONSTS.APIProduct) ?
                                null :
                                <React.Fragment>
                                    <Typography component='p' variant='subtitle2' className={parentClasses.subtitle}>
                                        <FormattedMessage
                                            id='Apis.Details.NewOverview.Configuration.type'
                                            defaultMessage='Type'
                                        />
                                    </Typography>
                                    <Typography component='p' variant='body1'>
                                        {api.type && <React.Fragment>{api.type}</React.Fragment>}
                                        {!api.type && <React.Fragment>?</React.Fragment>}
                                    </Typography>
                                </React.Fragment>
                            }
                            {/* workflowStatus */}
                            <Typography component='p' variant='subtitle2' className={parentClasses.subtitle}>
                                <FormattedMessage
                                    id='Apis.Details.NewOverview.Configuration.workflow.status'
                                    defaultMessage='Workflow Status'
                                />
                            </Typography>
                            <Typography component='p' variant='body1'>
                                {api.workflowStatus && <React.Fragment>{api.workflowStatus}</React.Fragment>}
                                {!api.workflowStatus && <React.Fragment>?</React.Fragment>}
                            </Typography>
                            {/* Created Time */}
                            <Typography component='p' variant='subtitle2' className={parentClasses.subtitle}>
                                <FormattedMessage
                                    id='Apis.Details.NewOverview.Configuration.created.time'
                                    defaultMessage='Created Time'
                                />
                            </Typography>
                            <Typography component='p' variant='body1'>
                                {api.createdTime && <React.Fragment>{api.createdTime}</React.Fragment>}
                                {!api.createdTime && <React.Fragment>?</React.Fragment>}
                            </Typography>
                            {/* Last Updated Time */}
                            <Typography component='p' variant='subtitle2' className={parentClasses.subtitle}>
                                <FormattedMessage
                                    id='Apis.Details.NewOverview.Configuration.last.updated.time'
                                    defaultMessage='Last Updated Time'
                                />
                            </Typography>
                            <Typography component='p' variant='body1'>
                                {api.lastUpdatedTime && <React.Fragment>{api.lastUpdatedTime}</React.Fragment>}
                                {!api.lastUpdatedTime && <React.Fragment>?</React.Fragment>}
                            </Typography>
                        </div>
                        <div>
                            <Typography component='p' variant='subtitle2' className={parentClasses.subtitle}>
                                <FormattedMessage
                                    id='Apis.Details.NewOverview.Configuration.context'
                                    defaultMessage='Context'
                                />
                            </Typography>
                            <Typography component='p' variant='body1'>
                                {api.context && <React.Fragment>{api.context}</React.Fragment>}
                            </Typography>
                            {/* Version */}
                            {(api.apiType === API.CONSTS.API) &&
                                (
                                    <React.Fragment>
                                        <Typography component='p' variant='subtitle2' className={parentClasses.subtitle}>
                                            <FormattedMessage
                                                id='Apis.Details.NewOverview.Configuration.version'
                                                defaultMessage='Version'
                                            />
                                        </Typography>
                                        <Typography component='p' variant='body1'>
                                            {api.version && <React.Fragment>{api.version}</React.Fragment>}
                                        </Typography>
                                    </React.Fragment>
                                )
                            }
                            {/* Default Version */}
                            {(api.apiType === API.CONSTS.API) &&
                                (
                                    <React.Fragment>
                                        <Typography component='p' variant='subtitle2' className={parentClasses.subtitle}>
                                            <FormattedMessage
                                                id='Apis.Details.NewOverview.Configuration.default.version'
                                                defaultMessage='Default Version'
                                            />
                                            <Tooltip
                                                placement='top'
                                                classes={{
                                                    tooltip: parentClasses.htmlTooltip,
                                                }}
                                                disableHoverListener
                                                title={
                                                    <React.Fragment>
                                                        <FormattedMessage
                                                            id='Apis.Details.NewOverview.Configuration.tooltip'
                                                            defaultMessage={'Marks one API version in a group as ' +
                                                        'the default so that it can be invoked without specifying ' +
                                                        'the version number in the URL. For example, if you mark ' +
                                                        'http://host:port/youtube/2.0 as the default API, ' +
                                                        'requests made to ' +
                                                        'http://host:port/youtube/ are automatically ' +
                                                        'routed to version 2.0.' +
                                                        'If you mark an unpublished API as the default, ' +
                                                        'the previous default published API will still be used' +
                                                        ' as the default until the new default API is published.'}
                                                        />
                                                    </React.Fragment>
                                                }
                                            >
                                                <Button className={parentClasses.helpButton}>
                                                    <HelpOutline className={parentClasses.helpIcon} />
                                                </Button>
                                            </Tooltip>
                                        </Typography>
                                        <Typography component='p' variant='body1'>
                                            {api.isDefaultVersion && <React.Fragment>Yes</React.Fragment>}
                                            {!api.isDefaultVersion && <React.Fragment>No</React.Fragment>}
                                        </Typography>
                                    </React.Fragment>
                                )
                            }
                            {/* Transports */}
                            <Typography component='p' variant='subtitle2' className={parentClasses.subtitle}>
                                <FormattedMessage
                                    id='Apis.Details.NewOverview.Configuration.transports'
                                    defaultMessage='Transports'
                                />
                                <Tooltip
                                    placement='top'
                                    classes={{
                                        tooltip: parentClasses.htmlTooltip,
                                    }}
                                    disableHoverListener
                                    title={
                                        <React.Fragment>
                                            <FormattedMessage
                                                id='Apis.Details.NewOverview.Configuration.transport.tooltip'
                                                defaultMessage={'HTTP is less secure than HTTPS and ' +
=======
                    {/* Type */}
                    {(api.apiType === API.CONSTS.APIProduct) ?
                        null :
                        <div>
                            <Typography component='p' variant='subtitle2' className={parentClasses.subtitle}>
                                <FormattedMessage
                                    id='Apis.Details.NewOverview.Configuration.type'
                                    defaultMessage='Type'
                                />
                            </Typography>
                            <Typography component='p' variant='body1'>
                                {api.type && <React.Fragment>{api.type}</React.Fragment>}
                                {!api.type && <React.Fragment>?</React.Fragment>}
                            </Typography>
                        </div>
                    }
                    {/* workflowStatus */}
                    <Typography component='p' variant='subtitle2' className={parentClasses.subtitle}>
                        <FormattedMessage
                            id='Apis.Details.NewOverview.Configuration.workflow.status'
                            defaultMessage='Workflow Status'
                        />
                    </Typography>
                    <Typography component='p' variant='body1'>
                        {api.workflowStatus && <React.Fragment>{api.workflowStatus}</React.Fragment>}
                        {!api.workflowStatus && <React.Fragment>?</React.Fragment>}
                    </Typography>
                    {/* Created Time */}
                    <Typography component='p' variant='subtitle2' className={parentClasses.subtitle}>
                        <FormattedMessage
                            id='Apis.Details.NewOverview.Configuration.created.time'
                            defaultMessage='Created Time'
                        />
                    </Typography>
                    <Typography component='p' variant='body1'>
                        {api.createdTime && <React.Fragment>{api.createdTime}</React.Fragment>}
                        {!api.createdTime && <React.Fragment>?</React.Fragment>}
                    </Typography>
                    {/* Last Updated Time */}
                    <Typography component='p' variant='subtitle2' className={parentClasses.subtitle}>
                        <FormattedMessage
                            id='Apis.Details.NewOverview.Configuration.last.updated.time'
                            defaultMessage='Last Updated Time'
                        />
                    </Typography>
                    <Typography component='p' variant='body1'>
                        {api.lastUpdatedTime && <React.Fragment>{api.lastUpdatedTime}</React.Fragment>}
                        {!api.lastUpdatedTime && <React.Fragment>?</React.Fragment>}
                    </Typography>
                </div>
                <div>
                    <Typography component='p' variant='subtitle2' className={parentClasses.subtitle}>
                        <FormattedMessage
                            id='Apis.Details.NewOverview.Configuration.context'
                            defaultMessage='Context'
                        />
                    </Typography>
                    <Typography component='p' variant='body1'>
                        {api.context && <React.Fragment>{api.context}</React.Fragment>}
                    </Typography>
                    {/* Version */}
                    <Typography component='p' variant='subtitle2' className={parentClasses.subtitle}>
                        <FormattedMessage
                            id='Apis.Details.NewOverview.Configuration.version'
                            defaultMessage='Version'
                        />
                    </Typography>
                    <Typography component='p' variant='body1'>
                        {api.version && <React.Fragment>{api.version}</React.Fragment>}
                    </Typography>
                    {/* Default Version */}
                    <Typography component='p' variant='subtitle2' className={parentClasses.subtitle}>
                        <FormattedMessage
                            id='Apis.Details.NewOverview.Configuration.default.version'
                            defaultMessage='Default Version'
                        />
                        <Tooltip
                            placement='top'
                            classes={{
                                tooltip: parentClasses.htmlTooltip,
                            }}
                            disableHoverListener
                            title={
                                <React.Fragment>
                                    <FormattedMessage
                                        id='Apis.Details.NewOverview.Configuration.tooltip'
                                        defaultMessage={'Marks one API version in a group as ' +
                                                    'the default so that it can be invoked without specifying ' +
                                                    'the version number in the URL. For example, if you mark ' +
                                                    'http://host:port/youtube/2.0 as the default API, ' +
                                                    'requests made to ' +
                                                    'http://host:port/youtube/ are automatically ' +
                                                    'routed to version 2.0.' +
                                                    'If you mark an unpublished API as the default, ' +
                                                    'the previous default published API will still be used' +
                                                    ' as the default until the new default API is published.'}
                                    />
                                </React.Fragment>
                            }
                        >
                            <Button className={parentClasses.helpButton}>
                                <HelpOutline className={parentClasses.helpIcon} />
                            </Button>
                        </Tooltip>
                    </Typography>
                    <Typography component='p' variant='body1'>
                        {api.isDefaultVersion && <React.Fragment>Yes</React.Fragment>}
                        {!api.isDefaultVersion && <React.Fragment>No</React.Fragment>}
                    </Typography>
                    {/* Transports */}
                    <Typography component='p' variant='subtitle2' className={parentClasses.subtitle}>
                        <FormattedMessage
                            id='Apis.Details.NewOverview.Configuration.transports'
                            defaultMessage='Transports'
                        />
                        <Tooltip
                            placement='top'
                            classes={{
                                tooltip: parentClasses.htmlTooltip,
                            }}
                            disableHoverListener
                            title={
                                <React.Fragment>
                                    <FormattedMessage
                                        id='Apis.Details.NewOverview.Configuration.transport.tooltip'
                                        defaultMessage={'HTTP is less secure than HTTPS and ' +
>>>>>>> 87492f40
                                                    'makes your API vulnerable to security threats.'}
                                    />
                                </React.Fragment>
                            }
                        >
                            <Button className={parentClasses.helpButton}>
                                <HelpOutline className={parentClasses.helpIcon} />
                            </Button>
                        </Tooltip>
                    </Typography>
                    <Typography component='p' variant='body1'>
                        {api.transport && api.transport.length !== 0 && (
                            <React.Fragment>
                                {api.transport.map((item, index) => (
                                    <span>
                                        {item}
                                        {api.transport.length !== index + 1 && ', '}
                                    </span>
                                ))}
                            </React.Fragment>
                        )}
                        {!api.transport && <React.Fragment>?</React.Fragment>}
                    </Typography>
                    {/* API Security */}
                    <Typography component='p' variant='subtitle2' className={parentClasses.subtitle}>
                        <FormattedMessage
                            id='Apis.Details.NewOverview.Configuration.securityScheme'
                            defaultMessage='API Security'
                        />
                        <Tooltip
                            placement='top'
                            classes={{
                                tooltip: parentClasses.htmlTooltip,
                            }}
                            disableHoverListener
                            title={
                                <React.Fragment>
                                    <FormattedMessage
                                        id='Apis.Details.NewOverview.Configuration.securityScheme.tooltip'
                                        defaultMessage='OAuth2 is used as the default security schema.'
                                    />
                                </React.Fragment>
                            }
                        >
                            <Button className={parentClasses.helpButton}>
                                <HelpOutline className={parentClasses.helpIcon} />
                            </Button>
                        </Tooltip>
                    </Typography>
                    <Typography component='p' variant='body1'>
                        {api.securityScheme && api.securityScheme.length !== 0 && (
                            <React.Fragment>
                                {api.securityScheme.map(item => (
                                    item.includes('mandatory') ? (null) : (
                                        <span>
                                            { securitySchemeMap[item] + ', '}
                                        </span>
                                    )
                                ))}
                            </React.Fragment>
                        )}
                        {!api.securityScheme && <React.Fragment>?</React.Fragment>}
                    </Typography>
                    {/* Response Caching */}
                    <Typography component='p' variant='subtitle2' className={parentClasses.subtitle}>
                        <FormattedMessage
                            id='Apis.Details.NewOverview.Configuration.response.caching'
                            defaultMessage='Response Caching'
                        />
                        <Tooltip
                            placement='top'
                            classes={{
                                tooltip: parentClasses.htmlTooltip,
                            }}
                            disableHoverListener
                            title={
                                <React.Fragment>
                                    <FormattedMessage
                                        id='Apis.Details.NewOverview.Configuration.response.caching.tooltip'
                                        defaultMessage={'This option determines whether to cache the ' +
                                                    'response messages of the API. Caching improves performance ' +
                                                    'because the backend server does not have to process the same' +
                                                    ' data multiple times. To offset the risk of stale data in' +
                                                    'the cache, set an appropriate timeout period when prompted.'}
                                    />
                                </React.Fragment>
                            }
                        >
                            <Button className={parentClasses.helpButton}>
                                <HelpOutline className={parentClasses.helpIcon} />
                            </Button>
                        </Tooltip>
                    </Typography>
                    <Typography component='p' variant='body1'>
                        {api.responseCaching && <React.Fragment>{api.responseCaching}</React.Fragment>}
                        {!api.responseCaching && <React.Fragment>?</React.Fragment>}
                    </Typography>
                    {/* Authorization Header */}
                    <Typography component='p' variant='subtitle2' className={parentClasses.subtitle}>
                        <FormattedMessage
                            id='Apis.Details.NewOverview.Configuration.authorization.header'
                            defaultMessage='Authorization Header'
                        />
                        <Tooltip
                            placement='top'
                            classes={{
                                tooltip: parentClasses.htmlTooltip,
                            }}
                            disableHoverListener
                            title={
                                <React.Fragment>
                                    <FormattedMessage
                                        id='Apis.Details.NewOverview.Configuration.authorization.header.tooltip'
                                        defaultMessage={'A custom authorization header can be defined ' +
                                                    'as a replacement to the default Authorization header ' +
                                                    'used to send a request. If a value is specified here, ' +
                                                    'it will be used as the header field to send the access token' +
                                                    'in a request to consume the API'}
                                    />
                                </React.Fragment>
                            }
                        >
                            <Button className={parentClasses.helpButton}>
                                <HelpOutline className={parentClasses.helpIcon} />
                            </Button>
                        </Tooltip>
                    </Typography>
                    <Typography component='p' variant='body1'>
                        {api.authorizationHeader && <React.Fragment>{api.authorizationHeader}</React.Fragment>}
                        {!api.authorizationHeader && <React.Fragment>?</React.Fragment>}
                    </Typography>
                    {/* Access Control */}
                    <Typography component='p' variant='subtitle2' className={parentClasses.subtitle}>
                        <FormattedMessage
                            id='Apis.Details.NewOverview.Configuration.access.control'
                            defaultMessage='Access Control'
                        />
                        <Tooltip
                            placement='top'
                            classes={{
                                tooltip: parentClasses.htmlTooltip,
                            }}
                            disableHoverListener
                            title={
                                <React.Fragment>
                                    <FormattedMessage
                                        id='Apis.Details.NewOverview.Configuration.access.control.all.tooltip'
                                        defaultMessage={'All : The API is viewable, ' +
                                                    'modifiable by all the publishers and creators.'}
                                    />
                                    <br />
                                    <FormattedMessage
                                        id='Apis.Details.NewOverview.Configuration.access.control.tooltip'
                                        defaultMessage={'Restricted by roles : The API can be viewable and' +
                                                    'modifiable by only specific publishers and creators ' +
                                                    'with the roles that you specify'}
                                    />
                                </React.Fragment>
                            }
                        >
                            <Button className={parentClasses.helpButton}>
                                <HelpOutline className={parentClasses.helpIcon} />
                            </Button>
                        </Tooltip>
                    </Typography>
                    <Typography component='p' variant='body1'>
                        {api.accessControl && <React.Fragment>{api.accessControl}</React.Fragment>}
                        {api.accessControl === 'RESTRICTED' && ' ( Visible to '}
                        {api.accessControl === 'RESTRICTED' && api.accessControlRoles.join()}
                        {api.accessControl === 'RESTRICTED' && ' ) '}
                    </Typography>
                    {/* Visibility */}
                    <Typography component='p' variant='subtitle2' className={parentClasses.subtitle}>
                        <FormattedMessage
                            id='Apis.Details.NewOverview.Configuration.visibility.store'
                            defaultMessage='Visibility on Store'
                        />
                        <Tooltip
                            placement='top'
                            classes={{
                                tooltip: parentClasses.htmlTooltip,
                            }}
                            disableHoverListener
                            title={
                                <React.Fragment>
                                    <FormattedMessage
                                        id='Apis.Details.NewOverview.Configuration.visibility.store.all.tooltip'
                                        defaultMessage={'Public: The API is accessible to everyone and can be' +
                                                    'advertised in multiple stores - a central store ' +
                                                    'and/or non-WSO2 stores.'}
                                    />
                                    <br />
                                    <FormattedMessage
                                        id='Apis.Details.NewOverview.Configuration.visibility.store.res.tooltip'
                                        defaultMessage={'Restricted by roles: The API is visible only ' +
                                                    'to specific user roles in the tenant store that you specify.'}
                                    />
                                </React.Fragment>
                            }
                        >
                            <Button className={parentClasses.helpButton}>
                                <HelpOutline className={parentClasses.helpIcon} />
                            </Button>
                        </Tooltip>
                    </Typography>
                    <Typography component='p' variant='body1'>
                        {api.visibility && <React.Fragment>{api.visibility}</React.Fragment>}
                        {api.visibility === 'RESTRICTED' && ' ( Visible to '}
                        {api.visibility === 'RESTRICTED' && api.visibleRoles.join()}
                        {api.visibility === 'RESTRICTED' && ' ) '}
                    </Typography>
                </div>
            </div>

            {(api.apiType === API.CONSTS.APIProduct) ?
                null :
                <React.Fragment>
                    <Typography component='p' variant='subtitle2' className={parentClasses.subtitle}>
                        <FormattedMessage
                            id='Apis.Details.NewOverview.Configuration.tags'
                            defaultMessage='Tags'
                        />
                    </Typography>
                    <Typography variant='body1'>
                                ({api.tags && api.tags.map(tag =>
<<<<<<< HEAD
                                    (<Chip
                                        key={tag}
                                        label={tag}
                                        className={parentClasses.chip}
                                    />))
                                })
                                {api.tags &&
                                    api.tags.map(tag => <Chip key={tag} label={tag} className={parentClasses.chip} />)}
                            </Typography>
                        </React.Fragment>
                    }
                </Paper>
            )}
        </ApiContext.Consumer>
=======
                            (<Chip
                                key={tag}
                                label={tag}
                                className={parentClasses.chip}
                            />))
                        })
                    </Typography>
                </React.Fragment>
            }
        </Paper>
>>>>>>> 87492f40
    );
}

Configuration.propTypes = {
    parentClasses: PropTypes.shape({}).isRequired,
};

export default Configuration;<|MERGE_RESOLUTION|>--- conflicted
+++ resolved
@@ -88,7 +88,6 @@
                     <Typography component='p' variant='body1'>
                         {api.provider && <React.Fragment>{api.provider}</React.Fragment>}
                     </Typography>
-<<<<<<< HEAD
                     <div className={parentClasses.imageContainer}>
                         <div className={parentClasses.imageWrapper}>
                             {/* Thumbnail */}
@@ -241,134 +240,6 @@
                                             <FormattedMessage
                                                 id='Apis.Details.NewOverview.Configuration.transport.tooltip'
                                                 defaultMessage={'HTTP is less secure than HTTPS and ' +
-=======
-                    {/* Type */}
-                    {(api.apiType === API.CONSTS.APIProduct) ?
-                        null :
-                        <div>
-                            <Typography component='p' variant='subtitle2' className={parentClasses.subtitle}>
-                                <FormattedMessage
-                                    id='Apis.Details.NewOverview.Configuration.type'
-                                    defaultMessage='Type'
-                                />
-                            </Typography>
-                            <Typography component='p' variant='body1'>
-                                {api.type && <React.Fragment>{api.type}</React.Fragment>}
-                                {!api.type && <React.Fragment>?</React.Fragment>}
-                            </Typography>
-                        </div>
-                    }
-                    {/* workflowStatus */}
-                    <Typography component='p' variant='subtitle2' className={parentClasses.subtitle}>
-                        <FormattedMessage
-                            id='Apis.Details.NewOverview.Configuration.workflow.status'
-                            defaultMessage='Workflow Status'
-                        />
-                    </Typography>
-                    <Typography component='p' variant='body1'>
-                        {api.workflowStatus && <React.Fragment>{api.workflowStatus}</React.Fragment>}
-                        {!api.workflowStatus && <React.Fragment>?</React.Fragment>}
-                    </Typography>
-                    {/* Created Time */}
-                    <Typography component='p' variant='subtitle2' className={parentClasses.subtitle}>
-                        <FormattedMessage
-                            id='Apis.Details.NewOverview.Configuration.created.time'
-                            defaultMessage='Created Time'
-                        />
-                    </Typography>
-                    <Typography component='p' variant='body1'>
-                        {api.createdTime && <React.Fragment>{api.createdTime}</React.Fragment>}
-                        {!api.createdTime && <React.Fragment>?</React.Fragment>}
-                    </Typography>
-                    {/* Last Updated Time */}
-                    <Typography component='p' variant='subtitle2' className={parentClasses.subtitle}>
-                        <FormattedMessage
-                            id='Apis.Details.NewOverview.Configuration.last.updated.time'
-                            defaultMessage='Last Updated Time'
-                        />
-                    </Typography>
-                    <Typography component='p' variant='body1'>
-                        {api.lastUpdatedTime && <React.Fragment>{api.lastUpdatedTime}</React.Fragment>}
-                        {!api.lastUpdatedTime && <React.Fragment>?</React.Fragment>}
-                    </Typography>
-                </div>
-                <div>
-                    <Typography component='p' variant='subtitle2' className={parentClasses.subtitle}>
-                        <FormattedMessage
-                            id='Apis.Details.NewOverview.Configuration.context'
-                            defaultMessage='Context'
-                        />
-                    </Typography>
-                    <Typography component='p' variant='body1'>
-                        {api.context && <React.Fragment>{api.context}</React.Fragment>}
-                    </Typography>
-                    {/* Version */}
-                    <Typography component='p' variant='subtitle2' className={parentClasses.subtitle}>
-                        <FormattedMessage
-                            id='Apis.Details.NewOverview.Configuration.version'
-                            defaultMessage='Version'
-                        />
-                    </Typography>
-                    <Typography component='p' variant='body1'>
-                        {api.version && <React.Fragment>{api.version}</React.Fragment>}
-                    </Typography>
-                    {/* Default Version */}
-                    <Typography component='p' variant='subtitle2' className={parentClasses.subtitle}>
-                        <FormattedMessage
-                            id='Apis.Details.NewOverview.Configuration.default.version'
-                            defaultMessage='Default Version'
-                        />
-                        <Tooltip
-                            placement='top'
-                            classes={{
-                                tooltip: parentClasses.htmlTooltip,
-                            }}
-                            disableHoverListener
-                            title={
-                                <React.Fragment>
-                                    <FormattedMessage
-                                        id='Apis.Details.NewOverview.Configuration.tooltip'
-                                        defaultMessage={'Marks one API version in a group as ' +
-                                                    'the default so that it can be invoked without specifying ' +
-                                                    'the version number in the URL. For example, if you mark ' +
-                                                    'http://host:port/youtube/2.0 as the default API, ' +
-                                                    'requests made to ' +
-                                                    'http://host:port/youtube/ are automatically ' +
-                                                    'routed to version 2.0.' +
-                                                    'If you mark an unpublished API as the default, ' +
-                                                    'the previous default published API will still be used' +
-                                                    ' as the default until the new default API is published.'}
-                                    />
-                                </React.Fragment>
-                            }
-                        >
-                            <Button className={parentClasses.helpButton}>
-                                <HelpOutline className={parentClasses.helpIcon} />
-                            </Button>
-                        </Tooltip>
-                    </Typography>
-                    <Typography component='p' variant='body1'>
-                        {api.isDefaultVersion && <React.Fragment>Yes</React.Fragment>}
-                        {!api.isDefaultVersion && <React.Fragment>No</React.Fragment>}
-                    </Typography>
-                    {/* Transports */}
-                    <Typography component='p' variant='subtitle2' className={parentClasses.subtitle}>
-                        <FormattedMessage
-                            id='Apis.Details.NewOverview.Configuration.transports'
-                            defaultMessage='Transports'
-                        />
-                        <Tooltip
-                            placement='top'
-                            classes={{
-                                tooltip: parentClasses.htmlTooltip,
-                            }}
-                            disableHoverListener
-                            title={
-                                <React.Fragment>
-                                    <FormattedMessage
-                                        id='Apis.Details.NewOverview.Configuration.transport.tooltip'
-                                        defaultMessage={'HTTP is less secure than HTTPS and ' +
->>>>>>> 87492f40
                                                     'makes your API vulnerable to security threats.'}
                                     />
                                 </React.Fragment>
@@ -594,22 +465,6 @@
                     </Typography>
                     <Typography variant='body1'>
                                 ({api.tags && api.tags.map(tag =>
-<<<<<<< HEAD
-                                    (<Chip
-                                        key={tag}
-                                        label={tag}
-                                        className={parentClasses.chip}
-                                    />))
-                                })
-                                {api.tags &&
-                                    api.tags.map(tag => <Chip key={tag} label={tag} className={parentClasses.chip} />)}
-                            </Typography>
-                        </React.Fragment>
-                    }
-                </Paper>
-            )}
-        </ApiContext.Consumer>
-=======
                             (<Chip
                                 key={tag}
                                 label={tag}
@@ -620,7 +475,6 @@
                 </React.Fragment>
             }
         </Paper>
->>>>>>> 87492f40
     );
 }
 
