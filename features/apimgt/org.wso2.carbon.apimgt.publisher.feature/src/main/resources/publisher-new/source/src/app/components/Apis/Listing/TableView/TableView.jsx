--- conflicted
+++ resolved
@@ -311,7 +311,7 @@
                 const [id, name, , version, context, provider] = data;
                 const api = {
                     id,
-                    name: name.props.id,
+                    name: name.props.api,
                     version,
                     context,
                     provider,
@@ -365,66 +365,10 @@
                     isAPIProduct={isAPIProduct}
                     listType={listType}
                 />
-<<<<<<< HEAD
                 <div className={classes.contentInside}>
                     <MuiThemeProvider theme={this.getMuiTheme()}>
                         <MUIDataTable title='' data={apisAndApiProducts} columns={columns} options={options} />
                     </MuiThemeProvider>
-=======
-                {/*
-                todo: totalAPIsCount verify /apis GET all .count returns the total number of APIs,
-                If so use that property ~tmkb
-                */}
-                <div className={classes.tableWrapper}>
-                    <Table className={classes.table} aria-labelledby='tableTitle'>
-                        <APITableHeader
-                            numSelected={selected.length}
-                            order={order}
-                            orderBy={orderBy}
-                            onSelectAllClick={this.handleSelectAllClick}
-                            onRequestSort={this.handleRequestSort}
-                            rowCount={apis.list.length}
-                        />
-                        <TableBody>
-                            {apis.list
-                                // .sort(getSorting(order, orderBy))
-                                .slice(page * rowsPerPage, (page * rowsPerPage) + rowsPerPage)
-                                .map((api) => {
-                                    const { id } = api;
-                                    const isSelected = this.isSelected(id);
-                                    const overviewPath = `apis/${id}/overview`;
-                                    return (
-                                        <TableRow
-                                            hover
-                                            role='checkbox'
-                                            aria-checked={isSelected}
-                                            tabIndex={-1}
-                                            key={id}
-                                            selected={isSelected}
-                                        >
-                                            <TableCell onClick={this.handleSelectAnAPI} id={id} padding='checkbox'>
-                                                <Checkbox checked={isSelected} />
-                                            </TableCell>
-
-                                            <TableCell component='th' scope='row' padding='none'>
-                                                <Link to={overviewPath}>{api.name}</Link>
-                                            </TableCell>
-                                            <TableCell align='right'>{api.version}</TableCell>
-                                            <TableCell align='right'>{api.context}</TableCell>
-                                            <TableCell align='right'>{Math.floor(Math.random() * 20)}</TableCell>
-                                            <TableCell align='right'>{api.provider}</TableCell>
-                                            <TableCell align='right'>{api.lifeCycleStatus}</TableCell>
-                                        </TableRow>
-                                    );
-                                })}
-                            {emptyRows > 0 && (
-                                <TableRow style={{ height: 49 * emptyRows }}>
-                                    <TableCell colSpan={6} />
-                                </TableRow>
-                            )}
-                        </TableBody>
-                    </Table>
->>>>>>> 3a7810d0
                 </div>
             </React.Fragment>
         );
