{
  "Convert.to": "Convert to:",
  "Do.you.want.to.save.the.API.Definition.This.will.affect.the.existing.resources.": "Do you want to save the API Definition?\n                                This will affect the existing resources.",
  "Download.Definition": "Download Definition",
  "Import.definition": "Import Definition",
  "No": "No",
  "Save.API.Definition": "Save API Definition",
  "Yes": "Yes",
  "actions": "Actions",
  "active": "Active",
  "add": "Add",
  "api.create.context.help": "The API context is used by the Gateway to identify the API. Therefore, the API context must be unique. You can define the APIs version as a parameter of its context by adding the {version} into the context. For example, {version}/phoneverify.",
  "api.create.endpoint.help": "This is the actual endpoint where the API implementation can be found",
  "api.create.name.helper": "API Name is unique. Special characters and empty space are not allowed",
  "apis.create.new.api": "APIs - Create New API",
  "application": "Application",
  "block.all": "Block All",
  "block.production.only": "Block Production Only",
  "blocked": "Blocked",
  "blocked.production.only": "Blocked Production Only",
  "business.plans": "Business Plans",
  "by": "By",
  "by.swagger.url": "By OpenAPI url",
  "cancel": "Cancel",
  "cancel.btn": "CANCEL",
  "context": "Context",
  "create": "Create",
<<<<<<< HEAD
  "create.a.document.from.file.or.url": "Create a document from file or URL.",
  "create.a.document.from.file.or.url.decription": "Create a new document using a file or URL for this api.",
  "create.a.new.inline.document.for.api": "Create a new inline document for this api.",
  "create.an.api": "Create an API",
  "create.an.api.product": "Create an API Product",
  "create.an.endpoint": "Create An Endpoint",
  "create.an.inline.document": "Create an inline document",
=======
  "create.an.api": "Create API",
>>>>>>> cf0155fe
  "create.api": "Create API",
  "create.btn": "Create",
  "create.new.api": "Create New API",
  "create.new.rest.api": "New REST API",
<<<<<<< HEAD
  "create.new.api.product": "New API Product",
  "error.empty": "This field can not be empty.",
  "create.new.websocket.api": "Create New WebSocket API",
  "create.new.api.swagger": "Create New API - ",
=======
  "create.new.scopes": "Create New Scope",
>>>>>>> cf0155fe
  "create.new.swagger.help": "Give a swagger definition such as http://petstore.swagger.io/v2/swagger.json",
  "create.new.websocket.api": "New WebSocket API",
  "create.new.wsdl.help": "Give a WSDL url such as https://graphical.weather.gov/xml/SOAP_server/ndfdXMLserver.php?wsdl",
<<<<<<< HEAD
  "error.invalid.wsdl.file": "Invalid WSDL File",
  "error.invalid.wsdl.url": "Invalid WSDL URL",
  "api.create.name.placeholder": "myApiName",
  "api.create.name.help'": "API Name is unique. Special characters and empty space are not allowed.",
  "api.product.create.name.help": "API Product Name is unique. Special characters and empty space are not allowed.",
  "api.create.context.help": "The API context is used by the Gateway to identify the API. Therefore, the API context must be unique. You can define the API's version as a parameter of its context by adding the {version} into the context. For example, {version}/phoneverify. ",
  "api.product.create.context.help": "The API product context is used by the Gateway to identify the API product. Therefore, the API product context must be unique. ",
  "api.create.endpoint.help": "This is the actual endpoint where the API implementation can be found",
  "by.swagger.url": "By OpenAPI url",
  "uploaded.file": "Uploaded file",
=======
  "create.scope.description": "Scopes enable fine-grained access control to API resources based on user roles.",
  "create.scope.helper.text": "Short description about the scope",
  "create.scopes": "Create Scopes",
  "define.global.endpoint": "Define Global Endpoint",
>>>>>>> cf0155fe
  "deploy.sample.api": "Deploy Sample API",
  "design.a.new.rest.api.using.wsdl": "Design a new REST API using WSDL",
  "document": "Document",
  "document.gotonext.content": "Please save the document. The content can be edited in the next step.",
  "documents": "Documents",
  "documents.listing.add.new.document": "Add New Document",
  "documents.listing.delete": "Delete",
  "documents.listing.delete.cancel": "Cancel",
  "documents.listing.delete.confirm.body": "will be permernently deleted. Are you sure?",
  "documents.listing.delete.confirm.title": "Are you sure to delete?",
  "documents.listing.delete.yes": "Yes. Delete",
  "documents.listing.documents": "Documents",
  "documents.listing.download": "Download",
  "documents.listing.open": "Open",
  "documents.markdown.editor.cancel": "Cancel",
  "documents.markdown.editor.create.add.document": "Add Document",
  "documents.markdown.editor.create.cancel": "Cancel",
  "documents.markdown.editor.create.description.url": "Provide the URL to the source",
  "documents.markdown.editor.create.file": "File",
  "documents.markdown.editor.create.how.to": "How To",
  "documents.markdown.editor.create.inline": "Inline",
  "documents.markdown.editor.create.markdown": "Markdown",
  "documents.markdown.editor.create.name.description": "Provide the name for the document",
  "documents.markdown.editor.create.name.document.description": "Provide the document category",
  "documents.markdown.editor.create.other": "Other",
  "documents.markdown.editor.create.public.forum": "Public Forum",
  "documents.markdown.editor.create.sample.and.sdk": "Sample & SDK",
  "documents.markdown.editor.create.source": "Source",
  "documents.markdown.editor.create.summary.description": "Provide a brief description for the document",
  "documents.markdown.editor.create.support.forum": "Support Forum",
  "documents.markdown.editor.create.title": "Add New Document",
  "documents.markdown.editor.create.type": "Type",
  "documents.markdown.editor.create.url": "URL",
  "documents.markdown.editor.edit.content": "Edit Content of",
  "documents.markdown.editor.editor": "Edit Content",
  "documents.markdown.editor.update.content": "Update Content",
  "documents.swagger.editor.update.content": "Update Content",
  "documents.text.editor.cancel": "Cancel",
  "documents.text.editor.edit.content": "Edit Content of",
  "documents.text.editor.editor": "Edit Content",
  "documents.text.editor.update.content": "Update Content",
  "endpoint": "Endpoint",
  "endpoint.advance.configuration": "Endpoint Advance Configuration",
  "endpoint.auth.type": "Endpoint Auth Type",
  "endpoint.security.scheme": "Endpoint Security Scheme",
  "endpoint.suspend.state": "Endpoint Suspend State",
  "endpoint.type": "Endpoint Type",
  "endpoint.url": "Endpoint URL",
  "error.empty": "This field can not be empty.",
  "error.invalid.wsdl.file": "Invalid WSDL File",
  "file": "File",
  "fill.the.mandatory.fields": "Fill the mandatory fields (Name, Version, Context) and create the API. Configure advanced configurations later.",
  "global.endpoints.can.be.only.edited.from.global.endpoint.page": "Global endpoints can be only edited from Global Endpoint Page",
  "here.you.can.only.attach.a.global.endpoint.to.api": "Here you can only attach a global endpoint to API.",
  "initial.duration.ms": "Initial Duration(ms)",
  "manage.subscriptions": "Manage Subscriptions",
  "max.tps": "Max TPS",
  "maximum.duration.ms": "Maximium Duration(ms)",
  "name": "Name",
  "next": "Next",
  "password": "Password",
  "production": "Production",
  "provider": "Provider",
  "sandbox": "Sandbox",
  "save": "Save",
  "security": "Security",
  "select.a.global.endpoint": "Select a Global Endpoint",
  "select.a.plan.for.the.api.and.enable.api.level.throttling": "Select a plan for the API and enable API level throttling.",
  "select.wsdl": "Select WSDL",
  "service.url": "Service URL",
  "source.src.app.components.Apis.Details.Properties.1893155200": "API Properties",
  "status": "Status",
  "subscriber": "Subscriber",
  "subscriptions": "Subscriptions",
  "summary": "Summary",
  "suspend.factor": "Suspend Factor",
  "swagger.file.upload": "OpenAPI file upload",
  "tier": "Tier",
  "timeout": "Timeout",
  "try.dropping.some.files.here.or.click.to.select.files.to.upload": "Try dropping some files here, or click to selectfiles to upload.",
  "type": "Type",
  "unblock": "Unblock",
  "upload.btn": "UPLOAD",
  "uploaded.file": "Uploaded file",
  "uploaded.files": "Uploaded files",
  "url": "URL",
  "username": "Username",
  "version": "Version",
  "welcome.to.wso2.api.manager": "Welcome to WSO2 API Manager",
  "you.can.define.endpoint.inline.or.pick.from.a.list.of.global.endpoints": "You can define endpoint inline or pick from a list of global endpoints"
}<|MERGE_RESOLUTION|>--- conflicted
+++ resolved
@@ -25,49 +25,19 @@
   "cancel.btn": "CANCEL",
   "context": "Context",
   "create": "Create",
-<<<<<<< HEAD
-  "create.a.document.from.file.or.url": "Create a document from file or URL.",
-  "create.a.document.from.file.or.url.decription": "Create a new document using a file or URL for this api.",
-  "create.a.new.inline.document.for.api": "Create a new inline document for this api.",
-  "create.an.api": "Create an API",
-  "create.an.api.product": "Create an API Product",
-  "create.an.endpoint": "Create An Endpoint",
-  "create.an.inline.document": "Create an inline document",
-=======
   "create.an.api": "Create API",
->>>>>>> cf0155fe
   "create.api": "Create API",
   "create.btn": "Create",
   "create.new.api": "Create New API",
   "create.new.rest.api": "New REST API",
-<<<<<<< HEAD
-  "create.new.api.product": "New API Product",
-  "error.empty": "This field can not be empty.",
-  "create.new.websocket.api": "Create New WebSocket API",
-  "create.new.api.swagger": "Create New API - ",
-=======
   "create.new.scopes": "Create New Scope",
->>>>>>> cf0155fe
   "create.new.swagger.help": "Give a swagger definition such as http://petstore.swagger.io/v2/swagger.json",
   "create.new.websocket.api": "New WebSocket API",
   "create.new.wsdl.help": "Give a WSDL url such as https://graphical.weather.gov/xml/SOAP_server/ndfdXMLserver.php?wsdl",
-<<<<<<< HEAD
-  "error.invalid.wsdl.file": "Invalid WSDL File",
-  "error.invalid.wsdl.url": "Invalid WSDL URL",
-  "api.create.name.placeholder": "myApiName",
-  "api.create.name.help'": "API Name is unique. Special characters and empty space are not allowed.",
-  "api.product.create.name.help": "API Product Name is unique. Special characters and empty space are not allowed.",
-  "api.create.context.help": "The API context is used by the Gateway to identify the API. Therefore, the API context must be unique. You can define the API's version as a parameter of its context by adding the {version} into the context. For example, {version}/phoneverify. ",
-  "api.product.create.context.help": "The API product context is used by the Gateway to identify the API product. Therefore, the API product context must be unique. ",
-  "api.create.endpoint.help": "This is the actual endpoint where the API implementation can be found",
-  "by.swagger.url": "By OpenAPI url",
-  "uploaded.file": "Uploaded file",
-=======
   "create.scope.description": "Scopes enable fine-grained access control to API resources based on user roles.",
   "create.scope.helper.text": "Short description about the scope",
   "create.scopes": "Create Scopes",
   "define.global.endpoint": "Define Global Endpoint",
->>>>>>> cf0155fe
   "deploy.sample.api": "Deploy Sample API",
   "design.a.new.rest.api.using.wsdl": "Design a new REST API using WSDL",
   "document": "Document",
