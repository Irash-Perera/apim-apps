<script language="javascript">
	//TODO move to code segment
	var VERBS = ['GET', 'POST', 'PUT', 'DELETE', 'OPTIONS'];
	var AUTH_TYPES = [
		{"value": "None", "text": "{{t "None"}}"},
		{"value": "Application", "text": "{{t "Application"}}"},
		{"value": "Application User", "text": "{{t "Application User"}}"},
		{"value": "Application & Application User", "text": "{{t "Application & Application User"}}"}
	];

	var TIERS = [
		{{#each api.configuredTiers}}
			{"value": "{{this.tierName}}", "text": "{{this.tierDisplayName}}"}
			{{#unless this.last}},{{/unless}}
		{{/each}}
	];

		{{#each api.configuredTiers}}
			{{#if this.last}}
			var DEFAULT_TIER = "{{this.tierName}}";
			{{/if}}
		{{/each}}
	var DEFAULT_AUTH = "Application & Application User";
	var OPTION_DEFAULT_AUTH = "None";
	var insequence = "{{api.inSequence}}";
	var outsequence = "{{api.outSequence}}";
	var faultsequence = "{{api.faultSequence}}";
	var inSequencesLoaded = false;
	var outSequencesLoaded = false;
	var faultSequencesLoaded = false;


</script>
<div class="col-sm-12 text-center">
<ul class="new-sub-menu-wizard" style="margin:0 auto">
    <li>
        <a href='{{url ""}}/asts/api/create' class="wizard-active">
            <div class="wizard-number">1</div>
            <span>Design</span>
        </a>
    </li>
    <li>
        <a href='{{url ""}}/asts/api/implement' class="<%= implement_wlabel%>">
            <div class="wizard-number">2</div>
            <span>Implement</span>
        </a>
    </li>
    <li>
        <a href='{{url ""}}/asts/api/manage' class="<%= manage_wlabel%>">
            <div class="wizard-number" >3</div>
            <span>Manage</span>
        </a>
    </li>
</ul>
    <br/>
</div>
<h1>Design API</h1>
<a href='' class='btn btn-success'><i class='fa-download-alt'></i>Import Swagger Definition</a>
<br/><br/>

<form id="form-asset-create" class='form-horizontal' method='post' action='{{url ""}}/apis/assets?type={{rxt.shortName}}' enctype="multipart/form-data">
    <legend>General Details</legend>
<<<<<<< HEAD
    <div class="form-group">
        <label class="custom-form-label col-lg-2 col-md-2 col-sm-12 col-xs-12" for="overview_name">Name:<span class="requiredAstrix">*</span></label>
        <div class="custom-form-right col-lg-5 col-md-8 col-sm-8 col-xs-12">
            <input type='text' id='overview_name' class="form-control required" name='overview_name'>
            <a class="icon-question-sign help_popup" help_data="name_help"></a>
=======
    {{#unless api}}
     <div class='control-group'>
        <label class='control-label' for='overview_name'>Name:<span class="requiredAstrix">*</span></label>
        <div class='controls'>
            <input type='text' id='overview_name' class="input-xlarge required" name='overview_name' >
             <a class="icon-question-sign help_popup" help_data="name_help"></a>
>>>>>>> 0bb956e2
            <p id="name_help" class="hide">{{ t "Display name to be shown in the API Store."}}</p>
        </div>
    </div>
    <div class="form-group">
        <label class="custom-form-label col-lg-2 col-md-2 col-sm-12 col-xs-12">Context:<span class="requiredAstrix">*</span></label>
        <div class="custom-form-right col-lg-5 col-md-8 col-sm-8 col-xs-12">
            <input type='text' id='overview_context' name='overview_context' class="form-control required">
            <a class="icon-question-sign help_popup" help_data="context_help"></a>
            <p id="context_help" class="hide">{{t "contextHelpMsg"}}</p>
        </div>
    </div>
    <div class="form-group">
        <label class="custom-form-label col-lg-2 col-md-2 col-sm-12 col-xs-12">Version:<span class="requiredAstrix">*</span></label>
        <div class="custom-form-right col-lg-5 col-md-8 col-sm-8 col-xs-12">
            <input type='text' id='overview_version' name='overview_version' class="form-control required validInput noSpace">
            <p class="help-block">{{t "E.g.,: v1.0.0 ,v1.0 , 1.0.0, 1.0"}}</p>
        </div>
    </div>
<<<<<<< HEAD
    <div class="form-group">
        <label class="custom-form-label col-lg-2 col-md-2 col-sm-12 col-xs-12">Visibility:</label>
        <div class="custom-form-right col-lg-5 col-md-8 col-sm-8 col-xs-12">
            <select class="select required" id="visibility" name="visibility">
                <option value="public">Public</option>
                <option value="private">Restricted by Roles</option>
            </select>
        </div>
    </div>
    <div class="form-group" id="rolesDiv" style="display: none;">
        <label class="custom-form-label col-lg-2 col-md-2 col-sm-12 col-xs-12" for="roles" id="rolesLabel" name="rolesLabel">
            {{t "roles"}}:<span class="requiredAstrix">*</span>
        </label>
=======
    {{else}}
    <input type="hidden" name="overview_name" value="{{name}}" />
    <input type="hidden" name="overview_version" value="{{version}}" />
    <input type="hidden" name="overview_provider" value="{{provider}}" />
    <input type="hidden" name="overview_context" value="{{context}}" />

    {{/unless}}
    <div class='control-group'>
        <label class='control-label'>Visibility:</label>

        <div class="controls">
                <select class="select required" id="visibility" name="visibility">
                {{#if api}}
                    <option value="public"  {{#if public_visibility}} selected="selected" {{/if}}>Public</option>
                    <option value="private" {{#if private_visibility}} selected="selected" {{/if}}>Restricted by Roles</option>                    
                    
                {{else}}
                    <option value="public">Public</option>
                    <option value="private">Restricted by Roles</option>               
                {{/if}}                            
                </select>
>>>>>>> 0bb956e2

        <div class="custom-form-right col-lg-5 col-md-8 col-sm-8 col-xs-12">
            <input type="text" class="form-control required validInput validateRoles" id="roles" name="roles"/>
            <p class="help-block" id="rolesHelp">{{t "Comma separated list (e.g.,: role1,role2,role3)"}}</p>
        </div>
    </div>
<<<<<<< HEAD
    <div class="form-group">
        <label class="custom-form-label col-lg-2 col-md-2 col-sm-12 col-xs-12" for="apiThumb">{{t "Thumbnail"}}:</label>
        <div class="custom-form-right col-lg-5 col-md-8 col-sm-9 col-xs-10">
            <div id="inpFile">
                <div id="apiThumb-container" style="display: inline;">
                    <input type="file" class="form-control" id="apiThumb" name="apiThumb"/></div>
            </div>
        </div>
        <div class="custom-form-right col-lg-1 col-md-4 col-sm-3 col-xs-2">
            <input type="button" class="btn btn-default" id="clearThumb" value="{{t "Clear"}}"/>
        </div>
        <div class="help-block inline-help custom-form-right col-lg-9 col-md-9 col-sm-12 col-xs-12 col-md-offset-3 col-lg-offset-2">
            <ul>
                <li>{{t "Size (max): 1MB"}}</li>
                <li>{{t "Dimensions (max): 100 x 100 pixels"}}</li>
            </ul>
        </div>
    </div>

    <div class="form-group">
        <label class="custom-form-label col-lg-2 col-md-2 col-sm-12 col-xs-12">Description:</label>
        <div class="custom-form-right col-lg-5 col-md-8 col-sm-9 col-xs-10">
         <textarea class="form-control" id="overview_description" name="overview_description" rows="3" style="width:100%; height:70px;"></textarea>
        </div>
    </div>
    <div class="form-group">
        <label class="custom-form-label col-lg-2 col-md-2 col-sm-12 col-xs-12">Tags:</label>
        <div class="custom-form-right col-lg-5 col-md-8 col-sm-9 col-xs-10">
            <input type="text" placeholder="Add tags" class="form-control validInput validRegistryName" id="overview_tags" name="overview_tags" data-role="tagsinput"/>
            <a class="icon-question-sign help_popup" help_data="tag_help"></a>
            <p id="tag_help" class="hide">{{t "Use keywords and common search terms as tags to group APIs that have similar characteristics. After publishing the API, consumers can click these tags to jump to a group of similar APIs."}}</p>
        </div>
=======
   {{#if api }}
        <div class="control-group" id="rolesDiv" {{#unless private_visibility}}style="display: none;"{{/unless}}>
                <label class="control-label" for="roles" id="rolesLabel" name="rolesLabel">
                    {{t "roles"}}:<span class="requiredAstrix">*</span>
                </label>
                <div class="controls">
                    <input type="text" class="input required validInput validateRoles"
                    id="roles" name="roles"  value="{{roles}}"/>
                    <p class="help-block" id="rolesHelp">{{t "Comma separated list (e.g.,: role1,role2,role3)"}}</p>
                </div>
            </div>
    {{else}}
        <div class="control-group" id="rolesDiv" style="display: none;">
            <label class="control-label" for="roles" id="rolesLabel" name="rolesLabel">
                {{t "roles"}}:<span class="requiredAstrix">*</span>
            </label>
            <div class="controls">
                <input type="text" class="input required validInput validateRoles"
                id="roles" name="roles"/>
                <p class="help-block" id="rolesHelp">{{t "Comma separated list (e.g.,: role1,role2,role3)"}}</p>
            </div>
        </div>
     {{/if}}

    {{#if api}}
            <div class="control-group">
                <label class="control-label" for="imageUrl">{{t "Thumbnail"}}</label>
                <div class="controls">
                    <div class="pull-left">
                         {{#unless thumb}} <div><img id="apiEditThumb" alt="" src="{{url "/themes/default/img/icons/ico-sort.png"}}"/></div>
                         {{else}}
                        <div><img id="apiEditThumb" alt="" src="<%=jagg.getRegistryPath(api.thumb)%>"/></div> {{/unless}}
                        <a onclick="javascript:$('#imageUrl').toggle('slow')" style="cursor: pointer">
                            <i class="icon-picture"></i> {{t "Change Icon"}}
                        </a>
                    </div>
                    <div class="pull-left" id="imageUrl" style="display:none;">
                        <div id="apiThumb-container" class="pull-left"> <input type="file" class="input-xlarge validateImageFile" name="apiThumb" /></div>
                        <input class="pull-left btn" type="button" id="clearThumb" value="{{t "clear"}}"/>
                        <div class="help-block pull-left inline-help">
                            <ul>
                                <li>{{t "Size (max): 1MB"}}</li>
                                <li>{{t "Dimensions (max): 100 x 100 pixels"}}</li>
                            </ul>
                        </div>
                    </div>
                </div>
            </div>
    {{else}}
     <div class="control-group">
     <label class="control-label" for="apiThumb">{{t "Thumbnail"}}:</label>
     <div class="controls">
     <div id="inpFile" class="pull-left">
     <div id="apiThumb-container"  style="display: inline;">
     <input type="file" class="input-xlarge" id="overview_thumbnail" name="overview_thumbnail"/></div>
     </div>
     <input type="button" class="btn pull-left" id="clearThumb" value="{{t "clear"}}"/>
     <div class="help-block pull-left inline-help">
     <ul>
     <li>{{t "Size (max): 1MB"}}</li>
     <li>{{t "Dimensions (max): 100 x 100 pixels"}}</li>
     </ul>
     </div>
     </div>
     </div>
</div>
{{/if}}

       <div class="control-group">
        <label class='control-label'>Description:</label>       
        <div class="controls">
         <textarea class="input-xlarge" id="overview_description" name="overview_description" rows="3"
                                 style="margin-left: 0px; margin-right: 0px; width: 501px; ">{{description}}</textarea>
           
        </div>
    </div>
    <div class="control-group">
        <label class="control-label">Tags:</label>
         <div class="controls">
                        <input type="text" placeholder="Add tags" class="input-xlarge validInput validRegistryName" id="overview_tags" name="overview_tags" value="{{tags}}" data-role="tagsinput"
                        />
                        <a class="icon-question-sign help_popup" help_data="tag_help"></a>
                        <p id="tag_help" class="hide">{{t "Use keywords and common search terms as tags to group APIs that have similar characteristics. After publishing the API, consumers can click these tags to jump to a group of similar APIs."}}</p>
                    </div>       
>>>>>>> 0bb956e2
    </div>
    <br/><br/>
    <div id="api_designer">
        <div id="resource_details">
            <legend>Resources</legend>
            <div class="resource_create">
                <div class="form-group">
                    <label class="custom-form-label col-lg-2 col-md-2 col-sm-12 col-xs-12" for="inputPassword">URL Pattern</label>
                    <div class="custom-form-right col-lg-5 col-md-8 col-sm-9 col-xs-10">
                        <div class="input-prepend">
                            <span class="add-on">/{context}/{version}/</span>
                            <input id="resource_url_pattern" type="text" placeholder="Url Pattern Ex: path/to/resource" class="resource_url_pattern form-control"/>
                        </div>
                    </div>
                </div>
                <div class="form-group">
                    <label class="custom-form-label col-lg-2 col-md-2 col-sm-12 col-xs-12" for=""></label>
                    <div class="custom-form-right col-lg-5 col-md-8 col-sm-9 col-xs-10">
                        <input type="checkbox" value="GET" class="http_verb_select"> GET
                        <input type="checkbox" value="POST" class="http_verb_select"> POST
                        <input type="checkbox" value="PUT" class="http_verb_select"> PUT
                        <input type="checkbox" value="DELETE" class="http_verb_select"> DELETE
                        <input type="checkbox" value="OPTIONS" class="http_verb_select"> OPTIONS
                    </div>
                </div>
                <div class="control-group">
                    <label class="control-label" for="inputResource">Resource Name</label>

                    <div class="controls">
                        <input type="text" id="inputResource" placeholder="Resource">
                    </div>
                </div>
                <button class="btn" type="button" id="add_resource" style="margin:0 0 10px 10px;"><i class="icon-plus-sign"></i>&nbsp;{{t "Add New Resource"}}</button>
            </div>
        </div>
    </div>
    <input type="hidden" name="action" value="design"/>
    <input type="hidden" id="swagger" name="swagger"/>

    <div class="form-actions" style="display:none" id="saveMessage">
        <div class="btn loadingButton">Saving API. Please wait..</div>
    </div>
    <div class="form-actions" id="saveButtons">
        <input type="submit" class="btn btn-primary" value="Save" action="design"/>
        <a class="btn btn-primary" id="go_to_implement">Implement</a>
        <input type="reset" class="btn" value="{{t "cancel"}}" onclick="javascript:window.location.href='./'"/>
    </div>
</form>
<script id="designer-apidoc-template" type="text/x-handlebars-template">

</script>


<hr/><|MERGE_RESOLUTION|>--- conflicted
+++ resolved
@@ -60,200 +60,133 @@
 
 <form id="form-asset-create" class='form-horizontal' method='post' action='{{url ""}}/apis/assets?type={{rxt.shortName}}' enctype="multipart/form-data">
     <legend>General Details</legend>
-<<<<<<< HEAD
-    <div class="form-group">
-        <label class="custom-form-label col-lg-2 col-md-2 col-sm-12 col-xs-12" for="overview_name">Name:<span class="requiredAstrix">*</span></label>
-        <div class="custom-form-right col-lg-5 col-md-8 col-sm-8 col-xs-12">
-            <input type='text' id='overview_name' class="form-control required" name='overview_name'>
+    {{#unless api}}
+    <div class='form-group'>
+        <label class='custom-form-label col-lg-2 col-md-2 col-sm-12 col-xs-12' for='overview_name'>Name:<span class="requiredAstrix">*</span></label>
+        <div class='custom-form-right col-lg-5 col-md-8 col-sm-8 col-xs-12'>
+            <input type='text' id='overview_name' class="form-control required" name='overview_name' >
             <a class="icon-question-sign help_popup" help_data="name_help"></a>
-=======
-    {{#unless api}}
-     <div class='control-group'>
-        <label class='control-label' for='overview_name'>Name:<span class="requiredAstrix">*</span></label>
-        <div class='controls'>
-            <input type='text' id='overview_name' class="input-xlarge required" name='overview_name' >
-             <a class="icon-question-sign help_popup" help_data="name_help"></a>
->>>>>>> 0bb956e2
             <p id="name_help" class="hide">{{ t "Display name to be shown in the API Store."}}</p>
         </div>
     </div>
-    <div class="form-group">
-        <label class="custom-form-label col-lg-2 col-md-2 col-sm-12 col-xs-12">Context:<span class="requiredAstrix">*</span></label>
-        <div class="custom-form-right col-lg-5 col-md-8 col-sm-8 col-xs-12">
-            <input type='text' id='overview_context' name='overview_context' class="form-control required">
+    <div class='form-group'>
+        <label class='custom-form-label col-lg-2 col-md-2 col-sm-12 col-xs-12'>Context:<span class="requiredAstrix">*</span></label>
+        <div class='custom-form-right col-lg-5 col-md-8 col-sm-8 col-xs-12'>
+            <input type='text' id='overview_context' name='overview_context' class="form-control required" >
             <a class="icon-question-sign help_popup" help_data="context_help"></a>
             <p id="context_help" class="hide">{{t "contextHelpMsg"}}</p>
         </div>
     </div>
-    <div class="form-group">
-        <label class="custom-form-label col-lg-2 col-md-2 col-sm-12 col-xs-12">Version:<span class="requiredAstrix">*</span></label>
-        <div class="custom-form-right col-lg-5 col-md-8 col-sm-8 col-xs-12">
-            <input type='text' id='overview_version' name='overview_version' class="form-control required validInput noSpace">
+    <div class='form-group'>
+        <label class='custom-form-label col-lg-2 col-md-2 col-sm-12 col-xs-12'>Version:<span class="requiredAstrix">*</span></label>
+        <div class='custom-form-right col-lg-5 col-md-8 col-sm-8 col-xs-12'>
+            <input type='text' id='overview_version' name='overview_version' class="form-control required validInput noSpace" >
             <p class="help-block">{{t "E.g.,: v1.0.0 ,v1.0 , 1.0.0, 1.0"}}</p>
         </div>
     </div>
-<<<<<<< HEAD
-    <div class="form-group">
-        <label class="custom-form-label col-lg-2 col-md-2 col-sm-12 col-xs-12">Visibility:</label>
+    {{else}}
+        <input type="hidden" name="overview_name" value="{{name}}" />
+        <input type="hidden" name="overview_version" value="{{version}}" />
+        <input type="hidden" name="overview_provider" value="{{provider}}" />
+        <input type="hidden" name="overview_context" value="{{context}}" />
+
+    {{/unless}}
+    <div class='form-group'>
+        <label class='custom-form-label col-lg-2 col-md-2 col-sm-12 col-xs-12'>Visibility:</label>
         <div class="custom-form-right col-lg-5 col-md-8 col-sm-8 col-xs-12">
             <select class="select required" id="visibility" name="visibility">
-                <option value="public">Public</option>
-                <option value="private">Restricted by Roles</option>
-            </select>
-        </div>
-    </div>
-    <div class="form-group" id="rolesDiv" style="display: none;">
-        <label class="custom-form-label col-lg-2 col-md-2 col-sm-12 col-xs-12" for="roles" id="rolesLabel" name="rolesLabel">
-            {{t "roles"}}:<span class="requiredAstrix">*</span>
-        </label>
-=======
-    {{else}}
-    <input type="hidden" name="overview_name" value="{{name}}" />
-    <input type="hidden" name="overview_version" value="{{version}}" />
-    <input type="hidden" name="overview_provider" value="{{provider}}" />
-    <input type="hidden" name="overview_context" value="{{context}}" />
-
-    {{/unless}}
-    <div class='control-group'>
-        <label class='control-label'>Visibility:</label>
-
-        <div class="controls">
-                <select class="select required" id="visibility" name="visibility">
                 {{#if api}}
                     <option value="public"  {{#if public_visibility}} selected="selected" {{/if}}>Public</option>
-                    <option value="private" {{#if private_visibility}} selected="selected" {{/if}}>Restricted by Roles</option>                    
-                    
+                    <option value="private" {{#if private_visibility}} selected="selected" {{/if}}>Restricted by Roles</option>
+
                 {{else}}
                     <option value="public">Public</option>
-                    <option value="private">Restricted by Roles</option>               
-                {{/if}}                            
-                </select>
->>>>>>> 0bb956e2
-
-        <div class="custom-form-right col-lg-5 col-md-8 col-sm-8 col-xs-12">
-            <input type="text" class="form-control required validInput validateRoles" id="roles" name="roles"/>
-            <p class="help-block" id="rolesHelp">{{t "Comma separated list (e.g.,: role1,role2,role3)"}}</p>
-        </div>
-    </div>
-<<<<<<< HEAD
-    <div class="form-group">
-        <label class="custom-form-label col-lg-2 col-md-2 col-sm-12 col-xs-12" for="apiThumb">{{t "Thumbnail"}}:</label>
-        <div class="custom-form-right col-lg-5 col-md-8 col-sm-9 col-xs-10">
-            <div id="inpFile">
-                <div id="apiThumb-container" style="display: inline;">
-                    <input type="file" class="form-control" id="apiThumb" name="apiThumb"/></div>
-            </div>
-        </div>
-        <div class="custom-form-right col-lg-1 col-md-4 col-sm-3 col-xs-2">
-            <input type="button" class="btn btn-default" id="clearThumb" value="{{t "Clear"}}"/>
-        </div>
-        <div class="help-block inline-help custom-form-right col-lg-9 col-md-9 col-sm-12 col-xs-12 col-md-offset-3 col-lg-offset-2">
-            <ul>
-                <li>{{t "Size (max): 1MB"}}</li>
-                <li>{{t "Dimensions (max): 100 x 100 pixels"}}</li>
-            </ul>
-        </div>
-    </div>
+                    <option value="private">Restricted by Roles</option>
+                {{/if}}
+            </select>
+
+        </div>
+    </div>
+    {{#if api }}
+        <div class="form-group" id="rolesDiv" {{#unless private_visibility}}style="display: none;"{{/unless}}>
+            <label class="custom-form-label col-lg-2 col-md-2 col-sm-12 col-xs-12" for="roles" id="rolesLabel" name="rolesLabel">
+                {{t "roles"}}:<span class="requiredAstrix">*</span>
+            </label>
+            <div class="custom-form-right col-lg-5 col-md-8 col-sm-8 col-xs-12">
+                <input type="text" class="form-control required validInput validateRoles" id="roles" name="roles"  value="{{roles}}"/>
+                <p class="help-block" id="rolesHelp">{{t "Comma separated list (e.g.,: role1,role2,role3)"}}</p>
+            </div>
+        </div>
+    {{else}}
+        <div class="form-group" id="rolesDiv" style="display: none;">
+            <label class="custom-form-label col-lg-2 col-md-2 col-sm-12 col-xs-12" for="roles" id="rolesLabel" name="rolesLabel">
+                {{t "roles"}}:<span class="requiredAstrix">*</span>
+            </label>
+
+            <div class="custom-form-right col-lg-5 col-md-8 col-sm-8 col-xs-12">
+                <input type="text" class="form-control required validInput validateRoles" id="roles" name="roles"/>
+                <p class="help-block" id="rolesHelp">{{t "Comma separated list (e.g.,: role1,role2,role3)"}}</p>
+            </div>
+        </div>
+    {{/if}}
+
+    {{#if api}}
+        <div class="form-group">
+            <label class="custom-form-label col-lg-2 col-md-2 col-sm-12 col-xs-12" for="imageUrl">{{t "Thumbnail"}}</label>
+            <div class="custom-form-right col-lg-5 col-md-8 col-sm-9 col-xs-10">
+                <div class="pull-left">
+                    {{#unless thumb}} <div><img id="apiEditThumb" alt="" src="{{url "/themes/default/img/icons/ico-sort.png"}}"/></div>
+                    {{else}}
+                        <div><img id="apiEditThumb" alt="" src="<%=jagg.getRegistryPath(api.thumb)%>"/></div> {{/unless}}
+                    <a onclick="javascript:$('#imageUrl').toggle('slow')" style="cursor: pointer">
+                        <i class="icon-picture"></i> {{t "Change Icon"}}
+                    </a>
+                </div>
+                <div class="pull-left" id="imageUrl" style="display:none;">
+                    <div id="apiThumb-container" class="pull-left"> <input type="file" class="input-xlarge validateImageFile" name="apiThumb" /></div>
+                    <input class="pull-left btn" type="button" id="clearThumb" value="{{t "clear"}}"/>
+                    <div class="help-block pull-left inline-help">
+                        <ul>
+                            <li>{{t "Size (max): 1MB"}}</li>
+                            <li>{{t "Dimensions (max): 100 x 100 pixels"}}</li>
+                        </ul>
+                    </div>
+                </div>
+            </div>
+        </div>
+    {{else}}
+        <div class="form-group">
+            <label class="control-label" for="apiThumb">{{t "Thumbnail"}}:</label>
+            <div class="controls">
+                <div id="inpFile" class="pull-left">
+                    <div id="apiThumb-container"  style="display: inline;">
+                        <input type="file" class="input-xlarge" id="overview_thumbnail" name="overview_thumbnail"/></div>
+                </div>
+                <input type="button" class="btn pull-left" id="clearThumb" value="{{t "clear"}}"/>
+                <div class="help-block pull-left inline-help">
+                    <ul>
+                        <li>{{t "Size (max): 1MB"}}</li>
+                        <li>{{t "Dimensions (max): 100 x 100 pixels"}}</li>
+                    </ul>
+                </div>
+            </div>
+        </div>
+        </div>
+    {{/if}}
 
     <div class="form-group">
         <label class="custom-form-label col-lg-2 col-md-2 col-sm-12 col-xs-12">Description:</label>
         <div class="custom-form-right col-lg-5 col-md-8 col-sm-9 col-xs-10">
-         <textarea class="form-control" id="overview_description" name="overview_description" rows="3" style="width:100%; height:70px;"></textarea>
+         <textarea class="form-control" id="overview_description" name="overview_description" rows="3" style="width:100%; height:70px;">{{description}}</textarea>
         </div>
     </div>
     <div class="form-group">
         <label class="custom-form-label col-lg-2 col-md-2 col-sm-12 col-xs-12">Tags:</label>
         <div class="custom-form-right col-lg-5 col-md-8 col-sm-9 col-xs-10">
-            <input type="text" placeholder="Add tags" class="form-control validInput validRegistryName" id="overview_tags" name="overview_tags" data-role="tagsinput"/>
+            <input type="text" placeholder="Add tags" class="form-control validInput validRegistryName" id="overview_tags" name="overview_tags" value="{{tags}}" data-role="tagsinput"/>
             <a class="icon-question-sign help_popup" help_data="tag_help"></a>
             <p id="tag_help" class="hide">{{t "Use keywords and common search terms as tags to group APIs that have similar characteristics. After publishing the API, consumers can click these tags to jump to a group of similar APIs."}}</p>
         </div>
-=======
-   {{#if api }}
-        <div class="control-group" id="rolesDiv" {{#unless private_visibility}}style="display: none;"{{/unless}}>
-                <label class="control-label" for="roles" id="rolesLabel" name="rolesLabel">
-                    {{t "roles"}}:<span class="requiredAstrix">*</span>
-                </label>
-                <div class="controls">
-                    <input type="text" class="input required validInput validateRoles"
-                    id="roles" name="roles"  value="{{roles}}"/>
-                    <p class="help-block" id="rolesHelp">{{t "Comma separated list (e.g.,: role1,role2,role3)"}}</p>
-                </div>
-            </div>
-    {{else}}
-        <div class="control-group" id="rolesDiv" style="display: none;">
-            <label class="control-label" for="roles" id="rolesLabel" name="rolesLabel">
-                {{t "roles"}}:<span class="requiredAstrix">*</span>
-            </label>
-            <div class="controls">
-                <input type="text" class="input required validInput validateRoles"
-                id="roles" name="roles"/>
-                <p class="help-block" id="rolesHelp">{{t "Comma separated list (e.g.,: role1,role2,role3)"}}</p>
-            </div>
-        </div>
-     {{/if}}
-
-    {{#if api}}
-            <div class="control-group">
-                <label class="control-label" for="imageUrl">{{t "Thumbnail"}}</label>
-                <div class="controls">
-                    <div class="pull-left">
-                         {{#unless thumb}} <div><img id="apiEditThumb" alt="" src="{{url "/themes/default/img/icons/ico-sort.png"}}"/></div>
-                         {{else}}
-                        <div><img id="apiEditThumb" alt="" src="<%=jagg.getRegistryPath(api.thumb)%>"/></div> {{/unless}}
-                        <a onclick="javascript:$('#imageUrl').toggle('slow')" style="cursor: pointer">
-                            <i class="icon-picture"></i> {{t "Change Icon"}}
-                        </a>
-                    </div>
-                    <div class="pull-left" id="imageUrl" style="display:none;">
-                        <div id="apiThumb-container" class="pull-left"> <input type="file" class="input-xlarge validateImageFile" name="apiThumb" /></div>
-                        <input class="pull-left btn" type="button" id="clearThumb" value="{{t "clear"}}"/>
-                        <div class="help-block pull-left inline-help">
-                            <ul>
-                                <li>{{t "Size (max): 1MB"}}</li>
-                                <li>{{t "Dimensions (max): 100 x 100 pixels"}}</li>
-                            </ul>
-                        </div>
-                    </div>
-                </div>
-            </div>
-    {{else}}
-     <div class="control-group">
-     <label class="control-label" for="apiThumb">{{t "Thumbnail"}}:</label>
-     <div class="controls">
-     <div id="inpFile" class="pull-left">
-     <div id="apiThumb-container"  style="display: inline;">
-     <input type="file" class="input-xlarge" id="overview_thumbnail" name="overview_thumbnail"/></div>
-     </div>
-     <input type="button" class="btn pull-left" id="clearThumb" value="{{t "clear"}}"/>
-     <div class="help-block pull-left inline-help">
-     <ul>
-     <li>{{t "Size (max): 1MB"}}</li>
-     <li>{{t "Dimensions (max): 100 x 100 pixels"}}</li>
-     </ul>
-     </div>
-     </div>
-     </div>
-</div>
-{{/if}}
-
-       <div class="control-group">
-        <label class='control-label'>Description:</label>       
-        <div class="controls">
-         <textarea class="input-xlarge" id="overview_description" name="overview_description" rows="3"
-                                 style="margin-left: 0px; margin-right: 0px; width: 501px; ">{{description}}</textarea>
-           
-        </div>
-    </div>
-    <div class="control-group">
-        <label class="control-label">Tags:</label>
-         <div class="controls">
-                        <input type="text" placeholder="Add tags" class="input-xlarge validInput validRegistryName" id="overview_tags" name="overview_tags" value="{{tags}}" data-role="tagsinput"
-                        />
-                        <a class="icon-question-sign help_popup" help_data="tag_help"></a>
-                        <p id="tag_help" class="hide">{{t "Use keywords and common search terms as tags to group APIs that have similar characteristics. After publishing the API, consumers can click these tags to jump to a group of similar APIs."}}</p>
-                    </div>       
->>>>>>> 0bb956e2
     </div>
     <br/><br/>
     <div id="api_designer">
