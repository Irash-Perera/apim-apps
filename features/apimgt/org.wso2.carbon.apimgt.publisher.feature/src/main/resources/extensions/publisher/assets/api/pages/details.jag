<%
/*
 *  Copyright (c) 2005-2014, WSO2 Inc. (http://www.wso2.org) All Rights Reserved.
 *
 *  WSO2 Inc. licenses this file to you under the Apache License,
 *  Version 2.0 (the "License"); you may not use this file except
 *  in compliance with the License.
 *  You may obtain a copy of the License at
 *
 *  http://www.apache.org/licenses/LICENSE-2.0
 *
 *  Unless required by applicable law or agreed to in writing,
 *  software distributed under the License is distributed on an
 *  "AS IS" BASIS, WITHOUT WARRANTIES OR CONDITIONS OF ANY
 *  KIND, either express or implied.  See the License for the
 *  specific language governing permissions and limitations
 *  under the License.
 *
 */
var caramel;
require('/modules/publisher.js').exec(function(ctx) {
<<<<<<< HEAD
    caramel = require('caramel');
    var ui = require('rxt').ui;
    var asset = require('rxt').asset;
    var uriMatcher = new URIMatcher(ctx.request.getRequestURI());
    var options = uriMatcher.match('/{context}/asts/{type}/{pageName}/{+id}')||uriMatcher.match('/{context}/asts/{type}/{pageName}');
    
    if(!options){
        response.sendError(400,'Could not locate an endpoint for your request.Make sure that you provide an id');
    }
    else if (!options.id) {
        response.sendError(400, 'An id must be provided when viewing details of a particular asset');
    } else {
        var type = options.type;
        var am = asset.createUserAssetManager(session, type);
        var page = ui.buildPage(session, request);
        var assets = am.get(options.id);
        if (assets == null) {
            response.sendError(404, 'The asset with id: ' + options.id + ' could not be located.');
        } else {
            //Get api resource details
            var store = require('store');
             var currentSession = ctx.session; 
            var server = store.server;
            var user = store.user;
            var registry = user.userRegistry(currentSession);
            var governanceUtils = Packages.org.wso2.carbon.governance.api.util.GovernanceUtils;           
            var resource = registry.get(assets.path);
            var timeInNumber = resource.updated.time;
            var createdTimeInNumber = resource.created.time;
            var lastUpdatedDate = new Date(timeInNumber);            
            page.lastUpdatedDate = lastUpdatedDate.toString();
            var createdDate = new Date(createdTimeInNumber); 
            page.createdDate = createdDate.toString();
            var output = am.render(assets, page).details();
            caramel.render(output);
        }
    }
=======
	caramel = require('caramel');
	var ui = require('rxt').ui;
	var asset = require('rxt').asset;
	var server = require('store').server;
	var user = server.current(ctx.session);
	var usr = carbon.server.tenantUser(user.username);
	var uriMatcher = new URIMatcher(ctx.request.getRequestURI());
	var options = uriMatcher.match('/{context}/asts/{type}/{pageName}/{+id}')||uriMatcher.match('/{context}/asts/{type}/{pageName}');
	var log = new Log();
	if(!options){
		response.sendError(400,'Could not locate an endpoint for your request.Make sure that you provide an id');
	}
	else if (!options.id) {
		response.sendError(400, 'An id must be provided when viewing details of a particular asset');
	} else {
		var type = options.type;
		var am = asset.createUserAssetManager(session, type);
		var page = ui.buildPage(session, request);
		var asset = am.get(options.id);
		if (asset == null) {
			response.sendError(404, 'The asset with id: ' + options.id + ' could not be located.');
		} else {
			//Get api resource details
			var apiPublisher =  require('apipublisher').apipublisher;
			var apiProxy = apiPublisher.instance(user.username);
			var api = apiProxy.getAPI(asset.attributes.overview_provider, asset.attributes.overview_name, asset.version).api;
			var output = am.render(asset, page).details();
			api.visibilityLevel = {};

			if(api.visibility == 'restricted') {
				api.visibilityLevel.restricted = true;
			} else {
				api.visibilityLevel.restricted = false;
			}

			var endpointConfig = api.endpointConfig;
			var simplifiedConfig = null;
			if (endpointConfig != null && endpointConfig.trim() != "") {
				simplifiedConfig = {};
				endpointConfig = JSON.parse(api.endpointConfig);
				if (endpointConfig && (endpointConfig.production_endpoints != undefined)) {
					var production_endpoints = [];
					if (endpointConfig.production_endpoints instanceof Array) {
						for (var index = 0; index < endpointConfig.production_endpoints.length; index++) {
							production_endpoints.push(
									{"url": endpointConfig.production_endpoints[index].url});
						}
						simplifiedConfig.production_endpoints = production_endpoints;
					}
					else {
						production_endpoints.push(
								{"url": endpointConfig.production_endpoints.url});
					}
					simplifiedConfig.production_endpoints = production_endpoints;
				} else {
					simplifiedConfig.production_endpoints = null;
				}

				//Setting production, sanbox urls
				if (endpointConfig && (endpointConfig.production_failovers != undefined)) {
					var production_failovers = [];
					if (endpointConfig.production_failovers instanceof Array) {
						for (var index = 0; index < endpointConfig.production_failovers.length; index++) {
							production_failovers.push(
									{"url": endpointConfig.production_failovers[index].url});
						}
						simplifiedConfig.production_failovers = production_failovers;
					}
					else {
						production_endpoints.push(
								{"url": endpointConfig.production_failovers.url});
					}
					simplifiedConfig.production_failovers = production_failovers;
				} else {
					simplifiedConfig.production_failovers = null;
				}

				if (endpointConfig && (endpointConfig.sandbox_endpoints != undefined)) {
					var sandbox_endpoints = [];
					if (endpointConfig.sandbox_endpoints instanceof Array) {
						for (var index = 0; index < endpointConfig.sandbox_endpoints.length; index++) {
							sandbox_endpoints.push(
									{"url": endpointConfig.sandbox_endpoints[index].url});
						}
						simplifiedConfig.sandbox_endpoints = sandbox_endpoints;
					}
					else {
						sandbox_endpoints.push(
								{"url": endpointConfig.sandbox_endpoints.url});
					}
					simplifiedConfig.sandbox_endpoints = sandbox_endpoints;
				} else {
					simplifiedConfig.sandbox_endpoints = null;
				}

				if (endpointConfig && (endpointConfig.sandbox_failovers != undefined)) {
					var sandbox_failovers = [];
					if (endpointConfig.sandbox_failovers instanceof Array) {
						for (var index = 0; index < endpointConfig.sandbox_failovers.length; index++) {
							sandbox_failovers.push(
									{"url": endpointConfig.sandbox_failovers[index].url});
						}
						simplifiedConfig.sandbox_failovers = sandbox_failovers;
					}
					else {
						sandbox_failovers.push(
								{"url": endpointConfig.sandbox_failovers.url});
					}
					simplifiedConfig.sandbox_failovers = sandbox_failovers;
				} else {
					simplifiedConfig.sandbox_failovers = null;
				}
			}
			api.simplifiedConfig = simplifiedConfig;
			api.publishedEnvionments = api.environments.split(",");
			output.api = api;
			caramel.render(output);
		}
	}
>>>>>>> 7419861a
}, request, response, session); %><|MERGE_RESOLUTION|>--- conflicted
+++ resolved
@@ -19,45 +19,6 @@
  */
 var caramel;
 require('/modules/publisher.js').exec(function(ctx) {
-<<<<<<< HEAD
-    caramel = require('caramel');
-    var ui = require('rxt').ui;
-    var asset = require('rxt').asset;
-    var uriMatcher = new URIMatcher(ctx.request.getRequestURI());
-    var options = uriMatcher.match('/{context}/asts/{type}/{pageName}/{+id}')||uriMatcher.match('/{context}/asts/{type}/{pageName}');
-    
-    if(!options){
-        response.sendError(400,'Could not locate an endpoint for your request.Make sure that you provide an id');
-    }
-    else if (!options.id) {
-        response.sendError(400, 'An id must be provided when viewing details of a particular asset');
-    } else {
-        var type = options.type;
-        var am = asset.createUserAssetManager(session, type);
-        var page = ui.buildPage(session, request);
-        var assets = am.get(options.id);
-        if (assets == null) {
-            response.sendError(404, 'The asset with id: ' + options.id + ' could not be located.');
-        } else {
-            //Get api resource details
-            var store = require('store');
-             var currentSession = ctx.session; 
-            var server = store.server;
-            var user = store.user;
-            var registry = user.userRegistry(currentSession);
-            var governanceUtils = Packages.org.wso2.carbon.governance.api.util.GovernanceUtils;           
-            var resource = registry.get(assets.path);
-            var timeInNumber = resource.updated.time;
-            var createdTimeInNumber = resource.created.time;
-            var lastUpdatedDate = new Date(timeInNumber);            
-            page.lastUpdatedDate = lastUpdatedDate.toString();
-            var createdDate = new Date(createdTimeInNumber); 
-            page.createdDate = createdDate.toString();
-            var output = am.render(assets, page).details();
-            caramel.render(output);
-        }
-    }
-=======
 	caramel = require('caramel');
 	var ui = require('rxt').ui;
 	var asset = require('rxt').asset;
@@ -177,5 +138,4 @@
 			caramel.render(output);
 		}
 	}
->>>>>>> 7419861a
 }, request, response, session); %>