/*
 * Copyright (c) 2019, WSO2 Inc. (http://www.wso2.org) All Rights Reserved.
 *
 * WSO2 Inc. licenses this file to you under the Apache License,
 * Version 2.0 (the "License"); you may not use this file except
 * in compliance with the License.
 * You may obtain a copy of the License at
 *
 * http://www.apache.org/licenses/LICENSE-2.0
 *
 * Unless required by applicable law or agreed to in writing,
 * software distributed under the License is distributed on an
 * "AS IS" BASIS, WITHOUT WARRANTIES OR CONDITIONS OF ANY
 * KIND, either express or implied. See the License for the
 * specific language governing permissions and limitations
 * under the License.
 */

import React, {Suspense} from 'react';
import PropTypes from 'prop-types';
import {withStyles} from '@material-ui/core/styles';
import Button from '@material-ui/core/Button';
import EditRounded from '@material-ui/icons/EditRounded';
import CloudDownloadRounded from '@material-ui/icons/CloudDownloadRounded';
import Dialog from '@material-ui/core/Dialog';
import IconButton from '@material-ui/core/IconButton';
import Icon from '@material-ui/core/Icon';
import Paper from '@material-ui/core/Paper';
import {FormattedMessage, injectIntl} from 'react-intl';
import {Progress} from 'AppComponents/Shared';
import Typography from '@material-ui/core/Typography';
import Slide from '@material-ui/core/Slide';
import DialogActions from '@material-ui/core/DialogActions';
import DialogContent from '@material-ui/core/DialogContent';
import DialogContentText from '@material-ui/core/DialogContentText';
import DialogTitle from '@material-ui/core/DialogTitle';
import MonacoEditor from 'react-monaco-editor';
import yaml from 'js-yaml';
import Alert from 'AppComponents/Shared/Alert';
import API from 'AppData/api.js';
import {doRedirectToLogin} from 'AppComponents/Shared/RedirectToLogin';
import json2yaml from 'json2yaml';
import {isRestricted} from 'AppData/AuthManager';
import ResourceNotFound from '../../../Base/Errors/ResourceNotFound';
import ImportDefinition from "./ImportDefinition";

const EditorDialog = React.lazy(() => import('./SwaggerEditorDrawer'));

const styles = theme => ({
    titleWrapper: {
        display: 'flex',
        flexDirection: 'row',
        alignItems: 'center',
    },
    swaggerEditorWrapper: {
        height: '100vh',
        overflowY: 'auto',
    },
    buttonIcon: {
        marginRight: 10,
    },
    topBar: {
        display: 'flex',
        flexDirection: 'row',
        marginBottom: theme.spacing(2),
    },
    converterWrapper: {
        display: 'flex',
        alignItems: 'center',
        justifyContent: 'flex-end',
        flex: '1',
        fontSize: '0.6964285714285714rem',
    },
    downloadLink: {
        color: 'black',
    },
    button: {
        marginLeft: theme.spacing(1),
    },
});
/**
 * This component holds the functionality of viewing the api definition content of an api. The initial view is a
 * read-only representation of the api definition file.
 * Users can either edit the content by clicking the 'Edit' button or upload a new api definition file by clicking
 * 'Import API Definition'.
 * */
class APIDefinition extends React.Component {
    /**
     * @inheritDoc
     */
    constructor(props) {
        super(props);
        this.state = {
            openEditor: false,
            swagger: null,
            graphQL: null,
            format: null,
            convertTo: null,
        };
        this.handleNo = this.handleNo.bind(this);
        this.handleOk = this.handleOk.bind(this);
        this.openEditor = this.openEditor.bind(this);
        this.transition = this.transition.bind(this);
        this.closeEditor = this.closeEditor.bind(this);
        this.hasJsonStructure = this.hasJsonStructure.bind(this);
        this.getConvertToFormat = this.getConvertToFormat.bind(this);
        this.onChangeFormatClick = this.onChangeFormatClick.bind(this);
        this.openUpdateConfirmation = this.openUpdateConfirmation.bind(this);
        this.updateSwaggerDefinition = this.updateSwaggerDefinition.bind(this);
    }

    /**
     * @inheritdoc
     */
    componentDidMount() {
        const { api } = this.props;
        let promisedApi;
        if (api.type === 'GRAPHQL') {
            promisedApi = api.getSchema(api.id);
        } else {
            promisedApi = api.getSwagger(api.id);
        }

        promisedApi
            .then((response) => {
                if (api.type === 'GRAPHQL') {
                    this.setState({
                        graphQL: response.obj.schemaDefinition,
                        format: 'txt',
                    });
                } else {
                    this.setState({
                        swagger: json2yaml.stringify(response.obj),
                        format: 'yaml',
                        convertTo: this.getConvertToFormat('yaml'),
                    });
                }
            })
            .catch((error) => {
                if (process.env.NODE_ENV !== 'production') {
                    console.log(error);
                }
                const { status } = error;
                if (status === 404) {
                    this.setState({ notFound: true });
                } else if (status === 401) {
                    doRedirectToLogin();
                }
            });
    }

    /**
     * Toggle the format of the api definition.
     * JSON -> YAML, YAML -> JSON
     */
    onChangeFormatClick() {
        const { format, swagger, convertTo } = this.state;
        let formattedString = '';
        if (convertTo === 'json') {
            formattedString = JSON.stringify(yaml.load(swagger), null, 1);
        } else {
            formattedString = json2yaml.stringify(JSON.parse(swagger));
        }
        this.setState({ swagger: formattedString, format: convertTo, convertTo: format });
    }

    /**
     * Util function to get the format which the definition can be converted to.
     * @param {*} format : The current format of definition.
     * @returns {string} The possible conversion format.
     */
    getConvertToFormat(format) {
        return format === 'json' ? 'yaml' : 'json';
    }

    /**
<<<<<<< HEAD
     * Validates the given graphQL api schema.
     * @param {*}  file graphQL schema.
     */
    validateAndImportSchema(file) {
        const { api, intl } = this.props;
        const promisedValidation = API.validateGraphQLFile(file);
        promisedValidation
            .then((response) => {
                const { isValid, graphQLInfo } = response.obj;
                if (isValid === true) {
                    api.operations = graphQLInfo.operations;
                    this.updateGraphQLAPIDefinition(api, graphQLInfo.graphQLSchema.schemaDefinition);
                }
            })
            .catch((err) => {
                console.log(err);
                Alert.error(intl.formatMessage({
                    id: 'Error.while.validating.the.imported.graphQLSchema',
                    defaultMessage: 'Error while validating imported schema',
                }));
            });
    }

    /**
     * Update the graphQL api with its operation
     * @param {*}  api
     * @param {*}  graphQLInfo
     */
    updateGraphQLAPIDefinition(api, graphQLSchema) {
        const { intl } = this.props;
        const promisedAPI = api.updateGraphQLAPIDefinition(api.id, graphQLSchema);
        promisedAPI
            .then((response) => {
                this.setState({ graphQL: response.data });
                Alert.success(intl.formatMessage({
                    id: 'Apis.Details.APIDefinition.APIDefinition.graphQLDefinition.updated.successfully',
                    defaultMessage: 'Schema Definition Updated Successfully',
                }));
            })
            .catch((err) => {
                console.log(err);
                Alert.error(intl.formatMessage({
                    id: 'Apis.Details.APIDefinition.APIDefinition.error.updating.graphQL.schema',
                    defaultMessage: 'Error while updating graphQL schema',
                }));
            });
    }

    /**
     * Validates the given api definition.
     * @param {*} apiDefinition JSON/ YAML api definition.
     */
    validateAndUpdateApiDefinition(apiDefinition) {
        const { intl } = this.props;
        let swaggerObj = {};
        let specFormat = null;
        if (this.hasJsonStructure(apiDefinition)) {
            swaggerObj = JSON.parse(apiDefinition);
            specFormat = 'json';
        } else {
            swaggerObj = yaml.safeLoad(apiDefinition);
            specFormat = 'yaml';
        }
        SwaggerParser.validate(swaggerObj, (err, api) => {
            if (api) {
                this.updateSwaggerDefinition(apiDefinition, specFormat, this.getConvertToFormat(specFormat));
            } else {
                Alert.error(intl.formatMessage({
                    id: 'Apis.Details.APIDefinition.APIDefinition.file.validation.failed',
                    defaultMessage: 'API Definition file validation failed.',
                }));
            }
        });
    }

    /**
=======
>>>>>>> af9b292d
     * Checks whether the swagger content is json type.
     * @param {string} definition The swagger string.
     * @return {boolean} Whether the content is a json or not.
     * */
    hasJsonStructure(definition) {
        if (typeof definition !== 'string') return false;
        try {
            const result = JSON.parse(definition);
            return result && typeof result === 'object';
        } catch (err) {
            return false;
        }
    }

    /**
     * Handles the yes button action of the save api definition confirmation dialog box.
     */
    handleOk() {
        const updatedContent = window.localStorage.getItem('swagger-editor-content');
        this.setState({ openDialog: false }, () => this.updateSwaggerDefinition(updatedContent, '', ''));
    }

    /**
     * Handles the No button action of the save api definition confirmation dialog box.
     */
    handleNo() {
        this.setState({ openDialog: false });
    }

    /**
     * Method to set the state for opening the swagger editor drawer.
     * Swagger editor loads the definition content from the local storage. Hence we set the swagger content to the
     * local storage.
     * */
    openEditor() {
        window.localStorage.setItem('swagger-editor-content', this.state.swagger);
        this.setState({ openEditor: true });
    }

    /**
     * Sets the state to close the swagger-editor drawer.
     * */
    closeEditor() {
        window.localStorage.setItem('swagger-editor-content', '');
        this.setState({ openEditor: false });
    }

    /**
     * Handles the transition of the drawer.
     * @param {object} props list of props
     * @return {object} The Slide transition component
     * */
    transition(props) {
        return <Slide direction='up' {...props} />;
    }

    /**
     * Updates swagger content in the local storage.
     * */
    openUpdateConfirmation() {
        this.setState({ openDialog: true });
    }

    /**
     * Updates swagger definition of the api.
     * @param {string} swaggerContent The swagger file that needs to be updated.
     * @param {string} specFormat The current format of the definition
     * @param {string} toFormat The format it can be converted to.
     * */
    updateSwaggerDefinition(swaggerContent, specFormat, toFormat) {
        const { api, intl } = this.props;
        let parsedContent = {};
        if (this.hasJsonStructure(swaggerContent)) {
            parsedContent = JSON.parse(swaggerContent);
        } else {
            try {
                parsedContent = yaml.load(swaggerContent);
            } catch (err) {
                console.log(err);
                Alert.error(intl.formatMessage({
                    id: 'Apis.Details.APIDefinition.APIDefinition.error.while.updating.api.definition',
                    defaultMessage: 'Error while updating the API Definition',
                }));
                return;
            }
        }
        const promise = api.updateSwagger(parsedContent);
        promise
            .then((response) => {
                if (response) {
                    Alert.success(intl.formatMessage({
                        id: 'Apis.Details.APIDefinition.APIDefinition.api.definition.updated.successfully',
                        defaultMessage: 'API Definition Updated Successfully',
                    }));
                    if (specFormat && toFormat) {
                        this.setState({ swagger: swaggerContent, format: specFormat, convertTo: toFormat });
                    } else {
                        this.setState({ swagger: swaggerContent });
                    }
                }
            })
            .catch((err) => {
                console.log(err);
                Alert.error(intl.formatMessage({
                    id: 'Apis.Details.APIDefinition.APIDefinition.error.while.updating.api.definition',
                    defaultMessage: 'Error while updating the API Definition',
                }));
            });
    }

    /**
     * @inheritdoc
     */
    render() {
        const {
            swagger, graphQL, openEditor, openDialog, format, convertTo, notFound,
        } = this.state;
        const { classes, resourceNotFountMessage, api } = this.props;
        let downloadLink;
        let fileName;
        let isGraphQL = 0;

        if (graphQL !== null) {
            downloadLink = 'data:text/' + format + ';charset=utf-8,' + encodeURIComponent(graphQL);
            fileName = api.provider + '-' + api.name + '-' + api.version + '.graphql';
            isGraphQL = 1;
        } else {
            downloadLink = 'data:text/' + format + ';charset=utf-8,' + encodeURIComponent(swagger);
            fileName = 'swagger.' + format;
        }
        const editorOptions = {
            selectOnLineNumbers: true,
            readOnly: true,
            smoothScrolling: true,
            wordWrap: 'on',
        };

        if (notFound) {
            return <ResourceNotFound message={resourceNotFountMessage} />;
        }
        if (!swagger && !graphQL) {
            return <Progress />;
        }

        return (
            <React.Fragment>
                <div className={classes.topBar}>
                    <div className={classes.titleWrapper}>
                        <Typography variant='h4'>
                            {graphQL ? (
                                <FormattedMessage
                                    id='Apis.Details.APIDefinition.APIDefinition.schema.definition'
                                    defaultMessage='Schema Definition'
                                />
                            ) : (
                                <FormattedMessage
                                    id='Apis.Details.APIDefinition.APIDefinition.api.definition'
                                    defaultMessage='API Definition'
                                />
                            )}
                        </Typography>
                        {!graphQL && (
                            <Button
                                size='small'
                                className={classes.button}
                                onClick={this.openEditor}
                                disabled={isRestricted(['apim:api_create'], api)}
                            >
                                <EditRounded className={classes.buttonIcon} />
                                <FormattedMessage
                                    id='Apis.Details.APIDefinition.APIDefinition.edit'
                                    defaultMessage='Edit'
                                />
                            </Button>
                        )}
                        <ImportDefinition/>
                        <a className={classes.downloadLink} href={downloadLink} download={fileName}>
                            <Button size='small' className={classes.button}>
                                <CloudDownloadRounded className={classes.buttonIcon} />
                                <FormattedMessage
                                    id='Apis.Details.APIDefinition.APIDefinition.download.definition'
                                    defaultMessage='Download Definition'
                                />
                            </Button>
                        </a>
                        {isRestricted(['apim:api_create'], api)
                            && (
                                <Typography variant='body2' color='primary'>
                                    <FormattedMessage
                                        id='Apis.Details.APIDefinition.APIDefinition.update.not.allowed'
                                        defaultMessage={'*You are not authorized to update API Definition due to' +
                                        ' insufficient permissions'}
                                    />
                                </Typography>
                            )
                        }
                    </div>
                    {isGraphQL === 0 && (
                        <div className={classes.converterWrapper}>
                            <Button size='small' className={classes.button} onClick={this.onChangeFormatClick}>
                                <FormattedMessage
                                    id='Apis.Details.APIDefinition.APIDefinition.convert.to'
                                    defaultMessage='Convert to:'
                                />
                                {convertTo}
                            </Button>
                        </div>
                    )}
                </div>
                <div>
                    <MonacoEditor
                        width='100%'
                        height='calc(100vh - 51px)'
                        theme='vs-dark'
                        value={swagger !== null ? swagger : graphQL}
                        options={editorOptions}
                    />
                </div>
                <Dialog fullScreen open={openEditor} onClose={this.closeEditor} TransitionComponent={this.transition}>
                    <Paper square className={classes.popupHeader}>
                        <IconButton
                            className={classes.button}
                            color='inherit'
                            onClick={this.closeEditor}
                            aria-label={(
                                <FormattedMessage
                                    id='Apis.Details.APIDefinition.APIDefinition.btn.close'
                                    defaultMessage='Close'
                                />
                            )}
                        >
                            <Icon>close</Icon>
                        </IconButton>

                        <Button
                            className={classes.button}
                            variant='contained'
                            color='primary'
                            onClick={this.openUpdateConfirmation}
                        >
                            <FormattedMessage
                                id='Apis.Details.APIDefinition.APIDefinition.documents.swagger.editor.update.content'
                                defaultMessage='Update Content'
                            />
                        </Button>
                    </Paper>
                    <Suspense
                        fallback={(
                            <div>
                                (
                                <FormattedMessage
                                    id='Apis.Details.APIDefinition.APIDefinition.loading'
                                    defaultMessage='Loading...'
                                />
                                )
                            </div>
                        )}
                    >
                        <EditorDialog />
                    </Suspense>
                </Dialog>
                <Dialog
                    open={openDialog}
                    onClose={this.handleNo}
                    aria-labelledby='alert-dialog-title'
                    aria-describedby='alert-dialog-description'
                >
                    <DialogTitle id='alert-dialog-title'>
                        <Typography align='left'>
                            <FormattedMessage
                                id='Apis.Details.APIDefinition.APIDefinition.save.api.definition'
                                defaultMessage='Save API Definition'
                            />
                        </Typography>
                    </DialogTitle>
                    <DialogContent>
                        <DialogContentText id='alert-dialog-description'>
                            <FormattedMessage
                                id='Apis.Details.APIDefinition.APIDefinition.api.definition.save.confirmation'
                                defaultMessage={
                                    'Do you want to save the API Definition? This will affect the'
                                    + ' existing resources.'
                                }
                            />
                        </DialogContentText>
                    </DialogContent>
                    <DialogActions>
                        <Button onClick={this.handleNo} color='secondary'>
                            <FormattedMessage
                                id='Apis.Details.APIDefinition.APIDefinition.btn.no'
                                defaultMessage='No'
                            />
                        </Button>
                        <Button onClick={this.handleOk} color='primary' autoFocus>
                            <FormattedMessage
                                id='Apis.Details.APIDefinition.APIDefinition.btn.yes'
                                defaultMessage='Yes'
                            />
                        </Button>
                    </DialogActions>
                </Dialog>
            </React.Fragment>
        );
    }
}

APIDefinition.propTypes = {
    classes: PropTypes.shape({
        button: PropTypes.shape({}),
        popupHeader: PropTypes.shape({}),
        buttonIcon: PropTypes.shape({}),
        root: PropTypes.shape({}),
        topBar: PropTypes.shape({}),
        titleWrapper: PropTypes.shape({}),
        mainTitle: PropTypes.shape({}),
        converterWrapper: PropTypes.shape({}),
        dropzone: PropTypes.shape({}),
        downloadLink: PropTypes.shape({}),
    }).isRequired,
    api: PropTypes.shape({
        updateSwagger: PropTypes.func,
        getSwagger: PropTypes.func,
        id: PropTypes.string,
        apiType: PropTypes.oneOf([API.CONSTS.API, API.CONSTS.APIProduct]),
    }).isRequired,
    history: PropTypes.shape({
        push: PropTypes.object,
    }).isRequired,
    location: PropTypes.shape({
        pathname: PropTypes.object,
    }).isRequired,
    resourceNotFountMessage: PropTypes.shape({}).isRequired,
    theme: PropTypes.shape({}).isRequired,
    intl: PropTypes.shape({
        formatMessage: PropTypes.func,
    }).isRequired,
};
export default injectIntl(withStyles(styles, { withTheme: true })(APIDefinition));<|MERGE_RESOLUTION|>--- conflicted
+++ resolved
@@ -174,85 +174,6 @@
     }
 
     /**
-<<<<<<< HEAD
-     * Validates the given graphQL api schema.
-     * @param {*}  file graphQL schema.
-     */
-    validateAndImportSchema(file) {
-        const { api, intl } = this.props;
-        const promisedValidation = API.validateGraphQLFile(file);
-        promisedValidation
-            .then((response) => {
-                const { isValid, graphQLInfo } = response.obj;
-                if (isValid === true) {
-                    api.operations = graphQLInfo.operations;
-                    this.updateGraphQLAPIDefinition(api, graphQLInfo.graphQLSchema.schemaDefinition);
-                }
-            })
-            .catch((err) => {
-                console.log(err);
-                Alert.error(intl.formatMessage({
-                    id: 'Error.while.validating.the.imported.graphQLSchema',
-                    defaultMessage: 'Error while validating imported schema',
-                }));
-            });
-    }
-
-    /**
-     * Update the graphQL api with its operation
-     * @param {*}  api
-     * @param {*}  graphQLInfo
-     */
-    updateGraphQLAPIDefinition(api, graphQLSchema) {
-        const { intl } = this.props;
-        const promisedAPI = api.updateGraphQLAPIDefinition(api.id, graphQLSchema);
-        promisedAPI
-            .then((response) => {
-                this.setState({ graphQL: response.data });
-                Alert.success(intl.formatMessage({
-                    id: 'Apis.Details.APIDefinition.APIDefinition.graphQLDefinition.updated.successfully',
-                    defaultMessage: 'Schema Definition Updated Successfully',
-                }));
-            })
-            .catch((err) => {
-                console.log(err);
-                Alert.error(intl.formatMessage({
-                    id: 'Apis.Details.APIDefinition.APIDefinition.error.updating.graphQL.schema',
-                    defaultMessage: 'Error while updating graphQL schema',
-                }));
-            });
-    }
-
-    /**
-     * Validates the given api definition.
-     * @param {*} apiDefinition JSON/ YAML api definition.
-     */
-    validateAndUpdateApiDefinition(apiDefinition) {
-        const { intl } = this.props;
-        let swaggerObj = {};
-        let specFormat = null;
-        if (this.hasJsonStructure(apiDefinition)) {
-            swaggerObj = JSON.parse(apiDefinition);
-            specFormat = 'json';
-        } else {
-            swaggerObj = yaml.safeLoad(apiDefinition);
-            specFormat = 'yaml';
-        }
-        SwaggerParser.validate(swaggerObj, (err, api) => {
-            if (api) {
-                this.updateSwaggerDefinition(apiDefinition, specFormat, this.getConvertToFormat(specFormat));
-            } else {
-                Alert.error(intl.formatMessage({
-                    id: 'Apis.Details.APIDefinition.APIDefinition.file.validation.failed',
-                    defaultMessage: 'API Definition file validation failed.',
-                }));
-            }
-        });
-    }
-
-    /**
-=======
->>>>>>> af9b292d
      * Checks whether the swagger content is json type.
      * @param {string} definition The swagger string.
      * @return {boolean} Whether the content is a json or not.
