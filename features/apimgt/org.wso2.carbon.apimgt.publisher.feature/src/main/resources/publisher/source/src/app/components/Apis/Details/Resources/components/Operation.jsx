--- conflicted
+++ resolved
@@ -184,15 +184,6 @@
                         )}
                         {!(disableDelete || markAsDelete) && (
                             <Grid item md={1}>
-<<<<<<< HEAD
-                                <IconButton
-                                    disabled={disableUpdate}
-                                    onClick={toggleDelete}
-                                    aria-label='delete'
-                                >
-                                    <DeleteIcon fontSize='small' />
-                                </IconButton>
-=======
                                 <Tooltip
                                     title={
                                         isUsedInAPIProduct
@@ -203,7 +194,7 @@
                                 >
                                     <div>
                                         <IconButton
-                                            disabled={Boolean(isUsedInAPIProduct)}
+                                            disabled={Boolean(isUsedInAPIProduct) || disableUpdate}
                                             onClick={toggleDelete}
                                             aria-label='delete'
                                         >
@@ -211,7 +202,6 @@
                                         </IconButton>
                                     </div>
                                 </Tooltip>
->>>>>>> 5a6e8cfa
                             </Grid>
                         )}
                     </Grid>
