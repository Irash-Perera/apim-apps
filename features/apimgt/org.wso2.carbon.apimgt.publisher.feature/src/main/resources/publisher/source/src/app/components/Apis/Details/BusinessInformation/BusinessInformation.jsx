--- conflicted
+++ resolved
@@ -32,7 +32,6 @@
 import { withAPI } from 'AppComponents/Apis/Details/components/ApiContext';
 import { isRestricted } from 'AppData/AuthManager';
 import APIValidation from 'AppData/APIValidation';
-import Joi from '@hapi/joi';
 
 const styles = theme => ({
     FormControl: {
@@ -115,7 +114,7 @@
         }
         if (name === 'technicalOwnerEmail') {
             const emailStatus = APIValidation.email.validate(value).error;
-            this.isValidTechnicalOwnerEmail = (emailStatus === null);
+            this.isValidTechnicalOwnerEmail = (emailStatus === null || value === '');
         }
         this.setState({
             [name]: value,
@@ -152,28 +151,6 @@
         } = this.state;
 
         return (
-<<<<<<< HEAD
-            <div className={classes.root}>
-                <div className={classes.titleWrapper}>
-                    <Typography variant='h4' align='left' className={classes.mainTitle}>
-                        <FormattedMessage
-                            id='Apis.Details.BusinessInformation.BusinessInformation.business.info'
-                            defaultMessage='Business Information'
-                        />
-                    </Typography>
-                </div>
-                <Grid container spacing={7}>
-                    <Grid item xs={12}>
-                        <form noValidate autoComplete='off'>
-                            <TextField
-                                error={!this.isValidBusinessOwnerName}
-                                autoFocus
-                                disabled={isRestricted(['apim:api_create', 'apim:api_publish'], api)}
-                                fullWidth
-                                id='name'
-                                label={
-                                    <React.Fragment>
-=======
             <React.Fragment>
                 <Container maxWidth='md'>
                     <Box mb={3}>
@@ -194,6 +171,7 @@
                         <Box px={8} py={5}>
                             <form noValidate autoComplete='off'>
                                 <TextField
+                                    error={!this.isValidBusinessOwnerName}
                                     disabled={isRestricted(['apim:api_create', 'apim:api_publish'], api)}
                                     fullWidth
                                     id='name'
@@ -209,55 +187,22 @@
                                             <sup className={classes.mandatoryStar}>*</sup>
                                         </React.Fragment>
                                     }
-                                    helperText={
->>>>>>> 52749dc8
+                                    helperText={this.isValidBusinessOwnerName ?
                                         <FormattedMessage
                                             id={
                                                 'Apis.Details.BusinessInformation.BusinessInformation' +
                                                 '.business.owner.name.helper.text'
                                             }
                                             defaultMessage='Provide the name of the business owner'
-                                        />
-<<<<<<< HEAD
-                                        <sup className={classes.mandatoryStar}>*</sup>
-                                    </React.Fragment>
-                                }
-                                helperText={this.isValidBusinessOwnerName ?
-                                    <FormattedMessage
-                                        id={
-                                            'Apis.Details.BusinessInformation.BusinessInformation' +
-                                            '.business.owner.name.helper.text'
-                                        }
-                                        defaultMessage='Provide the name of the business owner'
-                                    /> :
-                                    <FormattedMessage
-                                        id={
-                                            'Apis.Details.BusinessInformation.BusinessInformation' +
-                                            '.business.owner.name.helper.text' +
-                                            '.error'
-                                        }
-                                        defaultMessage='Name of the business owner should not be empty'
-                                    />
-                                }
-                                type='text'
-                                name='name'
-                                margin='normal'
-                                variant='outlined'
-                                value={businessOwner}
-                                onChange={this.handleChange('businessOwner')}
-                                InputLabelProps={{
-                                    shrink: true,
-                                }}
-                            />
-
-                            <TextField
-                                error={!this.isValidBusinessOwnerEmail}
-                                disabled={isRestricted(['apim:api_create', 'apim:api_publish'], api)}
-                                fullWidth
-                                id='name'
-                                label={
-                                    <React.Fragment>
-=======
+                                        /> :
+                                        <FormattedMessage
+                                            id={
+                                                'Apis.Details.BusinessInformation.BusinessInformation' +
+                                                '.business.owner.name.helper.text' +
+                                                '.error'
+                                            }
+                                            defaultMessage='Name of the business owner should not be empty'
+                                        />
                                     }
                                     type='text'
                                     name='name'
@@ -268,6 +213,7 @@
                                     autoFocus
                                 />
                                 <TextField
+                                    error={!this.isValidBusinessOwnerEmail}
                                     disabled={isRestricted(['apim:api_create', 'apim:api_publish'], api)}
                                     fullWidth
                                     id='name'
@@ -283,57 +229,24 @@
                                             <sup className={classes.mandatoryStar}>*</sup>
                                         </React.Fragment>
                                     }
-                                    helperText={
->>>>>>> 52749dc8
+                                    helperText={this.isValidBusinessOwnerEmail ?
                                         <FormattedMessage
                                             id={
                                                 'Apis.Details.BusinessInformation.BusinessInformation' +
                                                 '.business.owner.email.helper.text'
                                             }
                                             defaultMessage='Provide the email of the business owner'
-                                        />
-<<<<<<< HEAD
-                                        <sup className={classes.mandatoryStar}>*</sup>
-                                    </React.Fragment>
-                                }
-                                helperText={this.isValidBusinessOwnerEmail ?
-                                    <FormattedMessage
-                                        id={
-                                            'Apis.Details.BusinessInformation.BusinessInformation' +
-                                            '.business.owner.email.helper.text'
-                                        }
-                                        defaultMessage='Provide the email of the business owner'
-                                    /> :
-                                    <FormattedMessage
-                                        id={
-                                            'Apis.Details.BusinessInformation.BusinessInformation' +
-                                            '.business.owner.email.helper.text' +
-                                            '.error'
-                                        }
-                                        defaultMessage='Please enter a valid email address'
-                                    />
-                                }
-                                type='email'
-                                name='name'
-                                margin='normal'
-                                value={businessOwnerEmail}
-                                onChange={this.handleChange('businessOwnerEmail')}
-                                InputLabelProps={{
-                                    shrink: true,
-                                }}
-                                variant='outlined'
-                                autoFocus
-                            />
-
-                            <TextField
-                                disabled={isRestricted(['apim:api_create', 'apim:api_publish'], api)}
-                                fullWidth
-                                id='name'
-                                label={
-                                    <React.Fragment>
-=======
-                                    }
-                                    type='text'
+                                        /> :
+                                        <FormattedMessage
+                                            id={
+                                                'Apis.Details.BusinessInformation.BusinessInformation' +
+                                                '.business.owner.email.helper.text' +
+                                                '.error'
+                                            }
+                                            defaultMessage='Please enter a valid email address'
+                                        />
+                                    }
+                                    type='email'
                                     name='name'
                                     margin='normal'
                                     value={businessOwnerEmail}
@@ -356,7 +269,6 @@
                                         </React.Fragment>
                                     }
                                     helperText={
->>>>>>> 52749dc8
                                         <FormattedMessage
                                             id={
                                                 'Apis.Details.BusinessInformation.BusinessInformation' +
@@ -364,83 +276,6 @@
                                             }
                                             defaultMessage='Provide the name of the technical owner'
                                         />
-<<<<<<< HEAD
-                                    </React.Fragment>
-                                }
-                                helperText={
-                                    <FormattedMessage
-                                        id={
-                                            'Apis.Details.BusinessInformation.BusinessInformation' +
-                                            '.technical.owner.name.helper.text'
-                                        }
-                                        defaultMessage='Provide the name of the technical owner'
-                                    />
-                                }
-                                type='text'
-                                name='name'
-                                margin='normal'
-                                value={technicalOwner}
-                                onChange={this.handleChange('technicalOwner')}
-                                InputLabelProps={{
-                                    shrink: true,
-                                }}
-                                autoFocus
-                                variant='outlined'
-                            />
-
-                            <TextField
-                                error={!this.isValidTechnicalOwnerEmail}
-                                disabled={isRestricted(['apim:api_create', 'apim:api_publish'], api)}
-                                fullWidth
-                                id='name'
-                                label={
-                                    <FormattedMessage
-                                        id={
-                                            'Apis.Details.BusinessInformation.BusinessInformation' +
-                                            '.technical.owner.email'
-                                        }
-                                        defaultMessage='Technical Owner Email'
-                                    />
-                                }
-                                helperText={this.isValidTechnicalOwnerEmail ?
-                                    <FormattedMessage
-                                        id={
-                                            'Apis.Details.BusinessInformation.BusinessInformation' +
-                                            '.technical.owner.email.helper.text'
-                                        }
-                                        defaultMessage='Provide the email of the technical owner'
-                                    /> :
-                                    <FormattedMessage
-                                        id={
-                                            'Apis.Details.BusinessInformation.BusinessInformation' +
-                                            '.technical.owner.email.helper.text' +
-                                            '.error'
-                                        }
-                                        defaultMessage='Please enter a valid email address'
-                                    />
-                                }
-                                type='email'
-                                name='name'
-                                margin='normal'
-                                value={technicalOwnerEmail}
-                                onChange={this.handleChange('technicalOwnerEmail')}
-                                InputLabelProps={{
-                                    shrink: true,
-                                }}
-                                autoFocus
-                                variant='outlined'
-                            />
-                        </form>
-                        <div className={classes.buttonWrapper}>
-                            <Grid
-                                container
-                                direction='row'
-                                alignItems='flex-start'
-                                spacing={4}
-                                className={classes.buttonSection}
-                            >
-                                <Grid container direction='row' justify='flex-end' alignItems='center'>
-=======
                                     }
                                     type='text'
                                     name='name'
@@ -450,6 +285,7 @@
                                     variant='outlined'
                                 />
                                 <TextField
+                                    error={!this.isValidTechnicalOwnerEmail}
                                     disabled={isRestricted(['apim:api_create', 'apim:api_publish'], api)}
                                     fullWidth
                                     id='name'
@@ -462,16 +298,24 @@
                                             defaultMessage='Technical Owner Email'
                                         />
                                     }
-                                    helperText={
+                                    helperText={this.isValidTechnicalOwnerEmail ?
                                         <FormattedMessage
                                             id={
                                                 'Apis.Details.BusinessInformation.BusinessInformation' +
                                                 '.technical.owner.email.helper.text'
                                             }
                                             defaultMessage='Provide the email of the technical owner'
-                                        />
-                                    }
-                                    type='text'
+                                        /> :
+                                        <FormattedMessage
+                                            id={
+                                                'Apis.Details.BusinessInformation.BusinessInformation' +
+                                                '.technical.owner.email.helper.text' +
+                                                '.error'
+                                            }
+                                            defaultMessage='Please enter a valid email address'
+                                        />
+                                    }
+                                    type='email'
                                     name='name'
                                     margin='normal'
                                     value={technicalOwnerEmail}
@@ -494,38 +338,27 @@
                                     spacing={1}
                                     className={classes.buttonSection}
                                 >
->>>>>>> 52749dc8
                                     <Grid item>
                                         <div>
                                             <Button
                                                 variant='contained'
                                                 color='primary'
                                                 onClick={() => this.handleSubmit(updateAPI)}
-                                                disabled={isRestricted(['apim:api_create', 'apim:api_publish'], api)}
+                                                disabled={
+                                                    isRestricted(['apim:api_create', 'apim:api_publish'], api) ||
+                                                    this.isNotValid()
+                                                }
                                             >
                                                 <FormattedMessage id='save' defaultMessage='Save' />
                                             </Button>
                                         </div>
                                     </Grid>
-<<<<<<< HEAD
-                                </Grid>
-                                <Grid item>
-                                    <div>
-                                        <Button
-                                            variant='contained'
-                                            color='primary'
-                                            onClick={() => this.handleSubmit(updateAPI)}
-                                            disabled={
-                                                isRestricted(['apim:api_create', 'apim:api_publish'], api) ||
-                                                this.isNotValid()
-=======
                                     <Grid item>
                                         <Link
                                             to={
                                                 (api.apiType === API.CONSTS.APIProduct ? '/api-products/' : '/apis/') +
                                                 api.id +
                                                 '/overview'
->>>>>>> 52749dc8
                                             }
                                         >
                                             <Button>
