/*
 * Copyright (c) 2019, WSO2 Inc. (http://www.wso2.org) All Rights Reserved.
 *
 * WSO2 Inc. licenses this file to you under the Apache License,
 * Version 2.0 (the "License"); you may not use this file except
 * in compliance with the License.
 * You may obtain a copy of the License at
 *
 * http://www.apache.org/licenses/LICENSE-2.0
 *
 * Unless required by applicable law or agreed to in writing,
 * software distributed under the License is distributed on an
 * "AS IS" BASIS, WITHOUT WARRANTIES OR CONDITIONS OF ANY
 * KIND, either express or implied. See the License for the
 * specific language governing permissions and limitations
 * under the License.
 */

import React, { useContext } from 'react';
import PropTypes from 'prop-types';
import green from '@material-ui/core/colors/green';
import { withStyles } from '@material-ui/core/styles';
import Typography from '@material-ui/core/Typography';
import { FormattedMessage } from 'react-intl';
import Paper from '@material-ui/core/Paper';
import Grid from '@material-ui/core/Grid';
import API from 'AppData/api';
import ApiContext from 'AppComponents/Apis/Details/components/ApiContext';
import Resources from './Resources';
import Operations from './Operations';
import ProductResources from './ProductResources';
import Configuration from './Configuration';
import CustomizedStepper from './CustomizedStepper';
import MetaData from './MetaData';
import Endpoints from './Endpoints';
import Topics from './Topics';

const styles = (theme) => ({
    root: {
        ...theme.mixins.gutters(),
        paddingTop: theme.spacing(2),
        paddingBottom: theme.spacing(2),
    },
    contentWrapper: {
        marginTop: theme.spacing(2),
    },
    buttonSuccess: {
        backgroundColor: green[500],
        '&:hover': {
            backgroundColor: green[700],
        },
    },
    checkItem: {
        textAlign: 'center',
    },
    divider: {
        marginTop: 20,
        marginBottom: 20,
    },
    chip: {
        margin: theme.spacing(0.5),
        padding: 0,
        height: 'auto',
        '& span': {
            padding: '0 5px',
        },
    },
    imageContainer: {
        display: 'flex',
    },
    imageWrapper: {
        marginRight: theme.spacing(3),
    },
    subtitle: {
        marginTop: theme.spacing(0),
    },
    specialGap: {
        marginTop: theme.spacing(3),
    },
    resourceTitle: {
        marginBottom: theme.spacing(3),
    },
    ListRoot: {
        padding: 0,
        margin: 0,
    },
    titleWrapper: {
        display: 'flex',
    },
    title: {
        flex: 1,
    },
    helpButton: {
        padding: 0,
        minWidth: 20,
    },
    helpIcon: {
        fontSize: 16,
    },
    htmlTooltip: {
        backgroundColor: '#f5f5f9',
        color: 'rgba(0, 0, 0, 0.87)',
        maxWidth: 220,
        fontSize: theme.typography.pxToRem(14),
        border: '1px solid #dadde9',
        '& b': {
            fontWeight: theme.typography.fontWeightMedium,
        },
    },
    lifecycleWrapper: {
        display: 'flex',
        alignItems: 'center',
    },
    lifecycleIcon: {
        fontSize: 36,
        color: 'green',
        marginRight: theme.spacing(1),
    },
    leftSideWrapper: {
        paddingRight: theme.spacing(2),
    },
    notConfigured: {
        color: 'rgba(0, 0, 0, 0.40)',
    },
    url: {
        maxWidth: '100%',
        whiteSpace: 'nowrap',
        overflow: 'hidden',
        textOverflow: 'ellipsis',
    },
});

/**
 * API Overview page
 *
 * @param {*} props
 * @returns
 */
function Overview(props) {
    const { classes, api: newApi } = props;
    const { api } = useContext(ApiContext);
    let loadEndpoints;

    if (api.apiType === API.CONSTS.API) {
        loadEndpoints = <Endpoints parentClasses={classes} api={api} />;
    }
    function getResourcesClassForAPIs(apiType) {
        switch (apiType) {
            case 'GRAPHQL':
                return <Operations parentClasses={classes} api={api} />;
            case 'APIProduct':
                return <ProductResources parentClasses={classes} api={api} />;
            case 'WS':
<<<<<<< HEAD
                return '';
            case 'WEBSUB':
=======
            case 'WEBSUB':
            case 'SSE':
>>>>>>> 1a0d21a6
                return <Topics parentClasses={classes} api={api} />;
            default:
                return <Resources parentClasses={classes} api={api} />;
        }
    }

    if (newApi.apiType === API.CONSTS.APIProduct) {
        api.type = API.CONSTS.APIProduct;
    }
    return (
        <>
            <Typography variant='h4' align='left' className={classes.mainTitle}>
                <FormattedMessage
                    id='Apis.Details.Overview.Overview.topic.header'
                    defaultMessage='Overview'
                />
            </Typography>
            {api.type !== API.CONSTS.APIProduct && (
                <Grid container spacing={12}>
                    <Grid item xs={12} s={12} md={12} lg={12}>
                        <CustomizedStepper />
                    </Grid>
                </Grid>
            )}
            <div className={classes.contentWrapper}>
                <Paper className={classes.root}>
                    <Grid container spacing={24}>
                        <Grid item xs={12} md={12} lg={12}>
                            <Grid container spacing={24}>
                                <Grid item xs={12} md={6} lg={6}>
                                    <MetaData parentClasses={classes} />
                                </Grid>
                                <Grid item xs={12} md={6} lg={6}>
                                    <Configuration parentClasses={classes} />
                                </Grid>
                            </Grid>
                        </Grid>
                        <Grid item xs={12} md={12} lg={12}>
                            <div className={classes.specialGap}>
                                <Grid container spacing={24}>
                                    {
                                        api.type === 'WEBSUB' ? (
                                            <Grid item xs={12} md={12} lg={12}>
                                                <Grid item xs={12} md={12} lg={12}>
                                                    {getResourcesClassForAPIs(api.type)}
                                                </Grid>
                                            </Grid>
                                        ) : (
                                            <>
                                                <Grid item xs={12} md={6} lg={6}>
                                                    <Grid item xs={12} md={8} lg={8}>
                                                        {getResourcesClassForAPIs(api.type)}
                                                    </Grid>
                                                </Grid>
                                                <Grid item xs={12} md={6} lg={6}>
                                                    {loadEndpoints}
                                                </Grid>
                                            </>
                                        )
                                    }
                                </Grid>
                            </div>
                        </Grid>
                    </Grid>
                </Paper>
            </div>
        </>
    );
}

Overview.propTypes = {
    classes: PropTypes.shape({}).isRequired,
    api: PropTypes.shape({
        id: PropTypes.string,
    }).isRequired,
};

export default withStyles(styles)(Overview);<|MERGE_RESOLUTION|>--- conflicted
+++ resolved
@@ -151,13 +151,8 @@
             case 'APIProduct':
                 return <ProductResources parentClasses={classes} api={api} />;
             case 'WS':
-<<<<<<< HEAD
-                return '';
-            case 'WEBSUB':
-=======
             case 'WEBSUB':
             case 'SSE':
->>>>>>> 1a0d21a6
                 return <Topics parentClasses={classes} api={api} />;
             default:
                 return <Resources parentClasses={classes} api={api} />;
