/*
 * Copyright (c) 2019, WSO2 Inc. (http://www.wso2.org) All Rights Reserved.
 *
 * WSO2 Inc. licenses this file to you under the Apache License,
 * Version 2.0 (the "License"); you may not use this file except
 * in compliance with the License.
 * You may obtain a copy of the License at
 *
 * http://www.apache.org/licenses/LICENSE-2.0
 *
 * Unless required by applicable law or agreed to in writing,
 * software distributed under the License is distributed on an
 * "AS IS" BASIS, WITHOUT WARRANTIES OR CONDITIONS OF ANY
 * KIND, either express or implied. See the License for the
 * specific language governing permissions and limitations
 * under the License.
 */

import React, {
    useReducer, useContext, useState, useEffect,
} from 'react';
import { makeStyles } from '@material-ui/core/styles';
import Grid from '@material-ui/core/Grid';
import Typography from '@material-ui/core/Typography';
import Paper from '@material-ui/core/Paper';
import { Link } from 'react-router-dom';
import Box from '@material-ui/core/Box';
import Button from '@material-ui/core/Button';
import { FormattedMessage, useIntl } from 'react-intl';
import CircularProgress from '@material-ui/core/CircularProgress';
import Alert from 'AppComponents/Shared/Alert';
import ArrowForwardIcon from '@material-ui/icons/ArrowForward';
import ArrowBackIcon from '@material-ui/icons/ArrowBack';
import isEmpty from 'lodash/isEmpty';
import cloneDeep from 'lodash.clonedeep';
import Api from 'AppData/api';
import { APIContext } from 'AppComponents/Apis/Details/components/ApiContext';
import { isRestricted } from 'AppData/AuthManager';
import ResponseCaching from './components/ResponseCaching';
import CORSConfiguration from './components/CORSConfiguration';
import SchemaValidation from './components/SchemaValidation';
import MaxBackendTps from './components/MaxBackendTps';
import Flow from './components/Flow';
import Endpoints from './components/Endpoints';
import APISecurity from './components/APISecurity/APISecurity';
import QueryAnalysis from './components/QueryAnalysis';
import {
    DEFAULT_API_SECURITY_OAUTH2,
    API_SECURITY_BASIC_AUTH,
    API_SECURITY_API_KEY,
    API_SECURITY_OAUTH_BASIC_AUTH_API_KEY_MANDATORY,
    API_SECURITY_MUTUAL_SSL_MANDATORY,
    API_SECURITY_MUTUAL_SSL,
} from './components/APISecurity/components/apiSecurityConstants';
<<<<<<< HEAD
import Subscription from './components/Subscription'
=======
import Subscription from './components/Subscription';
>>>>>>> d07e91be

const useStyles = makeStyles((theme) => ({
    root: {
        padding: theme.spacing(3, 2),
    },
    titleWrapper: {
        display: 'flex',
        flexDirection: 'row',
        alignItems: 'center',
        marginBottom: theme.spacing(3),
    },
    mainTitle: {
        paddingLeft: 0,
    },
    paper: {
        padding: theme.spacing(3),
    },
    paperCenter: {
        padding: theme.spacing(3),
        display: 'flex',
        alignItems: 'center',
        justifyContent: 'center',
    },
    heading: {
        fontSize: '1.1rem',
        fontWeight: 400,
        marginBottom: theme.spacing(0),
    },
    itemPadding: {
        marginBottom: theme.spacing(3),
    },
    arrowForwardIcon: {
        fontSize: 50,
        color: '#ccc',
        position: 'absolute',
        top: 90,
        right: -43,
    },
    arrowBackIcon: {
        fontSize: 50,
        color: '#ccc',
        position: 'absolute',
        top: 30,
        right: -71,
    },
    expansionPanel: {
        marginBottom: theme.spacing(1),
    },
    expansionPanelDetails: {
        flexDirection: 'column',
    },
    subHeading: {
        fontSize: '1rem',
        fontWeight: 400,
        margin: 0,
        display: 'inline-flex',
        lineHeight: '38px',
    },
    info: {
        display: 'flex',
        height: '100%',
    },
}));

/**
 *
 * Deep coping the properties in API object (what ever the object in the state),
 * making sure that no direct mutations happen when updating the state.
 * You should know the shape of the object that you are keeping in the state,
 * @param {Object} api
 * @returns {Object} Deep copy of an object
 */
function copyAPIConfig(api) {
    const apiConfigJson = {
        id: api.id,
        name: api.name,
        description: api.description,
        lifeCycleStatus: api.lifeCycleStatus,
        accessControl: api.accessControl,
        authorizationHeader: api.authorizationHeader,
        responseCachingEnabled: api.responseCachingEnabled,
        cacheTimeout: api.cacheTimeout,
        visibility: api.visibility,
        isDefaultVersion: api.isDefaultVersion,
        enableSchemaValidation: api.enableSchemaValidation,
        accessControlRoles: [...api.accessControlRoles],
        visibleRoles: [...api.visibleRoles],
        tags: [...api.tags],
        maxTps: api.maxTps,
        wsdlUrl: api.wsdlUrl,
        transport: [...api.transport],
        securityScheme: [...api.securityScheme],
        keyManagers: [...api.keyManagers || []],
        corsConfiguration: {
            corsConfigurationEnabled: api.corsConfiguration.corsConfigurationEnabled,
            accessControlAllowCredentials: api.corsConfiguration.accessControlAllowCredentials,
            accessControlAllowOrigins: [...api.corsConfiguration.accessControlAllowOrigins],
            accessControlAllowHeaders: [...api.corsConfiguration.accessControlAllowHeaders],
            accessControlAllowMethods: [...api.corsConfiguration.accessControlAllowMethods],
        },
        websubSubscriptionConfiguration: {
            secret: api.websubSubscriptionConfiguration.secret,
            signingAlgorithm: api.websubSubscriptionConfiguration.signingAlgorithm,
            signatureHeader: api.websubSubscriptionConfiguration.signatureHeader,
        },
    };
    return apiConfigJson;
}
/**
 * This component handles the basic configurations UI in the API details page
 *
 * @export
 * @param {*} props
 * @returns
 */
export default function RuntimeConfiguration() {
    const [keyManagersConfigured, setKeyManagersConfigured] = useState([]);
    /**
     *
     * Reduce the configuration UI related actions in to updated state
     * @param {*} state current state
     * @param {*} configAction dispatched configuration action
     * @returns {Object} updated state
     */
    function configReducer(state, configAction) {
        const { action, value, event } = configAction;
        const nextState = { ...copyAPIConfig(state) };
        switch (action) {
            case 'description':
            case 'isDefaultVersion':
            case 'authorizationHeader':
            case 'responseCachingEnabled':
            case 'cacheTimeout':
            case 'enableSchemaValidation':
            case 'accessControl':
            case 'visibility':
            case 'maxTps':
            case 'tags':
                nextState[action] = value;
                return nextState;
            case 'accessControlRoles':
                return { ...copyAPIConfig(state), [action]: value };
            case 'visibleRoles':
                return { ...copyAPIConfig(state), [action]: value };
            case 'securityScheme':
                // If event came from mandatory selector of either Application level or Transport level
                if (
                    [API_SECURITY_MUTUAL_SSL_MANDATORY, API_SECURITY_OAUTH_BASIC_AUTH_API_KEY_MANDATORY]
                        .includes(event.name)
                ) {
                    // If user select not mandatory (optional) , Remove the respective schema, else add it
                    if (event.value === 'optional') {
                        return {
                            ...copyAPIConfig(state),
                            [action]: state[action].filter((schema) => schema !== event.name),
                        };
                    } else if (state[action].includes(event.name)) {
                        return state; // Add for completeness, Ideally there couldn't exist this state
                    } else {
                        return { ...copyAPIConfig(state), [action]: [...state[action], event.name] };
                    }
                }
                // User checked on one of api security schemas (either OAuth, Basic, ApiKey or Mutual SSL)
                if (event.checked) {
                    if (state[action].includes(event.value)) {
                        return state; // Add for completeness, Ideally there couldn't exist this state
                    } else {
                        return { ...copyAPIConfig(state), [action]: [...state[action], event.value] };
                    }
                } else if (state[action].includes(event.value)) {
                    // User has unchecked a security schema type
                    const newState = {
                        ...copyAPIConfig(state),
                        [action]: state[action].filter((schema) => schema !== event.value),
                    };
                    if (
                        !(
                            newState[action].includes(DEFAULT_API_SECURITY_OAUTH2)
                            || newState[action].includes(API_SECURITY_BASIC_AUTH)
                            || newState[action].includes(API_SECURITY_API_KEY)
                        )
                    ) {
                        const noMandatoryOAuthBasicAuth = newState[action]
                            .filter((schema) => schema !== API_SECURITY_OAUTH_BASIC_AUTH_API_KEY_MANDATORY);
                        return {
                            ...newState,
                            [action]: noMandatoryOAuthBasicAuth,
                        };
                    } else if (!newState[action].includes(API_SECURITY_MUTUAL_SSL)) {
                        const noMandatoryMutualSSL = newState[action]
                            .filter((schema) => schema !== API_SECURITY_MUTUAL_SSL_MANDATORY);
                        return {
                            ...newState,
                            [action]: noMandatoryMutualSSL,
                        };
                    }

                    return newState;
                } else {
                    return state; // Add for completeness, Ideally there couldn't exist this state
                }
            case 'transport':
                if (event.checked) {
                    return { ...copyAPIConfig(state), transport: [...state.transport, event.value] };
                } else {
                    return {
                        ...copyAPIConfig(state),
                        transport: state.transport.filter((transport) => transport !== event.value),
                    };
                }
            case 'accessControlAllowHeaders':
            case 'accessControlAllowMethods':
            case 'accessControlAllowCredentials':
            case 'corsConfigurationEnabled':
                nextState.corsConfiguration[action] = value;
                return nextState;
            case 'accessControlAllowOrigins':
                if (event.checked) {
                    nextState.corsConfiguration[action] = [event.value];
                } else {
                    nextState.corsConfiguration[action] = event.checked === false ? [] : event.value;
                }
                return nextState;
            case 'keymanagers':
                nextState.keyManagers = value;
                return nextState;
            case 'allKeyManagersEnabled':
                if (value) {
                    nextState.keyManagers = ['all'];
                } else {
                    nextState.keyManagers = keyManagersConfigured;
                }
                return nextState;
            case 'secret':
            case 'signingAlgorithm':
            case 'signatureHeader':
                nextState.websubSubscriptionConfiguration[action] = value;
                return nextState;
            default:
                return state;
        }
    }
    const { api, updateAPI } = useContext(APIContext);
    const isAsyncAPI = api.type === 'WS' || api.type === 'WEBSUB' || api.type === 'SSE';
<<<<<<< HEAD
=======
    const isWebSub = api.type === 'WEBSUB';
>>>>>>> d07e91be
    api.websubSubscriptionConfiguration = api.websubSubscriptionConfiguration || {
        secret: '',
        signingAlgorithm: '',
        signatureHeader: '',
    };

    const [isUpdating, setIsUpdating] = useState(false);
    const [updateComplexityList, setUpdateComplexityList] = useState(null);
    const [apiConfig, configDispatcher] = useReducer(configReducer, copyAPIConfig(api));
    const classes = useStyles();
    const mediationPolicies = cloneDeep(api.mediationPolicies || []);
    const [inPolicy, setInPolicy] = useState(mediationPolicies.filter((seq) => seq.type === 'IN')[0]);
    const [outPolicy, setOutPolicy] = useState(mediationPolicies.filter((seq) => seq.type === 'OUT')[0]);
    const [faultPolicy, setFaultPolicy] = useState(mediationPolicies.filter((seq) => seq.type === 'FAULT')[0]);
    const intl = useIntl();
    useEffect(() => {
        Api.keyManagers().then((response) => {
            const kmNameList = [];
            if (response.body.list) {
                response.body.list.forEach((km) => kmNameList.push(km.name));
            }
            setKeyManagersConfigured(kmNameList);
        })
            .catch((error) => {
                const { response } = error;
                if (response.body) {
                    const { description } = response.body;
                    Alert.error(description);
                }
            });
    }, []);

    const getMediationPoliciesToSave = () => {
        const NONE = 'none';
        const newMediationPolicies = [];
        if (!(isEmpty(inPolicy) || inPolicy.name === NONE)) {
            newMediationPolicies.push(inPolicy);
        }
        if (!(isEmpty(outPolicy) || outPolicy.name === NONE)) {
            newMediationPolicies.push(outPolicy);
        }
        if (!(isEmpty(faultPolicy) || faultPolicy.name === NONE)) {
            newMediationPolicies.push(faultPolicy);
        }
        return newMediationPolicies;
    };
    const updateInMediationPolicy = (policy) => {
        setInPolicy({ id: policy.id, name: policy.name, type: policy.type });
    };
    const updateOutMediationPolicy = (policy) => {
        setOutPolicy({ id: policy.id, name: policy.name, type: policy.type });
    };
    const updateFaultMediationPolicy = (policy) => {
        setFaultPolicy({ id: policy.id, name: policy.name, type: policy.type });
    };

    /**
     * Update the GraphQL Query Complexity Values
     */
    function updateComplexity() {
        const apiId = apiConfig.id;
        const apiClient = new Api();
        const promisedComplexity = apiClient.updateGraphqlPoliciesComplexity(
            apiId, {
                list: updateComplexityList,
            },
        );
        promisedComplexity
            .catch((error) => {
                const { response } = error;
                if (response.body) {
                    const { description } = response.body;
                    Alert.error(description);
                }
            });
    }

    /**
     *
     * Handle the configuration view save button action
     */
    function handleSave() {
        const newMediationPolicies = getMediationPoliciesToSave();
        if (api.isAPIProduct()) {
            delete apiConfig.keyManagers; // remove keyManagers property if API type is API Product
        } else {
            apiConfig.mediationPolicies = newMediationPolicies;
        }
        if (updateComplexityList !== null) {
            updateComplexity();
        }
        // Validate the key managers
        if (
            !api.isAPIProduct()
            && apiConfig.securityScheme.includes('oauth2')
            && !apiConfig.keyManagers.includes('all')
            && (apiConfig.keyManagers && apiConfig.keyManagers.length === 0)
        ) {
            Alert.error(
                intl.formatMessage(
                    {
                        id: 'Apis.Details.Configuration.RuntimeConfiguration.no.km.error',
                        defaultMessage: 'Select one or more Key Managers',
                    },
                ),
            );
            return;
        }
        setIsUpdating(true);
        updateAPI(apiConfig)
            .catch((error) => {
                if (error.response) {
                    Alert.error(error.response.body.description);
                }
            })
            .finally(() => setIsUpdating(false));
    }

    return (
        <>
            <Box pb={3}>
                <Typography variant='h5'>
                    <FormattedMessage
                        id='Apis.Details.Configuration.RuntimeConfiguration.topic.header'
                        defaultMessage='Runtime Configurations'
                    />
                </Typography>
            </Box>
            <div className={classes.contentWrapper}>
                <Grid container direction='row' justify='space-around' alignItems='stretch' spacing={8}>
                    <Grid item xs={12} md={7}>
                        <Typography className={classes.heading} variant='h6'>
                            { isAsyncAPI
                                ? (
                                    <FormattedMessage
                                        id='Apis.Details.Configuration.Configuration.section.initial.request'
                                        defaultMessage='Initial Request'
                                    />
                                ) : (
                                    <FormattedMessage
                                        id='Apis.Details.Configuration.Configuration.section.request'
                                        defaultMessage='Request'
                                    />
                                )}
                        </Typography>
                        <Grid
                            direction=' column'
                            justify='space-between'
                            alignItems='stretch'
                            spacing={6}
                        >
                            <Grid item xs={12} style={{ marginBottom: 30, position: 'relative' }}>
                                <Paper className={classes.paper} elevation={0}>
                                    <APISecurity api={apiConfig} configDispatcher={configDispatcher} />
                                    { api.type !== 'WS' && (
                                        <CORSConfiguration api={apiConfig} configDispatcher={configDispatcher} />
                                    )}

                                    {(api.type !== 'GRAPHQL' && !isAsyncAPI)
                                        && <SchemaValidation api={apiConfig} configDispatcher={configDispatcher} />}
                                    {!api.isAPIProduct() && !isAsyncAPI && (
                                        <Flow
                                            api={apiConfig}
                                            type='IN'
                                            updateMediationPolicy={updateInMediationPolicy}
                                            selectedMediationPolicy={inPolicy}
                                            isRestricted={isRestricted(['apim:api_create'], api)}
                                        />
                                    )}
                                    {api.type === 'GRAPHQL' && (
                                        <Box mt={3}>
                                            <QueryAnalysis
                                                api={apiConfig}
                                                setUpdateComplexityList={setUpdateComplexityList}
                                                isRestricted={isRestricted(['apim:api_create'], api)}
                                            />
                                        </Box>
                                    )}
                                    {api.type === 'WEBSUB' && (
                                        <Subscription api={apiConfig} configDispatcher={configDispatcher} />
                                    )}
                                </Paper>
                                <ArrowForwardIcon className={classes.arrowForwardIcon} />
                            </Grid>
                            { !isAsyncAPI && (
                                <>
                                    <Typography className={classes.heading} variant='h6'>
                                        <FormattedMessage
                                            id='Apis.Details.Configuration.Configuration.section.response'
                                            defaultMessage='Response'
                                        />
                                    </Typography>
                                    <Grid item xs={12} style={{ position: 'relative' }}>
                                        <Box mb={3}>
                                            <Paper className={classes.paper} elevation={0}>
                                                {!api.isAPIProduct() && (
                                                    <Box mb={3}>
                                                        <Flow
                                                            api={apiConfig}
                                                            type='OUT'
                                                            updateMediationPolicy={updateOutMediationPolicy}
                                                            selectedMediationPolicy={outPolicy}
                                                            isRestricted={isRestricted(['apim:api_create'], api)}
                                                        />
                                                    </Box>
                                                )}
                                                <ResponseCaching api={apiConfig} configDispatcher={configDispatcher} />
                                            </Paper>
                                            <ArrowBackIcon className={classes.arrowBackIcon} />
                                        </Box>
                                    </Grid>
                                </>
                            )}
                            {!api.isAPIProduct() && (
                                <>
                                    <Typography className={classes.heading} variant='h6'>
                                        <FormattedMessage
                                            id='Apis.Details.Configuration.RuntimeConfiguration.section.fault'
                                            defaultMessage='Fault'
                                        />
                                    </Typography>
                                    <Grid item xs={12} style={{ position: 'relative' }}>
                                        <Paper className={classes.paper} elevation={0}>
                                            <Flow
                                                api={apiConfig}
                                                type='FAULT'
                                                updateMediationPolicy={updateFaultMediationPolicy}
                                                selectedMediationPolicy={faultPolicy}
                                                isRestricted={isRestricted(['apim:api_create'], api)}
                                            />
                                        </Paper>
                                    </Grid>
                                </>
                            )}
                        </Grid>
                    </Grid>
                    <Grid item xs={12} md={5}>
                        <Typography className={classes.heading} variant='h6'>
                            <FormattedMessage
                                id='Apis.Details.Configuration.Configuration.section.backend'
                                defaultMessage='Backend'
                            />
                        </Typography>
                        <Paper className={classes.paper} style={{ height: 'calc(100% - 75px)' }} elevation={0}>
                            {!api.isAPIProduct() && !isAsyncAPI && (
                                <>
<<<<<<< HEAD
                                    <MaxBackendTps api={apiConfig} configDispatcher={configDispatcher} />
                                    { api.type !== 'WEBSUB' && (
=======
                                    {!isAsyncAPI && (
                                        <MaxBackendTps api={apiConfig} configDispatcher={configDispatcher} />
                                    )}
                                    { !isWebSub && (
>>>>>>> d07e91be
                                        <Endpoints api={api} />
                                    )}
                                </>
                            )}

                            {api.isAPIProduct() && (
                                <Box alignItems='center' justifyContent='center' className={classes.info}>
                                    <Typography variant='body1'>
                                        <FormattedMessage
                                            id='Apis.Details.Configuration.RuntimeConfiguration.backend.api.product.
                                            endpoint'
                                            defaultMessage='Please refer respective APIs for endpoint information'
                                        />
                                    </Typography>
                                </Box>
                            )}
                        </Paper>
                    </Grid>
                </Grid>
                <Grid container>
                    <Grid container direction='row' alignItems='center' spacing={1} style={{ marginTop: 20 }}>
                        <Grid item>
                            <Button
                                disabled={isUpdating || api.isRevision
                                || ((apiConfig.visibility === 'RESTRICTED' && apiConfig.visibleRoles.length === 0)
                                    || isRestricted(['apim:api_create'], api))}
                                type='submit'
                                variant='contained'
                                color='primary'
                                onClick={handleSave}
                            >
                                <FormattedMessage
                                    id='Apis.Details.Configuration.Configuration.save'
                                    defaultMessage='Save'
                                />
                                {isUpdating && <CircularProgress size={15} />}
                            </Button>
                        </Grid>
                        <Grid item>
                            <Link to={'/apis/' + api.id + '/overview'}>
                                <Button>
                                    <FormattedMessage
                                        id='Apis.Details.Configuration.Configuration.cancel'
                                        defaultMessage='Cancel'
                                    />
                                </Button>
                            </Link>
                        </Grid>
                        {isRestricted(['apim:api_create'], api) && (
                            <Grid item>
                                <Typography variant='body2' color='primary'>
                                    <FormattedMessage
                                        id='Apis.Details.Configuration.Configuration.update.not.allowed'
                                        defaultMessage={
                                            '* You are not authorized to update particular fields of'
                                            + ' the API due to insufficient permissions'
                                        }
                                    />
                                </Typography>
                            </Grid>
                        )}
                    </Grid>
                </Grid>
            </div>
        </>
    );
}<|MERGE_RESOLUTION|>--- conflicted
+++ resolved
@@ -52,11 +52,7 @@
     API_SECURITY_MUTUAL_SSL_MANDATORY,
     API_SECURITY_MUTUAL_SSL,
 } from './components/APISecurity/components/apiSecurityConstants';
-<<<<<<< HEAD
-import Subscription from './components/Subscription'
-=======
 import Subscription from './components/Subscription';
->>>>>>> d07e91be
 
 const useStyles = makeStyles((theme) => ({
     root: {
@@ -301,10 +297,7 @@
     }
     const { api, updateAPI } = useContext(APIContext);
     const isAsyncAPI = api.type === 'WS' || api.type === 'WEBSUB' || api.type === 'SSE';
-<<<<<<< HEAD
-=======
     const isWebSub = api.type === 'WEBSUB';
->>>>>>> d07e91be
     api.websubSubscriptionConfiguration = api.websubSubscriptionConfiguration || {
         secret: '',
         signingAlgorithm: '',
@@ -549,17 +542,12 @@
                             />
                         </Typography>
                         <Paper className={classes.paper} style={{ height: 'calc(100% - 75px)' }} elevation={0}>
-                            {!api.isAPIProduct() && !isAsyncAPI && (
+                            {!api.isAPIProduct() && (
                                 <>
-<<<<<<< HEAD
-                                    <MaxBackendTps api={apiConfig} configDispatcher={configDispatcher} />
-                                    { api.type !== 'WEBSUB' && (
-=======
                                     {!isAsyncAPI && (
                                         <MaxBackendTps api={apiConfig} configDispatcher={configDispatcher} />
                                     )}
                                     { !isWebSub && (
->>>>>>> d07e91be
                                         <Endpoints api={api} />
                                     )}
                                 </>
