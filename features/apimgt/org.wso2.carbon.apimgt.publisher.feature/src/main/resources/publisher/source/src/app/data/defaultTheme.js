/*
 * Copyright (c) 2019, WSO2 Inc. (http://www.wso2.org) All Rights Reserved.
 *
 * WSO2 Inc. licenses this file to you under the Apache License,
 * Version 2.0 (the "License"); you may not use this file except
 * in compliance with the License.
 * You may obtain a copy of the License at
 *
 * http://www.apache.org/licenses/LICENSE-2.0
 *
 * Unless required by applicable law or agreed to in writing,
 * software distributed under the License is distributed on an
 * "AS IS" BASIS, WITHOUT WARRANTIES OR CONDITIONS OF ANY
 * KIND, either express or implied. See the License for the
 * specific language governing permissions and limitations
 * under the License.
 */
/**
 * IMPORTANT: This file only contains theme JSS of the Publisher app, Don't add other configuration parameters here.
 * This theme file is an extension of material-ui default theme https://material-ui.com/customization/default-theme/
 * Application related configurations are located in `<PUBLISHER_ROOT>site/public/theme/settings.js`
 */
export default {
    overrides: {
        MuiDrawer: {
            paper: {
                backgroundColor: '#18202c',
            },
        },
        MuiButton: {
            label: {
                textTransform: 'none',
            },
            contained: {
                boxShadow: 'none',
                '&:active': {
                    boxShadow: 'none',
                },
            },
        },
        MuiIconButton: {
            root: {
                padding: 8,
            },
        },
        MuiTooltip: {
            tooltip: {
                borderRadius: 4,
            },
        },
        MuiDivider: {
            root: {
                backgroundColor: '#404854',
            },
        },
        MuiListItemIcon: {
            root: {
                color: 'inherit',
                marginRight: 0,
                '& svg': {
                    fontSize: 20,
                },
            },
        },
        MuiAvatar: {
            root: {
                width: 32,
                height: 32,
            },
        },
    },
    palette: {
        primary: {
            // light: will be calculated from palette.primary.main,
            main: '#15b8cf',
            // dark: will be calculated from palette.primary.main,
            // contrastText: will be calculated to contrast with palette.primary.main
        },
        secondary: {
            light: '#0066ff',
            main: '#a2ecf5',
            highlight: '#e8fafd',
            // dark: will be calculated from palette.secondary.main,
            contrastText: '#ffcc00',
        },
        background: {
            default: '#f6f6f6',
            paper: '#ffffff',
            appBar: '#1d344f',
            appBarSelected: '#1d344f',
            leftMenu: '#1a1f2f',
            leftMenuActive: '#254061',
            drawer: '#1a1f2f',
            activeMenuItem: '#254061',
            divider: '#000000',
        },
    },
    typography: {
        fontFamily: '"Open Sans", "Helvetica", "Arial", sans-serif',
        fontSize: 12,
        subtitle2: {
            fontWeight: 600,
            fontSize: '0.875rem',
        },
        h4: {
            fontSize: '1.3rem',
        },
    },
    zIndex: {
        apiCreateMenu: 1250,
        operationDeleteUndo: 1600,
        overviewArrow: 1,
        goToSearch: 2,
    },
    custom: {
        wrapperBackground: '#f9f9f9',
        starColor: '#f2c73a',
        disableColor: '#D3D3D3',
        leftMenuWidth: 210,
        contentAreaWidth: 1240,
        drawerWidth: 250,
        logo: '/site/public/images/logo.svg',
        logoHeight: 40,
        logoWidth: 222,
        defaultApiView: 'grid', /* Sets the default view for the api listing page ( Other values available = 'list' )
                                                To disable one option for an example if you want to disable grid
                                                completely and get rid of the toggle buttons use ['list']. */
        showApiHelp: false, // API details page has a right hand side panel showing it's related help. Set this
        // to false if you want to hide it.
        leftMenu: 'icon left', //  other values ('icon top', 'icon left', 'no icon', 'no text')
        leftMenuIconSize: 24,
        leftMenuIconMainSize: 52,
        leftMenuTextStyle: 'capitalize',
        resourceChipColors: { // https://github.com/swagger-api/swagger-ui/blob/master/src/style/_variables.scss#L45-L52
            get: '#61affe',
            post: '#49cc90',
            put: '#fca130',
            delete: '#f93e3e',
            options: '#0d5aa7',
            patch: '#50e3c2',
            head: '#9012fe',
            trace: '#785446',
            disabled: '#ebebeb',
        },
        operationChipColor: {
            query: '#b3e6fe',
            mutation: '#c1dea0',
            subscription: '#ffcc80',
        },
        overviewStepper: {
            backgrounds: {
                completed: '#eeeeee',
                active: '#fff',
                inactive: '#e0e0e0',
            },
            iconSize: 32,
        },
        thumbnail: {
            width: 240,
            height: 140,
            backgrounds: [ // These backgrounds are use to generate the thumbnails.
                { prime: 0x8f6bcaff, sub: 0x4fc2f8ff },
                { prime: 0xf47f16ff, sub: 0xcddc39ff },
                { prime: 0xf44236ff, sub: 0xfec107ff },
                { prime: 0x2196f3ff, sub: 0xaeea00ff },
                { prime: 0xff9700ff, sub: 0xffeb3cff },
                { prime: 0xff9700ff, sub: 0xfe5722ff },
            ],
            document: {
                icon: 'library_books',
                backgrounds: {
                    prime: 0xcff7ffff,
                    sub: 0xe2fff7ff,
                },
            },
        },
        // lifeCycleImage: '/site/public/images/logo.svg',
        // Uncomment above if you want to add a custom image to the lifecycle diagram.
        adminRole: 'admin',
        commentsLimit: 5,
        maxCommentLength: 1300,
        productSampleProgess: {
            backgroundMain: '#15b8cf',
            backgroundChip: '#5aebf9',
        },
        warningColor: '#ffc439',
        title: {
            prefix: '[Publisher]',
            sufix: '- WSO2 APIM',
        },
<<<<<<< HEAD
        buttonText: '#FF7300',
        buttonBorder: '#FCA574',
        landingPageIcons: {
            graphqlIcon: '/site/public/images/landing-icons/graphqlapi.svg',
            restApiIcon: '/site/public/images/landing-icons/restapi.svg',
            soapApiIcon: '/site/public/images/landing-icons/soapapi.svg',
            streamingApiIcon: '/site/public/images/landing-icons/streamingapi.svg',
            websocketApiIcon: '/site/public/images/landing-icons/websocketapi.svg',
=======
        serviceCatalog: {
            onboarding: {
                buttonText: '#FF7300',
                buttonBorder: '#FCA574',
            },
>>>>>>> 4d444d5b
        },
    },
};<|MERGE_RESOLUTION|>--- conflicted
+++ resolved
@@ -184,26 +184,22 @@
             backgroundChip: '#5aebf9',
         },
         warningColor: '#ffc439',
-        title: {
-            prefix: '[Publisher]',
-            sufix: '- WSO2 APIM',
-        },
-<<<<<<< HEAD
-        buttonText: '#FF7300',
-        buttonBorder: '#FCA574',
         landingPageIcons: {
             graphqlIcon: '/site/public/images/landing-icons/graphqlapi.svg',
             restApiIcon: '/site/public/images/landing-icons/restapi.svg',
             soapApiIcon: '/site/public/images/landing-icons/soapapi.svg',
             streamingApiIcon: '/site/public/images/landing-icons/streamingapi.svg',
             websocketApiIcon: '/site/public/images/landing-icons/websocketapi.svg',
-=======
+        },
+        title: {
+            prefix: '[Publisher]',
+            sufix: '- WSO2 APIM',
+        },
         serviceCatalog: {
             onboarding: {
                 buttonText: '#FF7300',
                 buttonBorder: '#FCA574',
             },
->>>>>>> 4d444d5b
         },
     },
 };