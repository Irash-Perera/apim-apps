/**
 * Copyright (c)  WSO2 Inc. (http://wso2.com) All Rights Reserved.
 *
 * Licensed under the Apache License, Version 2.0 (the 'License');
 * you may not use this file except in compliance with the License.
 * You may obtain a copy of the License at
 *
 * http://www.apache.org/licenses/LICENSE-2.0
 *
 * Unless required by applicable law or agreed to in writing, software
 * distributed under the License is distributed on an 'AS IS' BASIS,
 * WITHOUT WARRANTIES OR CONDITIONS OF ANY KIND, either express or implied.
 * See the License for the specific language governing permissions and
 * limitations under the License.
 */

import React, { useEffect, useState } from 'react';
import {
    FormControl,
    Grid,
    Paper,
    Typography,
    withStyles,
    Radio,
    FormControlLabel,
    Collapse,
    RadioGroup, Checkbox, Dialog, DialogTitle, DialogContent, IconButton, Button, DialogActions,
} from '@material-ui/core';
import PropTypes from 'prop-types';
import { FormattedMessage, injectIntl } from 'react-intl';
import { isRestricted } from 'AppData/AuthManager';
import LaunchIcon from '@material-ui/icons/Launch';

import cloneDeep from 'lodash.clonedeep';
import InlineMessage from 'AppComponents/Shared/InlineMessage';
import InlineEndpoints from 'AppComponents/Apis/Details/Endpoints/Prototype/InlineEndpoints';
import {
    getEndpointTypeProperty,
    createEndpointConfig,
    getEndpointTemplate,
} from './endpointUtils';
import GeneralConfiguration from './GeneralConfiguration';
import LoadbalanceFailoverConfig from './LoadbalanceFailoverConfig';
import GenericEndpoint from './GenericEndpoint';
import AdvanceEndpointConfig from './AdvancedConfig/AdvanceEndpointConfig';
import Credentials from './AWSLambda/Credentials.jsx';

const styles = (theme) => ({
    listing: {
        margin: theme.spacing(1),
        padding: theme.spacing(1),
    },
    endpointContainer: {
        paddingLeft: theme.spacing(2),
        padding: theme.spacing(1),
    },
    endpointName: {
        paddingLeft: theme.spacing(1),
        fontSize: '1rem',
        paddingTop: theme.spacing(1),
        paddingBottom: theme.spacing(1),
    },
    endpointTypesWrapper: {
        padding: theme.spacing(3),
        marginTop: theme.spacing(2),
    },
    sandboxHeading: {
        display: 'flex',
        alignItems: 'center',
    },
    radioGroup: {
        display: 'flex',
        flexDirection: 'row',
    },
    endpointsWrapperLeft: {
        padding: theme.spacing(1),
        borderRight: '#c4c4c4',
        borderRightStyle: 'solid',
        borderRightWidth: 'thin',
    },
    endpointsWrapperRight: {
        padding: theme.spacing(1),
    },
    endpointsTypeSelectWrapper: {
        marginLeft: theme.spacing(2),
        marginRight: theme.spacing(2),
        padding: theme.spacing(1),
        display: 'flex',
        justifyContent: 'space-between',
    },
    endpointTypesSelectWrapper: {
        display: 'flex',
    },
    defaultEndpointWrapper: {
        paddingLeft: theme.spacing(1),
        paddingRight: theme.spacing(1),
        marginRight: theme.spacing(1),
    },
    configDialogHeader: {
        fontWeight: '600',
    },
    addLabel: {
        padding: theme.spacing(2),
    },
});

const endpointTypes = [
    { key: 'http', value: 'HTTP/REST Endpoint' },
    { key: 'default', value: 'Dynamic Endpoints' },
    { key: 'address', value: 'HTTP/SOAP Endpoint' },
    { key: 'prototyped', value: 'Prototype Endpoint' },
    { key: 'INLINE', value: 'Prototype Implementation' },
    { key: 'awslambda', value: 'AWS Lambda' },
];

/**
 * The endpoint overview component. This component holds the views of endpoint creation and configuration.
 * @param {any} props The props that are being passed to the component.
 * @returns {any} HTML view of the endpoints overview.
 */
function EndpointOverview(props) {
    const {
        classes,
        api,
        endpointsDispatcher,
        swaggerDef,
        updateSwagger,
        saveAndRedirect,
        awsAccessMethod,
        setAwsAccessMethod,
    } = props;
    const { endpointConfig, endpointSecurity } = api;
    const [endpointType, setEndpointType] = useState(endpointTypes[0]);
    const [supportedEnpointTypes, setSupportedEndpointType] = useState([]);
    const [epConfig, setEpConfig] = useState(endpointConfig);
    const [endpointSecurityInfo, setEndpointSecurityInfo] = useState(null);
    const [advanceConfigOptions, setAdvancedConfigOptions] = useState({
        open: false,
        index: 0,
        type: '',
        category: '',
        config: undefined,
    });
    const [endpointCategory, setEndpointCategory] = useState({ sandbox: false, prod: false });
    const [typeChangeConfirmation, setTypeChangeConfirmation] = useState({ openDialog: false });

    /**
     * Method to get the type of the endpoint. (HTTP/REST or HTTP/SOAP)
     * In failover/ loadbalance cases, the endpoint type is presented in the endpoints list. Therefore that property
     * needs to be extracted separately.
     *
     * @param {Object} apiObject  The representative type of the endpoint.
     * @return {string} The type of the endpoint.
     * */
    const getEndpointType = (apiObject) => {
        const type = apiObject.endpointConfig && apiObject.endpointConfig.endpoint_type;
        if (apiObject.endpointImplementationType === 'INLINE') {
            return endpointTypes[4];
        } else if (apiObject.endpointImplementationType === 'ENDPOINT'
            && apiObject.endpointConfig.implementation_status === 'prototyped') {
            return endpointTypes[3];
        } else if (type === 'http') {
            return endpointTypes[0];
        } else if (type === 'default') {
            return endpointTypes[1];
        } else if (type === 'address') {
            return endpointTypes[2];
        } else if (type === 'awslambda') {
            return endpointTypes[5];
        } else {
            const availableEndpoints = (endpointConfig.production_endpoints && endpointConfig.production_endpoints)
                || (endpointConfig.sandbox_endpoints && endpointConfig.sandbox_endpoints);
            // Handle the all endpoints de-select condition... Rollback to http.
            if (!availableEndpoints) {
                return endpointTypes[0];
            }
            if (Array.isArray(availableEndpoints)) {
                return availableEndpoints[0].endpoint_type !== undefined
                    ? endpointTypes[2] : endpointTypes[0];
            }
            return availableEndpoints.endpoint_type !== undefined
                ? endpointTypes[2] : endpointTypes[0];
        }
    };

    /**
     * Method to get the supported endpoint types by api type.
     *
     * @param {Object} apiObject  The representative type of the endpoint.
     * @return {string} The supported endpoint types.
     * */
    const getSupportedType = (apiObject) => {
        const { type } = apiObject;
        let supportedEndpointTypes = [];
        if (type === 'GRAPHQL') {
            supportedEndpointTypes = [
                { key: 'http', value: 'HTTP/REST Endpoint' },
                { key: 'default', value: 'Dynamic Endpoints' },
            ];
        } else {
            supportedEndpointTypes = [
                { key: 'http', value: 'HTTP/REST Endpoint' },
                { key: 'address', value: 'HTTP/SOAP Endpoint' },
                { key: 'default', value: 'Dynamic Endpoints' },
                { key: 'prototyped', value: 'Prototype Endpoint' },
                { key: 'INLINE', value: 'Prototype Implementation' },
                { key: 'awslambda', value: 'AWS Lambda' },
            ];
        }
        return supportedEndpointTypes;
    };

    useEffect(() => {
        const supportedTypeLists = getSupportedType(api);
        const epType = getEndpointType(api);
        if (epType.key !== 'INLINE') {
            setEndpointCategory({
                prod: !!endpointConfig.production_endpoints,
                sandbox: !!endpointConfig.sandbox_endpoints,
            });
        }
        setSupportedEndpointType(supportedTypeLists);
        setEpConfig(endpointConfig);
        setEndpointType(epType);
        setEndpointSecurityInfo(endpointSecurity);
    }, [props]);

    const getEndpoints = (type) => {
        if (epConfig[type]) {
            return epConfig[type].length > 0
                ? epConfig[type][0].url : epConfig[type].url;
        }
        return '';
    };

    const handleOnChangeEndpointCategoryChange = (category) => {
        let endpointConfigCopy = cloneDeep(endpointConfig);
        if (category === 'prod') {
            const endpointProp = 'production_endpoints';
            if (endpointCategory[category]) {
                delete endpointConfigCopy[endpointProp];
                if (endpointConfigCopy.endpointType === 'failover') {
                    delete endpointConfigCopy.production_failovers;
                }
            } else if (endpointConfigCopy.endpointType === 'load_balance') {
                endpointConfigCopy[endpointProp] = [getEndpointTemplate(endpointType.key)];
            } else if (endpointConfigCopy.endpointType === 'failover') {
                endpointConfigCopy[endpointProp] = getEndpointTemplate(endpointType.key);
                endpointConfigCopy.production_failovers = [];
            } else {
                endpointConfigCopy[endpointProp] = getEndpointTemplate(endpointType.key);
            }
        } else {
            const endpointProp = 'sandbox_endpoints';
            if (endpointCategory[category]) {
                delete endpointConfigCopy[endpointProp];
                if (endpointConfigCopy.endpointType === 'failover') {
                    delete endpointConfigCopy.sandbox_failovers;
                }
            } else if (endpointConfigCopy.endpointType === 'load_balance') {
                endpointConfigCopy[endpointProp] = [getEndpointTemplate(endpointType.key)];
            } else if (endpointConfigCopy.endpointType === 'failover') {
                endpointConfigCopy[endpointProp] = getEndpointTemplate(endpointType.key);
                endpointConfigCopy.sandbox_failovers = [];
            } else {
                endpointConfigCopy[endpointProp] = getEndpointTemplate(endpointType.key);
            }
        }
        // Check whether, config has either prod/ sandbox endpoints. If not, reSet the endpoint type to http
        if (!endpointConfigCopy.production_endpoints && !endpointConfigCopy.sandbox_endpoints) {
            endpointConfigCopy = createEndpointConfig('http');
        }
        endpointsDispatcher({ action: 'select_endpoint_category', value: endpointConfigCopy });
    };

    /**
     * Method to modify the endpoint represented by the given parameters.
     *
     * If url is null, remove the endpoint from the endpoint config.
     *
     * @param {number} index The index of the endpoint in the listing.
     * @param {string} category The endpoint category. (production/ sand box)
     * @param {string} url The new endpoint url.
     * */
    const editEndpoint = (index, category, url) => {
        let modifiedEndpoint = null;
        // Make a copy of the endpoint config.
        const endpointConfigCopy = cloneDeep(epConfig);
        /*
        * If the index > 0, it means that the endpoint is load balance or fail over.
        * Otherwise it is the default endpoint. (index = 0)
        * */
        if (index > 0) {
            const endpointTypeProperty = getEndpointTypeProperty(endpointConfigCopy.endpoint_type, category);
            modifiedEndpoint = endpointConfigCopy[endpointTypeProperty];
            /*
            * In failover case, the failover endpoints are a separate object. But in endpoint listing, since we
            *  consider all the endpoints as a single list, to get the real index of the failover endpoint we use
            *  index - 1.
            * */
            if (endpointConfigCopy.endpoint_type === 'failover') {
                modifiedEndpoint[index - 1].url = url.trim();
            } else {
                modifiedEndpoint[index].url = url.trim();
            }
            endpointConfigCopy[endpointTypeProperty] = modifiedEndpoint;
        } else if (url !== '') {
            modifiedEndpoint = endpointConfigCopy[category];

            /*
            * In this case, we are editing the default endpoint.
            * If the endpoint type is load balance, the production_endpoints or the sandbox_endpoint object is an
            *  array. Otherwise, in failover mode, the default endpoint is an object.
            *
            * So, we check whether the endpoints is an array or an object.
            *
            * If This is the first time a user creating an endpoint endpoint config object does not have
            *  production_endpoints or sandbox_endpoints object.
            * Therefore create new object and add to the endpoint config.
            * */
            if (!modifiedEndpoint) {
                modifiedEndpoint = getEndpointTemplate(endpointConfigCopy.endpoint_type);
                modifiedEndpoint.url = url.trim();
            } else if (Array.isArray(modifiedEndpoint)) {
                if (url === '') {
                    modifiedEndpoint.splice(0, 1);
                } else {
                    modifiedEndpoint[0].url = url.trim();
                }
            } else {
                modifiedEndpoint.url = url.trim();
            }
            endpointConfigCopy[category] = modifiedEndpoint;
        } else {
            /*
            * If the url is empty, delete the respective endpoint object.
            * */
            delete endpointConfigCopy[category];
        }
        endpointsDispatcher({ action: category, value: modifiedEndpoint });
    };

    const handleEndpointCategorySelect = (event) => {
        endpointsDispatcher({
            action: 'endpoint_type',
            value: { category: event.target.value, endpointType: endpointType.key },
        });
    };

    /**
     * Handles the endpoint type change functionality.
     *
     * @param {string} value The selected endpoint type.
     * */
    const changeEndpointType = (value) => {
        setTypeChangeConfirmation({ openDialog: false });
        const selectedKey = typeChangeConfirmation.type || value;
        if (selectedKey === 'INLINE') {
            const tmpConfig = createEndpointConfig('prototyped');
            endpointsDispatcher({
                action: 'set_inline',
                value: {
                    endpointConfig: tmpConfig,
                    endpointImplementationType: 'INLINE',
                },
            });
        } else if (selectedKey === 'prototyped') {
            const tmpConfig = createEndpointConfig(selectedKey);
            endpointsDispatcher({
                action: 'set_prototyped',
                value: {
                    endpointImplementationType: 'ENDPOINT',
                    endpointConfig: tmpConfig,
                },
            });
        } else if (selectedKey === 'awslambda') {
            const generatedEndpointConfig = createEndpointConfig(selectedKey);
            endpointsDispatcher({
                action: 'select_endpoint_type',
                value: {
                    endpointImplementationType: 'ENDPOINT',
                    endpointConfig: { ...generatedEndpointConfig },
                },
            });
        } else {
            const generatedEndpointConfig = createEndpointConfig(selectedKey);
            endpointsDispatcher({
                action: 'select_endpoint_type',
                value: {
                    endpointImplementationType: 'ENDPOINT',
                    endpointConfig: { ...generatedEndpointConfig },
                },
            });
        }
    };

    /**
     * Handles the endpoint type select event. If endpoint config has existing values, show confirmation dialog.
     * @param {any} event The select event.
     * */
    const handleEndpointTypeSelect = (event) => {
        // Check whether the endpoint Config has values.
        if (epConfig.production_endpoints || epConfig.sandbox_endpoints) {
            // Show confirmation dialog
            setTypeChangeConfirmation({ type: event.target.value, openDialog: true });
        } else {
            changeEndpointType(event.target.value);
        }
    };

    /**
     * Handles the endpoint security toggle action.
     * */
    const handleToggleEndpointSecurity = () => {
        const tmpSecurityInfo = endpointSecurityInfo === null
            ? { type: 'BASIC', username: null, password: null } : null;
        setEndpointSecurityInfo(tmpSecurityInfo);
        endpointsDispatcher({ action: 'endpointSecurity', value: tmpSecurityInfo });
    };

    /**
     * Method to get the advance configuration from the selected endpoint.
     *
     * @param {number} index The selected endpoint index
     * @param {string} epType The type of the endpoint. (loadbalance/ failover)
     * @param {string} category The endpoint category (Production/ sandbox)
     * @return {object} The advance config object of the endpoint.
     * */
    const getAdvanceConfig = (index, epType, category) => {
        const endpointTypeProperty = getEndpointTypeProperty(epType, category);
        let advanceConfig = {};
        if (index > 0) {
            if (epConfig.endpoint_type === 'failover') {
                advanceConfig = epConfig[endpointTypeProperty][index - 1].config;
            } else {
                advanceConfig = epConfig[endpointTypeProperty][index].config;
            }
        } else {
            const endpointInfo = epConfig[endpointTypeProperty];
            if (Array.isArray(endpointInfo)) {
                advanceConfig = endpointInfo[0].config;
            } else {
                advanceConfig = endpointInfo.config;
            }
        }
        return advanceConfig;
    };

    /**
     * Method to open/ close the advance configuration dialog. This method also sets some information about the
     * seleted endpoint type/ category and index.
     *
     * @param {number} index The index of the selected endpoint.
     * @param {string} type The endpoint type
     * @param {string} category The endpoint category.
     * */
    const toggleAdvanceConfig = (index, type, category) => {
        const advanceEPConfig = getAdvanceConfig(index, type, category);
        setAdvancedConfigOptions(() => {
            return ({
                open: !advanceConfigOptions.open,
                index,
                type,
                category,
                config: advanceEPConfig === undefined ? {} : advanceEPConfig,
            });
        });
    };

    /**
     * Method to handle the endpoint security changes.
     * @param {string} value The value
     * @param {string} field The security propety that is being modified.
     * */
    const handleEndpointSecurityChange = (value, field) => {
        endpointsDispatcher({
            action: 'endpointSecurity',
            value: { ...endpointSecurityInfo, [field]: value },
        });
    };

    /**
     * Method to save the advance configurations.
     *
     * @param {object} advanceConfig The advance configuration object.
     * */
    const saveAdvanceConfig = (advanceConfig) => {
        const config = cloneDeep(epConfig);
        const endpointConfigProperty = getEndpointTypeProperty(
            advanceConfigOptions.type, advanceConfigOptions.category,
        );
        const selectedEndpoints = config[endpointConfigProperty];
        if (Array.isArray(selectedEndpoints)) {
            if (advanceConfigOptions.type === 'failover') {
                selectedEndpoints[advanceConfigOptions.index - 1].config = advanceConfig;
            } else {
                selectedEndpoints[advanceConfigOptions.index].config = advanceConfig;
            }
        } else {
            selectedEndpoints.config = advanceConfig;
        }
        setAdvancedConfigOptions({ open: false });
        endpointsDispatcher({
            action: 'set_advance_config',
            value: { ...config, [endpointConfigProperty]: selectedEndpoints },
        });
    };

    /**
     * Method to close the advance configuration dialog box.
     * */
    const closeAdvanceConfig = () => {
        setAdvancedConfigOptions({ open: false });
    };

    /**
     * Method to update the resource paths object in the swagger.
     * @param {any} paths The updated paths object.
     * */
    const updatePaths = (paths) => {
        updateSwagger({ ...swaggerDef, paths });
    };


    /**
     *
     *
     * @param {*} event
     */
    function epCategoryOnChangeHandler(event) {
        handleOnChangeEndpointCategoryChange('prod', event);
    }

    return (
        <div className={classes.overviewWrapper}>
            {api.type === 'WS'
                ? (
                    <Paper className={classes.endpointContainer}>
                        <Typography gutterBottom>
                            <FormattedMessage
                                id='Apis.Details.Endpoints.EndpointOverview.websoket.endpoint'
                                defaultMessage='Websocket Endpoint'
                            />
                        </Typography>
                        <GenericEndpoint
                            autoFocus
                            name='Websocket Endpoint'
                            className={classes.defaultEndpointWrapper}
                            endpointURL={getEndpoints('production_endpoints')}
                            type=''
                            index={0}
                            category='production_endpoints'
                            editEndpoint={editEndpoint}
                            setAdvancedConfigOpen={toggleAdvanceConfig}
                            apiId={api.id}
                        />
                    </Paper>
                )
                : (
                    <Grid container spacing={2}>
                        <Grid item xs={12}>
                            <FormControl component='fieldset' className={classes.formControl}>
                                <RadioGroup
                                    aria-label='EndpointType'
                                    name='endpointType'
                                    className={classes.radioGroup}
                                    value={endpointType.key}
                                    onChange={handleEndpointTypeSelect}
                                >
                                    {supportedEnpointTypes.map((endpoint) => {
                                        if (api.lifeCycleStatus === 'CREATED') {
                                            return (
                                                <FormControlLabel
                                                    value={endpoint.key}
                                                    control={(
                                                        <Radio
                                                            disabled={(isRestricted(['apim:api_create'], api))}
                                                            color='primary'
                                                        />
                                                    )}
                                                    label={endpoint.value}
<<<<<<< HEAD
                                                />);
                                        }
                                    } else if (endpoint.key !== 'prototyped' && endpoint.key !== 'INLINE') {
                                        return (
                                            <FormControlLabel
                                                value={endpoint.key}
                                                control={
                                                    <Radio
                                                        disabled={(isRestricted(['apim:api_create'], api))}
                                                        color='primary'
                                                    />
                                                }
                                                label={endpoint.value}
                                            />);
                                    }
                                    return <div />;
                                })}
                            </RadioGroup>
                        </FormControl>
                    </Grid>
                    <Grid item xs={12}>
                        {endpointType.key === 'INLINE' ?
                            <InlineEndpoints paths={swaggerDef.paths} updatePaths={updatePaths} /> :
                            <Paper className={classes.endpointContainer}>
                                {endpointType.key === 'awslambda' ?
                                    <Credentials
                                        apiId={api.id}
                                        endpointConfig={endpointConfig}
                                        endpointsDispatcher={endpointsDispatcher}
                                        awsAccessMethod={awsAccessMethod}
                                        setAwsAccessMethod={setAwsAccessMethod}
                                    />
                                    :
                                    <div>
                                        {endpointType.key === 'default' ?
                                            <InlineMessage>
                                                <div className={classes.contentWrapper}>
                                                    <Typography component='p' className={classes.content}>
                                                        <FormattedMessage
                                                            id={'Apis.Details.Endpoints.EndpointOverview.upload' +
                                                            '.mediation.message'}
                                                            defaultMessage={'Please upload a mediation sequence file ' +
                                                            'to Message Mediation Policies, which sets the endpoints.'}
                                                        />
                                                        <IconButton
                                                            onClick={saveAndRedirect}
                                                        >
                                                            <LaunchIcon
                                                                style={{ marginLeft: '2px' }}
                                                                fontSize='small'
                                                                color='primary'
                                                            />
                                                        </IconButton>
                                                    </Typography>
                                                </div>
                                            </InlineMessage> :
                                            <React.Fragment>
                                                {endpointType.key === 'prototyped' ?
                                                    <Typography>
                                                        <FormattedMessage
                                                            id={'Apis.Details.Endpoints.EndpointOverview.prototype' +
                                                            '.endpoint.label'}
                                                            defaultMessage='Prototype Endpoint'
                                                        />
                                                    </Typography> :
                                                    <FormControlLabel
                                                        control={
                                                            <Checkbox
                                                                checked={endpointCategory.prod}
                                                                value='prod'
                                                                color='primary'
                                                                onChange={event =>
                                                                    handleOnChangeEndpointCategoryChange('prod', event)}
                                                            />
                                                        }
                                                        label={
                                                            <Typography>
                                                                <FormattedMessage
                                                                    id={'Apis.Details.Endpoints.EndpointOverview' +
                                                                    '.production.endpoint.label'}
                                                                    defaultMessage='Production Endpoint'
                                                                />
                                                            </Typography>}
                                                    />
                                                }
                                                <Collapse in={endpointCategory.prod && endpointType.key !== 'default'}>
                                                    <GenericEndpoint
                                                        autoFocus
                                                        name={endpointType.key === 'prototyped' ?
                                                            <FormattedMessage
                                                                id={'Apis.Details.Endpoints.EndpointOverview' +
                                                                '.prototype.endpoint.header'}
                                                                defaultMessage='Prototype Endpoint'
                                                            /> : <FormattedMessage
                                                                id={'Apis.Details.Endpoints.EndpointOverview' +
                                                                '.production.endpoint.header'}
                                                                defaultMessage='Production Endpoint'
                                                            />}
                                                        className={classes.defaultEndpointWrapper}
                                                        endpointURL={getEndpoints('production_endpoints')}
                                                        type=''
                                                        index={0}
                                                        category='production_endpoints'
                                                        editEndpoint={editEndpoint}
                                                        setAdvancedConfigOpen={toggleAdvanceConfig}
                                                        apiId={api.id}
                                                    />
                                                </Collapse>
                                            </React.Fragment>}
                                        {endpointType.key === 'prototyped' || endpointType.key === 'default' ?
                                            <div /> :
                                            <React.Fragment>
                                                <FormControlLabel
                                                    control={
                                                        <Checkbox
                                                            disabled={endpointType.key === 'default'}
                                                            checked={endpointCategory.sandbox}
                                                            value='sandbox'
                                                            color='primary'
                                                            onChange={event =>
                                                                handleOnChangeEndpointCategoryChange('sandbox', event)}
                                                        />
                                                    }
                                                    label={
                                                        <FormattedMessage
                                                            id={'Apis.Details.Endpoints.EndpointOverview.sandbox' +
                                                            '.endpoint'}
                                                            defaultMessage='Sandbox Endpoint'
                                                        />
                                                    }
                                                />
                                                <Collapse in={
                                                    endpointCategory.sandbox &&
                                                    endpointType.key !== 'default'
                                                }
                                                >
                                                    <GenericEndpoint
                                                        autoFocus
                                                        name='Sandbox Endpoint'
                                                        className={classes.defaultEndpointWrapper}
                                                        endpointURL={getEndpoints('sandbox_endpoints')}
                                                        type=''
                                                        index={0}
                                                        category='sandbox_endpoints'
                                                        editEndpoint={editEndpoint}
                                                        setAdvancedConfigOpen={toggleAdvanceConfig}
                                                        apiId={api.id}
                                                    />
                                                </Collapse>
                                            </React.Fragment>
                                        }
                                    </div>
                                }
                            </Paper>
                        }
                    </Grid>
                    {
                        endpointType.key === 'INLINE' ||
                        endpointType.key === 'prototyped' ||
                        endpointType.key === 'awslambda' ?
                            <div /> :
                            <Grid item xs={12}>
                                <Typography variant='h4' align='left' className={classes.titleWrapper} gutterBottom>
                                    <FormattedMessage
                                        id='Apis.Details.Endpoints.EndpointOverview.general.config.header'
                                        defaultMessage='General Endpoint Configurations'
                                    />
                                </Typography>
                                <GeneralConfiguration
                                    epConfig={(cloneDeep(epConfig))}
                                    endpointSecurityInfo={endpointSecurityInfo}
                                    handleToggleEndpointSecurity={handleToggleEndpointSecurity}
                                    handleEndpointSecurityChange={handleEndpointSecurityChange}
                                    endpointType={endpointType}
                                />
                            </Grid>
                    }
                    {
                        endpointType.key === 'INLINE' ||
                        endpointType.key === 'default' ||
                        endpointType.key === 'prototyped' ||
                        endpointType.key === 'awslambda' ?
                            <div />
                            :
                            <Grid item xs={12}>
                                <Typography variant='h4' align='left' className={classes.titleWrapper} gutterBottom>
                                    <FormattedMessage
                                        id='Apis.Details.Endpoints.EndpointOverview.lb.failover.endpoints.header'
                                        defaultMessage='Load balance and Failover Configurations'
                                    />
                                </Typography>
                                <LoadbalanceFailoverConfig
                                    handleEndpointCategorySelect={handleEndpointCategorySelect}
                                    toggleAdvanceConfig={toggleAdvanceConfig}
                                    endpointsDispatcher={endpointsDispatcher}
                                    epConfig={(cloneDeep(epConfig))}
                                    endpointSecurityInfo={endpointSecurityInfo}
                                    handleEndpointTypeSelect={handleEndpointTypeSelect}
                                    globalEpType={endpointType}
                                    apiType={api.type}
                                />
                            </Grid>
                    }
                </Grid>
            }
=======
                                                />
                                            );
                                        } else if (api.lifeCycleStatus === 'PROTOTYPED') {
                                            if (endpoint.key === 'prototyped' || endpoint.key === 'INLINE') {
                                                return (
                                                    <FormControlLabel
                                                        value={endpoint.key}
                                                        control={(
                                                            <Radio
                                                                disabled={(isRestricted(['apim:api_create'], api))}
                                                                color='primary'
                                                            />
                                                        )}
                                                        label={endpoint.value}
                                                    />
                                                );
                                            }
                                        } else if (endpoint.key !== 'prototyped' && endpoint.key !== 'INLINE') {
                                            return (
                                                <FormControlLabel
                                                    value={endpoint.key}
                                                    control={(
                                                        <Radio
                                                            disabled={(isRestricted(['apim:api_create'], api))}
                                                            color='primary'
                                                        />
                                                    )}
                                                    label={endpoint.value}
                                                />
                                            );
                                        }
                                        return <div />;
                                    })}
                                </RadioGroup>
                            </FormControl>
                        </Grid>
                        <Grid item xs={12}>
                            {endpointType.key === 'INLINE'
                                ? <InlineEndpoints paths={swaggerDef.paths} updatePaths={updatePaths} />
                                : (
                                    <Paper className={classes.endpointContainer}>
                                        {endpointType.key === 'default'
                                            ? (
                                                <InlineMessage>
                                                    <div className={classes.contentWrapper}>
                                                        <Typography component='p' className={classes.content}>
                                                            <FormattedMessage
                                                                id={'Apis.Details.Endpoints.EndpointOverview.upload'
                                                    + '.mediation.message'}
                                                                defaultMessage={
                                                                    'Please upload a mediation sequence file to '
                                                    + 'Message Mediation Policies, which sets the endpoints.'
                                                                }
                                                            />
                                                            <IconButton
                                                                onClick={saveAndRedirect}
                                                            >
                                                                <LaunchIcon
                                                                    style={{ marginLeft: '2px' }}
                                                                    fontSize='small'
                                                                    color='primary'
                                                                />
                                                            </IconButton>
                                                        </Typography>
                                                    </div>
                                                </InlineMessage>
                                            )
                                            : (
                                                <>
                                                    {endpointType.key === 'prototyped'
                                                        ? (
                                                            <Typography>
                                                                <FormattedMessage
                                                                    id={'Apis.Details.Endpoints.'
                                                                    + 'EndpointOverview.prototype.endpoint'
                                                                    + '.label'}
                                                                    defaultMessage='Prototype Endpoint'
                                                                />
                                                            </Typography>
                                                        )
                                                        : (
                                                            <FormControlLabel
                                                                control={(
                                                                    <Checkbox
                                                                        checked={endpointCategory.prod}
                                                                        value='prod'
                                                                        color='primary'
                                                                        onChange={epCategoryOnChangeHandler}
                                                                    />
                                                                )}
                                                                label={(
                                                                    <Typography>
                                                                        <FormattedMessage
                                                                            id={'Apis.Details.'
                                                                            + 'Endpoints.EndpointOverview'
                                                                            + '.production.endpoint.label'}
                                                                            defaultMessage='Production Endpoint'
                                                                        />
                                                                    </Typography>
                                                                )}
                                                            />
                                                        )}
                                                    <Collapse in={endpointCategory.prod
                                                        && endpointType.key !== 'default'}
                                                    >
                                                        <GenericEndpoint
                                                            autoFocus
                                                            name={endpointType.key === 'prototyped'
                                                                ? (
                                                                    <FormattedMessage
                                                                        id={'Apis.Details.Endpoints.'
                                                                        + 'EndpointOverview.prototype'
                                                                        + '.endpoint.header'}
                                                                        defaultMessage='Prototype Endpoint'
                                                                    />
                                                                ) : (
                                                                    <FormattedMessage
                                                                        id={'Apis.Details.Endpoints.'
                                                                        + 'EndpointOverview.production'
                                                                        + '.endpoint.header'}
                                                                        defaultMessage='Production Endpoint'
                                                                    />
                                                                )}
                                                            className={classes.defaultEndpointWrapper}
                                                            endpointURL={getEndpoints('production_endpoints')}
                                                            type=''
                                                            index={0}
                                                            category='production_endpoints'
                                                            editEndpoint={editEndpoint}
                                                            setAdvancedConfigOpen={toggleAdvanceConfig}
                                                            apiId={api.id}
                                                        />
                                                    </Collapse>
                                                </>
                                            )}
                                        {endpointType.key === 'prototyped' || endpointType.key === 'default'
                                            ? <div />
                                            : (
                                                <>
                                                    <FormControlLabel
                                                        control={(
                                                            <Checkbox
                                                                disabled={endpointType.key === 'default'}
                                                                checked={endpointCategory.sandbox}
                                                                value='sandbox'
                                                                color='primary'
                                                                onChange={(event) => (
                                                                    handleOnChangeEndpointCategoryChange(
                                                                        'sandbox', event,
                                                                    ))}
                                                            />
                                                        )}
                                                        label={(
                                                            <FormattedMessage
                                                                id={'Apis.Details.Endpoints.'
                                                                + 'EndpointOverview.sandbox.endpoint'}
                                                                defaultMessage='Sandbox Endpoint'
                                                            />
                                                        )}
                                                    />
                                                    <Collapse in={endpointCategory.sandbox
                                                        && endpointType.key !== 'default'}
                                                    >
                                                        <GenericEndpoint
                                                            autoFocus
                                                            name='Sandbox Endpoint'
                                                            className={classes.defaultEndpointWrapper}
                                                            endpointURL={getEndpoints('sandbox_endpoints')}
                                                            type=''
                                                            index={0}
                                                            category='sandbox_endpoints'
                                                            editEndpoint={editEndpoint}
                                                            setAdvancedConfigOpen={toggleAdvanceConfig}
                                                            apiId={api.id}
                                                        />
                                                    </Collapse>
                                                </>
                                            )}
                                    </Paper>
                                )}
                        </Grid>
                        {endpointType.key === 'INLINE' || endpointType.key === 'prototyped'
                            ? <div />
                            : (
                                <Grid item xs={12}>
                                    <Typography variant='h4' align='left' className={classes.titleWrapper} gutterBottom>
                                        <FormattedMessage
                                            id='Apis.Details.Endpoints.EndpointOverview.general.config.header'
                                            defaultMessage='General Endpoint Configurations'
                                        />
                                    </Typography>
                                    <GeneralConfiguration
                                        epConfig={(cloneDeep(epConfig))}
                                        endpointSecurityInfo={endpointSecurityInfo}
                                        handleToggleEndpointSecurity={handleToggleEndpointSecurity}
                                        handleEndpointSecurityChange={handleEndpointSecurityChange}
                                        endpointType={endpointType}
                                    />
                                </Grid>
                            )}
                        {
                            endpointType.key === 'INLINE'
                        || endpointType.key === 'default'
                        || endpointType.key === 'prototyped'
                                ? <div />
                                : (
                                    <Grid item xs={12}>
                                        <Typography
                                            variant='h4'
                                            align='left'
                                            className={classes.titleWrapper}
                                            gutterBottom
                                        >
                                            <FormattedMessage
                                                id={'Apis.Details.Endpoints.'
                                                + 'EndpointOverview.lb.failover.endpoints.header'}
                                                defaultMessage='Load balance and Failover Configurations'
                                            />
                                        </Typography>
                                        <LoadbalanceFailoverConfig
                                            handleEndpointCategorySelect={handleEndpointCategorySelect}
                                            toggleAdvanceConfig={toggleAdvanceConfig}
                                            endpointsDispatcher={endpointsDispatcher}
                                            epConfig={(cloneDeep(epConfig))}
                                            endpointSecurityInfo={endpointSecurityInfo}
                                            handleEndpointTypeSelect={handleEndpointTypeSelect}
                                            globalEpType={endpointType}
                                            apiType={api.type}
                                        />
                                    </Grid>
                                )
                        }
                    </Grid>
                )}
>>>>>>> 167e9a79
            <Dialog open={advanceConfigOptions.open}>
                <DialogTitle>
                    <Typography className={classes.configDialogHeader}>
                        <FormattedMessage
                            id='Apis.Details.Endpoints.EndpointOverview.advance.endpoint.configuration'
                            defaultMessage='Advance Configuration'
                        />
                    </Typography>
                </DialogTitle>
                <DialogContent>
                    <AdvanceEndpointConfig
                        isSOAPEndpoint={endpointType.key === 'address'}
                        advanceConfig={advanceConfigOptions.config}
                        onSaveAdvanceConfig={saveAdvanceConfig}
                        onCancel={closeAdvanceConfig}
                    />
                </DialogContent>
            </Dialog>
            <Dialog open={typeChangeConfirmation.openDialog}>
                <DialogTitle>
                    <Typography className={classes.configDialogHeader}>
                        <FormattedMessage
                            id='Apis.Details.Endpoints.EndpointOverview.endpoint.type.change.confirmation'
                            defaultMessage='Change Endpoint Type'
                        />
                    </Typography>
                </DialogTitle>
                <DialogContent>
                    <Typography>
                        <FormattedMessage
                            id='Apis.Details.Endpoints.EndpointOverview.endpoint.type.change.confirmation.message'
                            defaultMessage='Your current endpoint configuration will be lost.'
                        />
                    </Typography>
                </DialogContent>
                <DialogActions>
                    <Button
                        onClick={() => { setTypeChangeConfirmation({ openDialog: false }); }}
                        color='primary'
                    >
                        <FormattedMessage
                            id='Apis.Details.Endpoints.EndpointOverview.change.type.cancel'
                            defaultMessage='Cancel'
                        />
                    </Button>
                    <Button
                        onClick={() => { changeEndpointType(typeChangeConfirmation.type); }}
                        color='primary'
                    >
                        <FormattedMessage
                            id='Apis.Details.Endpoints..EndpointOverview.change.type.proceed'
                            defaultMessage='Proceed'
                        />
                    </Button>
                </DialogActions>
            </Dialog>
        </div>
    );
}

EndpointOverview.propTypes = {
    classes: PropTypes.shape({
        overviewWrapper: PropTypes.shape({}),
        endpointTypesWrapper: PropTypes.shape({}),
        endpointName: PropTypes.shape({}),
    }).isRequired,
    api: PropTypes.shape({}).isRequired,
    endpointsDispatcher: PropTypes.func.isRequired,
    swaggerDef: PropTypes.shape({}).isRequired,
    updateSwagger: PropTypes.func.isRequired,
    saveAndRedirect: PropTypes.func.isRequired,
    awsAccessMethod: PropTypes.shape('').isRequired,
    setAwsAccessMethod: PropTypes.func.isRequired,
};

export default injectIntl(withStyles(styles)(EndpointOverview));<|MERGE_RESOLUTION|>--- conflicted
+++ resolved
@@ -132,6 +132,7 @@
     const { endpointConfig, endpointSecurity } = api;
     const [endpointType, setEndpointType] = useState(endpointTypes[0]);
     const [supportedEnpointTypes, setSupportedEndpointType] = useState([]);
+
     const [epConfig, setEpConfig] = useState(endpointConfig);
     const [endpointSecurityInfo, setEndpointSecurityInfo] = useState(null);
     const [advanceConfigOptions, setAdvancedConfigOptions] = useState({
@@ -579,213 +580,6 @@
                                                         />
                                                     )}
                                                     label={endpoint.value}
-<<<<<<< HEAD
-                                                />);
-                                        }
-                                    } else if (endpoint.key !== 'prototyped' && endpoint.key !== 'INLINE') {
-                                        return (
-                                            <FormControlLabel
-                                                value={endpoint.key}
-                                                control={
-                                                    <Radio
-                                                        disabled={(isRestricted(['apim:api_create'], api))}
-                                                        color='primary'
-                                                    />
-                                                }
-                                                label={endpoint.value}
-                                            />);
-                                    }
-                                    return <div />;
-                                })}
-                            </RadioGroup>
-                        </FormControl>
-                    </Grid>
-                    <Grid item xs={12}>
-                        {endpointType.key === 'INLINE' ?
-                            <InlineEndpoints paths={swaggerDef.paths} updatePaths={updatePaths} /> :
-                            <Paper className={classes.endpointContainer}>
-                                {endpointType.key === 'awslambda' ?
-                                    <Credentials
-                                        apiId={api.id}
-                                        endpointConfig={endpointConfig}
-                                        endpointsDispatcher={endpointsDispatcher}
-                                        awsAccessMethod={awsAccessMethod}
-                                        setAwsAccessMethod={setAwsAccessMethod}
-                                    />
-                                    :
-                                    <div>
-                                        {endpointType.key === 'default' ?
-                                            <InlineMessage>
-                                                <div className={classes.contentWrapper}>
-                                                    <Typography component='p' className={classes.content}>
-                                                        <FormattedMessage
-                                                            id={'Apis.Details.Endpoints.EndpointOverview.upload' +
-                                                            '.mediation.message'}
-                                                            defaultMessage={'Please upload a mediation sequence file ' +
-                                                            'to Message Mediation Policies, which sets the endpoints.'}
-                                                        />
-                                                        <IconButton
-                                                            onClick={saveAndRedirect}
-                                                        >
-                                                            <LaunchIcon
-                                                                style={{ marginLeft: '2px' }}
-                                                                fontSize='small'
-                                                                color='primary'
-                                                            />
-                                                        </IconButton>
-                                                    </Typography>
-                                                </div>
-                                            </InlineMessage> :
-                                            <React.Fragment>
-                                                {endpointType.key === 'prototyped' ?
-                                                    <Typography>
-                                                        <FormattedMessage
-                                                            id={'Apis.Details.Endpoints.EndpointOverview.prototype' +
-                                                            '.endpoint.label'}
-                                                            defaultMessage='Prototype Endpoint'
-                                                        />
-                                                    </Typography> :
-                                                    <FormControlLabel
-                                                        control={
-                                                            <Checkbox
-                                                                checked={endpointCategory.prod}
-                                                                value='prod'
-                                                                color='primary'
-                                                                onChange={event =>
-                                                                    handleOnChangeEndpointCategoryChange('prod', event)}
-                                                            />
-                                                        }
-                                                        label={
-                                                            <Typography>
-                                                                <FormattedMessage
-                                                                    id={'Apis.Details.Endpoints.EndpointOverview' +
-                                                                    '.production.endpoint.label'}
-                                                                    defaultMessage='Production Endpoint'
-                                                                />
-                                                            </Typography>}
-                                                    />
-                                                }
-                                                <Collapse in={endpointCategory.prod && endpointType.key !== 'default'}>
-                                                    <GenericEndpoint
-                                                        autoFocus
-                                                        name={endpointType.key === 'prototyped' ?
-                                                            <FormattedMessage
-                                                                id={'Apis.Details.Endpoints.EndpointOverview' +
-                                                                '.prototype.endpoint.header'}
-                                                                defaultMessage='Prototype Endpoint'
-                                                            /> : <FormattedMessage
-                                                                id={'Apis.Details.Endpoints.EndpointOverview' +
-                                                                '.production.endpoint.header'}
-                                                                defaultMessage='Production Endpoint'
-                                                            />}
-                                                        className={classes.defaultEndpointWrapper}
-                                                        endpointURL={getEndpoints('production_endpoints')}
-                                                        type=''
-                                                        index={0}
-                                                        category='production_endpoints'
-                                                        editEndpoint={editEndpoint}
-                                                        setAdvancedConfigOpen={toggleAdvanceConfig}
-                                                        apiId={api.id}
-                                                    />
-                                                </Collapse>
-                                            </React.Fragment>}
-                                        {endpointType.key === 'prototyped' || endpointType.key === 'default' ?
-                                            <div /> :
-                                            <React.Fragment>
-                                                <FormControlLabel
-                                                    control={
-                                                        <Checkbox
-                                                            disabled={endpointType.key === 'default'}
-                                                            checked={endpointCategory.sandbox}
-                                                            value='sandbox'
-                                                            color='primary'
-                                                            onChange={event =>
-                                                                handleOnChangeEndpointCategoryChange('sandbox', event)}
-                                                        />
-                                                    }
-                                                    label={
-                                                        <FormattedMessage
-                                                            id={'Apis.Details.Endpoints.EndpointOverview.sandbox' +
-                                                            '.endpoint'}
-                                                            defaultMessage='Sandbox Endpoint'
-                                                        />
-                                                    }
-                                                />
-                                                <Collapse in={
-                                                    endpointCategory.sandbox &&
-                                                    endpointType.key !== 'default'
-                                                }
-                                                >
-                                                    <GenericEndpoint
-                                                        autoFocus
-                                                        name='Sandbox Endpoint'
-                                                        className={classes.defaultEndpointWrapper}
-                                                        endpointURL={getEndpoints('sandbox_endpoints')}
-                                                        type=''
-                                                        index={0}
-                                                        category='sandbox_endpoints'
-                                                        editEndpoint={editEndpoint}
-                                                        setAdvancedConfigOpen={toggleAdvanceConfig}
-                                                        apiId={api.id}
-                                                    />
-                                                </Collapse>
-                                            </React.Fragment>
-                                        }
-                                    </div>
-                                }
-                            </Paper>
-                        }
-                    </Grid>
-                    {
-                        endpointType.key === 'INLINE' ||
-                        endpointType.key === 'prototyped' ||
-                        endpointType.key === 'awslambda' ?
-                            <div /> :
-                            <Grid item xs={12}>
-                                <Typography variant='h4' align='left' className={classes.titleWrapper} gutterBottom>
-                                    <FormattedMessage
-                                        id='Apis.Details.Endpoints.EndpointOverview.general.config.header'
-                                        defaultMessage='General Endpoint Configurations'
-                                    />
-                                </Typography>
-                                <GeneralConfiguration
-                                    epConfig={(cloneDeep(epConfig))}
-                                    endpointSecurityInfo={endpointSecurityInfo}
-                                    handleToggleEndpointSecurity={handleToggleEndpointSecurity}
-                                    handleEndpointSecurityChange={handleEndpointSecurityChange}
-                                    endpointType={endpointType}
-                                />
-                            </Grid>
-                    }
-                    {
-                        endpointType.key === 'INLINE' ||
-                        endpointType.key === 'default' ||
-                        endpointType.key === 'prototyped' ||
-                        endpointType.key === 'awslambda' ?
-                            <div />
-                            :
-                            <Grid item xs={12}>
-                                <Typography variant='h4' align='left' className={classes.titleWrapper} gutterBottom>
-                                    <FormattedMessage
-                                        id='Apis.Details.Endpoints.EndpointOverview.lb.failover.endpoints.header'
-                                        defaultMessage='Load balance and Failover Configurations'
-                                    />
-                                </Typography>
-                                <LoadbalanceFailoverConfig
-                                    handleEndpointCategorySelect={handleEndpointCategorySelect}
-                                    toggleAdvanceConfig={toggleAdvanceConfig}
-                                    endpointsDispatcher={endpointsDispatcher}
-                                    epConfig={(cloneDeep(epConfig))}
-                                    endpointSecurityInfo={endpointSecurityInfo}
-                                    handleEndpointTypeSelect={handleEndpointTypeSelect}
-                                    globalEpType={endpointType}
-                                    apiType={api.type}
-                                />
-                            </Grid>
-                    }
-                </Grid>
-            }
-=======
                                                 />
                                             );
                                         } else if (api.lifeCycleStatus === 'PROTOTYPED') {
@@ -827,147 +621,159 @@
                                 ? <InlineEndpoints paths={swaggerDef.paths} updatePaths={updatePaths} />
                                 : (
                                     <Paper className={classes.endpointContainer}>
-                                        {endpointType.key === 'default'
-                                            ? (
-                                                <InlineMessage>
-                                                    <div className={classes.contentWrapper}>
-                                                        <Typography component='p' className={classes.content}>
-                                                            <FormattedMessage
-                                                                id={'Apis.Details.Endpoints.EndpointOverview.upload'
-                                                    + '.mediation.message'}
-                                                                defaultMessage={
-                                                                    'Please upload a mediation sequence file to '
-                                                    + 'Message Mediation Policies, which sets the endpoints.'
-                                                                }
-                                                            />
-                                                            <IconButton
-                                                                onClick={saveAndRedirect}
+                                        {endpointType.key === 'awslambda' ?
+                                            <Credentials
+                                                apiId={api.id}
+                                                endpointConfig={endpointConfig}
+                                                endpointsDispatcher={endpointsDispatcher}
+                                                awsAccessMethod={awsAccessMethod}
+                                                setAwsAccessMethod={setAwsAccessMethod}
+                                            />
+                                            :
+                                            <React.Fragment>
+                                                {endpointType.key === 'default'
+                                                    ? (
+                                                        <InlineMessage>
+                                                            <div className={classes.contentWrapper}>
+                                                                <Typography component='p' className={classes.content}>
+                                                                    <FormattedMessage
+                                                                        id={'Apis.Details.Endpoints.EndpointOverview.upload'
+                                                            + '.mediation.message'}
+                                                                        defaultMessage={
+                                                                            'Please upload a mediation sequence file to '
+                                                            + 'Message Mediation Policies, which sets the endpoints.'
+                                                                        }
+                                                                    />
+                                                                    <IconButton
+                                                                        onClick={saveAndRedirect}
+                                                                    >
+                                                                        <LaunchIcon
+                                                                            style={{ marginLeft: '2px' }}
+                                                                            fontSize='small'
+                                                                            color='primary'
+                                                                        />
+                                                                    </IconButton>
+                                                                </Typography>
+                                                            </div>
+                                                        </InlineMessage>
+                                                    )
+                                                    : (
+                                                        <>
+                                                            {endpointType.key === 'prototyped'
+                                                                ? (
+                                                                    <Typography>
+                                                                        <FormattedMessage
+                                                                            id={'Apis.Details.Endpoints.'
+                                                                            + 'EndpointOverview.prototype.endpoint'
+                                                                            + '.label'}
+                                                                            defaultMessage='Prototype Endpoint'
+                                                                        />
+                                                                    </Typography>
+                                                                )
+                                                                : (
+                                                                    <FormControlLabel
+                                                                        control={(
+                                                                            <Checkbox
+                                                                                checked={endpointCategory.prod}
+                                                                                value='prod'
+                                                                                color='primary'
+                                                                                onChange={epCategoryOnChangeHandler}
+                                                                            />
+                                                                        )}
+                                                                        label={(
+                                                                            <Typography>
+                                                                                <FormattedMessage
+                                                                                    id={'Apis.Details.'
+                                                                                    + 'Endpoints.EndpointOverview'
+                                                                                    + '.production.endpoint.label'}
+                                                                                    defaultMessage='Production Endpoint'
+                                                                                />
+                                                                            </Typography>
+                                                                        )}
+                                                                    />
+                                                                )}
+                                                            <Collapse in={endpointCategory.prod
+                                                                && endpointType.key !== 'default'}
                                                             >
-                                                                <LaunchIcon
-                                                                    style={{ marginLeft: '2px' }}
-                                                                    fontSize='small'
-                                                                    color='primary'
+                                                                <GenericEndpoint
+                                                                    autoFocus
+                                                                    name={endpointType.key === 'prototyped'
+                                                                        ? (
+                                                                            <FormattedMessage
+                                                                                id={'Apis.Details.Endpoints.'
+                                                                                + 'EndpointOverview.prototype'
+                                                                                + '.endpoint.header'}
+                                                                                defaultMessage='Prototype Endpoint'
+                                                                            />
+                                                                        ) : (
+                                                                            <FormattedMessage
+                                                                                id={'Apis.Details.Endpoints.'
+                                                                                + 'EndpointOverview.production'
+                                                                                + '.endpoint.header'}
+                                                                                defaultMessage='Production Endpoint'
+                                                                            />
+                                                                        )}
+                                                                    className={classes.defaultEndpointWrapper}
+                                                                    endpointURL={getEndpoints('production_endpoints')}
+                                                                    type=''
+                                                                    index={0}
+                                                                    category='production_endpoints'
+                                                                    editEndpoint={editEndpoint}
+                                                                    setAdvancedConfigOpen={toggleAdvanceConfig}
+                                                                    apiId={api.id}
                                                                 />
-                                                            </IconButton>
-                                                        </Typography>
-                                                    </div>
-                                                </InlineMessage>
-                                            )
-                                            : (
-                                                <>
-                                                    {endpointType.key === 'prototyped'
-                                                        ? (
-                                                            <Typography>
-                                                                <FormattedMessage
-                                                                    id={'Apis.Details.Endpoints.'
-                                                                    + 'EndpointOverview.prototype.endpoint'
-                                                                    + '.label'}
-                                                                    defaultMessage='Prototype Endpoint'
-                                                                />
-                                                            </Typography>
-                                                        )
-                                                        : (
+                                                            </Collapse>
+                                                        </>
+                                                    )}
+                                                {endpointType.key === 'prototyped' || endpointType.key === 'default'
+                                                    ? <div />
+                                                    : (
+                                                        <>
                                                             <FormControlLabel
                                                                 control={(
                                                                     <Checkbox
-                                                                        checked={endpointCategory.prod}
-                                                                        value='prod'
+                                                                        disabled={endpointType.key === 'default'}
+                                                                        checked={endpointCategory.sandbox}
+                                                                        value='sandbox'
                                                                         color='primary'
-                                                                        onChange={epCategoryOnChangeHandler}
+                                                                        onChange={(event) => (
+                                                                            handleOnChangeEndpointCategoryChange(
+                                                                                'sandbox', event,
+                                                                            ))}
                                                                     />
                                                                 )}
                                                                 label={(
-                                                                    <Typography>
-                                                                        <FormattedMessage
-                                                                            id={'Apis.Details.'
-                                                                            + 'Endpoints.EndpointOverview'
-                                                                            + '.production.endpoint.label'}
-                                                                            defaultMessage='Production Endpoint'
-                                                                        />
-                                                                    </Typography>
+                                                                    <FormattedMessage
+                                                                        id={'Apis.Details.Endpoints.'
+                                                                        + 'EndpointOverview.sandbox.endpoint'}
+                                                                        defaultMessage='Sandbox Endpoint'
+                                                                    />
                                                                 )}
                                                             />
-                                                        )}
-                                                    <Collapse in={endpointCategory.prod
-                                                        && endpointType.key !== 'default'}
-                                                    >
-                                                        <GenericEndpoint
-                                                            autoFocus
-                                                            name={endpointType.key === 'prototyped'
-                                                                ? (
-                                                                    <FormattedMessage
-                                                                        id={'Apis.Details.Endpoints.'
-                                                                        + 'EndpointOverview.prototype'
-                                                                        + '.endpoint.header'}
-                                                                        defaultMessage='Prototype Endpoint'
-                                                                    />
-                                                                ) : (
-                                                                    <FormattedMessage
-                                                                        id={'Apis.Details.Endpoints.'
-                                                                        + 'EndpointOverview.production'
-                                                                        + '.endpoint.header'}
-                                                                        defaultMessage='Production Endpoint'
-                                                                    />
-                                                                )}
-                                                            className={classes.defaultEndpointWrapper}
-                                                            endpointURL={getEndpoints('production_endpoints')}
-                                                            type=''
-                                                            index={0}
-                                                            category='production_endpoints'
-                                                            editEndpoint={editEndpoint}
-                                                            setAdvancedConfigOpen={toggleAdvanceConfig}
-                                                            apiId={api.id}
-                                                        />
-                                                    </Collapse>
-                                                </>
-                                            )}
-                                        {endpointType.key === 'prototyped' || endpointType.key === 'default'
-                                            ? <div />
-                                            : (
-                                                <>
-                                                    <FormControlLabel
-                                                        control={(
-                                                            <Checkbox
-                                                                disabled={endpointType.key === 'default'}
-                                                                checked={endpointCategory.sandbox}
-                                                                value='sandbox'
-                                                                color='primary'
-                                                                onChange={(event) => (
-                                                                    handleOnChangeEndpointCategoryChange(
-                                                                        'sandbox', event,
-                                                                    ))}
-                                                            />
-                                                        )}
-                                                        label={(
-                                                            <FormattedMessage
-                                                                id={'Apis.Details.Endpoints.'
-                                                                + 'EndpointOverview.sandbox.endpoint'}
-                                                                defaultMessage='Sandbox Endpoint'
-                                                            />
-                                                        )}
-                                                    />
-                                                    <Collapse in={endpointCategory.sandbox
-                                                        && endpointType.key !== 'default'}
-                                                    >
-                                                        <GenericEndpoint
-                                                            autoFocus
-                                                            name='Sandbox Endpoint'
-                                                            className={classes.defaultEndpointWrapper}
-                                                            endpointURL={getEndpoints('sandbox_endpoints')}
-                                                            type=''
-                                                            index={0}
-                                                            category='sandbox_endpoints'
-                                                            editEndpoint={editEndpoint}
-                                                            setAdvancedConfigOpen={toggleAdvanceConfig}
-                                                            apiId={api.id}
-                                                        />
-                                                    </Collapse>
-                                                </>
-                                            )}
+                                                            <Collapse in={endpointCategory.sandbox
+                                                                && endpointType.key !== 'default'}
+                                                            >
+                                                                <GenericEndpoint
+                                                                    autoFocus
+                                                                    name='Sandbox Endpoint'
+                                                                    className={classes.defaultEndpointWrapper}
+                                                                    endpointURL={getEndpoints('sandbox_endpoints')}
+                                                                    type=''
+                                                                    index={0}
+                                                                    category='sandbox_endpoints'
+                                                                    editEndpoint={editEndpoint}
+                                                                    setAdvancedConfigOpen={toggleAdvanceConfig}
+                                                                    apiId={api.id}
+                                                                />
+                                                            </Collapse>
+                                                        </>
+                                                    )}
+                                            </React.Fragment>
+                                        }
                                     </Paper>
                                 )}
                         </Grid>
-                        {endpointType.key === 'INLINE' || endpointType.key === 'prototyped'
+                        {endpointType.key === 'INLINE' || endpointType.key === 'prototyped' || endpointType.key === 'awslambda'
                             ? <div />
                             : (
                                 <Grid item xs={12}>
@@ -990,6 +796,7 @@
                             endpointType.key === 'INLINE'
                         || endpointType.key === 'default'
                         || endpointType.key === 'prototyped'
+                        || endpointType.key === 'awslambda'
                                 ? <div />
                                 : (
                                     <Grid item xs={12}>
@@ -1020,7 +827,6 @@
                         }
                     </Grid>
                 )}
->>>>>>> 167e9a79
             <Dialog open={advanceConfigOptions.open}>
                 <DialogTitle>
                     <Typography className={classes.configDialogHeader}>
