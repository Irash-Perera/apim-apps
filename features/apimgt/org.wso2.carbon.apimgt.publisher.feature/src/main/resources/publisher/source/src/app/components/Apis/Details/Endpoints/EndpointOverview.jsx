--- conflicted
+++ resolved
@@ -670,11 +670,11 @@
                                                         category='production_endpoints'
                                                         editEndpoint={editEndpoint}
                                                         setAdvancedConfigOpen={toggleAdvanceConfig}
+                                                        apiId={api.id}
                                                     />
                                                 </Collapse>
                                             </React.Fragment>
                                         }
-<<<<<<< HEAD
                                         {endpointType.key === 'prototyped' || endpointType.key === 'default' ?
                                             <div /> :
                                             <React.Fragment>
@@ -713,73 +713,12 @@
                                                         category='sandbox_endpoints'
                                                         editEndpoint={editEndpoint}
                                                         setAdvancedConfigOpen={toggleAdvanceConfig}
+                                                        apiId={api.id}
                                                     />
                                                 </Collapse>
                                             </React.Fragment>
                                         }
                                     </div>
-=======
-                                        <Collapse in={endpointCategory.prod && endpointType.key !== 'default'}>
-                                            <GenericEndpoint
-                                                autoFocus
-                                                name={endpointType.key === 'prototyped' ?
-                                                    <FormattedMessage
-                                                        id={'Apis.Details.Endpoints.EndpointOverview.prototype' +
-                                                        '.endpoint.header'}
-                                                        defaultMessage='Prototype Endpoint'
-                                                    /> : <FormattedMessage
-                                                        id={'Apis.Details.Endpoints.EndpointOverview.production' +
-                                                        '.endpoint.header'}
-                                                        defaultMessage='Production Endpoint'
-                                                    />}
-                                                className={classes.defaultEndpointWrapper}
-                                                endpointURL={getEndpoints('production_endpoints')}
-                                                type=''
-                                                index={0}
-                                                category='production_endpoints'
-                                                editEndpoint={editEndpoint}
-                                                setAdvancedConfigOpen={toggleAdvanceConfig}
-                                                apiId={api.id}
-                                            />
-                                        </Collapse>
-                                    </React.Fragment>}
-                                {endpointType.key === 'prototyped' || endpointType.key === 'default' ?
-                                    <div /> :
-                                    <React.Fragment>
-                                        <FormControlLabel
-                                            control={
-                                                <Checkbox
-                                                    disabled={endpointType.key === 'default'}
-                                                    checked={endpointCategory.sandbox}
-                                                    value='sandbox'
-                                                    color='primary'
-                                                    onChange={event =>
-                                                        handleOnChangeEndpointCategoryChange('sandbox', event)}
-                                                />
-                                            }
-                                            label={
-                                                <FormattedMessage
-                                                    id='Apis.Details.Endpoints.EndpointOverview.sandbox.endpoint'
-                                                    defaultMessage='Sandbox Endpoint'
-                                                />
-                                            }
-                                        />
-                                        <Collapse in={endpointCategory.sandbox && endpointType.key !== 'default'}>
-                                            <GenericEndpoint
-                                                autoFocus
-                                                name='Sandbox Endpoint'
-                                                className={classes.defaultEndpointWrapper}
-                                                endpointURL={getEndpoints('sandbox_endpoints')}
-                                                type=''
-                                                index={0}
-                                                category='sandbox_endpoints'
-                                                editEndpoint={editEndpoint}
-                                                setAdvancedConfigOpen={toggleAdvanceConfig}
-                                                apiId={api.id}
-                                            />
-                                        </Collapse>
-                                    </React.Fragment>
->>>>>>> 4d5445ed
                                 }
                             </Paper>
                         }
@@ -802,21 +741,8 @@
                                     handleToggleEndpointSecurity={handleToggleEndpointSecurity}
                                     handleEndpointSecurityChange={handleEndpointSecurityChange}
                                     endpointType={endpointType}
-                                    apiType={api.type}
                                 />
-<<<<<<< HEAD
                             </Grid>
-=======
-                            </Typography>
-                            <GeneralConfiguration
-                                epConfig={(cloneDeep(epConfig))}
-                                endpointSecurityInfo={endpointSecurityInfo}
-                                handleToggleEndpointSecurity={handleToggleEndpointSecurity}
-                                handleEndpointSecurityChange={handleEndpointSecurityChange}
-                                endpointType={endpointType}
-                            />
-                        </Grid>
->>>>>>> 4d5445ed
                     }
                     {
                         endpointType.key === 'INLINE' ||
