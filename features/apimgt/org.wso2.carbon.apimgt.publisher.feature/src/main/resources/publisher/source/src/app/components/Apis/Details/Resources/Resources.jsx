/*
 * Copyright (c) 2019, WSO2 Inc. (http://www.wso2.org) All Rights Reserved.
 *
 * WSO2 Inc. licenses this file to you under the Apache License,
 * Version 2.0 (the "License"); you may not use this file except
 * in compliance with the License.
 * You may obtain a copy of the License at
 *
 * http://www.apache.org/licenses/LICENSE-2.0
 *
 * Unless required by applicable law or agreed to in writing,
 * software distributed under the License is distributed on an
 * "AS IS" BASIS, WITHOUT WARRANTIES OR CONDITIONS OF ANY
 * KIND, either express or implied. See the License for the
 * specific language governing permissions and limitations
 * under the License.
 */

import React, { useReducer, useEffect, useState, useCallback, useMemo } from 'react';
import Grid from '@material-ui/core/Grid';
import Paper from '@material-ui/core/Paper';
import { useAPI } from 'AppComponents/Apis/Details/components/ApiContext';
import cloneDeep from 'lodash.clonedeep';
import Swagger from 'swagger-client';
import isEmpty from 'lodash/isEmpty';
import Alert from 'AppComponents/Shared/Alert';
import Banner from 'AppComponents/Shared/Banner';
import API from 'AppData/api';
import CircularProgress from '@material-ui/core/CircularProgress';
import PropTypes from 'prop-types';
import { isRestricted } from 'AppData/AuthManager';
import Operation from './components/Operation';
import GroupOfOperations from './components/GroupOfOperations';
import SpecErrors from './components/SpecErrors';
import AddOperation from './components/AddOperation';
import GoToDefinitionLink from './components/GoToDefinitionLink';
import APIRateLimiting from './components/APIRateLimiting';
import { extractPathParameters, isSelectAll, mapAPIOperations } from './operationUtils';
import OperationsSelector from './components/OperationsSelector';
import SaveOperations from './components/SaveOperations';

/**
 * This component handles the Resource page in API details though it's written in a sharable way
 * that anyone could use this to render resources in anywhere else if needed.
 *
 * @export
 * @returns {React.Component} @inheritdoc
 */
export default function Resources(props) {
    const {
        operationProps,
        disableRateLimiting,
        hideAPIDefinitionLink,
        disableMultiSelect,
        disableUpdate,
        disableAddOperation,
    } = props;

    const [api, updateAPI] = useAPI();
    const [pageError, setPageError] = useState(false);
    const [operationRateLimits, setOperationRateLimits] = useState([]);
    const [specErrors, setSpecErrors] = useState([]);
    const [markedOperations, setSelectedOperation] = useState({});
    const [openAPISpec, setOpenAPISpec] = useState({});
    const [apiThrottlingPolicy, setApiThrottlingPolicy] = useState(api.apiThrottlingPolicy);

    /**
     *
     *
     * @param {*} currenPaths
     * @param {*} action
     */
    function operationsReducer(currentOperations, operationAction) {
        const { action, data } = operationAction;
        const { target, verb, value } = data || {};
        let updatedOperation;
        let addedOperations;
        if (target && verb) {
            updatedOperation = cloneDeep(currentOperations[target][verb]);
        } else {
            addedOperations = cloneDeep(currentOperations);
        }

        switch (action) {
            case 'init':
                setSelectedOperation({});
                return data || openAPISpec.paths;
            case 'description':
            case 'summary':
                updatedOperation[action] = value;
                break;
            case 'authType':
                updatedOperation['x-auth-type'] = value ? 'Any' : 'None';
                break;
            case 'parameter':
                if (!updatedOperation.parameters) {
                    updatedOperation.parameters = [value];
                } else {
                    updatedOperation.parameters.push(value);
                }
                break;
            case 'deleteParameter':
                updatedOperation.parameters = updatedOperation.parameters.filter((parameter) => {
                    return parameter.in !== value.in && parameter.name !== value.name;
                });
                break;
            case 'throttlingPolicy':
                updatedOperation['x-throttling-tier'] = value;
                break;
            case 'amznResourceName':
                updatedOperation['x-amzn-resource-name'] = value;
                break;
            case 'scopes':
                if (!updatedOperation.security) {
                    updatedOperation.security = [{ default: [] }];
                } else if (!updatedOperation.security.find(item => item.default)) {
                    updatedOperation.security.push({ default: [] });
                }
                updatedOperation.security.find(item => item.default).default = value;
                break;
            case 'add': {
                const parameters = extractPathParameters(data.target, openAPISpec);
                if (!addedOperations[data.target]) {
                    // If target is not there add an empty object
                    addedOperations[data.target] = {};
                }
                let alreadyExistCount = 0;
                for (const currentVerb of data.verbs) {
                    if (addedOperations[data.target][currentVerb]) {
                        const message = `Operation already exist with ${data.target} and ${currentVerb}`;
                        Alert.warning(message);
                        console.warn(message);
                        alreadyExistCount++;
                    } else {
                        // use else condition because continue is not allowed by es-lint rules
                        addedOperations[data.target][currentVerb] = {
                            'x-wso2-new': true, // This is to identify unsaved newly added operations, Remove when PUT
                            responses: { 200: { description: 'ok' } },
                            parameters,
                        };
                    }
                }
                if (alreadyExistCount === data.verbs.length) {
                    Alert.error('Operation(s) already exist!');
                    return currentOperations;
                }
                return addedOperations;
            }
            default:
                return currentOperations;
        }
        return { ...currentOperations, [target]: { ...currentOperations[target], [verb]: updatedOperation } };
    }
    const [operations, operationsDispatcher] = useReducer(operationsReducer, {});
    /**
     *
     *
     * @param {*} operation
     * @param {*} checked
     */
    function onOperationSelectM(operation, checked) {
        const { target, verb } = operation;
        setSelectedOperation((currentSelections) => {
            const nextSelectedOperations = cloneDeep(currentSelections);
            if (!nextSelectedOperations[target]) {
                nextSelectedOperations[target] = {};
            }
            if (checked) {
                nextSelectedOperations[target][verb] = checked;
            } else {
                delete nextSelectedOperations[target][verb];
            }
            if (isEmpty(nextSelectedOperations[target])) {
                delete nextSelectedOperations[target];
            }
            return nextSelectedOperations;
        });
    }
    const onMarkAsDelete = useCallback(onOperationSelectM, [setSelectedOperation]);

    // can't depends on API id because we need to consider the changes in operations in api object
    // memoized (https://reactjs.org/docs/hooks-reference.html#usememo) to improve pref,
    // localized to inject local apiThrottlingPolicy data
<<<<<<< HEAD
    const localApi = useMemo(() => ({
        id: api.id,
        apiThrottlingPolicy,
        scopes: api.scopes,
        endpointConfig: api.endpointConfig,
    }), [
        api,
        apiThrottlingPolicy,
    ]);
=======
    const localApi = useMemo(
        () => ({
            id: api.id,
            apiThrottlingPolicy,
            scopes: api.scopes,
            operations: api.isAPIProduct() ? {} : mapAPIOperations(api.operations),
        }),
        [api, apiThrottlingPolicy],
    );
>>>>>>> 4d5445ed
    /**
     *
     *
     * @param {*} response
     * @returns
     */
    function resolveAndUpdateSpec(rawSpec) {
        return Swagger.resolve({ spec: rawSpec }).then(({ spec, errors }) => {
            const value = spec;
            delete value.$$normalized;
            operationsDispatcher({ action: 'init', data: value.paths });
            setOpenAPISpec(value);
            setSpecErrors(errors);
        });
    }

    /**
     *
     * Update the swagger using /swagger PUT operation and then fetch the updated API Object doing a apis/{api-uuid} GET
     * @param {JSON} spec Updated full OpenAPI spec ready to PUT
     * @returns {Promise} Promise resolving to updated API object
     */
    function updateSwagger(spec) {
        return api
            .updateSwagger(spec)
            .then(response => resolveAndUpdateSpec(response.body))
            .then(updateAPI)
            .catch((error) => {
                console.error(error);
                Alert.error('Error while updating the definition');
            });
    }

    /**
     *
     * Save the OpenAPI changes using REST API, type parameter is required to
     * identify the locally created data structured, i:e type `operation` will assume that `data` contains the
     * object structure of locally created operation object which is a combination of REST API
     * response `operations` field and OpenAPI spec operation information
     * @param {String} type Type of data object
     * @param {Object} data Data object
     * @returns {Promise|null} A promise object which resolve to Swagger PUT response body.
     */
    function updateOpenAPI(type) {
        const copyOfOperations = cloneDeep(operations);
        switch (type) {
            case 'save':
                if (isSelectAll(markedOperations, copyOfOperations)) {
                    const message = 'At least one operation is required for the API';
                    Alert.warning(message);
                    return Promise.reject(new Error(message));
                }
                for (const [target, verbs] of Object.entries(markedOperations)) {
                    for (const verb of Object.keys(verbs)) {
                        delete copyOfOperations[target][verb];
                        if (isEmpty(copyOfOperations[target])) {
                            delete copyOfOperations[target];
                        }
                    }
                }
                // TODO: use better alternative (optimize performance) to identify newly added operations ~tmkb
                for (const [, verbs] of Object.entries(copyOfOperations)) {
                    for (const [, verbInfo] of Object.entries(verbs)) {
                        if (verbInfo['x-wso2-new']) {
                            delete verbInfo['x-wso2-new'];
                        }
                    }
                }
                break;
            default:
                return Promise.reject(new Error('Unsupported resource operation!'));
        }
        if (apiThrottlingPolicy !== api.apiThrottlingPolicy) {
            return updateAPI({ apiThrottlingPolicy })
                .catch((error) => {
                    console.error(error);
                    Alert.error('Error while updating the API');
                })
                .then(() => updateSwagger({ ...openAPISpec, paths: copyOfOperations }));
        } else {
            return updateSwagger({ ...openAPISpec, paths: copyOfOperations });
        }
    }

    useEffect(() => {
        // Update the Swagger spec object when API object gets changed
        api.getSwagger()
            .then((response) => {
                resolveAndUpdateSpec(response.body);
            })
            .catch((error) => {
                if (error.response) {
                    Alert.error(error.response.body.description);
                    setPageError(error.response.body);
                }
                console.error(error);
            });

        // Fetch API level throttling policies only when the page get mounted for the first time `componentDidMount`
        API.policies('api').then((response) => {
            setOperationRateLimits(response.body.list);
        });
        // TODO: need to handle the error cases through catch ~tmkb
    }, [api.id]);

    if (pageError) {
        return <Banner type='error' message={pageError} />;
    }

    // Note: Make sure not to use any hooks after/within this condition , because it returns conditionally
    // If you do so, You will probably get `Rendered more hooks than during the previous render.` exception
    if (isEmpty(openAPISpec)) {
        return (
            <Grid container direction='row' justify='center' alignItems='center'>
                <Grid item>
                    <CircularProgress disableShrink />
                </Grid>
            </Grid>
        );
    }
    return (
        <Grid container direction='row' justify='flex-start' spacing={2} alignItems='stretch'>
            {!disableRateLimiting && (
                <Grid item md={12}>
                    <APIRateLimiting
                        operationRateLimits={operationRateLimits}
                        value={apiThrottlingPolicy}
                        onChange={setApiThrottlingPolicy}
                        isAPIProduct={api.isAPIProduct()}
                    />
                </Grid>
            )}
            {!isRestricted(['apim:api_create'], api) && !disableAddOperation && (
                <Grid item md={12}>
                    <AddOperation operationsDispatcher={operationsDispatcher} />
                </Grid>
            )}
            {specErrors.length > 0 && <SpecErrors specErrors={specErrors} />}
            <Grid item md={12}>
                <Paper>
                    {!disableMultiSelect && (
                        <OperationsSelector
                            operations={operations}
                            selectedOperations={markedOperations}
                            setSelectedOperation={setSelectedOperation}
                        />
                    )}
                    {Object.entries(operations).map(([target, verbObject]) => (
                        <Grid key={target} item md={12}>
                            <GroupOfOperations openAPI={openAPISpec} tag={target}>
                                <Grid
                                    container
                                    direction='column'
                                    justify='flex-start'
                                    spacing={1}
                                    alignItems='stretch'
                                >
                                    {Object.entries(verbObject).map(([verb, operation]) => {
                                        return (
                                            <Grid key={`${target}/${verb}`} item>
                                                <Operation
                                                    target={target}
                                                    verb={verb}
                                                    highlight
                                                    operationsDispatcher={operationsDispatcher}
                                                    spec={openAPISpec}
                                                    operation={operation}
                                                    operationRateLimits={operationRateLimits}
                                                    api={localApi}
                                                    markAsDelete={Boolean(markedOperations[target]
                                                        && markedOperations[target][verb])}
                                                    onMarkAsDelete={onMarkAsDelete}
                                                    disableUpdate={disableUpdate
                                                        || isRestricted(['apim:api_create'], api)}
                                                    disableMultiSelect={disableMultiSelect}
                                                    {...operationProps}
                                                />
                                            </Grid>
                                        );
                                    })}
                                </Grid>
                            </GroupOfOperations>
                        </Grid>
                    ))}
                </Paper>
                <Grid
                    style={{ marginTop: '25px' }}
                    container
                    direction='row'
                    justify='space-between'
                    alignItems='center'
                >
                    {!disableUpdate && (
                        <SaveOperations operationsDispatcher={operationsDispatcher} updateOpenAPI={updateOpenAPI} />
                    )}
                    {!hideAPIDefinitionLink && <GoToDefinitionLink api={api} />}
                </Grid>
            </Grid>
        </Grid>
    );
}

Resources.defaultProps = {
    operationProps: { disableDelete: false },
    disableUpdate: false,
    disableRateLimiting: false,
    disableMultiSelect: false,
    hideAPIDefinitionLink: false,
    disableAddOperation: false,
};

Resources.propTypes = {
    disableRateLimiting: PropTypes.bool,
    hideAPIDefinitionLink: PropTypes.bool,
    disableMultiSelect: PropTypes.bool,
    disableAddOperation: PropTypes.bool,
    disableUpdate: PropTypes.bool,
    operationProps: PropTypes.shape({
        disableDelete: PropTypes.bool,
    }),
};<|MERGE_RESOLUTION|>--- conflicted
+++ resolved
@@ -181,27 +181,16 @@
     // can't depends on API id because we need to consider the changes in operations in api object
     // memoized (https://reactjs.org/docs/hooks-reference.html#usememo) to improve pref,
     // localized to inject local apiThrottlingPolicy data
-<<<<<<< HEAD
-    const localApi = useMemo(() => ({
-        id: api.id,
-        apiThrottlingPolicy,
-        scopes: api.scopes,
-        endpointConfig: api.endpointConfig,
-    }), [
-        api,
-        apiThrottlingPolicy,
-    ]);
-=======
     const localApi = useMemo(
         () => ({
             id: api.id,
             apiThrottlingPolicy,
             scopes: api.scopes,
             operations: api.isAPIProduct() ? {} : mapAPIOperations(api.operations),
+            endpointConfig: api.endpointConfig,
         }),
         [api, apiThrottlingPolicy],
     );
->>>>>>> 4d5445ed
     /**
      *
      *
