/*
 * Copyright (c) 2017, WSO2 Inc. (http://www.wso2.org) All Rights Reserved.
 *
 * WSO2 Inc. licenses this file to you under the Apache License,
 * Version 2.0 (the "License"); you may not use this file except
 * in compliance with the License.
 * You may obtain a copy of the License at
 *
 * http://www.apache.org/licenses/LICENSE-2.0
 *
 * Unless required by applicable law or agreed to in writing,
 * software distributed under the License is distributed on an
 * "AS IS" BASIS, WITHOUT WARRANTIES OR CONDITIONS OF ANY
 * KIND, either express or implied. See the License for the
 * specific language governing permissions and limitations
 * under the License.
 */

import React, { Component } from 'react';
import PropTypes from 'prop-types';

import { isRestricted } from 'AppData/AuthManager';
import LifeCycleIcon from '@material-ui/icons/Autorenew';
import EndpointIcon from '@material-ui/icons/GamesOutlined';
import PersonPinCircleOutlinedIcon from '@material-ui/icons/PersonPinCircleOutlined';
import ResourcesIcon from '@material-ui/icons/VerticalSplit';
import ScopesIcon from '@material-ui/icons/VpnKey';
import DocumentsIcon from '@material-ui/icons/LibraryBooks';
import BusinessIcon from '@material-ui/icons/Business';
import CodeIcon from '@material-ui/icons/Code';
import ConfigurationIcon from '@material-ui/icons/Build';
import RuntimeConfigurationIcon from '@material-ui/icons/Settings';
import PropertiesIcon from '@material-ui/icons/List';
import SubscriptionsIcon from '@material-ui/icons/RssFeed';
import MonetizationIcon from '@material-ui/icons/LocalAtm';
import StoreIcon from '@material-ui/icons/Store';
import DashboardIcon from '@material-ui/icons/Dashboard';
import CommentIcon from '@material-ui/icons/Comment';
import { withStyles } from '@material-ui/core/styles';
import { injectIntl, defineMessages } from 'react-intl';
import {
    Redirect, Route, Switch, Link, matchPath,
} from 'react-router-dom';
import isEmpty from 'lodash/isEmpty';
import Utils from 'AppData/Utils';
import IconButton from '@material-ui/core/IconButton';
import InfoOutlinedIcon from '@material-ui/icons/InfoOutlined';
import ResourceNotFound from 'AppComponents/Base/Errors/ResourceNotFound';
import AuthorizedError from 'AppComponents/Base/Errors/AuthorizedError';
import CustomIcon from 'AppComponents/Shared/CustomIcon';
import LeftMenuItem from 'AppComponents/Shared/LeftMenuItem';
import API from 'AppData/api';
import APIProduct from 'AppData/APIProduct';
import Typography from '@material-ui/core/Typography';
import Box from '@material-ui/core/Box';
import Tooltip from '@material-ui/core/Tooltip';
import { Progress } from 'AppComponents/Shared';
import Alert from 'AppComponents/Shared/Alert';
import { doRedirectToLogin } from 'AppComponents/Shared/RedirectToLogin';
import AppContext from 'AppComponents/Shared/AppContext';
import LastUpdatedTime from 'AppComponents/Apis/Details/components/LastUpdatedTime';
import Divider from '@material-ui/core/Divider';
import Accordion from '@material-ui/core/Accordion';
import MuiAccordionSummary from '@material-ui/core/AccordionSummary';
import MuiAccordionDetails from '@material-ui/core/AccordionDetails';
import ExpandMoreIcon from '@material-ui/icons/ExpandMore';
import { RevisionContextProvider } from 'AppComponents/Shared/RevisionContext';
import { PROPERTIES as UserProperties } from 'AppData/User';
import Overview from './NewOverview/Overview';
import DesignConfigurations from './Configuration/DesignConfigurations';
import RuntimeConfiguration from './Configuration/RuntimeConfiguration';
import Topics from './Configuration/Topics';
import RuntimeConfigurationWebSocket from './Configuration/RuntimeConfigurationWebSocket';
import LifeCycle from './LifeCycle/LifeCycle';
import Documents from './Documents';
import Operations from './Operations/Operations';
import APIOperations from './Resources/APIOperations';
import APIProductOperations from './ProductResources/APIProductOperations';
import ProductResourcesEdit from './ProductResources/ProductResourcesEdit';
import Endpoints from './Endpoints/Endpoints';
import Environments from './Environments/Environments';
import Subscriptions from './Subscriptions/Subscriptions';
import Comments from './Comments/Comments';
import Scope from './Scopes';
import Security from './Security';
import APIDefinition from './APIDefinition/APIDefinition';
import WSDL from './APIDefinition/WSDL';
import APIDetailsTopMenu from './components/APIDetailsTopMenu';
import BusinessInformation from './BusinessInformation/BusinessInformation';
import Properties from './Properties/Properties';
import Monetization from './Monetization';
import ExternalStores from './ExternalStores/ExternalStores';
import { APIProvider } from './components/ApiContext';
import CreateNewVersion from './NewVersion/NewVersion';
import TryOutConsole from './TryOut/TryOutConsole';

const styles = (theme) => ({
    LeftMenu: {
        backgroundColor: theme.palette.background.leftMenu,
        width: theme.custom.leftMenuWidth,
        minHeight: 'calc(100vh - 114px)',
    },
    leftLInkMain: {
        cursor: 'pointer',
        backgroundColor: theme.palette.background.leftMenuActive,
        textAlign: 'center',
        height: theme.custom.apis.topMenu.height,
    },
    content: {
        display: 'flex',
        flexGrow: 1,
        flexDirection: 'column',
        paddingBottom: theme.spacing(3),
    },
    contentInside: {
        paddingLeft: theme.spacing(3),
        paddingRight: theme.spacing(3),
        paddingTop: theme.spacing(2),
    },
    footeremaillink: {
        marginLeft: theme.custom.leftMenuWidth, /* 4px */
    },
    root: {
        backgroundColor: theme.palette.background.leftMenu,
        paddingLeft: theme.spacing(2),
        paddingRight: theme.spacing(2),
        paddingTop: '0',
        paddingBottom: '0',
    },
    heading: {
        fontSize: theme.typography.pxToRem(15),
        fontWeight: theme.typography.fontWeightRegular,
    },
    expanded: {
        '&$expanded': {
            margin: 0,
            backgroundColor: theme.palette.background.leftMenu,
            minHeight: 40,
            paddingBottom: 0,
            paddingLeft: 0,
            paddingRight: 0,
            paddingTop: 0,
        },
    },
    leftLInkText: {
        color: theme.palette.getContrastText(theme.palette.background.leftMenu),
        textTransform: theme.custom.leftMenuTextStyle,
        width: '100%',
        textAlign: 'left',
        overflow: 'hidden',
        textOverflow: 'ellipsis',
        fontSize: theme.typography.body1.fontSize,
        fontWeight: 250,
        whiteSpace: 'nowrap',
    },
    expandIconColor: {
        color: '#ffffff',
    },
    headingText: {
        marginTop: '10px',
        fontWeight: 800,
        color: '#ffffff',
        textAlign: 'left',
        marginLeft: '8px',
    },
    customIcon: {
        marginTop: (theme.custom.apis.topMenu.height - theme.custom.leftMenuIconMainSize) / 2,
    },
});

const AccordianSummary = withStyles({
    root: {
        backgroundColor: '#1a1f2f',
        paddingLeft: '8px',
        borderBottom: '1px solid rgba(0, 0, 0, .125)',
        minHeight: 40,
        '&$expanded': {
            minHeight: 40,
        },
    },
    content: {
        '&$expanded': {
            margin: 0,
        },
    },
    expanded: {
        backgroundColor: '#1a1f2f',
    },
})(MuiAccordionSummary);

const AccordionDetails = withStyles((theme) => ({
    root: {
        backgroundColor: '#1a1f2f',
        paddingLeft: theme.spacing(0),
        paddingRight: theme.spacing(2),
        paddingTop: '0',
        paddingBottom: '0',
    },
}))(MuiAccordionDetails);


/**
 * Base component for API specific Details page,
 * What this component do is, Handle all the request coming under `/apis/:api_uuid` path, If the :api_uuid or
 *  the later part of the URL is not valid , This will return a `PageNotFound` component.
 * For valid API request , This component will fetch the API and pass the API response data to below components in `api`
 * prop name.
 * Note: If you want to add new route or new page under APIs detail, add the desired path to `PATHS` constant mapping.
 * This mapping will be used in parent component to directly return `PageNotFound` component, If user making a request
 * to an undefined path segment.
 */
class Details extends Component {
    /**
     * Return boolean , whether provided URL has a valid Route under the Details page.
     * Check https://github.com/ReactTraining/react-router/blob/master/packages/react-router-dom/modules/NavLink.js
     * code for the usage of public matchPath method
     * @static
     * @param {String} pathname location URL of an incoming request
     * @memberof Details
     * @returns {Boolean} whether URL matched with defined sub paths or not
     */
    static isValidURL(pathname) {
        for (const [subPathKey, subPath] of Object.entries(Details.subPaths)) {
            // Skip the BASE path , because it will match for any `/apis/:apiUUID/*` values
            if ((subPathKey !== 'BASE') && (subPathKey !== 'BASE_PRODUCT')) {
                const matched = matchPath(pathname, subPath);
                if (matched) {
                    return matched;
                }
            }
        }
        return false;
    }

    /**
     * Creates an instance of Details.
     * @param {any} props @inheritDoc
     * @memberof Details
     */
    constructor(props) {
        super(props);
        const isAPIProduct = null;
        this.state = {
            api: null,
            apiNotFound: false,
            // updateAPI: this.updateAPI,
            isAPIProduct,
            imageUpdate: 0,
            allRevisions: null,
            allEnvRevision: null,
            authorizedAPI: false,
            portalConfigsExpanded: false,
            apiConfigsExpanded: false,
        };
        this.setAPI = this.setAPI.bind(this);
        this.setAPIProduct = this.setAPIProduct.bind(this);
        this.updateAPI = this.updateAPI.bind(this);
        this.setImageUpdate = this.setImageUpdate.bind(this);
        this.getRevision = this.getRevision.bind(this);
        this.getDeployedEnv = this.getDeployedEnv.bind(this);
        this.handleAccordionState = this.handleAccordionState.bind(this);
    }

    /**
     * @inheritDoc
     * @memberof Details
     */
    componentDidMount() {
        const {
            location: { pathname },
            isAPIProduct,
        } = this.props;
        const { user } = this.context;
        // Load API data iff request page is valid
        if (Details.isValidURL(pathname)) {
            if (isAPIProduct) {
                this.setAPIProduct();
            } else {
                this.setAPI();
            }
            const api = new API();
            api.getTenantsByState('active')
                .then((response) => {
                    const { list } = response.body;
                    this.setState({ tenantList: list });
                }).catch((error) => {
                    console.error('error when getting tenants ' + error);
                });
        }
        this.setState({
            apiConfigsExpanded: user.getProperty(UserProperties.API_CONFIG_OPEN),
            portalConfigsExpanded: user.getProperty(UserProperties.PORTAL_CONFIG_OPEN),
        });
    }

    /**
     *
     *
     * @returns
     * @memberof Details
     */
    componentDidUpdate() {
        const { api } = this.state;
        const { match, isAPIProduct } = this.props;
        const { apiUUID } = match.params;
        const { apiProdUUID } = match.params;
        if (!api || (api.id === apiUUID || api.id === apiProdUUID)) {
            return;
        }
        if (isAPIProduct) {
            this.setAPIProduct();
        } else {
            this.setAPI();
        }
    }

    /**
     *
     * This method is a hack to update the image in the toolbar when a new image is uploaded
     * @memberof Details
     */
    setImageUpdate() {
        this.setState((previousState) => ({
            imageUpdate: previousState.imageUpdate + 1,
        }));
        console.info(this.state.imageUpdate);
    }

    /**
     *
     *
     * @memberof Details
     */
    setAPI(newAPI) {
        if (newAPI) {
            this.setState({ api: newAPI });
        } else {
            const { match } = this.props;
            const { apiUUID } = match.params;
            const promisedApi = API.get(apiUUID);
            promisedApi
                .then((api) => {
                    this.setState({ api });
                    this.getRevision();
                    this.getDeployedEnv();
                })
                .catch((error) => {
                    if (process.env.NODE_ENV !== 'production') {
                        console.log(error);
                    }
                    const { status } = error;
                    if (status === 404) {
                        this.setState({ apiNotFound: true });
                    } else if (status === 403) {
                        this.setState({ authorizedAPI: true });
                    } else if (status === 401) {
                        doRedirectToLogin();
                    }
                });
        }
    }

    /**
     *
     *
     * @memberof Details
     */
    setAPIProduct() {
        const { match } = this.props;
        const { apiProdUUID } = match.params;
        const { isAPIProduct } = this.props;
        const promisedApi = APIProduct.get(apiProdUUID);
        promisedApi
            .then((api) => {
                this.setState({ isAPIProduct });
                this.setState({ api });
                this.getRevision();
                this.getDeployedEnv();
            })
            .catch((error) => {
                if (process.env.NODE_ENV !== 'production') {
                    console.log(error);
                }
                const { status } = error;
                if (status === 404) {
                    this.setState({ apiNotFound: true });
                } else if (status === 403) {
                    this.setState({ authorizedAPI: true });
                }
            });
    }

    /**
     *
     * @returns
     * @memberof Details
     */
    getLeftMenuItemForDefinitionByType(apiType) {
        const { isAPIProduct } = this.state;
        const { intl, match } = this.props;
        const uuid = match.params.apiUUID || match.params.api_uuid || match.params.apiProdUUID;
        const pathPrefix = '/' + (isAPIProduct ? 'api-products' : 'apis') + '/' + uuid + '/';
        const apiDefinitionMenuItem = (
            <LeftMenuItem
                text={intl.formatMessage({
                    id: 'Apis.Details.index.api.definition2',
                    defaultMessage: 'API definition',
                })}
                route='api definition'
                to={pathPrefix + 'api definition'}
                Icon={<CodeIcon />}
            />
        );

        switch (apiType) {
            case 'GRAPHQL':
                return (
                    <>
                        <LeftMenuItem
                            text={intl.formatMessage({
                                id: 'Apis.Details.index.schema.definition',
                                defaultMessage: 'Schema Definition',
                            })}
                            route='schema definition'
                            to={pathPrefix + 'schema definition'}
                            Icon={<CodeIcon />}
                        />
                    </>
                );
            case 'WS':
            case 'WEBSUB':
            case 'SSE':
                return (
                    <>
                        <LeftMenuItem
                            text={intl.formatMessage({
                                id: 'Apis.Details.index.asyncApi.definition',
                                defaultMessage: 'AsyncAPI Definition',
                            })}
                            route='asyncApi definition'
                            to={pathPrefix + 'asyncApi definition'}
                            Icon={<CodeIcon />}
                        />
                    </>
                );
            case 'SOAP':
                return (
                    <>
                        {apiDefinitionMenuItem}
                        <LeftMenuItem
                            text={intl.formatMessage({
                                id: 'Apis.Details.index.wsdl.definition',
                                defaultMessage: 'WSDL Definition',
                            })}
                            route='wsdl'
                            to={pathPrefix + 'wsdl'}
                            Icon={<CodeIcon />}
                        />
                    </>
                );
            default:
                return (
                    <>
                        {apiDefinitionMenuItem}
                    </>
                );
        }
    }

    getLeftMenuItemForResourcesByType(apiType) {
        const { isAPIProduct } = this.state;
        const { intl, match } = this.props;
        const uuid = match.params.apiUUID || match.params.api_uuid || match.params.apiProdUUID;
        const pathPrefix = '/' + (isAPIProduct ? 'api-products' : 'apis') + '/' + uuid + '/';

        switch (apiType) {
            case 'GRAPHQL':
                return (
                    <>
                        <LeftMenuItem
                            text={intl.formatMessage({
                                id: 'Apis.Details.index.operations',
                                defaultMessage: 'operations',
                            })}
                            to={pathPrefix + 'operations'}
                            Icon={<ResourcesIcon />}
                        />
                    </>
                );
            case 'WS':
            case 'WEBSUB':
            case 'SSE':
                return (
                    <>
                        <LeftMenuItem
                            text={intl.formatMessage({
                                id: 'Apis.Details.index.topics',
                                defaultMessage: 'topics',
                            })}
                            to={pathPrefix + 'topics'}
                            Icon={<ResourcesIcon />}
                        />
                    </>
                );
            default:
                return (
                    <>
                        <LeftMenuItem
                            text={intl.formatMessage({
                                id: 'Apis.Details.index.resources',
                                defaultMessage: 'resources',
                            })}
                            to={pathPrefix + 'resources'}
                            Icon={<ResourcesIcon />}
                        />
                    </>
                );
        }
    }

    /**
     * Get Revisions
     */
    getRevision() {
        const { api } = this.state;
        const restApi = new API();
        const restApiProduct = new APIProduct();
        let isAPIProduct = false;
        if (api.apiType === API.CONSTS.APIProduct) {
            isAPIProduct = true;
        }

        let promisedUpdate;
        let apiId = null;
        if (!isAPIProduct) {
            apiId = api.isRevision ? api.revisionedApiId : api.id;
            promisedUpdate = restApi.getRevisions(apiId);
        } else if (isAPIProduct) {
            apiId = api.isRevision ? api.revisionedApiProductId : api.id;
            promisedUpdate = restApiProduct.getProductRevisions(apiId);
        }
        return promisedUpdate
            .then((result) => {
                this.setState({ allRevisions: result.body.list });
            })
            .catch(() => {
                Alert.error('Something went wrong while getting the revisions!');
            });
    }

    /**
     * Get Depolyed environment
     */
    getDeployedEnv() {
        const { api } = this.state;
        const restApi = new API();
        const restApiProduct = new APIProduct();
        let isAPIProduct = false;
        if (api.apiType === API.CONSTS.APIProduct) {
            isAPIProduct = true;
        }

        let promisedUpdate;
        if (!isAPIProduct) {
            promisedUpdate = restApi.getRevisionsWithEnv(api.isRevision ? api.revisionedApiId : api.id);
        } else if (isAPIProduct) {
            promisedUpdate = restApiProduct.getProductRevisionsWithEnv(api.isRevision
                ? api.revisionedApiProductId : api.id);
        }
        return promisedUpdate
            .then((result) => {
                this.setState({ allEnvRevision: result.body.list });
            })
            .catch(() => {
                Alert.error('Something went wrong while getting the revisions!');
            });
    }

    /**
     * update ls
     * @param {String} name event triggered
     * @param {Boolean} isExpanded state
     */
    handleAccordionState(name, isExpanded) {
        const { user } = this.context;
        this.setState({ [name]: isExpanded });
        if (name === 'portalConfigsExpanded') {
            user.setProperty(UserProperties.PORTAL_CONFIG_OPEN, isExpanded);
        } else {
            user.setProperty(UserProperties.API_CONFIG_OPEN, isExpanded);
        }
    }

    /**
     * This method is similar to ReactJS `setState` method, In this `updateAPI()` method, we accept partially updated
     * API object or comple API object. When updating , the provided updatedAPI object will be merged with the existing
     * API object in the state and use it as the payload in the /apis PUT operation.
     *
     * Partially updated API object means: {description: "Here is my new description.."} kind of object. It should have
     * a key in API object and value contains the updated value of that property
     * @param {Object} [_updatedProperties={}] Partially updated API object or complete API object
     * (even an instance of API class is accepted here)
     * @param {Boolean} isAPIProduct Whether the update operation should execute on an API or API Product
     * @returns {Promise} promise object that resolve to update (/apis PUT operation) response
     */
    updateAPI(_updatedProperties = {}) {
        const { api } = this.state;
        let isAPIProduct = false;
        if (api.apiType === API.CONSTS.APIProduct) {
            isAPIProduct = true;
        }

        const updatedProperties = _updatedProperties instanceof API ? _updatedProperties.toJson() : _updatedProperties;
        let promisedUpdate;
        // TODO: Ideally, The state should hold the corresponding API object
        // which we could call it's `update` method safely ~tmkb
        if (!isEmpty(updatedProperties)) {
            // newApi object has to be provided as the updatedProperties. Then api will be updated.
            promisedUpdate = api.update(updatedProperties);
        } else if (!isAPIProduct) {
            // Just like calling noArg `setState()` will just trigger a re-render without modifying the state,
            // Calling `updateAPI()` without args wil return the API without any update.
            // Just sync-up the api state with backend
            promisedUpdate = API.get(api.id);
        } else if (isAPIProduct) {
            promisedUpdate = APIProduct.get(api.id);
        }
        return promisedUpdate
            .then((updatedAPI) => {
                if (isAPIProduct) {
                    Alert.info(`${updatedAPI.name} API updated successfully`);
                    this.setState({ api: updatedAPI });
                    return updatedAPI;
                } else {
                    Alert.info(`${updatedAPI.name} API updated successfully`);
                    this.setState({ api: updatedAPI });
                    return updatedAPI;
                }
            })
            .catch((error) => {
                // TODO: Should log and handle the error case by the original callee ~tmkb
                console.error(error);
                Alert.error(`Something went wrong while updating the ${api.name} API!!`);
                // Kinda force render,Resting API object to old one
                this.setState({ api });
                throw error;
            });
    }

    /**
     * Renders Grid container layout with NavBar place static in LHS, Components which coming as children for
     * Details page
     * should wrap it's content with <Grid item > element
     * @returns {Component} Render API Details page
     */
    render() {
        const {
            api, apiNotFound, isAPIProduct, imageUpdate, tenantList, allRevisions, allEnvRevision, authorizedAPI,
        } = this.state;
        const {
            classes,
            theme,
            match,
            intl,
            location: pageLocation,
            location: { pathname }, // nested destructuring
        } = this.props;

        const { settings: settingsContext } = this.context;

        // pageLocation renaming is to prevent es-lint errors saying can't use global name location
        if (!Details.isValidURL(pathname)) {
            return <ResourceNotFound location={pageLocation} />;
        }
        const uuid = match.params.apiUUID || match.params.api_uuid || match.params.apiProdUUID;
        const pathPrefix = '/' + (isAPIProduct ? 'api-products' : 'apis') + '/' + uuid + '/';
        const redirectUrl = pathPrefix;
        const isAsyncAPI = api && (api.type === 'WS' || api.type === 'WEBSUB' || api.type === 'SSE');
        if (apiNotFound) {
            const { apiUUID } = match.params;
            const resourceNotFoundMessageText = defineMessages({
                titleMessage: {
                    id: 'Apis.Details.index.api.not.found.title',
                    defaultMessage: 'API is not found in the {environmentLabel} Environment',
                },
                bodyMessage: {
                    id: 'Apis.Details.index.api.not.found.body',
                    defaultMessage: 'Cannot find the API with the given id',
                },
            });
            const resourceNotFountMessage = {
                title: intl.formatMessage(resourceNotFoundMessageText.titleMessage, {
                    environmentLabel: `${Utils.getCurrentEnvironment().label}`,
                }),
                body: intl.formatMessage(resourceNotFoundMessageText.bodyMessage, { apiUUID: `${apiUUID}` }),
            };
            return <ResourceNotFound message={resourceNotFountMessage} />;
        }
        if (authorizedAPI) {
            return (
                <>
                    <AuthorizedError />
                </>
            );
        }

        if (!api) {
            return <Progress per={70} message='Loading API data ...' />;
        }
        const { leftMenuIconMainSize } = theme.custom;
        return (
            <Box display='flex' alignItems='stretch' flexDirection='row'>
                <APIProvider
                    value={{
                        api,
                        updateAPI: this.updateAPI,
                        isAPIProduct,
                        setAPI: this.setAPI,
                        setImageUpdate: this.setImageUpdate,
                        imageUpdate,
                        tenantList,
                    }}
                >
                    <Box className={classes.LeftMenu}>
                        <Link to={'/' + (isAPIProduct ? 'api-products' : 'apis') + '/'}>
                            <div className={classes.leftLInkMain}>
                                <CustomIcon
                                    className={classes.customIcon}
                                    width={leftMenuIconMainSize}
                                    height={leftMenuIconMainSize}
                                    icon={isAPIProduct ? 'api-products' : 'apis'}
                                />
                            </div>
                        </Link>
                        <LeftMenuItem
                            text={intl.formatMessage({
                                id: 'Apis.Details.index.overview',
                                defaultMessage: 'overview',
                            })}
                            to={pathPrefix + 'overview'}
                            Icon={<DashboardIcon />}
                            head='valueOnly'
                        />
                        <Typography className={classes.headingText}>
                            Develop
                        </Typography>
                        <div className={classes.root}>
                            <Accordion
                                id='itest-api-details-portal-config-acc'
                                defaultExpanded={this.state.portalConfigsExpanded}
                                elevation={0}
                                onChange={(e, isExpanded) => this.handleAccordionState('portalConfigsExpanded',
                                    isExpanded)}
                                classes={{ expanded: classes.expanded }}
                            >
                                <AccordianSummary
                                    expandIcon={<ExpandMoreIcon className={classes.expandIconColor} />}
                                >
                                    <Typography className={classes.leftLInkText}>
                                        Portal Configurations
                                    </Typography>
                                </AccordianSummary>
                                <AccordionDetails>
                                    <div>
                                        <LeftMenuItem
                                            className={classes.footeremaillink}
                                            text={intl.formatMessage({
                                                id: 'Apis.Details.index.design.configs',
                                                defaultMessage: 'Basic info',
                                            })}
                                            route='configuration'
                                            to={pathPrefix + 'configuration'}
                                            Icon={<ConfigurationIcon />}
                                        />
                                        <LeftMenuItem
                                            text={intl.formatMessage({
                                                id: 'Apis.Details.index.business.info',
                                                defaultMessage: 'business info',
                                            })}
                                            to={pathPrefix + 'business info'}
                                            Icon={<BusinessIcon />}
                                        />
                                        {!isAPIProduct && ((
                                            api.advertiseInfo && !api.advertiseInfo.advertised
                                        ) && (
                                            <LeftMenuItem
                                                text={intl.formatMessage({
                                                    id: 'Apis.Details.index.subscriptions',
                                                    defaultMessage: 'subscriptions',
                                                })}
                                                to={pathPrefix + 'subscriptions'}
                                                Icon={<SubscriptionsIcon />}
                                            />
                                        ))}
                                        {isAPIProduct && (
                                            <LeftMenuItem
                                                text={intl.formatMessage({
                                                    id: 'Apis.Details.index.subscriptions',
                                                    defaultMessage: 'subscriptions',
                                                })}
                                                to={pathPrefix + 'subscriptions'}
                                                Icon={<SubscriptionsIcon />}
                                            />
                                        )}
                                        <LeftMenuItem
                                            text={intl.formatMessage({
                                                id: 'Apis.Details.index.documents',
                                                defaultMessage: 'documents',
                                            })}
                                            to={pathPrefix + 'documents'}
                                            Icon={<DocumentsIcon />}
                                        />
                                        {!isAPIProduct && (
                                            <LeftMenuItem
                                                text={intl.formatMessage({
                                                    id: 'Apis.Details.index.comments',
                                                    defaultMessage: 'Comments',
                                                })}
                                                route='comments'
                                                to={pathPrefix + 'comments'}
                                                Icon={<CommentIcon />}
                                            />
                                        )}
                                    </div>
                                </AccordionDetails>
                            </Accordion>
                            <Accordion
                                id='itest-api-details-api-config-acc'
                                defaultExpanded={this.state.apiConfigsExpanded}
                                elevation={0}
                                onChange={(e, isExpanded) => this.handleAccordionState('apiConfigsExpanded',
                                    isExpanded)}
                                classes={{ expanded: classes.expanded }}
                            >
                                <AccordianSummary
                                    expandIcon={<ExpandMoreIcon className={classes.expandIconColor} />}
                                >
                                    <Typography className={classes.leftLInkText}>
                                        API Configurations
                                    </Typography>
                                    <Tooltip
                                        title={'Changes made to API Configuration section requires a '
                                            + 'new deployment, in order to affect in the Gateway'}
                                        placement='bottom'
                                    >
                                        <IconButton color='primary' size='small' aria-label='delete'>
                                            <InfoOutlinedIcon fontSize='small' />
                                        </IconButton>
                                    </Tooltip>
                                </AccordianSummary>
                                <AccordionDetails>
                                    <div>
                                        {!isAPIProduct && api.advertiseInfo && !api.advertiseInfo.advertised
                                            && !api.isWebSocket() && (
                                            <LeftMenuItem
                                                text={intl.formatMessage({
                                                    id: 'Apis.Details.index.runtime.configs',
                                                    defaultMessage: 'Runtime',
                                                })}
                                                route='runtime-configuration'
                                                to={pathPrefix + 'runtime-configuration'}
                                                Icon={<RuntimeConfigurationIcon />}
                                            />
                                        )}
                                        {isAPIProduct && (
                                            <LeftMenuItem
                                                text={intl.formatMessage({
                                                    id: 'Apis.Details.index.runtime.configs',
                                                    defaultMessage: 'Runtime',
                                                })}
                                                route='runtime-configuration'
                                                to={pathPrefix + 'runtime-configuration'}
                                                Icon={<RuntimeConfigurationIcon />}
                                            />
                                        )}
                                        {api.advertiseInfo && !api.advertiseInfo.advertised && api.isWebSocket() && (
                                            <LeftMenuItem
                                                text={intl.formatMessage({
                                                    id: 'Apis.Details.index.runtime.configs',
                                                    defaultMessage: 'Runtime',
                                                })}
                                                route='runtime-configuration'
                                                to={pathPrefix + 'runtime-configuration-websocket'}
                                                Icon={<RuntimeConfigurationIcon />}
                                            />
                                        )}
                                        {!isAPIProduct && api.advertiseInfo && !api.advertiseInfo.advertised
                                            && this.getLeftMenuItemForResourcesByType(api.type)}
                                        {isAPIProduct && this.getLeftMenuItemForResourcesByType(api.type)}
                                        {this.getLeftMenuItemForDefinitionByType(api.type)}
                                        {api.advertiseInfo && !api.advertiseInfo.advertised && !isAPIProduct
                                            && api.type !== 'WEBSUB' && (
                                            <LeftMenuItem
                                                text={intl.formatMessage({
                                                    id: 'Apis.Details.index.endpoints',
                                                    defaultMessage: 'endpoints',
                                                })}
                                                to={pathPrefix + 'endpoints'}
                                                Icon={<EndpointIcon />}
                                            />
                                        )}
                                        {api.advertiseInfo && !api.advertiseInfo.advertised && !isAPIProduct && (
                                            <LeftMenuItem
                                                text={intl.formatMessage({
                                                    id: 'Apis.Details.index.left.menu.scope',
                                                    defaultMessage: 'Local Scopes',
                                                })}
                                                route='scopes'
                                                to={pathPrefix + 'scopes'}
                                                Icon={<ScopesIcon />}
                                            />
                                        )}

                                        <LeftMenuItem
                                            text={intl.formatMessage({
                                                id: 'Apis.Details.index.properties',
                                                defaultMessage: 'properties',
                                            })}
                                            to={pathPrefix + 'properties'}
                                            Icon={<PropertiesIcon />}
                                        />

                                        {!api.isWebSocket() && !isRestricted(['apim:api_publish'], api) && (
                                            <>
                                                {!isAPIProduct && api.advertiseInfo
                                                    && !api.advertiseInfo.advertised && (
                                                    <LeftMenuItem
                                                        text={intl.formatMessage({
                                                            id: 'Apis.Details.index.monetization',
                                                            defaultMessage: 'monetization',
                                                        })}
                                                        to={pathPrefix + 'monetization'}
                                                        Icon={<MonetizationIcon />}
                                                    />
                                                )}
                                            </>
                                        )}
                                        {isAPIProduct && !api.isWebSocket()
                                            && !isRestricted(['apim:api_publish'], api) && (
                                            <LeftMenuItem
                                                text={intl.formatMessage({
                                                    id: 'Apis.Details.index.monetization',
                                                    defaultMessage: 'monetization',
                                                })}
                                                to={pathPrefix + 'monetization'}
                                                Icon={<MonetizationIcon />}
                                            />
                                        )}
                                    </div>
                                </AccordionDetails>
                            </Accordion>
                        </div>
                        <Divider />
<<<<<<< HEAD
                        {api.advertiseInfo && !api.advertiseInfo.advertised && (
                            <>
                                <Typography className={classes.headingText}>Deploy</Typography>
                                <LeftMenuItem
                                    text={intl.formatMessage({
                                        id: 'Apis.Details.index.environments',
                                        defaultMessage: 'Deployments',
                                    })}
                                    route='deployments'
                                    to={pathPrefix + 'deployments'}
                                    Icon={<PersonPinCircleOutlinedIcon />}
                                />
                            </>
                        )}
                        {isAPIProduct && (
                            <>
                                <Typography className={classes.headingText}>Deploy</Typography>
                                <LeftMenuItem
                                    text={intl.formatMessage({
                                        id: 'Apis.Details.index.environments',
                                        defaultMessage: 'Deployments',
                                    })}
                                    route='deployments'
                                    to={pathPrefix + 'deployments'}
                                    Icon={<PersonPinCircleOutlinedIcon />}
                                />
                            </>
                        )}
                        {api.advertiseInfo && !api.isWebSocket() && !isAPIProduct && !api.isGraphql() && !isAsyncAPI
                            && !api.advertiseInfo.advertised && (
                            <div>
                                <Divider />
                                <Typography className={classes.headingText}>Test</Typography>
                                <LeftMenuItem
                                    route='test-console'
                                    text={intl.formatMessage({
                                        id: 'Apis.Details.index.Tryout.menu.name',
                                        defaultMessage: 'Try Out',
                                    })}
                                    to={pathPrefix + 'test-console'}
                                    iconText='test'
                                />
                            </div>
                        )}
=======
                        <Typography className={classes.headingText}>Deploy</Typography>
                        <LeftMenuItem
                            text={intl.formatMessage({
                                id: 'Apis.Details.index.environments',
                                defaultMessage: 'Deployments',
                            })}
                            route='deployments'
                            to={pathPrefix + 'deployments'}
                            Icon={<PersonPinCircleOutlinedIcon />}
                        />
                        {!api.isWebSocket() && !isAPIProduct && !api.isGraphql() && !isAsyncAPI
                            && (
                                <div>
                                    <Divider />
                                    <Typography className={classes.headingText}>Test</Typography>
                                    <LeftMenuItem
                                        route='test-console'
                                        text={intl.formatMessage({
                                            id: 'Apis.Details.index.Tryout.menu.name',
                                            defaultMessage: 'Try Out',
                                        })}
                                        to={pathPrefix + 'test-console'}
                                        iconText='test'
                                    />
                                </div>
                            )}
>>>>>>> 5f900bb5
                        {!isAPIProduct && !isRestricted(['apim:api_publish'], api) && (
                            <div>
                                <Divider />
                                <Typography className={classes.headingText}>Publish</Typography>
                                <LeftMenuItem
                                    text={intl.formatMessage({
                                        id: 'Apis.Details.index.lifecycle',
                                        defaultMessage: 'lifecycle',
                                    })}
                                    to={pathPrefix + 'lifecycle'}
                                    Icon={<LifeCycleIcon />}
                                />
                            </div>
                        )}
                        {!isAPIProduct && settingsContext.externalStoresEnabled && (
                            <>
                                <Divider />
                                <LeftMenuItem
                                    text={intl.formatMessage({
                                        id: 'Apis.Details.index.external-stores',
                                        defaultMessage: 'external dev portals',
                                    })}
                                    to={pathPrefix + 'external-devportals'}
                                    Icon={<StoreIcon />}
                                />
                            </>
                        )}
                        <Divider />
                    </Box>
                    <Box className={classes.content}>
                        <RevisionContextProvider
                            value={{
                                allRevisions,
                                getRevision: this.getRevision,
                                allEnvRevision,
                                getDeployedEnv: this.getDeployedEnv,
                            }}
                        >
                            <APIDetailsTopMenu api={api} isAPIProduct={isAPIProduct} imageUpdate={imageUpdate} />
                            <div className={classes.contentInside}>
                                <LastUpdatedTime lastUpdatedTime={api.lastUpdatedTime} />
                                <Switch>
                                    <Redirect exact from={Details.subPaths.BASE} to={redirectUrl} />
                                    <Route
                                        path={Details.subPaths.OVERVIEW_PRODUCT}
                                        key={Details.subPaths.OVERVIEW_PRODUCT}
                                        component={() => <Overview api={api} />}
                                    />
                                    <Route path={Details.subPaths.OVERVIEW} component={() => <Overview api={api} />} />
                                    <Route
                                        path={Details.subPaths.API_DEFINITION}
                                        component={() => <APIDefinition api={api} updateAPI={this.updateAPI} />}
                                    />
                                    <Route
                                        path={Details.subPaths.WSDL}
                                        component={() => <WSDL api={api} />}
                                    />
                                    <Route
                                        path={Details.subPaths.API_DEFINITION_PRODUCT}
                                        component={() => <APIDefinition api={api} />}
                                    />
                                    <Route
                                        path={Details.subPaths.SCHEMA_DEFINITION}
                                        component={() => <APIDefinition api={api} />}
                                    />
                                    <Route
                                        path={Details.subPaths.ASYNCAPI_DEFINITION}
                                        component={() => <APIDefinition api={api} updateAPI={this.updateAPI} />}
                                    />
                                    <Route
                                        path={Details.subPaths.LIFE_CYCLE}
                                        component={() => <LifeCycle api={api} />}
                                    />
                                    <Route
                                        path={Details.subPaths.CONFIGURATION}
                                        component={() => <DesignConfigurations api={api} />}
                                    />
                                    <Route
                                        path={Details.subPaths.RUNTIME_CONFIGURATION}
                                        component={() => <RuntimeConfiguration api={api} />}
                                    />
                                    <Route
                                        path={Details.subPaths.RUNTIME_CONFIGURATION_WEBSOCKET}
                                        component={() => <RuntimeConfigurationWebSocket api={api} />}
                                    />
                                    <Route
                                        path={Details.subPaths.TOPICS}
                                        component={() => <Topics api={api} updateAPI={this.updateAPI} />}
                                    />
                                    <Route
                                        path={Details.subPaths.CONFIGURATION_PRODUCT}
                                        component={() => <DesignConfigurations api={api} />}
                                    />
                                    <Route
                                        path={Details.subPaths.RUNTIME_CONFIGURATION_PRODUCT}
                                        component={() => <RuntimeConfiguration api={api} />}
                                    />
                                    <Route
                                        path={Details.subPaths.ENDPOINTS}
                                        component={() => <Endpoints api={api} />}
                                    />
                                    <Route
                                        path={Details.subPaths.ENVIRONMENTS}
                                        component={() => <Environments api={api} />}
                                    />
                                    <Route
                                        path={Details.subPaths.ENVIRONMENTS_PRODUCT}
                                        component={() => <Environments api={api} />}
                                    />
                                    <Route
                                        path={Details.subPaths.OPERATIONS}
                                        component={() => <Operations api={api} updateAPI={this.updateAPI} />}
                                    />
                                    <Route
                                        exact
                                        path={Details.subPaths.RESOURCES_PRODUCT}
                                        component={APIProductOperations}
                                    />
                                    <Route
                                        path={Details.subPaths.RESOURCES_PRODUCT_EDIT}
                                        component={ProductResourcesEdit}
                                    />

                                    <Route
                                        path={Details.subPaths.RESOURCES}
                                        key={Details.subPaths.RESOURCES}
                                        component={APIOperations}
                                    />

                                    <Route path={Details.subPaths.SCOPES} component={() => <Scope api={api} />} />
                                    <Route
                                        path={Details.subPaths.DOCUMENTS}
                                        component={() => <Documents api={api} />}
                                    />
                                    <Route
                                        path={Details.subPaths.DOCUMENTS_PRODUCT}
                                        component={() => <Documents api={api} />}
                                    />
                                    <Route
                                        path={Details.subPaths.SUBSCRIPTIONS}
                                        component={() => <Subscriptions api={api} updateAPI={this.updateAPI} />}
                                    />
                                    <Route
                                        path={Details.subPaths.SUBSCRIPTIONS_PRODUCT}
                                        component={() => <Subscriptions api={api} updateAPI={this.updateAPI} />}
                                    />
                                    <Route path={Details.subPaths.SECURITY} component={() => <Security api={api} />} />
                                    <Route path={Details.subPaths.COMMENTS} component={() => <Comments api={api} />} />
                                    <Route
                                        path={Details.subPaths.BUSINESS_INFO}
                                        component={() => <BusinessInformation api={api} />}
                                    />
                                    <Route
                                        path={Details.subPaths.BUSINESS_INFO_PRODUCT}
                                        component={() => <BusinessInformation api={api} />}
                                    />
                                    <Route
                                        path={Details.subPaths.PROPERTIES}
                                        component={() => <Properties api={api} />}
                                    />
                                    <Route
                                        path={Details.subPaths.PROPERTIES_PRODUCT}
                                        component={() => <Properties api={api} />}
                                    />
                                    <Route path={Details.subPaths.NEW_VERSION} component={() => <CreateNewVersion />} />
                                    <Route path={Details.subPaths.SUBSCRIPTIONS} component={() => <Subscriptions />} />
                                    <Route
                                        path={Details.subPaths.MONETIZATION}
                                        component={() => <Monetization api={api} />}
                                    />
                                    <Route
                                        path={Details.subPaths.MONETIZATION_PRODUCT}
                                        component={() => <Monetization api={api} />}
                                    />
                                    <Route
                                        path={Details.subPaths.TRYOUT}
                                        component={() => <TryOutConsole apiObj={api} />}
                                    />
                                    <Route path={Details.subPaths.EXTERNAL_STORES} component={ExternalStores} />
                                    <Route
                                        path={Details.subPaths.COMMENTS}
                                        component={() => <Comments apiObj={api} />}
                                    />
                                </Switch>
                            </div>
                        </RevisionContextProvider>
                    </Box>
                </APIProvider>
            </Box>
        );
    }
}

Details.contextType = AppContext;
// Add your path here and refer it in above <Route /> component,
// Paths that are not defined here will be returned with Not Found error
// key name doesn't matter here, Use an appropriate name as the key
Details.subPaths = {
    BASE: '/apis/:api_uuid',
    BASE_PRODUCT: '/api-products/:apiprod_uuid',
    OVERVIEW: '/apis/:api_uuid/overview',
    OVERVIEW_PRODUCT: '/api-products/:apiprod_uuid/overview',
    API_DEFINITION: '/apis/:api_uuid/api definition',
    WSDL: '/apis/:api_uuid/wsdl',
    API_DEFINITION_PRODUCT: '/api-products/:apiprod_uuid/api definition',
    SCHEMA_DEFINITION: '/apis/:api_uuid/schema definition',
    LIFE_CYCLE: '/apis/:api_uuid/lifecycle',
    CONFIGURATION: '/apis/:api_uuid/configuration',
    RUNTIME_CONFIGURATION: '/apis/:api_uuid/runtime-configuration',
    CONFIGURATION_PRODUCT: '/api-products/:apiprod_uuid/configuration',
    RUNTIME_CONFIGURATION_PRODUCT: '/api-products/:apiprod_uuid/runtime-configuration',
    RUNTIME_CONFIGURATION_WEBSOCKET: '/apis/:api_uuid/runtime-configuration-websocket',
    ENDPOINTS: '/apis/:api_uuid/endpoints',
    ENVIRONMENTS: '/apis/:api_uuid/deployments',
    ENVIRONMENTS_PRODUCT: '/api-products/:apiprod_uuid/deployments',
    OPERATIONS: '/apis/:api_uuid/operations',
    RESOURCES: '/apis/:api_uuid/resources',
    RESOURCES_PRODUCT: '/api-products/:apiprod_uuid/resources',
    RESOURCES_PRODUCT_EDIT: '/api-products/:apiprod_uuid/resources/edit',
    SCOPES: '/apis/:api_uuid/scopes',
    DOCUMENTS: '/apis/:api_uuid/documents',
    DOCUMENTS_PRODUCT: '/api-products/:apiprod_uuid/documents',
    SUBSCRIPTIONS_PRODUCT: '/api-products/:apiprod_uuid/subscriptions',
    SUBSCRIPTIONS: '/apis/:api_uuid/subscriptions',
    SECURITY: '/apis/:api_uuid/security',
    COMMENTS: '/apis/:api_uuid/comments',
    BUSINESS_INFO: '/apis/:api_uuid/business info',
    BUSINESS_INFO_PRODUCT: '/api-products/:apiprod_uuid/business info',
    PROPERTIES: '/apis/:api_uuid/properties',
    PROPERTIES_PRODUCT: '/api-products/:apiprod_uuid/properties',
    NEW_VERSION: '/apis/:api_uuid/new_version',
    MONETIZATION: '/apis/:api_uuid/monetization',
    MONETIZATION_PRODUCT: '/api-products/:apiprod_uuid/monetization',
    EXTERNAL_STORES: '/apis/:api_uuid/external-devportals',
    TRYOUT: '/apis/:api_uuid/test-console',
    QUERYANALYSIS: '/apis/:api_uuid/queryanalysis',
    TOPICS: '/apis/:api_uuid/topics',
    ASYNCAPI_DEFINITION: '/apis/:api_uuid/asyncApi definition',
};

// To make sure that paths will not change by outsiders, Basically an enum
Object.freeze(Details.paths);

Details.propTypes = {
    classes: PropTypes.shape({
        LeftMenu: PropTypes.string,
        content: PropTypes.string,
        leftLInkMain: PropTypes.string,
        contentInside: PropTypes.string,
        footeremaillink: PropTypes.string,
    }).isRequired,
    match: PropTypes.shape({
        params: PropTypes.shape({}),
    }).isRequired,
    location: PropTypes.shape({
        pathname: PropTypes.shape({}),
    }).isRequired,
    history: PropTypes.shape({
        push: PropTypes.shape({}),
    }).isRequired,
    theme: PropTypes.shape({
        custom: PropTypes.shape({
            leftMenuIconMainSize: PropTypes.number,
        }),
    }).isRequired,
    isAPIProduct: PropTypes.bool.isRequired,
    intl: PropTypes.shape({ formatMessage: PropTypes.func }).isRequired,
};

export default injectIntl(withStyles(styles, { withTheme: true })(Details));<|MERGE_RESOLUTION|>--- conflicted
+++ resolved
@@ -780,28 +780,14 @@
                                             to={pathPrefix + 'business info'}
                                             Icon={<BusinessIcon />}
                                         />
-                                        {!isAPIProduct && ((
-                                            api.advertiseInfo && !api.advertiseInfo.advertised
-                                        ) && (
-                                            <LeftMenuItem
-                                                text={intl.formatMessage({
-                                                    id: 'Apis.Details.index.subscriptions',
-                                                    defaultMessage: 'subscriptions',
-                                                })}
-                                                to={pathPrefix + 'subscriptions'}
-                                                Icon={<SubscriptionsIcon />}
-                                            />
-                                        ))}
-                                        {isAPIProduct && (
-                                            <LeftMenuItem
-                                                text={intl.formatMessage({
-                                                    id: 'Apis.Details.index.subscriptions',
-                                                    defaultMessage: 'subscriptions',
-                                                })}
-                                                to={pathPrefix + 'subscriptions'}
-                                                Icon={<SubscriptionsIcon />}
-                                            />
-                                        )}
+                                        <LeftMenuItem
+                                            text={intl.formatMessage({
+                                                id: 'Apis.Details.index.subscriptions',
+                                                defaultMessage: 'subscriptions',
+                                            })}
+                                            to={pathPrefix + 'subscriptions'}
+                                            Icon={<SubscriptionsIcon />}
+                                        />
                                         <LeftMenuItem
                                             text={intl.formatMessage({
                                                 id: 'Apis.Details.index.documents',
@@ -951,7 +937,6 @@
                             </Accordion>
                         </div>
                         <Divider />
-<<<<<<< HEAD
                         {api.advertiseInfo && !api.advertiseInfo.advertised && (
                             <>
                                 <Typography className={classes.headingText}>Deploy</Typography>
@@ -982,33 +967,6 @@
                         )}
                         {api.advertiseInfo && !api.isWebSocket() && !isAPIProduct && !api.isGraphql() && !isAsyncAPI
                             && !api.advertiseInfo.advertised && (
-                            <div>
-                                <Divider />
-                                <Typography className={classes.headingText}>Test</Typography>
-                                <LeftMenuItem
-                                    route='test-console'
-                                    text={intl.formatMessage({
-                                        id: 'Apis.Details.index.Tryout.menu.name',
-                                        defaultMessage: 'Try Out',
-                                    })}
-                                    to={pathPrefix + 'test-console'}
-                                    iconText='test'
-                                />
-                            </div>
-                        )}
-=======
-                        <Typography className={classes.headingText}>Deploy</Typography>
-                        <LeftMenuItem
-                            text={intl.formatMessage({
-                                id: 'Apis.Details.index.environments',
-                                defaultMessage: 'Deployments',
-                            })}
-                            route='deployments'
-                            to={pathPrefix + 'deployments'}
-                            Icon={<PersonPinCircleOutlinedIcon />}
-                        />
-                        {!api.isWebSocket() && !isAPIProduct && !api.isGraphql() && !isAsyncAPI
-                            && (
                                 <div>
                                     <Divider />
                                     <Typography className={classes.headingText}>Test</Typography>
@@ -1023,7 +981,6 @@
                                     />
                                 </div>
                             )}
->>>>>>> 5f900bb5
                         {!isAPIProduct && !isRestricted(['apim:api_publish'], api) && (
                             <div>
                                 <Divider />
