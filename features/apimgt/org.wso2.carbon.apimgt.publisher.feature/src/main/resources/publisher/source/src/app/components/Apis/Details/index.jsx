--- conflicted
+++ resolved
@@ -404,13 +404,20 @@
                     </>
                 );
             case 'WS':
-<<<<<<< HEAD
-                return '';
             case 'WEBSUB':
-=======
-            case 'WEBSUB':
+                return (
+                    <>
+                        <LeftMenuItem
+                            text={intl.formatMessage({
+                                id: 'Apis.Details.index.topics',
+                                defaultMessage: 'Topics',
+                            })}
+                            to={pathPrefix + 'topics'}
+                            Icon={<ResourcesIcon />}
+                        />
+                    </>
+                );
             case 'SSE':
->>>>>>> 1a0d21a6
                 return (
                     <>
                         <LeftMenuItem
@@ -606,12 +613,6 @@
                                 to={pathPrefix + 'business info'}
                                 Icon={<BusinessIcon />}
                             />
-<<<<<<< HEAD
-                        )}
-                        {this.getLeftMenuItemForResourcesByType(api.type)}
-                        {!isAPIProduct && api.type !== 'WEBSUB' && (
-=======
->>>>>>> 1a0d21a6
                             <LeftMenuItem
                                 text={intl.formatMessage({
                                     id: 'Apis.Details.index.documents',
@@ -931,10 +932,7 @@
     TRYOUT: '/apis/:api_uuid/test-console',
     QUERYANALYSIS: '/apis/:api_uuid/queryanalysis',
     TOPICS: '/apis/:api_uuid/topics',
-<<<<<<< HEAD
     ASYNCAPI_DEFINITION: '/apis/:api_uuid/asyncApi definition',
-=======
->>>>>>> 1a0d21a6
 };
 
 // To make sure that paths will not change by outsiders, Basically an enum
