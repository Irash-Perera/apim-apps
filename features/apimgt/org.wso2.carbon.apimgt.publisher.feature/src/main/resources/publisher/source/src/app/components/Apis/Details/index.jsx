--- conflicted
+++ resolved
@@ -808,11 +808,8 @@
     MONETIZATION: '/apis/:api_uuid/monetization',
     MONETIZATION_PRODUCT: '/api-products/:apiprod_uuid/monetization',
     EXTERNAL_STORES: '/apis/:api_uuid/external-devportals',
-<<<<<<< HEAD
     TRYOUT: '/apis/:api_uuid/test-console',
-=======
     QUERYANALYSIS: '/apis/:api_uuid/queryanalysis',
->>>>>>> 4aa615fb
 };
 
 // To make sure that paths will not change by outsiders, Basically an enum
