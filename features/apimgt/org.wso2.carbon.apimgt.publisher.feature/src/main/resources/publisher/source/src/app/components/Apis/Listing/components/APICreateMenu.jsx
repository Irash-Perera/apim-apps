--- conflicted
+++ resolved
@@ -64,133 +64,11 @@
     const classes = useStyles();
     const { handleDeploySample, deploying } = props;
     const createTypes = (
-<<<<<<< HEAD
-        <List>
-            <ListItem>
-                <Link id='itest-id-createdefault' to='/apis/create/rest' className={classes.links}>
-                    <ListItemText
-                        primary={(
-                            <FormattedMessage
-                                id='Apis.Listing.components.APICreateMenu.primary.rest'
-                                defaultMessage='Design a New REST API'
-                            />
-                        )}
-                        secondary={(
-                            <FormattedMessage
-                                id='Apis.Listing.components.APICreateMenu.secondary.rest'
-                                defaultMessage='Design and prototype a new REST API'
-                            />
-                        )}
-                    />
-                </Link>
-            </ListItem>
-            <Divider />
-            <ListItem>
-                <Link to='/apis/create/openapi' className={classes.links}>
-                    <ListItemText
-                        primary={(
-                            <FormattedMessage
-                                id='Apis.Listing.components.APICreateMenu.primary.swagger'
-                                defaultMessage='I Have an Existing REST API'
-                            />
-                        )}
-                        secondary={(
-                            <FormattedMessage
-                                id='Apis.Listing.components.APICreateMenu.secondary.openapi'
-                                defaultMessage='Use an existing OpenAPI definition file or URL'
-                            />
-                        )}
-                    />
-                </Link>
-            </ListItem>
-            <Divider />
-            <ListItem>
-                <Link to='/apis/create/wsdl' className={classes.links}>
-                    <ListItemText
-                        primary={(
-                            <FormattedMessage
-                                id='Apis.Listing.components.APICreateMenu.primary.soap'
-                                defaultMessage='I Have a SOAP Endpoint'
-                            />
-                        )}
-                        secondary={(
-                            <FormattedMessage
-                                id='Apis.Listing.components.APICreateMenu.secondary.soap'
-                                defaultMessage='Use an existing SOAP or import the WSDL'
-                            />
-                        )}
-                    />
-                </Link>
-            </ListItem>
-            <Divider />
-            <ListItem>
-                <Link to='/apis/create/graphQL' className={classes.links}>
-                    <ListItemText
-                        primary={(
-                            <FormattedMessage
-                                id='Apis.Listing.components.APICreateMenu.primary.graphql'
-                                defaultMessage='I Have a GraphQL SDL schema'
-                            />
-                        )}
-                        secondary={(
-                            <FormattedMessage
-                                id='Apis.Listing.components.APICreateMenu.secondary.graphql'
-                                defaultMessage='Import a GraphQL SDL schema'
-                            />
-                        )}
-                    />
-                </Link>
-            </ListItem>
-            <Divider />
-            <ListItem>
-                <Link to='/apis/create/streamingapi' className={classes.links}>
-                    <ListItemText
-                        primary={(
-                            <FormattedMessage
-                                id='Apis.Listing.components.APICreateMenu.primary.streamingapi'
-                                defaultMessage='Design a new Streaming API'
-                            />
-                        )}
-                        secondary={(
-                            <FormattedMessage
-                                id='Apis.Listing.components.APICreateMenu.secondary.streamingapi'
-                                defaultMessage='Design and prototype a new Streaming API'
-                            />
-                        )}
-                    />
-                </Link>
-            </ListItem>
-            <Divider />
-            <ListItem>
-                <Link to='/apis/create/asyncapi' className={classes.links}>
-                    <ListItemText
-                        primary={(
-                            <FormattedMessage
-                                id='Apis.Listing.components.APICreateMenu.primary.asyncapi'
-                                defaultMessage='I Have an AsyncAPI Definition'
-                            />
-                        )}
-                        secondary={(
-                            <FormattedMessage
-                                id='Apis.Listing.components.APICreateMenu.secondary.asyncapi'
-                                defaultMessage='Upload the definition or provide the URL'
-                            />
-                        )}
-                    />
-                </Link>
-            </ListItem>
-            <Divider />
-            <ListItem>
-                <Link to='/apis/create/ws' className={classes.links}>
-                    <ListItemText
-                        primary={(
-=======
         <Grid container spacing={5} className={classes.root}>
             {(deploying !== null && handleDeploySample !== null) && (
                 <Grid item xl={3}>
                     <Box textAlign='center' mb={2}>
                         <Typography variant='h6'>
->>>>>>> 1a0d21a6
                             <FormattedMessage
                                 id='Apis.Listing.SampleAPI.SampleAPI.create.new'
                                 defaultMessage='Create an API'
