--- conflicted
+++ resolved
@@ -320,12 +320,8 @@
     const [revisionToDelete, setRevisionToDelete] = useState([]);
     const [confirmRestoreOpen, setConfirmRestoreOpen] = useState(false);
     const [revisionToRestore, setRevisionToRestore] = useState([]);
-<<<<<<< HEAD
-    const [openDeployPopup, setOpenDeployPopup] = useState(false);
     const [currentLength, setCurrentLength] = useState(0);
-=======
     const [openDeployPopup, setOpenDeployPopup] = useState(history.location.state === 'deploy');
->>>>>>> 6f6fd4b0
 
     // allEnvDeployments represents all deployments of the API with mapping
     // environment -> {revision deployed to env, vhost deployed to env with revisino}
