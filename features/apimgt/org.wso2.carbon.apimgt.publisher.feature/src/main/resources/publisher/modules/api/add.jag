--- conflicted
+++ resolved
@@ -245,7 +245,6 @@
     var username = user.username;
 
     try {
-<<<<<<< HEAD
         var apiProvider = org.wso2.carbon.apimgt.impl.APIManagerFactory.getInstance().getAPIProvider(username);
         var tiers = apiProvider.getTiers(org.wso2.carbon.apimgt.impl.APIConstants.TIER_API_TYPE, username);
         var tierList = org.wso2.carbon.apimgt.impl.utils.APIUtil.sortTiers(tiers);
@@ -257,15 +256,10 @@
             tier.tierDescription = tierList.get(i).getDescription() != null ? tierList.get(i).getDescription() : "";
             tier.defaultTier = (i == 0);
             tierArray[i] = tier;
-=======
-        tiers = provider.getTiers();
-        if (log.isDebugEnabled()) {
-            log.debug("getTiers " +  " : " + stringify(tiers));
->>>>>>> 6afb6783
-        }
-
-        if (log.isDebugEnabled()) {
-            log.debug("getTiers " +  " : " + tierArray);
+        }
+
+        if (log.isDebugEnabled()) {
+            log.debug("getTiers " +  " : " + stringify(tierArray));
         }
 
         return {
@@ -289,7 +283,6 @@
     var username = user.username;
 
     try {
-<<<<<<< HEAD
 
         var apiProvider = org.wso2.carbon.apimgt.impl.APIManagerFactory.getInstance().getAPIProvider(username);
         var tiers = apiProvider.getTiers(org.wso2.carbon.apimgt.impl.APIConstants.TIER_RESOURCE_TYPE, username);
@@ -302,15 +295,10 @@
             tier.tierDescription = tierList.get(i).getDescription() != null ? tierList.get(i).getDescription() : "";
             tier.defaultTier = (i == 0);
             tierArray[i] = tier;
-=======
-        tiers = provider.getResourceTiers();
-        if (log.isDebugEnabled()) {
-            log.debug("getTiers " +  " : " + stringify(tiers));
->>>>>>> 6afb6783
-        }
-
-        if (log.isDebugEnabled()) {
-            log.debug("getTiers " +  " : " + tierArray);
+        }
+
+        if (log.isDebugEnabled()) {
+            log.debug("getTiers " +  " : " + stringify(tierArray));
         }
 
         return {
