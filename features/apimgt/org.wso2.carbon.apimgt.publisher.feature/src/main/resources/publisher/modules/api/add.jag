<%
user = jagg.getUser();

var manageAPI = function (api) {
    var success, log = new Log(),
            provider = jagg.module("manager").getAPIProviderObj();
    try {
        success = provider.manageAPI(api);
        if (log.isDebugEnabled()) {
            log.debug("manageAPI : " + api.name + "-" + api.version);
        }
        if(success){
               return {
                           error:false
                     };
        }else{
        return {
            error:true
        }; }
    } catch (e) {
     if(e.javaException instanceof org.wso2.carbon.apimgt.api.FaultGatewaysException){
                     return {
                                error:true,
                                message:e.javaException.getFaultGateWayString() + '||warning'
                            };
                    }else{
                                    return {
                                error:true,
                                message:e.message.split(":")[1]
                            };
                    }
     }
};

var checkIfResourceExists = function (api) {
    var success, log = new Log(),
            provider = jagg.module("manager").getAPIProviderObj();
    try {
        success = provider.checkIfResourceExists(api);
        if (log.isDebugEnabled()) {
            log.debug("checkIfResourceExists : " + api.name + "-" + api.version);
        }
        return success;
    } catch (e) {
        log.error(e.message);
        return {
            error:true,
            message:e.message.split(":")[1]
        };
    }
};

var updateAPIImplementation = function (api) {
    var success, log = new Log(),
            provider = jagg.module("manager").getAPIProviderObj();
    try {
        success = provider.updateAPIImplementation(api);
        if (log.isDebugEnabled()) {
            log.debug("updateAPIImplementation : " + api.name + "-" + api.version);
        }
        if(success){
        return {
            error:false
        };
        }else{
        return {
            error:true
        }; }
    }  catch (e) {
     if (e.javaException instanceof org.wso2.carbon.apimgt.api.FaultGatewaysException){
        return {
            error:true,
            message:e.javaException.getFaultGateWayString() + '||warning'
        };
     } else {
        return {
            error:true,
            message:e.message.replace(e.message.split(":")[0] + ":", "")
        };
     }

    }
};

var getSwagger12Resource = function (api) {
    var success, log = new Log(),
            provider = jagg.module("manager").getAPIProviderObj();
    try {
        success = provider.getSwagger12Resource(api);
        if (log.isDebugEnabled()) {
            log.debug("getSwagger12Resource : " + api.name + "-" + api.version);
        }
        return success;        
    } catch (e) {
        log.error(e.message);
        return {
            error:true,
            message:e.message.split(":")[1]
        };
    }
};

var createAPI = function (api) {
    var success, log = new Log(),
            provider = jagg.module("manager").getAPIProviderObj();
    try {
        success = provider.createAPI(api);

        if (log.isDebugEnabled()) {
            log.debug("createAPI : " + api.name + "-" + api.version);
        }
        if(success){
        return {
            error:false
        };
        }else{
        return {
            error:true
        }; }
    } catch (e) {
        log.error(e);
        return {
            error:true,
            message:e.message.split(":")[1]
        };
    }
};

var updateAPIDesign = function (api) {
    var success, log = new Log(),
            provider = jagg.module("manager").getAPIProviderObj();
    try {
        success = provider.updateAPIDesign(api);
        if (log.isDebugEnabled()) {
            log.debug("updateAPIDesign : " + api.name + "-" + api.version);
        }
        if(success){
        return {
            error:false
        };
        }else{
        return {
            error:true
        }; }
    } catch (e) {
        log.error(e);
        return {
            error:true,
            message:e.message.split(":")[1]
        };
    }
};

var addAPI = function (api) {
    var success, log = new Log(),
            provider = jagg.module("manager").getAPIProviderObj();
    try {
        success = provider.addAPI(api);
        if (log.isDebugEnabled()) {
            log.debug("addAPI : " + api.name + "-" + api.version);
        }
        if(success){
            return {
                error:false
            };
        } else  {
            return {
                error:true
            };
        }
    } catch (e) {
        log.error(e.message);
        return {
            error:true,
            message:e.message.split(":")[1]
        };
    }
};

var isContextExist = function (context,oldContext) {
    var exists, log = new Log(),
            provider = jagg.module("manager").getAPIProviderObj();
    try {
        exists = provider.isContextExist(context,oldContext);
        if (log.isDebugEnabled()) {
            log.debug("isContext exist for : " + context + " : " + exists);
        }
        return {
            error:false,
            exist:exists
        };
    } catch (e) {
        log.error(e.message);
        return {
            error:e
        };
    }
};

var isApiNameExist = function (apiName) {
        var exists, log = new Log(),
        provider = jagg.module("manager").getAPIProviderObj();
        try {
        exists = provider.isApiNameExist(apiName);
        if (log.isDebugEnabled()) {
        log.debug("isApiName exist for : " + apiName + " : " + exists);
        }
return {
        error:false,
        exist:exists
        };
} catch (e) {
        log.error(e.message);
        return {
        error:e
        };
}
};

var isURLValid = function (type,url,invalidStatusCodesRegex) {
    var result, log = new Log(),
            provider = jagg.module("manager").getAPIProviderObj();
    try {
        result = provider.isURLValid(type,url,invalidStatusCodesRegex);
        if (log.isDebugEnabled()) {
            log.debug("Invoke isURLValid" );
        }
        return {
            error:false,
            response:result
        };
    } catch (e) {
        log.error(e.message);
        return {
            error:e
        };
    }
};

var getTiers = function () {
    var tier,tiers,list=[],log = new Log();
    var tier;
    var tierArray = [];
    var i;
    var username = user.username;

    try {
        var apiProvider = org.wso2.carbon.apimgt.impl.APIManagerFactory.getInstance().getAPIProvider(username);
        var tiers = apiProvider.getTiers(org.wso2.carbon.apimgt.impl.APIConstants.TIER_API_TYPE, username);
        var tierList = org.wso2.carbon.apimgt.impl.utils.APIUtil.sortTiers(tiers);

        for(i = 0; i < tierList.size(); i++) {
            tier = {};
            tier.tierName = tierList.get(i).getName();
            tier.tierDisplayName = tierList.get(i).getDisplayName();
            tier.tierDescription = tierList.get(i).getDescription() != null ? tierList.get(i).getDescription() : "";
            tier.defaultTier = (i == 0);
            tierArray[i] = tier;
        }

        if (log.isDebugEnabled()) {
<<<<<<< HEAD
            log.debug("getTiers " +  " : " + tierArray);
=======
            log.debug("getTiers " +  " : " + stringify(tierArray));
>>>>>>> 9b2e5831
        }

        return {
            error:false,
            tiers:tierArray
        };
    } catch (e) {
        log.error(e.message);
        return {
            error:e,
            tiers:null
        };
    }
};

var getResourceTiers = function () {
    var tier,tiers,list=[],log = new Log();
    var tier;
    var tierArray = [];
    var i;
    var username = user.username;

    try {

        var apiProvider = org.wso2.carbon.apimgt.impl.APIManagerFactory.getInstance().getAPIProvider(username);
        var tiers = apiProvider.getTiers(org.wso2.carbon.apimgt.impl.APIConstants.TIER_RESOURCE_TYPE, username);
        var tierList = org.wso2.carbon.apimgt.impl.utils.APIUtil.sortTiers(tiers);

        for(i = 0; i < tierList.size(); i++) {
            tier = {};
            tier.tierName = tierList.get(i).getName();
            tier.tierDisplayName = tierList.get(i).getDisplayName();
            tier.tierDescription = tierList.get(i).getDescription() != null ? tierList.get(i).getDescription() : "";
            tier.defaultTier = (i == 0);
            tierArray[i] = tier;
        }

        if (log.isDebugEnabled()) {
<<<<<<< HEAD
            log.debug("getTiers " +  " : " + tierArray);
=======
            log.debug("getTiers " +  " : " + stringify(tierArray));
>>>>>>> 9b2e5831
        }

        return {
            error:false,
            tiers:tierArray
        };
    } catch (e) {
        log.error(e.message);
        return {
            error:e,
            tiers:null
        };
    }
};

var validateRoles = function(roles,username) {
    var validRole, log = new Log(),
            provider = jagg.module("manager").getAPIProviderObj();
    try {
        validRole = provider.validateRoles(roles,username);
        if (log.isDebugEnabled()) {
            log.debug("Invoke validateRoles function.");
        }
        return {
            error:false,
            valid: validRole
        };
    } catch (e) {
        log.error(e.message);
        return {
            error:e
        };
    }
};

var getCustomInSequences = function (apiName, apiVersion, apiProvider) {
        var sequence,sequences,list=[],log = new Log(),
        provider = jagg.module("manager").getAPIProviderObj();
    try {
    	sequences = provider.getCustomInSequences(apiName, apiVersion, apiProvider);
        if (log.isDebugEnabled()) {
            log.debug("getCustomInSequences " +  " : " + sequences);
        }
     
        return {
            error:false,
            sequences:sequences
        };
    } catch (e) {
        log.error(e.message);
        return {
            error:e,
            sequences:null
        };
    }
};

var getCustomOutSequences = function (apiName, apiVersion, apiProvider) {
    var sequence,sequences,list=[],log = new Log(),
    provider = jagg.module("manager").getAPIProviderObj();
    try {
    	sequences = provider.getCustomOutSequences(apiName, apiVersion, apiProvider);
        if (log.isDebugEnabled()) {
            log.debug("getCustomOutSequences " +  " : " + sequences);
        }
     
        return {
            error:false,
            sequences:sequences
        };
    } catch (e) {
        log.error(e.message);
        return {
            error:e,
            sequences:null
        };
    }
};

var getCustomFaultSequences = function () {
    var sequence,sequences,list=[],log = new Log(),
            provider = jagg.module("manager").getAPIProviderObj();
    try {
    	sequences = provider.getCustomFaultSequences();
        if (log.isDebugEnabled()) {
            log.debug("getCustomFaultSequences " +  " : " + sequences);
        }

        return {
            error:false,
            sequences:sequences
        };
    } catch (e) {
        log.error(e.message);
        return {
            error:e,
            sequences:null
        };
    }
};

var isSynapseGateway = function () {
    var result, isSynapseGateway,log = new Log(),
            provider = jagg.module("manager").getAPIProviderObj();
    try {
        result = provider.isSynapseGateway();
        if (log.isDebugEnabled()) {
            log.debug("Invoke getExternalAPIStores()" );
        }
        return {
            error:false,
            isSynapseGateway:result
        };
    } catch (e) {
        log.error(e.message);
        return {
            error:e
        };
    }
};

var isDataPublishingEnabled = function () {
    var result, isDataPublishingEnabled,log = new Log(),
            provider = jagg.module("manager").getAPIProviderObj();
    try {
        result = provider.isDataPublishingEnabled();
        if (log.isDebugEnabled()) {
            log.debug("Invoke isDataPublishingEnabled()" );
        }
        return {
            error:false,
            isDataPublishingEnabled:result
        };
    } catch (e) {
        log.error(e.message);
        return {
            error:e
        };
    }
};


var isMultipleTenantsAvailable = function(){
    var result, status ,log = new Log(),
    provider = jagg.module("manager").getAPIProviderObj();
    try {
        result = provider.isMultipleTenantsAvailable();       
	if (log.isDebugEnabled()) {
            log.debug("Invoke isMultipleTenantsAvailable()" );
        }
        return {
            error:false,
            status:result
        };
    } catch (e) {
        log.error(e.message);
        return {
            error:true,
	    message:e
        };
    }
};

var isScopeExist = function (scope, username) {
    var result, log = new Log(),
           provider = jagg.module("manager").getAPIProviderObj();
    try {
        result = provider.isScopeExist(scope, username);
        if (log.isDebugEnabled()) {
            log.debug("Invoke isScopeExist()" );
        }
        return {
            error:false,
            isScopeExist:result
        };
    } catch (e) {
        log.error(e.message);
        return {
            error:e
        };
    }
};
var getGatewayURL = function (api) {
    var carbon = require('carbon');
    var gatewayURL, envs, result, log = new Log(),
            provider = jagg.module("manager").getAPIProviderObj();
    try {
        envs = provider.getEnvironments();
        if (log.isDebugEnabled()) {
            log.debug("Invoke getEnvironments()" );
        }
        for(var i = 0; i < envs.length; i++) {
            if(envs[i].apiConsole == true) {
                result = envs[i].serverURL;
            }
        }
        // Check if carbon.server.address url and gateway url is the same and use gateway url as 'localhost'
        // to avoid ssl host name verification error on localhost
        var resultComponents = result.split(/:\/{2}|:|\//);
        var carbonServerAddr = carbon.server.address(resultComponents[0]);
        var serverComponents = carbonServerAddr.split(/:\/{2}|:|\//);
        if(serverComponents[1] == resultComponents[1]) {
            gatewayURL = resultComponents[0] + "://localhost:" + resultComponents[2];
        } else {
            gatewayURL = resultComponents[0] + "://" + resultComponents[1] + ":" + resultComponents[2];
        }
        return {
            error:false,
            "gatewayURL":gatewayURL
        };
    } catch (e) {
        log.error(e.message);
        return {
            error:e
        };
    }
};
%><|MERGE_RESOLUTION|>--- conflicted
+++ resolved
@@ -259,11 +259,7 @@
         }
 
         if (log.isDebugEnabled()) {
-<<<<<<< HEAD
-            log.debug("getTiers " +  " : " + tierArray);
-=======
             log.debug("getTiers " +  " : " + stringify(tierArray));
->>>>>>> 9b2e5831
         }
 
         return {
@@ -302,11 +298,7 @@
         }
 
         if (log.isDebugEnabled()) {
-<<<<<<< HEAD
-            log.debug("getTiers " +  " : " + tierArray);
-=======
             log.debug("getTiers " +  " : " + stringify(tierArray));
->>>>>>> 9b2e5831
         }
 
         return {
