<% jagg.template("item-design", function(inputs, outputs, jagg) { 
    var api = outputs.api;
    var site = require("/site/conf/site.json");
    var enableRestrictByRoles = site.enableRestrictByRoles;
    
    if(api){
        var apiUrlId = "name="+encode.forHtml(api.name)+"&version="+encode.forHtml(api.version)+"&provider="+encode.forHtml(api.provider);
        var _description = encode.forHtml(api.description);
        var _tags = encode.forHtml(api.tags);
    }
    else{
        var apiUrlId = "";
        var _description = "";
        var _tags = "";        
    }
%> 
<script language="javascript">
<<<<<<< HEAD
    var VERBS = [ 'GET' , 'POST' , 'PUT' , 'DELETE'];
=======
    var VERBS = [ 'get' , 'post' , 'put' , 'delete', 'options'];
>>>>>>> c569c07d
    var AUTH_TYPES = [
      { "value": "<%=i18n.localize("none")%>", "text":"<%=i18n.localize("none")%>"} ,
      { "value": "<%=i18n.localize("application")%>", "text":"<%=i18n.localize("application")%>"},
      { "value": "<%=i18n.localize("applicationUser")%>", "text":"<%=i18n.localize("applicationUser")%>"},
      { "value": "<%=i18n.localize("application&applicationUser")%>", "text":"<%=i18n.localize("application&applicationUser")%>"}
    ];    
</script>  
<div id="item-add">
<%
    var design_w_link = jagg.url('/design?'+apiUrlId);
    var implement_w_link = jagg.url('/implement?'+apiUrlId);
    var manage_w_link = jagg.url('/manage?'+apiUrlId);

    var implement_wlabel = "";
    var manage_wlabel = "";
    if(!api){ 
        var design_w_link = '#'; 
        var implement_w_link = '#'; 
        var manage_w_link = '#'; 
    }

    var implement_wlabel = "";    
    if(api && api.implementation != null){
        implement_wlabel = "wizard-done"
    }
    else{
        implement_w_link = '#';
    }

    var manage_wlabel = "";
    if(api && api.availableTiers !=""){
        manage_wlabel = "wizard-done";      
    }else{
        var manage_w_link = '#';        
    }         
%>
<center>
<ul class="new-sub-menu-wizard" style="margin:0 auto">
    <li>
        <a href="<%= design_w_link %>" class="wizard-active">
            <div class="wizard-number">1</div>
            <span>Design</span>
        </a>
    </li>
    <li>
        <a href="<%= implement_w_link %>" class="<%= implement_wlabel%>">
            <div class="wizard-number">2</div>
            <span>Implement</span>
        </a>
    </li>
    <li>
        <a href="<%= manage_w_link %>" class="<%= manage_wlabel%>">
            <div class="wizard-number" >3</div>
            <span>Manage</span>
        </a>
    </li>
</ul>
</center> 
    <div class="title-section">
        <% if(api){ %> 
            <h2><%= encode.forHtml(api.name) %>(<%= encode.forHtml(api.version) %>) : <%= encode.forHtml(api.context) %></h2>
        <% }else{ %>
            <h2>Design API</h2>
        <% } %>
    </div>     
    <div class="content-section shadow-up">
    <div class="content-data">   
    <div class="alert alert-error" id="addAPIError" style="display:none">
        <span id="addErrorSpan"></span>
    </div>
<%
    if(api != null && api.subs > 0){%>
    <div class="alert alert-block" id="editAPIWarn" style="display:block">
        <span id="editWarnSpan"><b>Warning!</b><br/>
        You are editing an API with active subscribers. Tier Availability changes will not be reflected on
        active subscriptions.<br/>
        </span>
    </div>
  <%  }%>


    <div class="row-fluid">
        <div class="span12">
            <div id="swaggerUpload" class="modal hide fade" tabindex="-1" role="dialog" aria-hidden="true">
                <div class="modal-header">
                <button type="button" class="close" data-dismiss="modal" aria-hidden="true">×</button>
                <h3 id="swaggerUploadLabel">Import Swagger 2 Definition</h3>                    
                </div>
                <div class="modal-body">
                    <label>Upload swagger definition:</label>
                    <input type="file" name="somename" size="chars"> 
                    <br />
                    <br />                        
                    <h6>OR</h6>
                    <br />
                    <label>Definition URL:</label>
                    <input type="text" placeholder="" class="span12" id="swagger_import_url" name="swagger_import_url">
                    <span class="help-block">Example : http://petstore.swagger.io/v2/swagger.json </span>
                    <div id="swagger_help" class="alert alert-danger hide" role="alert">
                        Enter a valid url
                        <button type="button" class="close" id="errorMsgClose"><span aria-hidden="true">&times;</span></button>
                    </div>
                </div>                    
                <div class="modal-footer">
                <button class="btn btn-primary has-spinner" id="import_swagger"><span class="spinner"><i class='fa fa-spinner fa-pulse'></i></span><span>Import</span></button>
                <button class="btn" data-dismiss="modal" aria-hidden="true">Close</button>
                </div>
            </div>
            <div id="swaggerEditer" class="modal hide fade" tabindex="-1" role="dialog" aria-hidden="true">
                <div class="modal-header">
                <button type="button" class="close" data-dismiss="modal" aria-hidden="true">×</button>
                <h3 id="swaggerUploadLabel">Edit Swagger Definition</h3>                    
                </div>
                <div class="modal-body">
                    <div id="swagger_editor" class="clearfix" style="height:400px;"></div>
                </div>
                <div class="modal-header">
                    <label id="output_string" class="error" style="display: block;" disabled></label>
                </div>
                <div class="modal-footer">
                <button class="btn btn-primary" id="update_swagger">Save</button>                    
                <button class="btn" data-dismiss="modal" aria-hidden="true">Close</button>
                </div>
            </div>            
            <form class="form-horizontal" method="POST"
              id="design_form"
              enctype="multipart/form-data" action="<%= jagg.url("/site/blocks/item-design/ajax/add.jag?" + apiUrlId ) %>">
<fieldset>
    <legend><%=i18n.localize("generalDetailsTitle")%></legend>
    <% if(!api){ %>    
    <div class="control-group">
        <label class="control-label" for="name"><%=i18n.localize("name")%>:<span class="requiredAstrix">*</span></label>
        <div class="controls">
            <input type="text" class="input-xlarge required validRegistryName validateForwardSlashAtEnd validInput apiNameExists noSpace" id="name" name="name" autofocus="autofocus" value=""/>
            <a class="icon-question-sign help_popup" help_data="name_help"></a>
            <p id="name_help" class="hide"><%=i18n.localize("nameHelpMsg")%></p>
        </div>
    </div>

    <div class="control-group">
        <label class="control-label" for="context"><%=i18n.localize("context")%>:<span class="requiredAstrix">*</span></label>
        <div class="controls">
            <input type="text" class="input-xlarge required validContextTemplate validateForwardSlashAtEnd validInput contextExists noSpace" id="context" name="context" onchange="getContextValue()"  onkeyup="updateContextPattern()"  />
            <a class="icon-question-sign help_popup" help_data="context_help"></a>
            <p id="context_help" class="hide"><%=i18n.localize("contextHelpMsg")%></p>
        </div>
    </div>

    <div class="control-group">
        <label class="control-label" for="version"><%=i18n.localize("version")%>:<span class="requiredAstrix">*</span></label>
        <div class="controls">
            <input type="text" class="input required validInput noSpace" id="version" name="version" onchange="getContextValue()" value="" onkeyup="updateContextPattern()"/>
            <p class="help-block"><%=i18n.localize("versionsHelpMsg")%></p>
        </div>
    </div>
    <% }else{ %>
                <input type="hidden" name="name" value="<%= encode.forHtml(api.name) %>" />
                <input type="hidden" name="version" value="<%= encode.forHtml(api.version) %>" />
                <input type="hidden" name="provider" value="<%= encode.forHtml(api.provider) %>" />
                <input type="hidden" name="context" value="<%= encode.forHtml(api.context) %>" />
    <% } %>

    <div class="control-group">
        <label class="control-label" for="visibility"><%=i18n.localize("visibility")%>:</label>
        <div class="controls">
            <select class="select required" id="visibility" name="visibility">
		<% mod = jagg.module("api");
		 result = mod.isMultipleTenantsAvailable();
	         var isMultipleTenantsAvailable = result.status;
		%>
            	<% if (api) {%>
                    <option value="public" <%if(api.visibility=="public"){%> selected="selected" <%}%>><%=i18n.localize("public")%></option>
		    <% if(isMultipleTenantsAvailable == true) {%>
                    <option value="private" <%if(api.visibility=="private"){%> selected="selected" <%}%>><%=i18n.localize("private")%></option>
		    <% } %>
                    <% if(!(enableRestrictByRoles == 'false')) {%>
                             <option value="restricted" <%if(api.visibility=="restricted"){%> selected="selected" <%}%>><%=i18n.localize("restricted")%></option>
                    <% } %>
                    
                <%} else {%>
                    <option value="public"><%=i18n.localize("public")%></option>
		    <% if(isMultipleTenantsAvailable == true) {%>
                    <option value="private"><%=i18n.localize("private")%></option>
		    <% } %>
                    <% if(!(enableRestrictByRoles == 'false')) {%>
                             <option value="restricted"><%=i18n.localize("restricted")%></option>
                    <% } %> 
                <%}%>
            </select>
                <a class="icon-question-sign help_popup" help_data="role_help"></a>
                <p id="role_help" class="hide"><%=i18n.localize("roleHelpMsg")%></p>
        </div>
    </div>

	<%if(api) { %>
		<div class="control-group" id="rolesDiv" <%if(api.visibility!="restricted"){%>style="display: none;"<%}%>>
                <label class="control-label" for="roles" id="rolesLabel" name="rolesLabel">
                    <%=i18n.localize("roles")%>:<span class="requiredAstrix">*</span>
                </label>
                <div class="controls">
                    <input type="text" class="input required validInput validateRoles"
                    id="roles" name="roles"  value="<%=api.roles%>"/>
                    <p class="help-block" id="rolesHelp"><%=i18n.localize("rolesHelpMsg")%></p>
                </div>
            </div>
	<%} else {%>
	    <div class="control-group" id="rolesDiv" style="display: none;">
	        <label class="control-label" for="roles" id="rolesLabel" name="rolesLabel">
	            <%=i18n.localize("roles")%>:<span class="requiredAstrix">*</span>
	        </label>
	        <div class="controls">
	            <input type="text" class="input required validInput validateRoles"
	            id="roles" name="roles"/>
	            <p class="help-block" id="rolesHelp"><%=i18n.localize("rolesHelpMsg")%></p>
	        </div>
	    </div>
	 <%}%>

<% if(api){ %>
            <div class="control-group">
                <label class="control-label" for="imageUrl"><%=i18n.localize("thumbnail")%></label>
                <div class="controls">
                    <div class="pull-left">
                         <% if(api.thumb==null){%> <div><img id="apiEditThumb" alt="" src="<%=jagg.getAbsoluteUrl(jagg.getThemeFile("images/api-default.png"))%>"/></div><%}else{%>
                        <div><img id="apiEditThumb" alt="" src="<%=jagg.getRegistryPath(api.thumb)%>"/></div> <%}%>
                        <a onclick="javascript:$('#imageUrl').toggle('slow')" style="cursor: pointer">
                            <i class="icon-picture"></i> <%=i18n.localize("changeIcon")%>
                        </a>
                    </div>
                    <div class="pull-left" id="imageUrl" style="display:none;">
                        <div id="apiThumb-container" class="pull-left"> <input type="file" class="input-xlarge validateImageFile" name="apiThumb" /></div>
                        <input class="pull-left btn" type="button" id="clearThumb" value="<%=i18n.localize("clear")%>"/>
                        <div class="help-block pull-left inline-help">
                            <ul>
                                <li><%=i18n.localize("imgHelpMsg1")%></li>
                                <li><%=i18n.localize("imgHelpMsg2")%></li>
                            </ul>
                        </div>
                    </div>
                </div>
            </div>
<% }else{ %>                

                <div class="control-group">
                    <label class="control-label" for="apiThumb"><%=i18n.localize("thumbnail")%>:</label>
                    <div class="controls">
                        <div id="inpFile" class="pull-left">
                            <div id="apiThumb-container"  style="display: inline;">
                                <input type="file" class="input-xlarge" id="apiThumb" name="apiThumb"/></div>
                            </div>
                        <input type="button" class="btn pull-left" id="clearThumb" value="<%=i18n.localize("clear")%>"/>
                        <div class="help-block pull-left inline-help">
                            <ul>
                            	<li><%=i18n.localize("imgHelpMsg1")%></li>
                            	<li><%=i18n.localize("imgHelpMsg2")%></li>
                              
                            </ul>
                        </div>
                    </div>
                </div>
<%}%>
                <div class="control-group">
                   <label class="control-label" for="description"><%=i18n.localize("description")%>:</label>
                   <div class="controls">
                       <textarea class="input-xlarge" id="description" name="description" rows="3"
                                 style="margin-left: 0px; margin-right: 0px; width: 501px; "><%= _description %></textarea>
                   </div>
               </div>

                <div class="control-group">
                    <label class="control-label" for="tags"><%=i18n.localize("tags")%>:</label>
                    <div class="controls">
                        <input type="text" placeholder="Add tags" class="input-xlarge validInput validRegistryName" id="tags" name="tags" value="<%= _tags %>" data-role="tagsinput"
                        onkeyup="$(this).validate()"/>
                        <a class="icon-question-sign help_popup" help_data="tag_help" data-trigger="hover"></a>
                        <p id="tag_help" class="hide"><%=i18n.localize("tagsHelpMsg")%></p>
			<p class="help-block"><%=i18n.localize("tagsHelpLabel")%></p>
                    </div>
                </div>
    </fieldset>

                <% if(session.get("wsdl") || ( api && api.wsdl )) {
                    var wsdl = session.get("wsdl");
                    if(api && api.wsdl){
                        wsdl = api.wsdl;
                    }

                    session.put( "wsdl", null );
                %>
                <div id="api_designer">
                    <a  href="#wsdlUpload" role="button" class="btn pull-right" data-toggle="modal" ><i class="icon-download-alt" ></i> Import </a>
                    <legend>API Definition</legend>
                    <div class="control-group api_wsdl">
                        <label class="control-label" for="wsdl"><%=i18n.localize("wsdl")%>:</label>
                        <div class="controls">
                        <div class="input-append">
                        <input type="text" class="input-xlarge validInput" id="wsdl" name="wsdl"  value="<%= wsdl %>" />
                        <button class="btn check_url_valid" url-type="wsdl" type="button" ><%=i18n.localize("testURI")%></button>
                        <a class="icon-question-sign help_popup" help_data="wsdldesc_help"></a>
                        <p id="wsdldesc_help" class="hide"><%=i18n.localize("wsdlDescHelpMsg")%></p>
                    </div>
                    <p class="help-block"><%=i18n.localize("wsdlHelpMsg")%></p>                
                </div>
                <% }else{ %>
                <div id="api_designer">
                    <a  href="#swaggerUpload" role="button" class="btn pull-right" data-toggle="modal" ><i class="icon-download-alt" ></i> Import </a>
                    <a  href="#swaggerEditer" id="swaggerEditor" role="button" class="btn pull-right"  data-toggle="modal"  style="margin:0 10px" ><i class="icon-edit" ></i> Edit Source</a>                
                    <div id ="resource_details">
                    </div>
                </div>      
                <% } %>      
    <%if(api!=null){%>
                <input type = "hidden" name = "bizOwner" value = "<%=api.bizOwner%>" />
                <input type = "hidden" name = "bizOwnerMail" value = "<%=api.bizOwnerMail%>" />
                <input type = "hidden" name = "techOwner" value = "<%=api.techOwner%>" />
                <input type = "hidden" name = "techOwnerMail" value = "<%=api.techOwnerMail%>" />
        			<%}%>
                <input type="hidden" name="action" value="design" />
                <input type="hidden" id="swagger" name="swagger" value="" />
                <div class="form-actions" style="display:none" id="saveMessage">
                    <div class="btn loadingButton">Saving API. Please wait..</div>
                </div>
                <div class="form-actions" id="saveButtons">

                    <button type="submit" class="btn btn-default has-spinner" id="saveBtn"><span class="spinner"><i class='fa fa-spinner fa-pulse'></i></span><span>Save</span></button>
                    <input type="hidden" value="Save" action="design"/>

                    <a class="btn btn-primary has-spinner" id="go_to_implement"><span class="spinner"><i class='fa fa-spinner fa-pulse'></i></span><span>Next: Implement &gt;</span></a>

                </div>
            </form>

        </div>
    </div>
    </div>
    </div>
</div>

<script id="designer-apidoc-template" type="text/x-handlebars-template">

</script>

<script id="designer-resource-template" type="text/x-handlebars-template">
<div class="resource_body_padding">
    <h5>Description :</h5>
    <a class="notes" data-path="{{resource_path}}" data-attr="description">{{ description }}</a>
    <br />
    <br />        
    <h5>Response Content Type : <a href="#" data-path="{{resource_path}}" data-attr="content_type" class="content_type" data-type="typeahead" data-pk="1" data-title="Responce Content Type">{{ content_type }}</a></h5>
    <br />
    <h5>Parameters :</h5>
    {{#if parameters}}
    <table class="table table-condensed table-hover table-bordered">
        <tr>
        <th width="200px">Parameter Name</th>
        <th>Description</th>
        <th width="100px">Parameter Type</th>
        <th width="100px">Data Type</th>
        <th width="100px">Required</th>            
        </tr>    
    {{#each parameters}}
        <tr>
        <td>{{ name }}</td>
        <td><a class="param_desc" data-path="{{ ../resource_path}}.parameters[{{@index}}]" data-attr="description">{{ description }}</a></td>
        <td><a class="param_paramType" data-type="select" data-path="{{ ../resource_path}}.parameters[{{@index}}]" data-attr="in">{{ in }}</a></td>
        <td><a class="param_type" data-path="{{../resource_path}}.parameters[{{@index}}]" data-attr="type">{{ type }}</a></td>
        <td><a class="param_required" data-type="select" data-path="{{../resource_path}}.parameters[{{@index}}]" data-attr="required" data-value="{{toString required }}"></a></td>
        </tr> 
    {{/each}}
    {{/if}}
    </table>
    <input type="text" class="parameter_name" name="parameter_name" placeholder="Parameter Name" style="padding:2px 4px"/>
    <a class="btn btn-small add_parameter" type="button" ><i class="icon-plus-sign"></i>&nbsp;Add Parameter</a>
</div>  
</script>


<script id="designer-resources-template" type="text/x-handlebars-template">
<legend>API Definition</legend>
    <div class="resource_create">
        <div class="control-group">
            <label class="control-label" for="inputPassword">URL Pattern</label>
            <div class="controls">
                <div class="input-prepend">
                    <% if(api){ %>
                        <span class="add-on" id="resource_url_pattern_refix"><%= encode.forHtml(api.context)%></span>
                    <% }else{ %>
                        <span class="add-on" id="resource_url_pattern_refix">/{context}/{version}/</span>
                    <% } %>
                    <input style="width:500px" id="resource_url_pattern" type="text" placeholder="Url Pattern Ex: path/to/resource" class="resource_url_pattern"/>
                </div>
            </div>
        </div>
        <div class="control-group">
            <label class="control-label" for=""></label>
            <div class="controls">
                {{#each verbs}}
                    <label class="checkbox inline" style="text-transform:uppercase;">
                    <input type="checkbox" value="{{ . }}" class="http_verb_select" >  {{ . }}
                    </label>
                {{/each}}
                <div class "checkbox inline" id="options" style="display: none;" >
                    <label class="checkbox inline">
                    <input type="checkbox" value="OPTIONS" class="http_verb_select"> OPTIONS
                    </label>
                    <a class="icon-question-sign help_popup" help_data="options_help" data-trigger="hover"></a>
                    <p id="options_help" class="hide"><%=i18n.localize("optionsHelpMsg")%></p>
                    <label id="less" style="display:inline;">less</label>
                    </div>
                     <label id="more" style="display:inline;">more</label>
            </div>
        </div>
        <!-- div class="control-group">
            <label class="control-label" for="inputResourceTags">Tags</label>
            <div class="controls">
                <input type="text" id="inputResourceTags" placeholder="tags">
            </div>
        </div -->
        <div class="control-group">
            <label class="control-label"></label>
            <div class="controls">
                <button class="btn" type="button" id="add_resource" style="margin:10px 0 0px 0px;"><i class="icon-plus-sign"></i>&nbsp;Add</button>
            </div>
        </div>        
    </div>
<table style="width:100%">                       
{{#each doc.paths}}
    {{# each this}}
        <tr class="resource_container" data-path="$.paths.{{ path }}.{{@key}}">
            <td class="resource-method-td resource_expand" data-path="$.paths.{{ path}}.{{ @key }}">
                <span class=" resource-method resource-method-{{ @key }}">{{ @key }}</span>
            </td>
            <td class="resource_expand"><a class="resource-path">{{ path }}</a></td>    
            <td  width="99%"><span class="operation-summary change_summary" data-path="$.paths.{{ path }}.{{@key}}" data-attr="summary" >{{ summary }}</span></td>
            <td class="delete_resource_td "><a class='operation-summary delete_resource' data-operation="{{ @key }}" data-path-name="{{ ../path }}" data-path="$.paths.{{ path }}.{{@key}}" data-index="{{ @index }}"><i class='icon-trash'></i></a></td>
        </tr>
        <tr><td colspan="4" class="resource_body hide" data-path="$.paths.{{ path }}.{{@key}}"></td></tr>
    {{/each}}
{{/each}}
</table>                                         
</script>

<script>
    $(document).ready(function(){
<% if(api){ %>

        $.get( "<%= jagg.url( "/site/blocks/item-design/ajax/add.jag?" + apiUrlId ) %>&action=swagger" , function( data ) {
            var data = jQuery.parseJSON(data);
            var designer = APIDesigner();
            designer.load_api_document(data);
            $("#swaggerUpload").modal('hide');
        });
<% }else{%>
        $("body").on("api_saved" , function(e){
            var designer = APIDesigner();
            location.href = "<%= jagg.url("/design") %>?name="+designer.saved_api.name+"&version="+designer.saved_api.version+"&provider="+designer.saved_api.provider;                
        });    
<% } %>    
        $('#visibility').change(function(){
            var visibility = $('#visibility').find(":selected").val();
            if (visibility == "public" || visibility == "private" || visibility == "controlled"){
                $('#rolesDiv').hide();
            } else{
                $('#rolesDiv').show();
            }
        });

        $('#visibility').trigger('change');

        $('#go_to_implement').click(function(e){
            $("body").unbind("api_saved");            
            $("body").on("api_saved" , function(e){
                var designer = APIDesigner();
                location.href = "<%= jagg.url("/implement")%>?name="+designer.saved_api.name+"&version="+designer.saved_api.version+"&provider="+designer.saved_api.provider;                
            });
            $("#design_form").submit();
        });

        <% 
            var swagger = session.get("swagger");
            if(swagger){ %>
                $.get( jagg.site.context + "/site/blocks/item-design/ajax/import.jag", { "action" : "session" } , function( data ) {
                    var designer = APIDesigner();
                    designer.load_api_document(data);
                });
        <% } %>
    });
</script>    
<% }); %><|MERGE_RESOLUTION|>--- conflicted
+++ resolved
@@ -15,11 +15,7 @@
     }
 %> 
 <script language="javascript">
-<<<<<<< HEAD
-    var VERBS = [ 'GET' , 'POST' , 'PUT' , 'DELETE'];
-=======
-    var VERBS = [ 'get' , 'post' , 'put' , 'delete', 'options'];
->>>>>>> c569c07d
+    var VERBS = [ 'get' , 'post' , 'put' , 'delete'];
     var AUTH_TYPES = [
       { "value": "<%=i18n.localize("none")%>", "text":"<%=i18n.localize("none")%>"} ,
       { "value": "<%=i18n.localize("application")%>", "text":"<%=i18n.localize("application")%>"},
