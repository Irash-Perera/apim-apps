.api-wrapper {
	background-color: #EFEFEF;
	position: relative;
}

.apim-form {
	max-width: 100% !important;
}

div.image-container {
	width: auto;
	height: 100%;
	overflow: hidden;
}

.app-data h5, .launch-app-data h5 {
	margin-top: 0px;
}

.app-data h4 {
	margin-bottom: 0px;
}
.app-data h4 a {
    overflow: hidden;
    text-overflow: ellipsis;
    display: block;
}
.launch-app-data h4 {
	margin-top: 0px;
}

.api-name-icon {
	color: #fff;
	width: 100%;
	font-size: 8em;
	text-align: center;
	font-weight: 200;
	text-transform: capitalize;
}
.body-wrapper a:hover {
    text-decoration: none;
}

.thumbnail.icon {
    position: relative;
}
.thumbnail.icon .after {
    position: absolute;
    top: 0;
    left: 0;
    width: 100%;
    height: 100%;
    display: none;
    color: #FFF;
}
.thumbnail.icon:hover .after {
    display: block;
    background: rgba(0, 0, 0, .6);
    cursor: pointer;
}
.thumbnail.icon>a>.after>span.fw-stack.fw-lg {
    position: absolute;
    top: 0;
    left: 0;
    bottom: 0;
    right: 0;
    margin: auto;
    font-size: 26px;
}

.thumbnail.icon .square-element img {
  position: absolute;
  top: 50%;
  left: 50%;
  -webkit-transform: translate(-50%, -50%);
  -moz-transform: translate(-50%, -50%);
  -ms-transform: translate(-50%, -50%);
  -o-transform: translate(-50%, -50%);
  transform: translate(-50%, -50%);
}



.tab-content {
	border-width: 0px 1px 1px 1px;
	border-style: solid;
	border-color: #ddd;
	padding: 20px;
	min-height: 300px
}

.center-wrapper{
    margin:0 auto;
    margin-left:auto;
    margin-right:auto;
    align:center;
    text-align:center;
    padding-top: 100px;
    padding-bottom: 100px;
}


/* ========================================================================
 * Accordion and Collapse Components
 * ======================================================================== */

#accordion1 h4 a,#accordion2 h4 a{
    text-decoration:none;
    font-weight:bold;
}
#accordion1 h4 p,#accordion2 h4 p{
    padding:10px;
    margin-bottom:0px;
}
#accordion1 .panel,#accordion2 .panel{
    margin-bottom:10px;
    -webkit-box-shadow: none;
    -moz-box-shadow: none;
    box-shadow: none;
}
#accordion1 .panel-heading,#accordion2 .panel-heading{
    background:#e2e2e2;
    margin-bottom:0px;
    padding-bottom:0px;
    border:none;
    cursor:pointer;
}
#accordion1 .panel-heading:hover,#accordion2 .panel-heading:hover{
    background:#efefef;
}
#accordion1 .panel-body,#accordion2 .panel-body{
    padding:10px;
    border:1px solid #e2e2e2;
}
#accordion1 h4 input[type=checkbox],#accordion1 h4 input[type=radio],
#accordion2 h4 input[type=checkbox],#accordion2 h4 input[type=radio]{
    margin-top:0px;
    margin-right:4px;
}
#accordion1 .panel-heading .radio,#accordion2 .panel-heading .radio{
    width:60px;
    height:60px;
    float:left;
    margin-right:0px;
    background:#ccc;
}
#accordion1 .panel-heading .panel-title,#accordion2 .panel-heading .panel-title{
    height:60px;
}
#accordion1 .panel-heading .radio .helper,
#accordion2 .panel-heading .radio .helper{
    padding-top:0px;
    top:20px;
    left:20px;
}
#accordion1 .panel-heading .radio > i,
#accordion2 .panel-heading .radio > i{
    position:relative;
    top:20px;
    left:20px;
}
#accordion1 .panel-heading .radio > span,
#accordion2 .panel-heading .radio > span{
    position:relative;
    top:10px;
    left:10px;
}
#accordion1 .panel-heading div .status,
#accordion2 .panel-heading div .status{
    margin-top:-42px;
}
#accordion1 .panel-heading div .status i,
#accordion2 .panel-heading div .status i{
    position:relative;
    top:16px;
    left:calc(100% - 40px);
}
#accordion1 .panel-heading .radio + div .status i,
#accordion2 .panel-heading .radio + div .status i{
    position:relative;
    top:16px;
    left:calc(100% - 100px);
}
#accordion1 .panel-heading p,#accordion2 .panel-heading p,
#accordion2 .panel-heading p,#accordion2 .panel-heading p{
    float:none;
    width:auto;
}
#accordion1 .panel-heading div .heading,
#accordion2 .panel-heading div .heading{
    font-weight:bold;
    padding-top:10px;
    padding-bottom:4px;
    text-indent:10px;
}
#accordion1 .panel-heading div .no-description,
#accordion2 .panel-heading div .no-description{
    padding-top:20px;
}
#accordion1 .panel-heading div .description,
#accordion2 .panel-heading div .description{
    text-indent:10px;
    margin-right:60px;
}
.truncate {
  min-width: 250px;
  white-space: nowrap;
  overflow: hidden;
  text-overflow: ellipsis;
}

#accordion1 h4 a i,#accordion2 h4 a i{
    margin-top:-4px;
}

/* ========================================
 * Form Styles 
 * ======================================== */
 
.form-heading{
    background:#e2e2e2;
    margin-bottom:10px;
    padding-bottom:0px;
    border:none;
    cursor:pointer;
}

.form-heading div .heading{
    font-weight:bold;
    padding-top:10px;
    padding-bottom:4px;
    text-indent:10px;
}

/* ========================================
 * Tooltip 
 * ======================================== */

.toolTip {
    position: absolute;
    display: none;
    width: auto;
    height: auto;
    background: none repeat scroll 0 0 white;
    border: 0 none;
    border-radius: 4px 4px 4px 4px;
    box-shadow: -3px 3px 15px #888888;
    color: black;
    font: 12px sans-serif;
    padding: 5px;
    text-align: left;
} 

.default-popover{
    -webkit-border-radius: 0px;
    -moz-border-radius: 0px;
    -o-border-radius: 0px;
    border-radius: 0px;
    -webkit-box-shadow: none;
    -moz-box-shadow: none;
    box-shadow: none;
}
.default-popover{
    max-width:300px;
}
.default-popover .popover-content ol{
    margin:0px;
    padding:0px;
    padding-top:5px;
    padding-left:20px;
}
.default-popover .popover-content li{
    font-size:12px;
    padding-top:2px;
}



/* ========================================================================
 * Wizard Component
 * ======================================================================== */
.wiz-nav-inner{
    border: 1px solid #E5E5E5;
    text-align: center;
}
.wiz-nav-inner{
    list-style: none;
    display: table;
    padding: 0px;
    margin: 0px;
    width: 100%;
}
.wiz-nav-inner li {
    display: table-cell;
    border-right: 1px solid #E5E5E5;
    text-align: center;
    padding: 1.5% 2%;
    border-bottom: 2px solid #3598db;
}
.wiz-nav-inner li span {
    display: inline-block;
}
.wiz-nav-inner li a{
    display: block;
}
.wiz-nav-inner .wiz-control {
    padding: 1.5% 0.5%;
    background-color: #EDE8EF;
}
.wiz-control i{
    display: block;
    margin-top: 15%;
    margin-bottom: 15%;
}
.wiz-step {
    position: relative;
}
.wiz-step.current{
    background-color: #3598db;
    color: #fff;
}
.wiz-step.current:before{
    border-left-color: #E5E5E5;
}
.wiz-step.current:after{
    border-left-color: #3598db;
}
.wiz-step.completed{
    background-color: #344860;
    color: #fff;
}
.wiz-step.completed:before{
    border-left-color: #E5E5E5;
}
.wiz-step.completed:after{
    border-left-color: #344860;
}
.wiz-step:after, .wiz-step:before {
    left: 100%;
    top: 50%;
    border: solid transparent;
    content: " ";
    height: 0;
    width: 0;
    position: absolute;
    pointer-events: none;
}
.wiz-step:after {
    border-color: rgba(136, 183, 213, 0);
    border-left-color: #FFFFFF;
    border-width: 11px;
    margin-top: -11px;
    z-index: 2;
}
.wiz-step:before {
    border-color: rgba(194, 225, 245, 0);
    border-left-color: #E5E5E5;
    border-width: 13px;
    margin-top: -13px;
    z-index: 1;
}
.wiz-step-count{
    width: 32px;
    height: 32px;
    color:#fff;
    background: #5477A1;
    -moz-border-radius: 16px;
    -webkit-border-radius: 16px;
    border-radius: 16px;
    padding-top:7px;
}
.wiz-step.current .wiz-step-count{
    color:#5477A1;
    background: #fff;
}
.wiz-step.completed .wiz-step-count{
    color:#344860;
    background: #7ea9ce;
}
.wiz-step-title{
    font-size:16px;
    margin-left:10px;
}
.wiz-step.current .wiz-step-title{
    color:#fff;
}
.wiz-step.completed .wiz-step-title{
    color:#7ea9ce;
}
.wiz-step .wiz-step-title{
    color:#5477A1;
}
.wiz-step.current .wiz-step-title:hover{
    color:#e2e2e2;
}
.with-controls li:nth-last-child(2):before, .with-controls li:nth-last-child(2):after{
    border: 0px;
}
.no-controls li:nth-last-child(1):before, .no-controls li:nth-last-child(1):after{
    border: 0px;
}
.wiz-content{
    border-left: 1px solid #E5E5E5;
    border-right: 1px solid #E5E5E5;
    border-bottom: 2px solid #3598db;
    margin-top: -1px;
}
.wiz-content .panel-body{
    border:none!important;
}

.btn,a.btn{
    /*background-color: #0E75DC;
    color: #fff;*/
}
.btn .disabled,a.btn .disabled{
    background-color: #0E75DC;
    color: #fff;
}
.btn:hover,a.btn:hover {
    background-color: #005ABA;
    color: #fff;
}
.btn-default,a.btn-default{
    background-color: #064973;
    color: #fff;
    border: none;
}
.btn-default:hover,a.btn-default:hover{
    background-color: #085b8f;
    color: #fff;
    border: none;
}
.btn-primary,a.btn-primary{
    background-color: #064973;
    color: #fff;
    border: none;
}
.btn-primary:hover,a.btn-primary:hover{
    background-color: #085b8f;
    color: #fff;
    border: none;
}
.btn-secondary,a.btn-secondary{
    background-color: #444;
    color: #fff;
    border:none;
}
.btn-secondary:hover,a.btn-secondary:hover{
    background-color: #686868;
    color: #fff;
    border:none;
}

/* ========================================================================
 * Form Validation Component
 * ======================================================================== */

.form-group label.error {
    line-height: 1.5em;
    color: rgb(255, 255, 255);
    background-color: #e74c3c;
    width: 100%;
    padding: 5px 10px;
    border-left: 5px solid #942F25;
    font-weight: 500;
}

/* ========================================================================
 * Sidebar secondary nav
 * ======================================================================== */
.sidebar-wrapper .nav i{
    margin: 0px 10px 2px 10px;
}
.sidebar-wrapper .nav>li>a:focus, .sidebar-wrapper .nav>li>a:hover, .secondary-nav-active{
    text-decoration: none;
    background-color: #242932;
}
.secondary-nav li {
    text-indent: 10px;
    float: none;
}
.secondary-nav-toggle{
    float: right;
    vertical-align: middle;
    display: block;
    margin: 9px 10px 2px 10px !important;
}

.sidebar-nav li{
    min-height: 40px;
    color: #fff;
    text-decoration: none;
    font-weight: 400;
}
.sidebar-nav li a{
    padding:5px 15px;
    line-height:29px;
}
.nav-stacked > li + li{
    margin-top:0px;
}
.sidebar-nav li{
    border-bottom:1px solid #242932;
}

/* ========================================================================
 * Tags input
 * ======================================================================== */
.tagContainer .bootstrap-tagsinput{
    -webkit-border-radius: 0px;
    -moz-border-radius: 0px;
    -o-border-radius: 0px;
    border-radius: 0px;
    -webkit-box-shadow: none;
    -moz-box-shadow: none;
    box-shadow: none;
    padding:3px 6px 4px 6px;
    width:100%;
}


.tagContainer .bootstrap-tagsinput .tag{
    -webkit-border-radius: 0px;
    -moz-border-radius: 0px;
    -o-border-radius: 0px;
    background:#3598DB;
}

.tagContainer .bootstrap-tagsinput > .label{
    font-size:100%;
    line-height:2.1;
    font-weight:normal;
}
.tagContainer .bootstrap-tagsinput > input{
    line-height:2.1;
}

.tagContainer .bootstrap-tagsinput .tag [data-role="remove"]{
    color:#90BCDA;
}
.tagContainer .bootstrap-tagsinput .tag [data-role="remove"]:hover{
    -webkit-box-shadow: none;
    -moz-box-shadow: none;
    box-shadow: none;
}

/* ==================================================================
 * Login
 * ================================================================== */
 .data-container{
    border-left: 3px solid #E38E4A;
    border-right: 1px solid #E2E2E2;
    border-bottom: 1px solid #E2E2E2;
    border-top: 1px solid #E2E2E2;
    background-color: white;
    padding: 10px 35px;
}
.data-container form h3{
    margin-top: 10px;
}
.data-container a, .login a{
    color: #E38E4A;
    font-weight: 600;
    display: inline-block;
}
.data-container .btn-primary{
    color: #ffffff;
    background-color: #F27B21;
    border: 1px solid #F27B21;
}
.data-container .btn-secondary{
    color: #ffffff;
    background-color: #595959;
    border: 1px solid #595959;
}
.data-container .checkbox > input[type=checkbox]:checked + .helper:after{
    background: #FFFFFF;
    color: #000;
}
.data-container .checkbox > input[type=checkbox]:not(:disabled) + .helper:before{
    border-width: 1px;
}
.brand-container{
    padding-top: 26px;
}
.brand-container h2{
    text-transform: uppercase;
    margin: 10px 0px;
    font-size: 28px;
    font-weight: 400;
}
.social-container img{
    display: inline-block;
    width: 35px;
    height: 35px;
    margin: 0px 5px 0px 0px;
}
.social-container p{
    font-size: 1.3em;
}
@media (max-width: 767px){
    .data-container h3{
        font-size: 1.2em;
    }
    .social-container p{
        font-size: 1em;
    }
}
@media (max-width: 991px) and (min-width: 768px){
    .data-container h3{
        font-size: 1.2em;
    }
    .social-container p{
        font-size: 1.2em;
    }
}
@media (min-width: 991px){
    .login-form-wrapper{
        padding-top: 10%;
    }
    .data-container a{
        margin: 0px !important;
    }
    .data-container h3{
        font-size: 1.5em;
    }
    .social-container{
        text-align: right;
    }
    .social-container img{
        margin: 0px 0px 0px 5px;
    }
}
@media (max-width: 991px) {
    .data-container {
        border: 1px solid #E2E2E2;
    }
    .brand-container h2 {
        margin-bottom: 10%;
    }
    .data-container a{
        margin: inherit;
    }
    .data-container .btn-primary {
        color: #ffffff;
        background-color: #231F20;
        border: 1px solid #231F20;
        width: 100%;
    }
    .social-container {
        background-color: #D9D9D9;
        padding: 20px 35px;
        text-align: left;
    }
}

body.login-bg {
	background-color : #efefef
}

input.ep-field{ min-width: 50%;}
._jsonform-array-ul label{width:118px; margin-left: 0px; }
._jsonform-array-ul label .help_popup{ display: none }


#description {
    resize: vertical; 
}

.modal-content { background: #FFF; color:#000;}
.modal-header h3{ padding: 0px; margin:0px 0px 20px 0px}
.modal-header { background: #e5e5e5; margin-bottom: 20px;}

<<<<<<< HEAD

.navbar-menu-toggle,.navbar-menu-toggle:hover, .navbar-menu-toggle:focus, .navbar-menu-toggle:active{
    background:#222;
}
.navbar-menu-toggle[aria-expanded=true]{
    background:#242932;
}
.form-group label>.requiredAstrix {
    color: #E74C3C;
    font-weight: 400;
    margin-left:2px;
}
.api-search .input-group-btn button{
    line-height:31px;
}

.editableform .control-group{
    margin:0px;
}
=======
.sub-form-group label { color: #777; }
>>>>>>> 7945e558
<|MERGE_RESOLUTION|>--- conflicted
+++ resolved
@@ -672,7 +672,6 @@
 .modal-header h3{ padding: 0px; margin:0px 0px 20px 0px}
 .modal-header { background: #e5e5e5; margin-bottom: 20px;}
 
-<<<<<<< HEAD
 
 .navbar-menu-toggle,.navbar-menu-toggle:hover, .navbar-menu-toggle:focus, .navbar-menu-toggle:active{
     background:#222;
@@ -692,6 +691,5 @@
 .editableform .control-group{
     margin:0px;
 }
-=======
-.sub-form-group label { color: #777; }
->>>>>>> 7945e558
+
+.sub-form-group label { color: #777; }