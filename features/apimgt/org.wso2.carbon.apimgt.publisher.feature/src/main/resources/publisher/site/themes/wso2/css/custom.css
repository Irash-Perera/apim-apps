.api-wrapper {
	background-color: #EFEFEF;
	position: relative;
}

.apim-form {
	max-width: 100% !important;
}

div.image-container {
	width: auto;
	height: 100%;
	overflow: hidden;
}

.app-data h5, .launch-app-data h5 {
	margin-top: 0px;
}

.app-data h4 {
	margin-bottom: 0px;
}

.launch-app-data h4 {
	margin-top: 0px;
}

.api-name-icon {
	color: #fff;
	width: 100%;
	font-size: 8em;
	text-align: center;
	font-weight: 200;
	text-transform: capitalize;
}
.body-wrapper a:hover {
    text-decoration: none;
}

.thumbnail.icon {
    position: relative;
}
.thumbnail.icon .after {
    position: absolute;
    top: 0;
    left: 0;
    width: 100%;
    height: 100%;
    display: none;
    color: #FFF;
}
.thumbnail.icon:hover .after {
    display: block;
    background: rgba(0, 0, 0, .6);
    cursor: pointer;
}
.thumbnail.icon>a>.after>span.fw-stack.fw-lg {
    position: absolute;
    top: 0;
    left: 0;
    bottom: 0;
    right: 0;
    margin: auto;
    font-size: 26px;
}

.thumbnail.icon .square-element img {
  position: absolute;
  top: 50%;
  left: 50%;
  -webkit-transform: translate(-50%, -50%);
  -moz-transform: translate(-50%, -50%);
  -ms-transform: translate(-50%, -50%);
  -o-transform: translate(-50%, -50%);
  transform: translate(-50%, -50%);
}



.tab-content {
	border-width: 0px 1px 1px 1px;
	border-style: solid;
	border-color: #ddd;
	padding: 20px;
	min-height: 300px
}

.center-wrapper{
    margin:0 auto;
    margin-left:auto;
    margin-right:auto;
    align:center;
    text-align:center;
    padding-top: 100px;
    padding-bottom: 100px;
}


/* ========================================================================
 * Media panels tablist
 * ======================================================================== */

#accordion1 h4 a,#accordion2 h4 a{
    text-decoration:none;
    font-weight:bold;
}
#accordion1 h4 p,#accordion2 h4 p{
    padding:10px;
    margin-bottom:0px;
}
#accordion1 .panel,#accordion2 .panel{
    margin-bottom:10px;
}
#accordion1 .panel-heading,#accordion2 .panel-heading{
    background:#e2e2e2;
    margin-bottom:0px;
    padding-bottom:0px;
    border:none;
    cursor:pointer;
}
#accordion1 .panel-heading:hover,#accordion2 .panel-heading:hover{
    background:#efefef;
}
#accordion1 .panel-body,#accordion2 .panel-body{
    padding:10px;
    border:1px solid #e2e2e2;
}
#accordion1 h4 input[type=checkbox],#accordion1 h4 input[type=radio],
#accordion2 h4 input[type=checkbox],#accordion2 h4 input[type=radio]{
    margin-top:0px;
    margin-right:4px;
}
#accordion1 .panel-heading .radio,#accordion2 .panel-heading .radio{
    width:60px;
    height:60px;
    float:left;
    margin-right:0px;
    background:#ccc;
}
#accordion1 .panel-heading .radio .helper{
    padding-top:0px;
    top:20px;
    left:20px;
}
#accordion1 .panel-heading .radio > i{
    position:relative;
    top:20px;
    left:20px;
}
#accordion1 .panel-heading .radio > span{
    position:relative;
    top:10px;
    left:10px;
}
#accordion1 .panel-heading div .status{
    margin-top:-42px;
}
#accordion1 .panel-heading div .status i{
    position:relative;
    top:16px;
    left:calc(100% - 100px);
}
#accordion1 .panel-heading p,#accordion2 .panel-heading p{
    float:none;
    width:auto;
}
#accordion1 .panel-heading div .heading{
    font-weight:bold;
    padding-top:10px;
    padding-bottom:4px;
    text-indent:10px;
}
#accordion1 .panel-heading div .description{
    text-indent:10px;
    margin-right:60px;
}
.truncate {
  min-width: 250px;
  white-space: nowrap;
  overflow: hidden;
  text-overflow: ellipsis;
}

#accordion1 h4 a i,#accordion2 h4 a i{
    margin-top:-4px;
}


/* ========================================
 * Form Styles 
 * ======================================== */
 
.form-heading{
    background:#e2e2e2;
    margin-bottom:10px;
    padding-bottom:0px;
    border:none;
    cursor:pointer;
}

.form-heading div .heading{
    font-weight:bold;
    padding-top:10px;
    padding-bottom:4px;
    text-indent:10px;
}

/* ========================================
 * Tooltip 
 * ======================================== */

.toolTip {
    position: absolute;
    display: none;
    width: auto;
    height: auto;
    background: none repeat scroll 0 0 white;
    border: 0 none;
    border-radius: 4px 4px 4px 4px;
    box-shadow: -3px 3px 15px #888888;
    color: black;
    font: 12px sans-serif;
    padding: 5px;
    text-align: left;
} 

.default-popover{
    -webkit-border-radius: 0px;
    -moz-border-radius: 0px;
    -o-border-radius: 0px;
    border-radius: 0px;
    -webkit-box-shadow: none;
    -moz-box-shadow: none;
    box-shadow: none;
}


/* ========================================================================
 * Wizard Component
 * ======================================================================== */
.wiz-nav-inner{
    border: 1px solid #E5E5E5;
    text-align: center;
}
.wiz-nav-inner{
    list-style: none;
    display: table;
    padding: 0px;
    margin: 0px;
    width: 100%;
}
.wiz-nav-inner li {
    display: table-cell;
    border-right: 1px solid #E5E5E5;
    text-align: center;
    padding: 1.5% 2%;
    border-bottom: 2px solid #3598db;
}
.wiz-nav-inner li span {
    display: block;
}
.wiz-nav-inner .wiz-control {
    padding: 1.5% 0.5%;
    background-color: #EDE8EF;
}
.wiz-control i{
    display: block;
    margin-top: 15%;
    margin-bottom: 15%;
}
.wiz-step {
    position: relative;
}
.wiz-step.current{
    background-color: #3598db;
    color: #fff;
}
.wiz-step.current:before{
    border-left-color: #E5E5E5;
}
.wiz-step.current:after{
    border-left-color: #3598db;
}
.wiz-step.completed{
    background-color: #344860;
    color: #fff;
}
.wiz-step.completed:before{
    border-left-color: #E5E5E5;
}
.wiz-step.completed:after{
    border-left-color: #344860;
}
.wiz-step:after, .wiz-step:before {
    left: 100%;
    top: 50%;
    border: solid transparent;
    content: " ";
    height: 0;
    width: 0;
    position: absolute;
    pointer-events: none;
}
.wiz-step:after {
    border-color: rgba(136, 183, 213, 0);
    border-left-color: #FFFFFF;
    border-width: 11px;
    margin-top: -11px;
    z-index: 2;
}
.wiz-step:before {
    border-color: rgba(194, 225, 245, 0);
    border-left-color: #E5E5E5;
    border-width: 13px;
    margin-top: -13px;
    z-index: 1;
}
.with-controls li:nth-last-child(2):before, .with-controls li:nth-last-child(2):after{
    border: 0px;
}
.no-controls li:nth-last-child(1):before, .no-controls li:nth-last-child(1):after{
    border: 0px;
}
.wiz-content{
    border-left: 1px solid #E5E5E5;
    border-right: 1px solid #E5E5E5;
    border-bottom: 2px solid #3598db;
    margin-top: -1px;
}

.btn,a.btn{
    /*background-color: #0E75DC;
    color: #fff;*/
}
.btn .disabled,a.btn .disabled{
    background-color: #0E75DC;
    color: #fff;
}
.btn:hover,a.btn:hover {
    background-color: #005ABA;
    color: #fff;
}
.btn-default,a.btn-default{
    background-color: #064973;
    color: #fff;
    border: none;
}
.btn-default:hover,a.btn-default:hover{
    background-color: #085b8f;
    color: #fff;
    border: none;
}
.btn-primary,a.btn-primary{
    background-color: #064973;
    color: #fff;
    border: none;
}
.btn-primary:hover,a.btn-primary:hover{
    background-color: #085b8f;
    color: #fff;
    border: none;
}
.btn-secondary,a.btn-secondary{
    background-color: #444;
    color: #fff;
    border:none;
}
.btn-secondary:hover,a.btn-secondary:hover{
    background-color: #686868;
    color: #fff;
    border:none;
}

/* ========================================================================
 * Form Validation Component
 * ======================================================================== */

.form-group label.error {
    line-height: 1.5em;
    color: rgb(255, 255, 255);
    background-color: #e74c3c;
    width: 100%;
    padding: 5px 10px;
    border-left: 5px solid #942F25;
    font-weight: 500;
}

/* ========================================================================
 * Sidebar secondary nav
 * ======================================================================== */
.sidebar-wrapper .nav i{
    margin: 0px 10px 2px 10px;
}
.sidebar-wrapper .nav>li>a:focus, .sidebar-wrapper .nav>li>a:hover, .secondary-nav-active{
    text-decoration: none;
    background-color: #242932;
}
.secondary-nav li {
    padding-left: 20px;
    float: none;
}
.secondary-nav-toggle{
    float: right;
    vertical-align: middle;
    display: block;
    margin: 9px 10px 2px 10px !important;
}

/* ========================================================================
 * Tags input
 * ======================================================================== */
.tagContainer .bootstrap-tagsinput{
    -webkit-border-radius: 0px;
    -moz-border-radius: 0px;
    -o-border-radius: 0px;
    border-radius: 0px;
    -webkit-box-shadow: none;
    -moz-box-shadow: none;
    box-shadow: none;
    padding:3px 6px 4px 6px;
    width:100%;
}


.tagContainer .bootstrap-tagsinput .tag{
    -webkit-border-radius: 0px;
    -moz-border-radius: 0px;
    -o-border-radius: 0px;
    background:#3598DB;
}

.tagContainer .bootstrap-tagsinput > .label{
    font-size:100%;
    line-height:2.1;
    font-weight:normal;
}
.tagContainer .bootstrap-tagsinput > input{
    line-height:2.1;
}

.tagContainer .bootstrap-tagsinput .tag [data-role="remove"]{
    color:#90BCDA;
}
.tagContainer .bootstrap-tagsinput .tag [data-role="remove"]:hover{
    -webkit-box-shadow: none;
    -moz-box-shadow: none;
    box-shadow: none;
<<<<<<< HEAD
=======
}

/* ==================================================================
 * Login
 * ================================================================== */
 .data-container{
    border-left: 3px solid #E38E4A;
    border-right: 1px solid #E2E2E2;
    border-bottom: 1px solid #E2E2E2;
    border-top: 1px solid #E2E2E2;
    background-color: white;
    padding: 10px 35px;
}
.data-container form h3{
    margin-top: 10px;
}
.data-container a, .login a{
    color: #E38E4A;
    font-weight: 600;
    display: inline-block;
}
.data-container .btn-primary{
    color: #ffffff;
    background-color: #F27B21;
    border: 1px solid #F27B21;
}
.data-container .btn-secondary{
    color: #ffffff;
    background-color: #595959;
    border: 1px solid #595959;
}
.data-container .checkbox > input[type=checkbox]:checked + .helper:after{
    background: #FFFFFF;
    color: #000;
}
.data-container .checkbox > input[type=checkbox]:not(:disabled) + .helper:before{
    border-width: 1px;
}
.brand-container{
    padding-top: 26px;
}
.brand-container h2{
    text-transform: uppercase;
    margin: 10px 0px;
    font-size: 28px;
    font-weight: 400;
}
.social-container img{
    display: inline-block;
    width: 35px;
    height: 35px;
    margin: 0px 5px 0px 0px;
}
.social-container p{
    font-size: 1.3em;
}
@media (max-width: 767px){
    .data-container h3{
        font-size: 1.2em;
    }
    .social-container p{
        font-size: 1em;
    }
}
@media (max-width: 991px) and (min-width: 768px){
    .data-container h3{
        font-size: 1.2em;
    }
    .social-container p{
        font-size: 1.2em;
    }
}
@media (min-width: 991px){
    .login-form-wrapper{
        padding-top: 10%;
    }
    .data-container a{
        margin: 0px !important;
    }
    .data-container h3{
        font-size: 1.5em;
    }
    .social-container{
        text-align: right;
    }
    .social-container img{
        margin: 0px 0px 0px 5px;
    }
}
@media (max-width: 991px) {
    .data-container {
        border: 1px solid #E2E2E2;
    }
    .brand-container h2 {
        margin-bottom: 10%;
    }
    .data-container a{
        margin: inherit;
    }
    .data-container .btn-primary {
        color: #ffffff;
        background-color: #231F20;
        border: 1px solid #231F20;
        width: 100%;
    }
    .social-container {
        background-color: #D9D9D9;
        padding: 20px 35px;
        text-align: left;
    }
}

body.login-bg {
	background-color : #efefef
>>>>>>> 689a75aa
}<|MERGE_RESOLUTION|>--- conflicted
+++ resolved
@@ -445,8 +445,6 @@
     -webkit-box-shadow: none;
     -moz-box-shadow: none;
     box-shadow: none;
-<<<<<<< HEAD
-=======
 }
 
 /* ==================================================================
@@ -561,5 +559,4 @@
 
 body.login-bg {
 	background-color : #efefef
->>>>>>> 689a75aa
 }