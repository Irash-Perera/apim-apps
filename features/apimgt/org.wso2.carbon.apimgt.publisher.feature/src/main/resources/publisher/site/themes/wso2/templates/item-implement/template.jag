<% jagg.template("item-implement", function(inputs, outputs, jagg) { %>
<% 
    var api = outputs.api;
    var permitted=outputs.isPermitted;
    var isCreatePermitted=outputs.isCreatePermitted;
    var mod = jagg.module("api");
    var isSynapseGateway = mod.isSynapseGateway().isSynapseGateway;
    var isDataPublishingEnabled = mod.isDataPublishingEnabled().isDataPublishingEnabled;
    var apiUrlId = "name="+encode.forHtml(api.name)+"&version="+encode.forHtml(api.version)+"&provider="+encode.forHtml(api.provider);
    var storeUrl = jagg.module("manager").getAPIStoreURL().url;
    var apiStatus = api.status;

    var MultitenantUtils = Packages.org.wso2.carbon.utils.multitenancy.MultitenantUtils;
    var tenantDomain = MultitenantUtils.getTenantDomain(jagg.getUser().username);

	var corsJson = JSON.parse(api.corsConfiguration);
%>
<script language="javascript">
    var VERBS = [ 'GET' , 'POST' , 'PUT' , 'DELETE', 'PATCH', 'OPTIONS'];
    var AUTH_TYPES = [
      { "value": "<%=i18n.localize("none")%>", "text":"<%=i18n.localize("none")%>"} ,
      { "value": "<%=i18n.localize("application")%>", "text":"<%=i18n.localize("application")%>"},
      { "value": "<%=i18n.localize("applicationUser")%>", "text":"<%=i18n.localize("applicationUser")%>"},
      { "value": "<%=i18n.localize("application&applicationUser")%>", "text":"<%=i18n.localize("application&applicationUser")%>"}
    ];
    var insequence = "<%=api.inSequence%>";
    var outsequence = "<%=api.outSequence%>";
    var faultsequence = "<%=api.faultSequence%>";
    var inSequencesLoaded = false;
    var outSequencesLoaded = false;
    var faultSequencesLoaded = false;
    var apiProvider = "<%=api.provider%>"
    var apiVersion = "<%=api.version%>"
    var apiName = "<%=api.name%>"
</script>   
<div id="item-add">
<%
    var design_w_link = jagg.url('/design?'+apiUrlId);
    var implement_w_link = jagg.url('/implement?'+apiUrlId);
    var manage_w_link = jagg.url('/manage?'+apiUrlId);    

    var manage_wlabel = "";
    if( api.availableTiers !=""){
        manage_wlabel = "completed";      
    }else{
        var manage_w_link = '#';        
    } 
%>
<!-- <center>
<ul class="new-sub-menu-wizard" style="margin:0 auto">
    <li>
        <a href="<%= design_w_link %>" class="wizard-done" title="<%=i18n.localize("design")%>">
            <div class="wizard-number">1</div>
            <span>"<%=i18n.localize("design")%></span>
        </a>
    </li>
    <li>
        <a href="<%= implement_w_link %>" class="wizard-active" title="<%=i18n.localize("implement")%>">
            <div class="wizard-number">2</div>
            <span>"<%=i18n.localize("implement")%></span>
        </a>
    </li>
    <li>
        <a href="<%= manage_w_link %>" class="<%= manage_wlabel%>" title="<%=i18n.localize("manage")%>">
            <div class="wizard-number" >3</div>
            <span>"<%=i18n.localize("manage")%></span>
        </a>
    </li>
</ul>
</center>-->

	<div class="page-header">
		<h2><%= encode.forHtml(api.name) %>: <%= encode.forHtml(api.context) %>
		</h2>
	</div>
    <div class="content-section shadow-up">
    <div class="content-data">   
    <div class="alert alert-block alert-danger" id="addAPIError" style="display:none">
        <span id="addErrorSpan"></span>
    </div>
<%
    if(api != null && api.subs > 0){%>
   			<div class="message message-warning">
                <h4><i class="icon fw fw-warning"></i>Warning!</h4>
                <p>You are editing an API with active subscribers. Tier Availability changes will not be reflected on
	        active subscriptions.</p>
            </div>
  <%  }%>

	<div class="container">
                <div class="row">
                    <div class="wizard">
                        <div class="wizard-inner">
                            <ol class="wiz-nav-inner no-controls" >
                                <li class="wiz-step completed"><a href="<%= design_w_link %>" title="<%=i18n.localize("design")%>"><span>1</span><span class="hidden-xs">"<%=i18n.localize("design")%></span></a></li>
                                <li class="wiz-step current"><a href="<%= implement_w_link %>" title="<%=i18n.localize("implement")%>"><span>2</span><span class="hidden-xs">"<%=i18n.localize("implement")%></span></a></li>
                                <li class="wiz-step <%= manage_wlabel%>"><a href="<%= manage_w_link %>" title="<%=i18n.localize("manage")%>"><span>3</span><span class="hidden-xs">"<%=i18n.localize("manage")%></span></a></li>
                            </ol>
                        </div>
                        <div class="wiz-content">
							    <div class="row">
							        <div class="col-sm-12">
									<div id="accordion1" class="panel-group" role="tablist">
									<div class="panel panel-default">
							          <div class="panel-heading" role="tab" id="headingOne" data-toggle="collapse" data-parent="#accordion1" href="#accordion1-collapse1" aria-expanded="true" aria-controls="accordion1-collapse1">
										<h4 class="panel-title">
											<label class="radio">
						                            <span class="fw-stack fw-lg">
					                                    <i class="fw fw-settings fw-stack-2x"></i>
					                                </span>
						                    </label>
						                    <div>
				                                <div class="heading">Managed API</div>
				                                <div class="description truncate">Provide the production and sandbox endpoints of the API to be managed.</div>
				                                <div class="status">
				                                    <i class="fw fw-down"></i>
				                                </div>
				                            </div>
				                            <div class="clearfix"></div>
										</h4>
									</div>
							        <div id="accordion1-collapse1" class="panel-collapse collapse <% if( apiStatus=="PUBLISHED" ){%> in <%}%>" role="tabpanel" aria-labelledby="headingOne">
							            <div class="panel-body">
							                    <form class="form-horizontal apim-form" method="POST" id="implement_form" enctype="multipart/form-data"
							                                    action="<%= jagg.url("/site/blocks/item-design/ajax/add.jag?action=implement&"+apiUrlId ) %>">
							
							                        <div class="form-group">
							                            <label class="control-label col-sm-3" for="endpoint_type">Endpoint Type:<span class="requiredAstrix">*</span>
							                            	<a class="help_popup" help_data="endpoint_help" data-trigger="hover" data-placement="bottom" title="endpoint_help">
							                            		<span class="icon fw-stack fw-lg" style="font-size:6px">
												                   <i class="fw fw-circle fw-stack-2x"></i>
												                   <i class="fw fw-question fw-stack-1x fw-inverse" style="font-size:8px"></i>
												                </span>
							                            	</a>
							                            </label>
							                                <div class="col-sm-3">
							                                    <select class="form-control select required" id="endpoint_type" name="endpoint_type">
							                                        <option value="http"  selected="selected">HTTP Endpoint</option>
							                                        <option value="address">Address Endpoint</option>
							                                        <option value="failover">Failover Endpoint</option>
							                                        <option value="load_balance">Load balanced Endpoint</option>
							                                        <option value="default">Default Endpoint</option>
							                                    </select>
							                                </div>							
							                        </div>
							
							                        <input type="hidden" id="endpoint_config" name="endpoint_config" value="<%= encode.forHtmlAttribute(api.endpointConfig) %>"/>
							
							                        <div id="endpoint_help" class="hide">
								                         <strong>HTTP Endpoint </strong><p>A REST service endpoint based on a URI template</p>
								                         <strong>Address Endpoint</strong><p>The direct URL of the service</p>
								                         <strong>Failover Group </strong><p>The endpoints that the service tries to connect to in case of a failure. This happens in a round robin manner.</p>
								                         <strong>Load Balance</strong><p>The endpoints where the incoming requests are directed to in a round robin manner. They automatically handle fail-over as well.</p>
								                         <Strong>Default Endpoint</strong><p>The default endpoint will send the message to the address specified in the 'To' header.</p>
							                        </div>
							
							                        <div id="endpoint_form" class="endpoint_dives" >
							                        </div>
							
							                         <div class="form-group">
							                            <div class="controls">
							                                <a href="#" class="more-options col-sm-3 col-sm-offset-3 but" ref="more-options-endpoints" title="<%=i18n.localize("moreOptions")%>" ><%=i18n.localize("moreOptions")%></a>
							                             </div>
							                         </div>
							                        <div id="more-options-endpoints"  style="display:none">
							
							
							                        <div class="form-group">
							                            <label class="control-label col-sm-3" for="endpointType"><%=i18n.localize("endpointType")%>:<span class="requiredAstrix">*</span>
							                      			<a class="help_popup" help_data="endpointSec_help" data-trigger="hover"  data-placement="bottom" title="endpointSec_help">
							                      				<span class="icon fw-stack fw-lg" style="font-size:6px">
												                   <i class="fw fw-circle fw-stack-2x"></i>
												                   <i class="fw fw-question fw-stack-1x fw-inverse" style="font-size:8px"></i>
												                </span>							                      				
							                      			</a>
							                            	<p id="endpointSec_help" class="hide"><%=i18n.localize("endpointSecHelpMsg")%></p>
							                            </label>
							                            <div class="col-sm-4">
							                            <select class="select required form-control" id="endpointType" name="endpointType" >
							                                <option value="nonsecured" <%if( api.endpointTypeSecured=="false"){%> selected="selected" <%}%>><%=i18n.localize("nonsecured")%></option>
							                                <option value="secured" <%if(api.endpointTypeSecured=="true"){%> selected="selected" <%}%>><%=i18n.localize("secured")%></option>
							                            </select>
							                            </div>
							                        </div>
							
							                        <div class="form-group" id="endpointAuthType" <%if(api.endpointTypeSecured=="false"){%>style="display: none;"<%}%>>
							                            <label class="control-label col-sm-3" for="endpointAuthType"><%=i18n.localize("endpointAuthType")%>:<span class="requiredAstrix">*</span>
							                            	<a class="help_popup" help_data="endpointAuth_help" data-trigger="hover" title="<%=i18n.localize("endpointAuthType")%>" data-placement="bottom">
							                            		<span class="icon fw-stack fw-lg" style="font-size:6px">
												                   <i class="fw fw-circle fw-stack-2x"></i>
												                   <i class="fw fw-question fw-stack-1x fw-inverse" style="font-size:8px"></i>
												                </span>
							                            	</a>
							                            	<p id="endpointAuth_help" class="hide"><%=i18n.localize("endpointAuthHelpMsg")%></p>
							                            </label>
							                            <div class="col-sm-4">
							                            <select class="select required form-control" id="endpointAuthType" name="endpointAuthType" >
							                                <option value="basicAuth" <%if( api.endpointAuthTypeDigest=="false"){%> selected="selected" <%}%>><%=i18n.localize("basicAuth")%></option>
							                                <option value="digestAuth" <%if(api.endpointAuthTypeDigest=="true"){%> selected="selected" <%}%>><%=i18n.localize("digestAuth")%></option>
							                            </select>							                            
							                            </div>
							                        </div>
							
							                        <div class="form-group" id="credentials" <%if(api.endpointTypeSecured=="false"){%>style="display: none;"<%}%>>
							                            <label class="control-label col-sm-3" for="credentials"><%=i18n.localize("credentials")%>:<span class="requiredAstrix">*</span></label>
							                            <div class="col-sm-6 form-inline">
							                                <input type="text" class="col-sm-2 form-control required validInput" id="epUsername" name="epUsername" placeholder="Username" value="<%=api.epUsername%>">
							                                <input type="password" class="col-sm-4 form-control required" id="epPassword" name="epPassword" placeholder="Password" value="<%=api.epPassword%>">
							                            </div>
							                        </div>
							
							                        <% if(isDataPublishingEnabled || api.destinationStats == "Enabled") { %>
							                        <!--Southboud statistics -->
							                        <div class="form-group">
							                            <label class="control-label col-sm-3" for="destinationStats"><%=i18n.localize("destinationStats")%>:</label>
							                              <div class="col-sm-4">
							                               <select class="select required form-control" id="destinationStats" name="destinationStats">
							                                    <option value="disabled" <%if(api.destinationStats != "Enabled"){%> selected <%}%>><%=i18n.localize("disabled")%></option>
							                                    <option value="enabled" <%if(api.destinationStats == "Enabled"){%> selected <%}%>><%=i18n.localize("enabled")%></option>
							                                </select>
							                                <a class="help_popup" help_data="stats_help" data-trigger="hover" title="stats_help">
							                                	<span class="icon fw-stack fw-lg" style="font-size:6px">
												                   <i class="fw fw-circle fw-stack-2x"></i>
												                   <i class="fw fw-question fw-stack-1x fw-inverse" style="font-size:8px"></i>
												                </span>
							                                </a>
							                                <p id="stats_help" class="hide"><%=i18n.localize("statsHelpMsg")%></p>
							                             </div>
							                        </div>
							                        <!--Southboud statistics End -->
							                        <% }%>
							
							                        </div><!-- more option endpoint -->
							
							                    <fieldset>
							                        <% if (isSynapseGateway) { %>
							                        <legend style="margin-left:0px;text-indent:10px"><%=i18n.localize("sequence")%></legend>
							                            <div class="form-group">
							                                <label class="control-label col-sm-3"><%=i18n.localize("enable.sequence")%></label>
							                                <div class="controls col-sm-8">
  
							                                    <label class="checkbox">
							                                        <input type="checkbox" id="toggleSequence" name="sequence_check"
							                                            <% if((api.inSequence && (!"none".equals(api.inSequence))) || (api.outSequence && (!"none".equals(api.outSequence)))
							                                            || ( api.faultSequence && (!"none".equals(api.faultSequence)))) { %> checked="checked" <%}%>>
							                                            <span class="helper"><%=i18n.localize("sequenceMsg")%></span>
							                                    </label>							                                    
							                                </div>
							                            </div>
							                            <div class="form-group form-inline">
							                            	<div class="col-sm-3"></div>
							                            	<div class="col-sm-9">
							                            		<table class="table table-bordered table-striped" id="seqTable"
							                                        <% if(!api.inSequence && !api.outSequence && !api.faultSequence){ %>style="display:none"<%}%>>
							                                            <thead>
							                                                <tr>
							                                                    <th><%=i18n.localize("inFlow")%></th>
							                                                    <th><%=i18n.localize("outFlow")%></th>
							                                                    <th><%=i18n.localize("faultFlow")%></th>
							                                                </tr>
							                                            </thead>
							                                            <tr>
							                                                <td>
							                                                    <select class="form-control" id="inSequence"  name="inSequence" >
							                                                        <option value="none" selected="selected"><%=i18n.localize("none")%></option>
							                                                    </select>
							                                                </td>
							                                                <td>
							                                                    <select class="form-control" id="outSequence"  name="outSequence">
							                                                        <option value="none" selected="selected"><%=i18n.localize("none")%></option>
							                                                    </select>
							                                                </td>
							                                                <td>
							                                                    <select class="form-control" id="faultSequence"  name="faultSequence">
							                                                        <option value="none" selected="selected"><%=i18n.localize("none")%></option>
							                                                    </select>
							                                                </td>
							                                            </tr>
							                                            <tr>
							                                                <td>
													   <div id="in" class="input-group input-wrap file-upload-control">
														   <div class="input-group-btn">
															<button id="inSeqBrowse" class="btn browse" type="button" title="Browse File">
															    <i class="fw fw-file-browse" aria-hidden="true"></i>
															    <span class="hidden-xs">Browse</span>
															</button>
														    </div>
														    <input type="text" id="inSeqFileValue" class="form-control" readonly>
														    <input type="file" id="inSeqFile" name="inSeqFile" class="form-control">
														    <div class="input-group-btn">
															<button class="btn btn-secondary btn-primary" id="clearSeqFile" type="button" title="<%=i18n.localize("clear")%>">
															    <span class="hidden-xs"><%=i18n.localize("clear")%></span>
															</button>
														    </div>
													   </div>
							                                                </td>
							                                                <td>
													    <div id="out" class="input-group input-wrap file-upload-control">
														   <div class="input-group-btn">
															<button id="outSeqBrowse" class="btn browse" type="button" title="Browse File">
															    <i class="fw fw-file-browse" aria-hidden="true"></i>
															    <span class="hidden-xs">Browse</span>
															</button>
							
														    </div>
														    <input type="text" id="outSeqFileValue" class="form-control" readonly>
														    <input type="file" id="outSeqFile"  name="outSeqFile" class="form-control">
														    <div class="input-group-btn"></div>
														    <div class="input-group-btn">
															<button class="btn btn-secondary btn-primary" id="clearOutSeqFile" type="button" title="<%=i18n.localize("clear")%>">
															    <span class="hidden-xs"><%=i18n.localize("clear")%></span>
															</button>
														    </div>
													   </div>
							                                                </td>
							                                            </tr>
							                                    </table>
							                            	</div>
							                            </div>

														<% if(outputs.isCreatePermitted){
														 %>

														<div id="corsConfigsManaged">
														<legend style="margin-left:0px;text-indent:10px">CORS configuration</legend>

															<input type="hidden" value='<%=corsJson%>' name="corsConfiguration" id="corsConfigurationManaged"/>
															<div class="form-group">
																<label class="control-label col-sm-3" for="corsConfigurationManaged"><%=i18n.localize("corsConfiguration")%></label>
																<div class="controls col-sm-8">
																	<label class="checkbox">
																		<input type="checkbox" id="toggleCorsManaged" name="cors_check"
																			<%if(corsJson != null && corsJson.corsConfigurationEnabled){%> checked="checked"<%}%>>
																						<span class="helper"><%=i18n.localize("corsMsg")%></span>
																	</label>
																</div>
															</div>
															   <div class="form-group form-inline">
																<div class="col-sm-3"></div>
																<div class="col-sm-9">
																	<table class="table table-bordered table-striped" id="corsTableManaged" <%  if(corsJson == null || !corsJson.corsConfigurationEnabled){ %>style="display:none"<%} %>>
																		<tr>
																			<td>
																				<%=i18n.localize("accessControlOrigin")%>
																			</td>
																			<td>
																				<div id="allOriginContainerManaged">
																				<label class="checkbox">
																					<input type="checkbox" id="toggleallOriginManaged" name="toggleallOriginManaged"  <%if(corsJson.accessControlAllowOrigins =="*"){%>checked="checked"<%}%>>
																					<span class="helper"><%=i18n.localize("allOrigins")%></span>
																				</label>
																				</div>
																						<%
																				var accessOriginManaged ="";
																				for (var origin in corsJson.accessControlAllowOrigins){
																					accessOriginManaged += corsJson.accessControlAllowOrigins[origin]+",";
																				}
																				if(accessOriginManaged != ""){
																					accessOriginManaged=accessOriginManaged.substr(0,(accessOriginManaged.length-1));
																				}
																				var accessHeadersManaged ="";
																				for (var headers in corsJson.accessControlAllowHeaders){
																					accessHeadersManaged += corsJson.accessControlAllowHeaders[headers]+",";
																				}
																				if(accessHeadersManaged != ""){
																					accessHeadersManaged=accessHeadersManaged.substr(0,(accessHeadersManaged.length-1));
																				}
																				var accessMethodsManaged="";
																				for (var methods in corsJson.accessControlAllowMethods){
																					accessMethodsManaged += corsJson.accessControlAllowMethods[methods]+",";
																				}
																				if(accessMethodsManaged != ""){
																					accessMethodsManaged=accessMethodsManaged.substr(0,(accessMethodsManaged.length-1));
																				}
																				%>
																				<div class="originContainerManaged tagContainer">
																				<input type="text" placeholder="Access Control Allow Origins" id="accessOriginManaged" name="accessOriginManaged" value="<%=encode.forHtml(accessOriginManaged)%>" data-role="tagsinput"/>
																				</div>
																			</td>
																		</tr>
																		<tr>
																			<td>
																				<%=i18n.localize("accessControlHeaders")%>
																			</td>
																			<td>
																				<div class="headerContainer tagContainer">
																					<input type="text" placeholder="Access Control Allow Headers" id="allowHeadersManaged" name="allowHeadersManaged" value="<%=encode.forHtml(accessHeadersManaged)%>" data-role="tagsinput"/>
																				</div>
																			</td>
																		</tr>
																		<tr>
																			<td>
																				<%=i18n.localize("accessControlMethods")%>
																			</td>
																			<td>
																				<div class="headerContainer tagContainer">
																				   <input type="text" placeholder="Access Control Allow Methods" id="allowMethodsManaged" name="allowMethodsManaged" value="<%=encode.forHtml(accessMethodsManaged)%>" data-role="tagsinput"/>
																				</div>
																			</td>
																		</tr>
																		<tr>
																			<td>
																				<%=i18n.localize("accessControlCredentials")%>
																			</td>
																			<td>
																				<div class="controls credentialContainerManaged">

																					<label class="checkbox">
																						<input type="checkbox" id="allowCredentialsManaged" name="allowCredentialsManaged" placeholder="Access Control Allow Credentials"
																						<% if(corsJson != null && corsJson.accessControlAllowCredentials){ %> checked="checked"<%}%>>
																						<span class="helper">Check to send True</span>
																					</label>
																				</div>
																			</td>
																		</tr>
																</table>
															</div>
														</div>

													</div>
												<% }; %>
							                        <%}%>
							                    </fieldset>
												<hr />
							                    <input type="hidden" name="name" value="<%= encode.forHtml(api.name) %>" />
							                    <input type="hidden" name="version" value="<%= encode.forHtml(api.version) %>" />
							                    <input type="hidden" name="provider" value="<%= encode.forHtml(api.provider) %>" />
							                    <input type="hidden" name="action" value="implement" />
							                    <input type="hidden" name="wsdl" value="<%= encode.forHtml(api.wsdl) %>" />                                        
							                    <input type="hidden" id="swagger" name="swagger" class="swagger" value="" />
							                    <input type="hidden" value="endpoint" name="implementation_methods" >
							                    <div class="form-actions" id="saveButtons">
							                        <button type="submit" class="btn btn-secondary manageSaveButton has-spinner" id="saveBtn" >Save</button>
							                        <button id="go_to_manage" class="btn btn-primary manageSaveButton has-spinner">Next : Manage &gt;</button>
							                    </div>
							                    </form>
							                </div>
							            </div>
							            </div>							
							            <div class="panel panel-default">
							            	 <div class="panel-heading" role="tab" id="headingTwo" data-toggle="collapse" data-parent="#accordion1" href="#accordion1-collapse2" aria-expanded="true" aria-controls="accordion1-collapse2">
												<h4 class="panel-title">
													<label class="radio">
								                            <span class="fw-stack fw-lg">
							                                    <i class="fw fw-settings fw-stack-2x"></i>
							                                </span>
								                    </label>
								                    <div>
						                                <div class="heading">Prototyped API</div>
						                                <div class="description truncate" title="Use the inbuilt JavaScript engine to prototype the API or provide an endpoint to a prototype API. The inbuilt JavaScript engine does not have support to prototype SOAP APIs">Use the inbuilt JavaScript engine to prototype the API or provide an endpoint to a prototype API. The inbuilt JavaScript engine does not have support to prototype SOAP APIs</div>
						                                <div class="status">
						                                    <i class="fw fw-down"></i>
						                                </div>
						                            </div>
						                            <div class="clearfix"></div>
												</h4>
											</div>							
							            <div id="accordion1-collapse2" class="panel-collapse collapse <% if( apiStatus=="PROTOTYPED" ){%> in <%}%>" role="tabpanel" aria-labelledby="headingTwo">
								            <div class="panel-body">								
								            <div class="">
								            <form class="form-horizontal apim-form" method="POST" id="prototype_form" enctype="multipart/form-data"
								                action="<%= jagg.url("/site/blocks/item-design/ajax/add.jag?action=implement&"+apiUrlId ) %>">
								                <fieldset>
								                <div class="form-group">
								                    <label class="control-label col-sm-3" for="context">Implementation Method</label>
								                    <div class="col-sm-8">
								                        <%if(api.implementation && api.implementation == "INLINE"){
								                                var inline_impl = "checked='checked'";
								                                var hide_endpoint="hide";
								                            }else{
								                                var endpoint_impl = "checked='checked'";
								                                var hide_impl="hide";
								                            } %>
								
								                            <label class="radio-inline">
								                            <input class="implementation_methods" type="radio" value="inline" name="implementation_methods" <%= inline_impl%> > Inline
								                            </label>
								
								                            <label class="radio-inline">
								                            <input class="implementation_methods" type="radio" value="endpoint" name="implementation_methods" <%= endpoint_impl%> > Endpoint
								                            </label>
								
								                    </div>
								                </div>
								                </fieldset>
								
								                <div id="api_designer">
								                    <div id ="apidoc_details"></div>
								                    <div id ="resource_details"></div>
								                </div>
								
								                <div class="clear"></div>
								
								
								                <fieldset class="implementation_method_endpoint implementation_method <%= hide_endpoint %>">
								                    <input type="hidden" class="prototype_config form-control" name="endpoint_config" value="<%= encode.forHtmlAttribute(api.endpointConfig) %>"/>
								                    <div class="form-group form-inline">
								                        <label class="control-label col-sm-3">Prototype Endpoint:</label>
								                        <div class="col-sm-8">
								                            <div class="input-group">
								                                <input type="text" id="prototype_endpoint" value="http://localhost" name="prototype_endpoint" class="required form-control" placeholder="E.g.: http://appserver/resource"/>
								                                <span class="input-group-btn">
								                                    <button type="button" id="prototype_test" class="btn btn-secondary check_url_valid btn-block" providerName="<%= api.provider %>" apiName="<%= api.name %>" apiVersion="<%= api.version %>">
								                                        <span>Test</span>
								                                    </button>
								                                </span>
								                            </div>
								                            <a class="help_popup" help_data="endpoint_test_help" data-trigger="hover" title="endpoint_test_help">
								                            	<span class="icon fw-stack fw-lg" style="font-size:6px">
													                   <i class="fw fw-circle fw-stack-2x"></i>
													                   <i class="fw fw-question fw-stack-1x fw-inverse" style="font-size:8px"></i>
													            </span>
								                            </a>
								                            <div id="endpoint_test_help" class="hide">
								                                <p>WSO2 API Manager uses HTTP Head to check the validity of the endpoint.</p>
								                            </div>
								                        </div>
								                        <span style="display:none;" class="help-block jsonform-errortext"></span>
								                    </div>
								                    </fieldset>
								                    <fieldset>

												<% if(outputs.isCreatePermitted){
														%>

														<div id="corsConfigsPrototyped">
															<legend style="margin-left:0px;text-indent:10px">CORS configuration</legend>

															<input type="hidden" value='<%=corsJson%>' name="corsConfiguration" id="corsConfigurationPrototyped"/>
															<div class="form-group">
																<label class="control-label col-sm-3" for="corsConfigurationPrototyped"><%=i18n.localize("corsConfiguration")%></label>
																<div class="controls col-sm-8">
																	<label class="checkbox">
																		<input type="checkbox" id="toggleCorsPrototyped" name="cors_check"
																						 <%if(corsJson != null && corsJson.corsConfigurationEnabled){%> checked="checked"<%}%>>
																			<span class="helper"><%=i18n.localize("corsMsg")%></span>
																	</label>
																</div>
															</div>
															<div class="form-group form-inline">
																<div class="col-sm-3"></div>
																<div class="col-sm-9">
																	<table class="table table-bordered table-striped" id="corsTablePrototyped" <%  if(corsJson == null || !corsJson.corsConfigurationEnabled){ %>style="display:none"<%} %>>
																		<tr>
																			<td>
																				<%=i18n.localize("accessControlOrigin")%>
																			</td>
																			<td>
																				<div id="allOriginContainerPrototyped">
																					<label class="checkbox">
																						<input type="checkbox" id="toggleallOriginPrototyped" name="toggleallOriginPrototyped"  <%if(corsJson.accessControlAllowOrigins =="*"){%>checked="checked"<%}%>>
																						<span class="helper"><%=i18n.localize("allOrigins")%></span>
																					</label>
																				</div>
																						<%
																				var accessOriginPrototyped ="";
																				for (var origin in corsJson.accessControlAllowOrigins){
																					accessOriginPrototyped += corsJson.accessControlAllowOrigins[origin]+",";
																				}
																				if(accessOriginPrototyped != ""){
																					accessOriginPrototyped=accessOriginPrototyped.substr(0,(accessOriginPrototyped.length-1));
																				}
																				var accessHeadersPrototyped ="";
																				for (var headers in corsJson.accessControlAllowHeaders){
																					accessHeadersPrototyped += corsJson.accessControlAllowHeaders[headers]+",";
																				}
																				if(accessHeadersPrototyped != ""){
																					accessHeadersPrototyped=accessHeadersPrototyped.substr(0,(accessHeadersPrototyped.length-1));
																				}
																				var accessMethodsPrototyped="";
																				for (var methods in corsJson.accessControlAllowMethods){
																					accessMethodsPrototyped += corsJson.accessControlAllowMethods[methods]+",";
																				}
																				if(accessMethodsPrototyped != ""){
																					accessMethodsPrototyped=accessMethodsPrototyped.substr(0,(accessMethodsPrototyped.length-1));
																				}
																				%>
																				<div class="originContainerPrototyped tagContainer">
																				<input type="text" placeholder="Access Control Allow Origins" id="accessOriginPrototyped" name="accessOriginPrototyped" value="<%=encode.forHtml(accessOriginPrototyped)%>" data-role="tagsinput"/>
																									</div>
																			</td>
																		</tr>
																		<tr>
																			<td>
																				<%=i18n.localize("accessControlHeaders")%>
																			</td>
																			<td>
																				<div class="headerContainer tagContainer">
																					<input type="text" placeholder="Access Control Allow Headers" id="allowHeadersPrototyped" name="allowHeadersPrototyped" value="<%=encode.forHtml(accessHeadersPrototyped)%>" data-role="tagsinput"/>
																				</div>
																			</td>
																		</tr>
																		<tr>
																			<td>
																				<%=i18n.localize("accessControlMethods")%>
																			</td>
																			<td>
																				<div class="headerContainer tagContainer">
																				   <input type="text" placeholder="Access Control Allow Methods" id="allowMethodsPrototyped" name="allowMethodsPrototyped" value="<%=encode.forHtml(accessMethodsPrototyped)%>" data-role="tagsinput"/>
																				</div>
																			</td>
																		</tr>
																		<tr>
																			<td>
																				<%=i18n.localize("accessControlCredentials")%>
																			</td>
																			<td>
																				<div class="controls credentialContainerPrototyped">

																					<label class="checkbox">
																						<input type="checkbox" id="allowCredentialsPrototyped" name="allowCredentialsPrototyped" placeholder="Access Control Allow Credentials"
																							 <% if(corsJson != null && corsJson.accessControlAllowCredentials){ %> checked="checked"<%}%>>
																								<span class="helper">Check to send True</span>
																							</label>
																				</div>
																			</td>
																		</tr>
																	</table>
																</div>
															</div>

														</div>
												<% }; %>
								                </fieldset>
								                <hr />
								                <div class="form-actions" id="saveButtons">

								                    <input type="hidden" name="name" value="<%= encode.forHtml(api.name) %>" />
								                    <input type="hidden" name="version" value="<%= encode.forHtml(api.version) %>" />
								                    <input type="hidden" name="provider" value="<%= encode.forHtml(api.provider) %>" />
								                    <input type="hidden" name="action" value="implement" />
								                    <input type="hidden" id="swagger" name="swagger" class="swagger" value="" />
								                    <button type="submit" class="btn btn-secondary manageSaveButton has-spinner" id="savePrototypeBtn" >Save</button>
								                    <button class="btn btn-warning manageSaveButton has-spinner" id="prototyped_api" >Deploy as a Prototype</button>
								                </div>
								                            </form>
								                </div>
								            </div>
							
							            </div>
							
							            <div id="prototype-success" class="modal fade">
							            <div class="modal-dialog">
							                <div class="modal-content">
							                <div class="modal-header">
							                <button type="button" class="close" data-dismiss="modal" aria-hidden="true">×</button>
							                <h3>API Publisher - Notification</h3>
							                </div>
							                <div class="modal-body">
							                <table>
							                    <tbody>
							                        <tr>
							                            <td><img src="<%=jagg.getAbsoluteUrl(jagg.getThemeFile("images/info.png"))%>" align="center" hspace="10" alt="<%=i18n.localize("infoMsgThumb")%>"></td>
							                            <td><span class="messageText">API deployed as a Prototype.</span></td>
							                    </tbody>
							                </table>
							                </div>
							                <div class="modal-footer">
<<<<<<< HEAD
							                <button class="btn btn-secondary" data-dismiss="modal" aria-hidden="true">Keep Editing API</button>
							                <a href='javascript:void(0)' id="goToStore-btn" class="btn btn-secondary" >Go to API Store</a>
							                <a href='<%= jagg.url("/info?"+ apiUrlId ) %>' class="btn btn-primary">Go to Overview</a>
=======
							                <a href='<%= jagg.url("/info?"+ apiUrlId ) %>' class="btn btn-primary" title="<%=i18n.localize("goToOverview")%>"<%=i18n.localize("goToOverview")%></a>
							                <a href='javascript:void(0)' id="goToStore-btn" class="btn btn-secondary" title="<%=i18n.localize("goToStore")%>" ><%=i18n.localize("goToStore")%></a>
							                <button class="btn btn-secondary" data-dismiss="modal" aria-hidden="true" title="<%=i18n.localize("keepEditingAPI")%>">Keep Editing API</button>
>>>>>>> 97eba401
							                </div>
							                </div>
							            </div>
							            </div>
							            </div>
							            </div>
							            </div>
        </div>
                        </div>
                    </div>
                </div>
            </div>	
    </div>
    </div>
    </div>

<div  id="advance_endpoint_config" class="modal fade">
    <div class="modal-dialog">
    <div class="modal-content">
        <div class="modal-header">
        <button type="button" class="close" data-dismiss="modal" aria-hidden="true">&times;</button>
        <h3>Advanced Endpoint Configuration</h3>
        </div>
        <div class="modal-body">
        <form id="advance_form"></form>
        </div>
        <div class="modal-footer">
        <div id="res" style="color:red;float:left"></div>
        <a href="#" class="btn" data-dismiss="modal" title="<%=i18n.localize("close")%>" ><%=i18n.localize("close")%></a>
        <a href="#" class="btn btn-primary" id="advance_ep_submit" title="<%=i18n.localize("save")%>" ><%=i18n.localize("saveChanges")%></a>
        </div>
    </div>
    </div>
</div>

<script id="designer-apidoc-template" type="text/x-handlebars-template">
</script>

<script id="designer-resource-template" type="text/x-handlebars-template">
<div class="resource_body_padding">
    <h5>Description :</h5>
    <a class="notes" data-path="{{resource_path}}" data-attr="description" title="<%=i18n.localize("description")%>">{{ description }}</a>
    <br />
    <br />        
    <h5>Response Content Type : <a href="#" data-path="{{resource_path}}" data-attr="content_type" class="content_type" data-type="typeahead" data-pk="1" data-title="Responce Content Type" title="ResponseContent Type">{{ content_type }}</a></h5>
    <br />
    <h5>Parameters :</h5>
    {{#if parameters}}
    <table class="table table-condensed table-hover table-bordered">
        <tr>
        <th width="200px">Parameter Name</th>
        <th>Description</th>
        <th width="100px">Parameter Type</th>
        <th width="100px">Data Type</th>
        <th width="100px">Required</th>            
        </tr>    
    {{#each parameters}}
        <tr>
        <td>{{ name }}</td>
        <td><a class="param_desc" data-path="{{ ../resource_path}}.parameters[{{@index}}]" data-attr="description" title="<%=i18n.localize("description")%>">{{ description }}</a></td>
        <td><a class="param_paramType" data-type="select" data-path="{{ ../resource_path}}.parameters[{{@index}}]" data-attr="in" title="in">{{ in }}</a></td>
        <td><a class="param_type" data-path="{{../resource_path}}.parameters[{{@index}}]" data-attr="type" title="type">{{ type }}</a></td>
        <td><a class="param_required" data-type="select" data-path="{{../resource_path}}.parameters[{{@index}}]" data-attr="required" data-value="{{toString required }}" title="required"></a></td>
        </tr> 
    {{/each}}
    {{/if}}
    </table>   
    <h5>Script :</h5>
    <textarea class="editor col-sm-12" width="100%" style="height:150px;">{{#if x-mediation-script }}{{ x-mediation-script }}{{else}}/* mc.setProperty('CONTENT_TYPE', 'application/json');
    {{#each parameters}}var {{ name }} = mc.getProperty('uri.var.{{ name }}');
{{/each}}
mc.setPayloadJSON('{ "data" : "sample JSON"}');*/
/*Uncomment the above comment block to send a sample response.*/{{/if}}
</textarea>
</div>  
</script>
<div  id="environmentsRetry-modal" class="modal hide fade">
        <div class="modal-header">
        <button type="button" class="close" data-dismiss="modal" aria-hidden="true">&times;</button>
        <h3>Gateway Failures</h3>
        </div>
        <div class="modal-body">
        <div id="modal-published-header">
        Failed to Publish Environments
        </div>
        <div id="modal-published-content">
        </div>
        <div id="modal-unpublished-header">
                Failed to UnPublish Environments
                </div>
                <div id="modal-unpublished-content">
                </div>
                <input type="hidden" id="retryType"/>
        </div>
        <div class="modal-footer">
        <div id="res" class="hide" style="color:red;float:left"></div>
        <a class="btn btn-primary" id="retry" onClick="doGatewayAction()" title="do gateway action">OK</a>
                                   <script type="text/javascript">
                            function doGatewayAction() {
                               $("#environmentsRetry-modal").modal('hide');
                              }
                                   </script>
        </div>
</div>
<script id="designer-resources-template" type="text/x-handlebars-template">
<fieldset class="<%= hide_impl %> implementation_method_inline implementation_method">
<legend>Resources</legend>
<table style="width:100%">                       
{{#each doc.paths}}
    {{# each this}}
        <tr class="resource_container" data-path="$.paths.{{ path }}.{{@key}}">
            <td class="resource-method-td resource_expand" data-path="$.paths.{{ path}}.{{ @key }}">
                <span class=" resource-method resource-method-{{ @key }}">{{ @key }}</span>
            </td>
            <td class="resource_expand"><a class="resource-path" title="{{ path }}">{{ path }}</a></td>
            <td  width="99%"><span class="operation-summary change_summary" data-path="$.paths.{{ path }}.{{@key}}" data-attr="summary" >{{ summary }}</span></td>
        </tr>
        <tr><td colspan="3" class="resource_body " data-path="$.paths.{{ path }}.{{@key}}"></td></tr>
    {{/each}}
{{/each}}
</table>
</fieldset>                       
</script>

<script>
    $(document).ready(function(){

        var status = "<%=apiStatus%>";
        if(status == "PUBLISHED"){
            $('#managed-api').slideDown()
        }else if(status == "PROTOTYPED"){
            $('#prototype').slideDown();
        }

        $.get( "<%= jagg.url("/site/blocks/item-design/ajax/add.jag") %>?name=<%= encode.forHtml(api.name) %>&version=<%= encode.forHtml(api.version) %>&provider=<%= encode.forHtml(api.provider) %>&action=swagger" , function( data ) {
            var data = jQuery.parseJSON(data);
            var designer = APIDesigner();
            designer.load_api_document(data);
            $("#swaggerUpload").modal('hide');
        });

        $('#go_to_manage').click(function(e){            
            $("body").on("api_saved", function(e){
                location.href = "<%= jagg.url("/manage?"+apiUrlId)%>";
            });
            $("#implement_form").submit();
        });

        $('#goToStore-btn').click(function(){
            window.open('<%=storeUrl%>/apis/info?name=<%=api.name%>&version=<%=api.version%>&provider=<%=api.provider%>&tenant=<%=tenantDomain%>', '_blank');
            location.href = '<%= jagg.url("/info?"+ apiUrlId ) %>';
        });

        try{
            var endpoint_config = jQuery.parseJSON($(".prototype_config").val());
            if(endpoint_config.production_endpoints){
                $("#prototype_endpoint").val(endpoint_config.production_endpoints.url);
            }
        }catch(e){
            console.log("Invalid endpoint config");
        }
    })
</script>


<% }); %><|MERGE_RESOLUTION|>--- conflicted
+++ resolved
@@ -92,9 +92,9 @@
                     <div class="wizard">
                         <div class="wizard-inner">
                             <ol class="wiz-nav-inner no-controls" >
-                                <li class="wiz-step completed"><a href="<%= design_w_link %>" title="<%=i18n.localize("design")%>"><span>1</span><span class="hidden-xs">"<%=i18n.localize("design")%></span></a></li>
-                                <li class="wiz-step current"><a href="<%= implement_w_link %>" title="<%=i18n.localize("implement")%>"><span>2</span><span class="hidden-xs">"<%=i18n.localize("implement")%></span></a></li>
-                                <li class="wiz-step <%= manage_wlabel%>"><a href="<%= manage_w_link %>" title="<%=i18n.localize("manage")%>"><span>3</span><span class="hidden-xs">"<%=i18n.localize("manage")%></span></a></li>
+                                <li class="wiz-step completed"><a href="<%= design_w_link %>" title="<%=i18n.localize("design")%>"><span>1</span><span class="hidden-xs"><%=i18n.localize("design")%></span></a></li>
+                                <li class="wiz-step current"><a href="<%= implement_w_link %>" title="<%=i18n.localize("implement")%>"><span>2</span><span class="hidden-xs"><%=i18n.localize("implement")%></span></a></li>
+                                <li class="wiz-step <%= manage_wlabel%>"><a href="<%= manage_w_link %>" title="<%=i18n.localize("manage")%>"><span>3</span><span class="hidden-xs"><%=i18n.localize("manage")%></span></a></li>
                             </ol>
                         </div>
                         <div class="wiz-content">
@@ -656,15 +656,9 @@
 							                </table>
 							                </div>
 							                <div class="modal-footer">
-<<<<<<< HEAD
-							                <button class="btn btn-secondary" data-dismiss="modal" aria-hidden="true">Keep Editing API</button>
-							                <a href='javascript:void(0)' id="goToStore-btn" class="btn btn-secondary" >Go to API Store</a>
-							                <a href='<%= jagg.url("/info?"+ apiUrlId ) %>' class="btn btn-primary">Go to Overview</a>
-=======
 							                <a href='<%= jagg.url("/info?"+ apiUrlId ) %>' class="btn btn-primary" title="<%=i18n.localize("goToOverview")%>"<%=i18n.localize("goToOverview")%></a>
 							                <a href='javascript:void(0)' id="goToStore-btn" class="btn btn-secondary" title="<%=i18n.localize("goToStore")%>" ><%=i18n.localize("goToStore")%></a>
 							                <button class="btn btn-secondary" data-dismiss="modal" aria-hidden="true" title="<%=i18n.localize("keepEditingAPI")%>">Keep Editing API</button>
->>>>>>> 97eba401
 							                </div>
 							                </div>
 							            </div>
