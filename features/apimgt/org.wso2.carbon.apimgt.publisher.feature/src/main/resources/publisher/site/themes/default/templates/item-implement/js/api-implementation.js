--- conflicted
+++ resolved
@@ -21,8 +21,7 @@
       e.preventDefault();
     });*/
 
-<<<<<<< HEAD
-=======
+
    var previousClicked = "";
     $('.api-implement-type').click(function(){
         $($(this).attr('value')).slideToggle();
@@ -32,28 +31,7 @@
         previousClicked=$(this).attr('value');
     });
 
-    var thisID='';
-    $('#saveBtn').click(function(e){
-        $(this).siblings('button').button('reset');
-        thisID = $(this).attr('id');
-    });
 
-    $('#prototyped_api').click(function(e){
-        $(this).siblings('button').button('reset');
-        thisID = $(this).attr('id');
-    });
-
-    $('#go_to_manage').click(function(e){
-        $(this).siblings('button').button('reset');
-        thisID = $(this).attr('id');
-    });
-
-    $('#savePrototypeBtn').click(function(e){
-        $(this).siblings('button').button('reset');
-        thisID = $(this).attr('id');
-    });
-
->>>>>>> 4c61ffe1
     var v = $("#implement_form").validate({
         submitHandler: function(form) {        
         var designer = APIDesigner();
@@ -100,7 +78,7 @@
         APP.update_ep_config();
         $('.swagger').val(JSON.stringify(designer.api_doc));
 
-        $('#'+thisID).button('loading');
+        $('#'+thisID).addClass('active');
 
         $(form).ajaxSubmit({
             success:function(responseText, statusText, xhr, $form) {
@@ -110,7 +88,7 @@
                 designer.saved_api.name = responseText.data.apiName;
                 designer.saved_api.version = responseText.data.version;
                 designer.saved_api.provider = responseText.data.provider;
-                $('#'+thisID).button('reset');
+                $('#'+thisID).removeClass('active');
                 $( "body" ).trigger( "prototype_saved" );                             
              } else {
                  if (responseText.message == "timeout") {
@@ -127,7 +105,7 @@
                  } else {
                      jagg.message({content:responseText.message,type:"error"});
                  }
-                 $('#'+thisID).button('reset');
+                 $('#'+thisID).removeClass('active');
              }
             }, dataType: 'json'
         });
@@ -184,6 +162,11 @@
     thisID = $(this).attr('id');
 });
 
+$('#savePrototypeBtn').click(function(e){
+    $(this).siblings('button').button('reset');
+    thisID = $(this).attr('id');
+});
+
 $('#prototyped_api').click(function(e){
     $(this).siblings('button').button('reset');
     thisID = $(this).attr('id');
