--- conflicted
+++ resolved
@@ -30,11 +30,11 @@
 
     var MultitenantUtils = Packages.org.wso2.carbon.utils.multitenancy.MultitenantUtils;
     var tenantDomain = MultitenantUtils.getTenantDomain(jagg.getUser().username);
-    %>
-    <script language="javascript">
-        var VERBS = [ 'GET' , 'POST' , 'PUT' , 'DELETE', 'PATCH', 'OPTIONS'];
-        var AUTH_TYPES = [
-          { "value": "None", "text":"<%=i18n.localize("none")%>"} ,
+%>
+<script language="javascript">
+    var VERBS = [ 'GET' , 'POST' , 'PUT' , 'DELETE', 'PATCH', 'OPTIONS'];
+    var AUTH_TYPES = [
+      { "value": "None", "text":"<%=i18n.localize("none")%>"} ,
       { "value": "Application", "text":"<%=i18n.localize("application")%>"},
       { "value": "Application User", "text":"<%=i18n.localize("applicationUser")%>"},
       { "value": "Application & Application User", "text":"<%=i18n.localize("application&applicationUser")%>"}
@@ -60,10 +60,10 @@
 <%
     var design_w_link = jagg.url('/design?'+apiUrlId);
     var implement_w_link = jagg.url('/implement?'+apiUrlId);
-    var manage_w_link = jagg.url('/manage?'+apiUrlId);
-    %>
-    <!-- <center>
-    <%if(createPermitted){%>
+    var manage_w_link = jagg.url('/manage?'+apiUrlId);    
+%>
+<!-- <center>
+<%if(createPermitted){%>
 <ul class="new-sub-menu-wizard" style="margin:0 auto">
     <li>
         <a href="<%= design_w_link %>" class="wizard-done" title="<%=i18n.localize("design")%>">
@@ -90,9 +90,9 @@
 	<div class="page-header">
  		<h2> <%= encode.forHtml(api.name) %> : <%= encode.forHtml(api.context) %>
         </h2>
- 	</div>
+ 	</div>     
     <div class="content-section shadow-up">
-    <div class="content-data">
+    <div class="content-data">   
 	    <div class="alert alert-danger" id="addAPIError" style="display:none">
 	        <span id="addErrorSpan"></span>
 	    </div>
@@ -103,8 +103,8 @@
 	        active subscriptions.</p>
             </div>
 		  <%  }%>
-
-
+		  
+		  
 		  <div class="container">
                 <div class="row">
                     <div class="wizard">
@@ -118,19 +118,19 @@
 	                        <%} %>
                         </div>
                         <div class="wiz-content">
-
+                        
                         		   <div class="row">
         <div class="col-sm-12">
             <form class="form-horizontal apim-form" method="POST"
               id="manage_form"
               enctype="multipart/form-data" action="<%= jagg.url("/site/blocks/item-design/ajax/add.jag?" + apiUrlId ) %>&action=manage">
-
+              
               	<div class="form-heading">
 					<h4 class="panel-title">
 						<div>
                    			<div class="heading">Configurations</div>
 						</div>
-                    	<div class="clearfix"></div>
+                    	<div class="clearfix"></div>										        
 					</h4>
 				</div>
 
@@ -148,35 +148,23 @@
 	                     	  <label class="checkbox">
 	                            <input type="checkbox" id="default_version" class="default_version_check" name="default_version" value="default_version" <%if(api.isDefaultVersion=="true"){%>checked<%}%>>
 	                            <span class="helper"></span>
-	                    	</label>
-
+	                    	</label>                         
+	
 	                         <%if(api.isDefaultVersion=="false"){if(api.hasDefaultVersion){%>
 	                             <p class="help-block">Currently set to version : <%=api.currentDefaultVersion%></p>
 	                         <%}else{%>
 	                             <p class="help-block">No default version defined for the current API</p>
 	                         <%}}%>
-
+	
 	                     </div>
 	                     <input type="hidden" id="default_version_checked" name="default_version_checked" value=<%if(api.isDefaultVersion=="true"){%>"default_version"<%}else{%>""<%}%>/>
 	            </div>
 
-<<<<<<< HEAD
              <%  if(mod.isGlobalCEPThrottlingEnabled()){%>
                   <!--<div class="form-group">
                         <label class="control-label col-sm-3" for="apiPolicy"><%=i18n.localize("apiPolicy")%>:<span class="requiredAstrix">*</span>
                             <a class="help_popup" help_data="tier_help" data-trigger="hover" data-placement="bottom"><i class="fa fa-question-circle"></i></a>
                             <p id="tier_help" class="hide"><%=i18n.localize("tierHelpMsg")%></p>
-=======
-                <div class="form-group">
-                        <label class="control-label col-sm-3" for="tier"><%=i18n.localize("tier")%>:<span class="requiredAstrix">*</span>
-                        	<a class="help_popup" help_data="tier_help" title="tier_help" data-trigger="hover" data-placement="bottom">
-                        		<span class="icon fw-stack fw-lg" style="font-size:6px">
-									<i class="fw fw-circle fw-stack-2x"></i>
-									<i class="fw fw-question fw-stack-1x fw-inverse" style="font-size:8px"></i>
-								</span>
-                        	</a>
-                        	<p id="tier_help" class="hide"><%=i18n.localize("tierHelpMsg")%></p>
->>>>>>> 97eba401
                         </label>
 
                     <div class="controls col-sm-8 tierSelect">
@@ -226,8 +214,13 @@
                  <% } else {%>
                      <div class="form-group">
                         <label class="control-label col-sm-3" for="tier"><%=i18n.localize("tier")%>:<span class="requiredAstrix">*</span>
-                            <a class="help_popup" help_data="tier_help" data-trigger="hover" data-placement="bottom"><i class="fa fa-question-circle"></i></a>
-                            <p id="tier_help" class="hide"><%=i18n.localize("tierHelpMsg")%></p>
+                        	<a class="help_popup" help_data="tier_help" title="tier_help" data-trigger="hover" data-placement="bottom">
+                        		<span class="icon fw-stack fw-lg" style="font-size:6px">
+									<i class="fw fw-circle fw-stack-2x"></i>
+									<i class="fw fw-question fw-stack-1x fw-inverse" style="font-size:8px"></i>
+								</span>
+                        	</a>
+                        	<p id="tier_help" class="hide"><%=i18n.localize("tierHelpMsg")%></p>
                         </label>
 
                         <div class="controls col-sm-8 tierSelect">
@@ -255,7 +248,7 @@
 								<i class="fw fw-circle fw-stack-2x"></i>
 								<i class="fw fw-question fw-stack-1x fw-inverse" style="font-size:8px"></i>
 						</span>
-                	</a>
+                	</a>	
                 	<p id="http_help" class="hide"><%=i18n.localize("httpHelpMsg")%></p>
                 </label>
                 <div class="controls col-sm-8">
@@ -266,7 +259,7 @@
                     <label class="checkbox">
                             <input type="checkbox" id="transport_http" name="transport_http"  value="http" <%if(api.transport_http=="checked"){%>checked<%}%>/>
                             <span class="helper"><%=i18n.localize("httpsTransport")%></span>
-                    </label>
+                    </label>                    
                 </div>
              </div>
 
@@ -277,10 +270,10 @@
                             <div class="col-sm-8">
                             <label class="checkbox">
 	                            <input type="checkbox" name="throttle_check"   id="toggleThrottle"                         <%
-        if((api.productionTps && (!"none".equals(api.productionTps))) || (api.sandboxTps && (!"none".equals(api.sandboxTps)))){ %>
+                            		if((api.productionTps && (!"none".equals(api.productionTps))) || (api.sandboxTps && (!"none".equals(api.sandboxTps)))){ %>
                             		checked="checked"<%}%>>
 	                            <span class="helper"><%=i18n.localize("throttleMsg")%></span>
-                    		</label>
+                    		</label>                            
                             </div>
                         </div>
               <div class="form-group">
@@ -324,14 +317,14 @@
 								<i class="fw fw-circle fw-stack-2x"></i>
 								<i class="fw fw-question fw-stack-1x fw-inverse" style="font-size:8px"></i>
 							</span>
-                    	</a>
+                    	</a>	
                         <p id="cache_help" class="hide"><%=i18n.localize("cacheHelpMsg")%></p>
                     </label>
                       <div class="col-sm-4 responseCacheSelect">
                        <select class="select required form-control" id="responseCache" name="responseCache">
                             <option value="disabled" <%if(api.responseCache != "Enabled"){%> selected="selected" <%}%>><%=i18n.localize("disabled")%></option>
                             <option value="enabled" <%if(api.responseCache=="Enabled"){%> selected="selected" <%}%>><%=i18n.localize("enabled")%></option>
-                        </select>
+                        </select>                        
                      </div>
                 </div>
                 <div class="form-group" id="cacheTimeout"  <%if(api.responseCache != "Enabled"){%> style="display:none;" <%}%>>
@@ -342,11 +335,11 @@
                 </div>
             <!--Response Caching End -->
 
-
+                
                 <% mod = jagg.module("api");
-    result = mod.isMultipleTenantsAvailable();
-    var isMultipleTenantsAvailable = result.status;
-    if(api.visibility == "public" && isMultipleTenantsAvailable == true){%>
+            		result = mod.isMultipleTenantsAvailable();
+                	var isMultipleTenantsAvailable = result.status;
+            		if(api.visibility == "public" && isMultipleTenantsAvailable == true){%>
             			<div class="form-group">
 	                        <label class="control-label col-sm-3" for="subscriptions"><%=i18n.localize("subscriptionsTitle")%>:
 	                        	<a class="help_popup" help_data="subscriptions_help" title="subscriptions_help" data-trigger="hover" data-placement="bottom">
@@ -354,7 +347,7 @@
 										<i class="fw fw-circle fw-stack-2x"></i>
 										<i class="fw fw-question fw-stack-1x fw-inverse" style="font-size:8px"></i>
 									</span>
-	                        	</a>
+	                        	</a>	
 	                            <p id="subscriptions_help" class="hide"><%=i18n.localize("subscriptionHelpMsg")%></p>
 	                        </label>
 	                        <div class="col-sm-4">
@@ -370,7 +363,7 @@
 	                                    <option value="specific_tenants" <%if(api.subscriptionAvailability=="specific_tenants"){%> selected="selected" <%}%> ><%=i18n.localize("availableToSpecificTenants")%></option>
 	                                    <% } %>
 	                                </select>
-	                            <%}%>
+	                            <%}%>                            	
 	                       </div>
                            </div>
                                <div class="form-group" id="tenantsDiv" <%if(api.subscriptionAvailability!="specific_tenants"){%>style="display: none;"<%}%>>
@@ -404,7 +397,7 @@
 			</h4>
 
     </div>
-    <div id="collapseTwo" class="panel-collapse collapse" role="tabpanel" aria-labelledby="headingTwo">
+    <div id="accordion1-collapse1" class="panel-collapse collapse" role="tabpanel" aria-labelledby="headingOne">
         <table class="table table-striped table-hover table-bordered display data-table">
              <thead>
              <tr>
@@ -417,15 +410,15 @@
              <tbody>
 
              <%
-    var environmentsJson=api.environments;
-    if(environmentsJson=="none"){
-        for(i=0 ;i<environmentsList.length;i++){
-            %>
-               <tr data-type="selectable">
-                   <td>
-                       <div class="environments_checkbox">
-                           <label class="checkbox">
-                               <input type="checkbox" value="<%=environmentsList[i].name%>" class="env">
+             var environmentsJson=api.environments;
+             if(environmentsJson=="none"){
+                    for(i=0 ;i<environmentsList.length;i++){
+             %>
+                <tr data-type="selectable">
+                    <td>
+                    	<div class="environments_checkbox">
+                    		<label class="checkbox">
+	                            <input type="checkbox" value="<%=environmentsList[i].name%>" class="env">
 	                            <span class="helper"></span>
                     		</label>
                     	</div>
@@ -435,9 +428,9 @@
                     <td><div class="environments_data"><%=environmentsList[i].description%></div></td>
                 </tr>
              <%}}
-    else{
-        for(i=0 ;i<environmentsList.length;i++){
-            if(environmentsJson.split(",").indexOf(environmentsList[i].name)>=0){%>
+             else{
+                 for(i=0 ;i<environmentsList.length;i++){
+                        if(environmentsJson.split(",").indexOf(environmentsList[i].name)>=0){%>
                             <tr data-type="selectable">
                                  <td>
                                  	<div class="environments_checkbox">
@@ -479,7 +472,7 @@
                     }
                         $('#environments').val(values.toString());
                     });
-                    </script>
+                    </script>                       
     </div>
   </div><!-- Gateway environments -->
 
@@ -498,7 +491,7 @@
 				<div class="clearfix"></div>
 			</h4>
 
-    </div>
+    </div>	
     <div id="accordion1-collapse2" class="panel-collapse collapse" role="tabpanel" aria-labelledby="headingTwo">
       <div class="panel-body">
                     <div class="form-group">
@@ -529,29 +522,29 @@
     </div>
   </div><!-- Business Information -->
   </div>
-<!-- Resources Information -->
+<!-- Resources Information -->  
 	<div class="form-heading">
 		<h4 class="panel-title">
 			<div>
 				<div class="heading">Resources</div>
 				</div>
-                <div class="clearfix"></div>
+                <div class="clearfix"></div>										        
 		</h4>
 	</div>
-
+										    
 	<div id="api_designer">
                     <div id ="apidoc_details"></div>
                     <div id="scopes_view"></div>
                     <div id ="resource_details"></div>
     </div>
-<!-- Resources Information -->
-
-
-
-
-
-
-
+<!-- Resources Information -->  
+
+
+
+
+
+
+                          
                 <input type="hidden" id="environments" name="environments" value='<%=environmentsJson%>'/>
                 <input type="hidden" name="name" value="<%= encode.forHtml(api.name) %>" />
                 <input type="hidden" name="version" value="<%= encode.forHtml(api.version) %>" />
@@ -603,24 +596,19 @@
                 </div>
             </div>
 
-
+ 
     </div>
     </div>
 </div>
 
-<script id="designer-apidoc-template" type="text/x-handlebars-template">
+<script id="designer-apidoc-template" type="text/x-handlebars-template">    
 </script>
 
 <script id="designer-resource-template" type="text/x-handlebars-template">
 <div class="resource_body_padding">
     <h5>Description :</h5>
-<<<<<<< HEAD
-    <a class="notes" data-path="{{resource_path}}" data-attr="description">{{ description }}</a><br />
-    <h5>Response Content Type : <a href="#" data-path="{{resource_path}}" data-attr="content_type" class="content_type" data-type="typeahead" data-pk="1" data-title="Responce Content Type">{{ content_type }}</a></h5>
-=======
     <a class="notes" data-path="{{resource_path}}" data-attr="description" title="<%=i18n.localize("description")%>">{{ description }}</a><br />
     <h5>Response Content Type : <a href="#" data-path="{{resource_path}}" data-attr="content_type" class="content_type" data-type="typeahead" data-pk="1" data-title="Responce Content Type" title="Response Content Type">{{ content_type }}</a></h5>
->>>>>>> 97eba401
     <h5>Parameters :</h5>
     {{#if parameters}}
     <table class="table table-condensed table-hover table-bordered">
@@ -629,8 +617,8 @@
         <th>Description</th>
         <th width="100px">Parameter Type</th>
         <th width="100px">Data Type</th>
-        <th width="100px">Required</th>
-        </tr>
+        <th width="100px">Required</th>            
+        </tr>    
     {{#each parameters}}
         <tr>
         <td>{{ name }}</td>
@@ -638,40 +626,32 @@
         <td>{{ in }}</td>
         <td>{{ type }}</td>
         <td>{{toString required }}</td>
-        </tr>
+        </tr> 
     {{/each}}
     {{/if}}
     </table>
-</div>
+</div>  
 </script>
 
 
 <script id="designer-resources-template" type="text/x-handlebars-template">
 <br />
-<table style="width:100%">
+<table style="width:100%">                       
 {{#each doc.paths}}
     {{# each this}}
         <tr class="resource_container" data-path="$.paths.{{ path }}.{{@key}}">
             <td class="resource-method-td resource_expand" data-path="$.paths.{{ path}}.{{ @key }}">
                 <span class=" resource-method resource-method-{{ @key }}">{{ @key }}</span>
             </td>
-<<<<<<< HEAD
-            <td class="resource_expand"><a class="resource-path">{{ path }}</a></td>
-            <td><span class="operation-summary change_summary" data-path="$.paths.{{ path }}.{{@key}}" data-attr="summary" >{{ summary }}</span></td>
-            <td><a class="operation-summary auth_type_select"  data-type="select" data-path="$.paths.{{ path }}.{{@key}}" data-attr="x-auth-type" data-value="{{ x-auth-type }}"></a></td>
-            <td><a class='operation-summary throttling_select'  data-type="select" data-path="$.paths.{{ path }}.{{@key}}" data-attr="x-throttling-tier">{{ x-throttling-tier }}</a></td>
-            <td><a class="operation-summary scope_select"  data-type="select" data-path="$.paths.{{ path }}.{{@key}}" data-attr="x-scope">{{ x-scope }}</a></td>        </tr>
-=======
             <td class="resource_expand"><a class="resource-path" title="resource_path">{{ path }}</a></td>
             <td><span class="operation-summary change_summary" data-path="$.paths.{{ path }}.{{@key}}" data-attr="summary" >{{ summary }}</span></td>
             <td><a class="operation-summary auth_type_select"  data-type="select" data-path="$.paths.{{ path }}.{{@key}}" data-attr="x-auth-type" data-value="{{ x-auth-type }}" title="x-auth-type"></a></td>
             <td><a class='operation-summary throttling_select'  data-type="select" data-path="$.paths.{{ path }}.{{@key}}" data-attr="x-throttling-tier" title="x-throttling-tier">{{ x-throttling-tier }}</a></td>
             <td><a class="operation-summary scope_select"  data-type="select" data-path="$.paths.{{ path }}.{{@key}}" data-attr="x-scope" title="x-scope">{{ x-scope }}</a></td>        </tr>
->>>>>>> 97eba401
         <tr><td colspan="6" class="resource_body " data-path="$.paths.{{ path }}.{{@key}}"></td></tr>
     {{/each}}
 {{/each}}
-</table>
+</table>                           
 </script>
 
 <script id="scopes-template" type="text/x-handlebars-template">
@@ -681,13 +661,8 @@
         <ul>
             {{#each api_doc.x-wso2-security.apim.x-wso2-scopes }}
             <li>
-<<<<<<< HEAD
-                <h6><a data-index='{{ @index }}' class='delete_scope'><i class='icon-trash'></i></a> &nbsp;&nbsp; {{ key }} {{#if name }}: {{ name }}{{/if}}  </h6>
-                <strong>Roles</strong> : {{ roles }}
-=======
                 <h6><a data-index='{{ @index }}' class='delete_scope' title="<%=i18n.localize("deleteScope")%>"><i class='icon-trash' title="<%=i18n.localize("deleteScope")%>"></i></a> &nbsp;&nbsp; {{ key }} {{#if name }}: {{ name }}{{/if}}  </h6>
                 <strong>Roles</strong> : {{ roles }}    
->>>>>>> 97eba401
                 <p>{{ description }}</p>
             </li>
             {{/each}}
@@ -814,8 +789,8 @@
             $(form).ajaxSubmit({
                 success:function(responseText, statusText, xhr, $form) {
                     $('#'+thisID).buttonLoader('stop');
-                    if (!responseText.error) {
-                        $( "body" ).trigger( "api_saved" );
+                    if (!responseText.error) {                
+                        $( "body" ).trigger( "api_saved" );       
                     } else {
                          if (responseText.message == "timeout") {
                              if (ssoEnabled) {
@@ -880,7 +855,7 @@
                 // Setting text field values to null if check box is not selected.
                     $('#productionTps').val(null);
                     $('#sandboxTps').val(null);
-            }
+            } 
             $("#manage_form").submit();
         });
 
@@ -888,7 +863,7 @@
             thisID=$(this).attr('id');
         });
 
-
+        
         $('#responseCache').change(function(){
             var cache = $('#responseCache').find(":selected").val();
             if(cache == "enabled"){
@@ -935,7 +910,7 @@
             <div class="controls">
             <textarea id="scopeDescription" class="form-control" placeholder="Eg: This scope will group all the administration APIs"></textarea>
             </div>
-        </div>
+        </div>        
     </form>
     </div>
     <div class="modal-footer">
