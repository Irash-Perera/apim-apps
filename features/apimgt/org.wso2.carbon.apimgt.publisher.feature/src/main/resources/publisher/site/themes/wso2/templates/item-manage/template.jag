--- conflicted
+++ resolved
@@ -202,18 +202,7 @@
                 
 
                  <div class="form-group">
-<<<<<<< HEAD
-                        <label class="control-label col-sm-3" for="subPolicysubPolicy"><%=i18n.localize("subPolicy")%>:<span class="requiredAstrix">*</span>
-                            <a class="help_popup" help_data="tier_help" data-trigger="hover" data-placement="bottom">
-                            	<span class="icon fw-stack fw-lg" style="font-size:6px">
-									<i class="fw fw-circle fw-stack-2x" data-original-title="" title=""></i>
-									<i class="fw fw-question fw-stack-1x fw-inverse" style="font-size:8px" data-original-title="" title=""></i>
-								</span>
-                            </a>
-                            <p id="tier_help" class="hide"><%=i18n.localize("tierHelpMsg")%></p>
-                        </label>
-=======
-                    <label class="control-label col-sm-3" for="subPolicysubPolicy"><%=i18n.localize("subTier")%>:<span class="requiredAstrix">*</span>
+				 <label class="control-label col-sm-3" for="subPolicysubPolicy"><%=i18n.localize("subTier")%>:<span class="requiredAstrix">*</span>
 		                <a class="help_popup" help_data="tier_help" data-trigger="hover" data-placement="bottom">
                 		    <span class="icon fw-stack fw-lg" style="font-size:6px">
 							    <i class="fw fw-circle fw-stack-2x"></i>
@@ -222,17 +211,16 @@
                 	    </a>
                 	    <p id="tier_help" class="hide"><%=i18n.localize("tierHelpMsg")%></p>
                    </label>
->>>>>>> 288f8345
 
                     <div class="controls col-sm-8 tierSelect">
                         <select id="tier" name="tier"  class="form-control multiselect selected required" multiple="multiple">
-                        <%
-                        for (var i = 0; i < tiers.length; i++) {
-                        var isSelected = api.availableTiers.indexOf(tiers[i].tierName) > -1;
-                        %><option value="<%= tiers[i].tierName %>" <%if(isSelected){%>selected="selected"<%}%>><%= tiers[i].tierDisplayName %></option>%%><%
-                        }
-                        %>
-        </select>
+	                        <%
+	                        for (var i = 0; i < tiers.length; i++) {
+	                        	var isSelected = api.availableTiers.indexOf(tiers[i].tierName) > -1;
+	                        %><option value="<%= tiers[i].tierName %>" <%if(isSelected){%>selected="selected"<%}%>><%= tiers[i].tierDisplayName %></option>%%><%
+	                        }
+	                        %>
+        				</select>
         <script type="text/javascript">
 
         </script>
