--- conflicted
+++ resolved
@@ -79,7 +79,6 @@
 		<%if(user) { %>
 			<ul class="nav navbar-right float-remove-xs text-center-xs">
 			<li class="visible-inline-block">
-<<<<<<< HEAD
 				<%if(jagg.getShowStoreURL()){%>
                      <!--Links to Access APIStore-->
                      	<a href="<%=storeUrl%>"  target="_blank">
@@ -93,10 +92,7 @@
                 <%}%>
 			</li>
 			<li class="visible-inline-block">
-				<a href="#" class="dropdown" data-toggle="dropdown"> 
-=======
 				<a href="#" class="dropdown" data-toggle="dropdown" title="user">
->>>>>>> 97eba401
 					<span class="icon fw-stack fw-lg">
 	                   <i class="fw fw-circle fw-stack-2x" title="user"></i>
 	                   <i class="fw fw-user fw-stack-1x fw-inverse" title="user"></i>
