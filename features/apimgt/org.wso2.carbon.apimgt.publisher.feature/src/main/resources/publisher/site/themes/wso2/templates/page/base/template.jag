--- conflicted
+++ resolved
@@ -79,22 +79,6 @@
 		</div>
 		<%if(user) { %>
 			<ul class="nav navbar-right float-remove-xs text-center-xs">
-<<<<<<< HEAD
-			<li class="visible-inline-block">
-				<%if(jagg.getShowStoreURL()){%>
-                     <!--Links to Access APIStore-->
-                     	<a href="<%=storeUrl%>"  target="_blank" title="<%=i18n.localize("goToStore")%>">
-                     		<span class="icon fw-stack fw-lg">
-							   <i class="fw fw-circle fw-stack-2x"></i>
-							   <i class="fw fw-deploy fw-stack-1x fw-inverse"></i>
-	                		</span>
-							<span class="hidden-xs">
-							Go to <%=i18n.localize("apistore")%>
-							</span>
-                     	</a>
-                <%}%>
-			</li>
-=======
 			<%if(jagg.getShowStoreURL()){%>
 				<li class="visible-inline-block">
 					
@@ -112,7 +96,6 @@
 	                
 				</li>
 			<%}%>
->>>>>>> 20a2d717
 			<li class="visible-inline-block">
 				<a href="#" class="dropdown" data-toggle="dropdown" title="user">
 					<span class="icon fw-stack fw-lg">
