--- conflicted
+++ resolved
@@ -40,31 +40,6 @@
                 }
             }
             print(obj);
-<<<<<<< HEAD
-        } else if (action === "getAPIFaultyAnalyzeByTime") {
-            mod = jagg.module("statistics");
-            var provider = jagg.getUser().username;
-            var currentLocation = request.getParameter("currentLocation");
-            if (currentLocation.indexOf("all-statistics") >= 0) {
-                result = mod.getAPIResponseFaultCount(allProviders,from, to);
-            } else {
-                result = mod.getAPIResponseFaultCount(provider,from, to);
-            }
-
-            if (result.error == "true") {
-                obj = {
-                    error: result.error,
-                    message: msg.error.backendError(action)
-                };
-            } else {
-                obj = {
-                    error: false,
-                    usage: result.usage
-                }
-            }
-            print(obj);
-=======
->>>>>>> a7e51470
         } else if (action === "getFirstAccessTime") {
             mod = jagg.module("statistics");
             var provider = jagg.getUser().username;
@@ -92,7 +67,7 @@
         else if (action === "isDataPublishingEnabled") {
             mod = jagg.module("statistics");
             result = mod.isDataPublishingEnabled();
-
+            
             if (result.error == "true") {
                 obj = {
                     error: result.error,
