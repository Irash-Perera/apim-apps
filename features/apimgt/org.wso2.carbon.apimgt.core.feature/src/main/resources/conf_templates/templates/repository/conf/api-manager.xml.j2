<APIManager>
    <!-- JNDI name of the data source to be used by the API publisher, API store and API
         key manager. This data source should be defined in the master-datasources.xml file
         in conf/datasources directory. -->
    <DataSourceName>{{apim.datasource.name}}</DataSourceName>

    <!-- This parameter is used when adding api management capability to other products like GReg, AS, DSS etc.-->
    <GatewayType>{{apim.gateway_type}}</GatewayType>

    <!-- This parameter is used to enable the securevault support when try to publish endpoint secured APIs. Values should be "true" or "false".
    By default secure vault is disabled.-->
    <EnableSecureVault>{{apim.enable_secure_vault}}</EnableSecureVault>

    <!-- This parameter is used to enable mutual tls based authentication support for APIs, when this is disabled,
    APIs will be protected with OAuth2 security-->
    <EnableMTLSForAPIs>true</EnableMTLSForAPIs>

    <!-- Authentication manager configuration for API publisher and API store. This is
         a required configuration for both web applications as their user authentication
         logic relies on this. -->
    <AuthManager>
        <!-- Server URL of the Authentication service -->
        <ServerURL>https://localhost:${mgt.transport.https.port}${carbon.context}services/</ServerURL>
        <!-- Admin username for the Authentication manager. -->
        <Username>${admin.username}</Username>
        <!-- Admin password for the Authentication manager. -->
        <Password>${admin.password}</Password>
        <!-- Indicates whether the permissions checking of the user (on the Publisher and Store) should be done
           via a remote service. The check will be done on the local server when false. -->
        <CheckPermissionsRemotely>false</CheckPermissionsRemotely>
    </AuthManager>

    <JWTConfiguration>
        <!-- Enable/Disable JWT generation. Default is false. -->
        <EnableJWTGeneration>{{apim.jwt.enable}}</EnableJWTGeneration>

        <!-- Name of the security context header to be added to the validated requests. -->
        <JWTHeader>{{apim.jwt.header}}</JWTHeader>

        <!-- Fully qualified name of the class that will retrieve additional user claims
             to be appended to the JWT. If not specified no claims will be appended.If user wants to add all user claims in the
             jwt token, he needs to enable this parameter.
             The DefaultClaimsRetriever class adds user claims from the default carbon user store. -->
        {% if apim.jwt.enable_user_claims %}
        <ClaimsRetrieverImplClass>{{apim.jwt.claims_extractor_impl}}</ClaimsRetrieverImplClass>
        {% else %}
        <!--ClaimsRetrieverImplClass>org.wso2.carbon.apimgt.impl.token.DefaultClaimsRetriever</ClaimsRetrieverImplClass-->
        {% endif %}

        <!-- The dialectURI under which the claimURIs that need to be appended to the
             JWT are defined. Not used with custom ClaimsRetriever implementations. The
             same value is used in the keys for appending the default properties to the
             JWT. -->
        <ConsumerDialectURI>{{apim.jwt.claim_dialect}}</ConsumerDialectURI>

        <!-- Signature algorithm. Accepts "SHA256withRSA" or "NONE". To disable signing explicitly specify "NONE". -->
        <SignatureAlgorithm>{{apim.jwt.signing_algorithm}}</SignatureAlgorithm>

        <!-- This parameter specifies which implementation should be used for generating the Token. JWTGenerator is the
	     default implementation provided. -->
        {% if apim.jwt.generator_impl is defined %}
        <JWTGeneratorImpl>{{apim.jwt.generator_impl}}</JWTGeneratorImpl>
        {% else %}
        <JWTGeneratorImpl>org.wso2.carbon.apimgt.keymgt.token.JWTGenerator</JWTGeneratorImpl>
        {% endif %}
        <!-- This parameter specifies which implementation should be used for generating the Token. For URL safe JWT
             Token generation the implementation is provided in URLSafeJWTGenerator -->
        <!--<JWTGeneratorImpl>org.wso2.carbon.apimgt.keymgt.token.URLSafeJWTGenerator</JWTGeneratorImpl>-->

    </JWTConfiguration>

    <!-- Primary/secondary login configuration for APIstore. If user likes to keep two login attributes in a distributed setup, to login the APIstore,
		he should configure this section. Primary login doesn't have a claimUri associated with it. But secondary login, which is a claim attribute,
		is associated with a claimuri.-->
    <!--LoginConfig>
        <UserIdLogin  primary="true">
            <ClaimUri></ClaimUri>
        </UserIdLogin>
        <EmailLogin  primary="false">
            <ClaimUri>http://wso2.org/claims/emailaddress</ClaimUri>
        </EmailLogin>
    </LoginConfig-->

    <!-- Credentials for the API gateway admin server. This configuration
         is mainly used by the API publisher and store to connect to the API gateway and
         create/update published API configurations. -->
    <APIGateway>
        <!-- The environments to which an API will be published -->
        <Environments>
            <!-- Environments can be of different types. Allowed values are 'hybrid', 'production' and 'sandbox'.
                 An API deployed on a 'production' type gateway will only support production keys
                 An API deployed on a 'sandbox' type gateway will only support sandbox keys
                 An API deployed on a 'hybrid' type gateway will support both production and sandbox keys. -->
            <!-- api-console element specifies whether the environment should be listed in API Console or not -->
            {% for environment_name in apim.gateway.environment%}
            <Environment type="{{environment_name.type}}" api-console="{{environment_name.display_in_api_console}}" isDefault="{{environment_name.show_as_token_endpoint_url}}">
                <Name>{{environment_name.name}}</Name>
                <Description>{{environment_name.description}}</Description>
                <!-- Server URL of the API gateway -->
                <ServerURL>{{environment_name.service_url}}</ServerURL>
                <!-- Admin username for the API gateway. -->
                <Username>{{environment_name.username}}</Username>
                <!-- Admin password for the API gateway.-->
                <Password>{{environment_name.password}}</Password>
                <!-- Endpoint URLs for the APIs hosted in this API gateway.-->
                {% if environment_name.http_endpoint is defined and environment_name.https_endpoint is defined %}
                <GatewayEndpoint>{{environment_name.https_endpoint}},{{environment_name.http_endpoint}}</GatewayEndpoint>
                {% elif environment_name.http_endpoint is not defined and environment_name.https_endpoint is defined %}
                <GatewayEndpoint>{{environment_name.https_endpoint}}</GatewayEndpoint>
                {% elif environment_name.http_endpoint is defined and environment_name.https_endpoint is not defined %}
                <GatewayEndpoint>{{environment_name.http_endpoint}}</GatewayEndpoint>
                {% else %}
                <GatewayEndpoint></GatewayEndpoint>
                {% endif %}
                <!-- Endpoint of the Websocket APIs hosted in this API Gateway -->
                {% if environment_name.ws_endpoint %}
                <GatewayWSEndpoint>{{environment_name.ws_endpoint}}</GatewayWSEndpoint>
                {% endif %}
            </Environment>
            {% endfor %}
        </Environments>
    </APIGateway>

    <CacheConfigurations>
	    <!-- Enable/Disable token caching at the Gateway-->
        <EnableGatewayTokenCache>{{apim.cache.gateway_token.enable}}</EnableGatewayTokenCache>
	    <!-- Enable/Disable API resource caching at the Gateway-->
        <EnableGatewayResourceCache>{{apim.cache.resource.enable}}</EnableGatewayResourceCache>
        <!-- Enable/Disable API key validation information caching at key-management server -->
        <EnableKeyManagerTokenCache>{{apim.cache.km_token.enable}}</EnableKeyManagerTokenCache>
        <!-- This parameter specifies whether Recently Added APIs will be loaded from the cache or not.
             If there are multiple API modification during a short time period, better to disable cache. -->
        <EnableRecentlyAddedAPICache>{{apim.cache.recent_apis.enable}}</EnableRecentlyAddedAPICache>
        <!-- This parameter specifies whether scopes are taken from cache or not. If you are modifying application
        subscriptions frequently, modifying the user roles frequently or updating the subscribed APIs frequently, it
        is better to turn-off this cache-->
        <EnableScopeCache>{{apim.cache.scopes.enable}}</EnableScopeCache>
        <!-- This indicates whether the role cache need to enabled in the publisher. If this is disabled, there will
        be a call to key manager to all the calls to API publisher APIs. It is highly recommended to enable this
        cache. However, if the system is in a state, where the role addition and deletion happens seamlessly, the
        cache will be in in-valid state.-->
        <EnablePublisherRoleCache>{{apim.cache.publisher_roles.enable}}</EnablePublisherRoleCache>
	    <!-- JWT claims Cache expiry in seconds -->
        {% if apim.cache.jwt_claim.expiry_time is defined %}
        <JWTClaimCacheExpiry>{{apim.cache.jwt_claim.expiry_time}}</JWTClaimCacheExpiry>
        {% endif %}
        <!-- Expiry time for the apim key mgt validation info cache -->
        {% if apim.cache.token_expiry_time is defined %}
        <TokenCacheExpiry>{{apim.cache.token_expiry_time}}</TokenCacheExpiry>
        {% endif %}
        <!-- Expiry time for the resource cache  -->
        {% if apim.cache.resource.expiry_time is defined %}
        <GatewayResourceCacheExpiry>{{apim.cache.resource.expiry_time}}</GatewayResourceCacheExpiry>
        {% endif %}
        <!-- This parameter specifies the expiration time of the TagCache. TagCache will
             only be created when this element is uncommented. When the specified
             time duration gets elapsed ,tag cache will get re-generated. -->
        <!--change to expiray-->
        {% if apim.cache.tags.expiry_time is defined %}
        <TagCacheDuration>{{apim.cache.tags.expiry_time}}</TagCacheDuration>
        {% endif %}
        <!-- JWT Claim cache can be disabled only if below config <EnableJWTClaimCache> is set as 'false'. The default
          value is 'true'.
          Other than this config, also <EnableGatewayTokenCache> and <EnableKeyManagerTokenCache> should have been set
          as 'false' to completely disable JWTClaimCache.
         -->
        <EnableJWTClaimCache>{{apim.cache.jwt_claim.enable}}</EnableJWTClaimCache>
    </CacheConfigurations>

    <!--
        API usage tracker configuration used by the StreamProcessor data publisher and
        Google Analytics publisher in API gateway.
    -->
    <Analytics>
        <!-- Enable Analytics for API Manager -->
        <Enabled>{{apim.analytics.enable}}</Enabled>
        <!-- Server URL of the remote StreamProcessor server used to collect statistics. Must
             be specified in protocol://hostname:port/ format.

             An event can also be published to multiple Receiver Groups each having 1 or more receivers. Receiver
             Groups are delimited by curly braces whereas receivers are delimited by commas.
             Ex - Multiple Receivers within a single group
             tcp://localhost:7612/,tcp://localhost:7613/,tcp://localhost:7614/

             Ex - Multiple Receiver Groups with two receivers each
             {tcp://localhost:7612/,tcp://localhost:7613},{tcp://localhost:7712/,tcp://localhost:7713/} -->
        {% if apim.analytics.receiver_urls is defined %}
        <StreamProcessorServerURL>{{apim.analytics.receiver_urls}}</StreamProcessorServerURL>
        {% elif apim.analytics.url_group is defined %}
        <StreamProcessorServerURL>
            {%- for group in apim.analytics.url_group -%}
            {%- if group.type == "loadbalance" -%}
            { {{- group.analytics_url.toList()|join(',') -}} }
            {%- else -%}{ {{- group.analytics_url.toList()|join('|') -}} }
            {%- endif -%}
            {{- "," if not loop.last -}}
            {%- endfor -%}
        </StreamProcessorServerURL>
        {% else %}
        <StreamProcessorServerURL>{tcp://localhost:7612}</StreamProcessorServerURL>
        {% endif %}


        {% if apim.analytics.receiver_auth_urls is defined %}
        <StreamProcessorAuthServerURL>{{apim.analytics.receiver_auth_urls}}</StreamProcessorAuthServerURL>
        {% elif apim.analytics.url_group is defined%}
        <StreamProcessorAuthServerURL>
            {%- for group in apim.analytics.url_group -%}
            {%- if group.type == "loadbalance" -%}
            { {{- group.analytics_auth_url.toList()|join(',') -}} }
            {%- else -%}{ {{- group.analytics_auth_url.toList()|join('|') -}} }
            {%- endif -%}
            {{- "," if not loop.last -}}
            {%- endfor -%}
        </StreamProcessorAuthServerURL>
        {% endif %}
        <!-- Administrator username to login to the remote StreamProcessor server. -->
        <StreamProcessorUsername>{{apim.analytics.receiver_username}}</StreamProcessorUsername>

        <!-- Administrator password to login to the remote StreamProcessor server. -->
        <StreamProcessorPassword>{{apim.analytics.receiver_password}}</StreamProcessorPassword>

        <!-- For APIM implemented Statistic client for RDBMS -->
        <StatsProviderImpl>{{apim.analytics.provider_impl}}</StatsProviderImpl>

        <!-- StreamProcessor REST API configuration -->
        <StreamProcessorRestApiURL>{{apim.analytics.store_api_url}}</StreamProcessorRestApiURL>

        <StreamProcessorRestApiUsername>{{apim.analytics.store_api_username}}</StreamProcessorRestApiUsername>

        <StreamProcessorRestApiPassword>{{apim.analytics.store_api_password}}</StreamProcessorRestApiPassword>

        <!-- Below property is used to skip trying to connect to event receiver nodes when publishing events even if
            the stats enabled flag is set to true. -->
        <SkipEventReceiverConnection>false</SkipEventReceiverConnection>

        <!--Skip workflow data publisher initiation and even publishing-->
        <SkipWorkflowEventPublisher>true</SkipWorkflowEventPublisher>

        <!-- API Usage Data Publisher. -->
        <PublisherClass>{{apim.analytics.event_publisher_impl}}</PublisherClass>

        <!-- If below property set to true,then the response message size will be calculated and publish
             with each successful API invocation event. -->
        <PublishResponseMessageSize>{{apim.analytics.publish_response_size}}</PublishResponseMessageSize>
        <!-- Data publishing stream names and versions of API requests, responses and faults. If the default values
            are changed, the toolbox also needs to be changed accordingly. -->

        <Streams>
            <Request>
                <Name>org.wso2.apimgt.statistics.request</Name>
                <Version>3.0.0</Version>
            </Request>
            <Fault>
                <Name>org.wso2.apimgt.statistics.fault</Name>
                <Version>3.0.0</Version>
            </Fault>
            <Throttle>
                <Name>org.wso2.apimgt.statistics.throttle</Name>
                <Version>3.0.0</Version>
            </Throttle>
            <Workflow>
                <Name>org.wso2.apimgt.statistics.workflow</Name>
                <Version>1.0.0</Version>
            </Workflow>
            <AlertTypes>
                <Name>org.wso2.analytics.apim.alertStakeholderInfo</Name>
                <Version>1.0.1</Version>
            </AlertTypes>
        </Streams>

    </Analytics>

    <!--
        API key validator configuration used by API key manager (IS), API store and API gateway.
        API gateway uses it to validate and authenticate users against the provided API keys.
    -->
    <APIKeyValidator>
        <!-- Server URL of the API key manager -->
        <ServerURL>{{apim.key_manager.service_url}}</ServerURL>

        <!-- Admin username for API key manager. -->
        <Username>{{apim.key_manager.username}}</Username>
        <!-- Admin password for API key manager. -->
        <Password>{{apim.key_manager.password}}</Password>

        <!-- Configurations related to enable thrift support for key-management related communication.
             If you want to switch back to Web Service Client, change the value of "KeyValidatorClientType" to "WSClient".
             In a distributed environment;
             -If you are at the Gateway node, you need to point "ThriftClientPort" value to the "ThriftServerPort" value given at KeyManager node.
             -If you need to start two API Manager instances in the same machine, you need to give different ports to "ThriftServerPort" value in two nodes.
             -ThriftServerHost - Allows to configure a hostname for the thrift server. It uses the carbon hostname by default.
	         -The Gateway uses this parameter to connect to the key validation thrift service. -->
        <KeyValidatorClientType>WSClient</KeyValidatorClientType>
        <ConnectionPool>
            <MaxIdle>{{apim.key_manager.pool.max_idle}}</MaxIdle>
            <InitIdleCapacity>{{apim.key_manager.pool.init_idle_capacity}}</InitIdleCapacity>
        </ConnectionPool>
        <!-- Specifies the implementation to be used for KeyValidationHandler. Steps for validating a token can be controlled by plugging in a
             custom KeyValidation Handler -->
        <KeyValidationHandlerClassName>{{apim.key_manager.key_validation_handler_impl}}</KeyValidationHandlerClassName>
    </APIKeyValidator>

    <!-- Uncomment this section only if you are going to have an instance other than KeyValidator as your KeyManager.
         Unless a ThirdParty KeyManager is used, you don't need to configure this section. -->
    <!--APIKeyManager>
        <KeyManagerClientImpl>org.wso2.carbon.apimgt.impl.AMDefaultKeyManagerImpl</KeyManagerClientImpl>
        <Configuration>
            <ServerURL>https://localhost:${mgt.transport.https.port}${carbon.context}services/</ServerURL>
            <Username>${admin.username}</Username>
            <Password>${admin.password}</Password>
            <TokenURL>https://${carbon.local.ip}:${https.nio.port}/token</TokenURL>
            <RevokeURL>https://${carbon.local.ip}:${https.nio.port}/revoke</RevokeURL>
        </Configuration>
    </APIKeyManager-->

    <OAuthConfigurations>
        <!-- Remove OAuth headers from outgoing message. -->
        <RemoveOAuthHeadersFromOutMessage>{{not apim.oauth_config.enable_outbound_auth_header}}</RemoveOAuthHeadersFromOutMessage>
        {% if apim.oauth_config.auth_header is defined %}
        <!--Authorization header-->
        <AuthorizationHeader>{{apim.oauth_config.auth_header}}</AuthorizationHeader>
        {% endif %}
        <!-- Scope used for marking Application Tokens. If a token is generated with this scope, they will be treated as Application Access Tokens -->
        <ApplicationTokenScope>{{apim.oauth_config.default_app_scope}}</ApplicationTokenScope>
        <!-- All  scopes under the ScopeWhitelist element are not validating against roles that has assigned to it.
             By default ^device_.* and openid scopes have been white listed internally. -->
        <ScopeWhitelist>
        {%for scope in apim.oauth_config.white_listed_scopes%}
            <Scope>{{scope}}</Scope>
        {% endfor %}
        </ScopeWhitelist>

        <!-- Name of the token API -->
        <TokenEndPointName>/oauth2/token</TokenEndPointName>
        <!-- This the API URL for revoke API. When we revoke tokens revoke requests should go through this
             API deployed in API gateway. Then it will do cache invalidations related to revoked tokens.
             In distributed deployment we should configure this property in key manager node by pointing
             gateway https( /http, we recommend users to use 'https' endpoints for security purpose) url.
             Also please note that we should point gateway revoke service to key manager -->
        <RevokeAPIURL>{{apim.oauth_config.revoke_endpoint}}</RevokeAPIURL>
        <!-- Whether to encrypt tokens when storing in the Database
        Note: If changing this value to true, change the value of <TokenPersistenceProcessor> to
        org.wso2.carbon.identity.oauth.tokenprocessor.EncryptionDecryptionPersistenceProcessor in the identity.xml -->
        <EncryptPersistedTokens>{{apim.oauth_config.enable_token_encryption}}</EncryptPersistedTokens>
        <!-- Whether to hash the tokens when storing in the Database
        Note: If changing this value to true, change the value of <TokenPersistenceProcessor> to
        org.wso2.carbon.identity.oauth.tokenprocessor.HashingPersistenceProcessor and change the value of
        <EnableClientSecretHash> to true in the identity.xml -->
        <EnableTokenHashMode>{{apim.oauth_config.enable_token_hashing}}</EnableTokenHashMode>
    </OAuthConfigurations>

    <TokenRevocationNotifiers class="{{apim.token.revocation.notifier_impl}}">
        {% if apim.token.revocation.enable_realtime_notifier %}
        <RealtimeNotifier>
            {% for key,value in apim.token.revocation.realtime_notifier.items() %}
            <Property name="{{key}}">{{value}}</Property>
            {% endfor %}
        </RealtimeNotifier>
        {% endif %}
        {% if apim.token.revocation.enable_persistent_notifier %}
        <PersistentNotifier>
            {% for key,value in apim.token.revocation.persistent_notifier.items() %}
            <Property name="{{key}}">{{value}}</Property>
            {% endfor %}
        </PersistentNotifier>
        {% endif %}
    </TokenRevocationNotifiers>

    <!-- Settings related to managing API access tiers. -->
    <TierManagement>
        <!-- Enable the providers to expose their APIs over the special 'Unlimited' tier which
             basically disables tier based throttling for the specified APIs. -->
        <EnableUnlimitedTier>true</EnableUnlimitedTier>
    </TierManagement>

    <!-- API Store Related Configurations -->
    <APIStore>
        {% if apim.store.enable_application_sharing%}
            {% if apim.store.application_sharing_impl is defined %}
        <GroupingExtractor>{{apim.store.application_sharing_impl}}</GroupingExtractor>
        <RESTApiGroupingExtractor>{{apim.store.application_sharing_impl}}</RESTApiGroupingExtractor>
            {% else %}
        <GroupingExtractor>org.wso2.carbon.apimgt.impl.DefaultGroupIDExtractorImpl</GroupingExtractor>
        <RESTApiGroupingExtractor>org.wso2.carbon.apimgt.impl.DefaultGroupIDExtractorImpl</RESTApiGroupingExtractor>
            {% endif %}
        {% endif %}
        <DefaultGroupExtractorClaimUri>{{apim.store.application_sharing_claim}}</DefaultGroupExtractorClaimUri>
        <!--This property is used to indicate how we do user name comparision for token generation https://wso2.org/jira/browse/APIMANAGER-2225-->
        <CompareCaseInsensitively>{{apim.store.login_username_case_insensitive}}</CompareCaseInsensitively>
        <DisplayURL>false</DisplayURL>
        <URL>{{apim.store.url}}</URL>

        <!-- Server URL of the API Store. -->
        <ServerURL>https://localhost:${mgt.transport.https.port}${carbon.context}services/</ServerURL>
        <!-- Admin username for API Store. -->
        <Username>${admin.username}</Username>

        <!-- Admin password for API Store. -->
        <Password>${admin.password}</Password>
        <!-- This parameter specifies whether to display multiple versions of same
             API or only showing the latest version of an API. -->
        <DisplayMultipleVersions>{{apim.store.display_multiple_versions}}</DisplayMultipleVersions>
        <!-- This parameter specifies whether to display all the APIs
             [which are having DEPRECATED/PUBLISHED status] or only display the APIs
             with having their status is as 'PUBLISHED' -->
        <DisplayAllAPIs>{{apim.store.display_deprecated_apis}}</DisplayAllAPIs>
        <!-- Uncomment this to limit the number of APIs in api the API Store -->
        <!--APIsPerPage>5</APIsPerPage-->

        <!-- This parameter specifies whether to display the comment editing facility or not.
             Default is "true". If user wants to disable, he must set this param as "false" -->
        <DisplayComments>{{apim.store.enable_comments}}</DisplayComments>

        <!-- This parameter specifies whether to display the ratings  or not.
             Default is "true". If user wants to disable, he must set this param as "false" -->
        <DisplayRatings>{{apim.store.enable_ratings}}</DisplayRatings>

        <!--set isStoreForumEnabled to false for disable forum in store-->
        <isStoreForumEnabled>{{apim.store.enable_forum}}</isStoreForumEnabled>

        <!--This parameter specifies whether Provisioning Out-of-Band OAuth Clients is enabled-->
        <MapExistingAuthApps>{{apim.store.enable_map_auth}}</MapExistingAuthApps>
    </APIStore>

    <APIPublisher>
        <DisplayURL>false</DisplayURL>
        <URL>https://localhost:${mgt.transport.https.port}/publisher</URL>
        <!-- This parameter specifies enabling the capability of setting API documentation level granular visibility levels.
             By default any document associate with an API will have the same permissions set as the API.With enabling below
             property,it will show two additional permission levels as visible only to all registered users in a particular
             domain or only visible to API doc creator -->
        <EnableAPIDocVisibilityLevels>{{apim.publisher.enable_api_doc_visibility}}</EnableAPIDocVisibilityLevels>
        <!-- Uncomment this to limit the number of APIs in api the API Publisher -->
        <!--APIsPerPage>30</APIsPerPage-->
        <!-- This property need to be enabled to enable the publisher access control support -->
        <EnableAccessControl>true</EnableAccessControl>
    </APIPublisher>

    <!-- Status observers can be registered against the API Publisher to listen for
         API status update events. Each observer must implement the APIStatusObserver
         interface. Multiple observers can be engaged if necessary and in such situations
         they will be notified in the order they are defined here.
         This configuration is unused from API Manager version 1.10.0 -->
    <!--StatusObservers>
        <Observer>org.wso2.carbon.apimgt.impl.observers.SimpleLoggingObserver</Observer>
    </StatusObservers-->

    <!-- Configuration to enable/disable sending CORS headers in the Gateway response
         and define the Access-Control-Allow-Origin header value.-->
    <CORSConfiguration>
        <!-- Configuration to enable/disable sending CORS headers from the Gateway-->
        <Enabled>{{apim.cors.enable}}</Enabled>

        <!-- The value of the Access-Control-Allow-Origin header. Default values are
             API Store addresses, which is needed for swagger to function. -->
        <Access-Control-Allow-Origin>{% for origin in apim.cors.allow_origins %}{{origin}}{{ "," if not loop.last }}{% endfor %}</Access-Control-Allow-Origin>

        <!-- Configure Access-Control-Allow-Methods -->
        <Access-Control-Allow-Methods>{% for method in apim.cors.allow_methods %}{{method}}{{ "," if not loop.last }}{% endfor %}</Access-Control-Allow-Methods>

        <!-- Configure Access-Control-Allow-Headers -->
        <Access-Control-Allow-Headers>{% for header in apim.cors.allow_headers %}{{header}}{{ "," if not loop.last }}{% endfor %}</Access-Control-Allow-Headers>

        <!-- Configure Access-Control-Allow-Credentials -->
        <!-- Specifying this header to true means that the server allows cookies (or other user credentials) to be included on cross-origin requests.
             It is false by default and if you set it to true then make sure that the Access-Control-Allow-Origin header does not contain the wildcard (*) -->
        <Access-Control-Allow-Credentials>{{apim.cors.allow_credentials}}</Access-Control-Allow-Credentials>
    </CORSConfiguration>

    <!-- This property is there to configure velocity log output into existing Log4j carbon Logger.
         You can enable this and set preferable Logger name. -->
    <!-- VelocityLogger>VELOCITY</VelocityLogger -->

    <RESTAPI>
        <!--Configure white-listed URIs of REST API. Accessing white-listed URIs does not require credentials (does not require Authorization header). -->
        <WhiteListedURIs>
             <WhiteListedURI>
                <URI>/api/am/store/{version}/tenants</URI>
                <HTTPMethods>GET,HEAD</HTTPMethods>
             </WhiteListedURI>
            <WhiteListedURI>
                <URI>/api/am/publisher/{version}/swagger.json</URI>
                <HTTPMethods>GET,HEAD</HTTPMethods>
            </WhiteListedURI>
            <WhiteListedURI>
                <URI>/api/am/store/{version}/swagger.json</URI>
                <HTTPMethods>GET,HEAD</HTTPMethods>
            </WhiteListedURI>
            <WhiteListedURI>
                <URI>/api/am/admin/{version}/swagger.json</URI>
                <HTTPMethods>GET,HEAD</HTTPMethods>
            </WhiteListedURI>
            <WhiteListedURI>
                <URI>/api/am/publisher/{version}/swagger.yaml</URI>
                <HTTPMethods>GET,HEAD</HTTPMethods>
            </WhiteListedURI>
            <WhiteListedURI>
                <URI>/api/am/store/{version}/swagger.yaml</URI>
                <HTTPMethods>GET,HEAD</HTTPMethods>
            </WhiteListedURI>
            <WhiteListedURI>
                <URI>/api/am/admin/{version}/swagger.yaml</URI>
                <HTTPMethods>GET,HEAD</HTTPMethods>
            </WhiteListedURI>
            <WhiteListedURI>
                <URI>/api/am/store/{version}/apis</URI>
                <HTTPMethods>GET,HEAD</HTTPMethods>
            </WhiteListedURI>
            <WhiteListedURI>
                <URI>/api/am/store/{version}/apis/{apiId}</URI>
                <HTTPMethods>GET,HEAD</HTTPMethods>
            </WhiteListedURI>
            <WhiteListedURI>
                <URI>/api/am/store/{version}/apis/{apiId}/swagger</URI>
                <HTTPMethods>GET,HEAD</HTTPMethods>
            </WhiteListedURI>
            <WhiteListedURI>
                <URI>/api/am/store/{version}/apis/{apiId}/wsdl</URI>
                <HTTPMethods>GET,HEAD</HTTPMethods>
            </WhiteListedURI>
            <WhiteListedURI>
                 <URI>/api/am/store/{version}/apis/{apiId}/graphql-schema</URI>
                 <HTTPMethods>GET</HTTPMethods>
            </WhiteListedURI>
            <WhiteListedURI>
                <URI>/api/am/store/{version}/apis/{apiId}/documents</URI>
                <HTTPMethods>GET,HEAD</HTTPMethods>
            </WhiteListedURI>
            <WhiteListedURI>
                <URI>/api/am/store/{version}/apis/{apiId}/documents/{documentId}</URI>
                <HTTPMethods>GET,HEAD</HTTPMethods>
            </WhiteListedURI>
            <WhiteListedURI>
                <URI>/api/am/store/{version}/apis/{apiId}/documents/{documentId}/content</URI>
                <HTTPMethods>GET,HEAD</HTTPMethods>
            </WhiteListedURI>
            <WhiteListedURI>
                <URI>/api/am/store/{version}/apis/{apiId}/thumbnail</URI>
                <HTTPMethods>GET,HEAD</HTTPMethods>
            </WhiteListedURI>
            <WhiteListedURI>
                <URI>/api/am/store/{version}/api-products</URI>
                <HTTPMethods>GET,HEAD</HTTPMethods>
            </WhiteListedURI>
            <WhiteListedURI>
                <URI>/api/am/store/{version}/api-products/{apiId}</URI>
                <HTTPMethods>GET,HEAD</HTTPMethods>
            </WhiteListedURI>
            <WhiteListedURI>
                <URI>/api/am/store/{version}/api-products/{apiId}/swagger</URI>
                <HTTPMethods>GET,HEAD</HTTPMethods>
            </WhiteListedURI>
            <WhiteListedURI>
                <URI>/api/am/store/{version}/api-products/{apiId}/documents</URI>
                <HTTPMethods>GET,HEAD</HTTPMethods>
            </WhiteListedURI>
            <WhiteListedURI>
                <URI>/api/am/store/{version}/api-products/{apiId}/documents/{documentId}</URI>
                <HTTPMethods>GET,HEAD</HTTPMethods>
            </WhiteListedURI>
            <WhiteListedURI>
                <URI>/api/am/store/{version}/api-products/{apiId}/documents/{documentId}/content</URI>
                <HTTPMethods>GET,HEAD</HTTPMethods>
            </WhiteListedURI>
            <WhiteListedURI>
                <URI>/api/am/store/{version}/api-products/{apiId}/thumbnail</URI>
                <HTTPMethods>GET,HEAD</HTTPMethods>
            </WhiteListedURI>
            <WhiteListedURI>
                <URI>/api/am/store/{version}/tags</URI>
                <HTTPMethods>GET,HEAD</HTTPMethods>
            </WhiteListedURI>
            <WhiteListedURI>
                <URI>/api/am/store/{version}/tiers/{tierLevel}</URI>
                <HTTPMethods>GET,HEAD</HTTPMethods>
            </WhiteListedURI>
            <WhiteListedURI>
                <URI>/api/am/store/{version}/tiers/{tierLevel}/{tierName}</URI>
                <HTTPMethods>GET,HEAD</HTTPMethods>
            </WhiteListedURI>
            <WhiteListedURI>
                <URI>/api/am/store/{version}/search</URI>
                <HTTPMethods>GET</HTTPMethods>
            </WhiteListedURI>
            <WhiteListedURI>
                <URI>/api/am/store/{version}/settings</URI>
                <HTTPMethods>GET</HTTPMethods>
            </WhiteListedURI>
            <WhiteListedURI>
                <URI>/api/am/publisher/{version}/settings</URI>
                <HTTPMethods>GET</HTTPMethods>
            </WhiteListedURI>
        </WhiteListedURIs>
        <ETagSkipList>
            <ETagSkipURI>
                <URI>/api/am/store/{version}/apis</URI>
                <HTTPMethods>GET</HTTPMethods>
            </ETagSkipURI>
            <ETagSkipURI>
                <URI>/api/am/store/{version}/apis/generate-sdk</URI>
                <HTTPMethods>POST</HTTPMethods>
            </ETagSkipURI>
            <ETagSkipURI>
                <URI>/api/am/store/{version}/apis/{apiId}/documents</URI>
                <HTTPMethods>GET</HTTPMethods>
            </ETagSkipURI>
            <ETagSkipURI>
                <URI>/api/am/store/{version}/applications</URI>
                <HTTPMethods>GET</HTTPMethods>
            </ETagSkipURI>
            <ETagSkipURI>
                <URI>/api/am/store/{version}/applications/generate-keys</URI>
                <HTTPMethods>POST</HTTPMethods>
            </ETagSkipURI>
            <ETagSkipURI>
                <URI>/api/am/store/{version}/subscriptions</URI>
                <HTTPMethods>GET,POST</HTTPMethods>
            </ETagSkipURI>
            <ETagSkipURI>
                <URI>/api/am/store/{version}/tags</URI>
                <HTTPMethods>GET</HTTPMethods>
            </ETagSkipURI>
            <ETagSkipURI>
                <URI>/api/am/store/{version}/tiers/{tierLevel}</URI>
                <HTTPMethods>GET</HTTPMethods>
            </ETagSkipURI>
            <ETagSkipURI>
                <URI>/api/am/store/{version}/tiers/{tierLevel}/{tierName}</URI>
                <HTTPMethods>GET</HTTPMethods>
            </ETagSkipURI>
            <ETagSkipURI>
                <URI>/api/am/publisher/{version}/apis</URI>
                <HTTPMethods>GET,POST</HTTPMethods>
            </ETagSkipURI>
            <ETagSkipURI>
                <URI>/api/am/publisher/{version}/apis/{apiId}</URI>
                <HTTPMethods>GET,DELETE,PUT</HTTPMethods>
            </ETagSkipURI>
            <ETagSkipURI>
                <URI>/api/am/publisher/{version}/apis/{apiId}/swagger</URI>
                <HTTPMethods>GET,PUT</HTTPMethods>
            </ETagSkipURI>
            <ETagSkipURI>
                <URI>/api/am/publisher/{version}/apis/{apiId}/thumbnail</URI>
                <HTTPMethods>GET,POST</HTTPMethods>
            </ETagSkipURI>
            <ETagSkipURI>
                <URI>/api/am/publisher/{version}/apis/{apiId}/change-lifecycle</URI>
                <HTTPMethods>POST</HTTPMethods>
            </ETagSkipURI>
            <ETagSkipURI>
                <URI>/api/am/publisher/{version}/apis/{apiId}/copy-api</URI>
                <HTTPMethods>POST</HTTPMethods>
            </ETagSkipURI>
            <ETagSkipURI>
                <URI>/api/am/publisher/{version}/applications/{applicationId}</URI>
                <HTTPMethods>GET</HTTPMethods>
            </ETagSkipURI>
            <ETagSkipURI>
                <URI>/api/am/publisher/{version}/apis/{apiId}/documents</URI>
                <HTTPMethods>GET,POST</HTTPMethods>
            </ETagSkipURI>
            <ETagSkipURI>
                <URI>/api/am/publisher/{version}/apis/{apiId}/documents/{documentId}/content</URI>
                <HTTPMethods>GET,POST</HTTPMethods>
            </ETagSkipURI>
            <ETagSkipURI>
                <URI>/api/am/publisher/{version}/apis/{apiId}/documents/{documentId}</URI>
                <HTTPMethods>GET,PUT,DELETE</HTTPMethods>
            </ETagSkipURI>
            <ETagSkipURI>
                <URI>/api/am/publisher/{version}/environments</URI>
                <HTTPMethods>GET</HTTPMethods>
            </ETagSkipURI>
            <ETagSkipURI>
                <URI>/api/am/publisher/{version}/subscriptions</URI>
                <HTTPMethods>GET</HTTPMethods>
            </ETagSkipURI>
            <ETagSkipURI>
                <URI>/api/am/publisher/{version}/subscriptions/block-subscription</URI>
                <HTTPMethods>POST</HTTPMethods>
            </ETagSkipURI>
            <ETagSkipURI>
                <URI>/api/am/publisher/{version}/subscriptions/{subscriptionId}</URI>
                <HTTPMethods>GET</HTTPMethods>
            </ETagSkipURI>
            <ETagSkipURI>
                <URI>/api/am/publisher/{version}/subscriptions/unblock-subscription</URI>
                <HTTPMethods>POST</HTTPMethods>
            </ETagSkipURI>
            <ETagSkipURI>
                <URI>/api/am/publisher/{version}/tiers/{tierLevel}</URI>
                <HTTPMethods>GET,POST</HTTPMethods>
            </ETagSkipURI>
            <ETagSkipURI>
                <URI>/api/am/publisher/{version}/tiers/{tierLevel}/{tierName}</URI>
                <HTTPMethods>GET,PUT,DELETE</HTTPMethods>
            </ETagSkipURI>
            <ETagSkipURI>
                <URI>/api/am/publisher/{version}/tiers/update-permission</URI>
                <HTTPMethods>POST</HTTPMethods>
            </ETagSkipURI>
        </ETagSkipList>
    </RESTAPI>
    <ThrottlingConfigurations>
        <EnableAdvanceThrottling>{{apim.throttling.enable_advanced_throttling}}</EnableAdvanceThrottling>
        <TrafficManager>
            <Type>{{apim.throttling.event_type}}</Type>


            {% if apim.throttling.receiver_url is defined %}
            <ReceiverUrlGroup>{{apim.throttling.receiver_url}}</ReceiverUrlGroup>
            {% elif apim.throttling.url_group is defined%}
            <ReceiverUrlGroup>
            {%- for group in apim.throttling.url_group -%}
                {%- if group.type == "loadbalance" -%}
            { {{- group.traffic_manager_urls.toList()|join(',') -}} }
                {%- else -%}{ {{- group.traffic_manager_urls.toList()|join('|') -}} }
                {%- endif -%}
                {{- "," if not loop.last -}}
            {%- endfor -%}
            </ReceiverUrlGroup>
            {%- else -%}
            <ReceiverUrlGroup>tcp://${carbon.local.ip}:${receiver.url.port}</ReceiverUrlGroup>
            {% endif %}


            {% if apim.throttling.receiver_auth_url is defined %}
            <AuthUrlGroup>{{apim.throttling.receiver_auth_url}}</AuthUrlGroup>
            {% elif apim.throttling.url_group is defined%}
            <AuthUrlGroup>
                {%- for group in apim.throttling.url_group -%}
                {%- if group.type == "loadbalance" -%}
                { {{- group.traffic_manager_auth_urls.toList()|join(',') -}} }
                {%- else -%}{ {{- group.traffic_manager_auth_urls.toList()|join('|') -}} }
                {%- endif -%}
                {{- "," if not loop.last -}}
                {%- endfor -%}
            </AuthUrlGroup>
            {% else %}
            <AuthUrlGroup>ssl://${carbon.local.ip}:${auth.url.port}</AuthUrlGroup>
            {% endif %}
            <Username>{{apim.throttling.receiver_username}}</Username>
            <Password>{{apim.throttling.receiver_password}}</Password>
        </TrafficManager>
        <DataPublisher>
            <Enabled>{{apim.throttling.enable_data_publishing}}</Enabled>
            <DataPublisherPool>
                <MaxIdle>{{apim.throttling.publisher.max_idle}}</MaxIdle>
                <InitIdleCapacity>{{apim.throttling.publisher.init_idle_size}}</InitIdleCapacity>
            </DataPublisherPool>
            <DataPublisherThreadPool>
                <CorePoolSize>{{apim.throttling.publisher.pool_size}}</CorePoolSize>
                <MaxmimumPoolSize>{{apim.throttling.publisher.max_pool_size}}</MaxmimumPoolSize>
                <KeepAliveTime>{{apim.throttling.publisher.keep_alive_time}}</KeepAliveTime>
            </DataPublisherThreadPool>
        </DataPublisher>
        <PolicyDeployer>
            <Enabled>{{apim.throttling.enable_policy_deploy}}</Enabled>
            <ServiceURL>{{apim.throttling.service_url}}</ServiceURL>
            <Username>{{apim.throttling.policy_deploy.username}}</Username>
            <Password>{{apim.throttling.policy_deploy.password}}</Password>
        </PolicyDeployer>
        <BlockCondition>
            <Enabled>{{apim.throttling.enable_blacklist_condition}}</Enabled>
            {% if apim.throttling.blacklist_condition.start_delay is defined %}
            <InitDelay>{{apim.throttling.blacklist_condition.start_delay}}</InitDelay>
            {% endif %}
            {% if apim.throttling.blacklist_condition.period is defined %}
            <Period>{{apim.throttling.blacklist_condition.period}}</Period>
            {% endif %}
        </BlockCondition>
        <JMSConnectionDetails>
            <Enabled>{{apim.throttling.enable_decision_connection}}</Enabled>
            {% if apim.throttling.jms.start_delay is defined %}
            <InitDelay>{{apim.throttling.jms.start_delay}}</InitDelay>
            {% endif %}
            <JMSConnectionParameters>
                <transport.jms.ConnectionFactoryJNDIName>{{apim.throttling.jms.conn_jndi_name}}</transport.jms.ConnectionFactoryJNDIName>
                <transport.jms.DestinationType>{{apim.throttling.jms.destination_type}}</transport.jms.DestinationType>
                <java.naming.factory.initial>{{apim.throttling.jms.java_naming_factory_initial}}</java.naming.factory.initial>
                {% if apim.throttling.jms.topic_connection_factory is defined %}
                <connectionfactory.TopicConnectionFactory>{{apim.throttling.jms.topic_connection_factory}}</connectionfactory.TopicConnectionFactory>
                {% elif apim.throttling.throttle_decision_endpoints is defined %}
                <connectionfactory.TopicConnectionFactory>amqp://{{apim.throttling.jms.username}}:{{apim.throttling.jms.password}}@clientid/carbon?brokerlist='{% for url in apim.throttling.throttle_decision_endpoints %}{{url}}?retries='5'%26connectdelay='50';{% endfor %}'</connectionfactory.TopicConnectionFactory>
                {% else %}
                <connectionfactory.TopicConnectionFactory>amqp://${admin.username}:${admin.password}@clientid/carbon?brokerlist='tcp://${carbon.local.ip}:${jms.port}'</connectionfactory.TopicConnectionFactory>
                {% endif %}
            </JMSConnectionParameters>
        </JMSConnectionDetails>

        <!--DefaultLimits>
            <SubscriptionTierLimits>
                <Gold>5000</Gold>
                <Silver>2000</Silver>
                <Bronze>1000</Bronze>
                <Unauthenticated>60</Unauthenticated>
            </SubscriptionTierLimits>
            <ApplicationTierLimits>
                <50PerMin>50</50PerMin>
                <20PerMin>20</20PerMin>
                <10PerMin>10</10PerMin>
            </ApplicationTierLimits>
            <ResourceLevelTierLimits>
                <50KPerMin>50000</50KPerMin>
                <20KPerMin>20000</20KPerMin>
                <10KPerMin>10000</10KPerMin>
            </ResourceLevelTierLimits>
        </DefaultLimits-->
        <EnableUnlimitedTier>{{apim.throttling.enable_unlimited_tier}}</EnableUnlimitedTier>
        <EnableHeaderConditions>{{apim.throttling.enable_header_based_throttling}}</EnableHeaderConditions>
        <EnableJWTClaimConditions>{{apim.throttling.enable_jwt_claim_based_throttling}}</EnableJWTClaimConditions>
        <EnableQueryParamConditions>{{apim.throttling.enable_query_param_based_throttling}}</EnableQueryParamConditions>
    </ThrottlingConfigurations>

    <WorkflowConfigurations>
        <Enabled>{{apim.workflow.enable}}</Enabled>
    	<ServerUrl>{{apim.workflow.service_url}}</ServerUrl>
    	<ServerUser>{{apim.workflow.wf_engine_user}}</ServerUser>
    	<ServerPassword>{{apim.workflow.wf_engine_pass}}</ServerPassword>
    	<WorkflowCallbackAPI>{{apim.workflow.callback_endpoint}}</WorkflowCallbackAPI>
        <TokenEndPoint>{{apim.workflow.token_endpoint}}</TokenEndPoint>
        <DCREndPoint>{{apim.workflow.client_registration_endpoint}}</DCREndPoint>
        <DCREndPointUser>{{apim.workflow.client_registration_username}}</DCREndPointUser>
        <DCREndPointPassword>{{apim.workflow.client_registration_password}}</DCREndPointPassword>
    </WorkflowConfigurations>

    <SwaggerCodegen>
        <ClientGeneration>
            <GroupId>{{apim.sdk.group_id}}</GroupId>
            <ArtifactId>{{apim.sdk.artifact_id}}</ArtifactId>
            <ModelPackage>{{apim.sdk.model_package}}</ModelPackage>
            <ApiPackage>{{apim.sdk.api_package}}</ApiPackage>
            <!-- Configure supported languages/Frameworks as comma separated values,
             Supported Languages/Frameworks : android, java, scala, csharp, dart, flash, groovy, javascript, jmeter,
             nodejs, perl, php, python, ruby, swift, clojure, asyncScala, csharpDotNet2-->
            <SupportedLanguages>{{apim.sdk.supported_languages}}</SupportedLanguages>
        </ClientGeneration>
    </SwaggerCodegen>

    <!--Specify the implementation class of the monetization interface-->
    <Monetization>
        <MonetizationImpl>{{apim.monetization.monetization_impl}}</MonetizationImpl>
        <UsagePublisher>
            <Granularity>{{apim.monetization.granularity}}</Granularity>
            <!--Number of days to reduce from the current time to get the last publish time of monetization
            usgae publish job, when there is no record of the last publish time.-->
            <PublishTimeDurationInDays>{{apim.monetization.publish_duration}}</PublishTimeDurationInDays>
        </UsagePublisher>
        {% if apim.monetization.additional_attributes is defined %}
            <AdditionalAttributes>
               {% for attribute in apim.monetization.additional_attributes %}
               <Attribute required="{{attribute.required}}">
                   <Name>{{attribute.name}}</Name>
                   <DisplayName>{{attribute.display_name}}</DisplayName>
                   <Description>{{attribute.description}}</Description>
                   <Default>{{attribute.default}}</Default>
               </Attribute>
               {% endfor %}
            </AdditionalAttributes>
        {% endif %}
    </Monetization>

    <OpenTracer>
        <RemoteTracer>
            <Enabled>{{apim.open_tracer.remote_tracer.enable}}</Enabled>
            <Name>{{apim.open_tracer.remote_tracer.name}}</Name>
            <Properties>
                <HostName>{{apim.open_tracer.remote_tracer.properties.hostname}}</HostName>
                <Port>{{apim.open_tracer.remote_tracer.properties.port}}</Port>
            </Properties>
        </RemoteTracer>
        <LogTracer>
            <Enabled>{{apim.open_tracer.log_tracer.enable}}</Enabled>
        </LogTracer>
    </OpenTracer>

<<<<<<< HEAD
    {% if security_audit is defined %}
        <APISecurityAudit>
            <APIToken>{{security_audit.api_token}}</APIToken>
            <CollectionID>{{security_audit.collection_id}}</CollectionID>
        </APISecurityAudit>
=======
    {% if apim.store.application_attributes is defined %}
    <ApplicationConfiguration>
        <ApplicationAttributes>
            {% for attribute in apim.store.application_attributes %}
            <Attribute Required="{{attribute.required}}" Hidden="{{attribute.hidden}}">
                <Name>{{attribute.name}}</Name>
                <Description>{{attribute.description}}</Description>
                <Default>{{attribute.default}}</Default>
            </Attribute>
            {% endfor %}
        </ApplicationAttributes>
    </ApplicationConfiguration>
>>>>>>> d4f7ab0d
    {% endif %}

</APIManager><|MERGE_RESOLUTION|>--- conflicted
+++ resolved
@@ -876,13 +876,13 @@
         </LogTracer>
     </OpenTracer>
 
-<<<<<<< HEAD
     {% if security_audit is defined %}
         <APISecurityAudit>
             <APIToken>{{security_audit.api_token}}</APIToken>
             <CollectionID>{{security_audit.collection_id}}</CollectionID>
         </APISecurityAudit>
-=======
+    {% endif %}
+
     {% if apim.store.application_attributes is defined %}
     <ApplicationConfiguration>
         <ApplicationAttributes>
@@ -895,7 +895,6 @@
             {% endfor %}
         </ApplicationAttributes>
     </ApplicationConfiguration>
->>>>>>> d4f7ab0d
     {% endif %}
 
 </APIManager>