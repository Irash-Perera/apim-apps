--- conflicted
+++ resolved
@@ -1851,13 +1851,8 @@
         <carbon.kernel.package.import.version.range>[4.5.0, 5.0.0)</carbon.kernel.package.import.version.range>
 
         <carbon.commons.version>4.7.35</carbon.commons.version>
-<<<<<<< HEAD
-        <carbon.registry.version>4.7.38</carbon.registry.version>
+        <carbon.registry.version>4.7.39</carbon.registry.version>
         <carbon.mediation.version>4.7.99</carbon.mediation.version>
-=======
-        <carbon.registry.version>4.7.39</carbon.registry.version>
-        <carbon.mediation.version>4.7.96</carbon.mediation.version>
->>>>>>> b77dd3f9
 
         <mongodb.driver.version>4.1.0</mongodb.driver.version>
 
