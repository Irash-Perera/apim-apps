<project xmlns="http://maven.apache.org/POM/4.0.0" xmlns:xsi="http://www.w3.org/2001/XMLSchema-instance" xsi:schemaLocation="http://maven.apache.org/POM/4.0.0 http://maven.apache.org/maven-v4_0_0.xsd">

    <modelVersion>4.0.0</modelVersion>
    <groupId>org.wso2.carbon.apimgt</groupId>
    <artifactId>carbon-apimgt</artifactId>
    <packaging>pom</packaging>
    <version>6.1.114-SNAPSHOT</version>
    <name>WSO2 Carbon - API Management Aggregator POM</name>
    <url>http://wso2.org</url>


    <parent>
        <groupId>org.wso2</groupId>
        <artifactId>wso2</artifactId>
        <version>1</version>
    </parent>

    <scm>
        <url>https://github.com/wso2/carbon-apimgt.git</url>
        <developerConnection>scm:git:https://github.com/wso2/carbon-apimgt.git</developerConnection>
        <connection>scm:git:https://github.com/wso2/carbon-apimgt.git</connection>
        <tag>HEAD</tag>
    </scm>

    <modules>
        <module>service-stubs/apimgt</module>
        <module>service-stubs/oidc-authenticator</module>
        <module>components/apimgt</module>
        <module>components/forum</module>
        <module>components/sso-hostobject</module>
        <module>components/oidc-authenticator</module>
        <module>features/apimgt</module>
        <module>features/forum</module>
        <module>features/oidc-authenticator</module>
        <module>features/categories</module>
    </modules>

    <build>
        <pluginManagement>
            <plugins>
                <plugin>
                    <groupId>org.apache.felix</groupId>
                    <artifactId>maven-scr-plugin</artifactId>
                    <version>${maven-scr-plugin.version}</version>
                    <executions>
                        <execution>
                            <id>generate-scr-scrdescriptor</id>
                            <goals>
                                <goal>scr</goal>
                            </goals>
                        </execution>
                    </executions>
                </plugin>

                <plugin>
                    <groupId>org.apache.felix</groupId>
                    <artifactId>maven-bundle-plugin</artifactId>
                    <version>${maven-bundle-plugin.version}</version>
                </plugin>

                <plugin>
                    <groupId>org.apache.maven.plugins</groupId>
                    <artifactId>maven-release-plugin</artifactId>
                    <configuration>
                        <preparationGoals>clean install</preparationGoals>
                        <autoVersionSubmodules>true</autoVersionSubmodules>
                    </configuration>
                </plugin>
                <plugin>
                    <groupId>org.apache.maven.plugins</groupId>
                    <artifactId>maven-deploy-plugin</artifactId>
                </plugin>
                <plugin>
                    <groupId>org.wso2.maven</groupId>
                    <artifactId>carbon-p2-plugin</artifactId>
                    <version>${carbon.p2.plugin.version}</version>
                </plugin>

                <plugin>
                    <groupId>org.codehaus.mojo</groupId>
                    <artifactId>build-helper-maven-plugin</artifactId>
                    <version>${build-helper-maven-plugin.version}</version>
                </plugin>
                <plugin>
                    <groupId>org.apache.axis2</groupId>
                    <artifactId>axis2-java2wsdl-maven-plugin</artifactId>
                    <version>${axis2-java2wsdl-maven-plugin.version}</version>
                </plugin>
                <plugin>
                    <groupId>org.apache.maven.plugins</groupId>
                    <artifactId>maven-war-plugin</artifactId>
                    <version>2.2</version>
                </plugin>
		<plugin>
                    <groupId>org.jacoco</groupId>
                    <artifactId>jacoco-maven-plugin</artifactId>
                    <version>${jacoco.version}</version>
                    <executions>
                        <execution>
                            <id>pre-unit-test</id>
                            <goals>
                                <goal>prepare-agent</goal>
                            </goals>
                            <configuration>
                                <destFile>${basedir}/target/coverage-reports/jacoco-ut.exec</destFile>
                            </configuration>
                        </execution>
                        <execution>
                            <id>pre-integration-test</id>
                            <goals>
                                <goal>prepare-agent-integration</goal>
                            </goals>
                            <configuration>
                                <destFile>${basedir}/target/coverage-reports/jacoco-it.exec</destFile>
                            </configuration>
                        </execution>
                        <execution>
                            <id>post-integration-test</id>
                            <phase>post-integration-test</phase>
                            <goals>
                                <goal>report</goal>
                            </goals>
                            <configuration>
                                <dataFile>${basedir}/target/coverage-reports/jacoco-it.exec</dataFile>
                                <outputDirectory>${basedir}/target/coverage-reports/site/jacoco-it</outputDirectory>
                            </configuration>
                        </execution>
                        <execution>
                            <id>post-unit-test</id>
                            <phase>prepare-package</phase>
                            <goals>
                                <goal>report</goal>
                            </goals>
                            <configuration>
                                <dataFile>${basedir}/target/coverage-reports/jacoco-ut.exec</dataFile>
                                <outputDirectory>${basedir}/target/coverage-reports/site/jacoco-ut</outputDirectory>
                            </configuration>
                        </execution>
                        <execution>
                            <id>merge-results</id>
                            <phase>verify</phase>
                            <goals>
                                <goal>merge</goal>
                            </goals>
                            <configuration>
                                <fileSets>
                                    <fileSet>
                                        <directory>${basedir}/target/coverage-reports</directory>
                                        <includes>
                                            <include>*.exec</include>
                                        </includes>
                                    </fileSet>
                                </fileSets>
                                <destFile>${basedir}/target/coverage-reports/aggregate.exec</destFile>
                            </configuration>
                        </execution>
                        <execution>
                            <id>post-merge-report</id>
                            <phase>verify</phase>
                            <goals>
                                <goal>report</goal>
                            </goals>
                            <configuration>
                                <dataFile>${basedir}/target/coverage-reports/aggregate.exec</dataFile>
                                <outputDirectory>${basedir}/target/coverage-reports/site/jacoco-aggregate
                                </outputDirectory>
                            </configuration>
                        </execution>
                        <execution>
                            <id>default-check</id>
                            <goals>
                                <goal>check</goal>
                            </goals>
                            <configuration>
                                <dataFile>${basedir}/target/coverage-reports/aggregate.exec</dataFile>
                                <rules>
                                    <rule>
                                        <element>BUNDLE</element>
                                        <limits>
                                            <limit>
                                                <counter>INSTRUCTION</counter>
                                                <value>COVEREDRATIO</value>
                                                <minimum>0.00</minimum>
                                            </limit>
                                        </limits>
                                    </rule>
                                </rules>
                            </configuration>
                        </execution>
                    </executions>
                </plugin>
                <plugin>
                    <groupId>org.apache.maven.plugins</groupId>
                    <artifactId>maven-surefire-plugin</artifactId>
                    <version>${maven.surefire.plugin.version}</version>
                    <configuration>
                        <systemPropertyVariables>
                            <jacoco-agent.destfile>${basedir}/target/coverage-reports/jacoco-ut.exec
                            </jacoco-agent.destfile>
                        </systemPropertyVariables>
                    </configuration>
                </plugin>
                <plugin>
                    <groupId>org.apache.maven.plugins</groupId>
                    <artifactId>maven-failsafe-plugin</artifactId>
                    <version>2.19.1</version>
                    <configuration>
                        <systemPropertyVariables>
                            <jacoco-agent.destfile>${basedir}/target/coverage-reports/jacoco-it.exec
                            </jacoco-agent.destfile>
                        </systemPropertyVariables>
                    </configuration>
                    <executions>
                        <execution>
                            <goals>
                                <goal>integration-test</goal>
                                <goal>verify</goal>
                            </goals>
                        </execution>
                    </executions>
                </plugin>
            </plugins>
        </pluginManagement>
        <extensions>
            <extension>
                <groupId>org.apache.maven.wagon</groupId>
                <artifactId>wagon-ssh</artifactId>
                <version>2.1</version>
            </extension>
        </extensions>
    </build>

    <repositories>
        <repository>
            <id>wso2-nexus</id>
            <name>WSO2 internal Repository</name>
            <url>http://maven.wso2.org/nexus/content/groups/wso2-public/</url>
            <releases>
                <enabled>true</enabled>
                <updatePolicy>daily</updatePolicy>
                <checksumPolicy>ignore</checksumPolicy>
            </releases>
        </repository>

        <repository>
            <id>wso2.releases</id>
            <name>WSO2 internal Repository</name>
            <url>http://maven.wso2.org/nexus/content/repositories/releases/</url>
            <releases>
                <enabled>true</enabled>
                <updatePolicy>daily</updatePolicy>
                <checksumPolicy>ignore</checksumPolicy>
            </releases>
        </repository>

        <repository>
            <id>wso2.snapshots</id>
            <name>Apache Snapshot Repository</name>
            <url>http://maven.wso2.org/nexus/content/repositories/snapshots/</url>
            <snapshots>
                <enabled>true</enabled>
                <updatePolicy>daily</updatePolicy>
            </snapshots>
            <releases>
                <enabled>false</enabled>
            </releases>
        </repository>
    </repositories>

    <pluginRepositories>
        <pluginRepository>
            <id>wso2.releases</id>
            <name>WSO2 internal Repository</name>
            <url>http://maven.wso2.org/nexus/content/repositories/releases/</url>
            <releases>
                <enabled>true</enabled>
                <updatePolicy>daily</updatePolicy>
                <checksumPolicy>ignore</checksumPolicy>
            </releases>
        </pluginRepository>

        <pluginRepository>
            <id>wso2.snapshots</id>
            <name>WSO2 Snapshot Repository</name>
            <url>http://maven.wso2.org/nexus/content/repositories/snapshots/</url>
            <snapshots>
                <enabled>true</enabled>
                <updatePolicy>daily</updatePolicy>
            </snapshots>
            <releases>
                <enabled>false</enabled>
            </releases>
        </pluginRepository>
        <pluginRepository>
            <id>wso2-nexus</id>
            <name>WSO2 internal Repository</name>
            <url>http://maven.wso2.org/nexus/content/groups/wso2-public/</url>
            <releases>
                <enabled>true</enabled>
                <updatePolicy>daily</updatePolicy>
                <checksumPolicy>ignore</checksumPolicy>
            </releases>
        </pluginRepository>
    </pluginRepositories>

    <dependencyManagement>
        <dependencies>
            <dependency>
                <groupId>org.jacoco</groupId>
                <artifactId>org.jacoco.agent</artifactId>
                <classifier>runtime</classifier>
                <version>${jacoco.version}</version>
            </dependency>

            <dependency>
                <groupId>org.wso2.carbon.messaging</groupId>
                <artifactId>org.wso2.carbon.andes</artifactId>
                <version>${carbon.broker.version}</version>
            </dependency>

            <dependency>
                <groupId>org.wso2.carbon.analytics-common</groupId>
                <artifactId>org.wso2.carbon.databridge.agent</artifactId>
                <version>${carbon.analytics.common.version}</version>
            </dependency>

            <dependency>
                <groupId>org.wso2.carbon.analytics-common</groupId>
                <artifactId>org.wso2.carbon.event.template.manager.stub</artifactId>
                <version>${carbon.analytics.common.version}</version>
            </dependency>

            <dependency>
                <groupId>org.wso2.carbon.identity.inbound.auth.oauth2</groupId>
                <artifactId>org.wso2.carbon.identity.oauth.stub</artifactId>
                <version>${carbon.identity-inbound-auth-oauth.version}</version>
            </dependency>

            <dependency>
                <groupId>org.wso2.carbon</groupId>
                <artifactId>org.wso2.carbon.core.common</artifactId>
                <version>${carbon.kernel.version}</version>
            </dependency>

            <dependency>
                <groupId>org.wso2.carbon</groupId>
                <artifactId>org.wso2.carbon.core.services</artifactId>
                <version>${carbon.kernel.version}</version>
            </dependency>

            <dependency>
                <groupId>org.wso2.carbon.identity.framework</groupId>
                <artifactId>org.wso2.carbon.identity.application.mgt.stub</artifactId>
                <version>${carbon.identity.version}</version>
            </dependency>

            <dependency>
                <groupId>org.wso2.carbon.identity.framework</groupId>
                <artifactId>org.wso2.carbon.identity.mgt.stub</artifactId>
                <version>${carbon.identity.version}</version>
            </dependency>

            <dependency>
                <groupId>org.wso2.carbon.identity</groupId>
                <artifactId>org.wso2.carbon.captcha.mgt</artifactId>
                <version>${carbon.identity-captcha.version}</version>
            </dependency>

            <dependency>
                <groupId>com.nimbusds.wso2</groupId>
                <artifactId>nimbus-jose-jwt</artifactId>
                <version>${com.nimbusds.wso2.version}</version>
            </dependency>

            <dependency>
                <groupId>org.wso2.carbon.apimgt</groupId>
                <artifactId>org.wso2.carbon.apimgt.impl</artifactId>
                <version>${carbon.apimgt.version}</version>
            </dependency>

            <dependency>
                <groupId>org.wso2.carbon.apimgt</groupId>
                <artifactId>org.wso2.carbon.apimgt.keymgt.stub</artifactId>
                <version>${carbon.apimgt.version}</version>
            </dependency>

            <dependency>
                <groupId>org.wso2.carbon.apimgt</groupId>
                <artifactId>org.wso2.carbon.apimgt.gateway.stub</artifactId>
                <version>${carbon.apimgt.version}</version>
            </dependency>

            <dependency>
                <groupId>org.wso2.carbon.apimgt</groupId>
                <artifactId>org.wso2.carbon.apimgt.tier.cache.stub</artifactId>
                <version>${carbon.apimgt.version}</version>
            </dependency>

            <dependency>
                <groupId>org.wso2.carbon.apimgt</groupId>
                <artifactId>org.wso2.carbon.apimgt.registry.cache.stub</artifactId>
                <version>${carbon.apimgt.version}</version>
            </dependency>


            <dependency>
                <groupId>org.wso2.carbon.apimgt</groupId>
                <artifactId>org.wso2.carbon.apimgt.usage.publisher</artifactId>
                <version>${carbon.apimgt.version}</version>
            </dependency>

            <dependency>
                <groupId>org.wso2.carbon.apimgt</groupId>
                <artifactId>org.wso2.carbon.apimgt.api</artifactId>
                <version>${carbon.apimgt.version}</version>
            </dependency>

            <dependency>
                <groupId>org.wso2.carbon.apimgt</groupId>
                <artifactId>org.wso2.carbon.apimgt.usage.client</artifactId>
                <version>${carbon.apimgt.version}</version>
            </dependency>

            <dependency>
                <groupId>org.wso2.carbon.apimgt</groupId>
                <artifactId>org.wso2.carbon.apimgt.keymgt.client</artifactId>
                <version>${carbon.apimgt.version}</version>
            </dependency>

            <dependency>
                <groupId>org.wso2.carbon.apimgt</groupId>
                <artifactId>org.wso2.carbon.apimgt.core</artifactId>
                <version>${carbon.apimgt.version}</version>
            </dependency>

            <dependency>
                <groupId>org.wso2.carbon.apimgt</groupId>
                <artifactId>org.wso2.carbon.apimgt.jms.listener</artifactId>
                <version>${carbon.apimgt.version}</version>
            </dependency>

            <dependency>
                <groupId>org.wso2.carbon.apimgt</groupId>
                <artifactId>org.wso2.carbon.apimgt.gateway</artifactId>
                <version>${carbon.apimgt.version}</version>
            </dependency>

            <dependency>
                <groupId>org.wso2.carbon.apimgt</groupId>
                <artifactId>org.wso2.carbon.apimgt.hostobjects</artifactId>
                <version>${carbon.apimgt.version}</version>
            </dependency>

            <dependency>
                <groupId>org.wso2.carbon.apimgt</groupId>
                <artifactId>org.wso2.carbon.apimgt.keymgt</artifactId>
                <version>${carbon.apimgt.version}</version>
            </dependency>

            <dependency>
                <groupId>org.wso2.carbon.apimgt</groupId>
                <artifactId>org.wso2.carbon.apimgt.startup.publisher</artifactId>
                <version>${carbon.apimgt.version}</version>
            </dependency>

            <dependency>
                <groupId>org.wso2.carbon.apimgt</groupId>
                <artifactId>org.wso2.carbon.throttle.service</artifactId>
                <type>war</type>
                <version>${carbon.apimgt.version}</version>
            </dependency>

            <dependency>
                <groupId>org.wso2.carbon.apimgt</groupId>
                <artifactId>org.wso2.carbon.apimgt.rest.api.util</artifactId>
                <version>${carbon.apimgt.version}</version>
            </dependency>

            <dependency>
                <groupId>org.wso2.carbon.apimgt</groupId>
                <artifactId>org.wso2.carbon.apimgt.authenticator.oidc.ui</artifactId>
                <version>${carbon.apimgt.version}</version>
            </dependency>

            <dependency>
                <groupId>org.wso2.carbon.apimgt</groupId>
                <artifactId>org.wso2.carbon.apimgt.authenticator.oidc.stub</artifactId>
                <version>${carbon.apimgt.version}</version>
            </dependency>

            <dependency>
                <groupId>org.wso2.carbon.apimgt</groupId>
                <artifactId>org.wso2.carbon.apimgt.authenticator.oidc</artifactId>
                <version>${carbon.apimgt.version}</version>
            </dependency>

            <dependency>
                <groupId>org.wso2.carbon.apimgt</groupId>
                <artifactId>org.wso2.carbon.apimgt.hostobjects.oidc</artifactId>
                <version>${carbon.apimgt.version}</version>
            </dependency>

            <dependency>
                <groupId>org.wso2.carbon.apimgt</groupId>
                <artifactId>org.wso2.carbon.apimgt.samples.calculator</artifactId>
                <type>war</type>
                <version>${carbon.apimgt.version}</version>
            </dependency>

            <dependency>
                <groupId>org.wso2.carbon.apimgt</groupId>
                <artifactId>org.wso2.carbon.apimgt.samples.pizzashack</artifactId>
                <type>war</type>
                <version>${carbon.apimgt.version}</version>
            </dependency>

            <dependency>
                <groupId>org.wso2.carbon.apimgt</groupId>
                <artifactId>org.wso2.carbon.apimgt.rest.api.store</artifactId>
                <type>war</type>
                <version>${carbon.apimgt.version}</version>
            </dependency>

            <dependency>
                <groupId>org.wso2.carbon.apimgt</groupId>
                <artifactId>org.wso2.carbon.apimgt.rest.api.publisher</artifactId>
                <type>war</type>
                <version>${carbon.apimgt.version}</version>
            </dependency>

            <dependency>
                <groupId>org.wso2.carbon.apimgt</groupId>
                <artifactId>org.wso2.carbon.apimgt.rest.api.admin</artifactId>
                <type>war</type>
                <version>${carbon.apimgt.version}</version>
            </dependency>

            <dependency>
                <groupId>org.wso2.carbon.apimgt</groupId>
                <artifactId>org.wso2.carbon.apimgt.rest.api.dcr</artifactId>
                <type>war</type>
                <version>${carbon.apimgt.version}</version>
            </dependency>

            <dependency>
                <groupId>org.wso2.carbon.apimgt</groupId>
                <artifactId>org.wso2.carbon.apimgt.throttling.siddhi.extension</artifactId>
                <version>${carbon.apimgt.version}</version>
            </dependency>

            <dependency>
                <groupId>commons-lang.wso2</groupId>
                <artifactId>commons-lang</artifactId>
                <version>${commons-lang.version}</version>
            </dependency>

            <dependency>
                <groupId>commons-codec.wso2</groupId>
                <artifactId>commons-codec</artifactId>
                <version>${commons-codec.version}</version>
            </dependency>

            <dependency>
                <groupId>org.apache.woden.wso2</groupId>
                <artifactId>woden</artifactId>
                <version>${apache.woden.version}</version>
            </dependency>

            <dependency>
                <groupId>org.apache.poi.wso2</groupId>
                <artifactId>poi-ooxml</artifactId>
                <version>${apache.poi.version}</version>
            </dependency>
            <dependency>
                <groupId>org.apache.synapse</groupId>
                <artifactId>synapse-core</artifactId>
                <version>${synapse.version}</version>
            </dependency>
            <dependency>
                <groupId>org.apache.synapse</groupId>
                <artifactId>synapse-extensions</artifactId>
                <version>${synapse.version}</version>
            </dependency>

            <dependency>
                <groupId>rhino.wso2</groupId>
                <artifactId>js</artifactId>
                <version>${rhino.js.version}</version>
            </dependency>

            <dependency>
                <groupId>org.owasp.encoder</groupId>
                <artifactId>encoder</artifactId>
                <version>${owasp.encoder.version}</version>
            </dependency>

            <dependency>
                <groupId>org.jaggeryjs</groupId>
                <artifactId>org.jaggeryjs.hostobjects.web</artifactId>
                <version>${jaggery.version}</version>
            </dependency>

            <dependency>
                <groupId>org.wso2.carbon.apimgt</groupId>
                <artifactId>org.wso2.carbon.hostobjects.sso</artifactId>
                <version>${carbon.apimgt.version}</version>
            </dependency>

            <dependency>
                <groupId>org.jaggeryjs</groupId>
                <artifactId>org.jaggeryjs.hostobjects.file</artifactId>
                <version>${jaggery.version}</version>
            </dependency>

            <dependency>
                <groupId>org.wso2.carbon.multitenancy</groupId>
                <artifactId>org.wso2.carbon.tenant.usage.agent</artifactId>
                <version>${carbon.multitenancy.version}</version>
            </dependency>

            <dependency>
                <groupId>org.wso2.carbon.apimgt</groupId>
                <artifactId>org.wso2.carbon.apimgt.handlers.security.stub</artifactId>
                <version>${carbon.apimgt.version}</version>
            </dependency>

            <dependency>
                <groupId>org.wso2.carbon.apimgt</groupId>
                <artifactId>org.wso2.carbon.apimgt.interceptor</artifactId>
                <version>${carbon.apimgt.version}</version>
            </dependency>

            <dependency>
                <groupId>org.wso2.carbon.apimgt</groupId>
                <artifactId>org.wso2.carbon.apimgt.statsupdate.stub</artifactId>
                <version>${carbon.apimgt.version}</version>
            </dependency>

            <dependency>
                <groupId>org.apache.axis2</groupId>
                <artifactId>axis2-kernel</artifactId>
                <version>1.6.2</version>
            </dependency>

            <dependency>
                <groupId>org.wso2.carbon</groupId>
                <artifactId>org.wso2.carbon.authenticator.stub</artifactId>
                <version>${carbon.kernel.version}</version>
            </dependency>

            <dependency>
                <groupId>org.wso2.carbon</groupId>
                <artifactId>org.wso2.carbon.ui</artifactId>
                <version>${carbon.kernel.version}</version>
            </dependency>

            <dependency>
                <groupId>org.wso2.carbon</groupId>
                <artifactId>org.wso2.carbon.utils</artifactId>
                <version>${carbon.kernel.version}</version>
            </dependency>

            <dependency>
                <groupId>org.wso2.carbon.commons</groupId>
                <artifactId>org.wso2.carbon.event.core</artifactId>
                <version>${carbon.commons.version}</version>
            </dependency>

            <dependency>
                <groupId>org.wso2.carbon</groupId>
                <artifactId>org.wso2.carbon.user.core</artifactId>
                <version>${carbon.kernel.version}</version>
            </dependency>

            <dependency>
                <groupId>org.wso2.carbon</groupId>
                <artifactId>org.wso2.carbon.registry.core</artifactId>
                <version>${carbon.kernel.version}</version>
            </dependency>

            <dependency>
                <groupId>org.wso2.carbon.registry</groupId>
                <artifactId>org.wso2.carbon.registry.ws.client</artifactId>
                <version>${carbon.registry.version}</version>
            </dependency>

            <dependency>
                <groupId>org.jaggeryjs</groupId>
                <artifactId>org.jaggeryjs.scriptengine</artifactId>
                <version>${jaggery.version}</version>
            </dependency>

            <dependency>
                <groupId>org.wso2.carbon.governance</groupId>
                <artifactId>org.wso2.carbon.governance.api</artifactId>
                <version>${carbon.governance.version}</version>
            </dependency>

            <dependency>
                <groupId>org.wso2.carbon.governance</groupId>
                <artifactId>org.wso2.carbon.governance.lcm</artifactId>
                <version>${carbon.governance.version}</version>
            </dependency>


            <dependency>
                <groupId>org.wso2.carbon.governance</groupId>
                <artifactId>org.wso2.carbon.governance.custom.lifecycles.checklist</artifactId>
                <version>${carbon.governance.version}</version>
            </dependency>

            <dependency>
                <groupId>org.wso2.carbon</groupId>
                <artifactId>org.wso2.carbon.logging</artifactId>
                <version>${carbon.kernel.version}</version>
            </dependency>

            <dependency>
                <groupId>com.h2database.wso2</groupId>
                <artifactId>h2-database-engine</artifactId>
                <version>1.2.140.wso2v3</version>
            </dependency>

            <dependency>
                <groupId>org.apache.velocity</groupId>
                <artifactId>velocity</artifactId>
                <version>${velocity.version}</version>
            </dependency>

            <dependency>
                <groupId>org.apache.axis2.wso2</groupId>
                <artifactId>axis2</artifactId>
                <version>${orbit.version.axis2}</version>
            </dependency>

            <dependency>
                <groupId>org.apache.axis2.wso2</groupId>
                <artifactId>axis2-client</artifactId>
                <version>${orbit.version.axis2}</version>
            </dependency>

            <dependency>
                <groupId>org.apache.ws.security.wso2</groupId>
                <artifactId>wss4j</artifactId>
                <version>${wss4j.version}</version>
            </dependency>
            <dependency>
                <groupId>commons-logging</groupId>
                <artifactId>commons-logging</artifactId>
                <version>${commons-logging.version}</version>
            </dependency>

            <dependency>
                <groupId>org.wso2.carbon</groupId>
                <artifactId>org.wso2.carbon.registry.api</artifactId>
                <version>${carbon.kernel.version}</version>
            </dependency>

            <dependency>
                <groupId>org.wso2.carbon</groupId>
                <artifactId>org.wso2.carbon.core</artifactId>
                <version>${carbon.kernel.version}</version>
            </dependency>

            <dependency>
                <groupId>org.wso2.carbon</groupId>
                <artifactId>org.wso2.carbon.tomcat</artifactId>
                <version>${carbon.kernel.version}</version>
            </dependency>

            <dependency>
                <groupId>org.wso2.carbon</groupId>
                <artifactId>org.wso2.carbon.tomcat.ext</artifactId>
                <version>${carbon.kernel.version}</version>
            </dependency>

            <dependency>
                <groupId>org.wso2.carbon.mediation</groupId>
                <artifactId>org.wso2.carbon.rest.api.stub</artifactId>
                <version>${carbon.mediation.version}</version>
            </dependency>
            <dependency>
                <groupId>org.wso2.carbon.mediation</groupId>
                <artifactId>org.wso2.carbon.mediation.dependency.mgt</artifactId>
                <version>${carbon.mediation.version}</version>
            </dependency>

            <dependency>
                <groupId>org.wso2.carbon.mediation</groupId>
                <artifactId>org.wso2.carbon.sequences.stub</artifactId>
                <version>${carbon.mediation.version}</version>
            </dependency>

            <dependency>
                <groupId>org.wso2.carbon.mediation</groupId>
                <artifactId>org.wso2.carbon.mediation.registry</artifactId>
                <version>${carbon.mediation.version}</version>
            </dependency>

            <dependency>
                <groupId>org.wso2.carbon.mediation</groupId>
                <artifactId>org.wso2.carbon.mediation.initializer</artifactId>
                <version>${carbon.mediation.version}</version>
            </dependency>

            <dependency>
                <groupId>org.wso2.carbon.mediation</groupId>
                <artifactId>org.wso2.carbon.mediation.security.stub</artifactId>
                <version>${carbon.mediation.version}</version>
            </dependency>

            <dependency>
                <groupId>org.wso2.carbon.registry</groupId>
                <artifactId>org.wso2.carbon.registry.indexing</artifactId>
                <version>${carbon.registry.version}</version>
            </dependency>

            <dependency>
                <groupId>org.wso2.carbon.governance</groupId>
                <artifactId>org.wso2.carbon.governance.registry.extensions</artifactId>
                <version>${carbon.governance.version}</version>
            </dependency>

            <dependency>
                <groupId>org.wso2.carbon.identity.framework</groupId>
                <artifactId>org.wso2.carbon.identity.core</artifactId>
                <version>${carbon.identity.version}</version>
            </dependency>

            <dependency>
                <groupId>org.wso2.carbon.identity.inbound.auth.oauth2</groupId>
                <artifactId>org.wso2.carbon.identity.oauth</artifactId>
                <version>${carbon.identity-inbound-auth-oauth.version}</version>
            </dependency>

            <dependency>
                <groupId>org.wso2.carbon.identity.framework</groupId>
                <artifactId>org.wso2.carbon.identity.user.registration.stub</artifactId>
                <version>${carbon.identity.version}</version>
            </dependency>

            <dependency>
                <groupId>commons-io.wso2</groupId>
                <artifactId>commons-io</artifactId>
                <version>${commons-io.version}</version>
            </dependency>

            <dependency>
                <groupId>org.wso2.carbon.identity.framework</groupId>
                <artifactId>org.wso2.carbon.user.mgt.stub</artifactId>
                <version>${carbon.identity.version}</version>
            </dependency>

            <dependency>
                <groupId>org.wso2.carbon.apimgt</groupId>
                <artifactId>org.wso2.carbon.apimgt.core.feature</artifactId>
                <version>${carbon.apimgt.version}</version>
                <type>zip</type>
            </dependency>

            <dependency>
                <groupId>org.wso2.carbon.apimgt</groupId>
                <artifactId>org.wso2.carbon.apimgt.gateway.feature</artifactId>
                <version>${carbon.apimgt.version}</version>
                <type>zip</type>
            </dependency>

            <dependency>
                <groupId>org.wso2.carbon.apimgt</groupId>
                <artifactId>org.wso2.carbon.apimgt.store.feature</artifactId>
                <version>${carbon.apimgt.version}</version>
                <type>zip</type>
            </dependency>

            <dependency>
                <groupId>org.wso2.carbon.apimgt</groupId>
                <artifactId>org.wso2.carbon.apimgt.publisher.feature</artifactId>
                <version>${carbon.apimgt.version}</version>
                <type>zip</type>
            </dependency>

            <dependency>
                <groupId>org.wso2.carbon.apimgt</groupId>
                <artifactId>org.wso2.carbon.apimgt.startup.publisher.feature</artifactId>
                <version>${carbon.apimgt.version}</version>
                <type>zip</type>
            </dependency>

            <dependency>
                <groupId>org.wso2.carbon.apimgt</groupId>
                <artifactId>org.wso2.carbon.apimgt.keymanager.feature</artifactId>
                <version>${carbon.apimgt.version}</version>
                <type>zip</type>
            </dependency>

            <dependency>
                <groupId>org.wso2.carbon.apimgt</groupId>
                <artifactId>org.wso2.carbon.apimgt.jms.listener.feature</artifactId>
                <version>${carbon.apimgt.version}</version>
                <type>zip</type>
            </dependency>

            <dependency>
                <groupId>org.apache.ws.commons.axiom.wso2</groupId>
                <artifactId>axiom</artifactId>
                <version>${orbit.version.axiom}</version>
            </dependency>

            <dependency>
                <groupId>org.wso2.carbon.commons</groupId>
                <artifactId>org.wso2.carbon.ganalytics.publisher</artifactId>
                <version>${carbon.commons.version}</version>
            </dependency>

            <dependency>
                <groupId>org.wso2.carbon.commons</groupId>
                <artifactId>org.wso2.carbon.application.mgt.stub</artifactId>
                <version>${carbon.commons.version}</version>
            </dependency>

            <dependency>
                <groupId>org.wso2.carbon.apimgt</groupId>
                <artifactId>org.wso2.carbon.forum</artifactId>
                <version>${carbon.apimgt.version}</version>
            </dependency>

            <dependency>
                <groupId>org.wso2.carbon.apimgt</groupId>
                <artifactId>org.wso2.carbon.forum.server.feature</artifactId>
                <version>${carbon.apimgt.version}</version>
                <type>zip</type>
            </dependency>

            <dependency>
                <groupId>com.google.code.gson</groupId>
                <artifactId>gson</artifactId>
                <version>${google.code.gson.version}</version>
            </dependency>

            <dependency>
                <groupId>com.googlecode.json-simple.wso2</groupId>
                <artifactId>json-simple</artifactId>
                <version>${json-simple.wso2.version}</version>
            </dependency>

            <dependency>
                <groupId>org.apache.httpcomponents</groupId>
                <artifactId>httpmime</artifactId>
                <version>${httpcomponents.version}</version>
            </dependency>

            <dependency>
                <groupId>org.wso2.carbon</groupId>
                <artifactId>org.wso2.carbon.ndatasource.core</artifactId>
                <version>${carbon.kernel.version}</version>
            </dependency>

            <dependency>
                <groupId>org.apache.cxf</groupId>
                <artifactId>cxf-rt-frontend-jaxrs</artifactId>
                <version>${cxf.version}</version>
            </dependency>

            <dependency>
                <groupId>org.apache.cxf</groupId>
                <artifactId>cxf-rt-rs-service-description</artifactId>
                <version>${cxf.version}</version>
            </dependency>

            <dependency>
                <groupId>org.mockito</groupId>
                <artifactId>mockito-all</artifactId>
                <version>${mockito.all.version}</version>
<<<<<<< HEAD
            </dependency>

            <dependency>
                <groupId>org.mockito</groupId>
                <artifactId>mockito-core</artifactId>
                <version>${mockito.version}</version>
                <scope>test</scope>
            </dependency>

            <dependency>
                <groupId>org.powermock</groupId>
                <artifactId>powermock-module-junit4</artifactId>
                <version>${powermock.version}</version>
                <scope>test</scope>
            </dependency>

            <dependency>
                <groupId>org.powermock</groupId>
                <artifactId>powermock-api-mockito</artifactId>
                <version>${powermock.version}</version>
                <scope>test</scope>
=======
>>>>>>> 131861cd
            </dependency>

            <dependency>
                <groupId>org.apache.httpcomponents.wso2</groupId>
                <artifactId>httpclient</artifactId>
                <version>4.2.5.wso2v1</version>
            </dependency>

            <dependency>
                <groupId>net.sf.ehcache.wso2</groupId>
                <artifactId>ehcache</artifactId>
                <version>1.5.0.wso2v3</version>
            </dependency>

            <dependency>
                <groupId>opensaml.wso2</groupId>
                <artifactId>opensaml2</artifactId>
                <version>${opensaml2.version}</version>
            </dependency>

            <dependency>
                <groupId>org.codehaus.jackson</groupId>
                <artifactId>jackson-core-asl</artifactId>
                <version>${jackson.version}</version>
            </dependency>
            <dependency>
                <groupId>org.codehaus.jackson</groupId>
                <artifactId>jackson-mapper-asl</artifactId>
                <version>${jackson.version}</version>
            </dependency>
            <dependency>
                <groupId>org.codehaus.jackson</groupId>
                <artifactId>jackson-jaxrs</artifactId>
                <version>${jackson.version}</version>
            </dependency>

            <dependency>
                <groupId>org.springframework</groupId>
                <artifactId>spring-web</artifactId>
                <version>${spring-web.version}</version>
            </dependency>

            <dependency>
                <groupId>junit</groupId>
                <artifactId>junit</artifactId>
                <version>${junit.version}</version>
            </dependency>

            <dependency>
                <groupId>io.swagger</groupId>
                <artifactId>swagger-jaxrs</artifactId>
                <version>${swagger-jaxrs.version}</version>
                <exclusions>
                    <exclusion>
                        <groupId>org.reflections</groupId>
                        <artifactId>reflections</artifactId>
                    </exclusion>
                </exclusions>
            </dependency>
            <dependency>
                <groupId>org.reflections</groupId>
                <artifactId>reflections</artifactId>
                <version>${reflection.version}</version>
            </dependency>
            <dependency>
                <groupId>org.hibernate</groupId>
                <artifactId>hibernate-validator</artifactId>
                <version>${hibernate-validator.version}</version>
            </dependency>

            <dependency>
                <groupId>org.wso2.carbon.identity.framework</groupId>
                <artifactId>org.wso2.carbon.identity.entitlement.stub</artifactId>
                <version>${carbon.identity.version}</version>
            </dependency>

            <dependency>
                <groupId>org.wso2.carbon.identity.framework</groupId>
                <artifactId>org.wso2.carbon.identity.user.profile.stub</artifactId>
                <version>${carbon.identity.version}</version>
            </dependency>

            <dependency>
                <groupId>org.wso2.carbon.identity.user.ws</groupId>
                <artifactId>org.wso2.carbon.um.ws.api.stub</artifactId>
                <version>${carbon.identity-user-ws.version}</version>
            </dependency>

            <dependency>
                <groupId>org.wso2.uri.template</groupId>
                <artifactId>wso2-uri-templates</artifactId>
                <version>${wso2-uri-templates.version}</version>
            </dependency>

            <dependency>
                <groupId>org.wso2.orbit.org.apache.pdfbox</groupId>
                <artifactId>pdfbox</artifactId>
                <version>${orbit.version.pdfbox}</version>
            </dependency>

            <dependency>
                <groupId>org.wso2.orbit.org.apache.pdfbox</groupId>
                <artifactId>fontbox</artifactId>
                <version>${orbit.version.pdfbox}</version>
            </dependency>

            <!-- Siddhi Extensions -->
            <dependency>
                <groupId>org.wso2.siddhi</groupId>
                <artifactId>siddhi-query-api</artifactId>
                <version>${siddhi.version}</version>
            </dependency>
            <dependency>
                <groupId>org.wso2.siddhi</groupId>
                <artifactId>siddhi-core</artifactId>
                <version>${siddhi.version}</version>
            </dependency>

            <dependency>
                <groupId>org.wso2.carbon.event-processing</groupId>
                <artifactId>org.wso2.carbon.event.processor.stub</artifactId>
                <version>${event.processor.stub.version}</version>
            </dependency>
            <dependency>
                <groupId>org.wso2.orbit.io.swagger</groupId>
                <artifactId>swagger-parser</artifactId>
                <version>${swagger.parser.version}</version>
            </dependency>
            <dependency>
                <groupId>org.wso2.orbit.io.swagger</groupId>
                <artifactId>swagger-codegen</artifactId>
                <version>${swagger.codegen.version}</version>
            </dependency>
            <dependency>
                <groupId>com.fasterxml.jackson.dataformat</groupId>
                <artifactId>jackson-dataformat-yaml</artifactId>
                <version>${fasterxml.jackson.version}</version>
            </dependency>
            <dependency>
                <groupId>com.fasterxml.jackson.core</groupId>
                <artifactId>jackson-core</artifactId>
                <version>${fasterxml.jackson.version}</version>
            </dependency>
            <dependency>
                <groupId>com.fasterxml.jackson.core</groupId>
                <artifactId>jackson-databind</artifactId>
                <version>${fasterxml.jackson.version}</version>
            </dependency>
            <dependency>
                <groupId>io.swagger</groupId>
                <artifactId>swagger-models</artifactId>
                <version>${swagger.models.version}</version>
            </dependency>
            <dependency>
                <groupId>org.wso2.orbit.org.apache.commons</groupId>
                <artifactId>commons-lang3</artifactId>
                <version>${commons-lang3.version}</version>
            </dependency>
            <dependency>
                <groupId>com.fasterxml.jackson.core</groupId>
                <artifactId>jackson-annotations</artifactId>
                <version>${fasterxml.jackson.version}</version>
            </dependency>
            <dependency>
                <groupId>org.yaml</groupId>
                <artifactId>snakeyaml</artifactId>
                <version>${version.snake.yaml}</version>
            </dependency>
            <dependency>
                <groupId>com.samskivert</groupId>
                <artifactId>jmustache</artifactId>
                <version>1.13</version>
            </dependency>
            <dependency>
                <groupId>io.swagger</groupId>
                <artifactId>swagger-annotations</artifactId>
                <version>${swagger.annotations.version}</version>
            </dependency>
            <dependency>
                <groupId>com.google.guava</groupId>
                <artifactId>guava</artifactId>
                <version>${google.guava.version}</version>
            </dependency>
            <dependency>
                <groupId>javax.validation</groupId>
                <artifactId>validation-api</artifactId>
                <version>${javax.validation-api}</version>
            </dependency>
            <dependency>
                <groupId>io.swagger</groupId>
                <artifactId>swagger-core</artifactId>
                <version>${swagger.core.version}</version>
            </dependency>
            <dependency>
                <groupId>org.wso2.carbon.analytics-common</groupId>
                <artifactId>org.wso2.carbon.event.output.adapter.core</artifactId>
                <version>${carbon.analytics.common.version}</version>
            </dependency>
            <dependency>
                <groupId>org.wso2.carbon.analytics-common</groupId>
                <artifactId>org.wso2.carbon.event.output.adapter.email</artifactId>
                <version>${carbon.analytics.common.version}</version>
            </dependency>

            <dependency>
                <groupId>org.wso2.carbon.analytics-common</groupId>
                <artifactId>org.wso2.carbon.event.output.adapter.sms</artifactId>
                <version>${carbon.analytics.common.version}</version>
            </dependency>

            <dependency>
                <groupId>xerces.wso2</groupId>
                <artifactId>xercesImpl</artifactId>
                <version>${xercesImpl.version}</version>
            </dependency>

            <dependency>
                <groupId>commons-scxml.wso2</groupId>
                <artifactId>commons-scxml</artifactId>
                <version>${commons.scxml.version}</version>
            </dependency>

            <dependency>
                <groupId>org.wso2.carbon.metrics</groupId>
                <artifactId>org.wso2.carbon.metrics.manager</artifactId>
                <version>${carbon.metrics.version}</version>
            </dependency>

            <dependency>
                <groupId>org.wso2.carbon.apimgt</groupId>
                <artifactId>org.wso2.carbon.apimgt.throttle.service.interceptors</artifactId>
                <version>${carbon.apimgt.version}</version>
            </dependency>
            <dependency>
                <groupId>wsdl4j.wso2</groupId>
                <artifactId>wsdl4j</artifactId>
                <version>${wsdl4j.version}</version>
            </dependency>
            <dependency>
                <groupId>org.mockito</groupId>
                <artifactId>mockito-core</artifactId>
                <version>${mockito.version}</version>
                <scope>test</scope>
            </dependency>
            <dependency>
                <groupId>org.powermock</groupId>
                <artifactId>powermock-module-junit4</artifactId>
                <version>${powermock.version}</version>
                <scope>test</scope>
            </dependency>
            <dependency>
                <groupId>org.powermock</groupId>
                <artifactId>powermock-api-mockito</artifactId>
                <version>${powermock.version}</version>
                <scope>test</scope>
            </dependency>
            <dependency>
                <groupId>org.slf4j</groupId>
                <artifactId>slf4j-log4j12</artifactId>
                <version>${slf4j.test.version}</version>
                <scope>test</scope>
            </dependency>
            <dependency>
                <groupId>org.slf4j</groupId>
                <artifactId>slf4j-api</artifactId>
                <version>${slf4j.test.version}</version>
                <scope>test</scope>
            </dependency>
            <dependency>
                <groupId>org.hamcrest</groupId>
                <artifactId>hamcrest-all</artifactId>
                <version>${hamcrest.version}</version>
                <scope>test</scope>
            </dependency>
            <dependency>
                <groupId>com.github.tomakehurst</groupId>
                <artifactId>wiremock-standalone</artifactId>
                <version>${wiremock.version}</version>
                <scope>test</scope>
                <exclusions>
                    <exclusion>
                        <groupId>org.slf4j</groupId>
                        <artifactId>slf4j-jdk14</artifactId>
                    </exclusion>
                    <exclusion>
                        <groupId>org.slf4j</groupId>
                        <artifactId>jcl-over-slf4j</artifactId>
                    </exclusion>
                    <exclusion>
                        <groupId>org.slf4j</groupId>
                        <artifactId>slf4j-log4j12</artifactId>
                    </exclusion>
                    <exclusion>
                        <groupId>com.fasterxml.jackson.core</groupId>
                        <artifactId>jackson-annotations</artifactId>
                    </exclusion>
                    <exclusion>
                        <groupId>com.fasterxml.jackson.core</groupId>
                        <artifactId>jackson-core</artifactId>
                    </exclusion>
                </exclusions>
            </dependency>
        </dependencies>
    </dependencyManagement>

    <properties>
        <project.scm.id>scm-server</project.scm.id>

        <!-- File encoding of build -->
        <project.build.sourceEncoding>UTF-8</project.build.sourceEncoding>

        <!-- APIM Component Version -->
        <hamcrest.version>1.3</hamcrest.version>
        <carbon.apimgt.version>6.1.114-SNAPSHOT</carbon.apimgt.version>
        <carbon.apimgt.imp.pkg.version>[6.0.0, 7.0.0)</carbon.apimgt.imp.pkg.version>

        <analytics.shared.version>1.0.1</analytics.shared.version>
        <carbon.analytics.common.version>5.1.7</carbon.analytics.common.version>
        <!-- Carbon kernel version -->
        <carbon.kernel.version>4.4.11</carbon.kernel.version>
        <carbon.kernel.package.import.version.range>[4.4.0, 5.0.0)</carbon.kernel.package.import.version.range>

        <carbon.commons.version>4.5.4</carbon.commons.version>
        <carbon.registry.version>4.6.0</carbon.registry.version>
        <carbon.mediation.version>4.6.10</carbon.mediation.version>

        <!-- Carbon Identity versions -->
        <carbon.identity.version>5.7.5</carbon.identity.version>
        <carbon.identity-captcha.version>4.5.2</carbon.identity-captcha.version>
        <carbon.identity-inbound-auth-oauth.version>5.3.4</carbon.identity-inbound-auth-oauth.version>
        <carbon.identity-user-ws.version>5.1.4</carbon.identity-user-ws.version>
        <carbon.identity-inbound-auth-saml2.version>5.2.0</carbon.identity-inbound-auth-saml2.version>
        <carbon.identity-inbound-auth-openid.version>5.2.1</carbon.identity-inbound-auth-openid.version>
        <carbon.identity-local-auth-basicauth.version>5.3.0</carbon.identity-local-auth-basicauth.version>
        <carbon.identity-outbound-auth-samlsso.version>5.1.5</carbon.identity-outbound-auth-samlsso.version>

        <carbon.governance.version>4.7.0</carbon.governance.version>
        <carbon.deployment.version>4.7.0</carbon.deployment.version>
        <carbon.multitenancy.version>4.6.0</carbon.multitenancy.version>
        <wso2-uri-templates.version>1.6.5</wso2-uri-templates.version>
        <apimserver.version>1.10.0</apimserver.version>
        <siddhi.version>3.1.2</siddhi.version>

        <carbon.registry.imp.pkg.version>[1.0.1, 2.0.0)</carbon.registry.imp.pkg.version>
        <carbon.commons.imp.pkg.version>[4.5.0, 4.6.0)</carbon.commons.imp.pkg.version>
        <commons.logging.imp.pkg.version>[1.2.0, 1.3.0)</commons.logging.imp.pkg.version>

        <!-- Carbon Identity import version ranges -->
        <carbon.identity.imp.pkg.version>[5.1.0, 6.0.0)</carbon.identity.imp.pkg.version>
        <carbon.identity-inbound-auth-oauth.imp.pkg.version>[5.1.0, 6.0.0)</carbon.identity-inbound-auth-oauth.imp.pkg.version>
        <carbon.identity-user-ws.imp.pkg.version>[5.1.0, 6.0.0)</carbon.identity-user-ws.imp.pkg.version>

        <carbon.mediation.imp.pkg.version>[4.0.0, 5.0.0)</carbon.mediation.imp.pkg.version>
        <carbon.governance.imp.pkg.version>[4.6.0, 4.7.1)</carbon.governance.imp.pkg.version>
        <carbon.registry.package.import.version.range>[4.5.4, 5.0.0)</carbon.registry.package.import.version.range>
        <carbon.commons.imp.pkg.version>[4.5.0, 5.0.0)</carbon.commons.imp.pkg.version>

        <!-- Carbon platform version comes here-->
        <carbon.platform.package.import.version.range>[4.4.0, 4.6.0)</carbon.platform.package.import.version.range>

        <!--lib thrift version range-->
        <libthrift.version>0.8.0.wso2v1</libthrift.version>
        <libthrift.import.version.range>[0.8.0.wso2v1,0.9.0)</libthrift.import.version.range>

        <!-- P2 Plugin Version -->
        <carbon.p2.plugin.version>1.5.3</carbon.p2.plugin.version>

        <maven-scr-plugin.version>1.7.2</maven-scr-plugin.version>
        <maven-bundle-plugin.version>2.5.3</maven-bundle-plugin.version>
        <build-helper-maven-plugin.version>1.9.1</build-helper-maven-plugin.version>
        <axis2-java2wsdl-maven-plugin.version>1.6.3</axis2-java2wsdl-maven-plugin.version>

        <!-- Axis2 Version -->
        <axis2.wso2.version>1.6.1-wso2v17</axis2.wso2.version>
        <orbit.version.axis2>1.6.1.wso2v14</orbit.version.axis2>
        <axis2.osgi.version.range>[1.6.1.wso2v11, 1.7.0)</axis2.osgi.version.range>

        <!-- Apache Axiom -->
        <orbit.version.axiom>1.2.11.wso2v10</orbit.version.axiom>
        <axiom.wso2.version>1.2.11.wso2v10</axiom.wso2.version>
        <exp.pkg.version.axiom>1.2.11.wso2v10</exp.pkg.version.axiom>
        <imp.pkg.version.axiom>[1.2.11.wso2v10, 1.3.0)</imp.pkg.version.axiom>
        <axiom.osgi.version.range>[1.2.11, 1.3.0)</axiom.osgi.version.range>


        <!-- Servlet API -->
        <exp.pkg.version.javax.servlet>2.6.0</exp.pkg.version.javax.servlet>
        <imp.pkg.version.javax.servlet>[2.6.0, 3.0.0)</imp.pkg.version.javax.servlet>
        <javax.servlet.imp.pkg.version>[2.6.0, 3.0.0)</javax.servlet.imp.pkg.version>

        <!-- Jaggery Version -->
        <jaggery.version>0.12.8</jaggery.version>

        <!-- Misc Versions -->
        <synapse.version>2.1.7-wso2v10</synapse.version>

        <orbit.version.json>3.0.0.wso2v1</orbit.version.json>

        <javax.xml.soap.imp.pkg.version>[1.0.0, 1.1.0)</javax.xml.soap.imp.pkg.version>
        <javax.xml.stream.imp.pkg.version>[1.0.1, 1.1.0)</javax.xml.stream.imp.pkg.version>

        <json-simple.wso2.version>1.1.wso2v1</json-simple.wso2.version>
        <commons-lang.version>2.6.0.wso2v1</commons-lang.version>
        <apache.woden.version>1.0.0.M9-wso2v1</apache.woden.version>
        <apache.poi.version>3.9.0.wso2v3</apache.poi.version>
        <rhino.js.version>1.7.0.R4.wso2v1</rhino.js.version>
        <owasp.encoder.version>1.2</owasp.encoder.version>

        <httpclient.version>4.3.1.wso2v2</httpclient.version>
        <wss4j.version>1.5.11.wso2v11</wss4j.version>
        <commons-logging.version>1.1.1</commons-logging.version>
        <commons-io.version>2.4.0.wso2v1</commons-io.version>
        <google.code.gson.version>2.7</google.code.gson.version>
        <httpcomponents.version>4.2.5</httpcomponents.version>
        <commons-codec.version>1.4.0.wso2v1</commons-codec.version>
        <com.nimbusds.wso2.version>2.26.1.wso2v2</com.nimbusds.wso2.version>
        <org.apache.velocity.version>1.7</org.apache.velocity.version>
        <org.slf4j.version>1.5.10</org.slf4j.version>
        <jackson.version>1.9.12</jackson.version>
        <spring-web.version>4.1.6.RELEASE</spring-web.version>
        <hibernate-validator.version>5.0.2.Final</hibernate-validator.version>
        <swagger-jaxrs.version>1.5.10</swagger-jaxrs.version>
        <junit.version>4.12</junit.version>
        <opensaml2.version>2.4.1.wso2v1</opensaml2.version>

        <!-- imp package version ranges -->
        <imp.pkg.version.axis2>[1.6.1.wso2v14, 1.7.0)</imp.pkg.version.axis2>
        <imp.pkg.version.carbon.throttle>[4.2.0, 4.3.0)</imp.pkg.version.carbon.throttle>
        <imp.pkg.version.carbon.base>[1.0.0, 1.1.0)</imp.pkg.version.carbon.base>
        <imp.pkg.version.google.code.gson>[2.2.4, 2.8.0)</imp.pkg.version.google.code.gson>
        <imp.pkg.version.org.wso2.carbon.base>[1.0.0, 1.1.0)</imp.pkg.version.org.wso2.carbon.base>
        <imp.pkg.version.org.wso2.carbon.user.api>[1.0.1, 1.2.0)</imp.pkg.version.org.wso2.carbon.user.api>
        <imp.pkg.version.io.swagger.parser>[2.1.6, 3.0.0)</imp.pkg.version.io.swagger.parser>

        <carbon.throttle.module.version>4.2.1</carbon.throttle.module.version>

        <!-- apache cxf version -->
        <cxf.version>3.1.7</cxf.version>

        <carbon.metrics.version>1.1.0</carbon.metrics.version>
        <!-- apache pdfbox version -->
        <orbit.version.pdfbox>1.8.10.wso2v2</orbit.version.pdfbox>

        <event.processor.stub.version>2.1.6</event.processor.stub.version>
        <swagger.codegen.version>2.2.0.wso2v3</swagger.codegen.version>
        <swagger.parser.version>1.0.21.wso2v1</swagger.parser.version>
        <swagger.core.version>1.5.10</swagger.core.version>
        <swagger.models.version>1.5.10</swagger.models.version>
        <swagger.annotations.version>1.5.10</swagger.annotations.version>
        <google.guava.version>18.0</google.guava.version>
        <xercesImpl.version>2.8.1.wso2v2</xercesImpl.version>
        <commons.scxml.version>0.9.0.wso2v1</commons.scxml.version>
        <velocity.version>1.7</velocity.version>
        <fasterxml.jackson.version>2.8.2</fasterxml.jackson.version>
        <javax.validation-api>1.1.0.Final</javax.validation-api>
        <carbon.broker.version>3.1.6</carbon.broker.version>
        <waffle-jna.version>1.6.wso2v2</waffle-jna.version>
        <commons-lang3.version>3.4.0.wso2v1</commons-lang3.version>
        <version.snake.yaml>1.17</version.snake.yaml>
        <wsdl4j.version>1.6.2.wso2v4</wsdl4j.version>
        <slf4j.test.version>1.7.7</slf4j.test.version>
        <jacoco.version>0.7.9</jacoco.version>
        <maven.surefire.plugin.version>2.18.1</maven.surefire.plugin.version>
<<<<<<< HEAD

        <mockito.version>2.10.0</mockito.version>
        <powermock.version>1.7.3</powermock.version>
        <mockito.all.version>1.10.19</mockito.all.version>
=======
        <wiremock.version>2.5.0</wiremock.version>
        <mockito.version>2.10.0</mockito.version>
        <powermock.version>1.7.3</powermock.version>
        <mockito.all.version>1.10.19</mockito.all.version>
        <reflection.version>0.9.11</reflection.version>
>>>>>>> 131861cd
    </properties>
</project>

<|MERGE_RESOLUTION|>--- conflicted
+++ resolved
@@ -971,7 +971,6 @@
                 <groupId>org.mockito</groupId>
                 <artifactId>mockito-all</artifactId>
                 <version>${mockito.all.version}</version>
-<<<<<<< HEAD
             </dependency>
 
             <dependency>
@@ -993,8 +992,6 @@
                 <artifactId>powermock-api-mockito</artifactId>
                 <version>${powermock.version}</version>
                 <scope>test</scope>
-=======
->>>>>>> 131861cd
             </dependency>
 
             <dependency>
@@ -1458,18 +1455,12 @@
         <slf4j.test.version>1.7.7</slf4j.test.version>
         <jacoco.version>0.7.9</jacoco.version>
         <maven.surefire.plugin.version>2.18.1</maven.surefire.plugin.version>
-<<<<<<< HEAD
-
-        <mockito.version>2.10.0</mockito.version>
-        <powermock.version>1.7.3</powermock.version>
-        <mockito.all.version>1.10.19</mockito.all.version>
-=======
+
         <wiremock.version>2.5.0</wiremock.version>
         <mockito.version>2.10.0</mockito.version>
         <powermock.version>1.7.3</powermock.version>
         <mockito.all.version>1.10.19</mockito.all.version>
         <reflection.version>0.9.11</reflection.version>
->>>>>>> 131861cd
     </properties>
 </project>
 
