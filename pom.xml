--- conflicted
+++ resolved
@@ -1073,17 +1073,10 @@
         <carbon.mediation.version>4.6.9</carbon.mediation.version>
 
         <!-- Carbon Identity versions -->
-<<<<<<< HEAD
-        <carbon.identity.version>5.7.0</carbon.identity.version>
-        <carbon.identity-inbound-auth-oauth.version>5.3.1</carbon.identity-inbound-auth-oauth.version>
-        <carbon.identity-user-ws.version>5.1.4</carbon.identity-user-ws.version>
-        <carbon.identity-inbound-auth-saml2.version>5.3.0</carbon.identity-inbound-auth-saml2.version>
-=======
         <carbon.identity.version>5.7.5</carbon.identity.version>
         <carbon.identity-inbound-auth-oauth.version>5.3.2</carbon.identity-inbound-auth-oauth.version>
         <carbon.identity-user-ws.version>5.1.4</carbon.identity-user-ws.version>
         <carbon.identity-inbound-auth-saml2.version>5.2.0</carbon.identity-inbound-auth-saml2.version>
->>>>>>> 4bccf1b3
         <carbon.identity-inbound-auth-openid.version>5.2.1</carbon.identity-inbound-auth-openid.version>
         <carbon.identity-local-auth-basicauth.version>5.3.0</carbon.identity-local-auth-basicauth.version>
         <carbon.identity-outbound-auth-samlsso.version>5.1.4</carbon.identity-outbound-auth-samlsso.version>
