--- conflicted
+++ resolved
@@ -854,13 +854,8 @@
         <carbon.registry.imp.pkg.version>[1.0.1, 2.0.0)</carbon.registry.imp.pkg.version>
         <commons.logging.imp.pkg.version>[1.2.0, 1.3.0)</commons.logging.imp.pkg.version>
         <carbon.identity.imp.pkg.version>[4.5.0, 4.6.0)</carbon.identity.imp.pkg.version>
-<<<<<<< HEAD
-        <carbon.mediation.imp.pkg.version>[4.4.2, 4.5.0)</carbon.mediation.imp.pkg.version>
-        <carbon.governance.imp.pkg.version>[4.5.1, 4.6.0)</carbon.governance.imp.pkg.version>
-=======
         <carbon.mediation.imp.pkg.version>[4.4.5, 4.5.0)</carbon.mediation.imp.pkg.version>
         <carbon.governance.imp.pkg.version>[4.5.3, 4.6.0)</carbon.governance.imp.pkg.version>
->>>>>>> 3067cc61
         <carbon.registry.package.import.version.range>[4.4.0, 4.5.0)
         </carbon.registry.package.import.version.range>
 
