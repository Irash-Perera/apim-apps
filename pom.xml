<project xmlns="http://maven.apache.org/POM/4.0.0" xmlns:xsi="http://www.w3.org/2001/XMLSchema-instance"
         xsi:schemaLocation="http://maven.apache.org/POM/4.0.0 http://maven.apache.org/maven-v4_0_0.xsd">

    <modelVersion>4.0.0</modelVersion>
    <groupId>org.wso2.carbon.apimgt</groupId>
    <artifactId>carbon-apimgt</artifactId>
    <packaging>pom</packaging>
    <version>1.3.0-SNAPSHOT</version>
    <name>WSO2 Carbon - API Management Aggregator Pom</name>
    <url>http://wso2.org</url>


    <parent>
        <groupId>org.wso2</groupId>
        <artifactId>wso2</artifactId>
        <version>1</version>
    </parent>

    <scm>
        <url>https://github.com/wso2/carbon-apimgt.git</url>
        <developerConnection>scm:git:https://github.com/wso2/carbon-apimgt.git</developerConnection>
        <connection>scm:git:https://github.com/wso2/carbon-apimgt.git</connection>
        <tag>HEAD</tag>
    </scm>

    <modules>
        <module>service-stubs/apimgt</module>
        <module>service-stubs/oidc-authenticator</module>
        <module>components/apimgt</module>
        <module>components/forum</module>
        <module>components/sso-hostobject</module>
        <module>components/oidc-authenticator</module>
        <module>features/apimgt</module>
        <module>features/forum</module>
        <module>features/oidc-authenticator</module>
    </modules>

    <build>
        <pluginManagement>
            <plugins>
                <plugin>
                    <groupId>org.apache.felix</groupId>
                    <artifactId>maven-scr-plugin</artifactId>
                    <version>${maven-scr-plugin.version}</version>
                    <executions>
                        <execution>
                            <id>generate-scr-scrdescriptor</id>
                            <goals>
                                <goal>scr</goal>
                            </goals>
                        </execution>
                    </executions>
                </plugin>

                <plugin>
                    <groupId>org.apache.felix</groupId>
                    <artifactId>maven-bundle-plugin</artifactId>
                    <version>${maven-bundle-plugin.version}</version>
                </plugin>

                <plugin>
                    <groupId>org.apache.maven.plugins</groupId>
                    <artifactId>maven-release-plugin</artifactId>
                    <configuration>
                        <preparationGoals>clean install</preparationGoals>
                        <autoVersionSubmodules>false</autoVersionSubmodules>
                    </configuration>
                </plugin>
                <plugin>
                    <groupId>org.apache.maven.plugins</groupId>
                    <artifactId>maven-deploy-plugin</artifactId>
                </plugin>
                <plugin>
                    <groupId>org.wso2.maven</groupId>
                    <artifactId>carbon-p2-plugin</artifactId>
                    <version>${carbon.p2.plugin.version}</version>
                </plugin>
            </plugins>
        </pluginManagement>
        <extensions>
            <extension>
                <groupId>org.apache.maven.wagon</groupId>
                <artifactId>wagon-ssh</artifactId>
                <version>2.1</version>
            </extension>
        </extensions>
    </build>

    <repositories>
        <repository>
            <id>wso2-nexus</id>
            <name>WSO2 internal Repository</name>
            <url>http://maven.wso2.org/nexus/content/groups/wso2-public/</url>
            <releases>
                <enabled>true</enabled>
                <updatePolicy>daily</updatePolicy>
                <checksumPolicy>ignore</checksumPolicy>
            </releases>
        </repository>

        <repository>
            <id>wso2.releases</id>
            <name>WSO2 internal Repository</name>
            <url>http://maven.wso2.org/nexus/content/repositories/releases/</url>
            <releases>
                <enabled>true</enabled>
                <updatePolicy>daily</updatePolicy>
                <checksumPolicy>ignore</checksumPolicy>
            </releases>
        </repository>

        <repository>
            <id>wso2.snapshots</id>
            <name>Apache Snapshot Repository</name>
            <url>http://maven.wso2.org/nexus/content/repositories/snapshots/</url>
            <snapshots>
                <enabled>true</enabled>
                <updatePolicy>daily</updatePolicy>
            </snapshots>
            <releases>
                <enabled>false</enabled>
            </releases>
        </repository>
    </repositories>

    <pluginRepositories>
        <pluginRepository>
            <id>wso2.releases</id>
            <name>WSO2 internal Repository</name>
            <url>http://maven.wso2.org/nexus/content/repositories/releases/</url>
            <releases>
                <enabled>true</enabled>
                <updatePolicy>daily</updatePolicy>
                <checksumPolicy>ignore</checksumPolicy>
            </releases>
        </pluginRepository>

        <pluginRepository>
            <id>wso2.snapshots</id>
            <name>WSO2 Snapshot Repository</name>
            <url>http://maven.wso2.org/nexus/content/repositories/snapshots/</url>
            <snapshots>
                <enabled>true</enabled>
                <updatePolicy>daily</updatePolicy>
            </snapshots>
            <releases>
                <enabled>false</enabled>
            </releases>
        </pluginRepository>
        <pluginRepository>
            <id>wso2-nexus</id>
            <name>WSO2 internal Repository</name>
            <url>http://maven.wso2.org/nexus/content/groups/wso2-public/</url>
            <releases>
                <enabled>true</enabled>
                <updatePolicy>daily</updatePolicy>
                <checksumPolicy>ignore</checksumPolicy>
            </releases>
        </pluginRepository>
    </pluginRepositories>

    <dependencyManagement>
        <dependencies>
            <dependency>
                <groupId>org.wso2.carbon.identity</groupId>
                <artifactId>org.wso2.carbon.identity.oauth.stub</artifactId>
                <version>${carbon.identity.version}</version>
            </dependency>

            <dependency>
                <groupId>org.wso2.carbon</groupId>
                <artifactId>org.wso2.carbon.core.common</artifactId>
                <version>${carbon.kernel.version}</version>
            </dependency>

            <dependency>
                <groupId>org.wso2.carbon</groupId>
                <artifactId>org.wso2.carbon.core.services</artifactId>
                <version>${carbon.kernel.version}</version>
            </dependency>

            <dependency>
                <groupId>org.wso2.carbon.identity</groupId>
                <artifactId>org.wso2.carbon.identity.application.mgt.stub</artifactId>
                <version>${carbon.identity.version}</version>
            </dependency>

            <dependency>
                <groupId>com.nimbusds.wso2</groupId>
                <artifactId>nimbus-jose-jwt</artifactId>
                <version>${com.nimbusds.wso2.version}</version>
            </dependency>

            <dependency>
                <groupId>org.wso2.carbon.deployment</groupId>
                <artifactId>org.wso2.carbon.bam.service.data.publisher</artifactId>
                <version>${carbon.deployment.version}</version>
            </dependency>

            <dependency>
                <groupId>org.wso2.carbon.apimgt</groupId>
                <artifactId>org.wso2.carbon.apimgt.impl</artifactId>
                <version>${apimgt.impl.version}</version>
            </dependency>

            <dependency>
                <groupId>org.wso2.carbon.apimgt</groupId>
                <artifactId>org.wso2.carbon.apimgt.keymgt.stub</artifactId>
                <version>${apimgt.keymgt.stub.version}</version>
            </dependency>

            <dependency>
                <groupId>org.wso2.carbon.apimgt</groupId>
                <artifactId>org.wso2.carbon.apimgt.usage.publisher</artifactId>
                <version>${apimgt.usage.publisher}</version>
            </dependency>

            <dependency>
                <groupId>org.wso2.carbon.apimgt</groupId>
                <artifactId>org.wso2.carbon.apimgt.api</artifactId>
                <version>${apimgt.api.version}</version>
            </dependency>

            <dependency>
                <groupId>org.wso2.carbon.apimgt</groupId>
                <artifactId>org.wso2.carbon.apimgt.usage.client</artifactId>
                <version>${apimgt.usage.client}</version>
            </dependency>

            <dependency>
                <groupId>org.wso2.carbon.apimgt</groupId>
                <artifactId>org.wso2.carbon.apimgt.keymgt.client</artifactId>
                <version>${apimgt.keymgt.client.version}</version>
            </dependency>

            <dependency>
                <groupId>org.wso2.carbon.apimgt</groupId>
                <artifactId>org.wso2.carbon.apimgt.core</artifactId>
                <version>${apimgt.core.version}</version>
            </dependency>

            <dependency>
                <groupId>org.wso2.carbon.apimgt</groupId>
                <artifactId>org.wso2.carbon.apimgt.gateway</artifactId>
                <version>${apimgt.gateway.version}</version>
            </dependency>

            <dependency>
                <groupId>org.wso2.carbon.apimgt</groupId>
                <artifactId>org.wso2.carbon.apimgt.hostobjects</artifactId>
                <version>${apimgt.hostobjects.version}</version>
            </dependency>

            <dependency>
                <groupId>org.wso2.carbon.apimgt</groupId>
                <artifactId>org.wso2.carbon.apimgt.keymgt</artifactId>
                <version>${apimgt.keymgt.version}</version>
            </dependency>

            <dependency>
                <groupId>org.wso2.carbon.apimgt</groupId>
                <artifactId>org.wso2.carbon.apimgt.startup.publisher</artifactId>
                <version>${apimgt.startup.publisher.version}</version>
            </dependency>


            <dependency>
                <groupId>org.wso2.carbon.apimgt</groupId>
                <artifactId>org.wso2.carbon.apimgt.authenticator.oidc.ui</artifactId>
                <version>${apimgt.authenticator.oidc.ui.version}</version>
            </dependency>

            <dependency>
                <groupId>org.wso2.carbon.apimgt</groupId>
                <artifactId>org.wso2.carbon.apimgt.authenticator.oidc.stub</artifactId>
                <version>${apimgt.authenticator.oidc.stub.version}</version>
            </dependency>

            <dependency>
                <groupId>org.wso2.carbon.apimgt</groupId>
                <artifactId>org.wso2.carbon.apimgt.authenticator.oidc</artifactId>
                <version>${apimgt.authenticator.oidc.version}</version>
            </dependency>

            <dependency>
                <groupId>org.wso2.carbon.apimgt</groupId>
                <artifactId>org.wso2.carbon.apimgt.hostobjects.oidc</artifactId>
                <version>${apimgt.hostobjects.oidc.version}</version>
            </dependency>

            <dependency>
                <groupId>commons-lang.wso2</groupId>
                <artifactId>commons-lang</artifactId>
                <version>${commons-lang.version}</version>
            </dependency>

            <dependency>
                <groupId>commons-codec.wso2</groupId>
                <artifactId>commons-codec</artifactId>
                <version>${commons-codec.version}</version>
            </dependency>

            <dependency>
                <groupId>org.apache.woden.wso2</groupId>
                <artifactId>woden</artifactId>
                <version>${apache.woden.version}</version>
            </dependency>

            <dependency>
                <groupId>org.apache.poi</groupId>
                <artifactId>poi-ooxml</artifactId>
                <version>${apache.poi.version}</version>
            </dependency>
            <dependency>
                <groupId>org.apache.synapse</groupId>
                <artifactId>synapse-core</artifactId>
                <version>${synapse.version}</version>
            </dependency>
            <dependency>
                <groupId>org.apache.synapse</groupId>
                <artifactId>synapse-extensions</artifactId>
                <version>${synapse.version}</version>
            </dependency>
            <dependency>
                <groupId>org.apache.synapse</groupId>
                <artifactId>synapse-vfs-transport</artifactId>
                <version>${synapse.version}</version>
            </dependency>
            <dependency>
                <groupId>org.apache.synapse</groupId>
                <artifactId>synapse-tasks</artifactId>
                <version>${synapse.version}</version>
            </dependency>
            <dependency>
                <groupId>org.apache.synapse</groupId>
                <artifactId>synapse-samples</artifactId>
                <version>${synapse.version}</version>
            </dependency>
            <dependency>
                <groupId>org.apache.synapse</groupId>
                <artifactId>synapse-nhttp-transport</artifactId>
                <version>${synapse.version}</version>
            </dependency>
            <dependency>
                <groupId>org.apache.synapse</groupId>
                <artifactId>synapse-commons</artifactId>
                <version>${synapse.version}</version>
            </dependency>
            <dependency>
                <groupId>org.apache.synapse</groupId>
                <artifactId>synapse-fix-transport</artifactId>
                <version>${synapse.version}</version>
            </dependency>

            <dependency>
                <groupId>rhino.wso2</groupId>
                <artifactId>js</artifactId>
                <version>${rhino.js.version}</version>
            </dependency>

            <dependency>
                <groupId>org.owasp.encoder</groupId>
                <artifactId>encoder</artifactId>
                <version>${owasp.encoder.version}</version>
            </dependency>

            <dependency>
                <groupId>org.jaggeryjs</groupId>
                <artifactId>org.jaggeryjs.hostobjects.web</artifactId>
                <version>${jaggery.version}</version>
            </dependency>

            <dependency>
                <groupId>org.wso2.carbon.hostobjects</groupId>
                <artifactId>org.wso2.carbon.hostobjects.sso</artifactId>
                <version>${hostobject.version}</version>
            </dependency>

            <dependency>
                <groupId>org.jaggeryjs</groupId>
                <artifactId>org.jaggeryjs.hostobjects.file</artifactId>
                <version>${jaggery.version}</version>
            </dependency>

            <dependency>
                <groupId>org.wso2.carbon.commons</groupId>
                <artifactId>org.wso2.carbon.databridge.agent.thrift</artifactId>
                <version>${carbon.commons.version}</version>
            </dependency>
            <dependency>
                <groupId>org.wso2.carbon.multitenancy</groupId>
                <artifactId>org.wso2.carbon.tenant.usage.agent</artifactId>
                <version>${carbon.multitenancy.version}</version>
            </dependency>
            <dependency>
                <groupId>org.wso2.carbon</groupId>
                <artifactId>org.wso2.carbon.usage.agent</artifactId>
                <version>2.1.2</version>
            </dependency>

            <dependency>
                <groupId>org.wso2.carbon.apimgt</groupId>
                <artifactId>org.wso2.carbon.apimgt.handlers.security.stub</artifactId>
                <version>4.2.1</version>
            </dependency>

            <dependency>
                <groupId>org.wso2.carbon.apimgt</groupId>
                <artifactId>org.wso2.carbon.apimgt.interceptor</artifactId>
                <version>${apimgt.interceptor.version}</version>
            </dependency>

            <dependency>
                <groupId>org.wso2.carbon</groupId>
                <artifactId>org.wso2.carbon.authenticator.stub</artifactId>
                <version>${carbon.kernel.version}</version>
            </dependency>

            <dependency>
                <groupId>org.wso2.carbon</groupId>
                <artifactId>org.wso2.carbon.ui</artifactId>
                <version>${carbon.kernel.version}</version>
            </dependency>

            <dependency>
                <groupId>org.wso2.carbon</groupId>
                <artifactId>org.wso2.carbon.utils</artifactId>
                <version>${carbon.kernel.version}</version>
            </dependency>

            <dependency>
                <groupId>org.wso2.carbon</groupId>
                <artifactId>org.wso2.carbon.hostobjects.sso</artifactId>
                <version>${project.version}</version>
            </dependency>

            <dependency>
                <groupId>org.wso2.carbon.commons</groupId>
                <artifactId>org.wso2.carbon.event.core</artifactId>
                <version>${carbon.commons.version}</version>
            </dependency>

            <dependency>
                <groupId>org.wso2.carbon</groupId>
                <artifactId>org.wso2.carbon.user.core</artifactId>
                <version>${carbon.kernel.version}</version>
            </dependency>

            <dependency>
                <groupId>org.wso2.carbon</groupId>
                <artifactId>org.wso2.carbon.registry.core</artifactId>
                <version>${carbon.kernel.version}</version>
            </dependency>

            <dependency>
                <groupId>org.wso2.carbon.registry</groupId>
                <artifactId>org.wso2.carbon.registry.ws.client</artifactId>
                <version>${carbon.registry.version}</version>
            </dependency>

            <dependency>
                <groupId>org.jaggeryjs</groupId>
                <artifactId>org.jaggeryjs.scriptengine</artifactId>
                <version>${jaggery.version}</version>
            </dependency>

            <dependency>
                <groupId>org.wso2.carbon.governance</groupId>
                <artifactId>org.wso2.carbon.governance.api</artifactId>
                <version>${carbon.governance.version}</version>
            </dependency>

            <dependency>
                <groupId>org.wso2.carbon</groupId>
                <artifactId>org.wso2.carbon.logging</artifactId>
                <version>${carbon.kernel.version}</version>
            </dependency>

            <dependency>
                <groupId>com.h2database.wso2</groupId>
                <artifactId>h2-database-engine</artifactId>
                <version>1.2.140.wso2v3</version>
            </dependency>

            <dependency>
                <groupId>org.apache.axis2.wso2</groupId>
                <artifactId>axis2</artifactId>
                <version>${orbit.version.axis2}</version>
            </dependency>

            <dependency>
                <groupId>org.apache.axis2.wso2</groupId>
                <artifactId>axis2-client</artifactId>
                <version>${orbit.version.axis2}</version>
            </dependency>

            <dependency>
                <groupId>org.wso2.orbit.org.apache.httpcomponents</groupId>
                <artifactId>httpclient</artifactId>
                <version>${httpclient.version}</version>
            </dependency>
            <dependency>
                <groupId>org.apache.ws.security.wso2</groupId>
                <artifactId>wss4j</artifactId>
                <version>${wss4j.version}</version>
            </dependency>
            <dependency>
                <groupId>commons-logging</groupId>
                <artifactId>commons-logging</artifactId>
                <version>${commons-logging.version}</version>
            </dependency>

            <dependency>
                <groupId>org.wso2.carbon</groupId>
                <artifactId>org.wso2.carbon.throttle.core</artifactId>
                <version>4.2.1</version>
            </dependency>

            <dependency>
                <groupId>org.wso2.carbon</groupId>
                <artifactId>org.wso2.carbon.registry.api</artifactId>
                <version>${carbon.kernel.version}</version>
            </dependency>

            <dependency>
                <groupId>org.wso2.carbon</groupId>
                <artifactId>org.wso2.carbon.core</artifactId>
                <version>${carbon.kernel.version}</version>
            </dependency>

            <dependency>
                <groupId>org.wso2.carbon</groupId>
                <artifactId>org.wso2.carbon.tomcat</artifactId>
                <version>${carbon.kernel.version}</version>
            </dependency>

            <dependency>
                <groupId>org.wso2.carbon</groupId>
                <artifactId>org.wso2.carbon.tomcat.ext</artifactId>
                <version>${carbon.kernel.version}</version>
            </dependency>

            <dependency>
                <groupId>org.wso2.carbon.mediation</groupId>
                <artifactId>org.wso2.carbon.rest.api.stub</artifactId>
                <version>${carbon.mediation.version}</version>
            </dependency>
            <dependency>
                <groupId>org.wso2.carbon.mediation</groupId>
                <artifactId>org.wso2.carbon.mediation.dependency.mgt</artifactId>
                <version>${carbon.mediation.version}</version>
            </dependency>

            <dependency>
                <groupId>org.wso2.carbon.mediation</groupId>
                <artifactId>org.wso2.carbon.sequences.stub</artifactId>
                <version>${carbon.mediation.version}</version>
            </dependency>

            <dependency>
                <groupId>org.wso2.carbon.mediation</groupId>
                <artifactId>org.wso2.carbon.mediation.registry</artifactId>
                <version>${carbon.mediation.version}</version>
            </dependency>

            <dependency>
                <groupId>org.wso2.carbon.mediation</groupId>
                <artifactId>org.wso2.carbon.mediation.initializer</artifactId>
                <version>${carbon.mediation.version}</version>
            </dependency>

            <dependency>
                <groupId>org.wso2.carbon.mediation</groupId>
                <artifactId>org.wso2.carbon.mediation.security.stub</artifactId>
                <version>${carbon.mediation.version}</version>
            </dependency>

            <dependency>
                <groupId>org.wso2.carbon.registry</groupId>
                <artifactId>org.wso2.carbon.registry.indexing</artifactId>
                <version>${carbon.registry.version}</version>
            </dependency>

            <dependency>
                <groupId>org.wso2.carbon.identity</groupId>
                <artifactId>org.wso2.carbon.identity.core</artifactId>
                <version>${carbon.identity.version}</version>
            </dependency>

            <dependency>
                <groupId>org.wso2.carbon.identity</groupId>
                <artifactId>org.wso2.carbon.identity.oauth</artifactId>
                <version>${carbon.identity.version}</version>
            </dependency>

            <dependency>
                <groupId>org.wso2.carbon.identity</groupId>
                <artifactId>org.wso2.carbon.identity.user.registration.stub</artifactId>
                <version>${carbon.identity.version}</version>
            </dependency>

            <dependency>
                <groupId>commons-io.wso2</groupId>
                <artifactId>commons-io</artifactId>
                <version>${commons-io.version}</version>
            </dependency>

            <dependency>
                <groupId>org.wso2.carbon.commons</groupId>
                <artifactId>org.wso2.carbon.user.mgt.stub</artifactId>
                <version>${carbon.commons.version}</version>
            </dependency>

            <dependency>
                <groupId>org.wso2.carbon.commons</groupId>
                <artifactId>org.wso2.carbon.um.ws.api</artifactId>
                <version>${carbon.commons.version}</version>
            </dependency>

            <dependency>
                <groupId>org.wso2.carbon.identity</groupId>
                <artifactId>org.wso2.carbon.identity.thrift.authentication</artifactId>
                <version>${carbon.identity.version}</version>
            </dependency>

            <dependency>
                <groupId>org.wso2.carbon.apimgt</groupId>
                <artifactId>org.wso2.carbon.apimgt.core.feature</artifactId>
                <version>${apimgt.core.feature.version}</version>
                <type>zip</type>
            </dependency>

            <dependency>
                <groupId>org.wso2.carbon.apimgt</groupId>
                <artifactId>org.wso2.carbon.apimgt.gateway.feature</artifactId>
                <version>${apimgt.gateway.feature}</version>
                <type>zip</type>
            </dependency>

            <dependency>
                <groupId>org.wso2.carbon.apimgt</groupId>
                <artifactId>org.wso2.carbon.apimgt.store.feature</artifactId>
                <version>${apimgt.store.feature.version}</version>
                <type>zip</type>
            </dependency>

            <dependency>
                <groupId>org.wso2.carbon.apimgt</groupId>
                <artifactId>org.wso2.carbon.apimgt.publisher.feature</artifactId>
                <version>${apimgt.publisher.feature.version}</version>
                <type>zip</type>
            </dependency>

            <dependency>
                <groupId>org.wso2.carbon.apimgt</groupId>
                <artifactId>org.wso2.carbon.apimgt.startup.publisher.feature</artifactId>
                <version>${apimgt.startup.publisher.feature.version}</version>
                <type>zip</type>
            </dependency>

            <dependency>
                <groupId>org.apache.ws.commons.axiom</groupId>
                <artifactId>axiom-api</artifactId>
                <version>${axiom.version}</version>
            </dependency>

            <dependency>
                <groupId>org.apache.ws.commons.axiom</groupId>
                <artifactId>axiom-impl</artifactId>
                <version>${axiom.version}</version>
            </dependency>

            <dependency>
                <groupId>org.apache.ws.commons.axiom.wso2</groupId>
                <artifactId>axiom</artifactId>
                <version>${orbit.version.axiom}</version>
            </dependency>

            <dependency>
                <groupId>org.wso2.carbon.commons</groupId>
                <artifactId>org.wso2.carbon.ganalytics.publisher</artifactId>
                <version>${carbon.commons.version}</version>
            </dependency>

            <dependency>
                <groupId>com.github.dblock.waffle.wso2</groupId>
                <artifactId>waffle-jna</artifactId>
                <version>${dblock.waffle.version}</version>
            </dependency>

            <dependency>
                <groupId>org.wso2.carbon.apimgt</groupId>
                <artifactId>org.wso2.carbon.forum</artifactId>
                <version>${carbon.forum.version}</version>
            </dependency>

            <dependency>
                <groupId>org.wso2.carbon.apimgt</groupId>
                <artifactId>org.wso2.carbon.forum.server.feature</artifactId>
                <version>${carbon.forum.server.feature.version}</version>
                <type>zip</type>
            </dependency>

            <dependency>
                <groupId>org.json.wso2</groupId>
                <artifactId>json</artifactId>
                <version>${orbit.version.json}</version>
            </dependency>

            <dependency>
                <groupId>com.google.code.gson</groupId>
                <artifactId>gson</artifactId>
                <version>${google.code.gson.version}</version>
            </dependency>

            <dependency>
                <groupId>com.googlecode.json-simple.wso2</groupId>
                <artifactId>json-simple</artifactId>
                <version>${json-simple.wso2.version}</version>
            </dependency>

            <dependency>
                <groupId>org.apache.httpcomponents</groupId>
                <artifactId>httpmime</artifactId>
                <version>${httpcomponents.version}</version>
            </dependency>

            <dependency>
                <groupId>org.wso2.carbon</groupId>
                <artifactId>org.wso2.carbon.application.deployer</artifactId>
                <version>${carbon.kernel.version}</version>
            </dependency>

            <dependency>
                <groupId>org.wso2.carbon</groupId>
                <artifactId>org.wso2.carbon.securevault</artifactId>
                <version>${carbon.kernel.version}</version>
            </dependency>

            <dependency>
                <groupId>org.wso2.carbon</groupId>
                <artifactId>org.wso2.carbon.user.api</artifactId>
                <version>${carbon.kernel.version}</version>
            </dependency>

            <dependency>
                <groupId>org.wso2.carbon</groupId>
                <artifactId>org.wso2.carbon.ndatasource.core</artifactId>
                <version>${carbon.kernel.version}</version>
            </dependency>

            <dependency>
                <groupId>org.wso2.carbon</groupId>
                <artifactId>org.wso2.carbon.ndatasource.rdbms</artifactId>
                <version>${carbon.kernel.version}</version>
            </dependency>

            <dependency>
                <groupId>org.wso2.carbon</groupId>
                <artifactId>org.wso2.carbon.bam.toolbox.deployer.stub</artifactId>
                <version>4.2.0</version>
            </dependency>

        </dependencies>
    </dependencyManagement>

    <properties>
        <project.scm.id>my-scm-server</project.scm.id>

        <!-- APIM Component Version -->
        <carbon.apimgt.version>1.3.0-SNAPSHOT</carbon.apimgt.version>
        <carbon.apimgt.imp.pkg.version>[1.3.0, 1.4.0)</carbon.apimgt.imp.pkg.version>

        <apimgt.api.version>1.3.0-SNAPSHOT</apimgt.api.version>
        <apimgt.impl.version>1.3.0-SNAPSHOT</apimgt.impl.version>
        <apimgt.core.version>1.3.0-SNAPSHOT</apimgt.core.version>
        <apimgt.gateway.version>1.3.0-SNAPSHOT</apimgt.gateway.version>
        <apimgt.hostobjects.version>1.3.0-SNAPSHOT</apimgt.hostobjects.version>
        <apimgt.interceptor.version>1.3.0-SNAPSHOT</apimgt.interceptor.version>
        <apimgt.keymgt.version>1.3.0-SNAPSHOT</apimgt.keymgt.version>
        <apimgt.keymgt.client.version>1.3.0-SNAPSHOT</apimgt.keymgt.client.version>
        <apimgt.startup.publisher.version>1.3.0-SNAPSHOT</apimgt.startup.publisher.version>
        <apimgt.usage.client>1.3.0-SNAPSHOT</apimgt.usage.client>
        <apimgt.usage.publisher>1.3.0-SNAPSHOT</apimgt.usage.publisher>
        <apimgt.keymgt.stub.version>4.3.0-SNAPSHOT</apimgt.keymgt.stub.version>
        <apimgt.handlers.security.stub.version>4.3.0-SNAPSHOT</apimgt.handlers.security.stub.version>
        <carbon.forum.version>1.3.0-SNAPSHOT</carbon.forum.version>
        <carbon.forum.feature.version>1.3.0-SNAPSHOT</carbon.forum.feature.version>
        <carbon.forum.server.feature.version>1.3.0-SNAPSHOT</carbon.forum.server.feature.version>
        <hostobject.version>4.2.4-SNAPSHOT</hostobject.version>

        <apimgt.core.feature.version>1.3.0-SNAPSHOT</apimgt.core.feature.version>
        <apimgt.feature.version>1.3.0-SNAPSHOT</apimgt.feature.version>
        <apimgt.gateway.feature>1.3.0-SNAPSHOT</apimgt.gateway.feature>
        <apimgt.interceptor.feature>1.3.0-SNAPSHOT</apimgt.interceptor.feature>
        <apimgt.publisher.feature.version>1.3.0-SNAPSHOT</apimgt.publisher.feature.version>
        <apimgt.startup.publisher.feature.version>1.3.0-SNAPSHOT</apimgt.startup.publisher.feature.version>
        <apimgt.store.feature.version>1.3.0-SNAPSHOT</apimgt.store.feature.version>
        <apimgt.synapse.feature.version>1.3.0-SNAPSHOT</apimgt.synapse.feature.version>
        <apimgt.authenticator.oidc.ui.version>1.3.0-SNAPSHOT</apimgt.authenticator.oidc.ui.version>
        <apimgt.authenticator.oidc.version>1.3.0-SNAPSHOT</apimgt.authenticator.oidc.version>
        <apimgt.authenticator.oidc.stub.version>1.3.0-SNAPSHOT</apimgt.authenticator.oidc.stub.version>
        <apimgt.hostobjects.oidc.version>1.3.0-SNAPSHOT</apimgt.hostobjects.oidc.version>
        <apimgt.startup.publisher.feature.version>1.3.0-SNAPSHOT</apimgt.startup.publisher.feature.version>

        <identity.component.version>4.2.6</identity.component.version>
        <identity.authentication.version>4.2.1</identity.authentication.version>

        <!-- Carbon kernel version -->

        <wso2carbon.version>4.4.1</wso2carbon.version>
        <carbon.kernel.version>4.4.1</carbon.kernel.version>

        <carbon.commons.version>4.4.4</carbon.commons.version>
        <carbon.registry.version>4.4.5</carbon.registry.version>
        <carbon.mediation.version>4.4.2</carbon.mediation.version>

        <carbon.identity.version>4.5.5</carbon.identity.version>

        <carbon.deployment.version>4.4.1</carbon.deployment.version>
<<<<<<< HEAD
        <carbon.governance.version>4.5.2</carbon.governance.version>
=======
        <carbon.governance.version>4.5.3</carbon.governance.version>
>>>>>>> 9800bbea
        <carbon.analytics.version>1.0.1</carbon.analytics.version>
        <carbon.multitenancy.version>4.4.1</carbon.multitenancy.version>

        <carbon.registry.imp.pkg.version>[1.0.1, 2.0.0)</carbon.registry.imp.pkg.version>
        <commons.logging.imp.pkg.version>[1.2.0, 1.3.0)</commons.logging.imp.pkg.version>
        <carbon.identity.imp.pkg.version>[4.5.0, 4.6.0)</carbon.identity.imp.pkg.version>
        <carbon.mediation.imp.pkg.version>[4.4.2, 4.5.0)</carbon.mediation.imp.pkg.version>
        <carbon.governance.imp.pkg.version>[4.5.1, 4.6.0)</carbon.governance.imp.pkg.version>
        <carbon.registry.package.import.version.range>[4.4.0, 4.5.0)
        </carbon.registry.package.import.version.range>

        <!-- Carbon platform version comes here-->
        <carbon.platform.version>4.4.1</carbon.platform.version>

        <carbon.platform.package.export.version>4.4.1</carbon.platform.package.export.version>
        <carbon.platform.package.import.version.range>[4.4.1, 4.5.0)</carbon.platform.package.import.version.range>

        <!-- P2 Plugin Version -->
        <carbon.p2.plugin.version>1.5.3</carbon.p2.plugin.version>

        <maven-scr-plugin.version>1.7.2</maven-scr-plugin.version>
        <maven-bundle-plugin.version>2.5.3</maven-bundle-plugin.version>

        <!-- Axis2 Version -->
        <axis2.wso2.version>1.6.1-wso2v11</axis2.wso2.version>
        <orbit.version.axis2>1.6.1.wso2v11</orbit.version.axis2>
        <axis2-transports.version>1.6.1-wso2v11</axis2-transports.version>
        <axis2.osgi.version.range>[1.6.1.wso2v11, 1.7.0)</axis2.osgi.version.range>
        <orbit.version.wsdl4j>1.6.2.wso2v4</orbit.version.wsdl4j>
        <orbit.version.neethi>2.0.4.wso2v4</orbit.version.neethi>
        <rampart.wso2.version>1.6.1.wso2v13</rampart.wso2.version>

        <!-- Apache Axiom -->
        <axiom.version>1.2.11-wso2v6</axiom.version>
        <orbit.version.axiom>1.2.11.wso2v6</orbit.version.axiom>
        <axiom.wso2.version>1.2.11.wso2v6</axiom.wso2.version>
        <exp.pkg.version.axiom>1.2.11.wso2v6</exp.pkg.version.axiom>
        <imp.pkg.version.axiom>[1.2.11.wso2v6, 1.3.0)</imp.pkg.version.axiom>
        <axiom.osgi.version.range>[1.2.11.wso2v6, 1.3.0)</axiom.osgi.version.range>
        <version.axiom>1.2.11-wso2v6</version.axiom>

        <apim.version>1.3.0-SNAPSHOT</apim.version>

        <!-- Servlet API -->
        <exp.pkg.version.javax.servlet>2.6.0</exp.pkg.version.javax.servlet>
        <imp.pkg.version.javax.servlet>[2.6.0, 3.0.0)</imp.pkg.version.javax.servlet>
        <javax.servlet.imp.pkg.version>[2.6.0, 3.0.0)</javax.servlet.imp.pkg.version>

        <!-- Jaggery Version -->
        <jaggery.version>0.10.3</jaggery.version>

        <!-- Misc Versions -->
        <orbit.version.h2.engine>1.2.140.wso2v3</orbit.version.h2.engine>
        <hostobjects.version>1.0.0</hostobjects.version>
        <identity.version>${project.version}</identity.version>
        <wso2carbon.version.identity>${project.version}</wso2carbon.version.identity>
        <axis2.wso2.version.identity>${axis2.wso2.version}</axis2.wso2.version.identity>
        <axiom.wso2.version.identity>${axiom.wso2.version}</axiom.wso2.version.identity>
        <synapse.version>2.1.3-wso2v5</synapse.version>
        <synapse.version.identity>${synapse.version}</synapse.version.identity>
        <synapse.version.handlers>${synapse.version}</synapse.version.handlers>
        <throttle.version.handlers>3.3.0</throttle.version.handlers>

        <libthrift.wso2.version>0.7.wso2v1</libthrift.wso2.version>
        <ganalytics.version>4.2.0</ganalytics.version>
        <orbit.version.json>2.0.0.wso2v1</orbit.version.json>

        <javax.xml.soap.imp.pkg.version>[1.0.0, 1.1.0)</javax.xml.soap.imp.pkg.version>
        <javax.xml.stream.imp.pkg.version>[1.0.1, 1.1.0)</javax.xml.stream.imp.pkg.version>

        <json-simple.wso2.version>1.1.wso2v1</json-simple.wso2.version>
        <commons-lang.version>2.6.0.wso2v1</commons-lang.version>
        <apache.woden.version>1.0.0.M9-wso2v1</apache.woden.version>
        <apache.poi.version>3.9</apache.poi.version>
        <rhino.js.version>1.7.0.R4.wso2v1</rhino.js.version>
        <owasp.encoder.version>1.1</owasp.encoder.version>

        <httpclient.version>4.3.1.wso2v2</httpclient.version>
        <wss4j.version>1.5.11.wso2v1</wss4j.version>
        <commons-logging.version>1.1.1</commons-logging.version>
        <commons-io.version>2.0.0.wso2v1</commons-io.version>
        <dblock.waffle.version>1.6.wso2v1</dblock.waffle.version>
        <google.code.gson.version>2.2.4</google.code.gson.version>
        <json-simple.wso2.version>1.1.wso2v1</json-simple.wso2.version>
        <httpcomponents.version>4.2.5</httpcomponents.version>
        <commons-codec.version>1.4.0.wso2v1</commons-codec.version>
        <com.ibm.wsdl.version>1.6.3</com.ibm.wsdl.version>
        <com.nimbusds.wso2.version>2.26.1.wso2v2</com.nimbusds.wso2.version>
        <net.sf.saxon.version>8.7</net.sf.saxon.version>
        <org.apache.velocity.version>1.7</org.apache.velocity.version>
        <org.apache.pdfbox.version>1.8.10</org.apache.pdfbox.version>
        <org.slf4j.version>1.5.10</org.slf4j.version>
        <solr.common.version>5.0.0.wso2v1</solr.common.version>

        <!-- imp package version ranges -->
        <imp.pkg.version.axis2>[1.6.1.wso2v14, 1.7.0)</imp.pkg.version.axis2>
        <imp.pkg.version.carbon.throttle>[4.2.1, 4.3.0)</imp.pkg.version.carbon.throttle>
        <imp.pkg.version.carbon.base>[1.0.0, 1.1.0)</imp.pkg.version.carbon.base>
        <imp.pkg.version.google.code.gson>[2.2.4, 2.3.0)</imp.pkg.version.google.code.gson>
        <imp.pkg.version.org.wso2.carbon.base>[1.0.0, 1.1.0)</imp.pkg.version.org.wso2.carbon.base>
        <imp.pkg.version.org.wso2.carbon.user.api>[1.0.1, 1.2.0)</imp.pkg.version.org.wso2.carbon.user.api>

    </properties>
</project>

<|MERGE_RESOLUTION|>--- conflicted
+++ resolved
@@ -818,11 +818,8 @@
         <carbon.identity.version>4.5.5</carbon.identity.version>
 
         <carbon.deployment.version>4.4.1</carbon.deployment.version>
-<<<<<<< HEAD
-        <carbon.governance.version>4.5.2</carbon.governance.version>
-=======
         <carbon.governance.version>4.5.3</carbon.governance.version>
->>>>>>> 9800bbea
+        
         <carbon.analytics.version>1.0.1</carbon.analytics.version>
         <carbon.multitenancy.version>4.4.1</carbon.multitenancy.version>
 
