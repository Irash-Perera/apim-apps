--- conflicted
+++ resolved
@@ -1166,11 +1166,6 @@
         <swagger-jaxrs.version>1.5.10</swagger-jaxrs.version>
         <junit.version>4.12</junit.version>
         <opensaml2.version>2.4.1.wso2v1</opensaml2.version>
-<<<<<<< HEAD
-=======
-        <swagger.codegen.version>2.2.0.wso2v1</swagger.codegen.version>
-        <swagger.parser.version>1.0.21.wso2v1</swagger.parser.version>
->>>>>>> 56ca48ba
 
         <!-- imp package version ranges -->
         <imp.pkg.version.axis2>[1.6.1.wso2v14, 1.7.0)</imp.pkg.version.axis2>
@@ -1191,18 +1186,11 @@
         <orbit.version.pdfbox>1.8.10.wso2v2</orbit.version.pdfbox>
 
         <event.processor.stub.version>2.1.0</event.processor.stub.version>
-<<<<<<< HEAD
         <swagger.codegen.version>2.2.0.wso2v2</swagger.codegen.version>
         <swagger.parser.version>1.0.21.wso2v1</swagger.parser.version>
-        <swagger.core.version>1.5.8</swagger.core.version>
-        <swagger.models.version>1.5.8</swagger.models.version>
-        <swagger.annotations.version>1.5.7</swagger.annotations.version>
-=======
-        <swagger.codegen.version>2.1.6.wso2v1</swagger.codegen.version>
         <swagger.core.version>1.5.10</swagger.core.version>
         <swagger.models.version>1.5.10</swagger.models.version>
         <swagger.annotations.version>1.5.10</swagger.annotations.version>
->>>>>>> 56ca48ba
         <google.guava.version>18.0</google.guava.version>
         <xercesImpl.version>2.8.1.wso2v2</xercesImpl.version>
         <commons.scxml.version>0.9.0.wso2v1</commons.scxml.version>
