--- conflicted
+++ resolved
@@ -1402,11 +1402,7 @@
         <!-- Carbon Identity versions -->
         <carbon.identity.version>5.11.123</carbon.identity.version>
         <carbon.identity-captcha.version>4.5.2</carbon.identity-captcha.version>
-<<<<<<< HEAD
         <carbon.identity-inbound-auth-oauth.version>5.6.53</carbon.identity-inbound-auth-oauth.version>
-=======
-        <carbon.identity-inbound-auth-oauth.version>5.6.52</carbon.identity-inbound-auth-oauth.version>
->>>>>>> f88311ab
         <carbon.identity-user-ws.version>5.1.8</carbon.identity-user-ws.version>
         <carbon.identity-inbound-auth-saml2.version>5.4.4</carbon.identity-inbound-auth-saml2.version>
         <carbon.identity-inbound-auth-openid.version>5.2.5</carbon.identity-inbound-auth-openid.version>
