--- conflicted
+++ resolved
@@ -1,15 +1,10 @@
-<project xmlns="http://maven.apache.org/POM/4.0.0" xmlns:xsi="http://www.w3.org/2001/XMLSchema-instance"
-         xsi:schemaLocation="http://maven.apache.org/POM/4.0.0 http://maven.apache.org/maven-v4_0_0.xsd">
+<project xmlns="http://maven.apache.org/POM/4.0.0" xmlns:xsi="http://www.w3.org/2001/XMLSchema-instance" xsi:schemaLocation="http://maven.apache.org/POM/4.0.0 http://maven.apache.org/maven-v4_0_0.xsd">
 
     <modelVersion>4.0.0</modelVersion>
     <groupId>org.wso2.carbon.apimgt</groupId>
     <artifactId>carbon-apimgt</artifactId>
     <packaging>pom</packaging>
-<<<<<<< HEAD
-    <version>5.0.3</version>
-=======
     <version>6.0.0-SNAPSHOT</version>
->>>>>>> 7dc31f7f
     <name>WSO2 Carbon - API Management Aggregator Pom</name>
     <url>http://wso2.org</url>
 
@@ -242,7 +237,7 @@
                 <version>${carbon.apimgt.version}</version>
             </dependency>
 
-            <dependency>
+	    <dependency>
                 <groupId>org.wso2.carbon.apimgt</groupId>
                 <artifactId>org.wso2.carbon.apimgt.registry.cache.stub</artifactId>
                 <version>${carbon.apimgt.version}</version>
@@ -354,7 +349,7 @@
                 <version>${carbon.apimgt.version}</version>
             </dependency>
 
-            <dependency>
+	    <dependency>
                 <groupId>org.wso2.carbon.apimgt</groupId>
                 <artifactId>org.wso2.carbon.apimgt.rest.api.dcr</artifactId>
                 <type>war</type>
@@ -509,7 +504,7 @@
                 <version>${carbon.governance.version}</version>
             </dependency>
 
-            <dependency>
+	    <dependency>
                 <groupId>org.wso2.carbon.governance</groupId>
                 <artifactId>org.wso2.carbon.governance.lcm</artifactId>
                 <version>${carbon.governance.version}</version>
@@ -855,7 +850,7 @@
                 <version>${wso2-uri-templates.version}</version>
             </dependency>
 
-            <dependency>
+	    <dependency>
                 <groupId>org.wso2.orbit.org.apache.pdfbox</groupId>
                 <artifactId>pdfbox</artifactId>
                 <version>${orbit.version.pdfbox}</version>
@@ -874,13 +869,8 @@
         <project.scm.id>scm-server</project.scm.id>
 
         <!-- APIM Component Version -->
-<<<<<<< HEAD
-        <carbon.apimgt.version>5.0.3</carbon.apimgt.version>
-        <carbon.apimgt.imp.pkg.version>[5.0.0, 6.0.0)</carbon.apimgt.imp.pkg.version>
-=======
         <carbon.apimgt.version>6.0.0-SNAPSHOT</carbon.apimgt.version>
         <carbon.apimgt.imp.pkg.version>[6.0.0, 7.0.0)</carbon.apimgt.imp.pkg.version>
->>>>>>> 7dc31f7f
 
         <!-- Carbon kernel version -->
         <carbon.kernel.version>4.4.3</carbon.kernel.version>
