<?xml version="1.0" encoding="UTF-8"?>

<project xmlns="http://maven.apache.org/POM/4.0.0" xmlns:xsi="http://www.w3.org/2001/XMLSchema-instance" xsi:schemaLocation="http://maven.apache.org/POM/4.0.0 http://maven.apache.org/maven-v4_0_0.xsd">

    <modelVersion>4.0.0</modelVersion>
    <groupId>org.wso2.carbon.apimgt</groupId>
    <artifactId>carbon-apimgt</artifactId>
    <packaging>pom</packaging>
    <version>6.8.222-SNAPSHOT</version>
    <name>WSO2 Carbon - API Management Aggregator POM</name>
    <url>https://wso2.org</url>


    <parent>
        <groupId>org.wso2</groupId>
        <artifactId>wso2</artifactId>
        <version>1.2</version>
    </parent>

    <scm>
        <url>https://github.com/wso2/carbon-apimgt.git</url>
        <developerConnection>scm:git:https://github.com/wso2/carbon-apimgt.git</developerConnection>
        <connection>scm:git:https://github.com/wso2/carbon-apimgt.git</connection>
        <tag>HEAD</tag>
    </scm>

    <modules>
        <module>service-stubs/apimgt</module>
        <module>service-stubs/oidc-authenticator</module>
        <module>components/apimgt</module>
        <module>components/forum</module>
        <module>features/apimgt</module>
        <module>features/forum</module>
        <module>features/categories</module>
    </modules>

    <build>
        <pluginManagement>
            <plugins>
                <plugin>
                    <groupId>org.apache.maven.plugins</groupId>
                    <artifactId>maven-site-plugin</artifactId>
                    <version>${maven-site-plugin.version}</version>
                </plugin>
                <plugin>
                    <groupId>org.apache.maven.plugins</groupId>
                    <artifactId>maven-project-info-reports-plugin</artifactId>
                    <version>${maven-project-info-reports-plugin.version}</version>
                </plugin>

                <plugin>
                    <groupId>org.apache.felix</groupId>
                    <artifactId>maven-bundle-plugin</artifactId>
                    <version>${maven-bundle-plugin.version}</version>
                </plugin>
                <plugin>
                    <groupId>org.codehaus.mojo</groupId>
                    <artifactId>findbugs-maven-plugin</artifactId>
                    <version>${maven.findbugsplugin.version}</version>
                </plugin>
                <plugin>
                    <groupId>io.swagger</groupId>
                    <artifactId>swagger-codegen-maven-plugin</artifactId>
                    <version>${io.swagger.codegen.version}</version>
                    <dependencies>
                        <dependency>
                            <groupId>org.wso2.carbon.apimgt</groupId>
                            <artifactId>org.wso2.carbon.apimgt.rest.api.util</artifactId>
                            <version>${carbon.apimgt.version}</version>
                        </dependency>
                    </dependencies>
                </plugin>
                <plugin>
                    <groupId>org.openapitools</groupId>
                    <artifactId>openapi-generator-maven-plugin</artifactId>
                    <version>${openapi-codegen-maven-plugin.version}</version>
                    <dependencies>
                        <dependency>
                            <groupId>org.wso2.carbon.apimgt</groupId>
                            <artifactId>org.wso2.carbon.apimgt.rest.api.util</artifactId>
                            <version>${carbon.apimgt.version}</version>
                        </dependency>
                    </dependencies>
                </plugin>
                <plugin>
                    <groupId>org.apache.maven.plugins</groupId>
                    <artifactId>maven-release-plugin</artifactId>
                    <configuration>
                        <preparationGoals>clean install</preparationGoals>
                        <autoVersionSubmodules>true</autoVersionSubmodules>
                    </configuration>
                </plugin>
                <plugin>
                    <groupId>org.apache.maven.plugins</groupId>
                    <artifactId>maven-deploy-plugin</artifactId>
                </plugin>
                <plugin>
                    <groupId>org.wso2.maven</groupId>
                    <artifactId>carbon-p2-plugin</artifactId>
                    <version>${carbon.p2.plugin.version}</version>
                </plugin>

                <plugin>
                    <groupId>org.codehaus.mojo</groupId>
                    <artifactId>build-helper-maven-plugin</artifactId>
                    <version>${build-helper-maven-plugin.version}</version>
                </plugin>
                <plugin>
                    <groupId>org.apache.axis2</groupId>
                    <artifactId>axis2-java2wsdl-maven-plugin</artifactId>
                    <version>${axis2-java2wsdl-maven-plugin.version}</version>
                </plugin>
                <plugin>
                    <groupId>org.apache.maven.plugins</groupId>
                    <artifactId>maven-war-plugin</artifactId>
                    <version>2.2</version>
                </plugin>
                <plugin>
                    <groupId>org.jacoco</groupId>
                    <artifactId>jacoco-maven-plugin</artifactId>
                    <version>${jacoco.version}</version>
                    <executions>
                        <execution>
                            <id>default-instrument</id>
                            <goals>
                                <goal>instrument</goal>
                            </goals>
                        </execution>
                        <execution>
                            <id>default-restore-instrumented-classes</id>
                            <goals>
                                <goal>restore-instrumented-classes</goal>
                            </goals>
                        </execution>
                        <execution>
                            <id>pre-unit-test</id>
                            <goals>
                                <goal>prepare-agent</goal>
                            </goals>
                            <configuration>
                                <destFile>${basedir}/target/coverage-reports/jacoco-ut.exec</destFile>
                            </configuration>
                        </execution>
                        <execution>
                            <id>pre-integration-test</id>
                            <goals>
                                <goal>prepare-agent-integration</goal>
                            </goals>
                            <configuration>
                                <destFile>${basedir}/target/coverage-reports/jacoco-it.exec</destFile>
                            </configuration>
                        </execution>
                        <execution>
                            <id>post-integration-test</id>
                            <phase>post-integration-test</phase>
                            <goals>
                                <goal>report</goal>
                            </goals>
                            <configuration>
                                <dataFile>${basedir}/target/coverage-reports/jacoco-it.exec</dataFile>
                                <outputDirectory>${basedir}/target/coverage-reports/site/jacoco-it</outputDirectory>
                            </configuration>
                        </execution>
                        <execution>
                            <id>post-unit-test</id>
                            <phase>prepare-package</phase>
                            <goals>
                                <goal>report</goal>
                            </goals>
                            <configuration>
                                <dataFile>${basedir}/target/coverage-reports/jacoco-ut.exec</dataFile>
                                <outputDirectory>${basedir}/target/coverage-reports/site/jacoco-ut</outputDirectory>
                            </configuration>
                        </execution>
                        <execution>
                            <id>merge-results</id>
                            <phase>verify</phase>
                            <goals>
                                <goal>merge</goal>
                            </goals>
                            <configuration>
                                <fileSets>
                                    <fileSet>
                                        <directory>${basedir}/target/coverage-reports</directory>
                                        <includes>
                                            <include>*.exec</include>
                                        </includes>
                                    </fileSet>
                                </fileSets>
                                <destFile>${basedir}/target/coverage-reports/aggregate.exec</destFile>
                            </configuration>
                        </execution>
                        <execution>
                            <id>post-merge-report</id>
                            <phase>verify</phase>
                            <goals>
                                <goal>report</goal>
                            </goals>
                            <configuration>
                                <dataFile>${basedir}/target/coverage-reports/aggregate.exec</dataFile>
                                <outputDirectory>${basedir}/target/coverage-reports/site/jacoco-aggregate
                                </outputDirectory>
                            </configuration>
                        </execution>
                        <execution>
                            <id>default-check</id>
                            <goals>
                                <goal>check</goal>
                            </goals>
                            <configuration>
                                <dataFile>${basedir}/target/coverage-reports/aggregate.exec</dataFile>
                                <rules>
                                    <rule>
                                        <element>BUNDLE</element>
                                        <limits>
                                            <limit>
                                                <counter>INSTRUCTION</counter>
                                                <value>COVEREDRATIO</value>
                                                <minimum>0.00</minimum>
                                            </limit>
                                        </limits>
                                    </rule>
                                </rules>
                            </configuration>
                        </execution>
                    </executions>
                </plugin>
                <plugin>
                    <groupId>org.apache.maven.plugins</groupId>
                    <artifactId>maven-surefire-plugin</artifactId>
                    <version>${maven.surefire.plugin.version}</version>
                    <configuration>
                        <systemPropertyVariables>
                            <jacoco-agent.destfile>${basedir}/target/coverage-reports/jacoco-ut.exec
                            </jacoco-agent.destfile>
                        </systemPropertyVariables>
                    </configuration>
                </plugin>
                <plugin>
                    <groupId>org.apache.maven.plugins</groupId>
                    <artifactId>maven-failsafe-plugin</artifactId>
                    <version>2.22.2</version>
                    <configuration>
                        <systemPropertyVariables>
                            <jacoco-agent.destfile>${basedir}/target/coverage-reports/jacoco-it.exec
                            </jacoco-agent.destfile>
                        </systemPropertyVariables>
                    </configuration>
                    <executions>
                        <execution>
                            <goals>
                                <goal>integration-test</goal>
                                <goal>verify</goal>
                            </goals>
                        </execution>
                    </executions>
                </plugin>
                <plugin>
                    <groupId>org.apache.maven.plugins</groupId>
                    <artifactId>maven-javadoc-plugin</artifactId>
                    <configuration>
                        <source>1.8</source>
                    </configuration>
                    <executions>
                        <execution>
                            <id>attach-javadocs</id>
                            <goals>
                                <goal>jar</goal>
                            </goals>
                            <configuration>
                                <!--This parameter disables doclint-->
                                <doclint>none</doclint>
                            </configuration>
                        </execution>
                    </executions>
                </plugin>
                <plugin>
                    <groupId>org.apache.maven.plugins</groupId>
                    <artifactId>maven-checkstyle-plugin</artifactId>
                    <version>${maven.checkstyle.plugin.version}</version>
                    <executions>
                        <execution>
                            <id>validate</id>
                            <phase>validate</phase>
                            <configuration>
                                <configLocation>
                                    https://raw.githubusercontent.com/wso2/code-quality-tools/master/checkstyle/checkstyle.xml
                                </configLocation>
                                <suppressionsLocation>
                                    https://raw.githubusercontent.com/wso2/code-quality-tools/master/checkstyle/suppressions.xml
                                </suppressionsLocation>
                                <encoding>UTF-8</encoding>
                                <consoleOutput>true</consoleOutput>
                                <failsOnError>true</failsOnError>
                                <includeTestSourceDirectory>true</includeTestSourceDirectory>
                            </configuration>
                            <goals>
                                <goal>check</goal>
                            </goals>
                        </execution>
                    </executions>
                </plugin>
                <plugin>
                    <groupId>com.github.spotbugs</groupId>
                    <artifactId>spotbugs-maven-plugin</artifactId>
                    <version>${maven.spotbugsplugin.version}</version>
                    <configuration>
                        <effort>Max</effort>
                        <threshold>Low</threshold>
                        <xmlOutput>true</xmlOutput>
                        <spotbugsXmlOutputDirectory>${project.build.directory}/spotbugs</spotbugsXmlOutputDirectory>
                        <!--Exclude sources-->
                        <!--<excludeFilterFile>${maven.spotbugsplugin.exclude.file}</excludeFilterFile>-->
                    </configuration>
                    <executions>
                        <execution>
                            <id>analyze-compile</id>
                            <phase>compile</phase>
                            <goals>
                                <goal>check</goal>
                            </goals>
                        </execution>
                    </executions>
                </plugin>

            </plugins>
        </pluginManagement>
        <extensions>
            <extension>
                <groupId>org.apache.maven.wagon</groupId>
                <artifactId>wagon-ssh</artifactId>
                <version>2.1</version>
            </extension>
        </extensions>
    </build>

    <repositories>
        <repository>
            <id>wso2-nexus</id>
            <name>WSO2 internal Repository</name>
            <url>https://maven.wso2.org/nexus/content/groups/wso2-public/</url>
            <releases>
                <enabled>true</enabled>
                <updatePolicy>daily</updatePolicy>
                <checksumPolicy>ignore</checksumPolicy>
            </releases>
        </repository>

        <repository>
            <id>wso2.releases</id>
            <name>WSO2 internal Repository</name>
            <url>https://maven.wso2.org/nexus/content/repositories/releases/</url>
            <releases>
                <enabled>true</enabled>
                <updatePolicy>daily</updatePolicy>
                <checksumPolicy>ignore</checksumPolicy>
            </releases>
        </repository>

        <repository>
            <id>wso2.snapshots</id>
            <name>Apache Snapshot Repository</name>
            <url>https://maven.wso2.org/nexus/content/repositories/snapshots/</url>
            <snapshots>
                <enabled>true</enabled>
                <updatePolicy>daily</updatePolicy>
            </snapshots>
            <releases>
                <enabled>false</enabled>
            </releases>
        </repository>
    </repositories>

    <pluginRepositories>
        <pluginRepository>
            <id>wso2.releases</id>
            <name>WSO2 internal Repository</name>
            <url>https://maven.wso2.org/nexus/content/repositories/releases/</url>
            <releases>
                <enabled>true</enabled>
                <updatePolicy>daily</updatePolicy>
                <checksumPolicy>ignore</checksumPolicy>
            </releases>
        </pluginRepository>

        <pluginRepository>
            <id>wso2.snapshots</id>
            <name>WSO2 Snapshot Repository</name>
            <url>https://maven.wso2.org/nexus/content/repositories/snapshots/</url>
            <snapshots>
                <enabled>true</enabled>
                <updatePolicy>daily</updatePolicy>
            </snapshots>
            <releases>
                <enabled>false</enabled>
            </releases>
        </pluginRepository>
        <pluginRepository>
            <id>wso2-nexus</id>
            <name>WSO2 internal Repository</name>
            <url>https://maven.wso2.org/nexus/content/groups/wso2-public/</url>
            <releases>
                <enabled>true</enabled>
                <updatePolicy>daily</updatePolicy>
                <checksumPolicy>ignore</checksumPolicy>
            </releases>
        </pluginRepository>
    </pluginRepositories>

    <dependencyManagement>
        <dependencies>
            <dependency>
                <groupId>io.apicurio</groupId>
                <artifactId>apicurio-data-models</artifactId>
                <version>1.1.5</version>
            </dependency>

            <dependency>
                <groupId>org.jacoco</groupId>
                <artifactId>org.jacoco.agent</artifactId>
                <classifier>runtime</classifier>
                <version>${jacoco.version}</version>
            </dependency>

            <dependency>
                <groupId>xml-apis</groupId>
                <artifactId>xml-apis</artifactId>
                <version>${xml-apis.version}</version>
                <scope>test</scope>
            </dependency>

            <dependency>
                <groupId>org.wso2.carbon.messaging</groupId>
                <artifactId>org.wso2.carbon.andes</artifactId>
                <version>${carbon.broker.version}</version>
            </dependency>

            <dependency>
                <groupId>org.wso2.carbon.analytics-common</groupId>
                <artifactId>org.wso2.carbon.databridge.agent</artifactId>
                <version>${carbon.analytics.common.version}</version>
            </dependency>

            <dependency>
                <groupId>org.wso2.carbon.analytics-common</groupId>
                <artifactId>org.wso2.carbon.event.template.manager.stub</artifactId>
                <version>${carbon.analytics.common.version}</version>
            </dependency>

            <dependency>
                <groupId>org.wso2.carbon.identity.inbound.auth.oauth2</groupId>
                <artifactId>org.wso2.carbon.identity.oauth.stub</artifactId>
                <version>${carbon.identity-inbound-auth-oauth.version}</version>
            </dependency>


            <dependency>
                <groupId>org.wso2.carbon</groupId>
                <artifactId>org.wso2.carbon.core.common</artifactId>
                <version>${carbon.kernel.version}</version>
            </dependency>

            <dependency>
                <groupId>org.wso2.carbon</groupId>
                <artifactId>org.wso2.carbon.core.services</artifactId>
                <version>${carbon.kernel.version}</version>
            </dependency>

            <dependency>
                <groupId>org.wso2.carbon.identity.framework</groupId>
                <artifactId>org.wso2.carbon.identity.application.mgt.stub</artifactId>
                <version>${carbon.identity.version}</version>
            </dependency>

            <dependency>
                <groupId>org.wso2.carbon.identity.framework</groupId>
                <artifactId>org.wso2.carbon.identity.mgt.stub</artifactId>
                <version>${carbon.identity.version}</version>
            </dependency>

            <dependency>
                <groupId>org.wso2.carbon.identity.framework</groupId>
                <artifactId>org.wso2.carbon.identity.claim.metadata.mgt.stub</artifactId>
                <version>${carbon.identity.version}</version>
            </dependency>

            <dependency>
                <groupId>org.wso2.carbon.identity.framework</groupId>
                <artifactId>org.wso2.carbon.captcha.mgt</artifactId>
                <version>${carbon.identity.version}</version>
            </dependency>

            <dependency>
                <groupId>org.wso2.orbit.com.nimbusds</groupId>
                <artifactId>nimbus-jose-jwt</artifactId>
                <version>${com.nimbusds.wso2.version}</version>
            </dependency>

            <dependency>
                <groupId>net.minidev</groupId>
                <artifactId>json-smart</artifactId>
                <version>${json-smart.version}</version>
            </dependency>

            <dependency>
                <groupId>org.wso2.carbon.apimgt</groupId>
                <artifactId>org.wso2.carbon.apimgt.output.adapter.http</artifactId>
                <version>${carbon.apimgt.version}</version>
            </dependency>

            <dependency>
                <groupId>org.wso2.carbon.apimgt</groupId>
                <artifactId>org.wso2.carbon.apimgt.impl</artifactId>
                <version>${carbon.apimgt.version}</version>
            </dependency>

            <dependency>
                <groupId>org.wso2.carbon.apimgt</groupId>
                <artifactId>org.wso2.carbon.apimgt.keymgt.stub</artifactId>
                <version>${carbon.apimgt.version}</version>
            </dependency>

            <dependency>
                <groupId>org.wso2.carbon.apimgt</groupId>
                <artifactId>org.wso2.carbon.apimgt.gateway.stub</artifactId>
                <version>${carbon.apimgt.version}</version>
            </dependency>

            <dependency>
                <groupId>org.wso2.carbon.apimgt</groupId>
                <artifactId>org.wso2.carbon.apimgt.tier.cache.stub</artifactId>
                <version>${carbon.apimgt.version}</version>
            </dependency>

            <dependency>
                <groupId>org.wso2.carbon.apimgt</groupId>
                <artifactId>org.wso2.carbon.apimgt.registry.cache.stub</artifactId>
                <version>${carbon.apimgt.version}</version>
            </dependency>


            <dependency>
                <groupId>org.wso2.carbon.apimgt</groupId>
                <artifactId>org.wso2.carbon.apimgt.usage.publisher</artifactId>
                <version>${carbon.apimgt.version}</version>
            </dependency>

            <dependency>
                <groupId>org.wso2.carbon.apimgt</groupId>
                <artifactId>org.wso2.carbon.apimgt.api</artifactId>
                <version>${carbon.apimgt.version}</version>
            </dependency>

            <dependency>
                <groupId>org.wso2.carbon.apimgt</groupId>
                <artifactId>org.wso2.carbon.apimgt.keymgt.client</artifactId>
                <version>${carbon.apimgt.version}</version>
            </dependency>

            <dependency>
                <groupId>org.wso2.carbon.apimgt</groupId>
                <artifactId>org.wso2.carbon.apimgt.core</artifactId>
                <version>${carbon.apimgt.version}</version>
            </dependency>

            <dependency>
                <groupId>org.wso2.carbon.apimgt</groupId>
                <artifactId>org.wso2.carbon.apimgt.jms.listener</artifactId>
                <version>${carbon.apimgt.version}</version>
            </dependency>

            <dependency>
                <groupId>org.wso2.carbon.apimgt</groupId>
                <artifactId>org.wso2.carbon.apimgt.gateway</artifactId>
                <version>${carbon.apimgt.version}</version>
            </dependency>
            <dependency>
                <groupId>org.wso2.carbon.apimgt</groupId>
                <artifactId>org.wso2.carbon.apimgt.notification</artifactId>
                <version>${carbon.apimgt.version}</version>
            </dependency>

            <dependency>
                <groupId>org.wso2.carbon.apimgt</groupId>
                <artifactId>org.wso2.carbon.apimgt.keymgt</artifactId>
                <version>${carbon.apimgt.version}</version>
            </dependency>
            <dependency>
                <groupId>org.wso2.carbon.apimgt</groupId>
                <artifactId>org.wso2.carbon.apimgt.tokenmgt</artifactId>
                <version>${carbon.apimgt.version}</version>
            </dependency>
            <dependency>
                <groupId>org.wso2.carbon.apimgt</groupId>
                <artifactId>org.wso2.carbon.apimgt.internal.service</artifactId>
                <type>war</type>
                <version>${carbon.apimgt.version}</version>
            </dependency>

            <dependency>
                <groupId>org.wso2.carbon.apimgt</groupId>
                <artifactId>org.wso2.carbon.apimgt.rest.api.util</artifactId>
                <version>${carbon.apimgt.version}</version>
            </dependency>
            <dependency>
                <groupId>org.wso2.carbon.apimgt</groupId>
                <artifactId>org.wso2.carbon.apimgt.rest.api.common</artifactId>
                <version>${carbon.apimgt.version}</version>
            </dependency>
            <dependency>
                <groupId>org.wso2.carbon.apimgt</groupId>
                <artifactId>org.wso2.carbon.apimgt.rest.api.publisher.v1.common</artifactId>
                <version>${carbon.apimgt.version}</version>
            </dependency>
            <dependency>
                <groupId>org.wso2.carbon.apimgt</groupId>
                <artifactId>org.wso2.carbon.apimgt.authenticator.oidc.ui</artifactId>
                <version>${carbon.apimgt.version}</version>
            </dependency>

            <dependency>
                <groupId>org.wso2.carbon.apimgt</groupId>
                <artifactId>org.wso2.carbon.apimgt.authenticator.oidc.stub</artifactId>
                <version>${carbon.apimgt.version}</version>
            </dependency>

            <dependency>
                <groupId>org.wso2.carbon.apimgt</groupId>
                <artifactId>org.wso2.carbon.apimgt.authenticator.oidc</artifactId>
                <version>${carbon.apimgt.version}</version>
            </dependency>

            <dependency>
                <groupId>org.wso2.carbon.apimgt</groupId>
                <artifactId>org.wso2.carbon.apimgt.hybrid.gateway.common</artifactId>
                <version>${carbon.apimgt.version}</version>
            </dependency>

            <dependency>
                <groupId>org.wso2.carbon.apimgt</groupId>
                <artifactId>org.wso2.carbon.apimgt.common.gateway</artifactId>
                <version>${carbon.apimgt.version}</version>
            </dependency>

            <dependency>
                <groupId>org.wso2.carbon.apimgt</groupId>
                <artifactId>org.wso2.carbon.apimgt.hybrid.gateway.usage.publisher</artifactId>
                <version>${carbon.apimgt.version}</version>
            </dependency>
            <dependency>
                <groupId>org.wso2.carbon.apimgt</groupId>
                <artifactId>org.wso2.carbon.apimgt.hybrid.gateway.rest.api</artifactId>
                <version>${carbon.apimgt.version}</version>
            </dependency>
            <dependency>
                <groupId>org.wso2.carbon.apimgt</groupId>
                <artifactId>org.wso2.carbon.apimgt.hybrid.gateway.api.synchronizer</artifactId>
                <version>${carbon.apimgt.version}</version>
            </dependency>
            <dependency>
                <groupId>org.wso2.carbon.apimgt</groupId>
                <artifactId>org.wso2.carbon.apimgt.hybrid.gateway.tenant.initializer</artifactId>
                <version>${carbon.apimgt.version}</version>
            </dependency>
            <dependency>
                <groupId>org.wso2.carbon.apimgt</groupId>
                <artifactId>org.wso2.carbon.apimgt.hybrid.gateway.throttling.synchronizer</artifactId>
                <version>${carbon.apimgt.version}</version>
            </dependency>
            <dependency>
                <groupId>org.wso2.carbon.apimgt</groupId>
                <artifactId>org.wso2.carbon.apimgt.hybrid.gateway.configurator</artifactId>
                <version>${carbon.apimgt.version}</version>
            </dependency>
            <dependency>
                <groupId>org.wso2.carbon.apimgt</groupId>
                <artifactId>org.wso2.carbon.apimgt.hybrid.gateway.status.checker</artifactId>
                <version>${carbon.apimgt.version}</version>
            </dependency>

            <dependency>
                <groupId>org.wso2.carbon.apimgt</groupId>
                <artifactId>org.wso2.carbon.apimgt.samples.calculator</artifactId>
                <type>war</type>
                <version>${carbon.apimgt.version}</version>
            </dependency>

            <dependency>
                <groupId>org.wso2.carbon.apimgt</groupId>
                <artifactId>org.wso2.carbon.apimgt.samples.pizzashack</artifactId>
                <type>war</type>
                <version>${carbon.apimgt.version}</version>
            </dependency>
            <dependency>
                <groupId>org.wso2.carbon.apimgt</groupId>
                <artifactId>org.wso2.carbon.apimgt.rest.api.store.v1</artifactId>
                <type>war</type>
                <version>${carbon.apimgt.version}</version>
            </dependency>
            <dependency>
                <groupId>org.wso2.carbon.apimgt</groupId>
                <artifactId>org.wso2.carbon.apimgt.rest.api.publisher.v1</artifactId>
                <type>war</type>
                <version>${carbon.apimgt.version}</version>
            </dependency>

            <dependency>
                <groupId>org.wso2.carbon.apimgt</groupId>
                <artifactId>org.wso2.carbon.apimgt.rest.api.admin.v1</artifactId>
                <type>war</type>
                <version>${carbon.apimgt.version}</version>
            </dependency>
            <dependency>
                <groupId>org.wso2.carbon.apimgt</groupId>
                <artifactId>org.wso2.carbon.apimgt.rest.api.gateway</artifactId>
                <type>war</type>
                <version>${carbon.apimgt.version}</version>
            </dependency>

            <dependency>
                <groupId>org.wso2.carbon.apimgt</groupId>
                <artifactId>org.wso2.carbon.apimgt.rest.api.dcr</artifactId>
                <type>war</type>
                <version>${carbon.apimgt.version}</version>
            </dependency>

            <dependency>
                <groupId>org.wso2.carbon.apimgt</groupId>
                <artifactId>org.wso2.carbon.apimgt.throttling.siddhi.extension</artifactId>
                <version>${carbon.apimgt.version}</version>
            </dependency>
            <dependency>
                <groupId>org.wso2.carbon.apimgt</groupId>
                <artifactId>org.wso2.carbon.apimgt.cache.invalidation</artifactId>
                <version>${carbon.apimgt.version}</version>
            </dependency>
            <dependency>
                <groupId>org.wso2.carbon.apimgt</groupId>
                <artifactId>org.wso2.carbon.apimgt.throttle.policy.deployer</artifactId>
                <version>${carbon.apimgt.version}</version>
            </dependency>
            <dependency>
                <groupId>org.wso2.carbon.apimgt</groupId>
                <artifactId>org.wso2.carbon.apimgt.rest.api.service.catalog</artifactId>
                <version>${carbon.apimgt.version}</version>
                <type>war</type>
            </dependency>

            <dependency>
                <groupId>org.wso2.carbon.apimgt</groupId>
                <artifactId>org.wso2.carbon.apimgt.persistence</artifactId>
                <version>${carbon.apimgt.version}</version>
            </dependency>

            <dependency>
                <groupId>commons-codec</groupId>
                <artifactId>commons-codec</artifactId>
                <version>${commons-codec.version}</version>
            </dependency>

            <dependency>
                <groupId>org.apache.woden.wso2</groupId>
                <artifactId>woden</artifactId>
                <version>${apache.woden.version}</version>
            </dependency>

            <dependency>
                <groupId>org.apache.poi.wso2</groupId>
                <artifactId>poi-ooxml</artifactId>
                <version>${apache.poi.version}</version>
            </dependency>
            <dependency>
                <groupId>org.apache.synapse</groupId>
                <artifactId>synapse-core</artifactId>
                <version>${synapse.version}</version>
            </dependency>
            <dependency>
                <groupId>org.apache.synapse</groupId>
                <artifactId>synapse-extensions</artifactId>
                <version>${synapse.version}</version>
            </dependency>

            <dependency>
                <groupId>rhino.wso2</groupId>
                <artifactId>js</artifactId>
                <version>${rhino.js.version}</version>
            </dependency>

            <dependency>
                <groupId>org.owasp.encoder</groupId>
                <artifactId>encoder</artifactId>
                <version>${owasp.encoder.version}</version>
            </dependency>

            <dependency>
                <groupId>org.jaggeryjs</groupId>
                <artifactId>org.jaggeryjs.hostobjects.web</artifactId>
                <version>${jaggery.version}</version>
            </dependency>

            <dependency>
                <groupId>org.jaggeryjs</groupId>
                <artifactId>org.jaggeryjs.hostobjects.file</artifactId>
                <version>${jaggery.version}</version>
            </dependency>

            <dependency>
                <groupId>org.wso2.carbon.multitenancy</groupId>
                <artifactId>org.wso2.carbon.tenant.usage.agent</artifactId>
                <version>${carbon.multitenancy.version}</version>
            </dependency>

            <dependency>
                <groupId>org.wso2.carbon.apimgt</groupId>
                <artifactId>org.wso2.carbon.apimgt.handlers.security.stub</artifactId>
                <version>${carbon.apimgt.version}</version>
            </dependency>


            <dependency>
                <groupId>org.wso2.carbon.apimgt</groupId>
                <artifactId>org.wso2.carbon.apimgt.statsupdate.stub</artifactId>
                <version>${carbon.apimgt.version}</version>
            </dependency>

            <dependency>
                <groupId>org.apache.axis2</groupId>
                <artifactId>axis2-kernel</artifactId>
                <version>${axis2.wso2.version}</version>
            </dependency>

            <dependency>
                <groupId>org.wso2.carbon</groupId>
                <artifactId>org.wso2.carbon.authenticator.stub</artifactId>
                <version>${carbon.kernel.version}</version>
            </dependency>

            <dependency>
                <groupId>org.wso2.carbon</groupId>
                <artifactId>org.wso2.carbon.ui</artifactId>
                <version>${carbon.kernel.version}</version>
            </dependency>

            <dependency>
                <groupId>org.wso2.carbon</groupId>
                <artifactId>org.wso2.carbon.utils</artifactId>
                <version>${carbon.kernel.version}</version>
            </dependency>

            <dependency>
                <groupId>org.wso2.carbon.commons</groupId>
                <artifactId>org.wso2.carbon.event.core</artifactId>
                <version>${carbon.commons.version}</version>
            </dependency>

            <dependency>
                <groupId>org.wso2.carbon</groupId>
                <artifactId>org.wso2.carbon.user.core</artifactId>
                <version>${carbon.kernel.version}</version>
            </dependency>

            <dependency>
                <groupId>org.wso2.carbon</groupId>
                <artifactId>org.wso2.carbon.registry.core</artifactId>
                <version>${carbon.kernel.version}</version>
            </dependency>

            <dependency>
                <groupId>org.wso2.carbon.registry</groupId>
                <artifactId>org.wso2.carbon.registry.ws.client</artifactId>
                <version>${carbon.registry.version}</version>
            </dependency>

            <dependency>
                <groupId>org.jaggeryjs</groupId>
                <artifactId>org.jaggeryjs.scriptengine</artifactId>
                <version>${jaggery.version}</version>
            </dependency>

            <dependency>
                <groupId>org.wso2.carbon.governance</groupId>
                <artifactId>org.wso2.carbon.governance.api</artifactId>
                <version>${carbon.governance.version}</version>
            </dependency>

            <dependency>
                <groupId>org.wso2.carbon.governance</groupId>
                <artifactId>org.wso2.carbon.governance.lcm</artifactId>
                <version>${carbon.governance.version}</version>
            </dependency>


            <dependency>
                <groupId>org.wso2.carbon.governance</groupId>
                <artifactId>org.wso2.carbon.governance.custom.lifecycles.checklist</artifactId>
                <version>${carbon.governance.version}</version>
            </dependency>

            <dependency>
                <groupId>org.ops4j.pax.logging</groupId>
                <artifactId>pax-logging-api</artifactId>
                <version>${pax.logging.api.version}</version>
            </dependency>

            <dependency>
                <groupId>org.wso2.orbit.com.h2database</groupId>
                <artifactId>h2</artifactId>
                <version>1.4.199.wso2v1</version>
            </dependency>

            <dependency>
                <groupId>org.apache.velocity</groupId>
                <artifactId>velocity</artifactId>
                <version>${velocity.version}</version>
            </dependency>

            <dependency>
                <groupId>org.apache.axis2.wso2</groupId>
                <artifactId>axis2</artifactId>
                <version>${axis2.wso2.version}</version>
            </dependency>

            <dependency>
                <groupId>org.apache.axis2.wso2</groupId>
                <artifactId>axis2-client</artifactId>
                <version>${axis2.wso2.version}</version>
            </dependency>

            <dependency>
                <groupId>org.apache.ws.security.wso2</groupId>
                <artifactId>wss4j</artifactId>
                <version>${wss4j.version}</version>
            </dependency>

            <dependency>
                <groupId>org.wso2.carbon</groupId>
                <artifactId>org.wso2.carbon.registry.api</artifactId>
                <version>${carbon.kernel.version}</version>
            </dependency>

            <dependency>
                <groupId>org.wso2.carbon</groupId>
                <artifactId>org.wso2.carbon.core</artifactId>
                <version>${carbon.kernel.version}</version>
            </dependency>

            <dependency>
                <groupId>org.wso2.carbon</groupId>
                <artifactId>org.wso2.carbon.tomcat</artifactId>
                <version>${carbon.kernel.version}</version>
            </dependency>

            <dependency>
                <groupId>org.wso2.carbon</groupId>
                <artifactId>org.wso2.carbon.tomcat.ext</artifactId>
                <version>${carbon.kernel.version}</version>
            </dependency>

            <dependency>
                <groupId>org.wso2.carbon.mediation</groupId>
                <artifactId>org.wso2.carbon.rest.api</artifactId>
                <version>${carbon.mediation.version}</version>
            </dependency>
            <dependency>
                <groupId>org.wso2.carbon.mediation</groupId>
                <artifactId>org.wso2.carbon.rest.api.stub</artifactId>
                <version>${carbon.mediation.version}</version>
            </dependency>
            <dependency>
                <groupId>org.wso2.carbon.mediation</groupId>
                <artifactId>org.wso2.carbon.mediation.dependency.mgt</artifactId>
                <version>${carbon.mediation.version}</version>
            </dependency>
            <dependency>
                <groupId>org.wso2.carbon.mediation</groupId>
                <artifactId>org.wso2.carbon.sequences.stub</artifactId>
                <version>${carbon.mediation.version}</version>
            </dependency>

            <dependency>
                <groupId>org.wso2.carbon.mediation</groupId>
                <artifactId>org.wso2.carbon.endpoint.stub</artifactId>
                <version>${carbon.mediation.version}</version>
            </dependency>
            <dependency>
                <groupId>org.wso2.carbon.mediation</groupId>
                <artifactId>org.wso2.carbon.sequences</artifactId>
                <version>${carbon.mediation.version}</version>
            </dependency>

            <dependency>
                <groupId>org.wso2.carbon.mediation</groupId>
                <artifactId>org.wso2.carbon.endpoint</artifactId>
                <version>${carbon.mediation.version}</version>
            </dependency>

            <dependency>
                <groupId>org.wso2.carbon.mediation</groupId>
                <artifactId>org.wso2.carbon.mediation.registry</artifactId>
                <version>${carbon.mediation.version}</version>
            </dependency>

            <dependency>
                <groupId>org.wso2.carbon.mediation</groupId>
                <artifactId>org.wso2.carbon.mediation.initializer</artifactId>
                <version>${carbon.mediation.version}</version>
            </dependency>
            <dependency>
                <groupId>org.wso2.carbon.mediation</groupId>
                <artifactId>org.wso2.carbon.mediation.security.stub</artifactId>
                <version>${carbon.mediation.version}</version>
            </dependency>
            <dependency>
                <groupId>org.wso2.carbon.mediation</groupId>
                <artifactId>org.wso2.carbon.mediation.security</artifactId>
                <version>${carbon.mediation.version}</version>
            </dependency>

            <dependency>
                <groupId>org.wso2.carbon.registry</groupId>
                <artifactId>org.wso2.carbon.registry.indexing</artifactId>
                <version>${carbon.registry.version}</version>
                <exclusions>
                    <exclusion>
                        <groupId>org.wso2.carbon</groupId>
                        <artifactId>org.wso2.carbon.logging</artifactId>
                    </exclusion>
                </exclusions>
            </dependency>

            <dependency>
                <groupId>org.wso2.carbon.governance</groupId>
                <artifactId>org.wso2.carbon.governance.registry.extensions</artifactId>
                <version>${carbon.governance.version}</version>
            </dependency>

            <dependency>
                <groupId>org.wso2.carbon.identity.framework</groupId>
                <artifactId>org.wso2.carbon.identity.core</artifactId>
                <version>${carbon.identity.version}</version>
                <exclusions>
                    <exclusion>
                        <groupId>org.wso2.orbit.org.opensaml</groupId>
                        <artifactId>opensaml</artifactId>
                    </exclusion>
                </exclusions>
            </dependency>

            <dependency>
                <groupId>org.wso2.carbon.identity.inbound.auth.oauth2</groupId>
                <artifactId>org.wso2.carbon.identity.oauth</artifactId>
                <version>${carbon.identity-inbound-auth-oauth.version}</version>
            </dependency>

            <dependency>
                <groupId>org.wso2.carbon.identity.datapublisher.authentication</groupId>
                <artifactId>org.wso2.carbon.identity.data.publisher.application.authentication</artifactId>
                <version>${carbon.identity-data-publisher-application-authentication.version}</version>
            </dependency>

            <dependency>
                <groupId>org.wso2.carbon.identity.framework</groupId>
                <artifactId>org.wso2.carbon.identity.user.registration.stub</artifactId>
                <version>${carbon.identity.version}</version>
            </dependency>

            <dependency>
                <groupId>org.wso2.carbon.identity.governance</groupId>
                <artifactId>org.wso2.carbon.identity.recovery</artifactId>
                <version>${carbon.identity.governance.version}</version>
            </dependency>

            <dependency>
                <groupId>commons-io.wso2</groupId>
                <artifactId>commons-io</artifactId>
                <version>${commons-io.version}</version>
                <exclusions>
                    <exclusion>
                        <groupId>commons-codec</groupId>
                        <artifactId>commons-codec</artifactId>
                    </exclusion>
                </exclusions>
            </dependency>

            <dependency>
                <groupId>org.wso2.carbon.identity.framework</groupId>
                <artifactId>org.wso2.carbon.user.mgt.stub</artifactId>
                <version>${carbon.identity.version}</version>
            </dependency>

            <dependency>
                <groupId>org.wso2.carbon.apimgt</groupId>
                <artifactId>org.wso2.carbon.apimgt.core.feature</artifactId>
                <version>${carbon.apimgt.version}</version>
                <type>zip</type>
            </dependency>
            <dependency>
                <groupId>org.wso2.carbon.apimgt</groupId>
                <artifactId>org.wso2.carbon.apimgt.tokenmgt.feature</artifactId>
                <version>${carbon.apimgt.version}</version>
                <type>zip</type>
            </dependency>
            <dependency>
                <groupId>org.wso2.carbon.apimgt</groupId>
                <artifactId>org.wso2.carbon.apimgt.gateway.feature</artifactId>
                <version>${carbon.apimgt.version}</version>
                <type>zip</type>
            </dependency>

            <dependency>
                <groupId>org.wso2.carbon.apimgt</groupId>
                <artifactId>org.wso2.carbon.apimgt.admin.feature</artifactId>
                <version>${carbon.apimgt.version}</version>
                <type>zip</type>
            </dependency>

            <dependency>
                <groupId>org.wso2.carbon.apimgt</groupId>
                <artifactId>org.wso2.carbon.apimgt.store.feature</artifactId>
                <version>${carbon.apimgt.version}</version>
                <type>zip</type>
            </dependency>

            <dependency>
                <groupId>org.wso2.carbon.apimgt</groupId>
                <artifactId>org.wso2.carbon.apimgt.publisher.feature</artifactId>
                <version>${carbon.apimgt.version}</version>
                <type>zip</type>
            </dependency>


            <dependency>
                <groupId>org.wso2.carbon.apimgt</groupId>
                <artifactId>org.wso2.carbon.apimgt.keymanager.feature</artifactId>
                <version>${carbon.apimgt.version}</version>
                <type>zip</type>
            </dependency>

            <dependency>
                <groupId>org.wso2.carbon.apimgt</groupId>
                <artifactId>org.wso2.carbon.apimgt.jms.listener.feature</artifactId>
                <version>${carbon.apimgt.version}</version>
                <type>zip</type>
            </dependency>

            <dependency>
                <groupId>org.wso2.carbon.apimgt</groupId>
                <artifactId>org.wso2.carbon.apimgt.rest.api.service.catalog.feature</artifactId>
                <version>${carbon.apimgt.version}</version>
                <type>zip</type>
            </dependency>

            <dependency>
                <groupId>org.wso2.carbon.apimgt</groupId>
                <artifactId>org.wso2.carbon.apimgt.persistence.feature</artifactId>
                <version>${carbon.apimgt.version}</version>
                <type>zip</type>
            </dependency>

            <dependency>
                <groupId>org.apache.ws.commons.axiom.wso2</groupId>
                <artifactId>axiom</artifactId>
                <version>${orbit.version.axiom}</version>
            </dependency>

            <dependency>
                <groupId>org.wso2.carbon.commons</groupId>
                <artifactId>org.wso2.carbon.ganalytics.publisher</artifactId>
                <version>${carbon.commons.version}</version>
            </dependency>

            <dependency>
                <groupId>org.wso2.carbon.commons</groupId>
                <artifactId>org.wso2.carbon.application.mgt.stub</artifactId>
                <version>${carbon.commons.version}</version>
            </dependency>

            <dependency>
                <groupId>org.wso2.carbon.apimgt</groupId>
                <artifactId>org.wso2.carbon.forum</artifactId>
                <version>${carbon.apimgt.version}</version>
            </dependency>

            <dependency>
                <groupId>org.wso2.carbon.apimgt</groupId>
                <artifactId>org.wso2.carbon.forum.server.feature</artifactId>
                <version>${carbon.apimgt.version}</version>
                <type>zip</type>
            </dependency>

            <dependency>
                <groupId>com.google.code.gson</groupId>
                <artifactId>gson</artifactId>
                <version>${google.code.gson.version}</version>
            </dependency>

            <dependency>
                <groupId>com.googlecode.json-simple.wso2</groupId>
                <artifactId>json-simple</artifactId>
                <version>${json-simple.wso2.version}</version>
            </dependency>

            <dependency>
                <groupId>org.apache.httpcomponents</groupId>
                <artifactId>httpmime</artifactId>
                <version>${httpcomponents.version}</version>
            </dependency>

            <dependency>
                <groupId>org.wso2.carbon</groupId>
                <artifactId>org.wso2.carbon.ndatasource.core</artifactId>
                <version>${carbon.kernel.version}</version>
            </dependency>

            <dependency>
                <groupId>org.apache.cxf</groupId>
                <artifactId>cxf-rt-frontend-jaxrs</artifactId>
                <version>${cxf.version}</version>
            </dependency>

            <dependency>
                <groupId>org.apache.cxf</groupId>
                <artifactId>cxf-rt-rs-service-description</artifactId>
                <version>${cxf.version}</version>
            </dependency>

            <dependency>
                <groupId>org.apache.cxf</groupId>
                <artifactId>cxf-rt-rs-security-cors</artifactId>
                <version>${cxf.version}</version>
            </dependency>

            <dependency>
                <groupId>org.mockito</groupId>
                <artifactId>mockito-all</artifactId>
                <version>${mockito.all.version}</version>
                <scope>test</scope>
            </dependency>

            <dependency>
                <groupId>org.powermock</groupId>
                <artifactId>powermock-module-junit4</artifactId>
                <version>${powermock.version}</version>
                <scope>test</scope>
            </dependency>

            <dependency>
                <groupId>org.powermock</groupId>
                <artifactId>powermock-api-mockito</artifactId>
                <version>${powermock.version}</version>
                <scope>test</scope>
            </dependency>

            <dependency>
                <groupId>org.apache.httpcomponents.wso2</groupId>
                <artifactId>httpclient</artifactId>
                <version>4.2.5.wso2v1</version>
            </dependency>

            <dependency>
                <groupId>net.sf.ehcache.wso2</groupId>
                <artifactId>ehcache</artifactId>
                <version>1.5.0.wso2v3</version>
            </dependency>

            <dependency>
                <groupId>org.springframework</groupId>
                <artifactId>spring-web</artifactId>
                <version>${spring-web.version}</version>
            </dependency>
            <dependency>
                <groupId>org.springframework</groupId>
                <artifactId>spring-context</artifactId>
                <version>${spring-web.version}</version>
            </dependency>

            <dependency>
                <groupId>junit</groupId>
                <artifactId>junit</artifactId>
                <version>${junit.version}</version>
            </dependency>

            <dependency>
                <groupId>io.swagger</groupId>
                <artifactId>swagger-jaxrs</artifactId>
                <version>${swagger-jaxrs.version}</version>
                <exclusions>
                    <exclusion>
                        <groupId>org.reflections</groupId>
                        <artifactId>reflections</artifactId>
                    </exclusion>
                </exclusions>
            </dependency>
            <dependency>
                <groupId>org.reflections</groupId>
                <artifactId>reflections</artifactId>
                <version>${reflection.version}</version>
            </dependency>
            <dependency>
                <groupId>org.hibernate</groupId>
                <artifactId>hibernate-validator</artifactId>
                <version>${hibernate-validator.version}</version>
            </dependency>

            <dependency>
                <groupId>org.wso2.carbon.identity.framework</groupId>
                <artifactId>org.wso2.carbon.identity.entitlement.stub</artifactId>
                <version>${carbon.identity.version}</version>
            </dependency>

            <dependency>
                <groupId>org.wso2.carbon.identity.framework</groupId>
                <artifactId>org.wso2.carbon.identity.user.profile.stub</artifactId>
                <version>${carbon.identity.version}</version>
            </dependency>

            <dependency>
                <groupId>org.wso2.carbon.identity.user.ws</groupId>
                <artifactId>org.wso2.carbon.um.ws.api.stub</artifactId>
                <version>${carbon.identity-user-ws.version}</version>
            </dependency>

            <dependency>
                <groupId>org.wso2.uri.template</groupId>
                <artifactId>wso2-uri-templates</artifactId>
                <version>${wso2-uri-templates.version}</version>
            </dependency>

            <dependency>
                <groupId>org.apache.pdfbox</groupId>
                <artifactId>pdfbox</artifactId>
                <version>${pdfbox.version}</version>
            </dependency>

            <dependency>
                <groupId>org.apache.pdfbox</groupId>
                <artifactId>fontbox</artifactId>
                <version>${pdfbox.version}</version>
            </dependency>

            <dependency>
                <groupId>org.apache.pdfbox</groupId>
                <artifactId>jempbox</artifactId>
                <version>${pdfbox.version}</version>
            </dependency>

            <!-- Siddhi Extensions -->
            <dependency>
                <groupId>org.wso2.siddhi</groupId>
                <artifactId>siddhi-query-api</artifactId>
                <version>${siddhi.version}</version>
            </dependency>
            <dependency>
                <groupId>org.wso2.siddhi</groupId>
                <artifactId>siddhi-core</artifactId>
                <version>${siddhi.version}</version>
            </dependency>

            <dependency>
                <groupId>org.wso2.carbon.event-processing</groupId>
                <artifactId>org.wso2.carbon.event.processor.stub</artifactId>
                <version>${event.processor.stub.version}</version>
            </dependency>
            <dependency>
                <groupId>org.wso2.carbon.event-processing</groupId>
                <artifactId>org.wso2.carbon.event.processor.core</artifactId>
                <version>${event.processor.core.version}</version>
            </dependency>
            <dependency>
                <groupId>org.wso2.orbit.io.swagger</groupId>
                <artifactId>swagger-parser</artifactId>
                <version>${swagger.parser.version}</version>
            </dependency>
            <dependency>
                <groupId>org.wso2.orbit.io.swagger</groupId>
                <artifactId>swagger-codegen</artifactId>
                <version>${swagger.codegen.version}</version>
            </dependency>
            <dependency>
                <groupId>io.swagger</groupId>
                <artifactId>swagger-codegen</artifactId>
                <version>${io.swagger.codegen.version}</version>
            </dependency>
            <dependency>
                <groupId>org.wso2.orbit.io.swagger.v3</groupId>
                <artifactId>swagger-parser</artifactId>
                <version>${swagger.parser.v3.version}</version>
            </dependency>
            <dependency>
                <groupId>org.openapitools</groupId>
                <artifactId>openapi-generator-maven-plugin</artifactId>
                <version>${openapi-codegen-maven-plugin.version}</version>
            </dependency>
            <dependency>
                <groupId>com.fasterxml.jackson.dataformat</groupId>
                <artifactId>jackson-dataformat-yaml</artifactId>
                <version>${fasterxml.jackson.version}</version>
            </dependency>
            <dependency>
                <groupId>com.fasterxml.jackson.core</groupId>
                <artifactId>jackson-core</artifactId>
                <version>${fasterxml.jackson.version}</version>
            </dependency>
            <dependency>
                <groupId>com.fasterxml.jackson.core</groupId>
                <artifactId>jackson-databind</artifactId>
                <version>${fasterxml.jackson.databind.version}</version>
            </dependency>
            <dependency>
                <groupId>com.fasterxml.jackson.datatype</groupId>
                <artifactId>jackson-datatype-guava</artifactId>
                <version>${fasterxml.jackson.version}</version>
            </dependency>
            <dependency>
                <groupId>io.swagger</groupId>
                <artifactId>swagger-models</artifactId>
                <version>${swagger.models.version}</version>
            </dependency>
            <dependency>
                <groupId>com.fasterxml.jackson.core</groupId>
                <artifactId>jackson-annotations</artifactId>
                <version>${fasterxml.jackson.version}</version>
            </dependency>
            <dependency>
                <groupId>com.fasterxml.jackson.jaxrs</groupId>
                <artifactId>jackson-jaxrs-json-provider</artifactId>
                <version>${fasterxml.jackson.version}</version>
            </dependency>
            <dependency>
                <groupId>org.yaml</groupId>
                <artifactId>snakeyaml</artifactId>
                <version>${version.snake.yaml}</version>
            </dependency>
            <dependency>
                <groupId>com.samskivert</groupId>
                <artifactId>jmustache</artifactId>
                <version>1.15</version>
            </dependency>
            <dependency>
                <groupId>io.swagger</groupId>
                <artifactId>swagger-annotations</artifactId>
                <version>${swagger.annotations.version}</version>
            </dependency>
            <dependency>
                <groupId>com.google.guava</groupId>
                <artifactId>guava</artifactId>
                <version>${google.guava.version}</version>
            </dependency>
            <dependency>
                <groupId>javax.validation</groupId>
                <artifactId>validation-api</artifactId>
                <version>${javax.validation-api}</version>
            </dependency>
            <dependency>
                <groupId>io.swagger</groupId>
                <artifactId>swagger-core</artifactId>
                <version>${swagger.core.version}</version>
            </dependency>
            <dependency>
                <groupId>org.wso2.carbon.analytics-common</groupId>
                <artifactId>org.wso2.carbon.event.output.adapter.core</artifactId>
                <version>${carbon.analytics.common.version}</version>
            </dependency>
            <dependency>
                <groupId>org.wso2.carbon.analytics-common</groupId>
                <artifactId>org.wso2.carbon.event.stream.core</artifactId>
                <version>${carbon.analytics.common.version}</version>
            </dependency>
            <dependency>
                <groupId>org.wso2.carbon.analytics-common</groupId>
                <artifactId>org.wso2.carbon.event.output.adapter.email</artifactId>
                <version>${carbon.analytics.common.version}</version>
            </dependency>

            <dependency>
                <groupId>org.wso2.carbon.analytics-common</groupId>
                <artifactId>org.wso2.carbon.event.output.adapter.sms</artifactId>
                <version>${carbon.analytics.common.version}</version>
            </dependency>

            <dependency>
                <groupId>xerces.wso2</groupId>
                <artifactId>xercesImpl</artifactId>
                <version>${xercesImpl.version}</version>
            </dependency>

            <dependency>
                <groupId>commons-scxml.wso2</groupId>
                <artifactId>commons-scxml</artifactId>
                <version>${commons.scxml.version}</version>
            </dependency>

            <dependency>
                <groupId>org.wso2.carbon.metrics</groupId>
                <artifactId>org.wso2.carbon.metrics.manager</artifactId>
                <version>${carbon.metrics.version}</version>
            </dependency>

            <dependency>
                <groupId>org.wso2.carbon.apimgt</groupId>
                <artifactId>org.wso2.carbon.apimgt.throttle.service.interceptors</artifactId>
                <version>${carbon.apimgt.version}</version>
            </dependency>
            <dependency>
                <groupId>org.wso2.wsdl4j</groupId>
                <artifactId>wsdl4j.wso2</artifactId>
                <version>${wsdl4j.version}</version>
            </dependency>
            <dependency>
                <groupId>org.slf4j</groupId>
                <artifactId>slf4j-log4j12</artifactId>
                <version>${slf4j.test.version}</version>
            </dependency>
            <dependency>
                <groupId>org.slf4j</groupId>
                <artifactId>slf4j-api</artifactId>
                <version>${slf4j.api.version}</version>
            </dependency>
            <dependency>
                <groupId>org.slf4j</groupId>
                <artifactId>slf4j-ext</artifactId>
                <version>${slf4j.api.version}</version>
            </dependency>
            <dependency>
                <groupId>org.hamcrest</groupId>
                <artifactId>hamcrest-all</artifactId>
                <version>${hamcrest.version}</version>
                <scope>test</scope>
            </dependency>
            <dependency>
                <groupId>org.apache.commons</groupId>
                <artifactId>commons-pool2</artifactId>
                <version>${apache.commons.version}</version>
            </dependency>
            <dependency>
                <groupId>org.apache.commons</groupId>
                <artifactId>commons-lang3</artifactId>
                <version>${apache.commons.lang3.version}</version>
            </dependency>
            <dependency>
                <groupId>com.fasterxml.woodstox</groupId>
                <artifactId>woodstox-core</artifactId>
                <version>${woodstox-core.version}</version>
            </dependency>
            <dependency>
                <groupId>com.github.tomakehurst</groupId>
                <artifactId>wiremock-standalone</artifactId>
                <version>${wiremock.version}</version>
                <scope>test</scope>
                <exclusions>
                    <exclusion>
                        <groupId>org.slf4j</groupId>
                        <artifactId>slf4j-jdk14</artifactId>
                    </exclusion>
                    <exclusion>
                        <groupId>org.slf4j</groupId>
                        <artifactId>jcl-over-slf4j</artifactId>
                    </exclusion>
                    <exclusion>
                        <groupId>org.slf4j</groupId>
                        <artifactId>slf4j-log4j12</artifactId>
                    </exclusion>
                    <exclusion>
                        <groupId>com.fasterxml.jackson.core</groupId>
                        <artifactId>jackson-annotations</artifactId>
                    </exclusion>
                    <exclusion>
                        <groupId>com.fasterxml.jackson.core</groupId>
                        <artifactId>jackson-core</artifactId>
                    </exclusion>
                </exclusions>
            </dependency>
            <dependency>
                <groupId>org.apache.httpcomponents.wso2</groupId>
                <artifactId>httpcore</artifactId>
                <version>${httpcore.version}</version>
            </dependency>
            <dependency>
                <groupId>slf4j.wso2</groupId>
                <artifactId>slf4j</artifactId>
                <version>${slf4j.wso2.version}</version>
            </dependency>
            <dependency>
                <groupId>org.wso2.carbon.commons</groupId>
                <artifactId>org.wso2.carbon.tenant.common</artifactId>
                <version>${carbon.commons.version}</version>
            </dependency>
            <dependency>
                <groupId>org.wso2.carbon.apimgt</groupId>
                <artifactId>org.wso2.carbon.apimgt.tracing</artifactId>
                <version>${carbon.apimgt.version}</version>
            </dependency>
            <dependency>
                <groupId>io.zipkin.reporter2</groupId>
                <artifactId>zipkin-sender-okhttp3</artifactId>
                <version>${zipkin.sender.okhttp3.version}</version>
            </dependency>
            <dependency>
                <groupId>io.zipkin.reporter2</groupId>
                <artifactId>zipkin-reporter</artifactId>
                <version>${zipkin.sender.okhttp3.version}</version>
            </dependency>
            <dependency>
                <groupId>io.zipkin.zipkin2</groupId>
                <artifactId>zipkin</artifactId>
                <version>${zipkin.version}</version>
            </dependency>
            <dependency>
                <groupId>org.wso2.orbit.com.squareup.okhttp</groupId>
                <artifactId>okhttp</artifactId>
                <version>${okhttp.wso2.version}</version>
            </dependency>
            <dependency>
                <groupId>org.wso2.orbit.com.squareup.okio</groupId>
                <artifactId>okio</artifactId>
                <version>${okio.wso2.version}</version>
            </dependency>
            <dependency>
                <groupId>io.opentracing</groupId>
                <artifactId>opentracing-mock</artifactId>
                <version>${opentracing.mock.version}</version>
                <scope>compile</scope>
            </dependency>
            <dependency>
                <groupId>io.opentracing</groupId>
                <artifactId>opentracing-api</artifactId>
                <version>${opentracing.mock.version}</version>
                <scope>compile</scope>
            </dependency>
            <dependency>
                <groupId>org.wso2.orbit.re2j</groupId>
                <artifactId>re2j</artifactId>
                <version>${re2j.version}</version>
            </dependency>
            <dependency>
                <groupId>org.aspectj</groupId>
                <artifactId>aspectjrt</artifactId>
                <version>${aspectj.version}</version>
            </dependency>
            <dependency>
                <groupId>org.wso2.carbon.mediation</groupId>
                <artifactId>org.wso2.carbon.localentry.stub</artifactId>
                <version>${carbon.mediation.version}</version>
            </dependency>
            <dependency>
                <groupId>org.wso2.carbon.mediation</groupId>
                <artifactId>org.wso2.carbon.localentry</artifactId>
                <version>${carbon.mediation.version}</version>
            </dependency>
            <dependency>
                <groupId>org.wso2.carbon.apimgt</groupId>
                <artifactId>org.wso2.carbon.apimgt.localentry.stub</artifactId>
                <version>${carbon.apimgt.version}</version>
            </dependency>
            <dependency>
                <groupId>org.json.wso2</groupId>
                <artifactId>json</artifactId>
                <version>${json.orbit.version}</version>
            </dependency>
            <dependency>
                <groupId>org.wso2.orbit.org.everit.json</groupId>
                <artifactId>org.everit.json.schema</artifactId>
                <version>${everit.version}</version>
                <scope>compile</scope>
            </dependency>
            <dependency>
                <groupId>org.wso2.securevault</groupId>
                <artifactId>org.wso2.securevault</artifactId>
                <version>${wso2.securevault.version}</version>
            </dependency>
            <dependency>
                <groupId>org.wso2.orbit.org.openapitools</groupId>
                <artifactId>openapi-generator</artifactId>
                <version>${openapi.generator.version}</version>
            </dependency>
            <dependency>
                <groupId>org.wso2.orbit.io.swagger</groupId>
                <artifactId>swagger-inflector</artifactId>
                <version>${swagger.inflector.version}</version>
            </dependency>
            <dependency>
                <groupId>org.wso2.orbit.io.swagger</groupId>
                <artifactId>swagger-inflector-oas3</artifactId>
                <version>${swagger.inflector.oas3.version}</version>
            </dependency>
            <dependency>
                <groupId>org.wso2.orbit.com.jayway.jsonpath</groupId>
                <artifactId>json-path</artifactId>
                <version>${com.jayway.jsonpath.version}</version>
            </dependency>
            <dependency>
                <groupId>org.wso2.orbit.commons-text</groupId>
                <artifactId>commons-text</artifactId>
                <version>${org.wso2.orbit.commons-text.version}</version>
            </dependency>
            <dependency>
                <groupId>org.wso2.orbit.graphQL</groupId>
                <artifactId>graphQL</artifactId>
                <version>${graphql.java.version}</version>
            </dependency>
            <dependency>
                <groupId>org.wso2.carbon.identity.saml.common</groupId>
                <artifactId>org.wso2.carbon.identity.saml.common.util</artifactId>
                <version>${saml.common.util.version}</version>
            </dependency>
            <dependency>
                <groupId>org.wso2.carbon.identity.saml.common</groupId>
                <artifactId>org.wso2.carbon.identity.saml.common.util.feature</artifactId>
                <version>${saml.common.util.version}</version>
            </dependency>
            <dependency>
                <groupId>org.apache.felix</groupId>
                <artifactId>org.apache.felix.scr.ds-annotations</artifactId>
                <version>${apache.felix.scr.ds.annotations.version}</version>
            </dependency>
            <dependency>
                <groupId>log4j</groupId>
                <artifactId>log4j</artifactId>
                <version>1.2.17</version>
                <scope>test</scope>
            </dependency>
            <dependency>
                <groupId>org.wso2.orbit.com.amazonaws</groupId>
                <artifactId>awslambda</artifactId>
                <version>${org.wso2.orbit.com.amazonaws.version}</version>
            </dependency>
            <dependency>
                <groupId>org.wso2.orbit.io.jaeger</groupId>
                <artifactId>jaeger-client</artifactId>
                <version>${jaeger.client.version}</version>
            </dependency>
            <dependency>
                <groupId>org.wso2.orbit.io.fabric8</groupId>
                <artifactId>kubernetes-client</artifactId>
                <version>${org.wso2.orbit.io.fabric8.kubernetes.version}</version>
            </dependency>
            <dependency>
                <groupId>org.wso2.orbit.org.apache.commons</groupId>
                <artifactId>commons-compress</artifactId>
                <version>${org.wso2.orbit.org.apache.commons.compress.version}</version>
            </dependency>
            <dependency>
                <groupId>org.wso2.carbon.identity.framework</groupId>
                <artifactId>org.wso2.carbon.claim.mgt</artifactId>
                <version>${carbon.identity.version}</version>
            </dependency>
            <dependency>
                <groupId>io.swagger.core.v3</groupId>
                <artifactId>swagger-models</artifactId>
                <version>${swagger3.core.version}</version>
            </dependency>
            <dependency>
                <groupId>io.swagger.core.v3</groupId>
                <artifactId>swagger-jaxrs2</artifactId>
                <version>${swagger3.core.version}</version>
            </dependency>
            <dependency>
                <groupId>io.swagger.core.v3</groupId>
                <artifactId>swagger-core</artifactId>
                <version>${swagger3.core.version}</version>
            </dependency>
            <dependency>
                <groupId>io.swagger.core.v3</groupId>
                <artifactId>swagger-annotations</artifactId>
                <version>${swagger3.core.version}</version>
            </dependency>
            <dependency>
                <groupId>javax.enterprise</groupId>
                <artifactId>cdi-api</artifactId>
                <scope>provided</scope>
                <version>${javax.enterprise.version}</version>
            </dependency>
            <dependency>
                <groupId>org.wso2.carbon.identity.framework</groupId>
                <artifactId>org.wso2.carbon.user.mgt.common</artifactId>
                <version>${carbon.identity.version}</version>
            </dependency>
            <dependency>
                <groupId>io.github.openfeign</groupId>
                <artifactId>feign-core</artifactId>
                <version>${openfeign.version}</version>
            </dependency>
            <dependency>
                <groupId>io.github.openfeign</groupId>
                <artifactId>feign-gson</artifactId>
                <version>${openfeign.version}</version>
            </dependency>
            <dependency>
                <groupId>io.github.openfeign</groupId>
                <artifactId>feign-okhttp</artifactId>
                <version>${openfeign.version}</version>
            </dependency>
            <dependency>
                <groupId>io.github.openfeign</groupId>
                <artifactId>feign-slf4j</artifactId>
                <version>${openfeign.version}</version>
            </dependency>
            <dependency>
                <groupId>org.apache.servicemix.bundles</groupId>
                <artifactId>org.apache.servicemix.bundles.jedis</artifactId>
                <version>${servicemix.bundles.jedis.version}</version>
            </dependency>
            <dependency>
                <groupId>org.wso2.orbit.org.mapstruct</groupId>
                <artifactId>mapstruct</artifactId>
                <version>${org.wso2.orbit.org.mapstruct.version}</version>
            </dependency>
            <dependency>
                <groupId>org.mapstruct</groupId>
                <artifactId>mapstruct-processor</artifactId>
                <version>${org.mapstruct.version}</version>
            </dependency>
            <dependency>
                <groupId>org.wso2.carbon</groupId>
                <artifactId>javax.cache.wso2</artifactId>
                <version>${carbon.kernel.version}</version>
            </dependency>
            <dependency>
                <groupId>org.wso2.am.analytics.publisher</groupId>
                <artifactId>org.wso2.am.analytics.publisher.client</artifactId>
                <version>${analytics.event.publisher.client.version}</version>
            </dependency>
            <dependency>
                <groupId>commons-logging</groupId>
                <artifactId>commons-logging</artifactId>
                <version>${commons-logging.version}</version>
            </dependency>
            <dependency>
                <groupId>commons-lang</groupId>
                <artifactId>commons-lang</artifactId>
                <version>${commons-lang.version}</version>
            </dependency>
            <dependency>
                <groupId>com.atlassian.oai</groupId>
                <artifactId>swagger-request-validator-core</artifactId>
                <version>${atlassian.schema.validator.version}</version>
            </dependency>
        </dependencies>
    </dependencyManagement>

    <properties>
        <project.scm.id>scm-server</project.scm.id>

        <!-- File encoding of build -->
        <project.build.sourceEncoding>UTF-8</project.build.sourceEncoding>

        <!-- APIM Component Version -->
        <hamcrest.version>1.3</hamcrest.version>
        <carbon.apimgt.version>6.8.222-SNAPSHOT</carbon.apimgt.version>
        <carbon.apimgt.imp.pkg.version>[6.0.0, 7.0.0)</carbon.apimgt.imp.pkg.version>

        <carbon.analytics.common.version>5.2.34</carbon.analytics.common.version>
        <!-- Carbon kernel version -->
        <carbon.kernel.version>4.6.1</carbon.kernel.version>
        <carbon.kernel.feature.version>4.6.1</carbon.kernel.feature.version>
        <carbon.kernel.package.import.version.range>[4.5.0, 5.0.0)</carbon.kernel.package.import.version.range>

        <carbon.commons.version>4.7.35</carbon.commons.version>
        <carbon.registry.version>4.7.38</carbon.registry.version>
        <carbon.mediation.version>4.7.81</carbon.mediation.version>

        <mongodb.driver.version>4.1.0</mongodb.driver.version>

        <!-- Carbon Identity versions -->
        <carbon.identity.version>5.18.187</carbon.identity.version>
        <carbon.identity.governance.version>1.4.72</carbon.identity.governance.version>
        <carbon.identity-inbound-auth-oauth.version>6.4.111</carbon.identity-inbound-auth-oauth.version>
        <carbon.identity-oauth2-grant-jwt.version>1.0.31</carbon.identity-oauth2-grant-jwt.version>
        <carbon.identity-user-ws.version>5.4.1</carbon.identity-user-ws.version>
        <carbon.identity-inbound-auth-saml2.version>5.5.2</carbon.identity-inbound-auth-saml2.version>
        <carbon.identity-inbound-auth-openid.version>5.6.0</carbon.identity-inbound-auth-openid.version>
        <carbon.identity-local-auth-basicauth.version>6.3.11</carbon.identity-local-auth-basicauth.version>
        <carbon.identity-outbound-auth-samlsso.version>5.3.18</carbon.identity-outbound-auth-samlsso.version>
        <carbon.identity-data-publisher-application-authentication.version>5.3.19</carbon.identity-data-publisher-application-authentication.version>

        <!--SAML Common Utils Version-->
        <saml.common.util.version>1.0.4</saml.common.util.version>
        <saml.common.util.version.range>[1.0.0,2.0.0)</saml.common.util.version.range>

        <graphql.java.version>13.0.wso2v2</graphql.java.version>

        <carbon.governance.version>4.8.19</carbon.governance.version>
        <carbon.deployment.version>4.11.0</carbon.deployment.version>
        <carbon.multitenancy.version>4.9.8</carbon.multitenancy.version>
        <wso2-uri-templates.version>1.6.5</wso2-uri-templates.version>
        <apimserver.version>1.10.0</apimserver.version>
        <siddhi.version>3.2.6</siddhi.version>

        <carbon.registry.imp.pkg.version>[1.0.1, 2.0.0)</carbon.registry.imp.pkg.version>
        <carbon.commons.imp.pkg.version>[4.7.1, 4.8.0)</carbon.commons.imp.pkg.version>
        <commons.logging.imp.pkg.version>[1.2.0, 1.3.0)</commons.logging.imp.pkg.version>

        <!-- Carbon Identity import version ranges -->
        <carbon.identity.imp.pkg.version>[5.14.0, 6.0.0)</carbon.identity.imp.pkg.version>
        <carbon.identity.recovery.pkg.version>[1.4.0, 1.5.0)</carbon.identity.recovery.pkg.version>
        <carbon.identity-inbound-auth-oauth.imp.pkg.version>[6.0.0, 7.0.0)
        </carbon.identity-inbound-auth-oauth.imp.pkg.version>
        <carbon.identity-user-ws.imp.pkg.version>[5.3.0, 6.0.0)</carbon.identity-user-ws.imp.pkg.version>

        <carbon.mediation.imp.pkg.version>[4.7.0, 5.0.0)</carbon.mediation.imp.pkg.version>
        <carbon.governance.imp.pkg.version>[4.8.0, 4.9.0)</carbon.governance.imp.pkg.version>
        <carbon.registry.package.import.version.range>[4.7.0, 5.0.0)</carbon.registry.package.import.version.range>
        <carbon.commons.imp.pkg.version>[4.7.0, 5.0.0)</carbon.commons.imp.pkg.version>

        <!-- Carbon platform version comes here-->
        <carbon.platform.package.import.version.range>[4.6.0, 4.7.0)</carbon.platform.package.import.version.range>
        <carbon.ntask.import.version.range>[4.6.0, 4.7.0)</carbon.ntask.import.version.range>

        <!-- Wsdl4j version comes here-->
        <wsdl4j.version.range>[1.6.3.wso2v3, 1.7.0)</wsdl4j.version.range>

        <!-- P2 Plugin Version -->
        <carbon.p2.plugin.version>1.5.3</carbon.p2.plugin.version>

        <maven-bundle-plugin.version>3.2.0</maven-bundle-plugin.version>
        <build-helper-maven-plugin.version>1.9.1</build-helper-maven-plugin.version>
        <axis2-java2wsdl-maven-plugin.version>1.6.3</axis2-java2wsdl-maven-plugin.version>

        <!-- Axis2 Version -->
        <axis2.wso2.version>1.6.1-wso2v41</axis2.wso2.version>
        <axis2.osgi.version.range>[1.6.1, 1.7.0)</axis2.osgi.version.range>

        <!-- Apache Axiom -->
        <orbit.version.axiom>1.2.11-wso2v16</orbit.version.axiom>
        <axiom.wso2.version>1.2.11-wso2v16</axiom.wso2.version>
        <exp.pkg.version.axiom>1.2.11-wso2v16</exp.pkg.version.axiom>
        <imp.pkg.version.axiom>[1.2.11, 1.3.0)</imp.pkg.version.axiom>
        <axiom.osgi.version.range>[1.2.11, 1.3.0)</axiom.osgi.version.range>

        <!-- Servlet API -->
        <exp.pkg.version.javax.servlet>2.6.0</exp.pkg.version.javax.servlet>
        <imp.pkg.version.javax.servlet>[2.6.0, 3.0.0)</imp.pkg.version.javax.servlet>
        <javax.servlet.imp.pkg.version>[2.6.0, 3.0.0)</javax.servlet.imp.pkg.version>

        <!-- Jaggery Version -->
        <jaggery.version>0.14.12</jaggery.version>

	<!-- OSGi -->
        <imp.package.version.osgi.service>[1.2.0,1.3.0)</imp.package.version.osgi.service>
        <imp.package.version.osgi.util>[1.2.0,2.0.0)</imp.package.version.osgi.util>
        <imp.package.version.osgi.framework>[1.6.0, 2.0.0)</imp.package.version.osgi.framework>

        <!-- Misc Versions -->
	    <synapse.version>2.1.7-wso2v203</synapse.version>

        <orbit.version.json>3.0.0.wso2v1</orbit.version.json>

        <!-- orbit httpmime versions-->
        <orbit.httpmime.version>4.3.1.wso2v2</orbit.httpmime.version>

        <!-- lmax disruptor versions-->
        <lmax.disruptor.version.range>[2.10.0,3.4)</lmax.disruptor.version.range>

        <!-- xml api version-->
        <xml.apis.version>1.4.01</xml.apis.version>
        <jakarta.xml.bind.version>2.3.2</jakarta.xml.bind.version>

        <!-- databridge agent version range-->
        <databridge.agent.range>[5.1,6)</databridge.agent.range>

        <javax.xml.soap.imp.pkg.version>0.0.0</javax.xml.soap.imp.pkg.version>
        <javax.xml.stream.imp.pkg.version>[1.0.1, 1.1.0)</javax.xml.stream.imp.pkg.version>

        <json-simple.wso2.version>1.1.wso2v1</json-simple.wso2.version>
        <apache.woden.version>1.0.0.M9-wso2v1</apache.woden.version>
        <apache.poi.version>3.9.0.wso2v3</apache.poi.version>
        <rhino.js.version>1.7.0.R4.wso2v1</rhino.js.version>
        <owasp.encoder.version>1.2.2</owasp.encoder.version>

        <httpclient.version>4.3.6.wso2v3</httpclient.version>
        <wss4j.version>1.5.11-wso2v18</wss4j.version>
        <commons-logging.version>1.1.1</commons-logging.version>
        <commons-io.version>2.4.0.wso2v1</commons-io.version>
        <commons-httpclient.version>3.1</commons-httpclient.version>
        <google.code.gson.version>2.8.5</google.code.gson.version>
        <httpcomponents.version>4.5.10</httpcomponents.version>
        <commons-codec.version>1.14</commons-codec.version>
        <com.nimbusds.wso2.version>7.3.0.wso2v1</com.nimbusds.wso2.version>
        <json-smart.version>2.3</json-smart.version>
        <org.apache.velocity.version>1.7</org.apache.velocity.version>
        <org.slf4j.version>1.7.0</org.slf4j.version>
        <slf4j.api.version>1.7.29</slf4j.api.version>
        <slf4j.wso2.version>1.5.10.wso2v1</slf4j.wso2.version>
        <spring-web.version>5.1.13.RELEASE</spring-web.version>
        <hibernate-validator.version>5.4.3.Final</hibernate-validator.version>
        <swagger-jaxrs.version>1.6.1</swagger-jaxrs.version>
        <junit.version>4.12</junit.version>
        <opensaml3.version>3.3.1</opensaml3.version>
        <openapi.generator.version>4.3.1.wso2v2</openapi.generator.version>
        <caffeine.version>2.8.1</caffeine.version>
        <cal10n.version>0.8.1</cal10n.version>
        <commons-lang.version>2.4</commons-lang.version>

        <!-- imp package version ranges -->
        <imp.pkg.version.axis2>[1.6.1, 1.7.0)</imp.pkg.version.axis2>
        <imp.pkg.version.carbon.throttle>[4.2.0, 4.3.0)</imp.pkg.version.carbon.throttle>
        <imp.pkg.version.carbon.base>[1.0.0, 1.1.0)</imp.pkg.version.carbon.base>
        <imp.pkg.version.google.code.gson>[2.2.4, 2.8.0)</imp.pkg.version.google.code.gson>
        <imp.pkg.version.org.wso2.carbon.base>[1.0.0, 1.1.0)</imp.pkg.version.org.wso2.carbon.base>
        <imp.pkg.version.org.wso2.carbon.user.api>[1.0.1, 1.2.0)</imp.pkg.version.org.wso2.carbon.user.api>
        <imp.pkg.version.io.swagger.parser.v3>[2.0.20, 2.1.0)</imp.pkg.version.io.swagger.parser.v3>
        <imp.pkg.version.com.nimbus>[7.3.0,8.0.0)</imp.pkg.version.com.nimbus>

        <carbon.throttle.module.version>4.2.1</carbon.throttle.module.version>

        <!-- apache cxf version -->
        <cxf.version>3.3.6</cxf.version>


        <carbon.metrics.version>1.3.7</carbon.metrics.version>
        <!-- apache pdfbox version -->
        <pdfbox.version>1.8.16</pdfbox.version>

        <event.processor.stub.version>2.2.14</event.processor.stub.version>
        <event.processor.core.version>2.2.14</event.processor.core.version>
        <swagger.codegen.version>2.3.1.wso2v2</swagger.codegen.version>
        <swagger.inflector.version>1.0.16.wso2v1</swagger.inflector.version>
        <swagger.inflector.oas3.version>2.0.5.wso2v1</swagger.inflector.oas3.version>
        <swagger.parser.version>1.0.51.wso2v1</swagger.parser.version>
        <swagger.parser.v3.version>2.0.20.wso2v1</swagger.parser.v3.version>
        <swagger.core.version>1.6.1</swagger.core.version>
        <swagger.models.version>1.6.1</swagger.models.version>
        <swagger.annotations.version>1.6.1</swagger.annotations.version>
        <servicemix.bundles.jedis.version>3.3.0_1</servicemix.bundles.jedis.version>
        <google.guava.version>27.0-jre</google.guava.version>
        <xercesImpl.version>2.8.1.wso2v2</xercesImpl.version>
        <commons.scxml.version>0.9.0.wso2v1</commons.scxml.version>
        <velocity.version>1.7</velocity.version>
        <fasterxml.jackson.version>2.10.3</fasterxml.jackson.version>
        <fasterxml.jackson.databind.version>2.10.3</fasterxml.jackson.databind.version>
        <fasterxml.jackson.core.version>2.9.8.wso2v1</fasterxml.jackson.core.version>
        <javax.validation-api>1.1.0.Final</javax.validation-api>
        <carbon.broker.version>3.3.12</carbon.broker.version>
        <waffle-jna.version>1.6.wso2v6</waffle-jna.version>
        <version.snake.yaml>1.26</version.snake.yaml>
        <wsdl4j.version>1.6.3.wso2v3</wsdl4j.version>
        <slf4j.test.version>1.7.29</slf4j.test.version>
        <reflection.version>0.9.11</reflection.version>
        <jacoco.version>0.7.9</jacoco.version>
        <xml-apis.version>1.4.01</xml-apis.version>
        <maven.surefire.plugin.version>2.18.1</maven.surefire.plugin.version>
        <wiremock.version>2.5.0</wiremock.version>
        <mockito.version>2.10.0</mockito.version>
        <powermock.version>1.7.4</powermock.version>
        <mockito.all.version>1.10.19</mockito.all.version>
        <reflection.version>0.9.11</reflection.version>
        <woodstox-core.version>6.2.1</woodstox-core.version>
        <apache.commons.version>2.8.0</apache.commons.version>
        <apache.commons.lang3.version>3.10</apache.commons.lang3.version>
        <io.swagger.codegen.version>2.4.11</io.swagger.codegen.version>
        <openapi-codegen-maven-plugin.version>4.3.1</openapi-codegen-maven-plugin.version>

        <maven.checkstyleplugin.version>2.17</maven.checkstyleplugin.version>
        <maven.findbugsplugin.version>3.0.5</maven.findbugsplugin.version>
        <httpcore.version>4.3.3.wso2v1</httpcore.version>
        <slf4j.wso2.version>1.5.10.wso2v1</slf4j.wso2.version>
        <re2j.version>1.2.wso2v1</re2j.version>
        <maven-site-plugin.version>3.3</maven-site-plugin.version>
        <maven-project-info-reports-plugin.version>2.7</maven-project-info-reports-plugin.version>
        <swagger-codegen-maven-plugin.version>2.3.1</swagger-codegen-maven-plugin.version>
        <swagger3-codegen-maven-plugin.version>3.0.19</swagger3-codegen-maven-plugin.version>
        <swagger3.core.version>2.1.5</swagger3.core.version>
        <javax.enterprise.version>2.0</javax.enterprise.version>
        <jaeger.client.version>0.32.0.wso2v4</jaeger.client.version>
        <zipkin.sender.okhttp3.version>2.12.1</zipkin.sender.okhttp3.version>
        <zipkin.reporter.version>2.12.1</zipkin.reporter.version>
        <brave.opentracing.version>0.32.0</brave.opentracing.version>
        <opentracing.api.version>0.31.0</opentracing.api.version>
        <opentracing.mock.version>0.31.0</opentracing.mock.version>
        <aspectj.version>1.9.5</aspectj.version>
<<<<<<< HEAD
        <everit.version>1.5.0.wso2.v1</everit.version>
        <atlassian.schema.validator.version>2.12.1</atlassian.schema.validator.version>
=======
        <everit.version>1.5.0.wso2.v2</everit.version>
>>>>>>> 8a535f1c
        <json.orbit.version>3.0.0.wso2v1</json.orbit.version>
        <aspectj.version>1.9.4</aspectj.version>
        <wso2.securevault.version>1.1.3</wso2.securevault.version>
        <com.jayway.jsonpath.version>2.4.0.wso2v2</com.jayway.jsonpath.version>
        <org.wso2.orbit.commons-text.version>1.6.wso2v1</org.wso2.orbit.commons-text.version>
        <commons.lang.version>2.6.0.wso2v1</commons.lang.version>
        <apache.felix.scr.ds.annotations.version>1.2.4</apache.felix.scr.ds.annotations.version>
        <maven.scr.plugin.version>1.26.0</maven.scr.plugin.version>
        <org.json.version.range>[3.0.0,4.0.0)</org.json.version.range>
        <pax.logging.api.version>1.11.2</pax.logging.api.version>
        <import.package.version.commons.logging>[1.2.0,2.0.0)</import.package.version.commons.logging>
        <import.package.version.commons.io>[2.4.0,2.5.0)</import.package.version.commons.io>

        <com.amazonaws.version>1.11.253</com.amazonaws.version>
        <software.amazon.ion.version>1.0.2</software.amazon.ion.version>
        <org.wso2.orbit.com.amazonaws.version>1.11.253.wso2v1</org.wso2.orbit.com.amazonaws.version>

        <zipkin.version>2.20.1</zipkin.version>
        <okhttp.wso2.version>4.2.0.wso2v1</okhttp.wso2.version>
        <okio.wso2.version>2.4.0.wso2v1</okio.wso2.version>

        <org.wso2.orbit.io.fabric8.kubernetes.version>4.6.4.wso2v1</org.wso2.orbit.io.fabric8.kubernetes.version>
        <org.wso2.orbit.org.apache.commons.compress.version>1.18.0.wso2v1</org.wso2.orbit.org.apache.commons.compress.version>
        <openfeign.version>11.0</openfeign.version>
        <maven.spotbugsplugin.version>3.1.10</maven.spotbugsplugin.version>
        <maven.checkstyle.plugin.version>3.0.0</maven.checkstyle.plugin.version>
        <version.checkstyle>8.34</version.checkstyle>
        <org.wso2.orbit.org.mapstruct.version>1.4.1.wso2v1</org.wso2.orbit.org.mapstruct.version>
        <org.mapstruct.version>1.4.1.Final</org.mapstruct.version>
        <analytics.event.publisher.client.version>0.4.0</analytics.event.publisher.client.version>
        <analytics.event.publisher.client.version.range>[0.4.0,1.0.0)</analytics.event.publisher.client.version.range>
        <org.wso2.orbit.atlassian.oai.version>2.12.1.wso2v1</org.wso2.orbit.atlassian.oai.version>
        <maven.spotbugsplugin.exclude.file>spotbugs-exclude.xml</maven.spotbugsplugin.exclude.file>
    </properties>
</project><|MERGE_RESOLUTION|>--- conflicted
+++ resolved
@@ -2068,12 +2068,8 @@
         <opentracing.api.version>0.31.0</opentracing.api.version>
         <opentracing.mock.version>0.31.0</opentracing.mock.version>
         <aspectj.version>1.9.5</aspectj.version>
-<<<<<<< HEAD
-        <everit.version>1.5.0.wso2.v1</everit.version>
         <atlassian.schema.validator.version>2.12.1</atlassian.schema.validator.version>
-=======
         <everit.version>1.5.0.wso2.v2</everit.version>
->>>>>>> 8a535f1c
         <json.orbit.version>3.0.0.wso2v1</json.orbit.version>
         <aspectj.version>1.9.4</aspectj.version>
         <wso2.securevault.version>1.1.3</wso2.securevault.version>
