--- conflicted
+++ resolved
@@ -6,11 +6,7 @@
     <groupId>org.wso2.carbon.apimgt.ui</groupId>
     <artifactId>apim.ui.apps</artifactId>
     <packaging>pom</packaging>
-<<<<<<< HEAD
-    <version>9.1.128-SNAPSHOT</version>
-=======
     <version>9.1.147-SNAPSHOT</version>
->>>>>>> 3e68eecc
     <name>WSO2 API Manager UI - Parent</name>
     <url>https://wso2.org</url>
 
