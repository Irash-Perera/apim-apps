--- conflicted
+++ resolved
@@ -6,11 +6,7 @@
     <groupId>org.wso2.carbon.apimgt</groupId>
     <artifactId>carbon-apimgt</artifactId>
     <packaging>pom</packaging>
-<<<<<<< HEAD
-    <version>6.7.140-SNAPSHOT</version>
-=======
     <version>6.7.152-SNAPSHOT</version>
->>>>>>> 728c799c
     <name>WSO2 Carbon - API Management Aggregator POM</name>
     <url>https://wso2.org</url>
 
@@ -1751,11 +1747,7 @@
 
         <!-- APIM Component Version -->
         <hamcrest.version>1.3</hamcrest.version>
-<<<<<<< HEAD
-        <carbon.apimgt.version>6.7.140-SNAPSHOT</carbon.apimgt.version>
-=======
         <carbon.apimgt.version>6.7.152-SNAPSHOT</carbon.apimgt.version>
->>>>>>> 728c799c
         <carbon.apimgt.imp.pkg.version>[6.0.0, 7.0.0)</carbon.apimgt.imp.pkg.version>
 
         <carbon.analytics.common.version>5.2.26</carbon.analytics.common.version>
