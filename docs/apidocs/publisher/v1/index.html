<!DOCTYPE html>
<html lang="en">

<head>

    <meta charset="utf-8">
    <meta http-equiv="X-UA-Compatible" content="IE=edge">
    <meta name="viewport" content="width=device-width, initial-scale=1">
    <meta name="description" content="">
    <meta name="author" content="">


    <link rel="stylesheet" type="text/css" href="assets/css/bootstrap.min.css">
    <link rel="stylesheet" type="text/css" href="assets/css/bootstrap-theme.min.css">
    <link rel="stylesheet" type="text/css" href="assets/css/github.css">
    <link rel="stylesheet" type="text/css" href="assets/css/style.css">
    <script src="assets/js/jquery-2.2.0.min.js" type="text/javascript"></script>
    <script src="assets/js/bootstrap.min.js" type="text/javascript"></script>
    <script src="assets/js/highlight.pack.js" type="text/javascript"></script>
    <script src="assets/js/main.js" type="text/javascript"></script>
    <script src="assets/js/marked.min.js" type="text/javascript"></script>

    <title>WSO2 API Manager - Publisher API : vv1.0</title>


    <!-- Custom CSS -->
    <link href="css/simple-sidebar.css" rel="stylesheet">

    <!-- HTML5 Shim and Respond.js IE8 support of HTML5 elements and media queries -->
    <!-- WARNING: Respond.js doesn't work if you view the page via file:// -->
    <!--[if lt IE 9]>
    <script src="https://oss.maxcdn.com/libs/html5shiv/3.7.0/html5shiv.js"></script>
    <script src="https://oss.maxcdn.com/libs/respond.js/1.4.2/respond.min.js"></script>
    <![endif]-->

</head>

<body>
<nav class="navbar navbar-fixed-top">
    <div class="navbar-header">
        <button type="button" class="navbar-toggle collapsed" data-toggle="collapse" data-target="#navbar"
                aria-expanded="false" aria-controls="navbar">
            <span class="sr-only">Toggle navigation</span>
            <span class="icon-bar"></span>
            <span class="icon-bar"></span>
            <span class="icon-bar"></span>
        </button>
        <a class="navbar-brand" href="https://docs.wso2.com/api-manager">
            <img src="assets/images/logo.png" alt="WSO2 Api manager" title="WSO2 Api Manager Documentation">
        </a>
    </div>
    <div id="navbar" class="collapse navbar-collapse pull-right">
        <ul class="nav navbar-nav">
            <li>
                <a href="#menu-toggle" id="menu-toggle" class="button-primary"><span
                        class="glyphicon glyphicon-list"></span> Navigation</a>
            </li>
        </ul>
    </div><!--/.nav-collapse -->
</nav>
<div id="wrapper">
    <!-- Sidebar -->
    <div id="sidebar-wrapper">
        <nav class="bs-docs-sidebar" id="navbar">
            <h3>Overview</h3>
            <ul class="nav nav-stacked fixed">
                <li class="section-box">
                    <ul class="nav nav-stacked">
                        <li id="ov-index"><a href="index.html">Introduction</a></li>
                        <li id="ov-guide"><a href="#guide">Getting Started</a></li>
                        <li id="ov-configuring-rest-api"><a href="#configuring-rest-api">Configuring the REST API</a></li>
                    </ul>
                </li>
            </ul>
            <h3>Resources</h3>
            <ul class="nav nav-stacked fixed">
                        <hr/>
                        <span class="class-name">API (Collection)</span>
                        <li class="section-box">
                            <ul class="nav nav-stacked">
                                        <li id="op-apisImportGraphqlSchemaPost"><a href="#!/operations#APICollection#apisImportGraphqlSchemaPost">Import API Definition</a></li>
                                        <li id="op-apisValidateGraphqlSchemaPost"><a href="#!/operations#APICollection#apisValidateGraphqlSchemaPost">Validate GraphQL API definition and retrieve a summary</a></li>
                            </ul>
                        </li>
                        <hr/>
                        <span class="class-name">API Documents</span>
                        <li class="section-box">
                            <ul class="nav nav-stacked">
                                        <li id="op-apisApiIdDocumentsDocumentIdContentGet"><a href="#!/operations#APIDocuments#apisApiIdDocumentsDocumentIdContentGet">Get the content of an API document</a></li>
                                        <li id="op-apisApiIdDocumentsDocumentIdContentPost"><a href="#!/operations#APIDocuments#apisApiIdDocumentsDocumentIdContentPost">Upload the content of an API document</a></li>
                                        <li id="op-apisApiIdDocumentsDocumentIdDelete"><a href="#!/operations#APIDocuments#apisApiIdDocumentsDocumentIdDelete">Delete a document of an API</a></li>
                                        <li id="op-apisApiIdDocumentsDocumentIdGet"><a href="#!/operations#APIDocuments#apisApiIdDocumentsDocumentIdGet">Get a document of an API</a></li>
                                        <li id="op-apisApiIdDocumentsDocumentIdPut"><a href="#!/operations#APIDocuments#apisApiIdDocumentsDocumentIdPut">Update a document of an API</a></li>
                                        <li id="op-apisApiIdDocumentsGet"><a href="#!/operations#APIDocuments#apisApiIdDocumentsGet">Get a list of documents of an API</a></li>
                                        <li id="op-apisApiIdDocumentsPost"><a href="#!/operations#APIDocuments#apisApiIdDocumentsPost">Add a new document to an API</a></li>
                            </ul>
                        </li>
                        <hr/>
                        <span class="class-name">API Lifecycle</span>
                        <li class="section-box">
                            <ul class="nav nav-stacked">
                                        <li id="op-apisApiIdLifecycleHistoryGet"><a href="#!/operations#APILifecycle#apisApiIdLifecycleHistoryGet">Get Lifecycle state change history of the API.</a></li>
                                        <li id="op-apisApiIdLifecycleStateGet"><a href="#!/operations#APILifecycle#apisApiIdLifecycleStateGet">Get Lifecycle state data of the API.</a></li>
                                        <li id="op-apisApiIdLifecycleStatePendingTasksDelete"><a href="#!/operations#APILifecycle#apisApiIdLifecycleStatePendingTasksDelete">Delete pending lifecycle state change tasks.</a></li>
                                        <li id="op-apisChangeLifecyclePost"><a href="#!/operations#APILifecycle#apisChangeLifecyclePost">Change API Status</a></li>
                            </ul>
                        </li>
                        <hr/>
                        <span class="class-name">API Monetization</span>
                        <li class="section-box">
                            <ul class="nav nav-stacked">
                                        <li id="op-apisApiIdMonetizationGet"><a href="#!/operations#APIMonetization#apisApiIdMonetizationGet">Get monetization status for each tier in a given API</a></li>
                                        <li id="op-apisApiIdMonetizePost"><a href="#!/operations#APIMonetization#apisApiIdMonetizePost">Configure monetization for a given API</a></li>
                                        <li id="op-apisApiIdRevenueGet"><a href="#!/operations#APIMonetization#apisApiIdRevenueGet">Get total revenue details of a given monetized API with meterd billing.</a></li>
                                        <li id="op-subscriptionsSubscriptionIdUsageGet"><a href="#!/operations#APIMonetization#subscriptionsSubscriptionIdUsageGet">Get details of a pending invoice for a monetized subscription with meterd billing.</a></li>
                            </ul>
                        </li>
                        <hr/>
                        <span class="class-name">API Product Documents</span>
                        <li class="section-box">
                            <ul class="nav nav-stacked">
                                        <li id="op-apiProductsApiProductIdDocumentsDocumentIdContentGet"><a href="#!/operations#APIProductDocuments#apiProductsApiProductIdDocumentsDocumentIdContentGet">Get the content of an API Product document</a></li>
                                        <li id="op-apiProductsApiProductIdDocumentsDocumentIdContentPost"><a href="#!/operations#APIProductDocuments#apiProductsApiProductIdDocumentsDocumentIdContentPost">Upload the content of an API Product document</a></li>
                                        <li id="op-apiProductsApiProductIdDocumentsDocumentIdDelete"><a href="#!/operations#APIProductDocuments#apiProductsApiProductIdDocumentsDocumentIdDelete">Delete a document of an API Product</a></li>
                                        <li id="op-apiProductsApiProductIdDocumentsDocumentIdGet"><a href="#!/operations#APIProductDocuments#apiProductsApiProductIdDocumentsDocumentIdGet">Get a document of an API</a></li>
                                        <li id="op-apiProductsApiProductIdDocumentsDocumentIdPut"><a href="#!/operations#APIProductDocuments#apiProductsApiProductIdDocumentsDocumentIdPut">Update a document of an API Product</a></li>
                                        <li id="op-apiProductsApiProductIdDocumentsGet"><a href="#!/operations#APIProductDocuments#apiProductsApiProductIdDocumentsGet">Get a list of documents of an API Product</a></li>
                                        <li id="op-apiProductsApiProductIdDocumentsPost"><a href="#!/operations#APIProductDocuments#apiProductsApiProductIdDocumentsPost">Add a new document to an API Product</a></li>
                            </ul>
                        </li>
                        <hr/>
                        <span class="class-name">API Products</span>
                        <li class="section-box">
                            <ul class="nav nav-stacked">
                                        <li id="op-apiProductsApiProductIdDelete"><a href="#!/operations#APIProducts#apiProductsApiProductIdDelete">Delete an API Product</a></li>
                                        <li id="op-apiProductsApiProductIdGet"><a href="#!/operations#APIProducts#apiProductsApiProductIdGet">Get details of an API Product</a></li>
                                        <li id="op-apiProductsApiProductIdPut"><a href="#!/operations#APIProducts#apiProductsApiProductIdPut">Update an API product</a></li>
                                        <li id="op-apiProductsApiProductIdSwaggerGet"><a href="#!/operations#APIProducts#apiProductsApiProductIdSwaggerGet">Get swagger definition</a></li>
                                        <li id="op-apiProductsApiProductIdSwaggerPut"><a href="#!/operations#APIProducts#apiProductsApiProductIdSwaggerPut">upload swagger definition</a></li>
                                        <li id="op-apiProductsApiProductIdThumbnailGet"><a href="#!/operations#APIProducts#apiProductsApiProductIdThumbnailGet">Get thumbnail image</a></li>
                                        <li id="op-apiProductsApiProductIdThumbnailPut"><a href="#!/operations#APIProducts#apiProductsApiProductIdThumbnailPut">Upload a thumbnail image</a></li>
                                        <li id="op-apiProductsGet"><a href="#!/operations#APIProducts#apiProductsGet">Retrieve/Search API Products
</a></li>
                                        <li id="op-apiProductsPost"><a href="#!/operations#APIProducts#apiProductsPost">Create a new API Product</a></li>
                            </ul>
                        </li>
                        <hr/>
                        <span class="class-name">API Resource Policies</span>
                        <li class="section-box">
                            <ul class="nav nav-stacked">
<<<<<<< HEAD
                                        <li id="op-auditapiGet"><a href="#!/operations#Default#auditapiGet">Retrieve the Security Audit Report of the Audit API</a></li>
                                        <li id="op-auditapiPost"><a href="#!/operations#Default#auditapiPost">Create new Security Audit API</a></li>
                                        <li id="op-auditapiPut"><a href="#!/operations#Default#auditapiPut">Update Swagger Definition in Security Audit API</a></li>
                                        <li id="op-settingsGet"><a href="#!/operations#Default#settingsGet">Retreive publisher settings</a></li>
=======
                                        <li id="op-apisApiIdResourcePoliciesGet"><a href="#!/operations#APIResourcePolicies#apisApiIdResourcePoliciesGet">Get the resource policy (inflow/outflow) definitions</a></li>
                                        <li id="op-apisApiIdResourcePoliciesResourcePolicyIdGet"><a href="#!/operations#APIResourcePolicies#apisApiIdResourcePoliciesResourcePolicyIdGet">Get the resource policy (inflow/outflow) definition for a given resource identifier.</a></li>
                                        <li id="op-apisApiIdResourcePoliciesResourcePolicyIdPut"><a href="#!/operations#APIResourcePolicies#apisApiIdResourcePoliciesResourcePolicyIdPut">Update the resource policy(inflow/outflow) definition for the given resource identifier</a></li>
>>>>>>> 866c930f
                            </ul>
                        </li>
                        <hr/>
                        <span class="class-name">API Scopes</span>
                        <li class="section-box">
                            <ul class="nav nav-stacked">
                                        <li id="op-apisApiIdScopesGet"><a href="#!/operations#APIScopes#apisApiIdScopesGet">Get a list of scopes of an API</a></li>
                                        <li id="op-apisApiIdScopesNameDelete"><a href="#!/operations#APIScopes#apisApiIdScopesNameDelete">Delete a scope of an API</a></li>
                                        <li id="op-apisApiIdScopesNameGet"><a href="#!/operations#APIScopes#apisApiIdScopesNameGet">Get a scope of an API</a></li>
                                        <li id="op-apisApiIdScopesNamePut"><a href="#!/operations#APIScopes#apisApiIdScopesNamePut">Update a Scope of an API</a></li>
                                        <li id="op-apisApiIdScopesPost"><a href="#!/operations#APIScopes#apisApiIdScopesPost">Add a new scope to an API</a></li>
                            </ul>
                        </li>
                        <hr/>
                        <span class="class-name">APIs</span>
                        <li class="section-box">
                            <ul class="nav nav-stacked">
                                        <li id="op-apisApiIdDelete"><a href="#!/operations#APIs#apisApiIdDelete">Delete an API</a></li>
                                        <li id="op-apisApiIdGet"><a href="#!/operations#APIs#apisApiIdGet">Get details of an API</a></li>
                                        <li id="op-apisApiIdPut"><a href="#!/operations#APIs#apisApiIdPut">Update an API</a></li>
                                        <li id="op-apisApiIdResourcePathsGet"><a href="#!/operations#APIs#apisApiIdResourcePathsGet">Get Resource Paths of an API</a></li>
                                        <li id="op-apisApiIdSubscriptionPoliciesGet"><a href="#!/operations#APIs#apisApiIdSubscriptionPoliciesGet">Get details of the subscription throttling policies of an API
</a></li>
                                        <li id="op-apisApiIdSwaggerGet"><a href="#!/operations#APIs#apisApiIdSwaggerGet">Get swagger definition</a></li>
                                        <li id="op-apisApiIdSwaggerPut"><a href="#!/operations#APIs#apisApiIdSwaggerPut">Update swagger definition</a></li>
                                        <li id="op-apisApiIdThumbnailGet"><a href="#!/operations#APIs#apisApiIdThumbnailGet">Get thumbnail image</a></li>
                                        <li id="op-apisApiIdWsdlGet"><a href="#!/operations#APIs#apisApiIdWsdlGet">Get WSDL definition</a></li>
                                        <li id="op-apisApiIdWsdlPut"><a href="#!/operations#APIs#apisApiIdWsdlPut">Update WSDL definition</a></li>
                                        <li id="op-apisCopyApiPost"><a href="#!/operations#APIs#apisCopyApiPost">Create a new API version</a></li>
                                        <li id="op-apisGet"><a href="#!/operations#APIs#apisGet">Retrieve/Search APIs
</a></li>
                                        <li id="op-apisHead"><a href="#!/operations#APIs#apisHead">Check given API attibute name is already exist
</a></li>
                                        <li id="op-apisPost"><a href="#!/operations#APIs#apisPost">Create a new API</a></li>
                                        <li id="op-importOpenAPIDefinition"><a href="#!/operations#APIs#importOpenAPIDefinition">Import an OpenAPI Definition</a></li>
                                        <li id="op-importWSDLDefinition"><a href="#!/operations#APIs#importWSDLDefinition">Import a WSDL Definition</a></li>
                                        <li id="op-updateAPIThumbnail"><a href="#!/operations#APIs#updateAPIThumbnail">Upload a thumbnail image</a></li>
                            </ul>
                        </li>
                        <hr/>
                        <span class="class-name">Client Certificates</span>
                        <li class="section-box">
                            <ul class="nav nav-stacked">
                                        <li id="op-clientCertificatesAliasContentGet"><a href="#!/operations#ClientCertificates#clientCertificatesAliasContentGet">Download a certificate.</a></li>
                                        <li id="op-clientCertificatesAliasDelete"><a href="#!/operations#ClientCertificates#clientCertificatesAliasDelete">Delete a certificate.</a></li>
                                        <li id="op-clientCertificatesAliasGet"><a href="#!/operations#ClientCertificates#clientCertificatesAliasGet">Get the certificate information.</a></li>
                                        <li id="op-clientCertificatesAliasPut"><a href="#!/operations#ClientCertificates#clientCertificatesAliasPut">Update a certificate.</a></li>
                                        <li id="op-clientCertificatesGet"><a href="#!/operations#ClientCertificates#clientCertificatesGet">Retrieve/ Search uploaded Client Certificates.</a></li>
                                        <li id="op-clientCertificatesPost"><a href="#!/operations#ClientCertificates#clientCertificatesPost">Upload a new certificate.</a></li>
                            </ul>
                        </li>
                        <hr/>
                        <span class="class-name">Endpoint Certificates</span>
                        <li class="section-box">
                            <ul class="nav nav-stacked">
                                        <li id="op-endpointCertificatesAliasContentGet"><a href="#!/operations#EndpointCertificates#endpointCertificatesAliasContentGet">Download a certificate.</a></li>
                                        <li id="op-endpointCertificatesAliasDelete"><a href="#!/operations#EndpointCertificates#endpointCertificatesAliasDelete">Delete a certificate.</a></li>
                                        <li id="op-endpointCertificatesAliasGet"><a href="#!/operations#EndpointCertificates#endpointCertificatesAliasGet">Get the certificate information.</a></li>
                                        <li id="op-endpointCertificatesAliasPut"><a href="#!/operations#EndpointCertificates#endpointCertificatesAliasPut">Update a certificate.</a></li>
                                        <li id="op-endpointCertificatesGet"><a href="#!/operations#EndpointCertificates#endpointCertificatesGet">Retrieve/Search uploaded certificates.</a></li>
                                        <li id="op-endpointCertificatesPost"><a href="#!/operations#EndpointCertificates#endpointCertificatesPost">Upload a new Certificate.</a></li>
                            </ul>
                        </li>
                        <hr/>
                        <span class="class-name">GraphQL Schema (Individual)</span>
                        <li class="section-box">
                            <ul class="nav nav-stacked">
                                        <li id="op-apisApiIdGraphqlSchemaGet"><a href="#!/operations#GraphQLSchemaIndividual#apisApiIdGraphqlSchemaGet">Get the Schema of a GraphQL API</a></li>
                                        <li id="op-apisApiIdGraphqlSchemaPut"><a href="#!/operations#GraphQLSchemaIndividual#apisApiIdGraphqlSchemaPut">Add a Schema to a GraphQL API</a></li>
                            </ul>
                        </li>
                        <hr/>
                        <span class="class-name">Mediation Policies</span>
                        <li class="section-box">
                            <ul class="nav nav-stacked">
                                        <li id="op-apisApiIdMediationPoliciesGet"><a href="#!/operations#MediationPolicies#apisApiIdMediationPoliciesGet">Get all mediation policies of an API
</a></li>
                                        <li id="op-apisApiIdMediationPoliciesMediationPolicyIdDelete"><a href="#!/operations#MediationPolicies#apisApiIdMediationPoliciesMediationPolicyIdDelete">Delete an API specific mediation policy</a></li>
                                        <li id="op-apisApiIdMediationPoliciesMediationPolicyIdGet"><a href="#!/operations#MediationPolicies#apisApiIdMediationPoliciesMediationPolicyIdGet">Get an API specific mediation policy</a></li>
                                        <li id="op-apisApiIdMediationPoliciesMediationPolicyIdPut"><a href="#!/operations#MediationPolicies#apisApiIdMediationPoliciesMediationPolicyIdPut">Update an API specific mediation policy</a></li>
                                        <li id="op-apisApiIdMediationPoliciesPost"><a href="#!/operations#MediationPolicies#apisApiIdMediationPoliciesPost">Add an API specific mediation policy</a></li>
                                        <li id="op-mediationPoliciesGet"><a href="#!/operations#MediationPolicies#mediationPoliciesGet">Get all global level mediation policies
</a></li>
                            </ul>
                        </li>
                        <hr/>
                        <span class="class-name">Settings</span>
                        <li class="section-box">
                            <ul class="nav nav-stacked">
                                        <li id="op-settingsGatewayEnvironmentsGet"><a href="#!/operations#Settings#settingsGatewayEnvironmentsGet">Get all gateway environments</a></li>
                                        <li id="op-settingsGet"><a href="#!/operations#Settings#settingsGet">Retreive publisher settings</a></li>
                            </ul>
                        </li>
                        <hr/>
                        <span class="class-name">Subscriptions</span>
                        <li class="section-box">
                            <ul class="nav nav-stacked">
                                        <li id="op-subscriptionsBlockSubscriptionPost"><a href="#!/operations#Subscriptions#subscriptionsBlockSubscriptionPost">Block a subscription</a></li>
                                        <li id="op-subscriptionsGet"><a href="#!/operations#Subscriptions#subscriptionsGet">Get all Subscriptions</a></li>
                                        <li id="op-subscriptionsUnblockSubscriptionPost"><a href="#!/operations#Subscriptions#subscriptionsUnblockSubscriptionPost">Unblock a Subscription</a></li>
                            </ul>
                        </li>
                        <hr/>
                        <span class="class-name">Throttling Policies</span>
                        <li class="section-box">
                            <ul class="nav nav-stacked">
                                        <li id="op-getAllThrottlingPolicies"><a href="#!/operations#ThrottlingPolicies#getAllThrottlingPolicies">Get all throttling policies for the given type</a></li>
                                        <li id="op-getThrottlingPolicyByName"><a href="#!/operations#ThrottlingPolicies#getThrottlingPolicyByName">Get details of a policy</a></li>
                            </ul>
                        </li>
                        <hr/>
                        <span class="class-name">Unified Search</span>
                        <li class="section-box">
                            <ul class="nav nav-stacked">
                                        <li id="op-searchGet"><a href="#!/operations#UnifiedSearch#searchGet">Retrieve/Search APIs and API Documents by content
</a></li>
                            </ul>
                        </li>
                        <hr/>
                        <span class="class-name">Validation</span>
                        <li class="section-box">
                            <ul class="nav nav-stacked">
                                        <li id="op-validateOpenAPIDefinition"><a href="#!/operations#Validation#validateOpenAPIDefinition">Validate an OpenAPI Definition</a></li>
                                        <li id="op-validateWSDLDefinition"><a href="#!/operations#Validation#validateWSDLDefinition">Validate a WSDL Definition</a></li>
                            </ul>
                        </li>
            </ul>
            <h3>Definitions</h3>
            <ul class="nav nav-stacked fixed">
                        <li class="section-box">
                            <ul class="nav nav-stacked">
                                <li id="def-API"><a href="#!/models#API">API</a></li>
                            </ul>
                        </li>
                        <li class="section-box">
                            <ul class="nav nav-stacked">
                                <li id="def-APIBusinessInformation"><a href="#!/models#APIBusinessInformation">APIBusinessInformation</a></li>
                            </ul>
                        </li>
                        <li class="section-box">
                            <ul class="nav nav-stacked">
                                <li id="def-APICorsConfiguration"><a href="#!/models#APICorsConfiguration">APICorsConfiguration</a></li>
                            </ul>
                        </li>
                        <li class="section-box">
                            <ul class="nav nav-stacked">
                                <li id="def-APIEndpointSecurity"><a href="#!/models#APIEndpointSecurity">APIEndpointSecurity</a></li>
                            </ul>
                        </li>
                        <li class="section-box">
                            <ul class="nav nav-stacked">
                                <li id="def-APIInfo"><a href="#!/models#APIInfo">APIInfo</a></li>
                            </ul>
                        </li>
                        <li class="section-box">
                            <ul class="nav nav-stacked">
                                <li id="def-APIList"><a href="#!/models#APIList">APIList</a></li>
                            </ul>
                        </li>
                        <li class="section-box">
                            <ul class="nav nav-stacked">
                                <li id="def-APIMaxTps"><a href="#!/models#APIMaxTps">APIMaxTps</a></li>
                            </ul>
                        </li>
                        <li class="section-box">
                            <ul class="nav nav-stacked">
                                <li id="def-APIMonetizationInfo"><a href="#!/models#APIMonetizationInfo">APIMonetizationInfo</a></li>
                            </ul>
                        </li>
                        <li class="section-box">
                            <ul class="nav nav-stacked">
                                <li id="def-APIMonetizationUsage"><a href="#!/models#APIMonetizationUsage">APIMonetizationUsage</a></li>
                            </ul>
                        </li>
                        <li class="section-box">
                            <ul class="nav nav-stacked">
                                <li id="def-APIOperations"><a href="#!/models#APIOperations">APIOperations</a></li>
                            </ul>
                        </li>
                        <li class="section-box">
                            <ul class="nav nav-stacked">
                                <li id="def-APIProduct"><a href="#!/models#APIProduct">APIProduct</a></li>
                            </ul>
                        </li>
                        <li class="section-box">
                            <ul class="nav nav-stacked">
                                <li id="def-APIProductBusinessInformation"><a href="#!/models#APIProductBusinessInformation">APIProductBusinessInformation</a></li>
                            </ul>
                        </li>
                        <li class="section-box">
                            <ul class="nav nav-stacked">
                                <li id="def-APIProductInfo"><a href="#!/models#APIProductInfo">APIProductInfo</a></li>
                            </ul>
                        </li>
                        <li class="section-box">
                            <ul class="nav nav-stacked">
                                <li id="def-APIProductList"><a href="#!/models#APIProductList">APIProductList</a></li>
                            </ul>
                        </li>
                        <li class="section-box">
                            <ul class="nav nav-stacked">
                                <li id="def-APIRevenue"><a href="#!/models#APIRevenue">APIRevenue</a></li>
                            </ul>
                        </li>
                        <li class="section-box">
                            <ul class="nav nav-stacked">
<<<<<<< HEAD
                                <li id="def-APISecurityAuditInfo"><a href="#!/models#APISecurityAuditInfo">APISecurityAuditInfo</a></li>
                            </ul>
                        </li>
                        <li class="section-box">
                            <ul class="nav nav-stacked">
                                <li id="def-API_operations"><a href="#!/models#API_operations">API_operations</a></li>
                            </ul>
                        </li>
                        <li class="section-box">
                            <ul class="nav nav-stacked">
=======
>>>>>>> 866c930f
                                <li id="def-API_threatProtectionPolicies"><a href="#!/models#API_threatProtectionPolicies">API_threatProtectionPolicies</a></li>
                            </ul>
                        </li>
                        <li class="section-box">
                            <ul class="nav nav-stacked">
                                <li id="def-API_threatProtectionPolicies_list"><a href="#!/models#API_threatProtectionPolicies_list">API_threatProtectionPolicies_list</a></li>
                            </ul>
                        </li>
                        <li class="section-box">
                            <ul class="nav nav-stacked">
                                <li id="def-Application"><a href="#!/models#Application">Application</a></li>
                            </ul>
                        </li>
                        <li class="section-box">
                            <ul class="nav nav-stacked">
                                <li id="def-ApplicationInfo"><a href="#!/models#ApplicationInfo">ApplicationInfo</a></li>
                            </ul>
                        </li>
                        <li class="section-box">
                            <ul class="nav nav-stacked">
                                <li id="def-CertMetadata"><a href="#!/models#CertMetadata">CertMetadata</a></li>
                            </ul>
                        </li>
                        <li class="section-box">
                            <ul class="nav nav-stacked">
                                <li id="def-CertificateInfo"><a href="#!/models#CertificateInfo">CertificateInfo</a></li>
                            </ul>
                        </li>
                        <li class="section-box">
                            <ul class="nav nav-stacked">
                                <li id="def-CertificateValidity"><a href="#!/models#CertificateValidity">CertificateValidity</a></li>
                            </ul>
                        </li>
                        <li class="section-box">
                            <ul class="nav nav-stacked">
                                <li id="def-Certificates"><a href="#!/models#Certificates">Certificates</a></li>
                            </ul>
                        </li>
                        <li class="section-box">
                            <ul class="nav nav-stacked">
                                <li id="def-ClientCertMetadata"><a href="#!/models#ClientCertMetadata">ClientCertMetadata</a></li>
                            </ul>
                        </li>
                        <li class="section-box">
                            <ul class="nav nav-stacked">
                                <li id="def-ClientCertificates"><a href="#!/models#ClientCertificates">ClientCertificates</a></li>
                            </ul>
                        </li>
                        <li class="section-box">
                            <ul class="nav nav-stacked">
                                <li id="def-Document"><a href="#!/models#Document">Document</a></li>
                            </ul>
                        </li>
                        <li class="section-box">
                            <ul class="nav nav-stacked">
                                <li id="def-DocumentList"><a href="#!/models#DocumentList">DocumentList</a></li>
                            </ul>
                        </li>
                        <li class="section-box">
                            <ul class="nav nav-stacked">
                                <li id="def-Endpoint"><a href="#!/models#Endpoint">Endpoint</a></li>
                            </ul>
                        </li>
                        <li class="section-box">
                            <ul class="nav nav-stacked">
                                <li id="def-EndpointConfig"><a href="#!/models#EndpointConfig">EndpointConfig</a></li>
                            </ul>
                        </li>
                        <li class="section-box">
                            <ul class="nav nav-stacked">
                                <li id="def-EndpointConfig_attributes"><a href="#!/models#EndpointConfig_attributes">EndpointConfig_attributes</a></li>
                            </ul>
                        </li>
                        <li class="section-box">
                            <ul class="nav nav-stacked">
                                <li id="def-EndpointList"><a href="#!/models#EndpointList">EndpointList</a></li>
                            </ul>
                        </li>
                        <li class="section-box">
                            <ul class="nav nav-stacked">
                                <li id="def-Endpoint_endpointConfig"><a href="#!/models#Endpoint_endpointConfig">Endpoint_endpointConfig</a></li>
                            </ul>
                        </li>
                        <li class="section-box">
                            <ul class="nav nav-stacked">
                                <li id="def-Endpoint_endpointSecurity"><a href="#!/models#Endpoint_endpointSecurity">Endpoint_endpointSecurity</a></li>
                            </ul>
                        </li>
                        <li class="section-box">
                            <ul class="nav nav-stacked">
                                <li id="def-Environment"><a href="#!/models#Environment">Environment</a></li>
                            </ul>
                        </li>
                        <li class="section-box">
                            <ul class="nav nav-stacked">
                                <li id="def-EnvironmentEndpoints"><a href="#!/models#EnvironmentEndpoints">EnvironmentEndpoints</a></li>
                            </ul>
                        </li>
                        <li class="section-box">
                            <ul class="nav nav-stacked">
                                <li id="def-EnvironmentList"><a href="#!/models#EnvironmentList">EnvironmentList</a></li>
                            </ul>
                        </li>
                        <li class="section-box">
                            <ul class="nav nav-stacked">
                                <li id="def-Error"><a href="#!/models#Error">Error</a></li>
                            </ul>
                        </li>
                        <li class="section-box">
                            <ul class="nav nav-stacked">
                                <li id="def-ErrorListItem"><a href="#!/models#ErrorListItem">ErrorListItem</a></li>
                            </ul>
                        </li>
                        <li class="section-box">
                            <ul class="nav nav-stacked">
                                <li id="def-FileInfo"><a href="#!/models#FileInfo">FileInfo</a></li>
                            </ul>
                        </li>
                        <li class="section-box">
                            <ul class="nav nav-stacked">
                                <li id="def-GraphQLSchema"><a href="#!/models#GraphQLSchema">GraphQLSchema</a></li>
                            </ul>
                        </li>
                        <li class="section-box">
                            <ul class="nav nav-stacked">
                                <li id="def-GraphQLValidationResponse"><a href="#!/models#GraphQLValidationResponse">GraphQLValidationResponse</a></li>
                            </ul>
                        </li>
                        <li class="section-box">
                            <ul class="nav nav-stacked">
                                <li id="def-GraphQLValidationResponse_graphQLInfo"><a href="#!/models#GraphQLValidationResponse_graphQLInfo">GraphQLValidationResponse_graphQLInfo</a></li>
                            </ul>
                        </li>
                        <li class="section-box">
                            <ul class="nav nav-stacked">
                                <li id="def-Label"><a href="#!/models#Label">Label</a></li>
                            </ul>
                        </li>
                        <li class="section-box">
                            <ul class="nav nav-stacked">
                                <li id="def-LabelList"><a href="#!/models#LabelList">LabelList</a></li>
                            </ul>
                        </li>
                        <li class="section-box">
                            <ul class="nav nav-stacked">
                                <li id="def-LifecycleHistory"><a href="#!/models#LifecycleHistory">LifecycleHistory</a></li>
                            </ul>
                        </li>
                        <li class="section-box">
                            <ul class="nav nav-stacked">
                                <li id="def-LifecycleHistoryItem"><a href="#!/models#LifecycleHistoryItem">LifecycleHistoryItem</a></li>
                            </ul>
                        </li>
                        <li class="section-box">
                            <ul class="nav nav-stacked">
                                <li id="def-LifecycleState"><a href="#!/models#LifecycleState">LifecycleState</a></li>
                            </ul>
                        </li>
                        <li class="section-box">
                            <ul class="nav nav-stacked">
                                <li id="def-LifecycleState_availableTransitions"><a href="#!/models#LifecycleState_availableTransitions">LifecycleState_availableTransitions</a></li>
                            </ul>
                        </li>
                        <li class="section-box">
                            <ul class="nav nav-stacked">
                                <li id="def-LifecycleState_checkItems"><a href="#!/models#LifecycleState_checkItems">LifecycleState_checkItems</a></li>
                            </ul>
                        </li>
                        <li class="section-box">
                            <ul class="nav nav-stacked">
                                <li id="def-Mediation"><a href="#!/models#Mediation">Mediation</a></li>
                            </ul>
                        </li>
                        <li class="section-box">
                            <ul class="nav nav-stacked">
                                <li id="def-MediationInfo"><a href="#!/models#MediationInfo">MediationInfo</a></li>
                            </ul>
                        </li>
                        <li class="section-box">
                            <ul class="nav nav-stacked">
                                <li id="def-MediationList"><a href="#!/models#MediationList">MediationList</a></li>
                            </ul>
                        </li>
                        <li class="section-box">
                            <ul class="nav nav-stacked">
                                <li id="def-MediationPolicy"><a href="#!/models#MediationPolicy">MediationPolicy</a></li>
                            </ul>
                        </li>
                        <li class="section-box">
                            <ul class="nav nav-stacked">
                                <li id="def-OpenAPIDefinitionValidationResponse"><a href="#!/models#OpenAPIDefinitionValidationResponse">OpenAPIDefinitionValidationResponse</a></li>
                            </ul>
                        </li>
                        <li class="section-box">
                            <ul class="nav nav-stacked">
                                <li id="def-OpenAPIDefinitionValidationResponse_info"><a href="#!/models#OpenAPIDefinitionValidationResponse_info">OpenAPIDefinitionValidationResponse_info</a></li>
                            </ul>
                        </li>
                        <li class="section-box">
                            <ul class="nav nav-stacked">
                                <li id="def-Pagination"><a href="#!/models#Pagination">Pagination</a></li>
                            </ul>
                        </li>
                        <li class="section-box">
                            <ul class="nav nav-stacked">
                                <li id="def-ProductAPI"><a href="#!/models#ProductAPI">ProductAPI</a></li>
                            </ul>
                        </li>
                        <li class="section-box">
                            <ul class="nav nav-stacked">
                                <li id="def-ProductAPI_operations"><a href="#!/models#ProductAPI_operations">ProductAPI_operations</a></li>
                            </ul>
                        </li>
                        <li class="section-box">
                            <ul class="nav nav-stacked">
                                <li id="def-ResourcePath"><a href="#!/models#ResourcePath">ResourcePath</a></li>
                            </ul>
                        </li>
                        <li class="section-box">
                            <ul class="nav nav-stacked">
                                <li id="def-ResourcePathList"><a href="#!/models#ResourcePathList">ResourcePathList</a></li>
                            </ul>
                        </li>
                        <li class="section-box">
                            <ul class="nav nav-stacked">
                                <li id="def-ResourcePolicyInfo"><a href="#!/models#ResourcePolicyInfo">ResourcePolicyInfo</a></li>
                            </ul>
                        </li>
                        <li class="section-box">
                            <ul class="nav nav-stacked">
                                <li id="def-ResourcePolicyList"><a href="#!/models#ResourcePolicyList">ResourcePolicyList</a></li>
                            </ul>
                        </li>
                        <li class="section-box">
                            <ul class="nav nav-stacked">
                                <li id="def-Scope"><a href="#!/models#Scope">Scope</a></li>
                            </ul>
                        </li>
                        <li class="section-box">
                            <ul class="nav nav-stacked">
                                <li id="def-ScopeList"><a href="#!/models#ScopeList">ScopeList</a></li>
                            </ul>
                        </li>
                        <li class="section-box">
                            <ul class="nav nav-stacked">
                                <li id="def-ScopeList_list"><a href="#!/models#ScopeList_list">ScopeList_list</a></li>
                            </ul>
                        </li>
                        <li class="section-box">
                            <ul class="nav nav-stacked">
                                <li id="def-Scope_bindings"><a href="#!/models#Scope_bindings">Scope_bindings</a></li>
                            </ul>
                        </li>
                        <li class="section-box">
                            <ul class="nav nav-stacked">
                                <li id="def-SearchResult"><a href="#!/models#SearchResult">SearchResult</a></li>
                            </ul>
                        </li>
                        <li class="section-box">
                            <ul class="nav nav-stacked">
                                <li id="def-SearchResultList"><a href="#!/models#SearchResultList">SearchResultList</a></li>
                            </ul>
                        </li>
                        <li class="section-box">
                            <ul class="nav nav-stacked">
                                <li id="def-SecurityAuditAPIID"><a href="#!/models#SecurityAuditAPIID">SecurityAuditAPIID</a></li>
                            </ul>
                        </li>
                        <li class="section-box">
                            <ul class="nav nav-stacked">
                                <li id="def-Settings"><a href="#!/models#Settings">Settings</a></li>
                            </ul>
                        </li>
                        <li class="section-box">
                            <ul class="nav nav-stacked">
                                <li id="def-Subscription"><a href="#!/models#Subscription">Subscription</a></li>
                            </ul>
                        </li>
                        <li class="section-box">
                            <ul class="nav nav-stacked">
                                <li id="def-SubscriptionList"><a href="#!/models#SubscriptionList">SubscriptionList</a></li>
                            </ul>
                        </li>
                        <li class="section-box">
                            <ul class="nav nav-stacked">
                                <li id="def-ThreatProtectionPolicy"><a href="#!/models#ThreatProtectionPolicy">ThreatProtectionPolicy</a></li>
                            </ul>
                        </li>
                        <li class="section-box">
                            <ul class="nav nav-stacked">
                                <li id="def-ThreatProtectionPolicyList"><a href="#!/models#ThreatProtectionPolicyList">ThreatProtectionPolicyList</a></li>
                            </ul>
                        </li>
                        <li class="section-box">
                            <ul class="nav nav-stacked">
                                <li id="def-ThrottlingPolicy"><a href="#!/models#ThrottlingPolicy">ThrottlingPolicy</a></li>
                            </ul>
                        </li>
                        <li class="section-box">
                            <ul class="nav nav-stacked">
                                <li id="def-ThrottlingPolicyList"><a href="#!/models#ThrottlingPolicyList">ThrottlingPolicyList</a></li>
                            </ul>
                        </li>
                        <li class="section-box">
                            <ul class="nav nav-stacked">
                                <li id="def-WSDLValidationResponse"><a href="#!/models#WSDLValidationResponse">WSDLValidationResponse</a></li>
                            </ul>
                        </li>
                        <li class="section-box">
                            <ul class="nav nav-stacked">
                                <li id="def-WSDLValidationResponse_wsdlInfo"><a href="#!/models#WSDLValidationResponse_wsdlInfo">WSDLValidationResponse_wsdlInfo</a></li>
                            </ul>
                        </li>
                        <li class="section-box">
                            <ul class="nav nav-stacked">
                                <li id="def-WSDLValidationResponse_wsdlInfo_bindingInfo"><a href="#!/models#WSDLValidationResponse_wsdlInfo_bindingInfo">WSDLValidationResponse_wsdlInfo_bindingInfo</a></li>
                            </ul>
                        </li>
                        <li class="section-box">
                            <ul class="nav nav-stacked">
                                <li id="def-WSDLValidationResponse_wsdlInfo_endpoints"><a href="#!/models#WSDLValidationResponse_wsdlInfo_endpoints">WSDLValidationResponse_wsdlInfo_endpoints</a></li>
                            </ul>
                        </li>
                        <li class="section-box">
                            <ul class="nav nav-stacked">
                                <li id="def-WorkflowResponse"><a href="#!/models#WorkflowResponse">WorkflowResponse</a></li>
                            </ul>
                        </li>
                        <li class="section-box">
                            <ul class="nav nav-stacked">
                                <li id="def-APISearchResult"><a href="#!/models#APISearchResult">APISearchResult</a></li>
                            </ul>
                        </li>
                        <li class="section-box">
                            <ul class="nav nav-stacked">
                                <li id="def-DocumentSearchResult"><a href="#!/models#DocumentSearchResult">DocumentSearchResult</a></li>
                            </ul>
                        </li>
            </ul>
        </nav>
    </div>
    <!-- /#sidebar-wrapper -->

    <!-- Page Content -->
    <div id="page-content-wrapper">
        <div class="container-fluid main-content">
            <div class="row" class="">
                <div class="col-lg-12 col-md-12 col-sm-12 col-xs-12">
                    <div class="non-sidebar">
                        <div class="main-content">
                            <h2>Introduction</h2>

                            <p class="marked">This specifies a **RESTful API** for WSO2 **API Manager** - Publisher.

Please see [full swagger definition](https://raw.githubusercontent.com/wso2/carbon-apimgt/v6.0.4/components/apimgt/org.wso2.carbon.apimgt.rest.api.publisher/src/main/resources/publisher-api.yaml) of the API which is written using [swagger 2.0](http://swagger.io/) specification.
</p>

                            <div class="sect2">
                                    <h3>Version information</h3>

                                    <div class="paragraph">
                                        <p class="marked">v1.0</p>
                                    </div>

                                        <h3>Contact information</h3>

                                        <div class="paragraph">
                                            <p class="marked">Contact: <a href="http://wso2.com/products/api-manager/">WSO2</a></p>

                                            <p>Email: architecture@wso2.com</p>
                                        </div>

                                        <h3>License information</h3>

                                        <div class="paragraph">
                                            <p class="marked">License: Apache 2.0</p>

                                            <p class="marked">URL: http://www.apache.org/licenses/LICENSE-2.0.html</p>
                                        </div>

                                    <h3>URI Scheme</h3>

                                    <div class="paragraph">
                                        <p class="marked">Host: apis.wso2.com</p>

                                        <p class="marked">BasePath: /api/am/publisher/v1.0</p>
                                        <code>Scheme: [HTTPS, HTTP]</code>
                                    </div>
                                    <h3>Consumes</h3>

                                    <div class="paragraph">
                                        <code>[application/json]</code>
                                    </div>
                                    <h3>Produces</h3>

                                    <div class="paragraph">
                                        <code>[application/json]</code>
                                    </div>
                            </div>
                        </div>
                    </div>
                </div>
            </div>
        </div>
        <!-- /#page-content-wrapper -->

    </div>
</div>
<!-- /#wrapper -->
</body>

</html><|MERGE_RESOLUTION|>--- conflicted
+++ resolved
@@ -148,16 +148,13 @@
                         <span class="class-name">API Resource Policies</span>
                         <li class="section-box">
                             <ul class="nav nav-stacked">
-<<<<<<< HEAD
                                         <li id="op-auditapiGet"><a href="#!/operations#Default#auditapiGet">Retrieve the Security Audit Report of the Audit API</a></li>
                                         <li id="op-auditapiPost"><a href="#!/operations#Default#auditapiPost">Create new Security Audit API</a></li>
                                         <li id="op-auditapiPut"><a href="#!/operations#Default#auditapiPut">Update Swagger Definition in Security Audit API</a></li>
                                         <li id="op-settingsGet"><a href="#!/operations#Default#settingsGet">Retreive publisher settings</a></li>
-=======
                                         <li id="op-apisApiIdResourcePoliciesGet"><a href="#!/operations#APIResourcePolicies#apisApiIdResourcePoliciesGet">Get the resource policy (inflow/outflow) definitions</a></li>
                                         <li id="op-apisApiIdResourcePoliciesResourcePolicyIdGet"><a href="#!/operations#APIResourcePolicies#apisApiIdResourcePoliciesResourcePolicyIdGet">Get the resource policy (inflow/outflow) definition for a given resource identifier.</a></li>
                                         <li id="op-apisApiIdResourcePoliciesResourcePolicyIdPut"><a href="#!/operations#APIResourcePolicies#apisApiIdResourcePoliciesResourcePolicyIdPut">Update the resource policy(inflow/outflow) definition for the given resource identifier</a></li>
->>>>>>> 866c930f
                             </ul>
                         </li>
                         <hr/>
@@ -364,7 +361,6 @@
                         </li>
                         <li class="section-box">
                             <ul class="nav nav-stacked">
-<<<<<<< HEAD
                                 <li id="def-APISecurityAuditInfo"><a href="#!/models#APISecurityAuditInfo">APISecurityAuditInfo</a></li>
                             </ul>
                         </li>
@@ -375,8 +371,6 @@
                         </li>
                         <li class="section-box">
                             <ul class="nav nav-stacked">
-=======
->>>>>>> 866c930f
                                 <li id="def-API_threatProtectionPolicies"><a href="#!/models#API_threatProtectionPolicies">API_threatProtectionPolicies</a></li>
                             </ul>
                         </li>
