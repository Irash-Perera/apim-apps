--- conflicted
+++ resolved
@@ -197,11 +197,8 @@
 </a></li>
                                         <li id="op-apisImportGraphqlSchemaPost"><a href="#!/operations#APIs#apisImportGraphqlSchemaPost">Import API Definition</a></li>
                                         <li id="op-apisPost"><a href="#!/operations#APIs#apisPost">Create a new API</a></li>
-<<<<<<< HEAD
                                         <li id="op-generateMockResponses"><a href="#!/operations#APIs#generateMockResponses">Get swagger definition</a></li>
-=======
                                         <li id="op-getWSDLInfoOfAPI"><a href="#!/operations#APIs#getWSDLInfoOfAPI">Get WSDL definition</a></li>
->>>>>>> 0cbae33a
                                         <li id="op-getWSDLOfAPI"><a href="#!/operations#APIs#getWSDLOfAPI">Get WSDL definition</a></li>
                                         <li id="op-importOpenAPIDefinition"><a href="#!/operations#APIs#importOpenAPIDefinition">Import an OpenAPI Definition</a></li>
                                         <li id="op-importWSDLDefinition"><a href="#!/operations#APIs#importWSDLDefinition">Import a WSDL Definition</a></li>
