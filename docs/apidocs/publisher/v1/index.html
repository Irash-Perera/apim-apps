<!DOCTYPE html>
<html lang="en">

<head>

    <meta charset="utf-8">
    <meta http-equiv="X-UA-Compatible" content="IE=edge">
    <meta name="viewport" content="width=device-width, initial-scale=1">
    <meta name="description" content="">
    <meta name="author" content="">


    <link rel="stylesheet" type="text/css" href="assets/css/bootstrap.min.css">
    <link rel="stylesheet" type="text/css" href="assets/css/bootstrap-theme.min.css">
    <link rel="stylesheet" type="text/css" href="assets/css/github.css">
    <link rel="stylesheet" type="text/css" href="assets/css/style.css">
    <script src="assets/js/jquery-2.2.0.min.js" type="text/javascript"></script>
    <script src="assets/js/bootstrap.min.js" type="text/javascript"></script>
    <script src="assets/js/highlight.pack.js" type="text/javascript"></script>
    <script src="assets/js/main.js" type="text/javascript"></script>
    <script src="assets/js/marked.min.js" type="text/javascript"></script>

    <title>WSO2 API Manager - Publisher API : vv1.0</title>


    <!-- Custom CSS -->
    <link href="css/simple-sidebar.css" rel="stylesheet">

    <!-- HTML5 Shim and Respond.js IE8 support of HTML5 elements and media queries -->
    <!-- WARNING: Respond.js doesn't work if you view the page via file:// -->
    <!--[if lt IE 9]>
    <script src="https://oss.maxcdn.com/libs/html5shiv/3.7.0/html5shiv.js"></script>
    <script src="https://oss.maxcdn.com/libs/respond.js/1.4.2/respond.min.js"></script>
    <![endif]-->

</head>

<body>
<nav class="navbar navbar-fixed-top">
    <div class="navbar-header">
        <button type="button" class="navbar-toggle collapsed" data-toggle="collapse" data-target="#navbar"
                aria-expanded="false" aria-controls="navbar">
            <span class="sr-only">Toggle navigation</span>
            <span class="icon-bar"></span>
            <span class="icon-bar"></span>
            <span class="icon-bar"></span>
        </button>
        <a class="navbar-brand" href="https://docs.wso2.com/api-manager">
            <img src="assets/images/logo.png" alt="WSO2 Api manager" title="WSO2 Api Manager Documentation">
        </a>
    </div>
    <div id="navbar" class="collapse navbar-collapse pull-right">
        <ul class="nav navbar-nav">
            <li>
                <a href="#menu-toggle" id="menu-toggle" class="button-primary"><span
                        class="glyphicon glyphicon-list"></span> Navigation</a>
            </li>
        </ul>
    </div><!--/.nav-collapse -->
</nav>
<div id="wrapper">
    <!-- Sidebar -->
    <div id="sidebar-wrapper">
        <nav class="bs-docs-sidebar" id="navbar">
            <h3>Overview</h3>
            <ul class="nav nav-stacked fixed">
                <li class="section-box">
                    <ul class="nav nav-stacked">
                        <li id="ov-index"><a href="index.html">Introduction</a></li>
                        <li id="ov-guide"><a href="#guide">Getting Started</a></li>
                        <li id="ov-configuring-rest-api"><a href="#configuring-rest-api">Configuring the REST API</a></li>
                    </ul>
                </li>
            </ul>
            <h3>Resources</h3>
            <ul class="nav nav-stacked fixed">
                        <hr/>
                        <span class="class-name">API Documents</span>
                        <li class="section-box">
                            <ul class="nav nav-stacked">
                                        <li id="op-apisApiIdDocumentsDocumentIdContentGet"><a href="#!/operations#APIDocuments#apisApiIdDocumentsDocumentIdContentGet">Get the content of an API document</a></li>
                                        <li id="op-apisApiIdDocumentsDocumentIdContentPost"><a href="#!/operations#APIDocuments#apisApiIdDocumentsDocumentIdContentPost">Upload the content of an API document</a></li>
                                        <li id="op-apisApiIdDocumentsDocumentIdDelete"><a href="#!/operations#APIDocuments#apisApiIdDocumentsDocumentIdDelete">Delete a document of an API</a></li>
                                        <li id="op-apisApiIdDocumentsDocumentIdGet"><a href="#!/operations#APIDocuments#apisApiIdDocumentsDocumentIdGet">Get a document of an API</a></li>
                                        <li id="op-apisApiIdDocumentsDocumentIdPut"><a href="#!/operations#APIDocuments#apisApiIdDocumentsDocumentIdPut">Update a document of an API</a></li>
                                        <li id="op-apisApiIdDocumentsGet"><a href="#!/operations#APIDocuments#apisApiIdDocumentsGet">Get a list of documents of an API</a></li>
                                        <li id="op-apisApiIdDocumentsPost"><a href="#!/operations#APIDocuments#apisApiIdDocumentsPost">Add a new document to an API</a></li>
                            </ul>
                        </li>
                        <hr/>
                        <span class="class-name">API Lifecycle</span>
                        <li class="section-box">
                            <ul class="nav nav-stacked">
                                        <li id="op-apisApiIdLifecycleHistoryGet"><a href="#!/operations#APILifecycle#apisApiIdLifecycleHistoryGet">Get Lifecycle state change history of the API.</a></li>
                                        <li id="op-apisApiIdLifecycleStateGet"><a href="#!/operations#APILifecycle#apisApiIdLifecycleStateGet">Get Lifecycle state data of the API.</a></li>
                                        <li id="op-apisApiIdLifecycleStatePendingTasksDelete"><a href="#!/operations#APILifecycle#apisApiIdLifecycleStatePendingTasksDelete">Delete pending lifecycle state change tasks.</a></li>
                                        <li id="op-apisChangeLifecyclePost"><a href="#!/operations#APILifecycle#apisChangeLifecyclePost">Change API Status</a></li>
                            </ul>
                        </li>
                        <hr/>
                        <span class="class-name">API Monetization</span>
                        <li class="section-box">
                            <ul class="nav nav-stacked">
                                        <li id="op-apisApiIdMonetizationGet"><a href="#!/operations#APIMonetization#apisApiIdMonetizationGet">Get monetization status for each tier in a given API</a></li>
                                        <li id="op-apisApiIdMonetizePost"><a href="#!/operations#APIMonetization#apisApiIdMonetizePost">Configure monetization for a given API</a></li>
                                        <li id="op-apisApiIdRevenueGet"><a href="#!/operations#APIMonetization#apisApiIdRevenueGet">Get total revenue details of a given monetized API with meterd billing.</a></li>
                                        <li id="op-subscriptionsSubscriptionIdUsageGet"><a href="#!/operations#APIMonetization#subscriptionsSubscriptionIdUsageGet">Get details of a pending invoice for a monetized subscription with meterd billing.</a></li>
                            </ul>
                        </li>
                        <hr/>
                        <span class="class-name">API Product Documents</span>
                        <li class="section-box">
                            <ul class="nav nav-stacked">
                                        <li id="op-apiProductsApiProductIdDocumentsDocumentIdContentGet"><a href="#!/operations#APIProductDocuments#apiProductsApiProductIdDocumentsDocumentIdContentGet">Get the content of an API Product document</a></li>
                                        <li id="op-apiProductsApiProductIdDocumentsDocumentIdContentPost"><a href="#!/operations#APIProductDocuments#apiProductsApiProductIdDocumentsDocumentIdContentPost">Upload the content of an API Product document</a></li>
                                        <li id="op-apiProductsApiProductIdDocumentsDocumentIdDelete"><a href="#!/operations#APIProductDocuments#apiProductsApiProductIdDocumentsDocumentIdDelete">Delete a document of an API Product</a></li>
                                        <li id="op-apiProductsApiProductIdDocumentsDocumentIdGet"><a href="#!/operations#APIProductDocuments#apiProductsApiProductIdDocumentsDocumentIdGet">Get a document of an API</a></li>
                                        <li id="op-apiProductsApiProductIdDocumentsDocumentIdPut"><a href="#!/operations#APIProductDocuments#apiProductsApiProductIdDocumentsDocumentIdPut">Update a document of an API Product</a></li>
                                        <li id="op-apiProductsApiProductIdDocumentsGet"><a href="#!/operations#APIProductDocuments#apiProductsApiProductIdDocumentsGet">Get a list of documents of an API Product</a></li>
                                        <li id="op-apiProductsApiProductIdDocumentsPost"><a href="#!/operations#APIProductDocuments#apiProductsApiProductIdDocumentsPost">Add a new document to an API Product</a></li>
                            </ul>
                        </li>
                        <hr/>
                        <span class="class-name">API Products</span>
                        <li class="section-box">
                            <ul class="nav nav-stacked">
                                        <li id="op-apiProductsApiProductIdDelete"><a href="#!/operations#APIProducts#apiProductsApiProductIdDelete">Delete an API Product</a></li>
                                        <li id="op-apiProductsApiProductIdGet"><a href="#!/operations#APIProducts#apiProductsApiProductIdGet">Get details of an API Product</a></li>
                                        <li id="op-apiProductsApiProductIdPut"><a href="#!/operations#APIProducts#apiProductsApiProductIdPut">Update an API product</a></li>
                                        <li id="op-apiProductsApiProductIdSwaggerGet"><a href="#!/operations#APIProducts#apiProductsApiProductIdSwaggerGet">Get swagger definition</a></li>
                                        <li id="op-apiProductsApiProductIdSwaggerPut"><a href="#!/operations#APIProducts#apiProductsApiProductIdSwaggerPut">upload swagger definition</a></li>
                                        <li id="op-apiProductsApiProductIdThumbnailGet"><a href="#!/operations#APIProducts#apiProductsApiProductIdThumbnailGet">Get thumbnail image</a></li>
                                        <li id="op-apiProductsApiProductIdThumbnailPut"><a href="#!/operations#APIProducts#apiProductsApiProductIdThumbnailPut">Upload a thumbnail image</a></li>
                                        <li id="op-apiProductsGet"><a href="#!/operations#APIProducts#apiProductsGet">Retrieve/Search API Products
</a></li>
                                        <li id="op-apiProductsPost"><a href="#!/operations#APIProducts#apiProductsPost">Create a new API Product</a></li>
                            </ul>
                        </li>
                        <hr/>
                        <span class="class-name">API Resource Policies</span>
                        <li class="section-box">
                            <ul class="nav nav-stacked">
                                        <li id="op-apisApiIdResourcePoliciesGet"><a href="#!/operations#APIResourcePolicies#apisApiIdResourcePoliciesGet">Get the resource policy (inflow/outflow) definitions</a></li>
                                        <li id="op-apisApiIdResourcePoliciesResourcePolicyIdGet"><a href="#!/operations#APIResourcePolicies#apisApiIdResourcePoliciesResourcePolicyIdGet">Get the resource policy (inflow/outflow) definition for a given resource identifier.</a></li>
                                        <li id="op-apisApiIdResourcePoliciesResourcePolicyIdPut"><a href="#!/operations#APIResourcePolicies#apisApiIdResourcePoliciesResourcePolicyIdPut">Update the resource policy(inflow/outflow) definition for the given resource identifier</a></li>
                            </ul>
                        </li>
                        <hr/>
                        <span class="class-name">API Scopes</span>
                        <li class="section-box">
                            <ul class="nav nav-stacked">
                                        <li id="op-apisApiIdScopesGet"><a href="#!/operations#APIScopes#apisApiIdScopesGet">Get a list of scopes of an API</a></li>
                                        <li id="op-apisApiIdScopesNameDelete"><a href="#!/operations#APIScopes#apisApiIdScopesNameDelete">Delete a scope of an API</a></li>
                                        <li id="op-apisApiIdScopesNameGet"><a href="#!/operations#APIScopes#apisApiIdScopesNameGet">Get a scope of an API</a></li>
                                        <li id="op-apisApiIdScopesNamePut"><a href="#!/operations#APIScopes#apisApiIdScopesNamePut">Update a Scope of an API</a></li>
                                        <li id="op-apisApiIdScopesPost"><a href="#!/operations#APIScopes#apisApiIdScopesPost">Add a new scope to an API</a></li>
                            </ul>
                        </li>
                        <hr/>
                        <span class="class-name">APIs</span>
                        <li class="section-box">
                            <ul class="nav nav-stacked">
                                        <li id="op-apisApiIdDelete"><a href="#!/operations#APIs#apisApiIdDelete">Delete an API</a></li>
                                        <li id="op-apisApiIdGet"><a href="#!/operations#APIs#apisApiIdGet">Get details of an API</a></li>
                                        <li id="op-apisApiIdPut"><a href="#!/operations#APIs#apisApiIdPut">Update an API</a></li>
                                        <li id="op-apisApiIdResourcePathsGet"><a href="#!/operations#APIs#apisApiIdResourcePathsGet">Get Resource Paths of an API</a></li>
                                        <li id="op-apisApiIdSubscriptionPoliciesGet"><a href="#!/operations#APIs#apisApiIdSubscriptionPoliciesGet">Get details of the subscription throttling policies of an API
</a></li>
                                        <li id="op-apisApiIdSwaggerGet"><a href="#!/operations#APIs#apisApiIdSwaggerGet">Get swagger definition</a></li>
                                        <li id="op-apisApiIdSwaggerPut"><a href="#!/operations#APIs#apisApiIdSwaggerPut">Update swagger definition</a></li>
                                        <li id="op-apisApiIdThumbnailGet"><a href="#!/operations#APIs#apisApiIdThumbnailGet">Get thumbnail image</a></li>
                                        <li id="op-apisApiIdWsdlGet"><a href="#!/operations#APIs#apisApiIdWsdlGet">Get WSDL definition</a></li>
                                        <li id="op-apisApiIdWsdlPut"><a href="#!/operations#APIs#apisApiIdWsdlPut">Update WSDL definition</a></li>
                                        <li id="op-apisCopyApiPost"><a href="#!/operations#APIs#apisCopyApiPost">Create a new API version</a></li>
                                        <li id="op-apisGet"><a href="#!/operations#APIs#apisGet">Retrieve/Search APIs
</a></li>
                                        <li id="op-apisHead"><a href="#!/operations#APIs#apisHead">Check given API attibute name is already exist
</a></li>
                                        <li id="op-apisImportGraphqlSchemaPost"><a href="#!/operations#APIs#apisImportGraphqlSchemaPost">Import API Definition</a></li>
                                        <li id="op-apisPost"><a href="#!/operations#APIs#apisPost">Create a new API</a></li>
                                        <li id="op-importOpenAPIDefinition"><a href="#!/operations#APIs#importOpenAPIDefinition">Import an OpenAPI Definition</a></li>
                                        <li id="op-importWSDLDefinition"><a href="#!/operations#APIs#importWSDLDefinition">Import a WSDL Definition</a></li>
                                        <li id="op-updateAPIThumbnail"><a href="#!/operations#APIs#updateAPIThumbnail">Upload a thumbnail image</a></li>
                            </ul>
                        </li>
                        <hr/>
                        <span class="class-name">Client Certificates</span>
                        <li class="section-box">
                            <ul class="nav nav-stacked">
                                        <li id="op-clientCertificatesAliasContentGet"><a href="#!/operations#ClientCertificates#clientCertificatesAliasContentGet">Download a certificate.</a></li>
                                        <li id="op-clientCertificatesAliasDelete"><a href="#!/operations#ClientCertificates#clientCertificatesAliasDelete">Delete a certificate.</a></li>
                                        <li id="op-clientCertificatesAliasGet"><a href="#!/operations#ClientCertificates#clientCertificatesAliasGet">Get the certificate information.</a></li>
                                        <li id="op-clientCertificatesAliasPut"><a href="#!/operations#ClientCertificates#clientCertificatesAliasPut">Update a certificate.</a></li>
                                        <li id="op-clientCertificatesGet"><a href="#!/operations#ClientCertificates#clientCertificatesGet">Retrieve/ Search uploaded Client Certificates.</a></li>
                                        <li id="op-clientCertificatesPost"><a href="#!/operations#ClientCertificates#clientCertificatesPost">Upload a new certificate.</a></li>
                            </ul>
                        </li>
                        <hr/>
                        <span class="class-name">Endpoint Certificates</span>
                        <li class="section-box">
                            <ul class="nav nav-stacked">
                                        <li id="op-endpointCertificatesAliasContentGet"><a href="#!/operations#EndpointCertificates#endpointCertificatesAliasContentGet">Download a certificate.</a></li>
                                        <li id="op-endpointCertificatesAliasDelete"><a href="#!/operations#EndpointCertificates#endpointCertificatesAliasDelete">Delete a certificate.</a></li>
                                        <li id="op-endpointCertificatesAliasGet"><a href="#!/operations#EndpointCertificates#endpointCertificatesAliasGet">Get the certificate information.</a></li>
                                        <li id="op-endpointCertificatesAliasPut"><a href="#!/operations#EndpointCertificates#endpointCertificatesAliasPut">Update a certificate.</a></li>
                                        <li id="op-endpointCertificatesGet"><a href="#!/operations#EndpointCertificates#endpointCertificatesGet">Retrieve/Search uploaded certificates.</a></li>
                                        <li id="op-endpointCertificatesPost"><a href="#!/operations#EndpointCertificates#endpointCertificatesPost">Upload a new Certificate.</a></li>
                            </ul>
                        </li>
                        <hr/>
                        <span class="class-name">GraphQL Schema</span>
                        <li class="section-box">
                            <ul class="nav nav-stacked">
                                        <li id="op-apisApiIdGraphqlSchemaPut"><a href="#!/operations#GraphQLSchema#apisApiIdGraphqlSchemaPut">Add a Schema to a GraphQL API</a></li>
                            </ul>
                        </li>
                        <hr/>
<<<<<<< HEAD
=======
                        <span class="class-name">External Stores</span>
                        <li class="section-box">
                            <ul class="nav nav-stacked">
                                        <li id="op-getAllExternalStores"><a href="#!/operations#ExternalStores#getAllExternalStores">Retrieve external store list to publish an API</a></li>
                                        <li id="op-getAllPublishedExternalStoresByAPI"><a href="#!/operations#ExternalStores#getAllPublishedExternalStoresByAPI">Get the list of external stores which an API is published to</a></li>
                                        <li id="op-publishAPIToExternalStores"><a href="#!/operations#ExternalStores#publishAPIToExternalStores">Publish an API to external stores</a></li>
                            </ul>
                        </li>
                        <hr/>
>>>>>>> 5c75753c
                        <span class="class-name">GraphQL Schema (Individual)</span>
                        <li class="section-box">
                            <ul class="nav nav-stacked">
                                        <li id="op-apisApiIdGraphqlSchemaGet"><a href="#!/operations#GraphQLSchemaIndividual#apisApiIdGraphqlSchemaGet">Get the Schema of a GraphQL API</a></li>
                            </ul>
                        </li>
                        <hr/>
                        <span class="class-name">Mediation Policies</span>
                        <li class="section-box">
                            <ul class="nav nav-stacked">
                                        <li id="op-apisApiIdMediationPoliciesGet"><a href="#!/operations#MediationPolicies#apisApiIdMediationPoliciesGet">Get all mediation policies of an API
</a></li>
                                        <li id="op-apisApiIdMediationPoliciesMediationPolicyIdDelete"><a href="#!/operations#MediationPolicies#apisApiIdMediationPoliciesMediationPolicyIdDelete">Delete an API specific mediation policy</a></li>
                                        <li id="op-apisApiIdMediationPoliciesMediationPolicyIdGet"><a href="#!/operations#MediationPolicies#apisApiIdMediationPoliciesMediationPolicyIdGet">Get an API specific mediation policy</a></li>
                                        <li id="op-apisApiIdMediationPoliciesMediationPolicyIdPut"><a href="#!/operations#MediationPolicies#apisApiIdMediationPoliciesMediationPolicyIdPut">Update an API specific mediation policy</a></li>
                                        <li id="op-apisApiIdMediationPoliciesPost"><a href="#!/operations#MediationPolicies#apisApiIdMediationPoliciesPost">Add an API specific mediation policy</a></li>
                                        <li id="op-mediationPoliciesGet"><a href="#!/operations#MediationPolicies#mediationPoliciesGet">Get all global level mediation policies
</a></li>
                            </ul>
                        </li>
                        <hr/>
                        <span class="class-name">roles</span>
                        <li class="section-box">
                            <ul class="nav nav-stacked">
                                        <li id="op-meRolesRoleIdHead"><a href="#!/operations#Roles#meRolesRoleIdHead">Validate whether the logged-in user has the given role</a></li>
                                        <li id="op-rolesRoleIdHead"><a href="#!/operations#Roles#rolesRoleIdHead">Check given role name is already exist</a></li>
                            </ul>
                        </li>
                        <hr/>
                        <span class="class-name">Settings</span>
                        <li class="section-box">
                            <ul class="nav nav-stacked">
                                        <li id="op-settingsGatewayEnvironmentsGet"><a href="#!/operations#Settings#settingsGatewayEnvironmentsGet">Get all gateway environments</a></li>
                                        <li id="op-settingsGet"><a href="#!/operations#Settings#settingsGet">Retreive publisher settings</a></li>
                            </ul>
                        </li>
                        <hr/>
                        <span class="class-name">Subscriptions</span>
                        <li class="section-box">
                            <ul class="nav nav-stacked">
                                        <li id="op-subscriptionsBlockSubscriptionPost"><a href="#!/operations#Subscriptions#subscriptionsBlockSubscriptionPost">Block a subscription</a></li>
                                        <li id="op-subscriptionsGet"><a href="#!/operations#Subscriptions#subscriptionsGet">Get all Subscriptions</a></li>
                                        <li id="op-subscriptionsUnblockSubscriptionPost"><a href="#!/operations#Subscriptions#subscriptionsUnblockSubscriptionPost">Unblock a Subscription</a></li>
                            </ul>
                        </li>
                        <hr/>
                        <span class="class-name">Throttling Policies</span>
                        <li class="section-box">
                            <ul class="nav nav-stacked">
                                        <li id="op-getAllThrottlingPolicies"><a href="#!/operations#ThrottlingPolicies#getAllThrottlingPolicies">Get all throttling policies for the given type</a></li>
                                        <li id="op-getThrottlingPolicyByName"><a href="#!/operations#ThrottlingPolicies#getThrottlingPolicyByName">Get details of a policy</a></li>
                            </ul>
                        </li>
                        <hr/>
                        <span class="class-name">Unified Search</span>
                        <li class="section-box">
                            <ul class="nav nav-stacked">
                                        <li id="op-searchGet"><a href="#!/operations#UnifiedSearch#searchGet">Retrieve/Search APIs and API Documents by content
</a></li>
                            </ul>
                        </li>
                        <hr/>
                        <span class="class-name">Validation</span>
                        <li class="section-box">
                            <ul class="nav nav-stacked">
                                        <li id="op-apisValidateGraphqlSchemaPost"><a href="#!/operations#Validation#apisValidateGraphqlSchemaPost">Validate GraphQL API definition and retrieve a summary</a></li>
                                        <li id="op-validateOpenAPIDefinition"><a href="#!/operations#Validation#validateOpenAPIDefinition">Validate an OpenAPI Definition</a></li>
                                        <li id="op-validateWSDLDefinition"><a href="#!/operations#Validation#validateWSDLDefinition">Validate a WSDL Definition</a></li>
                            </ul>
                        </li>
            </ul>
            <h3>Definitions</h3>
            <ul class="nav nav-stacked fixed">
                        <li class="section-box">
                            <ul class="nav nav-stacked">
                                <li id="def-API"><a href="#!/models#API">API</a></li>
                            </ul>
                        </li>
                        <li class="section-box">
                            <ul class="nav nav-stacked">
                                <li id="def-APIBusinessInformation"><a href="#!/models#APIBusinessInformation">APIBusinessInformation</a></li>
                            </ul>
                        </li>
                        <li class="section-box">
                            <ul class="nav nav-stacked">
                                <li id="def-APICorsConfiguration"><a href="#!/models#APICorsConfiguration">APICorsConfiguration</a></li>
                            </ul>
                        </li>
                        <li class="section-box">
                            <ul class="nav nav-stacked">
                                <li id="def-APIEndpointSecurity"><a href="#!/models#APIEndpointSecurity">APIEndpointSecurity</a></li>
                            </ul>
                        </li>
                        <li class="section-box">
                            <ul class="nav nav-stacked">
                                <li id="def-APIInfo"><a href="#!/models#APIInfo">APIInfo</a></li>
                            </ul>
                        </li>
                        <li class="section-box">
                            <ul class="nav nav-stacked">
                                <li id="def-APIList"><a href="#!/models#APIList">APIList</a></li>
                            </ul>
                        </li>
                        <li class="section-box">
                            <ul class="nav nav-stacked">
                                <li id="def-APIMaxTps"><a href="#!/models#APIMaxTps">APIMaxTps</a></li>
                            </ul>
                        </li>
                        <li class="section-box">
                            <ul class="nav nav-stacked">
                                <li id="def-APIMonetizationInfo"><a href="#!/models#APIMonetizationInfo">APIMonetizationInfo</a></li>
                            </ul>
                        </li>
                        <li class="section-box">
                            <ul class="nav nav-stacked">
                                <li id="def-APIMonetizationUsage"><a href="#!/models#APIMonetizationUsage">APIMonetizationUsage</a></li>
                            </ul>
                        </li>
                        <li class="section-box">
                            <ul class="nav nav-stacked">
                                <li id="def-APIOperations"><a href="#!/models#APIOperations">APIOperations</a></li>
                            </ul>
                        </li>
                        <li class="section-box">
                            <ul class="nav nav-stacked">
                                <li id="def-APIProduct"><a href="#!/models#APIProduct">APIProduct</a></li>
                            </ul>
                        </li>
                        <li class="section-box">
                            <ul class="nav nav-stacked">
                                <li id="def-APIProductBusinessInformation"><a href="#!/models#APIProductBusinessInformation">APIProductBusinessInformation</a></li>
                            </ul>
                        </li>
                        <li class="section-box">
                            <ul class="nav nav-stacked">
                                <li id="def-APIProductInfo"><a href="#!/models#APIProductInfo">APIProductInfo</a></li>
                            </ul>
                        </li>
                        <li class="section-box">
                            <ul class="nav nav-stacked">
                                <li id="def-APIProductList"><a href="#!/models#APIProductList">APIProductList</a></li>
                            </ul>
                        </li>
                        <li class="section-box">
                            <ul class="nav nav-stacked">
                                <li id="def-APIRevenue"><a href="#!/models#APIRevenue">APIRevenue</a></li>
                            </ul>
                        </li>
                        <li class="section-box">
                            <ul class="nav nav-stacked">
                                <li id="def-API_threatProtectionPolicies"><a href="#!/models#API_threatProtectionPolicies">API_threatProtectionPolicies</a></li>
                            </ul>
                        </li>
                        <li class="section-box">
                            <ul class="nav nav-stacked">
                                <li id="def-API_threatProtectionPolicies_list"><a href="#!/models#API_threatProtectionPolicies_list">API_threatProtectionPolicies_list</a></li>
                            </ul>
                        </li>
                        <li class="section-box">
                            <ul class="nav nav-stacked">
                                <li id="def-Application"><a href="#!/models#Application">Application</a></li>
                            </ul>
                        </li>
                        <li class="section-box">
                            <ul class="nav nav-stacked">
                                <li id="def-ApplicationInfo"><a href="#!/models#ApplicationInfo">ApplicationInfo</a></li>
                            </ul>
                        </li>
                        <li class="section-box">
                            <ul class="nav nav-stacked">
                                <li id="def-CertMetadata"><a href="#!/models#CertMetadata">CertMetadata</a></li>
                            </ul>
                        </li>
                        <li class="section-box">
                            <ul class="nav nav-stacked">
                                <li id="def-CertificateInfo"><a href="#!/models#CertificateInfo">CertificateInfo</a></li>
                            </ul>
                        </li>
                        <li class="section-box">
                            <ul class="nav nav-stacked">
                                <li id="def-CertificateValidity"><a href="#!/models#CertificateValidity">CertificateValidity</a></li>
                            </ul>
                        </li>
                        <li class="section-box">
                            <ul class="nav nav-stacked">
                                <li id="def-Certificates"><a href="#!/models#Certificates">Certificates</a></li>
                            </ul>
                        </li>
                        <li class="section-box">
                            <ul class="nav nav-stacked">
                                <li id="def-ClientCertMetadata"><a href="#!/models#ClientCertMetadata">ClientCertMetadata</a></li>
                            </ul>
                        </li>
                        <li class="section-box">
                            <ul class="nav nav-stacked">
                                <li id="def-ClientCertificates"><a href="#!/models#ClientCertificates">ClientCertificates</a></li>
                            </ul>
                        </li>
                        <li class="section-box">
                            <ul class="nav nav-stacked">
                                <li id="def-Document"><a href="#!/models#Document">Document</a></li>
                            </ul>
                        </li>
                        <li class="section-box">
                            <ul class="nav nav-stacked">
                                <li id="def-DocumentList"><a href="#!/models#DocumentList">DocumentList</a></li>
                            </ul>
                        </li>
                        <li class="section-box">
                            <ul class="nav nav-stacked">
                                <li id="def-Endpoint"><a href="#!/models#Endpoint">Endpoint</a></li>
                            </ul>
                        </li>
                        <li class="section-box">
                            <ul class="nav nav-stacked">
                                <li id="def-EndpointConfig"><a href="#!/models#EndpointConfig">EndpointConfig</a></li>
                            </ul>
                        </li>
                        <li class="section-box">
                            <ul class="nav nav-stacked">
                                <li id="def-EndpointConfig_attributes"><a href="#!/models#EndpointConfig_attributes">EndpointConfig_attributes</a></li>
                            </ul>
                        </li>
                        <li class="section-box">
                            <ul class="nav nav-stacked">
                                <li id="def-EndpointList"><a href="#!/models#EndpointList">EndpointList</a></li>
                            </ul>
                        </li>
                        <li class="section-box">
                            <ul class="nav nav-stacked">
                                <li id="def-Endpoint_endpointConfig"><a href="#!/models#Endpoint_endpointConfig">Endpoint_endpointConfig</a></li>
                            </ul>
                        </li>
                        <li class="section-box">
                            <ul class="nav nav-stacked">
                                <li id="def-Endpoint_endpointSecurity"><a href="#!/models#Endpoint_endpointSecurity">Endpoint_endpointSecurity</a></li>
                            </ul>
                        </li>
                        <li class="section-box">
                            <ul class="nav nav-stacked">
                                <li id="def-Environment"><a href="#!/models#Environment">Environment</a></li>
                            </ul>
                        </li>
                        <li class="section-box">
                            <ul class="nav nav-stacked">
                                <li id="def-EnvironmentEndpoints"><a href="#!/models#EnvironmentEndpoints">EnvironmentEndpoints</a></li>
                            </ul>
                        </li>
                        <li class="section-box">
                            <ul class="nav nav-stacked">
                                <li id="def-EnvironmentList"><a href="#!/models#EnvironmentList">EnvironmentList</a></li>
                            </ul>
                        </li>
                        <li class="section-box">
                            <ul class="nav nav-stacked">
                                <li id="def-Error"><a href="#!/models#Error">Error</a></li>
                            </ul>
                        </li>
                        <li class="section-box">
                            <ul class="nav nav-stacked">
                                <li id="def-ErrorListItem"><a href="#!/models#ErrorListItem">ErrorListItem</a></li>
                            </ul>
                        </li>
                        <li class="section-box">
                            <ul class="nav nav-stacked">
                                <li id="def-ExternalStore"><a href="#!/models#ExternalStore">ExternalStore</a></li>
                            </ul>
                        </li>
                        <li class="section-box">
                            <ul class="nav nav-stacked">
                                <li id="def-ExternalStoreList"><a href="#!/models#ExternalStoreList">ExternalStoreList</a></li>
                            </ul>
                        </li>
                        <li class="section-box">
                            <ul class="nav nav-stacked">
                                <li id="def-FileInfo"><a href="#!/models#FileInfo">FileInfo</a></li>
                            </ul>
                        </li>
                        <li class="section-box">
                            <ul class="nav nav-stacked">
                                <li id="def-GraphQLSchema"><a href="#!/models#GraphQLSchema">GraphQLSchema</a></li>
                            </ul>
                        </li>
                        <li class="section-box">
                            <ul class="nav nav-stacked">
                                <li id="def-GraphQLValidationResponse"><a href="#!/models#GraphQLValidationResponse">GraphQLValidationResponse</a></li>
                            </ul>
                        </li>
                        <li class="section-box">
                            <ul class="nav nav-stacked">
                                <li id="def-GraphQLValidationResponse_graphQLInfo"><a href="#!/models#GraphQLValidationResponse_graphQLInfo">GraphQLValidationResponse_graphQLInfo</a></li>
                            </ul>
                        </li>
                        <li class="section-box">
                            <ul class="nav nav-stacked">
                                <li id="def-Label"><a href="#!/models#Label">Label</a></li>
                            </ul>
                        </li>
                        <li class="section-box">
                            <ul class="nav nav-stacked">
                                <li id="def-LabelList"><a href="#!/models#LabelList">LabelList</a></li>
                            </ul>
                        </li>
                        <li class="section-box">
                            <ul class="nav nav-stacked">
                                <li id="def-LifecycleHistory"><a href="#!/models#LifecycleHistory">LifecycleHistory</a></li>
                            </ul>
                        </li>
                        <li class="section-box">
                            <ul class="nav nav-stacked">
                                <li id="def-LifecycleHistoryItem"><a href="#!/models#LifecycleHistoryItem">LifecycleHistoryItem</a></li>
                            </ul>
                        </li>
                        <li class="section-box">
                            <ul class="nav nav-stacked">
                                <li id="def-LifecycleState"><a href="#!/models#LifecycleState">LifecycleState</a></li>
                            </ul>
                        </li>
                        <li class="section-box">
                            <ul class="nav nav-stacked">
                                <li id="def-LifecycleState_availableTransitions"><a href="#!/models#LifecycleState_availableTransitions">LifecycleState_availableTransitions</a></li>
                            </ul>
                        </li>
                        <li class="section-box">
                            <ul class="nav nav-stacked">
                                <li id="def-LifecycleState_checkItems"><a href="#!/models#LifecycleState_checkItems">LifecycleState_checkItems</a></li>
                            </ul>
                        </li>
                        <li class="section-box">
                            <ul class="nav nav-stacked">
                                <li id="def-Mediation"><a href="#!/models#Mediation">Mediation</a></li>
                            </ul>
                        </li>
                        <li class="section-box">
                            <ul class="nav nav-stacked">
                                <li id="def-MediationInfo"><a href="#!/models#MediationInfo">MediationInfo</a></li>
                            </ul>
                        </li>
                        <li class="section-box">
                            <ul class="nav nav-stacked">
                                <li id="def-MediationList"><a href="#!/models#MediationList">MediationList</a></li>
                            </ul>
                        </li>
                        <li class="section-box">
                            <ul class="nav nav-stacked">
                                <li id="def-MediationPolicy"><a href="#!/models#MediationPolicy">MediationPolicy</a></li>
                            </ul>
                        </li>
                        <li class="section-box">
                            <ul class="nav nav-stacked">
                                <li id="def-MonetizationAttribute"><a href="#!/models#MonetizationAttribute">MonetizationAttribute</a></li>
                            </ul>
                        </li>
                        <li class="section-box">
                            <ul class="nav nav-stacked">
                                <li id="def-OpenAPIDefinitionValidationResponse"><a href="#!/models#OpenAPIDefinitionValidationResponse">OpenAPIDefinitionValidationResponse</a></li>
                            </ul>
                        </li>
                        <li class="section-box">
                            <ul class="nav nav-stacked">
                                <li id="def-OpenAPIDefinitionValidationResponse_info"><a href="#!/models#OpenAPIDefinitionValidationResponse_info">OpenAPIDefinitionValidationResponse_info</a></li>
                            </ul>
                        </li>
                        <li class="section-box">
                            <ul class="nav nav-stacked">
                                <li id="def-Pagination"><a href="#!/models#Pagination">Pagination</a></li>
                            </ul>
                        </li>
                        <li class="section-box">
                            <ul class="nav nav-stacked">
                                <li id="def-ProductAPI"><a href="#!/models#ProductAPI">ProductAPI</a></li>
                            </ul>
                        </li>
                        <li class="section-box">
                            <ul class="nav nav-stacked">
                                <li id="def-ResourcePath"><a href="#!/models#ResourcePath">ResourcePath</a></li>
                            </ul>
                        </li>
                        <li class="section-box">
                            <ul class="nav nav-stacked">
                                <li id="def-ResourcePathList"><a href="#!/models#ResourcePathList">ResourcePathList</a></li>
                            </ul>
                        </li>
                        <li class="section-box">
                            <ul class="nav nav-stacked">
                                <li id="def-ResourcePolicyInfo"><a href="#!/models#ResourcePolicyInfo">ResourcePolicyInfo</a></li>
                            </ul>
                        </li>
                        <li class="section-box">
                            <ul class="nav nav-stacked">
                                <li id="def-ResourcePolicyList"><a href="#!/models#ResourcePolicyList">ResourcePolicyList</a></li>
                            </ul>
                        </li>
                        <li class="section-box">
                            <ul class="nav nav-stacked">
                                <li id="def-Scope"><a href="#!/models#Scope">Scope</a></li>
                            </ul>
                        </li>
                        <li class="section-box">
                            <ul class="nav nav-stacked">
                                <li id="def-ScopeList"><a href="#!/models#ScopeList">ScopeList</a></li>
                            </ul>
                        </li>
                        <li class="section-box">
                            <ul class="nav nav-stacked">
                                <li id="def-ScopeList_list"><a href="#!/models#ScopeList_list">ScopeList_list</a></li>
                            </ul>
                        </li>
                        <li class="section-box">
                            <ul class="nav nav-stacked">
                                <li id="def-Scope_bindings"><a href="#!/models#Scope_bindings">Scope_bindings</a></li>
                            </ul>
                        </li>
                        <li class="section-box">
                            <ul class="nav nav-stacked">
                                <li id="def-SearchResult"><a href="#!/models#SearchResult">SearchResult</a></li>
                            </ul>
                        </li>
                        <li class="section-box">
                            <ul class="nav nav-stacked">
                                <li id="def-SearchResultList"><a href="#!/models#SearchResultList">SearchResultList</a></li>
                            </ul>
                        </li>
                        <li class="section-box">
                            <ul class="nav nav-stacked">
                                <li id="def-Settings"><a href="#!/models#Settings">Settings</a></li>
                            </ul>
                        </li>
                        <li class="section-box">
                            <ul class="nav nav-stacked">
                                <li id="def-Subscription"><a href="#!/models#Subscription">Subscription</a></li>
                            </ul>
                        </li>
                        <li class="section-box">
                            <ul class="nav nav-stacked">
                                <li id="def-SubscriptionList"><a href="#!/models#SubscriptionList">SubscriptionList</a></li>
                            </ul>
                        </li>
                        <li class="section-box">
                            <ul class="nav nav-stacked">
                                <li id="def-ThreatProtectionPolicy"><a href="#!/models#ThreatProtectionPolicy">ThreatProtectionPolicy</a></li>
                            </ul>
                        </li>
                        <li class="section-box">
                            <ul class="nav nav-stacked">
                                <li id="def-ThreatProtectionPolicyList"><a href="#!/models#ThreatProtectionPolicyList">ThreatProtectionPolicyList</a></li>
                            </ul>
                        </li>
                        <li class="section-box">
                            <ul class="nav nav-stacked">
                                <li id="def-ThrottlingPolicy"><a href="#!/models#ThrottlingPolicy">ThrottlingPolicy</a></li>
                            </ul>
                        </li>
                        <li class="section-box">
                            <ul class="nav nav-stacked">
                                <li id="def-ThrottlingPolicyList"><a href="#!/models#ThrottlingPolicyList">ThrottlingPolicyList</a></li>
                            </ul>
                        </li>
                        <li class="section-box">
                            <ul class="nav nav-stacked">
                                <li id="def-WSDLValidationResponse"><a href="#!/models#WSDLValidationResponse">WSDLValidationResponse</a></li>
                            </ul>
                        </li>
                        <li class="section-box">
                            <ul class="nav nav-stacked">
                                <li id="def-WSDLValidationResponse_wsdlInfo"><a href="#!/models#WSDLValidationResponse_wsdlInfo">WSDLValidationResponse_wsdlInfo</a></li>
                            </ul>
                        </li>
                        <li class="section-box">
                            <ul class="nav nav-stacked">
                                <li id="def-WSDLValidationResponse_wsdlInfo_endpoints"><a href="#!/models#WSDLValidationResponse_wsdlInfo_endpoints">WSDLValidationResponse_wsdlInfo_endpoints</a></li>
                            </ul>
                        </li>
                        <li class="section-box">
                            <ul class="nav nav-stacked">
                                <li id="def-WorkflowResponse"><a href="#!/models#WorkflowResponse">WorkflowResponse</a></li>
                            </ul>
                        </li>
                        <li class="section-box">
                            <ul class="nav nav-stacked">
                                <li id="def-APISearchResult"><a href="#!/models#APISearchResult">APISearchResult</a></li>
                            </ul>
                        </li>
                        <li class="section-box">
                            <ul class="nav nav-stacked">
                                <li id="def-DocumentSearchResult"><a href="#!/models#DocumentSearchResult">DocumentSearchResult</a></li>
                            </ul>
                        </li>
            </ul>
        </nav>
    </div>
    <!-- /#sidebar-wrapper -->

    <!-- Page Content -->
    <div id="page-content-wrapper">
        <div class="container-fluid main-content">
            <div class="row" class="">
                <div class="col-lg-12 col-md-12 col-sm-12 col-xs-12">
                    <div class="non-sidebar">
                        <div class="main-content">
                            <h2>Introduction</h2>

                            <p class="marked">This specifies a **RESTful API** for WSO2 **API Manager** - Publisher.

Please see [full swagger definition](https://raw.githubusercontent.com/wso2/carbon-apimgt/v6.0.4/components/apimgt/org.wso2.carbon.apimgt.rest.api.publisher/src/main/resources/publisher-api.yaml) of the API which is written using [swagger 2.0](http://swagger.io/) specification.
</p>

                            <div class="sect2">
                                    <h3>Version information</h3>

                                    <div class="paragraph">
                                        <p class="marked">v1.0</p>
                                    </div>

                                        <h3>Contact information</h3>

                                        <div class="paragraph">
                                            <p class="marked">Contact: <a href="http://wso2.com/products/api-manager/">WSO2</a></p>

                                            <p>Email: architecture@wso2.com</p>
                                        </div>

                                        <h3>License information</h3>

                                        <div class="paragraph">
                                            <p class="marked">License: Apache 2.0</p>

                                            <p class="marked">URL: http://www.apache.org/licenses/LICENSE-2.0.html</p>
                                        </div>

                                    <h3>URI Scheme</h3>

                                    <div class="paragraph">
                                        <p class="marked">Host: apis.wso2.com</p>

                                        <p class="marked">BasePath: /api/am/publisher/v1.0</p>
                                        <code>Scheme: [HTTPS, HTTP]</code>
                                    </div>
                                    <h3>Consumes</h3>

                                    <div class="paragraph">
                                        <code>[application/json]</code>
                                    </div>
                                    <h3>Produces</h3>

                                    <div class="paragraph">
                                        <code>[application/json]</code>
                                    </div>
                            </div>
                        </div>
                    </div>
                </div>
            </div>
        </div>
        <!-- /#page-content-wrapper -->

    </div>
</div>
<!-- /#wrapper -->
</body>

</html><|MERGE_RESOLUTION|>--- conflicted
+++ resolved
@@ -208,15 +208,6 @@
                             </ul>
                         </li>
                         <hr/>
-                        <span class="class-name">GraphQL Schema</span>
-                        <li class="section-box">
-                            <ul class="nav nav-stacked">
-                                        <li id="op-apisApiIdGraphqlSchemaPut"><a href="#!/operations#GraphQLSchema#apisApiIdGraphqlSchemaPut">Add a Schema to a GraphQL API</a></li>
-                            </ul>
-                        </li>
-                        <hr/>
-<<<<<<< HEAD
-=======
                         <span class="class-name">External Stores</span>
                         <li class="section-box">
                             <ul class="nav nav-stacked">
@@ -226,7 +217,13 @@
                             </ul>
                         </li>
                         <hr/>
->>>>>>> 5c75753c
+                        <span class="class-name">GraphQL Schema</span>
+                        <li class="section-box">
+                            <ul class="nav nav-stacked">
+                                        <li id="op-apisApiIdGraphqlSchemaPut"><a href="#!/operations#GraphQLSchema#apisApiIdGraphqlSchemaPut">Add a Schema to a GraphQL API</a></li>
+                            </ul>
+                        </li>
+                        <hr/>
                         <span class="class-name">GraphQL Schema (Individual)</span>
                         <li class="section-box">
                             <ul class="nav nav-stacked">
