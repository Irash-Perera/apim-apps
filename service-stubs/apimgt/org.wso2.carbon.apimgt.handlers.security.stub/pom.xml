<?xml version="1.0" encoding="utf-8"?>
<!--
 ~ Copyright (c) 2005-2011, WSO2 Inc. (http://www.wso2.org) All Rights Reserved.
 ~
 ~ WSO2 Inc. licenses this file to you under the Apache License,
 ~ Version 2.0 (the "License"); you may not use this file except
 ~ in compliance with the License.
 ~ You may obtain a copy of the License at
 ~
 ~    http://www.apache.org/licenses/LICENSE-2.0
 ~
 ~ Unless required by applicable law or agreed to in writing,
 ~ software distributed under the License is distributed on an
 ~ "AS IS" BASIS, WITHOUT WARRANTIES OR CONDITIONS OF ANY
 ~ KIND, either express or implied.  See the License for the
 ~ specific language governing permissions and limitations
 ~ under the License.
 -->
<project xmlns="http://maven.apache.org/POM/4.0.0" xmlns:xsi="http://www.w3.org/2001/XMLSchema-instance" xsi:schemaLocation="http://maven.apache.org/POM/4.0.0 http://maven.apache.org/maven-v4_0_0.xsd">

    <parent>
        <groupId>org.wso2.carbon.apimgt</groupId>
        <artifactId>apimgt-stubs</artifactId>
<<<<<<< HEAD
        <version>6.7.129-SNAPSHOT</version>
=======
        <version>6.7.133-SNAPSHOT</version>
>>>>>>> c424a8fd
        <relativePath>../pom.xml</relativePath>
    </parent>

    <modelVersion>4.0.0</modelVersion>
    <artifactId>org.wso2.carbon.apimgt.handlers.security.stub</artifactId>
    <packaging>bundle</packaging>
    <name>WSO2 Carbon - API Security Handler Service Stub</name>
    <url>http://wso2.org</url>

    <build>
        <plugins>

            <plugin>
                <groupId>org.apache.maven.plugins</groupId>
                <artifactId>maven-antrun-plugin</artifactId>
                <executions>
                    <execution>
                        <id>source-code-generation</id>
                        <phase>process-resources</phase>
                        <goals>
                            <goal>run</goal>
                        </goals>
                        <configuration>
                            <tasks>
                                <path id="wsdl2java.classpath">
                                    <pathelement location="${settings.localRepository}/org/apache/ws/commons/axiom/wso2/axiom/${orbit.version.axiom}/axiom-${orbit.version.axiom}.jar" />
                                    <pathelement location="${settings.localRepository}/org/apache/axis2/wso2/axis2-client/${axis2.wso2.version}/axis2-client-${axis2.wso2.version}.jar" />
                                    <pathelement location="${settings.localRepository}/org/apache/axis2/wso2/axis2/${axis2.wso2.version}/axis2-${axis2.wso2.version}.jar" />
                                </path>
                                <java classname="org.apache.axis2.wsdl.WSDL2Java" fork="true">
                                    <arg line="-uri src/main/resources/APIAuthenticationService.wsdl -u -uw -o target/generated-code -p org.wso2.carbon.apimgt.handlers.security.stub -ns2p http://service.security.handlers.gateway.apimgt.carbon.wso2.org=org.wso2.carbon.apimgt.handlers.security.stub,http://service.security.handlers.gateway.apimgt.carbon.wso2.org/xsd=org.wso2.carbon.apimgt.handlers.security.stub.types,http://org.apache.axis2/xsd=org.wso2.carbon.apimgt.keymgt.stub.types.axis2" />
                                    <classpath refid="wsdl2java.classpath" />
                                </java>
                            </tasks>
                        </configuration>
                    </execution>
                </executions>
            </plugin>
            <plugin>
                <groupId>org.codehaus.mojo</groupId>
                <artifactId>build-helper-maven-plugin</artifactId>
                <executions>
                    <execution>
                        <id>add-source</id>
                        <phase>generate-sources</phase>
                        <goals>
                            <goal>add-source</goal>
                        </goals>
                        <configuration>
                            <sources>
                                <source>
                                    target/generated-code/src
                                </source>
                            </sources>
                        </configuration>
                    </execution>
                </executions>
            </plugin>
            <plugin>
                <groupId>org.apache.felix</groupId>
                <artifactId>maven-bundle-plugin</artifactId>

                <extensions>true</extensions>
                <configuration>
                    <instructions>
                        <Bundle-SymbolicName>${project.artifactId}</Bundle-SymbolicName>
                        <Bundle-Name>${project.artifactId}</Bundle-Name>
                        <Export-Package>
                            org.wso2.carbon.apimgt.handlers.security.stub.*;version=${carbon.apimgt.version},
                        </Export-Package>
                        <Import-Package>
                            !javax.xml.namespace,
                            javax.xml.namespace; version=0.0.0,
                            javax.servlet; version=2.4.0,
                            javax.servlet.http; version=2.4.0,
                            org.apache.axiom.*; version="${axiom.osgi.version.range}",
                            *;resolution:=optional
                        </Import-Package>
                    </instructions>
                </configuration>
            </plugin>
        </plugins>
    </build>

    <dependencies>
        <dependency>
            <groupId>org.apache.axis2.wso2</groupId>
            <artifactId>axis2</artifactId>
        </dependency>
        <dependency>
            <groupId>org.apache.axis2.wso2</groupId>
            <artifactId>axis2-client</artifactId>
        </dependency>
        <dependency>
            <groupId>org.apache.ws.commons.axiom.wso2</groupId>
            <artifactId>axiom</artifactId>
        </dependency>
    </dependencies>

</project><|MERGE_RESOLUTION|>--- conflicted
+++ resolved
@@ -21,11 +21,7 @@
     <parent>
         <groupId>org.wso2.carbon.apimgt</groupId>
         <artifactId>apimgt-stubs</artifactId>
-<<<<<<< HEAD
-        <version>6.7.129-SNAPSHOT</version>
-=======
         <version>6.7.133-SNAPSHOT</version>
->>>>>>> c424a8fd
         <relativePath>../pom.xml</relativePath>
     </parent>
 
