--- conflicted
+++ resolved
@@ -30,10 +30,6 @@
     <version>4.4.0</version>
     <artifactId>org.wso2.carbon.apimgt.handlers.security.stub</artifactId>
     <packaging>bundle</packaging>
-<<<<<<< HEAD
-=======
-    <version>4.4.0-SNAPSHOT</version>
->>>>>>> 508969ed
     <name>WSO2 Carbon - API Security Handler Service Stub</name>
     <url>http://wso2.org</url>
 
@@ -102,7 +98,7 @@
                         <Bundle-SymbolicName>${project.artifactId}</Bundle-SymbolicName>
                         <Bundle-Name>${project.artifactId}</Bundle-Name>
                         <Export-Package>
-                            org.wso2.carbon.apimgt.handlers.security.stub.*;version="${apimgt.handlers.security.stub}",
+                            org.wso2.carbon.apimgt.handlers.security.stub.*;version="${apimgt.handlers.security.stub.version}",
                         </Export-Package>
                         <Import-Package>
                             !javax.xml.namespace,
