--- conflicted
+++ resolved
@@ -327,23 +327,6 @@
                                     // eslint-disable-next-line max-len
                                     context: { details: [{ message: isWebSocket ? apiContext + ' channel already exists' : apiContext + ' context already exists' }] },
                                 });
-<<<<<<< HEAD
-                            } else if (count > 0 && checkContext(value, result.body.list)) {
-                                updateValidity({
-                                    ...validity,
-                                    context: {
-                                        details: [{
-                                            message: <FormattedMessage
-                                                id={'Apis.Create.Components.DefaultAPIForm.validation.error.dynamic'
-                                                    + '.context.exists'}
-                                                defaultMessage='{apiContext} dynamic context already exists'
-                                                values={{ apiContext }}
-                                            />,
-                                        }]
-                                    },
-                                });
-=======
->>>>>>> aae2f572
                             } else {
                                 updateValidity({ ...validity, context: contextValidity, version: null });
                             }
