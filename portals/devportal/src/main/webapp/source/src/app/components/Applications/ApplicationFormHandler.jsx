/*
 * Copyright (c) 2019, WSO2 Inc. (http://www.wso2.org) All Rights Reserved.
 *
 * WSO2 Inc. licenses this file to you under the Apache License,
 * Version 2.0 (the "License"); you may not use this file except
 * in compliance with the License.
 * You may obtain a copy of the License at
 *
 * http://www.apache.org/licenses/LICENSE-2.0
 *
 * Unless required by applicable law or agreed to in writing,
 * software distributed under the License is distributed on an
 * "AS IS" BASIS, WITHOUT WARRANTIES OR CONDITIONS OF ANY
 * KIND, either express or implied. See the License for the
 * specific language governing permissions and limitations
 * under the License.
 */

import React from 'react';
import { styled } from '@mui/material/styles';
import PropTypes from 'prop-types';
import Button from '@mui/material/Button';
import Typography from '@mui/material/Typography';
import Box from '@mui/material/Box';
import Grid from '@mui/material/Grid';
import { FormattedMessage, injectIntl } from 'react-intl';
import API from 'AppData/api';
import ApplicationCreateForm from 'AppComponents/Shared/AppsAndKeys/ApplicationCreateForm';
import Alert from 'AppComponents/Shared/Alert';
import Settings from 'AppComponents/Shared/SettingsContext';
import Application from 'AppData/Application';
import { Link } from 'react-router-dom';
import AuthManager from 'AppData/AuthManager';
import Progress from 'AppComponents/Shared/Progress';
import ApplicationCreateBase from './Create/ApplicationCreateBase';

const PREFIX = 'ApplicationFormHandler';

const classes = {
    button: `${PREFIX}-button`,
};

const StyledApplicationCreateBase = styled(ApplicationCreateBase)((
    {
        theme,
    },
) => ({
    [`& .${classes.button}`]: {
        '& span': {
            color: theme.palette.getContrastText(theme.palette.primary.main),
        },
    },
}));

/**
 * Component used to handle application creation
 * @class ApplicationFormHandler
 * @extends {React.Component}
 * @param {any} value @inheritDoc
 */
class ApplicationFormHandler extends React.Component {
    /**
     * @param {*} props properties
     */
    constructor(props) {
        super(props);
        this.state = {
            applicationRequest: {
                name: '',
                throttlingPolicy: '',
                description: '',
                tokenType: 'JWT',
                groups: null,
                attributes: {},
                visibility: '',
            },
            isNameValid: true,
            throttlingPolicyList: [],
            allAppAttributes: null,
            isApplicationSharingEnabled: true,
            isOrgAccessControlEnabled: false,
            applicationOwner: '',
            isOrgWideAppUpdateEnabled: false,
        };
        this.handleAddChip = this.handleAddChip.bind(this);
        this.handleDeleteChip = this.handleDeleteChip.bind(this);
        const { match: { params } } = this.props;

        this.backLink = props.location.pathname.indexOf('/fromView') === -1 ? '/applications/' : `/applications/${params.application_id}/`;
    }

    /**
     * Get all the throttling Policies from backend and
     * update the state
     * @memberof ApplicationFormHandler
     */
    componentDidMount() {
        const { match: { params } } = this.props;
        if (params.application_id) {
            this.initiApplicationEditState(params.application_id);
        } else {
            this.initApplicationCreateState();
        }
        this.isApplicationGroupSharingEnabled();
<<<<<<< HEAD
        this.isOrgWideAppUpdateEnabled();
    }

    /**
     * retrieve Settings from the context and check the org-wide application update enabled
     */
    isOrgWideAppUpdateEnabled = () => {
        const { settings: { orgWideAppUpdateEnabled } } = this.context;
        this.setState({ isOrgWideAppUpdateEnabled: orgWideAppUpdateEnabled });
=======
        this.isOrgAccessControlEnabledEnabled();
>>>>>>> 35259966
    }

    /**
     * @param {object} name application attribute name
     * @returns {Object} attribute value
     * @memberof ApplicationFormHandler
     */
    getAttributeValue = (name) => {
        const { applicationRequest } = this.state;
        return applicationRequest.attributes[name];
    };

    /**
     * Initilaize the component if it is in applicatioin edit state
     * @param {String} applicationId application id
     * @memberof ApplicationFormHandler
     */
    initiApplicationEditState = (applicationId) => {
        const { applicationRequest } = this.state;
        const promisedApplication = Application.get(applicationId);
        // Get all the tires to populate the drop down.
        const api = new API();
        const promiseTiers = api.getAllTiers('application');
        const promisedAttributes = api.getAllApplicationAttributes();
        Promise.all([promisedApplication, promiseTiers, promisedAttributes])
            .then((response) => {
                const [application, tierResponse, allAttributes] = response;
                const throttlingPolicyList = tierResponse.body.list.map((item) => item.name);
                const allAppAttributes = allAttributes.body.list;
                const newRequest = { ...applicationRequest };
                newRequest.applicationId = application.applicationId;
                newRequest.name = application.name;
                newRequest.throttlingPolicy = application.throttlingPolicy;
                newRequest.description = application.description;
                newRequest.groups = application.groups;
                newRequest.tokenType = application.tokenType;
                newRequest.attributes = application.attributes;
                newRequest.visibility = application.visibility;
                this.setState({
                    isEdit: true,
                    applicationRequest: newRequest,
                    throttlingPolicyList,
                    allAppAttributes,
                    applicationOwner: response[0].owner,
                });
            })
            .catch((error) => {
                console.log(error);
                const { status } = error;
                if (status === 404) {
                    // eslint-disable-next-line react/no-unused-state
                    this.setState({ notFound: true });
                }
            });
        this.isApplicationGroupSharingEnabled();
        this.isOrgAccessControlEnabledEnabled();
    }

    /**
     * Used to initialize the component state
     * @memberof ApplicationFormHandler
     */
    initApplicationCreateState = () => {
        // Get all the tiers to populate the drop down.
        const api = new API();
        const promiseTiers = api.getAllTiers('application');
        const promisedAttributes = api.getAllApplicationAttributes();
        Promise.all([promiseTiers, promisedAttributes])
            .then((response) => {
                const [tierResponse, allAttributes] = response;
                const { applicationRequest } = this.state;
                const throttlingPolicyList = tierResponse.body.list.map((item) => item.name);
                const newRequest = { ...applicationRequest };
                if (throttlingPolicyList.length > 0) {
                    [newRequest.throttlingPolicy] = throttlingPolicyList;
                }
                const allAppAttributes = [];
                allAttributes.body.list.map((item) => allAppAttributes.push(item));
                if (allAppAttributes.length > 0) {
                    newRequest.attributes = {};
                    allAppAttributes.forEach((item) => {
                        if (item.hidden !== 'true') {
                            newRequest.attributes[item.attribute] = '';
                        }
                    });
                }
                this.setState({ applicationRequest: newRequest, throttlingPolicyList, allAppAttributes });
            })
            .catch((error) => {
                console.log(error);
                const { status } = error;
                if (status === 404) {
                    // eslint-disable-next-line react/no-unused-state
                    this.setState({ notFound: true });
                }
            });
    }

    /**
     * Update Application Request state
     * @param {Object} applicationRequest parameters requried for application
     */
    updateApplicationRequest = (applicationRequest) => {
        this.setState({ applicationRequest });
    }

    /**
     * @param {object} name application attribute name
     * @returns {void}
     * @memberof ApplicationFormHandler
     */
    handleAttributesChange = (name) => (event) => {
        const { applicationRequest } = this.state;
        applicationRequest.attributes[name] = event.target.value;
        this.setState({ applicationRequest });
    };

    /**
     * @param {object} name application attribute name
     * @returns {void}
     * @memberof ApplicationFormHandler
     */
    isRequiredAttribute = (name) => {
        const { allAppAttributes } = this.state;
        if (allAppAttributes) {
            for (let i = 0; i < allAppAttributes.length; i++) {
                if (allAppAttributes[i].attribute === name) {
                    return allAppAttributes[i].required === 'true';
                }
            }
        }
        return false;
    };

    /**
     * @param {object} attributes application attributes list
     * @returns {object}
     * @memberof EditApp
     */
    validateAttributes = (attributes) => {
        const { intl } = this.props;
        const { allAppAttributes } = this.state;
        let isValidAttribute = true;
        const attributeNameList = Object.keys(attributes);
        if (allAppAttributes.length > 0) {
            for (let i = 0; i < allAppAttributes.length; i++) {
                if (allAppAttributes[i].required === 'true' && allAppAttributes[i].hidden !== 'true') {
                    if (attributeNameList.indexOf(allAppAttributes[i].attribute) === -1) {
                        isValidAttribute = false;
                    } else if (attributeNameList.indexOf(allAppAttributes[i].attribute) > -1
                    && (!attributes[allAppAttributes[i].attribute]
                        || attributes[allAppAttributes[i].attribute].trim() === '')) {
                        isValidAttribute = false;
                    }
                }
            }
        }
        if (!isValidAttribute) {
            return Promise.reject(new Error(intl.formatMessage({
                id: 'Applications.Edit.app.update.error.no.required.attribute',
                defaultMessage: 'Please fill all required application attributes',
            })));
        } else {
            return Promise.resolve(true);
        }
    };

    /**
     * Validate and send the application create
     * request to the backend
     * @memberof ApplicationFormHandler
     */
    saveApplication = () => {
        const { applicationRequest } = this.state;
        const { intl, history } = this.props;
        const api = new API();
        this.validateName(applicationRequest.name)
            .then(() => this.validateDescription(applicationRequest.description))
            .then(() => this.validateAttributes(applicationRequest.attributes))
            .then(() => api.createApplication(applicationRequest))
            .then((response) => {
                if (response.body.status === 'CREATED') {
                    Alert.info(intl.formatMessage({
                        id: 'application.creation.pending',
                        defaultMessage: 'A request to register this application has been sent.',
                    }));
                    history.push('/applications');
                } else {
                    console.log('Application created successfully.');
                    Alert.info(intl.formatMessage({
                        id: 'Applications.Create.ApplicationFormHandler.Application.created.successfully',
                        defaultMessage: 'Application created successfully.',
                    }));
                    const appId = response.body.applicationId;
                    history.push(`/applications/${appId}`);
                }
            })
            .catch((error) => {
                const { response } = error;
                if (response && response.body) {
                    const message = response.body.description || intl.formatMessage({
                        defaultMessage: 'Error while creating the application',
                        id: 'Applications.Create.ApplicationFormHandler.error.while.creating.the.application',
                    });
                    Alert.error(message);
                } else {
                    Alert.error(error.message);
                }
                console.error('Error while creating the application');
            });
    };

    /**
     *  Save edited application
     * @memberof EditApp
     */
    saveEdit = () => {
        const { applicationRequest } = this.state;
        const {
            history, intl,
        } = this.props;
        const api = new API();
        this.validateName(applicationRequest.name)
            .then(() => this.validateDescription(applicationRequest.description))
            .then(() => this.validateAttributes(applicationRequest.attributes))
            .then(() => api.updateApplication(applicationRequest, null))
            .then((response) => {
                const appId = response.body.applicationId;
                history.push(`/applications/${appId}`);
                Alert.info(intl.formatMessage({
                    id: 'Applications.ApplicationFormHandler.app.updated.success',
                    defaultMessage: 'Application updated successfully',
                }));
                console.log('Application updated successfully.');
            })
            .catch((error) => {
                const { response } = error;
                if (response && response.body) {
                    const message = response.body.description || 'Error while updating the application';
                    Alert.error(message);
                } else {
                    Alert.error(error.message);
                }
                console.error('Error while updating the application');
            });
    };

    validateName = (value) => {
        const { intl } = this.props;
        if (!value || value.trim() === '') {
            this.setState({ isNameValid: false });
            return Promise.reject(new Error(intl.formatMessage({
                id: 'Applications.Create.ApplicationFormHandler.app.name.required',
                defaultMessage: 'Application name is required',
            })));
        }
        this.setState({ isNameValid: true });
        return Promise.resolve(true);
    };

    validateDescription = (value) => {
        const { intl } = this.props;
        if (value && value.length !== '' && value.length > 512) {
            return Promise.reject(new Error(intl.formatMessage({
                id: 'Applications.Create.ApplicationFormHandler.app.desc.long',
                defaultMessage: 'Exceeds maximum length limit of 512 characters',
            })));
        }
        return Promise.resolve(true);
    };

    /**
     * add a new group function
     * @param {*} chip newly added group
     * @param {*} appGroups already existing groups
     */
    handleAddChip = (chip, appGroups) => {
        const { applicationRequest } = this.state;
        const newRequest = { ...applicationRequest };
        let values = appGroups || [];
        values = values.slice();
        values.push(chip);
        newRequest.groups = values;
        this.setState({ applicationRequest: newRequest });
    }

    /**
     * remove a group from already existing groups function
     * @param {*} chip selected group to be removed
     * @param {*} index selected group index to be removed
     * @param {*} appGroups already existing groups
     */
    handleDeleteChip = (chip, index, appGroups) => {
        const { applicationRequest } = this.state;
        const newRequest = { ...applicationRequest };
        let values = appGroups || [];
        values = values.filter((v) => v !== chip);
        newRequest.groups = values;
        this.setState({ applicationRequest: newRequest });
    }

    /**
     * retrieve Settings from the context and check the application sharing enabled
     * @param {*} settingsData required data
     */
    isApplicationGroupSharingEnabled = () => {
        const settingsContext = this.context;
        const enabled = settingsContext.settings.applicationSharingEnabled;
        this.setState({ isApplicationSharingEnabled: enabled });
    }

    /**
     * retrieve Settings from the context and check the application sharing enabled
     * @param {*} settingsData required data
     */
    isOrgAccessControlEnabledEnabled = () => {
        const settingsContext = this.context;
        const enabled = settingsContext.settings.orgAccessControlEnabled;
        this.setState({ isOrgAccessControlEnabled: enabled });
    }

    /**
     * @inheritdoc
     * @memberof ApplicationFormHandler
     */
    render() {
        const {
            throttlingPolicyList, applicationRequest, isNameValid, allAppAttributes, isApplicationSharingEnabled,
<<<<<<< HEAD
            isEdit, applicationOwner, isOrgWideAppUpdateEnabled,
=======
            isEdit, applicationOwner, isOrgAccessControlEnabled,
>>>>>>> 35259966
        } = this.state;
        const { match: { params } } = this.props;

        const CreatePageTitle = (
            <>
                <Typography variant='h5' component='h1'>
                    <FormattedMessage
                        id='Applications.Create.ApplicationFormHandler.create.application.heading'
                        defaultMessage='Create an application'
                    />
                </Typography>
                <Typography variant='caption'>
                    <FormattedMessage
                        id='Applications.Create.ApplicationFormHandler.create.application.sub.heading'
                        defaultMessage={
                            'Create an application providing name and quota parameters.'
                            + ' Description is optional.'
                        }
                    />
                </Typography>
                <Typography variant='caption' component='div'>
                    <FormattedMessage
                        id='Applications.Create.ApplicationFormHandler.create.application.sub.heading.required'
                        defaultMessage='Required fields are marked with an asterisk ( * )'
                    />
                </Typography>
            </>
        );
        const EditPageTitle = (
            <>
                <Typography variant='h5' component='h1'>
                    <FormattedMessage
                        id='Applications.Create.ApplicationFormHandler.edit.application.heading'
                        defaultMessage='Edit application'
                    />
                </Typography>
                <Typography variant='caption'>
                    <FormattedMessage
                        id='Applications.Create.ApplicationFormHandler.edit.application.sub.heading'
                        defaultMessage={
                            'Edit this application. Name and quota are mandatory parameters'
                            + ' and description is optional.'
                        }
                    />
                </Typography>
                <Typography variant='caption' Component='div'>
                    <FormattedMessage
                        id='Applications.Create.ApplicationFormHandler.create.application.sub.heading.required'
                        defaultMessage='Required fields are marked with an asterisk ( * )'
                    />
                </Typography>
            </>
        );
        return (
            params.application_id && applicationRequest.throttlingPolicy === ''
                ? <Progress />
                : (
                    <StyledApplicationCreateBase title={isEdit ? EditPageTitle : CreatePageTitle}>
                        <Box py={4} mb={2} display='flex' justifyContent='center'>
                            <Grid item xs={10} md={9}>
                                <ApplicationCreateForm
                                    throttlingPolicyList={throttlingPolicyList}
                                    applicationRequest={applicationRequest}
                                    updateApplicationRequest={this.updateApplicationRequest}
                                    validateName={this.validateName}
                                    isNameValid={isNameValid}
                                    validateDescription={this.validateDescription}
                                    allAppAttributes={allAppAttributes}
                                    handleAttributesChange={this.handleAttributesChange}
                                    isRequiredAttribute={this.isRequiredAttribute}
                                    getAttributeValue={this.getAttributeValue}
                                    isApplicationSharingEnabled={isApplicationSharingEnabled}
                                    isOrgAccessControlEnabled={isOrgAccessControlEnabled}
                                    handleDeleteChip={this.handleDeleteChip}
                                    handleAddChip={this.handleAddChip}
                                    enable
                                />

                                <Box display='flex' justifyContent='flex-start' mt={4} spacing={1}>
                                    <Box>
                                        <Button
                                            id='itest-application-create-save'
                                            variant='contained'
                                            color='primary'
                                            onClick={isEdit ? this.saveEdit : this.saveApplication}
                                            disabled={
                                                isEdit
                                                && (!isOrgWideAppUpdateEnabled
                                                && AuthManager.getUser().name.toLowerCase() !== applicationOwner.toLowerCase())
                                            }
                                            className={classes.button}
                                        >
                                            <FormattedMessage
                                                id='Applications.Create.ApplicationFormHandler.save'
                                                defaultMessage='SAVE'
                                            />
                                        </Button>
                                    </Box>
                                    <Box ml={1}>
                                        <Link to={this.backLink}>
                                            <Button variant='text' color='grey'>
                                                <FormattedMessage
                                                    id='Applications.Create.ApplicationFormHandler.cancel'
                                                    defaultMessage='CANCEL'
                                                />
                                            </Button>
                                        </Link>
                                    </Box>
                                </Box>
                            </Grid>
                        </Box>
                    </StyledApplicationCreateBase>
                )
        );
    }
}
ApplicationFormHandler.contextType = Settings;
ApplicationFormHandler.defaultProps = {
    match: {
        params: {
            application_id: null,
        },
    },
};
ApplicationFormHandler.propTypes = {
    intl: PropTypes.shape({
        formatMessage: PropTypes.func.isRequired,
    }).isRequired,
    history: PropTypes.shape({
        push: PropTypes.func.isRequired,
    }).isRequired,
    match: PropTypes.shape({
        params: PropTypes.shape({
            application_id: PropTypes.string,
        }).isRequired,
    }),
};

export default injectIntl((ApplicationFormHandler));<|MERGE_RESOLUTION|>--- conflicted
+++ resolved
@@ -102,8 +102,8 @@
             this.initApplicationCreateState();
         }
         this.isApplicationGroupSharingEnabled();
-<<<<<<< HEAD
         this.isOrgWideAppUpdateEnabled();
+        this.isOrgAccessControlEnabledEnabled();
     }
 
     /**
@@ -112,9 +112,6 @@
     isOrgWideAppUpdateEnabled = () => {
         const { settings: { orgWideAppUpdateEnabled } } = this.context;
         this.setState({ isOrgWideAppUpdateEnabled: orgWideAppUpdateEnabled });
-=======
-        this.isOrgAccessControlEnabledEnabled();
->>>>>>> 35259966
     }
 
     /**
@@ -443,11 +440,7 @@
     render() {
         const {
             throttlingPolicyList, applicationRequest, isNameValid, allAppAttributes, isApplicationSharingEnabled,
-<<<<<<< HEAD
-            isEdit, applicationOwner, isOrgWideAppUpdateEnabled,
-=======
-            isEdit, applicationOwner, isOrgAccessControlEnabled,
->>>>>>> 35259966
+            isEdit, applicationOwner, isOrgWideAppUpdateEnabled, isOrgAccessControlEnabled,
         } = this.state;
         const { match: { params } } = this.props;
 
