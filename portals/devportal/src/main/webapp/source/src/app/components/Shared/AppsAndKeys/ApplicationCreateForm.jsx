/*
 * Copyright (c) 2019, WSO2 Inc. (http://www.wso2.org) All Rights Reserved.
 *
 * WSO2 Inc. licenses this file to you under the Apache License,
 * Version 2.0 (the "License"); you may not use this file except
 * in compliance with the License.
 * You may obtain a copy of the License at
 *
 * http://www.apache.org/licenses/LICENSE-2.0
 *
 * Unless required by applicable law or agreed to in writing,
 * software distributed under the License is distributed on an
 * "AS IS" BASIS, WITHOUT WARRANTIES OR CONDITIONS OF ANY
 * KIND, either express or implied. See the License for the
 * specific language governing permissions and limitations
 * under the License.
 */

import React, { useState } from 'react';
import { styled } from '@mui/material/styles';
import MenuItem from '@mui/material/MenuItem';
import TextField from '@mui/material/TextField';
import Switch from '@mui/material/Switch'; // Import Switch component
import { FormattedMessage, injectIntl } from 'react-intl';
import PropTypes from 'prop-types';
import ChipInput from 'AppComponents/Shared/ChipInput'; // DEPRECATED: DON'T USE THIS COMPONENT or even COPY
import { Typography, Grid, Box } from '@mui/material';


const PREFIX = 'ApplicationCreateForm';

const classes = {
    FormControl: `${PREFIX}-FormControl`,
    FormControlOdd: `${PREFIX}-FormControlOdd`,
    quotaHelp: `${PREFIX}-quotaHelp`,
    mandatoryStarText: `${PREFIX}-mandatoryStarText`,
    applicationForm: `${PREFIX}-applicationForm`
};

const Root = styled('form')((
    {
        theme
    }
) => ({
    [`& .${classes.FormControl}`]: {
        padding: theme.spacing(2),
        width: '100%',
    },

    [`& .${classes.FormControlOdd}`]: {
        padding: theme.spacing(2),
        backgroundColor: theme.palette.background.paper,
        width: '100%',
    },

    [`& .${classes.quotaHelp}`]: {
        position: 'relative',
    },

    [`& .${classes.mandatoryStarText}`]: {
        '& label>span:nth-child(1)': {
            color: 'red',
        },
    },

    [`&.${classes.applicationForm}`]: {
        '& span, & div, & p, & input': {
            color: theme.palette.getContrastText(theme.palette.background.paper),
        }
    }
}));

const ApplicationCreate = (props) => {

<<<<<<< HEAD
    const [isSwitchOn, setSwitchOn] = useState(applicationRequest?.visibility === 'SHARED_WITH_ORG');
=======
    const [isSwitchOn, setSwitchOn] = useState(false);
>>>>>>> 55332aa1

    /**
     * This method is used to handle the updating of create application
     * request object.
     * @param {*} field field that should be updated in appliction request
     * @param {*} event event fired
     */
    const handleChange = ({ target: { name: field, value } }) => {
        const { applicationRequest, updateApplicationRequest } = props;
        const newRequest = { ...applicationRequest };
        // const { target: currentTarget } = event;
        switch (field) {
            case 'name':
                newRequest.name = value;
                break;
            case 'description':
                newRequest.description = value;
                break;
            case 'throttlingPolicy':
                newRequest.throttlingPolicy = value;
                break;
            case 'tokenType':
                newRequest.tokenType = value;
                break;
            case 'attributes':
                newRequest.attributes = value;
                break;
            default:
                break;
        }
        updateApplicationRequest(newRequest);
    };

    // Toggle the switch
    const handleSwitchToggle = (event) => {
        const isChecked = event.target.checked;
        const { applicationRequest, updateApplicationRequest } = props;
        const newRequest = { ...applicationRequest };
        if (isChecked === true) {
            newRequest.visibility = 'SHARED_WITH_ORG';
        } else {
            newRequest.visibility = 'PRIVATE';
        }
        updateApplicationRequest(newRequest);
        // Update the state of the switch
        setSwitchOn(isChecked);
    };

    /**
     *
     *
     * @returns {Component}
     * @memberof ApplicationCreate
     */
    const {
        throttlingPolicyList,
        applicationRequest,
        isNameValid,
        allAppAttributes,
        handleAttributesChange,
        isRequiredAttribute,
        getAttributeValue,
        intl,
        validateName,
        validateDescription,
        isApplicationSharingEnabled,
        handleAddChip,
        handleDeleteChip,
    } = props;
    const description = applicationRequest.description || '';
    const showDescError = () => {
        const descLength = description.length;
        const remaining = 512 - descLength;
        return (`( ${remaining.toString()} ) ${intl.formatMessage({
            defaultMessage:
                'characters remaining',
            id: 'Shared.AppsAndKeys.ApplicationCreateForm.describe.length.error.suffix',
        })}`)
    }
    return (
        <Root noValidate autoComplete='off' className={classes.applicationForm}>
            <TextField
                id='application-name'
                classes={{
                    root: classes.mandatoryStarText,
                }}
                margin='normal'
                variant='outlined'
                autoFocus
                fullWidth
                required
                value={applicationRequest.name}
                label={intl.formatMessage({
                    defaultMessage: 'Application Name',
                    id: 'Shared.AppsAndKeys.ApplicationCreateForm.application.name',
                })}
                helperText={intl.formatMessage({
                    defaultMessage:
                        `Enter a name to identify the Application.
                                    You will be able to pick this application when subscribing to APIs`,
                    id: 'Shared.AppsAndKeys.ApplicationCreateForm.enter.a.name',
                })}
                name='name'
                onChange={handleChange}
                placeholder={intl.formatMessage({
                    defaultMessage: 'My Application',
                    id: 'Shared.AppsAndKeys.ApplicationCreateForm.my.mobile.application',
                })}
                onBlur={(e) => validateName(e.target.value)}
                error={!isNameValid}
                inputProps={{
                    maxLength: 70, alt: intl.formatMessage({
                        defaultMessage: 'Required',
                        id: 'Shared.AppsAndKeys.ApplicationCreateForm.required.alt',
                    })
                }}
            />
            <TextField
                classes={{
                    root: classes.mandatoryStarText,
                }}
                required
                fullWidth
                id='per-token-quota'
                select
                label={(
                    <FormattedMessage
                        defaultMessage='Shared Quota for Application Tokens'
                        id='Shared.AppsAndKeys.ApplicationCreateForm.per.token.quota'
                    />
                )}
                value={applicationRequest.throttlingPolicy}
                name='throttlingPolicy'
                onChange={handleChange}
                helperText={(
                    <FormattedMessage
                        defaultMessage={`Assign API request quota per access token.
                            Allocated quota will be shared among all
                            the subscribed APIs of the application.`}
                        id='Shared.AppsAndKeys.ApplicationCreateForm.assign.api.request'
                    />
                )}
                margin='normal'
                variant='outlined'
                inputProps={{
                    alt: intl.formatMessage({
                        defaultMessage: 'Required',
                        id: 'Shared.AppsAndKeys.ApplicationCreateForm.required.alt',
                    })
                }}
            >
                {throttlingPolicyList.map((policy) => (
                    <MenuItem key={policy} value={policy}>
                        {policy}
                    </MenuItem>
                ))}
            </TextField>
            <TextField
                id='application-description'
                margin='normal'
                variant='outlined'
                fullWidth
                multiline
                rows={4}
                value={description}
                label={intl.formatMessage({
                    defaultMessage: 'Application Description',
                    id: 'Shared.AppsAndKeys.ApplicationCreateForm.application.description.label',
                })}
                helperText={showDescError()}
                name='description'
                onChange={handleChange}
                placeholder={intl.formatMessage({
                    defaultMessage: 'My Mobile Application',
                    id: 'Shared.AppsAndKeys.ApplicationCreateForm.my.mobile.application.placeholder',
                })}
                error={description !== '' && description.length > 512}
                onBlur={(e) => validateDescription(e.target.value)}

            />
            <Box display='flex' flexDirection='row' sx={{ pt: 1 }}>
                <Typography sx={{ fontSize: 14 }}>
                    <FormattedMessage
                        defaultMessage="Share with the organization"
                        id="Shared.AppsAndKeys.ApplicationCreateForm.enable.share.app.with.org"
                        classes={{
                            root: classes.mandatoryStarText,
                        }}
                    />
                </Typography>
                <Switch
                    checked={applicationRequest?.visibility === 'SHARED_WITH_ORG'}
                    onChange={handleSwitchToggle}
                    name="orgSwitch"
                    sx={{ mt: -0.75 }}
                    inputProps={{
                        'aria-label': intl.formatMessage({
                            defaultMessage: 'Share application with the organization',
                            id: 'Shared.AppsAndKeys.ApplicationCreateForm.enable.share.app.with.org.label',
                        }),
                    }}
                />
            </Box>
            {allAppAttributes && (
                Object.entries(allAppAttributes).map((item) => (
                    item[1].hidden !== 'true' ? (
                        <TextField
                            classes={{
                                root: classes.mandatoryStarText,
                            }}
                            margin='normal'
                            variant='outlined'
                            required={isRequiredAttribute(item[1].attribute)}
                            label={item[1].attribute}
                            value={getAttributeValue(item[1].attribute)}
                            helperText={item[1].description}
                            multiline={item[1].type === 'textarea'}
                            rows={4}
                            fullWidth
                            name={item[1].attribute}
                            onChange={handleAttributesChange(item[1].attribute)}
                            placeholder={'Enter ' + item[1].attribute}
                            className={classes.inputText}
                            inputProps={{
                                alt: isRequiredAttribute(item[1].attribute) && intl.formatMessage({
                                    defaultMessage: 'Required',
                                    id: 'Shared.AppsAndKeys.ApplicationCreateForm.required.alt',
                                })
                            }}
                        />
                    ) : (null)))
            )}
            {isApplicationSharingEnabled && (
                <ChipInput
                    label={(
                        <FormattedMessage
                            defaultMessage='Application Groups'
                            id='Shared.AppsAndKeys.ApplicationCreateForm.add.groups.label'
                        />
                    )}
                    helperText={intl.formatMessage({
                        defaultMessage: 'Type a group and enter',
                        id: 'Shared.AppsAndKeys.ApplicationCreateForm.type.a.group.and.enter',
                    })}
                    id='application-group-id'
                    margin='normal'
                    variant='outlined'
                    fullWidth
                    {...applicationRequest}
                    value={applicationRequest.groups || []}
                    onAdd={(chip) => handleAddChip(chip, applicationRequest.groups)}
                    onDelete={(chip, index) => handleDeleteChip(
                        chip,
                        index, applicationRequest.groups,
                    )}
                />
            )}
        </Root>
    );
};
ApplicationCreate.defaultProps = {
    ApplicationCreate: null,
};
ApplicationCreate.propTypes = {
    classes: PropTypes.shape({}).isRequired,
    applicationRequest: PropTypes.shape({}).isRequired,
    intl: PropTypes.shape({}).isRequired,
    isNameValid: PropTypes.bool.isRequired,
    allAppAttributes: PropTypes.arrayOf(PropTypes.array),
    handleAttributesChange: PropTypes.func.isRequired,
    getAttributeValue: PropTypes.func.isRequired,
    validateName: PropTypes.func.isRequired,
    validateDescription: PropTypes.func.isRequired,
    updateApplicationRequest: PropTypes.func.isRequired,
    isRequiredAttribute: PropTypes.func.isRequired,
    isApplicationSharingEnabled: PropTypes.bool.isRequired,
    handleAddChip: PropTypes.func.isRequired,
    handleDeleteChip: PropTypes.func.isRequired,
    throttlingPolicyList: PropTypes.arrayOf(PropTypes.string).isRequired,
};

export default injectIntl((ApplicationCreate));<|MERGE_RESOLUTION|>--- conflicted
+++ resolved
@@ -72,11 +72,7 @@
 
 const ApplicationCreate = (props) => {
 
-<<<<<<< HEAD
-    const [isSwitchOn, setSwitchOn] = useState(applicationRequest?.visibility === 'SHARED_WITH_ORG');
-=======
     const [isSwitchOn, setSwitchOn] = useState(false);
->>>>>>> 55332aa1
 
     /**
      * This method is used to handle the updating of create application
