/**
 * Copyright (c) 2020, WSO2 Inc. (http://wso2.com) All Rights Reserved.
 *
 * Licensed under the Apache License, Version 2.0 (the "License");
 * you may not use this file except in compliance with the License.
 * You may obtain a copy of the License at
 *
 * http://www.apache.org/licenses/LICENSE-2.0
 *
 * Unless required by applicable law or agreed to in writing, software
 * distributed under the License is distributed on an "AS IS" BASIS,
 * WITHOUT WARRANTIES OR CONDITIONS OF ANY KIND, either express or implied.
 * See the License for the specific language governing permissions and
 * limitations under the License.
 */

/* eslint-disable */
import Utils from './Utils';
import Resource from './Resource';
import cloneDeep from 'lodash.clonedeep';
import APIClientFactory from 'AppData/APIClientFactory';
import Configurations from 'Config';

/**
 * An abstract representation of an API
 */
class API extends Resource {
    constructor(name, version, context, kwargs) {
        super();
        let properties = kwargs;
        if (name instanceof Object) {
            properties = name;
            Utils.deepFreeze(properties);
        } else {
            this.name = name;
            this.version = version;
            this.context = context;
            this.isDefaultVersion = false;
            this.gatewayEnvironments = ['Default']; //todo: load the environments from settings API
            this.transport = ['http', 'https'];
            this.visibility = 'PUBLIC';
            this.endpointConfig = {
                endpoint_type: 'http',
                sandbox_endpoints: {
                    url: '',
                },
                production_endpoints: {
                    url: '',
                },
            };
        }
        this.apiType = API.CONSTS.API;
        this._data = properties;
        for (const key in properties) {
            if (Object.prototype.hasOwnProperty.call(properties, key)) {
                this[key] = properties[key];
            }
        }
    }

    /**
     *
     * @param data
     * @returns {object} Metadata for API request
     * @private
     */
    _requestMetaData() {
        Resource._requestMetaData();
    }

    /**
     *
     * Instance method of the API class to provide raw JSON object
     * which is API body friendly to use with REST api requests
     * Use this method instead of accessing the private _data object for
     * converting to a JSON representation of an API object.
     * Note: This is deep coping, Use sparingly, Else will have a bad impact on performance
     * Basically this is the revers operation in constructor.
     * This method simply iterate through all the object properties (excluding the properties in `excludes` list)
     * and copy their values to new object.
     * So use this method with care!!
     * @memberof API
     * @param {Array} [userExcludes=[]] List of properties that are need to be excluded from the generated JSON object
     * @returns {JSON} JSON representation of the API
     */
    toJSON(userExcludes = []) {
        var copy = {},
            excludes = ['_data', 'client', 'apiType', ...userExcludes];
        for (var prop in this) {
            if (!excludes.includes(prop)) {
                copy[prop] = cloneDeep(this[prop]);
            }
        }
        return copy;
    }

    /**
     * Importing a WSDL and creating an API by a .wsdl file or a WSDL archive zip file
     *
     * @static
     * @param {*} url WSDL url
     * @param {*} additionalProperties additional properties of the API eg: name, version, context
     * @param {*} implementationType SOAPTOREST or SOAP
     * @returns {API} API object which was created
     * @memberof Wsdl
     */
    static importByUrl(url, additionalProperties, implementationType = 'SOAP') {
        const apiClient = new APIClientFactory().getAPIClient(
            Utils.getCurrentEnvironment(),
        ).client;
        return apiClient.then((client) => {
            client.apis.APIs;
            const promisedResponse = client.apis.APIs.importWSDLDefinition({
                url,
                additionalProperties: JSON.stringify(additionalProperties),
                implementationType,
            });

            return promisedResponse.then((response) => new API(response.body));
        });
    }

    /**
     * Get settings of an API
     */
    getSettings() {
        const promisedSettings = this.client.then(client => {
            return client.apis['Settings'].get_settings();
        });
        return promisedSettings.then(response => response.body);
    }

    /**
     * Retrieve scopes for a particular user
     */
    getUserScope(username, scope) {
        return this.client.then((client) => {
            const data = {
                username: username,
                scopeName: btoa(scope),
            };
            return client.apis['System Scopes'].systemScopesScopeNameGet(
                data,
                this._requestMetaData(),
            );
        });
    }

    /**
     * Validate a given role
     */
    validateSystemRole(role) {
        const promise = this.client.then(client => {
            return client.apis.Roles.validateSystemRole({ roleId: role });
        });
        return promise;
    }

    /**
     * Get list of advanced throttling policies
     */
    getThrottlingPoliciesAdvanced() {
        return this.client.then((client) => {
            return client.apis['Advanced Policy (Collection)'].get_throttling_policies_advanced(
                this._requestMetaData(),
            );
        });
    }

    /**
     * Get list of api categories
     */
    getThrottlingPoliciesAdvancedPolicyId(policyId) {
        return this.client.then((client) => {
            return client.apis['Advanced Policy (Individual)'].get_throttling_policies_advanced__policyId_(
                {policyId: policyId},
                this._requestMetaData(),
            );
        });
    }

    /**
     * Update an advanced throttling policy
     */
    putThrottlingPoliciesAdvanced(policyId, policy) {
        return this.client.then((client) => {
            return client.apis['Advanced Policy (Individual)'].put_throttling_policies_advanced__policyId_(
                {
                    policyId: policyId,
                    'Content-Type': 'application/json',
                },
                { requestBody: policy },
                this._requestMetaData(),
            );
        });
    }

    /**
     * Add new advanced throttling policy
     */
    postThrottlingPoliciesAdvanced(policy) {
        return this.client.then((client) => {
            return client.apis['Advanced Policy (Collection)'].post_throttling_policies_advanced(
                { 'Content-Type': 'application/json' },
                { requestBody: policy },
                this._requestMetaData(),
            );
        });
    }
    /**
     * delete policy
     */
    deleteThrottlingPoliciesAdvanced(policyId) {
        return this.client.then((client) => {
            return client.apis['Advanced Policy (Individual)'].delete_throttling_policies_advanced__policyId_(
                {policyId: policyId},
                this._requestMetaData(),
            );
        });
    }


    /**
     * Get list of api categories
     */
    apiCategoriesListGet() {
        return this.client.then((client) => {
            return client.apis['API Category (Collection)'].get_api_categories(
                this._requestMetaData(),
            );
        });
    }

    /**
     * Update an API category
     */
    updateAPICategory(id, name, description) {
        return this.client.then((client) => {
            const data = {
                name: name,
                description: description,
            };
            return client.apis[
                'API Category (Individual)'
            ].put_api_categories__apiCategoryId_(
                { apiCategoryId: id },
                { requestBody: data },
                this._requestMetaData(),
            );
        });
    }

    /**
     * Delete an API Category
     */
    deleteAPICategory(id) {
        return this.client.then((client) => {
            return client.apis[
                'API Category (Individual)'
            ].delete_api_categories__apiCategoryId_(
                { apiCategoryId: id },
                this._requestMetaData(),
            );
        });
    }

    /**
     * Add an API Category
     */
    createAPICategory(name, description) {
        return this.client.then((client) => {
            const data = {
                name: name,
                description: description,
            };
            const payload = {
                'Content-Type': 'application/json',
            };
            return client.apis['API Category (Individual)'].post_api_categories(
                payload,
                { requestBody: data },
                this._requestMetaData(),
            );
        });
    }

    /**
     * Get Application Throttling Policies
     */
    applicationThrottlingPoliciesGet() {
        return this.client.then((client) => {
            return client.apis['Application Policy (Collection)'].get_throttling_policies_application(
                this._requestMetaData(),
            );
        });
    }

    /**
     * Delete an Application Throttling Policy
     */
    deleteApplicationThrottlingPolicy(policyId) {
        return this.client.then((client) => {
            return client.apis['Application Policy (Individual)'].delete_throttling_policies_application__policyId_(
                { policyId: policyId },
                this._requestMetaData(),
            );
        });
    }

    /**
     * Add a Subscription Throttling Policy
     */
    addSubscriptionThrottlingPolicy(body) {
        return this.client.then((client) => {
            const payload = {
                'Content-Type': 'application/json',
            };
            return client.apis['Subscription Policy (Collection)'].post_throttling_policies_subscription(
                payload,
                { requestBody: body },
                this._requestMetaData(),
            );
        });
    }

    /**
     * Delete a Subscription Throttling Policy
     */
    deleteSubscriptionPolicy(policyId) {
        return this.client.then((client) => {
            return client.apis['Subscription Policy (Individual)'].delete_throttling_policies_subscription__policyId_(
                { policyId: policyId },
                this._requestMetaData(),
            );
        });
    }

    /**
     * Update a Subscription Throttling Policy
     */
    updateSubscriptionThrottlingPolicy(policyId, body) {
        return this.client.then((client) => {
            const payload = {
                policyId: policyId,
                'Content-Type': 'application/json',
            };
            return client.apis['Subscription Policy (Individual)'].put_throttling_policies_subscription__policyId_(
                payload,
                { requestBody: body },
                this._requestMetaData(),
            );
        });
    }

    /**
     * Get details of a Subscription Throttling Policy
     */
    subscriptionThrottlingPolicyGet(policyId) {
        return this.client.then((client) => {
            return client.apis['Subscription Policy (Individual)'].get_throttling_policies_subscription__policyId_(
                { policyId: policyId },
                this._requestMetaData(),
            );
        });
    }

    /**
     * Add an Application Throttling Policy
     */
    addApplicationThrottlingPolicy(body) {
        return this.client.then((client) => {
            const payload = {
                'Content-Type': 'application/json',
            };
            return client.apis['Application Policy (Collection)'].post_throttling_policies_application(
                payload,
                { requestBody: body },
                this._requestMetaData(),
            );
        });
    }

    /**
     * Get details of an Application Throttling Policy
     */
    applicationThrottlingPolicyGet(policyId) {
        return this.client.then((client) => {
            return client.apis['Application Policy (Individual)'].get_throttling_policies_application__policyId_(
                { policyId: policyId },
                this._requestMetaData(),
            );
        });
    }

     /**
     * Update an Application Throttling Policy
     */
    updateApplicationThrottlingPolicy(policyId, body) {
        return this.client.then((client) => {
            const payload = {
                policyId: policyId,
                'Content-Type': 'application/json',
            };
            return client.apis['Application Policy (Individual)'].put_throttling_policies_application__policyId_(
                payload,
                { requestBody: body },
                this._requestMetaData(),
            );
        });
    }

    /**
     * Get a list of applications from all users
     */
    getApplicationList(params) {
        return this.client.then((client) => {
            return client.apis['Application (Collection)'].get_applications(
                params, this._requestMetaData(),
            );
        });
    }

    /**
     * Get a list of apis from all users
     */
    getApiList(params) {
        return this.client.then((client) => {
            return client.apis['APIs'].getAllAPIs(
                params, this._requestMetaData(),
            );
        });
    }

    /**
     * Get Subscription Throttling Policies
     */
    getSubscritionPolicyList() {
        return this.client.then((client) => {
            return client.apis['Subscription Policy (Collection)'].get_throttling_policies_subscription(
                this._requestMetaData(),
            );
        });
    }

     /**
     * Update an application's owner
     */
    updateApplicationOwner(id, owner) {
        return this.client.then((client) => {
            return client.apis[
                'Application'
            ].post_applications__applicationId__change_owner(
                { owner: owner, applicationId: id },
                this._requestMetaData(),
            );
        });
    }

     /**
     * Update an api's owner
     */
     updateApiProvider(apiId, provider) {
        return this.client.then((client) => {
            return client.apis['Api Provider Change'].providerNamePost(
                { provider: provider, apiId: apiId },
                this._requestMetaData(),
            );
        });
    }

    /**
     * Get a list of available Gateway Environments
     */
    getGatewayEnvironmentList() {
        return this.client.then((client) => {
            return client.apis['Environments'].get_environments(
                this._requestMetaData(),
            );
        });
    }

    /**
     * Delete a Gateway Environment
     */
    deleteGatewayEnvironment(id) {
        return this.client.then((client) => {
            return client.apis['Environments'].delete_environments__environmentId_(
                { environmentId: id },
                this._requestMetaData(),
            );
        });
    }

    /**
     * Add a Gateway Environment
     */
    addGatewayEnvironment(name, displayName, type, description, gatewayType, vhosts, provider="wso2",  callback = null) {
        return this.client.then((client) => {
            const data = { name, displayName, type, description, gatewayType, vhosts, provider };
            const payload = {
                'Content-Type': 'application/json',
            };
            return client.apis['Environments'].post_environments(
                payload,
                { requestBody: data },
                this._requestMetaData(),
            );
        });
    }

    /**
     * Update a Gateway Environment
     */
    updateGatewayEnvironment(id, name, displayName, type, description, gatewayType, vhosts,  callback = null) {
        return this.client.then((client) => {
            const data = { name, displayName, type, description, gatewayType, vhosts };
            return client.apis['Environments'].put_environments__environmentId_(
                { environmentId: id },
                { requestBody: data },
                this._requestMetaData(),
            );
        });
    }

    /**
     * Get Blacklist Policies
     */
    blacklistPoliciesGet() {
        return this.client.then((client) => {
            return client.apis['Deny Policies (Collection)'].get_throttling_deny_policies(
                this._requestMetaData(),
            );
        });
    }

    /**
     * Delete an Deny Policy
     */
    deleteBlacklistPolicy(policyId) {
        return this.client.then((client) => {
            return client.apis['Deny Policy (Individual)'].delete_throttling_deny_policy__conditionId_(
                { conditionId: policyId },
                this._requestMetaData(),
            );
        });
    }

    /**
     * Add a Deny Policy
     */
    addBlacklistPolicy(body) {
        return this.client.then((client) => {
            const payload = {
                'Content-Type': 'application/json',
            };
            return client.apis['Deny Policies (Collection)'].post_throttling_deny_policies(
                payload,
                { requestBody: body },
                this._requestMetaData(),
            );
        });
    }

    /**
     * Get details of a Deny Policy
     */
    blacklistPolicyGet(policyId) {
        return this.client.then((client) => {
            return client.apis['Deny Policy (Individual)'].get_throttling_deny_policy__conditionId_(
                { conditionId: policyId },
                this._requestMetaData(),
            );
        });
    }

    /**
     * Update the Condition Status of a Deny Policy
     */
    updateBlacklistPolicy(policyId, conditionStatus) {
        return this.client.then((client) => {
            const payload = {
                conditionStatus: conditionStatus,
            };
            return client.apis['Deny Policy (Individual)'].patch_throttling_deny_policy__conditionId_(
                { conditionId: policyId, 'Content-Type': 'application/json', },
                { requestBody: payload },
                this._requestMetaData(),
            );
        });
    }

    /**
     * Get Custom Policies
     */
    customPoliciesGet() {
        return this.client.then((client) => {
            return client.apis['Custom Rules (Collection)'].get_throttling_policies_custom(
                this._requestMetaData(),
            );
        });
    }

    /**
     * Add a Custom Policy
     */
    addCustomPolicy(body) {
        return this.client.then((client) => {
            const payload = {
                'Content-Type': 'application/json',
            };
            return client.apis['Custom Rules (Collection)'].post_throttling_policies_custom(
                payload,
                { requestBody: body },
                this._requestMetaData(),
            );
        });
    }

     /**
     * Delete a Custom Policy
     */
    deleteCustomPolicy(policyId) {
        return this.client.then((client) => {
            return client.apis['Custom Rules (Individual)'].delete_throttling_policies_custom__ruleId_(
                { ruleId: policyId },
                this._requestMetaData(),
            );
        });
    }

    /**
     * Get details of a Custom Policy
     */
    customPolicyGet(policyId) {
        return this.client.then((client) => {
            return client.apis['Custom Rules (Individual)'].get_throttling_policies_custom__ruleId_(
                { ruleId: policyId },
                this._requestMetaData(),
            );
        });
    }

     /**
     * Update a Custom Policy
     */
    updateCustomPolicy(policyId, body) {
        return this.client.then((client) => {
            const payload = {
                ruleId: policyId,
                'Content-Type': 'application/json',
            };
            return client.apis['Custom Rules (Individual)'].put_throttling_policies_custom__ruleId_(
                payload,
                { requestBody: body},
                this._requestMetaData(),
            );
        });
    }

    /**
     * Get Detected bot data
     */
    getDetectedBotData() {
        return this.client.then((client) => {
            return client.apis['default'].getBotDetectionData(
                this._requestMetaData(),
            );
        });
    }

    /**
     * Get list of emails configured at Bot Detection --> Configure Emails
     */
    botDetectionNotifyingEmailsGet() {
        return this.client.then((client) => {
            return client.apis['Bot Detection Alert Subscriptions'].getBotDetectionAlertSubscriptions(
                this._requestMetaData(),
            );
        });
    }

    /**
     * Add an email for Bot Detection notifications
     */
    addBotDetectionNotifyingEmail(email) {
        return this.client.then((client) => {
            const data = {
                email: email,
            };
            const payload = {
                'Content-Type': 'application/json',
            };
            return client.apis['Bot Detection Alert Subscriptions'].subscribeForBotDetectionAlerts(
                payload,
                { requestBody: data },
                this._requestMetaData(),
            );
        });
    }

    /**
     * Delete an email from Bot Detection notification configuration
     */
    deleteBotDetectionNotifyingEmail(id) {
        return this.client.then((client) => {
            return client.apis['Bot Detection Alert Subscriptions'].unsubscribeFromBotDetectionAlerts(
                { uuid: id },
                this._requestMetaData(),
            );
        });
    }

     /**
     * Retrieve tenant information of the given username
     */
    getTenantInformation(username) {
        return this.client.then((client) => {
            return client.apis['Tenants'].getTenantInfoByUsername(
                { username: username },
                this._requestMetaData(),
            );
        });
    }

    /**
     * Upload a Tenant Theme
     */
    uploadTenantTheme(file) {
        return this.client.then(
            client => {
                return client.apis['Tenant Theme'].importTenantTheme(
                    {},
                    {
                        requestBody: {
                            file: file,
                        }
                    }
                );
            },
            this._requestMetaData({
                'Content-Type': 'multipart/form-data',
            }),
        );
    }

    /**
     * Export a Tenant Theme
     */
    exportTenantTheme() {
        return this.client.then(
            client => {
                return client.apis['Tenant Theme'].exportTenantTheme();
            },
            this._requestMetaData(),
        );
    }

    /**
     * @static
     * Get the supported alert types for admin
     * @return {Promise}
     * */
    getSupportedAlertTypes() {
        return this.client.then((client) => {
            return client.apis.Alerts.getAdminAlertTypes(this._requestMetaData());
        });
    }

    /**
     * @static
     * Get the subscribed alert types by the current user.
     * @returns {Promise}
     * */
    getSubscribedAlertTypesByUser() {
        return this.client.then((client) => {
            return client.apis['Alert Subscriptions']
            .getSubscribedAlertTypes(this._requestMetaData());
        });
    }

    /**
     * @static
     * Subscribe to the provided set of alerts.
     * @return {Promise}
     * */
    subscribeAlerts(alerts) {
        return this.client.then((client) => {
            return client.apis['Alert Subscriptions']
            .subscribeToAlerts({}, { requestBody: alerts }, this._requestMetaData());
        });
    }

    /**
     * @static
     * Unsubscribe from all the alerts.
     * @return {Promise}
     * */
    unsubscribeAlerts() {
        return this.client.then((client) => {
            return client.apis['Alert Subscriptions']
            .unsubscribeAllAlerts(this._requestMetaData());
        });
    }

    /**
     * Get lis of keymanagers Registrered
     */
    getKeyManagersList() {
        return this.client.then((client) => {
            return client.apis['Key Manager (Collection)'].get_key_managers(
                this._requestMetaData(),
            );
        });
    }

    getGlobalKeyManagersList() {
        return this.client.then((client) => {
            return client.apis['Global Key Manager (Collection)'].get_global_key_managers(
                this._requestMetaData(),
            );
        });
    }

    /**
     * Discover keymanager from well known url
     */
    keyManagersDiscover(url) {
        return this.client.then((client) => {
            return client.apis['Key Manager (Collection)'].post_key_managers_discover(
                this._requestMetaData(),
            );
        });
    }

    keyManagersDiscover(requestData) {
        return this.client.then((client) => {
            const payload = {
                'Content-Type': 'application/json',
            };
            return client.apis['Key Manager (Collection)'].post_key_managers_discover(
                payload,
                { requestBody: requestData },
                this._requestMetaData(),
            );
        });
    }

    keyManagerGet(keyManagerId) {
        return this.client.then((client) => {
            return client.apis['Key Manager (Individual)'].get_key_managers__keyManagerId_(
                { keyManagerId: keyManagerId },
                this._requestMetaData(),
            );
        });
    }

    /**
     * Get global keymanager
     * @param keyManagerId keymanager id
     * @returns {*}
     */
        globalKeyManagerGet(keyManagerId) {
            return this.client.then((client) => {
                return client.apis['Global Key Manager (Individual)'].get_global_key_managers__keyManagerId_(
                    { keyManagerId: keyManagerId },
                    this._requestMetaData(),
                );
            });
        }

     /**
     * Get key manager usages
     */
    getKeyManagerUsages(keyManagerId) {
        return this.client.then((client) => {
            return client.apis['Key Manager (Individual)'].get_key_managers__keyManagerId__usages(
                { keyManagerId: keyManagerId },
                this._requestMetaData(),
            );
        });
    }
    
     /**
     * Get key manager application usages
     */
     getKeyManagerApplicationUsages(keyManagerId) {
        return this.client.then((client) => {
            return client.apis['Key Manager (Individual)'].get_key_managers__keyManagerId__app_usages(
                { keyManagerId: keyManagerId },
                this._requestMetaData(),
            );
        });
    }

     /**
     * Get key manager api usages
     */
     getKeyManagerApiUsages(keyManagerId) {
        return this.client.then((client) => {
            return client.apis['Key Manager (Individual)'].get_key_managers__keyManagerId__api_usages(
                { keyManagerId: keyManagerId },
                this._requestMetaData(),
            );
        });
    }

    /**
     * Add an Key Manager
     */
    addKeyManager(body) {
        return this.client.then((client) => {
            const payload = {
                'Content-Type': 'application/json',
            };
            return client.apis['Key Manager (Collection)'].post_key_managers(
                payload,
                { requestBody: body },
                this._requestMetaData(),
            );
        });
    }

    /**
     * Add a Global Key Manager
     * @param body
     * @returns {*}
     */
       addGlobalKeyManager(body) {
        return this.client.then((client) => {
            const payload = {
                'Content-Type': 'application/json',
            };
            return client.apis['Global Key Manager (Collection)'].post_global_key_managers(
                payload,
                { requestBody: body },
                this._requestMetaData(),
            );
        });
    }

    /**
     * Update an Key Manager
     */
    updateKeyManager(keyManagerId, body) {
        return this.client.then((client) => {
            const payload = {
                keyManagerId: keyManagerId,
                'Content-Type': 'application/json',
            };
            return client.apis['Key Manager (Individual)'].put_key_managers__keyManagerId_(
                payload,
                { requestBody: body },
                this._requestMetaData(),
            );
        });
    }

    /**
         * Update a Global Key Manager
         * @param keyManagerId
         * @param body
         * @returns {*}
         */
    updateGlobalKeyManager(keyManagerId, body) {
        return this.client.then((client) => {
            const payload = {
                keyManagerId: keyManagerId,
                'Content-Type': 'application/json',
            };
            return client.apis['Global Key Manager (Individual)'].put_global_key_managers__keyManagerId_(
                payload,
                { requestBody: body },
                this._requestMetaData(),
            );
        });
    }

    /**
     * Delete an Key Manager
     */
    deleteKeyManager(keyManagerId) {
        return this.client.then((client) => {
            return client.apis['Key Manager (Individual)'].delete_key_managers__keyManagerId_(
                {keyManagerId:keyManagerId},
                this._requestMetaData(),
            );
        });
    }

    /**
     * Delete a Global Key Manager
     * @param keyManagerId
     * @returns {*}
     */
        deleteGlobalKeyManager(keyManagerId) {
            return this.client.then((client) => {
                return client.apis['Global Key Manager (Individual)'].delete_global_key_managers__keyManagerId_(
                    {keyManagerId:keyManagerId},
                    this._requestMetaData(),
                );
            });
        }
    

    /**
     * Get list of workflow pending requests
     */
    workflowsGet(workflowType) {
        var limit = Configurations.app.workflows.limit;
        return this.client.then((client) => {
            return client.apis['Workflow (Collection)'].get_workflows(
                { workflowType: workflowType, limit: limit },
                this._requestMetaData(),
            );
        });
    }

    /**
     * Get workflow pending request according to external workflow reference
     */
    workflowGet(externalWorkflowReference) {
        return this.client.then((client) => {
            return client.apis['Workflows (Individual)'].get_workflows__externalWorkflowRef_(
                { externalWorkflowReference: externalWorkflowReference },
                this._requestMetaData(),
            );
        });
    }

    /**
     * Update workflow request according to external workflow reference
     */
    updateWorkflow(workflowReferenceId,body) {
        return this.client.then((client) => {
            const payload = {
                workflowReferenceId: workflowReferenceId,
                'Content-Type': 'application/json',
            };
            return client.apis['Workflows (Individual)'].post_workflows_update_workflow_status(
                payload,
                { requestBody: body },
                this._requestMetaData(),
            );
        });
    }


    /**
     * Retrieve tenant conf
     */
    tenantConfGet() {
        return this.client.then((client) => {
            return client.apis['Tenant Config'].exportTenantConfig();
        });
    }

     /**
     * Update tenant conf
     */
    updateTenantConf(body) {
        return this.client.then((client) => {
            const payload = {
                'Content-Type': 'application/json',
            };
            return client.apis['Tenant Config'].updateTenantConfig(
                payload,
                { requestBody: body},
                this._requestMetaData(),
            );
        });
    }

    /**
     * Retrieve tenant conf
     */
    tenantConfSchemaGet() {
        return this.client.then((client) => {
            return client.apis['Tenant Config Schema'].exportTenantConfigSchema();
        });
    }

    /**
<<<<<<< HEAD
     * Get list of AI Vendors Configured
     */
    getAiVendorsList() {
        return this.client.then((client) => {
            return client.apis['LLMProviders'].getLLMProviders(
                this._requestMetaData(),
            );
        });
    }

    /**
     * Get AI Vendor Configuration by id
     * @param aiVendorId AI Vendor configuration id
     * @returns {*}
     */
   aiVendorGet(aiVendorId) {
        return this.client.then((client) => {
            return client.apis['LLMProvider'].getLLMProvider(
                { llmProviderId: aiVendorId },
                this._requestMetaData(),
            );
        });
    }

    /**
     * Delete an AI Vendor
     * @param aiVendorId AI Vendor configuration id
     * @returns {*}
     */
    deleteAiVendor(aiVendorId) {
        return this.client.then((client) => {
            return client.apis['LLMProvider'].deleteLLMProvider(
                { llmProviderId: aiVendorId },
                this._requestMetaData(),
            );
        });
    }

    /**
     * Add an AI Vendor
     */
    addAiVendor(aiVendorBody) {
        return this.client.then((client) => {
            const payload = {
                'Content-Type': 'multipart/form-data',
            };
            return client.apis['LLMProviders'].addLLMProvider(
                payload,
                { requestBody: aiVendorBody },
                this._requestMetaData(),
            );
        });
    }

    /**
     * Update an AI Vendor
     */
    updateAiVendor(aiVendorId, aiVendorBody) {
        return this.client.then((client) => {
            const payload = {
                llmProviderId: aiVendorId,
                'Content-Type': 'multipart/form-data',
            };
            return client.apis['LLMProvider'].updateLLMProvider(
                payload,
                { requestBody: {
                    ...aiVendorBody,
                    llmProviderId: aiVendorId
                }},
                this._requestMetaData(),
=======
     * Retrieve transaction count
     */
    getTransactionCount(params) {
        return this.client.then((client) => {
            return client.apis['Transaction Records'].get_transaction_count(
                params, this._requestMetaData(),
>>>>>>> 7432d72d
            );
        });
    }
}

API.CONSTS = {
    API: 'API',
    APIProduct: 'APIProduct',
};

Object.freeze(API.CONSTS);

export default API;<|MERGE_RESOLUTION|>--- conflicted
+++ resolved
@@ -1080,7 +1080,6 @@
     }
 
     /**
-<<<<<<< HEAD
      * Get list of AI Vendors Configured
      */
     getAiVendorsList() {
@@ -1151,14 +1150,16 @@
                     llmProviderId: aiVendorId
                 }},
                 this._requestMetaData(),
-=======
+            );
+        });
+    }
+    /**
      * Retrieve transaction count
      */
     getTransactionCount(params) {
         return this.client.then((client) => {
             return client.apis['Transaction Records'].get_transaction_count(
                 params, this._requestMetaData(),
->>>>>>> 7432d72d
             );
         });
     }
